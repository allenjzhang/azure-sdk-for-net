{
<<<<<<< HEAD
  "projects": [ "Microsoft.Rest.ClientRuntime", "Microsoft.Rest.ClientRuntime.Azure.Authentication", "Microsoft.Rest.ClientRuntime.Etw", 
                "Microsoft.Rest.ClientRuntime.Tests", "Microsoft.Rest.ClientRuntime.Azure", "Microsoft.Rest.ClientRuntime.Azure.Tests",
                "Microsoft.Rest.ClientRuntime.Log4Net", "Microsoft.Rest.ClientRuntime.Tracing.Tests" ],
  "sdk": {
    "version": "1.0.0-preview2-003121"
  }
=======
  "projects": [ "../TestFramework" ]
>>>>>>> 0862b42f
}<|MERGE_RESOLUTION|>--- conflicted
+++ resolved
@@ -1,12 +1,3 @@
 {
-<<<<<<< HEAD
-  "projects": [ "Microsoft.Rest.ClientRuntime", "Microsoft.Rest.ClientRuntime.Azure.Authentication", "Microsoft.Rest.ClientRuntime.Etw", 
-                "Microsoft.Rest.ClientRuntime.Tests", "Microsoft.Rest.ClientRuntime.Azure", "Microsoft.Rest.ClientRuntime.Azure.Tests",
-                "Microsoft.Rest.ClientRuntime.Log4Net", "Microsoft.Rest.ClientRuntime.Tracing.Tests" ],
-  "sdk": {
-    "version": "1.0.0-preview2-003121"
-  }
-=======
   "projects": [ "../TestFramework" ]
->>>>>>> 0862b42f
 }