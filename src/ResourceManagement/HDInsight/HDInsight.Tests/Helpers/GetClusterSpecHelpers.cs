﻿//
// Copyright (c) Microsoft.  All rights reserved.
//
// Licensed under the Apache License, Version 2.0 (the "License");
// you may not use this file except in compliance with the License.
// You may obtain a copy of the License at
//   http://www.apache.org/licenses/LICENSE-2.0
//
// Unless required by applicable law or agreed to in writing, software
// distributed under the License is distributed on an "AS IS" BASIS,
// WITHOUT WARRANTIES OR CONDITIONS OF ANY KIND, either express or implied.
// See the License for the specific language governing permissions and
// limitations under the License.
//

using System;
using System.Collections.Generic;
using Microsoft.Azure.Management.HDInsight.Models;
using Newtonsoft.Json;

namespace HDInsight.Tests.Helpers
{
    public static class GetClusterSpecHelpers
    {
        private const string DefaultContainer = "";
        private const string StorageAccountName = "";
        private const string StorageAccountKey = "";
        private const string SshKey = "";
        private const string SshUser = "";
        private const string SshPassword = "";
        private const string HttpUser = "";
        private const string HttpPassword = "";
        private const string RdpUser = "";
        private const string RdpPassword = "";

        public static ClusterCreateParametersExtended GetIaasClusterSpec()
        {
            var cluster = new ClusterCreateParametersExtended
            {
                Location = "West US",
                Properties = new ClusterCreateProperties
                {
                    ClusterDefinition = new ClusterDefinition
                    {
                        ClusterType = "Hadoop"
                    },
                    ClusterVersion = "3.2",
                    OperatingSystemType = OSType.Linux
                }
            };

            var coreConfigs = new Dictionary<string, string>
            {
                {"fs.defaultFS", string.Format("wasb://{0}@{1}", DefaultContainer, StorageAccountName)},
                {
                    string.Format("fs.azure.account.key.{0}", StorageAccountName),
                    StorageAccountKey
                }
            };
            var gatewayConfigs = new Dictionary<string, string>
            {
                {"restAuthCredential.isEnabled", "true"},
                {"restAuthCredential.username", HttpUser},
                {"restAuthCredential.password", HttpPassword}
            };
            var configurations = new Dictionary<string, Dictionary<string, string>>
            {
                {"core-site", coreConfigs},
                {"gateway", gatewayConfigs}
            };
            var serializedConfig = JsonConvert.SerializeObject(configurations);
            cluster.Properties.ClusterDefinition.Configurations = serializedConfig;

            cluster.Tags.Add("tag1", "value1");
            cluster.Tags.Add("tag2", "value2");

            var sshPublicKeys = new List<SshPublicKey>();
            var sshPublicKey = new SshPublicKey
            {
                CertificateData =
                    string.Format("ssh-rsa {0}", SshKey)
            };
            sshPublicKeys.Add(sshPublicKey);

            var headNode = new Role
            {
                Name = "headnode",
                TargetInstanceCount = 1,
                HardwareProfile = new HardwareProfile
                {
                    VmSize = "Large"
                },
                OsProfile = new OsProfile
                {
                    LinuxOperatingSystemProfile = new LinuxOperatingSystemProfile
                    {
                        UserName = "sshuser",
                        SshProfile = new SshProfile
                        {
                            SshPublicKeys = sshPublicKeys
                        }
                    }
                },
                VirtualNetworkProfile = new VirtualNetworkProfile
                {
                    Id = "vnetid",
                    SubnetName = "subnetname"
                }
            };

            var workerNode = new Role
            {
                Name = "workernode",
                TargetInstanceCount = 1,
                HardwareProfile = new HardwareProfile
                {
                    VmSize = "Large"
                },
                OsProfile = new OsProfile
                {
                    LinuxOperatingSystemProfile = new LinuxOperatingSystemProfile
                    {
                        UserName = "sshuser",
                        SshProfile = new SshProfile
                        {
                            SshPublicKeys = sshPublicKeys
                        }
                    }
                }
            };
            cluster.Properties.ComputeProfile = new ComputeProfile();
            cluster.Properties.ComputeProfile.Roles.Add(headNode);
            cluster.Properties.ComputeProfile.Roles.Add(workerNode);
            return cluster;
        }

        public static ClusterCreateParametersExtended GetPaasClusterSpec()
        {
            var cluster = new ClusterCreateParametersExtended
            {
                Location = "East US",
                Properties = new ClusterCreateProperties
                {
                    ClusterDefinition = new ClusterDefinition
                    {
                        ClusterType = "Hadoop"
                    },
                    ClusterVersion = "3.1",
                    OperatingSystemType = OSType.Windows
                }
            };

            var coreConfigs = new Dictionary<string, string>
            {
                {"fs.defaultFS", string.Format("wasb://{0}@{1}", DefaultContainer, StorageAccountName)},
                {
                    string.Format("fs.azure.account.key.{0}", StorageAccountName), StorageAccountKey
                }
            };
            var gatewayConfigs = new Dictionary<string, string>
            {
                {"restAuthCredential.isEnabled", "true"},
                {"restAuthCredential.username", HttpUser},
                {"restAuthCredential.password", HttpPassword}
            };

            var configurations = new Dictionary<string, Dictionary<string, string>>
            {
                {"core-site", coreConfigs},
                {"gateway", gatewayConfigs}
            };
            var serializedConfig = JsonConvert.SerializeObject(configurations);
            cluster.Properties.ClusterDefinition.Configurations = serializedConfig;

            cluster.Tags.Add("tag1", "value1");
            cluster.Tags.Add("tag2", "value2");

            var headNode = new Role
            {
                Name = "headnode",
                TargetInstanceCount = 2,
                HardwareProfile = new HardwareProfile
                {
                    VmSize = "ExtraLarge"
                },
                OsProfile = new OsProfile
                {
                    WindowsOperatingSystemProfile = new WindowsOperatingSystemProfile
                    {
                        RdpSettings = new RdpSettings
                        {
                            UserName = RdpUser,
                            Password = RdpPassword,
                            ExpiryDate = new DateTime(2025, 3, 1)
                        }
                    }
                }
            };

            var workerNode = new Role
            {
                Name = "workernode",
                TargetInstanceCount = 5,
                HardwareProfile = new HardwareProfile
                {
                    VmSize = "Large"
                }
            };
            cluster.Properties.ComputeProfile = new ComputeProfile();
            cluster.Properties.ComputeProfile.Roles.Add(headNode);
            cluster.Properties.ComputeProfile.Roles.Add(workerNode);
            return cluster;
        }

        public static ClusterCreateParameters GetCustomCreateParametersPaas()
        {
            var clusterparams = new ClusterCreateParameters
            {
                ClusterSizeInNodes = 3,
                ClusterType = HDInsightClusterType.Hadoop,
                WorkerNodeSize = "Large",
                DefaultStorageAccountName = StorageAccountName,
                DefaultStorageAccountKey = StorageAccountKey,
                OSType = OSType.Windows,
                UserName = HttpUser,
                Password = HttpPassword,
                DefaultStorageContainer = DefaultContainer,
<<<<<<< HEAD
                Location = "West US"
=======
                Location =  "East US"
>>>>>>> 7fe35025
            };
            var actions = new List<ScriptAction>();
            var action = new ScriptAction("action", new Uri("https://uri.com"), "params");
            actions.Add(action);
            clusterparams.ScriptActions.Add(ClusterNodeType.WorkerNode, actions);
            clusterparams.ScriptActions.Add(ClusterNodeType.HeadNode, actions);

            return clusterparams;
        }

        public static ClusterCreateParameters GetCustomCreateParametersIaas()
        {
            var clusterparams = new ClusterCreateParameters
            {
                ClusterSizeInNodes = 3,
                ClusterType = HDInsightClusterType.Hadoop,
                WorkerNodeSize = "Large",
                DefaultStorageAccountName = StorageAccountName,
                DefaultStorageAccountKey = StorageAccountKey,
                OSType = OSType.Linux,
                UserName = HttpUser,
                Password = HttpPassword,
                DefaultStorageContainer = DefaultContainer,
                Location = "East US",
                SshUserName = SshUser,
                SshPassword = SshPassword,
                Version = "3.2"
            };
            return clusterparams;
        }

<<<<<<< HEAD
        public static ClusterCreateParametersExtended AddConfigurations(ClusterCreateParametersExtended cluster, string configurationKey, Dictionary<string, string> configs)
        {
            string configurations = cluster.Properties.ClusterDefinition.Configurations;
            var config = JsonConvert.DeserializeObject<Dictionary<string, Dictionary<String, string>>>(configurations);
            config.Add(configurationKey,configs);

            var serializedConfig = JsonConvert.SerializeObject(config);
            cluster.Properties.ClusterDefinition.Configurations = serializedConfig;

            return cluster;
=======

        public static ClusterCreateParameters GetCustomVmSizesCreateParametersIaas()
        {
            var clusterparams = new ClusterCreateParameters
            {
                ClusterSizeInNodes = 1,
                ClusterType = HDInsightClusterType.HBase,
                WorkerNodeSize = "Large",
                DefaultStorageAccountName = StorageAccountName,
                DefaultStorageAccountKey = StorageAccountKey,
                OSType = OSType.Linux,
                UserName = HttpUser,
                Password = HttpPassword,
                DefaultStorageContainer = DefaultContainer,
                Location = "East US",
                SshUserName = SshUser,
                SshPassword = SshPassword,
                Version = "3.2",
                HeadNodeSize = "ExtraLarge",
                ZookeeperNodeSize = "Large",
            };
            return clusterparams;
>>>>>>> 7fe35025
        }
    }
}<|MERGE_RESOLUTION|>--- conflicted
+++ resolved
@@ -225,11 +225,7 @@
                 UserName = HttpUser,
                 Password = HttpPassword,
                 DefaultStorageContainer = DefaultContainer,
-<<<<<<< HEAD
-                Location = "West US"
-=======
                 Location =  "East US"
->>>>>>> 7fe35025
             };
             var actions = new List<ScriptAction>();
             var action = new ScriptAction("action", new Uri("https://uri.com"), "params");
@@ -261,18 +257,6 @@
             return clusterparams;
         }
 
-<<<<<<< HEAD
-        public static ClusterCreateParametersExtended AddConfigurations(ClusterCreateParametersExtended cluster, string configurationKey, Dictionary<string, string> configs)
-        {
-            string configurations = cluster.Properties.ClusterDefinition.Configurations;
-            var config = JsonConvert.DeserializeObject<Dictionary<string, Dictionary<String, string>>>(configurations);
-            config.Add(configurationKey,configs);
-
-            var serializedConfig = JsonConvert.SerializeObject(config);
-            cluster.Properties.ClusterDefinition.Configurations = serializedConfig;
-
-            return cluster;
-=======
 
         public static ClusterCreateParameters GetCustomVmSizesCreateParametersIaas()
         {
@@ -295,7 +279,6 @@
                 ZookeeperNodeSize = "Large",
             };
             return clusterparams;
->>>>>>> 7fe35025
         }
     }
 }