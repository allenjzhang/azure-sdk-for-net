﻿<?xml version="1.0" encoding="utf-8"?>
<Project ToolsVersion="4.0" xmlns="http://schemas.microsoft.com/developer/msbuild/2003">
  <ItemGroup>
    <SdkNuGetPackage Include="Microsoft.Azure.Management.HDInsight">
<<<<<<< HEAD
      <PackageVersion>2.0.0</PackageVersion>
=======
      <PackageVersion>1.3.1</PackageVersion>
>>>>>>> 4675261a
      <Folder>$(MSBuildThisFileDirectory)</Folder>
    </SdkNuGetPackage>
  </ItemGroup>
</Project><|MERGE_RESOLUTION|>--- conflicted
+++ resolved
@@ -2,11 +2,7 @@
 <Project ToolsVersion="4.0" xmlns="http://schemas.microsoft.com/developer/msbuild/2003">
   <ItemGroup>
     <SdkNuGetPackage Include="Microsoft.Azure.Management.HDInsight">
-<<<<<<< HEAD
-      <PackageVersion>2.0.0</PackageVersion>
-=======
-      <PackageVersion>1.3.1</PackageVersion>
->>>>>>> 4675261a
+      <PackageVersion>2.0.0</PackageVersion>
       <Folder>$(MSBuildThisFileDirectory)</Folder>
     </SdkNuGetPackage>
   </ItemGroup>
