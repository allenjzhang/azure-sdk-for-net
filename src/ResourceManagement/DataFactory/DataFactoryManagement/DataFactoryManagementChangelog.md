--- conflicted
+++ resolved
@@ -1,6 +1,12 @@
 ﻿For additional details on features, see the full [Azure Data Factory Release Notes](https://azure.microsoft.com/en-us/documentation/articles/data-factory-release-notes). 
 
-<<<<<<< HEAD
+## Version 4.7.0
+_Release date: 2016-03-16_ 
+
+### Feature Additions
+
+* Added new StorageFormat type JsonFormat type to define datasets whose data is in JSON format. 
+
 ## Version 4.6.0
 Release date: 2016-03-03
 
@@ -43,15 +49,7 @@
 * The following linked service types haven been added as data sources for copy activities: 
     * HdfsLinkedService
     * OnPremisesOdbcLinkedService 
-=======
-## Version
-_Release date:_ 
-
-### Feature Additions
-
-* Added new StorageFormat type JsonFormat type to define datasets whose data is in JSON format. 
->>>>>>> 425a8e02
-
+
 ## Version 4.2.0
 _Release date: 2015.11.10_
 
