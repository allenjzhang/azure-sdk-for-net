{
  "Entries": [
    {
<<<<<<< HEAD
      "RequestUri": "/subscriptions/45c0ad46-ae3f-493e-91ce-9297e0953fc1/resourcegroups/csmrg61?api-version=2015-11-01",
      "EncodedRequestUri": "L3N1YnNjcmlwdGlvbnMvNDVjMGFkNDYtYWUzZi00OTNlLTkxY2UtOTI5N2UwOTUzZmMxL3Jlc291cmNlZ3JvdXBzL2NzbXJnNjE/YXBpLXZlcnNpb249MjAxNS0xMS0wMQ==",
=======
      "RequestUri": "/subscriptions/38b598fc-e57a-423f-b2e7-dc0ddb631f1f/resourcegroups/csmrg1374?api-version=2016-02-01",
      "EncodedRequestUri": "L3N1YnNjcmlwdGlvbnMvMzhiNTk4ZmMtZTU3YS00MjNmLWIyZTctZGMwZGRiNjMxZjFmL3Jlc291cmNlZ3JvdXBzL2NzbXJnMTM3ND9hcGktdmVyc2lvbj0yMDE2LTAyLTAx",
>>>>>>> 4aecb5af
      "RequestMethod": "PUT",
      "RequestBody": "{\r\n  \"location\": \"South Central US\"\r\n}",
      "RequestHeaders": {
        "Content-Type": [
          "application/json; charset=utf-8"
        ],
        "Content-Length": [
          "38"
        ],
        "User-Agent": [
          "Microsoft.Azure.Management.Resources.ResourceManagementClient/2.0.0.0"
        ]
      },
<<<<<<< HEAD
      "ResponseBody": "{\r\n  \"id\": \"/subscriptions/45c0ad46-ae3f-493e-91ce-9297e0953fc1/resourceGroups/csmrg61\",\r\n  \"name\": \"csmrg61\",\r\n  \"location\": \"southcentralus\",\r\n  \"properties\": {\r\n    \"provisioningState\": \"Succeeded\"\r\n  }\r\n}",
      "ResponseHeaders": {
        "Content-Length": [
          "175"
=======
      "ResponseBody": "{\r\n  \"id\": \"/subscriptions/38b598fc-e57a-423f-b2e7-dc0ddb631f1f/resourceGroups/csmrg1374\",\r\n  \"name\": \"csmrg1374\",\r\n  \"location\": \"southcentralus\",\r\n  \"properties\": {\r\n    \"provisioningState\": \"Succeeded\"\r\n  }\r\n}",
      "ResponseHeaders": {
        "Content-Length": [
          "179"
>>>>>>> 4aecb5af
        ],
        "Content-Type": [
          "application/json; charset=utf-8"
        ],
        "Expires": [
          "-1"
        ],
        "Pragma": [
          "no-cache"
        ],
        "x-ms-ratelimit-remaining-subscription-writes": [
<<<<<<< HEAD
          "1195"
        ],
        "x-ms-request-id": [
          "63c1b7a3-09f4-4f03-8629-dd396a8c51d3"
        ],
        "x-ms-correlation-request-id": [
          "63c1b7a3-09f4-4f03-8629-dd396a8c51d3"
        ],
        "x-ms-routing-request-id": [
          "WESTUS:20160124T002536Z:63c1b7a3-09f4-4f03-8629-dd396a8c51d3"
=======
          "1196"
        ],
        "x-ms-request-id": [
          "7047cacd-5c8d-45d4-aa6b-bbf2a0406588"
        ],
        "x-ms-correlation-request-id": [
          "7047cacd-5c8d-45d4-aa6b-bbf2a0406588"
        ],
        "x-ms-routing-request-id": [
          "WESTUS:20160308T031752Z:7047cacd-5c8d-45d4-aa6b-bbf2a0406588"
>>>>>>> 4aecb5af
        ],
        "Strict-Transport-Security": [
          "max-age=31536000; includeSubDomains"
        ],
        "Cache-Control": [
          "no-cache"
        ],
        "Date": [
<<<<<<< HEAD
          "Sun, 24 Jan 2016 00:25:35 GMT"
=======
          "Tue, 08 Mar 2016 03:17:52 GMT"
>>>>>>> 4aecb5af
        ]
      },
      "StatusCode": 201
    },
    {
<<<<<<< HEAD
      "RequestUri": "/subscriptions/45c0ad46-ae3f-493e-91ce-9297e0953fc1/resourcegroups/csmrg61/providers/Microsoft.Web//sites/csmr1608?api-version=2014-04-01",
      "EncodedRequestUri": "L3N1YnNjcmlwdGlvbnMvNDVjMGFkNDYtYWUzZi00OTNlLTkxY2UtOTI5N2UwOTUzZmMxL3Jlc291cmNlZ3JvdXBzL2NzbXJnNjEvcHJvdmlkZXJzL01pY3Jvc29mdC5XZWIvL3NpdGVzL2NzbXIxNjA4P2FwaS12ZXJzaW9uPTIwMTQtMDQtMDE=",
      "RequestMethod": "PUT",
      "RequestBody": "{\r\n  \"properties\": {\r\n    \"name\": \"csmr1608\",\r\n    \"siteMode\": \"Limited\",\r\n    \"computeMode\": \"Shared\",\r\n    \"sku\": \"Free\",\r\n    \"workerSize\": 0\r\n  },\r\n  \"location\": \"westus\",\r\n  \"tags\": {\r\n    \"csmtn1660\": \"\"\r\n  }\r\n}",
=======
      "RequestUri": "/subscriptions/38b598fc-e57a-423f-b2e7-dc0ddb631f1f/resourcegroups/csmrg1374/providers/Microsoft.Web//sites/csmr7423?api-version=2014-04-01",
      "EncodedRequestUri": "L3N1YnNjcmlwdGlvbnMvMzhiNTk4ZmMtZTU3YS00MjNmLWIyZTctZGMwZGRiNjMxZjFmL3Jlc291cmNlZ3JvdXBzL2NzbXJnMTM3NC9wcm92aWRlcnMvTWljcm9zb2Z0LldlYi8vc2l0ZXMvY3Ntcjc0MjM/YXBpLXZlcnNpb249MjAxNC0wNC0wMQ==",
      "RequestMethod": "PUT",
      "RequestBody": "{\r\n  \"properties\": {\r\n    \"name\": \"csmr7423\",\r\n    \"siteMode\": \"Limited\",\r\n    \"computeMode\": \"Shared\",\r\n    \"sku\": \"Free\",\r\n    \"workerSize\": 0\r\n  },\r\n  \"location\": \"westus\",\r\n  \"tags\": {\r\n    \"csmtn6147\": \"\"\r\n  }\r\n}",
>>>>>>> 4aecb5af
      "RequestHeaders": {
        "Content-Type": [
          "application/json; charset=utf-8"
        ],
        "Content-Length": [
          "217"
        ],
        "User-Agent": [
          "Microsoft.Azure.Management.Resources.ResourceManagementClient/2.0.0.0"
        ]
      },
<<<<<<< HEAD
      "ResponseBody": "{\r\n  \"id\": \"/subscriptions/45c0ad46-ae3f-493e-91ce-9297e0953fc1/resourceGroups/csmrg61/providers/Microsoft.Web/sites/csmr1608\",\r\n  \"name\": \"csmr1608\",\r\n  \"type\": \"Microsoft.Web/sites\",\r\n  \"location\": \"westus\",\r\n  \"tags\": {\r\n    \"csmtn1660\": \"\"\r\n  },\r\n  \"properties\": {\r\n    \"name\": \"csmr1608\",\r\n    \"state\": \"Running\",\r\n    \"hostNames\": [\r\n      \"csmr1608.azurewebsites.net\"\r\n    ],\r\n    \"webSpace\": \"csmrg61-WestUSwebspace\",\r\n    \"selfLink\": \"https://waws-prod-bay-035.api.azurewebsites.windows.net:454/subscriptions/45c0ad46-ae3f-493e-91ce-9297e0953fc1/webspaces/csmrg61-WestUSwebspace/sites/csmr1608\",\r\n    \"repositorySiteName\": \"csmr1608\",\r\n    \"owner\": null,\r\n    \"usageState\": 0,\r\n    \"enabled\": true,\r\n    \"adminEnabled\": true,\r\n    \"enabledHostNames\": [\r\n      \"csmr1608.azurewebsites.net\",\r\n      \"csmr1608.scm.azurewebsites.net\"\r\n    ],\r\n    \"siteProperties\": {\r\n      \"metadata\": null,\r\n      \"properties\": [],\r\n      \"appSettings\": null\r\n    },\r\n    \"availabilityState\": 0,\r\n    \"sslCertificates\": null,\r\n    \"csrs\": [],\r\n    \"cers\": null,\r\n    \"siteMode\": null,\r\n    \"hostNameSslStates\": [\r\n      {\r\n        \"name\": \"csmr1608.azurewebsites.net\",\r\n        \"sslState\": 0,\r\n        \"ipBasedSslResult\": null,\r\n        \"virtualIP\": null,\r\n        \"thumbprint\": null,\r\n        \"toUpdate\": null,\r\n        \"toUpdateIpBasedSsl\": null,\r\n        \"ipBasedSslState\": 0,\r\n        \"hostType\": 0\r\n      },\r\n      {\r\n        \"name\": \"csmr1608.scm.azurewebsites.net\",\r\n        \"sslState\": 0,\r\n        \"ipBasedSslResult\": null,\r\n        \"virtualIP\": null,\r\n        \"thumbprint\": null,\r\n        \"toUpdate\": null,\r\n        \"toUpdateIpBasedSsl\": null,\r\n        \"ipBasedSslState\": 0,\r\n        \"hostType\": 1\r\n      }\r\n    ],\r\n    \"computeMode\": null,\r\n    \"serverFarm\": \"Default1\",\r\n    \"serverFarmId\": null,\r\n    \"lastModifiedTimeUtc\": \"2016-01-24T00:25:44.143\",\r\n    \"storageRecoveryDefaultState\": \"Running\",\r\n    \"contentAvailabilityState\": 0,\r\n    \"runtimeAvailabilityState\": 0,\r\n    \"siteConfig\": null,\r\n    \"deploymentId\": \"csmr1608\",\r\n    \"trafficManagerHostNames\": null,\r\n    \"sku\": \"Free\",\r\n    \"premiumAppDeployed\": null,\r\n    \"scmSiteAlsoStopped\": false,\r\n    \"targetSwapSlot\": null,\r\n    \"hostingEnvironment\": null,\r\n    \"hostingEnvironmentProfile\": null,\r\n    \"microService\": \"WebSites\",\r\n    \"gatewaySiteName\": null,\r\n    \"clientAffinityEnabled\": true,\r\n    \"clientCertEnabled\": false,\r\n    \"hostNamesDisabled\": false,\r\n    \"domainVerificationIdentifiers\": null,\r\n    \"kind\": null,\r\n    \"outboundIpAddresses\": \"40.112.143.79,40.112.136.154,40.112.141.43,40.112.138.165\",\r\n    \"cloningInfo\": null,\r\n    \"hostingEnvironmentId\": null,\r\n    \"tags\": {\r\n      \"csmtn1660\": \"\"\r\n    }\r\n  }\r\n}",
      "ResponseHeaders": {
        "Content-Length": [
          "2005"
=======
      "ResponseBody": "{\r\n  \"id\": \"/subscriptions/38b598fc-e57a-423f-b2e7-dc0ddb631f1f/resourceGroups/csmrg1374/providers/Microsoft.Web/sites/csmr7423\",\r\n  \"name\": \"csmr7423\",\r\n  \"type\": \"Microsoft.Web/sites\",\r\n  \"location\": \"westus\",\r\n  \"tags\": {\r\n    \"csmtn6147\": \"\"\r\n  },\r\n  \"properties\": {\r\n    \"name\": \"csmr7423\",\r\n    \"state\": \"Running\",\r\n    \"hostNames\": [\r\n      \"csmr7423.azurewebsites.net\"\r\n    ],\r\n    \"webSpace\": \"csmrg1374-WestUSwebspace\",\r\n    \"selfLink\": \"https://waws-prod-bay-043.api.azurewebsites.windows.net:454/subscriptions/38b598fc-e57a-423f-b2e7-dc0ddb631f1f/webspaces/csmrg1374-WestUSwebspace/sites/csmr7423\",\r\n    \"repositorySiteName\": \"csmr7423\",\r\n    \"owner\": null,\r\n    \"usageState\": 0,\r\n    \"enabled\": true,\r\n    \"adminEnabled\": true,\r\n    \"enabledHostNames\": [\r\n      \"csmr7423.azurewebsites.net\",\r\n      \"csmr7423.scm.azurewebsites.net\"\r\n    ],\r\n    \"siteProperties\": {\r\n      \"metadata\": null,\r\n      \"properties\": [],\r\n      \"appSettings\": null\r\n    },\r\n    \"availabilityState\": 0,\r\n    \"sslCertificates\": null,\r\n    \"csrs\": [],\r\n    \"cers\": null,\r\n    \"siteMode\": null,\r\n    \"hostNameSslStates\": [\r\n      {\r\n        \"name\": \"csmr7423.azurewebsites.net\",\r\n        \"sslState\": 0,\r\n        \"ipBasedSslResult\": null,\r\n        \"virtualIP\": null,\r\n        \"thumbprint\": null,\r\n        \"toUpdate\": null,\r\n        \"toUpdateIpBasedSsl\": null,\r\n        \"ipBasedSslState\": 0,\r\n        \"hostType\": 0\r\n      },\r\n      {\r\n        \"name\": \"csmr7423.scm.azurewebsites.net\",\r\n        \"sslState\": 0,\r\n        \"ipBasedSslResult\": null,\r\n        \"virtualIP\": null,\r\n        \"thumbprint\": null,\r\n        \"toUpdate\": null,\r\n        \"toUpdateIpBasedSsl\": null,\r\n        \"ipBasedSslState\": 0,\r\n        \"hostType\": 1\r\n      }\r\n    ],\r\n    \"computeMode\": null,\r\n    \"serverFarm\": \"Default1\",\r\n    \"serverFarmId\": null,\r\n    \"lastModifiedTimeUtc\": \"2016-03-08T03:17:55.64\",\r\n    \"storageRecoveryDefaultState\": \"Running\",\r\n    \"contentAvailabilityState\": 0,\r\n    \"runtimeAvailabilityState\": 0,\r\n    \"siteConfig\": null,\r\n    \"deploymentId\": \"csmr7423\",\r\n    \"trafficManagerHostNames\": null,\r\n    \"sku\": \"Free\",\r\n    \"premiumAppDeployed\": null,\r\n    \"scmSiteAlsoStopped\": false,\r\n    \"targetSwapSlot\": null,\r\n    \"hostingEnvironment\": null,\r\n    \"hostingEnvironmentProfile\": null,\r\n    \"microService\": \"WebSites\",\r\n    \"gatewaySiteName\": null,\r\n    \"clientAffinityEnabled\": true,\r\n    \"clientCertEnabled\": false,\r\n    \"hostNamesDisabled\": false,\r\n    \"domainVerificationIdentifiers\": null,\r\n    \"kind\": null,\r\n    \"outboundIpAddresses\": \"104.40.88.152,104.40.87.132,104.40.95.34,104.40.88.78\",\r\n    \"cloningInfo\": null,\r\n    \"hostingEnvironmentId\": null,\r\n    \"tags\": {\r\n      \"csmtn6147\": \"\"\r\n    },\r\n    \"resourceGroup\": \"csmrg1374\"\r\n  }\r\n}",
      "ResponseHeaders": {
        "Content-Length": [
          "2034"
>>>>>>> 4aecb5af
        ],
        "Content-Type": [
          "application/json"
        ],
        "Expires": [
          "-1"
        ],
        "Pragma": [
          "no-cache"
        ],
        "Strict-Transport-Security": [
          "max-age=31536000; includeSubDomains"
        ],
        "x-ms-request-id": [
<<<<<<< HEAD
          "e06965b9-727c-4d4d-a393-de2169b8e274"
        ],
        "x-ms-ratelimit-remaining-subscription-writes": [
          "1194"
        ],
        "x-ms-correlation-request-id": [
          "1a0e7307-7cb3-4f6c-a497-2671bbb12ac5"
        ],
        "x-ms-routing-request-id": [
          "WESTUS:20160124T002553Z:1a0e7307-7cb3-4f6c-a497-2671bbb12ac5"
=======
          "0a4e45cf-2901-46f5-9bf7-5c1cc3b54e41"
        ],
        "x-ms-ratelimit-remaining-subscription-writes": [
          "1195"
        ],
        "x-ms-correlation-request-id": [
          "d9829146-4255-48cb-9874-9e0f525c21a6"
        ],
        "x-ms-routing-request-id": [
          "WESTUS:20160308T031759Z:d9829146-4255-48cb-9874-9e0f525c21a6"
>>>>>>> 4aecb5af
        ],
        "Cache-Control": [
          "no-cache"
        ],
        "Date": [
<<<<<<< HEAD
          "Sun, 24 Jan 2016 00:25:53 GMT"
=======
          "Tue, 08 Mar 2016 03:17:59 GMT"
>>>>>>> 4aecb5af
        ],
        "Server": [
          "Microsoft-IIS/8.0"
        ],
        "X-AspNet-Version": [
          "4.0.30319"
        ],
        "X-Powered-By": [
          "ASP.NET"
        ]
      },
      "StatusCode": 200
    },
    {
<<<<<<< HEAD
      "RequestUri": "/subscriptions/45c0ad46-ae3f-493e-91ce-9297e0953fc1/resourcegroups/csmrg61/providers/Microsoft.Web//sites/csmr5857?api-version=2014-04-01",
      "EncodedRequestUri": "L3N1YnNjcmlwdGlvbnMvNDVjMGFkNDYtYWUzZi00OTNlLTkxY2UtOTI5N2UwOTUzZmMxL3Jlc291cmNlZ3JvdXBzL2NzbXJnNjEvcHJvdmlkZXJzL01pY3Jvc29mdC5XZWIvL3NpdGVzL2NzbXI1ODU3P2FwaS12ZXJzaW9uPTIwMTQtMDQtMDE=",
      "RequestMethod": "PUT",
      "RequestBody": "{\r\n  \"properties\": {\r\n    \"name\": \"csmr5857\",\r\n    \"siteMode\": \"Limited\",\r\n    \"computeMode\": \"Shared\",\r\n    \"sku\": \"Free\",\r\n    \"workerSize\": 0\r\n  },\r\n  \"location\": \"westus\",\r\n  \"tags\": {}\r\n}",
=======
      "RequestUri": "/subscriptions/38b598fc-e57a-423f-b2e7-dc0ddb631f1f/resourcegroups/csmrg1374/providers/Microsoft.Web//sites/csmr9299?api-version=2014-04-01",
      "EncodedRequestUri": "L3N1YnNjcmlwdGlvbnMvMzhiNTk4ZmMtZTU3YS00MjNmLWIyZTctZGMwZGRiNjMxZjFmL3Jlc291cmNlZ3JvdXBzL2NzbXJnMTM3NC9wcm92aWRlcnMvTWljcm9zb2Z0LldlYi8vc2l0ZXMvY3NtcjkyOTk/YXBpLXZlcnNpb249MjAxNC0wNC0wMQ==",
      "RequestMethod": "PUT",
      "RequestBody": "{\r\n  \"properties\": {\r\n    \"name\": \"csmr9299\",\r\n    \"siteMode\": \"Limited\",\r\n    \"computeMode\": \"Shared\",\r\n    \"sku\": \"Free\",\r\n    \"workerSize\": 0\r\n  },\r\n  \"location\": \"westus\",\r\n  \"tags\": {}\r\n}",
>>>>>>> 4aecb5af
      "RequestHeaders": {
        "Content-Type": [
          "application/json; charset=utf-8"
        ],
        "Content-Length": [
          "192"
        ],
        "User-Agent": [
          "Microsoft.Azure.Management.Resources.ResourceManagementClient/2.0.0.0"
        ]
      },
<<<<<<< HEAD
      "ResponseBody": "{\r\n  \"id\": \"/subscriptions/45c0ad46-ae3f-493e-91ce-9297e0953fc1/resourceGroups/csmrg61/providers/Microsoft.Web/sites/csmr5857\",\r\n  \"name\": \"csmr5857\",\r\n  \"type\": \"Microsoft.Web/sites\",\r\n  \"location\": \"westus\",\r\n  \"tags\": {},\r\n  \"properties\": {\r\n    \"name\": \"csmr5857\",\r\n    \"state\": \"Running\",\r\n    \"hostNames\": [\r\n      \"csmr5857.azurewebsites.net\"\r\n    ],\r\n    \"webSpace\": \"csmrg61-WestUSwebspace\",\r\n    \"selfLink\": \"https://waws-prod-bay-035.api.azurewebsites.windows.net:454/subscriptions/45c0ad46-ae3f-493e-91ce-9297e0953fc1/webspaces/csmrg61-WestUSwebspace/sites/csmr5857\",\r\n    \"repositorySiteName\": \"csmr5857\",\r\n    \"owner\": null,\r\n    \"usageState\": 0,\r\n    \"enabled\": true,\r\n    \"adminEnabled\": true,\r\n    \"enabledHostNames\": [\r\n      \"csmr5857.azurewebsites.net\",\r\n      \"csmr5857.scm.azurewebsites.net\"\r\n    ],\r\n    \"siteProperties\": {\r\n      \"metadata\": null,\r\n      \"properties\": [],\r\n      \"appSettings\": null\r\n    },\r\n    \"availabilityState\": 0,\r\n    \"sslCertificates\": null,\r\n    \"csrs\": [],\r\n    \"cers\": null,\r\n    \"siteMode\": null,\r\n    \"hostNameSslStates\": [\r\n      {\r\n        \"name\": \"csmr5857.azurewebsites.net\",\r\n        \"sslState\": 0,\r\n        \"ipBasedSslResult\": null,\r\n        \"virtualIP\": null,\r\n        \"thumbprint\": null,\r\n        \"toUpdate\": null,\r\n        \"toUpdateIpBasedSsl\": null,\r\n        \"ipBasedSslState\": 0,\r\n        \"hostType\": 0\r\n      },\r\n      {\r\n        \"name\": \"csmr5857.scm.azurewebsites.net\",\r\n        \"sslState\": 0,\r\n        \"ipBasedSslResult\": null,\r\n        \"virtualIP\": null,\r\n        \"thumbprint\": null,\r\n        \"toUpdate\": null,\r\n        \"toUpdateIpBasedSsl\": null,\r\n        \"ipBasedSslState\": 0,\r\n        \"hostType\": 1\r\n      }\r\n    ],\r\n    \"computeMode\": null,\r\n    \"serverFarm\": \"Default1\",\r\n    \"serverFarmId\": null,\r\n    \"lastModifiedTimeUtc\": \"2016-01-24T00:25:55.893\",\r\n    \"storageRecoveryDefaultState\": \"Running\",\r\n    \"contentAvailabilityState\": 0,\r\n    \"runtimeAvailabilityState\": 0,\r\n    \"siteConfig\": null,\r\n    \"deploymentId\": \"csmr5857\",\r\n    \"trafficManagerHostNames\": null,\r\n    \"sku\": \"Free\",\r\n    \"premiumAppDeployed\": null,\r\n    \"scmSiteAlsoStopped\": false,\r\n    \"targetSwapSlot\": null,\r\n    \"hostingEnvironment\": null,\r\n    \"hostingEnvironmentProfile\": null,\r\n    \"microService\": \"WebSites\",\r\n    \"gatewaySiteName\": null,\r\n    \"clientAffinityEnabled\": true,\r\n    \"clientCertEnabled\": false,\r\n    \"hostNamesDisabled\": false,\r\n    \"domainVerificationIdentifiers\": null,\r\n    \"kind\": null,\r\n    \"outboundIpAddresses\": \"40.112.143.79,40.112.136.154,40.112.141.43,40.112.138.165\",\r\n    \"cloningInfo\": null,\r\n    \"hostingEnvironmentId\": null,\r\n    \"tags\": {}\r\n  }\r\n}",
      "ResponseHeaders": {
        "Content-Length": [
          "1977"
=======
      "ResponseBody": "{\r\n  \"id\": \"/subscriptions/38b598fc-e57a-423f-b2e7-dc0ddb631f1f/resourceGroups/csmrg1374/providers/Microsoft.Web/sites/csmr9299\",\r\n  \"name\": \"csmr9299\",\r\n  \"type\": \"Microsoft.Web/sites\",\r\n  \"location\": \"westus\",\r\n  \"tags\": {},\r\n  \"properties\": {\r\n    \"name\": \"csmr9299\",\r\n    \"state\": \"Running\",\r\n    \"hostNames\": [\r\n      \"csmr9299.azurewebsites.net\"\r\n    ],\r\n    \"webSpace\": \"csmrg1374-WestUSwebspace\",\r\n    \"selfLink\": \"https://waws-prod-bay-043.api.azurewebsites.windows.net:454/subscriptions/38b598fc-e57a-423f-b2e7-dc0ddb631f1f/webspaces/csmrg1374-WestUSwebspace/sites/csmr9299\",\r\n    \"repositorySiteName\": \"csmr9299\",\r\n    \"owner\": null,\r\n    \"usageState\": 0,\r\n    \"enabled\": true,\r\n    \"adminEnabled\": true,\r\n    \"enabledHostNames\": [\r\n      \"csmr9299.azurewebsites.net\",\r\n      \"csmr9299.scm.azurewebsites.net\"\r\n    ],\r\n    \"siteProperties\": {\r\n      \"metadata\": null,\r\n      \"properties\": [],\r\n      \"appSettings\": null\r\n    },\r\n    \"availabilityState\": 0,\r\n    \"sslCertificates\": null,\r\n    \"csrs\": [],\r\n    \"cers\": null,\r\n    \"siteMode\": null,\r\n    \"hostNameSslStates\": [\r\n      {\r\n        \"name\": \"csmr9299.azurewebsites.net\",\r\n        \"sslState\": 0,\r\n        \"ipBasedSslResult\": null,\r\n        \"virtualIP\": null,\r\n        \"thumbprint\": null,\r\n        \"toUpdate\": null,\r\n        \"toUpdateIpBasedSsl\": null,\r\n        \"ipBasedSslState\": 0,\r\n        \"hostType\": 0\r\n      },\r\n      {\r\n        \"name\": \"csmr9299.scm.azurewebsites.net\",\r\n        \"sslState\": 0,\r\n        \"ipBasedSslResult\": null,\r\n        \"virtualIP\": null,\r\n        \"thumbprint\": null,\r\n        \"toUpdate\": null,\r\n        \"toUpdateIpBasedSsl\": null,\r\n        \"ipBasedSslState\": 0,\r\n        \"hostType\": 1\r\n      }\r\n    ],\r\n    \"computeMode\": null,\r\n    \"serverFarm\": \"Default1\",\r\n    \"serverFarmId\": null,\r\n    \"lastModifiedTimeUtc\": \"2016-03-08T03:17:59.767\",\r\n    \"storageRecoveryDefaultState\": \"Running\",\r\n    \"contentAvailabilityState\": 0,\r\n    \"runtimeAvailabilityState\": 0,\r\n    \"siteConfig\": null,\r\n    \"deploymentId\": \"csmr9299\",\r\n    \"trafficManagerHostNames\": null,\r\n    \"sku\": \"Free\",\r\n    \"premiumAppDeployed\": null,\r\n    \"scmSiteAlsoStopped\": false,\r\n    \"targetSwapSlot\": null,\r\n    \"hostingEnvironment\": null,\r\n    \"hostingEnvironmentProfile\": null,\r\n    \"microService\": \"WebSites\",\r\n    \"gatewaySiteName\": null,\r\n    \"clientAffinityEnabled\": true,\r\n    \"clientCertEnabled\": false,\r\n    \"hostNamesDisabled\": false,\r\n    \"domainVerificationIdentifiers\": null,\r\n    \"kind\": null,\r\n    \"outboundIpAddresses\": \"104.40.88.152,104.40.87.132,104.40.95.34,104.40.88.78\",\r\n    \"cloningInfo\": null,\r\n    \"hostingEnvironmentId\": null,\r\n    \"tags\": {},\r\n    \"resourceGroup\": \"csmrg1374\"\r\n  }\r\n}",
      "ResponseHeaders": {
        "Content-Length": [
          "2007"
>>>>>>> 4aecb5af
        ],
        "Content-Type": [
          "application/json"
        ],
        "Expires": [
          "-1"
        ],
        "Pragma": [
          "no-cache"
        ],
        "Strict-Transport-Security": [
          "max-age=31536000; includeSubDomains"
        ],
        "x-ms-request-id": [
<<<<<<< HEAD
          "d6d9f3c8-8246-4f4a-8d86-535b991a0ea3"
        ],
        "x-ms-ratelimit-remaining-subscription-writes": [
          "1193"
        ],
        "x-ms-correlation-request-id": [
          "74429548-185d-4074-b19c-5aac7197c1f7"
        ],
        "x-ms-routing-request-id": [
          "WESTUS:20160124T002557Z:74429548-185d-4074-b19c-5aac7197c1f7"
=======
          "0b13592b-4061-4583-aec3-b6114c4a686d"
        ],
        "x-ms-ratelimit-remaining-subscription-writes": [
          "1194"
        ],
        "x-ms-correlation-request-id": [
          "199788f4-2262-4984-8c90-e8198f70847b"
        ],
        "x-ms-routing-request-id": [
          "WESTUS:20160308T031810Z:199788f4-2262-4984-8c90-e8198f70847b"
>>>>>>> 4aecb5af
        ],
        "Cache-Control": [
          "no-cache"
        ],
        "Date": [
<<<<<<< HEAD
          "Sun, 24 Jan 2016 00:25:56 GMT"
=======
          "Tue, 08 Mar 2016 03:18:10 GMT"
>>>>>>> 4aecb5af
        ],
        "Server": [
          "Microsoft-IIS/8.0"
        ],
        "X-AspNet-Version": [
          "4.0.30319"
        ],
        "X-Powered-By": [
          "ASP.NET"
        ]
      },
      "StatusCode": 200
    },
    {
<<<<<<< HEAD
      "RequestUri": "/subscriptions/45c0ad46-ae3f-493e-91ce-9297e0953fc1/resourceGroups/csmrg61/resources?$filter=tagname%20eq%20'csmtn1660'&api-version=2015-11-01",
      "EncodedRequestUri": "L3N1YnNjcmlwdGlvbnMvNDVjMGFkNDYtYWUzZi00OTNlLTkxY2UtOTI5N2UwOTUzZmMxL3Jlc291cmNlR3JvdXBzL2NzbXJnNjEvcmVzb3VyY2VzPyRmaWx0ZXI9dGFnbmFtZSUyMGVxJTIwJ2NzbXRuMTY2MCcmYXBpLXZlcnNpb249MjAxNS0xMS0wMQ==",
=======
      "RequestUri": "/subscriptions/38b598fc-e57a-423f-b2e7-dc0ddb631f1f/resourceGroups/csmrg1374/resources?$filter=tagname%20eq%20'csmtn6147'&api-version=2016-02-01",
      "EncodedRequestUri": "L3N1YnNjcmlwdGlvbnMvMzhiNTk4ZmMtZTU3YS00MjNmLWIyZTctZGMwZGRiNjMxZjFmL3Jlc291cmNlR3JvdXBzL2NzbXJnMTM3NC9yZXNvdXJjZXM/JGZpbHRlcj10YWduYW1lJTIwZXElMjAnY3NtdG42MTQ3JyZhcGktdmVyc2lvbj0yMDE2LTAyLTAx",
>>>>>>> 4aecb5af
      "RequestMethod": "GET",
      "RequestBody": "",
      "RequestHeaders": {
        "User-Agent": [
          "Microsoft.Azure.Management.Resources.ResourceManagementClient/2.0.0.0"
        ]
      },
<<<<<<< HEAD
      "ResponseBody": "{\r\n  \"value\": [\r\n    {\r\n      \"id\": \"/subscriptions/45c0ad46-ae3f-493e-91ce-9297e0953fc1/resourceGroups/csmrg61/providers/Microsoft.Web/sites/csmr1608\",\r\n      \"name\": \"csmr1608\",\r\n      \"type\": \"Microsoft.Web/sites\",\r\n      \"location\": \"westus\"\r\n    }\r\n  ]\r\n}",
      "ResponseHeaders": {
        "Content-Length": [
          "201"
=======
      "ResponseBody": "{\r\n  \"value\": [\r\n    {\r\n      \"id\": \"/subscriptions/38b598fc-e57a-423f-b2e7-dc0ddb631f1f/resourceGroups/csmrg1374/providers/Microsoft.Web/sites/csmr7423\",\r\n      \"name\": \"csmr7423\",\r\n      \"type\": \"Microsoft.Web/sites\",\r\n      \"location\": \"westus\"\r\n    }\r\n  ]\r\n}",
      "ResponseHeaders": {
        "Content-Length": [
          "203"
>>>>>>> 4aecb5af
        ],
        "Content-Type": [
          "application/json; charset=utf-8"
        ],
        "Expires": [
          "-1"
        ],
        "Pragma": [
          "no-cache"
        ],
        "x-ms-ratelimit-remaining-subscription-reads": [
<<<<<<< HEAD
          "14980"
        ],
        "x-ms-request-id": [
          "2f483920-9d1f-455a-b04f-78e78a7a71cb"
        ],
        "x-ms-correlation-request-id": [
          "2f483920-9d1f-455a-b04f-78e78a7a71cb"
        ],
        "x-ms-routing-request-id": [
          "WESTUS:20160124T002557Z:2f483920-9d1f-455a-b04f-78e78a7a71cb"
=======
          "14997"
        ],
        "x-ms-request-id": [
          "241cf6fe-c5e8-4577-8c87-ca5c29c45a6d"
        ],
        "x-ms-correlation-request-id": [
          "241cf6fe-c5e8-4577-8c87-ca5c29c45a6d"
        ],
        "x-ms-routing-request-id": [
          "WESTUS:20160308T031810Z:241cf6fe-c5e8-4577-8c87-ca5c29c45a6d"
>>>>>>> 4aecb5af
        ],
        "Strict-Transport-Security": [
          "max-age=31536000; includeSubDomains"
        ],
        "Cache-Control": [
          "no-cache"
        ],
        "Date": [
<<<<<<< HEAD
          "Sun, 24 Jan 2016 00:25:56 GMT"
=======
          "Tue, 08 Mar 2016 03:18:10 GMT"
>>>>>>> 4aecb5af
        ]
      },
      "StatusCode": 200
    },
    {
<<<<<<< HEAD
      "RequestUri": "/subscriptions/45c0ad46-ae3f-493e-91ce-9297e0953fc1/resourcegroups/csmrg61/providers/Microsoft.Web//sites/csmr1608?api-version=2014-04-01",
      "EncodedRequestUri": "L3N1YnNjcmlwdGlvbnMvNDVjMGFkNDYtYWUzZi00OTNlLTkxY2UtOTI5N2UwOTUzZmMxL3Jlc291cmNlZ3JvdXBzL2NzbXJnNjEvcHJvdmlkZXJzL01pY3Jvc29mdC5XZWIvL3NpdGVzL2NzbXIxNjA4P2FwaS12ZXJzaW9uPTIwMTQtMDQtMDE=",
=======
      "RequestUri": "/subscriptions/38b598fc-e57a-423f-b2e7-dc0ddb631f1f/resourcegroups/csmrg1374/providers/Microsoft.Web//sites/csmr7423?api-version=2014-04-01",
      "EncodedRequestUri": "L3N1YnNjcmlwdGlvbnMvMzhiNTk4ZmMtZTU3YS00MjNmLWIyZTctZGMwZGRiNjMxZjFmL3Jlc291cmNlZ3JvdXBzL2NzbXJnMTM3NC9wcm92aWRlcnMvTWljcm9zb2Z0LldlYi8vc2l0ZXMvY3Ntcjc0MjM/YXBpLXZlcnNpb249MjAxNC0wNC0wMQ==",
>>>>>>> 4aecb5af
      "RequestMethod": "GET",
      "RequestBody": "",
      "RequestHeaders": {
        "User-Agent": [
          "Microsoft.Azure.Management.Resources.ResourceManagementClient/2.0.0.0"
        ]
      },
<<<<<<< HEAD
      "ResponseBody": "{\r\n  \"id\": \"/subscriptions/45c0ad46-ae3f-493e-91ce-9297e0953fc1/resourceGroups/csmrg61/providers/Microsoft.Web/sites/csmr1608\",\r\n  \"name\": \"csmr1608\",\r\n  \"type\": \"Microsoft.Web/sites\",\r\n  \"location\": \"West US\",\r\n  \"tags\": {\r\n    \"csmtn1660\": \"\"\r\n  },\r\n  \"properties\": {\r\n    \"name\": \"csmr1608\",\r\n    \"state\": \"Running\",\r\n    \"hostNames\": [\r\n      \"csmr1608.azurewebsites.net\"\r\n    ],\r\n    \"webSpace\": \"csmrg61-WestUSwebspace\",\r\n    \"selfLink\": \"https://waws-prod-bay-035.api.azurewebsites.windows.net:454/subscriptions/45c0ad46-ae3f-493e-91ce-9297e0953fc1/webspaces/csmrg61-WestUSwebspace/sites/csmr1608\",\r\n    \"repositorySiteName\": \"csmr1608\",\r\n    \"owner\": null,\r\n    \"usageState\": 0,\r\n    \"enabled\": true,\r\n    \"adminEnabled\": true,\r\n    \"enabledHostNames\": [\r\n      \"csmr1608.azurewebsites.net\",\r\n      \"csmr1608.scm.azurewebsites.net\"\r\n    ],\r\n    \"siteProperties\": {\r\n      \"metadata\": null,\r\n      \"properties\": [],\r\n      \"appSettings\": null\r\n    },\r\n    \"availabilityState\": 0,\r\n    \"sslCertificates\": null,\r\n    \"csrs\": [],\r\n    \"cers\": null,\r\n    \"siteMode\": null,\r\n    \"hostNameSslStates\": [\r\n      {\r\n        \"name\": \"csmr1608.azurewebsites.net\",\r\n        \"sslState\": 0,\r\n        \"ipBasedSslResult\": null,\r\n        \"virtualIP\": null,\r\n        \"thumbprint\": null,\r\n        \"toUpdate\": null,\r\n        \"toUpdateIpBasedSsl\": null,\r\n        \"ipBasedSslState\": 0,\r\n        \"hostType\": 0\r\n      },\r\n      {\r\n        \"name\": \"csmr1608.scm.azurewebsites.net\",\r\n        \"sslState\": 0,\r\n        \"ipBasedSslResult\": null,\r\n        \"virtualIP\": null,\r\n        \"thumbprint\": null,\r\n        \"toUpdate\": null,\r\n        \"toUpdateIpBasedSsl\": null,\r\n        \"ipBasedSslState\": 0,\r\n        \"hostType\": 1\r\n      }\r\n    ],\r\n    \"computeMode\": null,\r\n    \"serverFarm\": \"Default1\",\r\n    \"serverFarmId\": null,\r\n    \"lastModifiedTimeUtc\": \"2016-01-24T00:25:44.233\",\r\n    \"storageRecoveryDefaultState\": \"Running\",\r\n    \"contentAvailabilityState\": 0,\r\n    \"runtimeAvailabilityState\": 0,\r\n    \"siteConfig\": null,\r\n    \"deploymentId\": \"csmr1608\",\r\n    \"trafficManagerHostNames\": null,\r\n    \"sku\": \"Free\",\r\n    \"premiumAppDeployed\": null,\r\n    \"scmSiteAlsoStopped\": false,\r\n    \"targetSwapSlot\": null,\r\n    \"hostingEnvironment\": null,\r\n    \"hostingEnvironmentProfile\": null,\r\n    \"microService\": \"WebSites\",\r\n    \"gatewaySiteName\": null,\r\n    \"clientAffinityEnabled\": true,\r\n    \"clientCertEnabled\": false,\r\n    \"hostNamesDisabled\": false,\r\n    \"domainVerificationIdentifiers\": null,\r\n    \"kind\": null,\r\n    \"outboundIpAddresses\": \"40.112.143.79,40.112.136.154,40.112.141.43,40.112.138.165\",\r\n    \"cloningInfo\": null,\r\n    \"hostingEnvironmentId\": null,\r\n    \"tags\": {\r\n      \"csmtn1660\": \"\"\r\n    }\r\n  }\r\n}",
      "ResponseHeaders": {
        "Content-Length": [
          "2006"
=======
      "ResponseBody": "{\r\n  \"id\": \"/subscriptions/38b598fc-e57a-423f-b2e7-dc0ddb631f1f/resourceGroups/csmrg1374/providers/Microsoft.Web/sites/csmr7423\",\r\n  \"name\": \"csmr7423\",\r\n  \"type\": \"Microsoft.Web/sites\",\r\n  \"location\": \"West US\",\r\n  \"tags\": {\r\n    \"csmtn6147\": \"\"\r\n  },\r\n  \"properties\": {\r\n    \"name\": \"csmr7423\",\r\n    \"state\": \"Running\",\r\n    \"hostNames\": [\r\n      \"csmr7423.azurewebsites.net\"\r\n    ],\r\n    \"webSpace\": \"csmrg1374-WestUSwebspace\",\r\n    \"selfLink\": \"https://waws-prod-bay-043.api.azurewebsites.windows.net:454/subscriptions/38b598fc-e57a-423f-b2e7-dc0ddb631f1f/webspaces/csmrg1374-WestUSwebspace/sites/csmr7423\",\r\n    \"repositorySiteName\": \"csmr7423\",\r\n    \"owner\": null,\r\n    \"usageState\": 0,\r\n    \"enabled\": true,\r\n    \"adminEnabled\": true,\r\n    \"enabledHostNames\": [\r\n      \"csmr7423.azurewebsites.net\",\r\n      \"csmr7423.scm.azurewebsites.net\"\r\n    ],\r\n    \"siteProperties\": {\r\n      \"metadata\": null,\r\n      \"properties\": [],\r\n      \"appSettings\": null\r\n    },\r\n    \"availabilityState\": 0,\r\n    \"sslCertificates\": null,\r\n    \"csrs\": [],\r\n    \"cers\": null,\r\n    \"siteMode\": null,\r\n    \"hostNameSslStates\": [\r\n      {\r\n        \"name\": \"csmr7423.azurewebsites.net\",\r\n        \"sslState\": 0,\r\n        \"ipBasedSslResult\": null,\r\n        \"virtualIP\": null,\r\n        \"thumbprint\": null,\r\n        \"toUpdate\": null,\r\n        \"toUpdateIpBasedSsl\": null,\r\n        \"ipBasedSslState\": 0,\r\n        \"hostType\": 0\r\n      },\r\n      {\r\n        \"name\": \"csmr7423.scm.azurewebsites.net\",\r\n        \"sslState\": 0,\r\n        \"ipBasedSslResult\": null,\r\n        \"virtualIP\": null,\r\n        \"thumbprint\": null,\r\n        \"toUpdate\": null,\r\n        \"toUpdateIpBasedSsl\": null,\r\n        \"ipBasedSslState\": 0,\r\n        \"hostType\": 1\r\n      }\r\n    ],\r\n    \"computeMode\": null,\r\n    \"serverFarm\": \"Default1\",\r\n    \"serverFarmId\": null,\r\n    \"lastModifiedTimeUtc\": \"2016-03-08T03:17:55.72\",\r\n    \"storageRecoveryDefaultState\": \"Running\",\r\n    \"contentAvailabilityState\": 0,\r\n    \"runtimeAvailabilityState\": 0,\r\n    \"siteConfig\": null,\r\n    \"deploymentId\": \"csmr7423\",\r\n    \"trafficManagerHostNames\": null,\r\n    \"sku\": \"Free\",\r\n    \"premiumAppDeployed\": null,\r\n    \"scmSiteAlsoStopped\": false,\r\n    \"targetSwapSlot\": null,\r\n    \"hostingEnvironment\": null,\r\n    \"hostingEnvironmentProfile\": null,\r\n    \"microService\": \"WebSites\",\r\n    \"gatewaySiteName\": null,\r\n    \"clientAffinityEnabled\": true,\r\n    \"clientCertEnabled\": false,\r\n    \"hostNamesDisabled\": false,\r\n    \"domainVerificationIdentifiers\": null,\r\n    \"kind\": null,\r\n    \"outboundIpAddresses\": \"104.40.88.152,104.40.87.132,104.40.95.34,104.40.88.78\",\r\n    \"cloningInfo\": null,\r\n    \"hostingEnvironmentId\": null,\r\n    \"tags\": {\r\n      \"csmtn6147\": \"\"\r\n    },\r\n    \"resourceGroup\": \"csmrg1374\"\r\n  }\r\n}",
      "ResponseHeaders": {
        "Content-Length": [
          "2035"
>>>>>>> 4aecb5af
        ],
        "Content-Type": [
          "application/json"
        ],
        "Expires": [
          "-1"
        ],
        "Pragma": [
          "no-cache"
        ],
        "Strict-Transport-Security": [
          "max-age=31536000; includeSubDomains"
        ],
        "x-ms-request-id": [
<<<<<<< HEAD
          "55de3ea9-f36f-45a2-8d85-d7e131776bd6"
        ],
        "x-ms-ratelimit-remaining-subscription-reads": [
          "14979"
        ],
        "x-ms-correlation-request-id": [
          "304e8c9f-89bb-44a6-a9c6-975daa48eb69"
        ],
        "x-ms-routing-request-id": [
          "WESTUS:20160124T002557Z:304e8c9f-89bb-44a6-a9c6-975daa48eb69"
=======
          "b4edf473-828d-44c2-807b-cf712d932009"
        ],
        "x-ms-ratelimit-remaining-subscription-reads": [
          "14996"
        ],
        "x-ms-correlation-request-id": [
          "0f03d406-3fe1-46c0-a2bc-4267cf8a3329"
        ],
        "x-ms-routing-request-id": [
          "WESTUS:20160308T031810Z:0f03d406-3fe1-46c0-a2bc-4267cf8a3329"
>>>>>>> 4aecb5af
        ],
        "Cache-Control": [
          "no-cache"
        ],
        "Date": [
<<<<<<< HEAD
          "Sun, 24 Jan 2016 00:25:57 GMT"
        ],
        "ETag": [
          "\"1D1563DC36FC190\""
=======
          "Tue, 08 Mar 2016 03:18:10 GMT"
        ],
        "ETag": [
          "\"1D178E91BA89080\""
>>>>>>> 4aecb5af
        ],
        "Server": [
          "Microsoft-IIS/8.0"
        ],
        "X-AspNet-Version": [
          "4.0.30319"
        ],
        "X-Powered-By": [
          "ASP.NET"
        ]
      },
      "StatusCode": 200
    }
  ],
  "Names": {
    "CreatedResourceIsAvailableInListFilteredByTagName": [
<<<<<<< HEAD
      "csmrg61",
      "csmr1608",
      "csmr5857",
      "csmtn1660"
    ]
  },
  "Variables": {
    "SubscriptionId": "45c0ad46-ae3f-493e-91ce-9297e0953fc1"
=======
      "csmrg1374",
      "csmr7423",
      "csmr9299",
      "csmtn6147"
    ]
  },
  "Variables": {
    "SubscriptionId": "38b598fc-e57a-423f-b2e7-dc0ddb631f1f"
>>>>>>> 4aecb5af
  }
}<|MERGE_RESOLUTION|>--- conflicted
+++ resolved
@@ -1,13 +1,8 @@
 {
   "Entries": [
     {
-<<<<<<< HEAD
-      "RequestUri": "/subscriptions/45c0ad46-ae3f-493e-91ce-9297e0953fc1/resourcegroups/csmrg61?api-version=2015-11-01",
-      "EncodedRequestUri": "L3N1YnNjcmlwdGlvbnMvNDVjMGFkNDYtYWUzZi00OTNlLTkxY2UtOTI5N2UwOTUzZmMxL3Jlc291cmNlZ3JvdXBzL2NzbXJnNjE/YXBpLXZlcnNpb249MjAxNS0xMS0wMQ==",
-=======
       "RequestUri": "/subscriptions/38b598fc-e57a-423f-b2e7-dc0ddb631f1f/resourcegroups/csmrg1374?api-version=2016-02-01",
       "EncodedRequestUri": "L3N1YnNjcmlwdGlvbnMvMzhiNTk4ZmMtZTU3YS00MjNmLWIyZTctZGMwZGRiNjMxZjFmL3Jlc291cmNlZ3JvdXBzL2NzbXJnMTM3ND9hcGktdmVyc2lvbj0yMDE2LTAyLTAx",
->>>>>>> 4aecb5af
       "RequestMethod": "PUT",
       "RequestBody": "{\r\n  \"location\": \"South Central US\"\r\n}",
       "RequestHeaders": {
@@ -21,17 +16,10 @@
           "Microsoft.Azure.Management.Resources.ResourceManagementClient/2.0.0.0"
         ]
       },
-<<<<<<< HEAD
-      "ResponseBody": "{\r\n  \"id\": \"/subscriptions/45c0ad46-ae3f-493e-91ce-9297e0953fc1/resourceGroups/csmrg61\",\r\n  \"name\": \"csmrg61\",\r\n  \"location\": \"southcentralus\",\r\n  \"properties\": {\r\n    \"provisioningState\": \"Succeeded\"\r\n  }\r\n}",
-      "ResponseHeaders": {
-        "Content-Length": [
-          "175"
-=======
       "ResponseBody": "{\r\n  \"id\": \"/subscriptions/38b598fc-e57a-423f-b2e7-dc0ddb631f1f/resourceGroups/csmrg1374\",\r\n  \"name\": \"csmrg1374\",\r\n  \"location\": \"southcentralus\",\r\n  \"properties\": {\r\n    \"provisioningState\": \"Succeeded\"\r\n  }\r\n}",
       "ResponseHeaders": {
         "Content-Length": [
           "179"
->>>>>>> 4aecb5af
         ],
         "Content-Type": [
           "application/json; charset=utf-8"
@@ -43,18 +31,6 @@
           "no-cache"
         ],
         "x-ms-ratelimit-remaining-subscription-writes": [
-<<<<<<< HEAD
-          "1195"
-        ],
-        "x-ms-request-id": [
-          "63c1b7a3-09f4-4f03-8629-dd396a8c51d3"
-        ],
-        "x-ms-correlation-request-id": [
-          "63c1b7a3-09f4-4f03-8629-dd396a8c51d3"
-        ],
-        "x-ms-routing-request-id": [
-          "WESTUS:20160124T002536Z:63c1b7a3-09f4-4f03-8629-dd396a8c51d3"
-=======
           "1196"
         ],
         "x-ms-request-id": [
@@ -65,36 +41,24 @@
         ],
         "x-ms-routing-request-id": [
           "WESTUS:20160308T031752Z:7047cacd-5c8d-45d4-aa6b-bbf2a0406588"
->>>>>>> 4aecb5af
-        ],
-        "Strict-Transport-Security": [
-          "max-age=31536000; includeSubDomains"
-        ],
-        "Cache-Control": [
-          "no-cache"
-        ],
-        "Date": [
-<<<<<<< HEAD
-          "Sun, 24 Jan 2016 00:25:35 GMT"
-=======
+        ],
+        "Strict-Transport-Security": [
+          "max-age=31536000; includeSubDomains"
+        ],
+        "Cache-Control": [
+          "no-cache"
+        ],
+        "Date": [
           "Tue, 08 Mar 2016 03:17:52 GMT"
->>>>>>> 4aecb5af
         ]
       },
       "StatusCode": 201
     },
     {
-<<<<<<< HEAD
-      "RequestUri": "/subscriptions/45c0ad46-ae3f-493e-91ce-9297e0953fc1/resourcegroups/csmrg61/providers/Microsoft.Web//sites/csmr1608?api-version=2014-04-01",
-      "EncodedRequestUri": "L3N1YnNjcmlwdGlvbnMvNDVjMGFkNDYtYWUzZi00OTNlLTkxY2UtOTI5N2UwOTUzZmMxL3Jlc291cmNlZ3JvdXBzL2NzbXJnNjEvcHJvdmlkZXJzL01pY3Jvc29mdC5XZWIvL3NpdGVzL2NzbXIxNjA4P2FwaS12ZXJzaW9uPTIwMTQtMDQtMDE=",
-      "RequestMethod": "PUT",
-      "RequestBody": "{\r\n  \"properties\": {\r\n    \"name\": \"csmr1608\",\r\n    \"siteMode\": \"Limited\",\r\n    \"computeMode\": \"Shared\",\r\n    \"sku\": \"Free\",\r\n    \"workerSize\": 0\r\n  },\r\n  \"location\": \"westus\",\r\n  \"tags\": {\r\n    \"csmtn1660\": \"\"\r\n  }\r\n}",
-=======
       "RequestUri": "/subscriptions/38b598fc-e57a-423f-b2e7-dc0ddb631f1f/resourcegroups/csmrg1374/providers/Microsoft.Web//sites/csmr7423?api-version=2014-04-01",
       "EncodedRequestUri": "L3N1YnNjcmlwdGlvbnMvMzhiNTk4ZmMtZTU3YS00MjNmLWIyZTctZGMwZGRiNjMxZjFmL3Jlc291cmNlZ3JvdXBzL2NzbXJnMTM3NC9wcm92aWRlcnMvTWljcm9zb2Z0LldlYi8vc2l0ZXMvY3Ntcjc0MjM/YXBpLXZlcnNpb249MjAxNC0wNC0wMQ==",
       "RequestMethod": "PUT",
       "RequestBody": "{\r\n  \"properties\": {\r\n    \"name\": \"csmr7423\",\r\n    \"siteMode\": \"Limited\",\r\n    \"computeMode\": \"Shared\",\r\n    \"sku\": \"Free\",\r\n    \"workerSize\": 0\r\n  },\r\n  \"location\": \"westus\",\r\n  \"tags\": {\r\n    \"csmtn6147\": \"\"\r\n  }\r\n}",
->>>>>>> 4aecb5af
       "RequestHeaders": {
         "Content-Type": [
           "application/json; charset=utf-8"
@@ -106,17 +70,10 @@
           "Microsoft.Azure.Management.Resources.ResourceManagementClient/2.0.0.0"
         ]
       },
-<<<<<<< HEAD
-      "ResponseBody": "{\r\n  \"id\": \"/subscriptions/45c0ad46-ae3f-493e-91ce-9297e0953fc1/resourceGroups/csmrg61/providers/Microsoft.Web/sites/csmr1608\",\r\n  \"name\": \"csmr1608\",\r\n  \"type\": \"Microsoft.Web/sites\",\r\n  \"location\": \"westus\",\r\n  \"tags\": {\r\n    \"csmtn1660\": \"\"\r\n  },\r\n  \"properties\": {\r\n    \"name\": \"csmr1608\",\r\n    \"state\": \"Running\",\r\n    \"hostNames\": [\r\n      \"csmr1608.azurewebsites.net\"\r\n    ],\r\n    \"webSpace\": \"csmrg61-WestUSwebspace\",\r\n    \"selfLink\": \"https://waws-prod-bay-035.api.azurewebsites.windows.net:454/subscriptions/45c0ad46-ae3f-493e-91ce-9297e0953fc1/webspaces/csmrg61-WestUSwebspace/sites/csmr1608\",\r\n    \"repositorySiteName\": \"csmr1608\",\r\n    \"owner\": null,\r\n    \"usageState\": 0,\r\n    \"enabled\": true,\r\n    \"adminEnabled\": true,\r\n    \"enabledHostNames\": [\r\n      \"csmr1608.azurewebsites.net\",\r\n      \"csmr1608.scm.azurewebsites.net\"\r\n    ],\r\n    \"siteProperties\": {\r\n      \"metadata\": null,\r\n      \"properties\": [],\r\n      \"appSettings\": null\r\n    },\r\n    \"availabilityState\": 0,\r\n    \"sslCertificates\": null,\r\n    \"csrs\": [],\r\n    \"cers\": null,\r\n    \"siteMode\": null,\r\n    \"hostNameSslStates\": [\r\n      {\r\n        \"name\": \"csmr1608.azurewebsites.net\",\r\n        \"sslState\": 0,\r\n        \"ipBasedSslResult\": null,\r\n        \"virtualIP\": null,\r\n        \"thumbprint\": null,\r\n        \"toUpdate\": null,\r\n        \"toUpdateIpBasedSsl\": null,\r\n        \"ipBasedSslState\": 0,\r\n        \"hostType\": 0\r\n      },\r\n      {\r\n        \"name\": \"csmr1608.scm.azurewebsites.net\",\r\n        \"sslState\": 0,\r\n        \"ipBasedSslResult\": null,\r\n        \"virtualIP\": null,\r\n        \"thumbprint\": null,\r\n        \"toUpdate\": null,\r\n        \"toUpdateIpBasedSsl\": null,\r\n        \"ipBasedSslState\": 0,\r\n        \"hostType\": 1\r\n      }\r\n    ],\r\n    \"computeMode\": null,\r\n    \"serverFarm\": \"Default1\",\r\n    \"serverFarmId\": null,\r\n    \"lastModifiedTimeUtc\": \"2016-01-24T00:25:44.143\",\r\n    \"storageRecoveryDefaultState\": \"Running\",\r\n    \"contentAvailabilityState\": 0,\r\n    \"runtimeAvailabilityState\": 0,\r\n    \"siteConfig\": null,\r\n    \"deploymentId\": \"csmr1608\",\r\n    \"trafficManagerHostNames\": null,\r\n    \"sku\": \"Free\",\r\n    \"premiumAppDeployed\": null,\r\n    \"scmSiteAlsoStopped\": false,\r\n    \"targetSwapSlot\": null,\r\n    \"hostingEnvironment\": null,\r\n    \"hostingEnvironmentProfile\": null,\r\n    \"microService\": \"WebSites\",\r\n    \"gatewaySiteName\": null,\r\n    \"clientAffinityEnabled\": true,\r\n    \"clientCertEnabled\": false,\r\n    \"hostNamesDisabled\": false,\r\n    \"domainVerificationIdentifiers\": null,\r\n    \"kind\": null,\r\n    \"outboundIpAddresses\": \"40.112.143.79,40.112.136.154,40.112.141.43,40.112.138.165\",\r\n    \"cloningInfo\": null,\r\n    \"hostingEnvironmentId\": null,\r\n    \"tags\": {\r\n      \"csmtn1660\": \"\"\r\n    }\r\n  }\r\n}",
-      "ResponseHeaders": {
-        "Content-Length": [
-          "2005"
-=======
       "ResponseBody": "{\r\n  \"id\": \"/subscriptions/38b598fc-e57a-423f-b2e7-dc0ddb631f1f/resourceGroups/csmrg1374/providers/Microsoft.Web/sites/csmr7423\",\r\n  \"name\": \"csmr7423\",\r\n  \"type\": \"Microsoft.Web/sites\",\r\n  \"location\": \"westus\",\r\n  \"tags\": {\r\n    \"csmtn6147\": \"\"\r\n  },\r\n  \"properties\": {\r\n    \"name\": \"csmr7423\",\r\n    \"state\": \"Running\",\r\n    \"hostNames\": [\r\n      \"csmr7423.azurewebsites.net\"\r\n    ],\r\n    \"webSpace\": \"csmrg1374-WestUSwebspace\",\r\n    \"selfLink\": \"https://waws-prod-bay-043.api.azurewebsites.windows.net:454/subscriptions/38b598fc-e57a-423f-b2e7-dc0ddb631f1f/webspaces/csmrg1374-WestUSwebspace/sites/csmr7423\",\r\n    \"repositorySiteName\": \"csmr7423\",\r\n    \"owner\": null,\r\n    \"usageState\": 0,\r\n    \"enabled\": true,\r\n    \"adminEnabled\": true,\r\n    \"enabledHostNames\": [\r\n      \"csmr7423.azurewebsites.net\",\r\n      \"csmr7423.scm.azurewebsites.net\"\r\n    ],\r\n    \"siteProperties\": {\r\n      \"metadata\": null,\r\n      \"properties\": [],\r\n      \"appSettings\": null\r\n    },\r\n    \"availabilityState\": 0,\r\n    \"sslCertificates\": null,\r\n    \"csrs\": [],\r\n    \"cers\": null,\r\n    \"siteMode\": null,\r\n    \"hostNameSslStates\": [\r\n      {\r\n        \"name\": \"csmr7423.azurewebsites.net\",\r\n        \"sslState\": 0,\r\n        \"ipBasedSslResult\": null,\r\n        \"virtualIP\": null,\r\n        \"thumbprint\": null,\r\n        \"toUpdate\": null,\r\n        \"toUpdateIpBasedSsl\": null,\r\n        \"ipBasedSslState\": 0,\r\n        \"hostType\": 0\r\n      },\r\n      {\r\n        \"name\": \"csmr7423.scm.azurewebsites.net\",\r\n        \"sslState\": 0,\r\n        \"ipBasedSslResult\": null,\r\n        \"virtualIP\": null,\r\n        \"thumbprint\": null,\r\n        \"toUpdate\": null,\r\n        \"toUpdateIpBasedSsl\": null,\r\n        \"ipBasedSslState\": 0,\r\n        \"hostType\": 1\r\n      }\r\n    ],\r\n    \"computeMode\": null,\r\n    \"serverFarm\": \"Default1\",\r\n    \"serverFarmId\": null,\r\n    \"lastModifiedTimeUtc\": \"2016-03-08T03:17:55.64\",\r\n    \"storageRecoveryDefaultState\": \"Running\",\r\n    \"contentAvailabilityState\": 0,\r\n    \"runtimeAvailabilityState\": 0,\r\n    \"siteConfig\": null,\r\n    \"deploymentId\": \"csmr7423\",\r\n    \"trafficManagerHostNames\": null,\r\n    \"sku\": \"Free\",\r\n    \"premiumAppDeployed\": null,\r\n    \"scmSiteAlsoStopped\": false,\r\n    \"targetSwapSlot\": null,\r\n    \"hostingEnvironment\": null,\r\n    \"hostingEnvironmentProfile\": null,\r\n    \"microService\": \"WebSites\",\r\n    \"gatewaySiteName\": null,\r\n    \"clientAffinityEnabled\": true,\r\n    \"clientCertEnabled\": false,\r\n    \"hostNamesDisabled\": false,\r\n    \"domainVerificationIdentifiers\": null,\r\n    \"kind\": null,\r\n    \"outboundIpAddresses\": \"104.40.88.152,104.40.87.132,104.40.95.34,104.40.88.78\",\r\n    \"cloningInfo\": null,\r\n    \"hostingEnvironmentId\": null,\r\n    \"tags\": {\r\n      \"csmtn6147\": \"\"\r\n    },\r\n    \"resourceGroup\": \"csmrg1374\"\r\n  }\r\n}",
       "ResponseHeaders": {
         "Content-Length": [
           "2034"
->>>>>>> 4aecb5af
         ],
         "Content-Type": [
           "application/json"
@@ -131,18 +88,6 @@
           "max-age=31536000; includeSubDomains"
         ],
         "x-ms-request-id": [
-<<<<<<< HEAD
-          "e06965b9-727c-4d4d-a393-de2169b8e274"
-        ],
-        "x-ms-ratelimit-remaining-subscription-writes": [
-          "1194"
-        ],
-        "x-ms-correlation-request-id": [
-          "1a0e7307-7cb3-4f6c-a497-2671bbb12ac5"
-        ],
-        "x-ms-routing-request-id": [
-          "WESTUS:20160124T002553Z:1a0e7307-7cb3-4f6c-a497-2671bbb12ac5"
-=======
           "0a4e45cf-2901-46f5-9bf7-5c1cc3b54e41"
         ],
         "x-ms-ratelimit-remaining-subscription-writes": [
@@ -153,17 +98,12 @@
         ],
         "x-ms-routing-request-id": [
           "WESTUS:20160308T031759Z:d9829146-4255-48cb-9874-9e0f525c21a6"
->>>>>>> 4aecb5af
-        ],
-        "Cache-Control": [
-          "no-cache"
-        ],
-        "Date": [
-<<<<<<< HEAD
-          "Sun, 24 Jan 2016 00:25:53 GMT"
-=======
+        ],
+        "Cache-Control": [
+          "no-cache"
+        ],
+        "Date": [
           "Tue, 08 Mar 2016 03:17:59 GMT"
->>>>>>> 4aecb5af
         ],
         "Server": [
           "Microsoft-IIS/8.0"
@@ -178,17 +118,10 @@
       "StatusCode": 200
     },
     {
-<<<<<<< HEAD
-      "RequestUri": "/subscriptions/45c0ad46-ae3f-493e-91ce-9297e0953fc1/resourcegroups/csmrg61/providers/Microsoft.Web//sites/csmr5857?api-version=2014-04-01",
-      "EncodedRequestUri": "L3N1YnNjcmlwdGlvbnMvNDVjMGFkNDYtYWUzZi00OTNlLTkxY2UtOTI5N2UwOTUzZmMxL3Jlc291cmNlZ3JvdXBzL2NzbXJnNjEvcHJvdmlkZXJzL01pY3Jvc29mdC5XZWIvL3NpdGVzL2NzbXI1ODU3P2FwaS12ZXJzaW9uPTIwMTQtMDQtMDE=",
-      "RequestMethod": "PUT",
-      "RequestBody": "{\r\n  \"properties\": {\r\n    \"name\": \"csmr5857\",\r\n    \"siteMode\": \"Limited\",\r\n    \"computeMode\": \"Shared\",\r\n    \"sku\": \"Free\",\r\n    \"workerSize\": 0\r\n  },\r\n  \"location\": \"westus\",\r\n  \"tags\": {}\r\n}",
-=======
       "RequestUri": "/subscriptions/38b598fc-e57a-423f-b2e7-dc0ddb631f1f/resourcegroups/csmrg1374/providers/Microsoft.Web//sites/csmr9299?api-version=2014-04-01",
       "EncodedRequestUri": "L3N1YnNjcmlwdGlvbnMvMzhiNTk4ZmMtZTU3YS00MjNmLWIyZTctZGMwZGRiNjMxZjFmL3Jlc291cmNlZ3JvdXBzL2NzbXJnMTM3NC9wcm92aWRlcnMvTWljcm9zb2Z0LldlYi8vc2l0ZXMvY3NtcjkyOTk/YXBpLXZlcnNpb249MjAxNC0wNC0wMQ==",
       "RequestMethod": "PUT",
       "RequestBody": "{\r\n  \"properties\": {\r\n    \"name\": \"csmr9299\",\r\n    \"siteMode\": \"Limited\",\r\n    \"computeMode\": \"Shared\",\r\n    \"sku\": \"Free\",\r\n    \"workerSize\": 0\r\n  },\r\n  \"location\": \"westus\",\r\n  \"tags\": {}\r\n}",
->>>>>>> 4aecb5af
       "RequestHeaders": {
         "Content-Type": [
           "application/json; charset=utf-8"
@@ -200,17 +133,10 @@
           "Microsoft.Azure.Management.Resources.ResourceManagementClient/2.0.0.0"
         ]
       },
-<<<<<<< HEAD
-      "ResponseBody": "{\r\n  \"id\": \"/subscriptions/45c0ad46-ae3f-493e-91ce-9297e0953fc1/resourceGroups/csmrg61/providers/Microsoft.Web/sites/csmr5857\",\r\n  \"name\": \"csmr5857\",\r\n  \"type\": \"Microsoft.Web/sites\",\r\n  \"location\": \"westus\",\r\n  \"tags\": {},\r\n  \"properties\": {\r\n    \"name\": \"csmr5857\",\r\n    \"state\": \"Running\",\r\n    \"hostNames\": [\r\n      \"csmr5857.azurewebsites.net\"\r\n    ],\r\n    \"webSpace\": \"csmrg61-WestUSwebspace\",\r\n    \"selfLink\": \"https://waws-prod-bay-035.api.azurewebsites.windows.net:454/subscriptions/45c0ad46-ae3f-493e-91ce-9297e0953fc1/webspaces/csmrg61-WestUSwebspace/sites/csmr5857\",\r\n    \"repositorySiteName\": \"csmr5857\",\r\n    \"owner\": null,\r\n    \"usageState\": 0,\r\n    \"enabled\": true,\r\n    \"adminEnabled\": true,\r\n    \"enabledHostNames\": [\r\n      \"csmr5857.azurewebsites.net\",\r\n      \"csmr5857.scm.azurewebsites.net\"\r\n    ],\r\n    \"siteProperties\": {\r\n      \"metadata\": null,\r\n      \"properties\": [],\r\n      \"appSettings\": null\r\n    },\r\n    \"availabilityState\": 0,\r\n    \"sslCertificates\": null,\r\n    \"csrs\": [],\r\n    \"cers\": null,\r\n    \"siteMode\": null,\r\n    \"hostNameSslStates\": [\r\n      {\r\n        \"name\": \"csmr5857.azurewebsites.net\",\r\n        \"sslState\": 0,\r\n        \"ipBasedSslResult\": null,\r\n        \"virtualIP\": null,\r\n        \"thumbprint\": null,\r\n        \"toUpdate\": null,\r\n        \"toUpdateIpBasedSsl\": null,\r\n        \"ipBasedSslState\": 0,\r\n        \"hostType\": 0\r\n      },\r\n      {\r\n        \"name\": \"csmr5857.scm.azurewebsites.net\",\r\n        \"sslState\": 0,\r\n        \"ipBasedSslResult\": null,\r\n        \"virtualIP\": null,\r\n        \"thumbprint\": null,\r\n        \"toUpdate\": null,\r\n        \"toUpdateIpBasedSsl\": null,\r\n        \"ipBasedSslState\": 0,\r\n        \"hostType\": 1\r\n      }\r\n    ],\r\n    \"computeMode\": null,\r\n    \"serverFarm\": \"Default1\",\r\n    \"serverFarmId\": null,\r\n    \"lastModifiedTimeUtc\": \"2016-01-24T00:25:55.893\",\r\n    \"storageRecoveryDefaultState\": \"Running\",\r\n    \"contentAvailabilityState\": 0,\r\n    \"runtimeAvailabilityState\": 0,\r\n    \"siteConfig\": null,\r\n    \"deploymentId\": \"csmr5857\",\r\n    \"trafficManagerHostNames\": null,\r\n    \"sku\": \"Free\",\r\n    \"premiumAppDeployed\": null,\r\n    \"scmSiteAlsoStopped\": false,\r\n    \"targetSwapSlot\": null,\r\n    \"hostingEnvironment\": null,\r\n    \"hostingEnvironmentProfile\": null,\r\n    \"microService\": \"WebSites\",\r\n    \"gatewaySiteName\": null,\r\n    \"clientAffinityEnabled\": true,\r\n    \"clientCertEnabled\": false,\r\n    \"hostNamesDisabled\": false,\r\n    \"domainVerificationIdentifiers\": null,\r\n    \"kind\": null,\r\n    \"outboundIpAddresses\": \"40.112.143.79,40.112.136.154,40.112.141.43,40.112.138.165\",\r\n    \"cloningInfo\": null,\r\n    \"hostingEnvironmentId\": null,\r\n    \"tags\": {}\r\n  }\r\n}",
-      "ResponseHeaders": {
-        "Content-Length": [
-          "1977"
-=======
       "ResponseBody": "{\r\n  \"id\": \"/subscriptions/38b598fc-e57a-423f-b2e7-dc0ddb631f1f/resourceGroups/csmrg1374/providers/Microsoft.Web/sites/csmr9299\",\r\n  \"name\": \"csmr9299\",\r\n  \"type\": \"Microsoft.Web/sites\",\r\n  \"location\": \"westus\",\r\n  \"tags\": {},\r\n  \"properties\": {\r\n    \"name\": \"csmr9299\",\r\n    \"state\": \"Running\",\r\n    \"hostNames\": [\r\n      \"csmr9299.azurewebsites.net\"\r\n    ],\r\n    \"webSpace\": \"csmrg1374-WestUSwebspace\",\r\n    \"selfLink\": \"https://waws-prod-bay-043.api.azurewebsites.windows.net:454/subscriptions/38b598fc-e57a-423f-b2e7-dc0ddb631f1f/webspaces/csmrg1374-WestUSwebspace/sites/csmr9299\",\r\n    \"repositorySiteName\": \"csmr9299\",\r\n    \"owner\": null,\r\n    \"usageState\": 0,\r\n    \"enabled\": true,\r\n    \"adminEnabled\": true,\r\n    \"enabledHostNames\": [\r\n      \"csmr9299.azurewebsites.net\",\r\n      \"csmr9299.scm.azurewebsites.net\"\r\n    ],\r\n    \"siteProperties\": {\r\n      \"metadata\": null,\r\n      \"properties\": [],\r\n      \"appSettings\": null\r\n    },\r\n    \"availabilityState\": 0,\r\n    \"sslCertificates\": null,\r\n    \"csrs\": [],\r\n    \"cers\": null,\r\n    \"siteMode\": null,\r\n    \"hostNameSslStates\": [\r\n      {\r\n        \"name\": \"csmr9299.azurewebsites.net\",\r\n        \"sslState\": 0,\r\n        \"ipBasedSslResult\": null,\r\n        \"virtualIP\": null,\r\n        \"thumbprint\": null,\r\n        \"toUpdate\": null,\r\n        \"toUpdateIpBasedSsl\": null,\r\n        \"ipBasedSslState\": 0,\r\n        \"hostType\": 0\r\n      },\r\n      {\r\n        \"name\": \"csmr9299.scm.azurewebsites.net\",\r\n        \"sslState\": 0,\r\n        \"ipBasedSslResult\": null,\r\n        \"virtualIP\": null,\r\n        \"thumbprint\": null,\r\n        \"toUpdate\": null,\r\n        \"toUpdateIpBasedSsl\": null,\r\n        \"ipBasedSslState\": 0,\r\n        \"hostType\": 1\r\n      }\r\n    ],\r\n    \"computeMode\": null,\r\n    \"serverFarm\": \"Default1\",\r\n    \"serverFarmId\": null,\r\n    \"lastModifiedTimeUtc\": \"2016-03-08T03:17:59.767\",\r\n    \"storageRecoveryDefaultState\": \"Running\",\r\n    \"contentAvailabilityState\": 0,\r\n    \"runtimeAvailabilityState\": 0,\r\n    \"siteConfig\": null,\r\n    \"deploymentId\": \"csmr9299\",\r\n    \"trafficManagerHostNames\": null,\r\n    \"sku\": \"Free\",\r\n    \"premiumAppDeployed\": null,\r\n    \"scmSiteAlsoStopped\": false,\r\n    \"targetSwapSlot\": null,\r\n    \"hostingEnvironment\": null,\r\n    \"hostingEnvironmentProfile\": null,\r\n    \"microService\": \"WebSites\",\r\n    \"gatewaySiteName\": null,\r\n    \"clientAffinityEnabled\": true,\r\n    \"clientCertEnabled\": false,\r\n    \"hostNamesDisabled\": false,\r\n    \"domainVerificationIdentifiers\": null,\r\n    \"kind\": null,\r\n    \"outboundIpAddresses\": \"104.40.88.152,104.40.87.132,104.40.95.34,104.40.88.78\",\r\n    \"cloningInfo\": null,\r\n    \"hostingEnvironmentId\": null,\r\n    \"tags\": {},\r\n    \"resourceGroup\": \"csmrg1374\"\r\n  }\r\n}",
       "ResponseHeaders": {
         "Content-Length": [
           "2007"
->>>>>>> 4aecb5af
         ],
         "Content-Type": [
           "application/json"
@@ -225,18 +151,6 @@
           "max-age=31536000; includeSubDomains"
         ],
         "x-ms-request-id": [
-<<<<<<< HEAD
-          "d6d9f3c8-8246-4f4a-8d86-535b991a0ea3"
-        ],
-        "x-ms-ratelimit-remaining-subscription-writes": [
-          "1193"
-        ],
-        "x-ms-correlation-request-id": [
-          "74429548-185d-4074-b19c-5aac7197c1f7"
-        ],
-        "x-ms-routing-request-id": [
-          "WESTUS:20160124T002557Z:74429548-185d-4074-b19c-5aac7197c1f7"
-=======
           "0b13592b-4061-4583-aec3-b6114c4a686d"
         ],
         "x-ms-ratelimit-remaining-subscription-writes": [
@@ -247,17 +161,12 @@
         ],
         "x-ms-routing-request-id": [
           "WESTUS:20160308T031810Z:199788f4-2262-4984-8c90-e8198f70847b"
->>>>>>> 4aecb5af
-        ],
-        "Cache-Control": [
-          "no-cache"
-        ],
-        "Date": [
-<<<<<<< HEAD
-          "Sun, 24 Jan 2016 00:25:56 GMT"
-=======
+        ],
+        "Cache-Control": [
+          "no-cache"
+        ],
+        "Date": [
           "Tue, 08 Mar 2016 03:18:10 GMT"
->>>>>>> 4aecb5af
         ],
         "Server": [
           "Microsoft-IIS/8.0"
@@ -272,13 +181,8 @@
       "StatusCode": 200
     },
     {
-<<<<<<< HEAD
-      "RequestUri": "/subscriptions/45c0ad46-ae3f-493e-91ce-9297e0953fc1/resourceGroups/csmrg61/resources?$filter=tagname%20eq%20'csmtn1660'&api-version=2015-11-01",
-      "EncodedRequestUri": "L3N1YnNjcmlwdGlvbnMvNDVjMGFkNDYtYWUzZi00OTNlLTkxY2UtOTI5N2UwOTUzZmMxL3Jlc291cmNlR3JvdXBzL2NzbXJnNjEvcmVzb3VyY2VzPyRmaWx0ZXI9dGFnbmFtZSUyMGVxJTIwJ2NzbXRuMTY2MCcmYXBpLXZlcnNpb249MjAxNS0xMS0wMQ==",
-=======
       "RequestUri": "/subscriptions/38b598fc-e57a-423f-b2e7-dc0ddb631f1f/resourceGroups/csmrg1374/resources?$filter=tagname%20eq%20'csmtn6147'&api-version=2016-02-01",
       "EncodedRequestUri": "L3N1YnNjcmlwdGlvbnMvMzhiNTk4ZmMtZTU3YS00MjNmLWIyZTctZGMwZGRiNjMxZjFmL3Jlc291cmNlR3JvdXBzL2NzbXJnMTM3NC9yZXNvdXJjZXM/JGZpbHRlcj10YWduYW1lJTIwZXElMjAnY3NtdG42MTQ3JyZhcGktdmVyc2lvbj0yMDE2LTAyLTAx",
->>>>>>> 4aecb5af
       "RequestMethod": "GET",
       "RequestBody": "",
       "RequestHeaders": {
@@ -286,17 +190,10 @@
           "Microsoft.Azure.Management.Resources.ResourceManagementClient/2.0.0.0"
         ]
       },
-<<<<<<< HEAD
-      "ResponseBody": "{\r\n  \"value\": [\r\n    {\r\n      \"id\": \"/subscriptions/45c0ad46-ae3f-493e-91ce-9297e0953fc1/resourceGroups/csmrg61/providers/Microsoft.Web/sites/csmr1608\",\r\n      \"name\": \"csmr1608\",\r\n      \"type\": \"Microsoft.Web/sites\",\r\n      \"location\": \"westus\"\r\n    }\r\n  ]\r\n}",
-      "ResponseHeaders": {
-        "Content-Length": [
-          "201"
-=======
       "ResponseBody": "{\r\n  \"value\": [\r\n    {\r\n      \"id\": \"/subscriptions/38b598fc-e57a-423f-b2e7-dc0ddb631f1f/resourceGroups/csmrg1374/providers/Microsoft.Web/sites/csmr7423\",\r\n      \"name\": \"csmr7423\",\r\n      \"type\": \"Microsoft.Web/sites\",\r\n      \"location\": \"westus\"\r\n    }\r\n  ]\r\n}",
       "ResponseHeaders": {
         "Content-Length": [
           "203"
->>>>>>> 4aecb5af
         ],
         "Content-Type": [
           "application/json; charset=utf-8"
@@ -308,18 +205,6 @@
           "no-cache"
         ],
         "x-ms-ratelimit-remaining-subscription-reads": [
-<<<<<<< HEAD
-          "14980"
-        ],
-        "x-ms-request-id": [
-          "2f483920-9d1f-455a-b04f-78e78a7a71cb"
-        ],
-        "x-ms-correlation-request-id": [
-          "2f483920-9d1f-455a-b04f-78e78a7a71cb"
-        ],
-        "x-ms-routing-request-id": [
-          "WESTUS:20160124T002557Z:2f483920-9d1f-455a-b04f-78e78a7a71cb"
-=======
           "14997"
         ],
         "x-ms-request-id": [
@@ -330,32 +215,22 @@
         ],
         "x-ms-routing-request-id": [
           "WESTUS:20160308T031810Z:241cf6fe-c5e8-4577-8c87-ca5c29c45a6d"
->>>>>>> 4aecb5af
-        ],
-        "Strict-Transport-Security": [
-          "max-age=31536000; includeSubDomains"
-        ],
-        "Cache-Control": [
-          "no-cache"
-        ],
-        "Date": [
-<<<<<<< HEAD
-          "Sun, 24 Jan 2016 00:25:56 GMT"
-=======
+        ],
+        "Strict-Transport-Security": [
+          "max-age=31536000; includeSubDomains"
+        ],
+        "Cache-Control": [
+          "no-cache"
+        ],
+        "Date": [
           "Tue, 08 Mar 2016 03:18:10 GMT"
->>>>>>> 4aecb5af
         ]
       },
       "StatusCode": 200
     },
     {
-<<<<<<< HEAD
-      "RequestUri": "/subscriptions/45c0ad46-ae3f-493e-91ce-9297e0953fc1/resourcegroups/csmrg61/providers/Microsoft.Web//sites/csmr1608?api-version=2014-04-01",
-      "EncodedRequestUri": "L3N1YnNjcmlwdGlvbnMvNDVjMGFkNDYtYWUzZi00OTNlLTkxY2UtOTI5N2UwOTUzZmMxL3Jlc291cmNlZ3JvdXBzL2NzbXJnNjEvcHJvdmlkZXJzL01pY3Jvc29mdC5XZWIvL3NpdGVzL2NzbXIxNjA4P2FwaS12ZXJzaW9uPTIwMTQtMDQtMDE=",
-=======
       "RequestUri": "/subscriptions/38b598fc-e57a-423f-b2e7-dc0ddb631f1f/resourcegroups/csmrg1374/providers/Microsoft.Web//sites/csmr7423?api-version=2014-04-01",
       "EncodedRequestUri": "L3N1YnNjcmlwdGlvbnMvMzhiNTk4ZmMtZTU3YS00MjNmLWIyZTctZGMwZGRiNjMxZjFmL3Jlc291cmNlZ3JvdXBzL2NzbXJnMTM3NC9wcm92aWRlcnMvTWljcm9zb2Z0LldlYi8vc2l0ZXMvY3Ntcjc0MjM/YXBpLXZlcnNpb249MjAxNC0wNC0wMQ==",
->>>>>>> 4aecb5af
       "RequestMethod": "GET",
       "RequestBody": "",
       "RequestHeaders": {
@@ -363,17 +238,10 @@
           "Microsoft.Azure.Management.Resources.ResourceManagementClient/2.0.0.0"
         ]
       },
-<<<<<<< HEAD
-      "ResponseBody": "{\r\n  \"id\": \"/subscriptions/45c0ad46-ae3f-493e-91ce-9297e0953fc1/resourceGroups/csmrg61/providers/Microsoft.Web/sites/csmr1608\",\r\n  \"name\": \"csmr1608\",\r\n  \"type\": \"Microsoft.Web/sites\",\r\n  \"location\": \"West US\",\r\n  \"tags\": {\r\n    \"csmtn1660\": \"\"\r\n  },\r\n  \"properties\": {\r\n    \"name\": \"csmr1608\",\r\n    \"state\": \"Running\",\r\n    \"hostNames\": [\r\n      \"csmr1608.azurewebsites.net\"\r\n    ],\r\n    \"webSpace\": \"csmrg61-WestUSwebspace\",\r\n    \"selfLink\": \"https://waws-prod-bay-035.api.azurewebsites.windows.net:454/subscriptions/45c0ad46-ae3f-493e-91ce-9297e0953fc1/webspaces/csmrg61-WestUSwebspace/sites/csmr1608\",\r\n    \"repositorySiteName\": \"csmr1608\",\r\n    \"owner\": null,\r\n    \"usageState\": 0,\r\n    \"enabled\": true,\r\n    \"adminEnabled\": true,\r\n    \"enabledHostNames\": [\r\n      \"csmr1608.azurewebsites.net\",\r\n      \"csmr1608.scm.azurewebsites.net\"\r\n    ],\r\n    \"siteProperties\": {\r\n      \"metadata\": null,\r\n      \"properties\": [],\r\n      \"appSettings\": null\r\n    },\r\n    \"availabilityState\": 0,\r\n    \"sslCertificates\": null,\r\n    \"csrs\": [],\r\n    \"cers\": null,\r\n    \"siteMode\": null,\r\n    \"hostNameSslStates\": [\r\n      {\r\n        \"name\": \"csmr1608.azurewebsites.net\",\r\n        \"sslState\": 0,\r\n        \"ipBasedSslResult\": null,\r\n        \"virtualIP\": null,\r\n        \"thumbprint\": null,\r\n        \"toUpdate\": null,\r\n        \"toUpdateIpBasedSsl\": null,\r\n        \"ipBasedSslState\": 0,\r\n        \"hostType\": 0\r\n      },\r\n      {\r\n        \"name\": \"csmr1608.scm.azurewebsites.net\",\r\n        \"sslState\": 0,\r\n        \"ipBasedSslResult\": null,\r\n        \"virtualIP\": null,\r\n        \"thumbprint\": null,\r\n        \"toUpdate\": null,\r\n        \"toUpdateIpBasedSsl\": null,\r\n        \"ipBasedSslState\": 0,\r\n        \"hostType\": 1\r\n      }\r\n    ],\r\n    \"computeMode\": null,\r\n    \"serverFarm\": \"Default1\",\r\n    \"serverFarmId\": null,\r\n    \"lastModifiedTimeUtc\": \"2016-01-24T00:25:44.233\",\r\n    \"storageRecoveryDefaultState\": \"Running\",\r\n    \"contentAvailabilityState\": 0,\r\n    \"runtimeAvailabilityState\": 0,\r\n    \"siteConfig\": null,\r\n    \"deploymentId\": \"csmr1608\",\r\n    \"trafficManagerHostNames\": null,\r\n    \"sku\": \"Free\",\r\n    \"premiumAppDeployed\": null,\r\n    \"scmSiteAlsoStopped\": false,\r\n    \"targetSwapSlot\": null,\r\n    \"hostingEnvironment\": null,\r\n    \"hostingEnvironmentProfile\": null,\r\n    \"microService\": \"WebSites\",\r\n    \"gatewaySiteName\": null,\r\n    \"clientAffinityEnabled\": true,\r\n    \"clientCertEnabled\": false,\r\n    \"hostNamesDisabled\": false,\r\n    \"domainVerificationIdentifiers\": null,\r\n    \"kind\": null,\r\n    \"outboundIpAddresses\": \"40.112.143.79,40.112.136.154,40.112.141.43,40.112.138.165\",\r\n    \"cloningInfo\": null,\r\n    \"hostingEnvironmentId\": null,\r\n    \"tags\": {\r\n      \"csmtn1660\": \"\"\r\n    }\r\n  }\r\n}",
-      "ResponseHeaders": {
-        "Content-Length": [
-          "2006"
-=======
       "ResponseBody": "{\r\n  \"id\": \"/subscriptions/38b598fc-e57a-423f-b2e7-dc0ddb631f1f/resourceGroups/csmrg1374/providers/Microsoft.Web/sites/csmr7423\",\r\n  \"name\": \"csmr7423\",\r\n  \"type\": \"Microsoft.Web/sites\",\r\n  \"location\": \"West US\",\r\n  \"tags\": {\r\n    \"csmtn6147\": \"\"\r\n  },\r\n  \"properties\": {\r\n    \"name\": \"csmr7423\",\r\n    \"state\": \"Running\",\r\n    \"hostNames\": [\r\n      \"csmr7423.azurewebsites.net\"\r\n    ],\r\n    \"webSpace\": \"csmrg1374-WestUSwebspace\",\r\n    \"selfLink\": \"https://waws-prod-bay-043.api.azurewebsites.windows.net:454/subscriptions/38b598fc-e57a-423f-b2e7-dc0ddb631f1f/webspaces/csmrg1374-WestUSwebspace/sites/csmr7423\",\r\n    \"repositorySiteName\": \"csmr7423\",\r\n    \"owner\": null,\r\n    \"usageState\": 0,\r\n    \"enabled\": true,\r\n    \"adminEnabled\": true,\r\n    \"enabledHostNames\": [\r\n      \"csmr7423.azurewebsites.net\",\r\n      \"csmr7423.scm.azurewebsites.net\"\r\n    ],\r\n    \"siteProperties\": {\r\n      \"metadata\": null,\r\n      \"properties\": [],\r\n      \"appSettings\": null\r\n    },\r\n    \"availabilityState\": 0,\r\n    \"sslCertificates\": null,\r\n    \"csrs\": [],\r\n    \"cers\": null,\r\n    \"siteMode\": null,\r\n    \"hostNameSslStates\": [\r\n      {\r\n        \"name\": \"csmr7423.azurewebsites.net\",\r\n        \"sslState\": 0,\r\n        \"ipBasedSslResult\": null,\r\n        \"virtualIP\": null,\r\n        \"thumbprint\": null,\r\n        \"toUpdate\": null,\r\n        \"toUpdateIpBasedSsl\": null,\r\n        \"ipBasedSslState\": 0,\r\n        \"hostType\": 0\r\n      },\r\n      {\r\n        \"name\": \"csmr7423.scm.azurewebsites.net\",\r\n        \"sslState\": 0,\r\n        \"ipBasedSslResult\": null,\r\n        \"virtualIP\": null,\r\n        \"thumbprint\": null,\r\n        \"toUpdate\": null,\r\n        \"toUpdateIpBasedSsl\": null,\r\n        \"ipBasedSslState\": 0,\r\n        \"hostType\": 1\r\n      }\r\n    ],\r\n    \"computeMode\": null,\r\n    \"serverFarm\": \"Default1\",\r\n    \"serverFarmId\": null,\r\n    \"lastModifiedTimeUtc\": \"2016-03-08T03:17:55.72\",\r\n    \"storageRecoveryDefaultState\": \"Running\",\r\n    \"contentAvailabilityState\": 0,\r\n    \"runtimeAvailabilityState\": 0,\r\n    \"siteConfig\": null,\r\n    \"deploymentId\": \"csmr7423\",\r\n    \"trafficManagerHostNames\": null,\r\n    \"sku\": \"Free\",\r\n    \"premiumAppDeployed\": null,\r\n    \"scmSiteAlsoStopped\": false,\r\n    \"targetSwapSlot\": null,\r\n    \"hostingEnvironment\": null,\r\n    \"hostingEnvironmentProfile\": null,\r\n    \"microService\": \"WebSites\",\r\n    \"gatewaySiteName\": null,\r\n    \"clientAffinityEnabled\": true,\r\n    \"clientCertEnabled\": false,\r\n    \"hostNamesDisabled\": false,\r\n    \"domainVerificationIdentifiers\": null,\r\n    \"kind\": null,\r\n    \"outboundIpAddresses\": \"104.40.88.152,104.40.87.132,104.40.95.34,104.40.88.78\",\r\n    \"cloningInfo\": null,\r\n    \"hostingEnvironmentId\": null,\r\n    \"tags\": {\r\n      \"csmtn6147\": \"\"\r\n    },\r\n    \"resourceGroup\": \"csmrg1374\"\r\n  }\r\n}",
       "ResponseHeaders": {
         "Content-Length": [
           "2035"
->>>>>>> 4aecb5af
         ],
         "Content-Type": [
           "application/json"
@@ -388,18 +256,6 @@
           "max-age=31536000; includeSubDomains"
         ],
         "x-ms-request-id": [
-<<<<<<< HEAD
-          "55de3ea9-f36f-45a2-8d85-d7e131776bd6"
-        ],
-        "x-ms-ratelimit-remaining-subscription-reads": [
-          "14979"
-        ],
-        "x-ms-correlation-request-id": [
-          "304e8c9f-89bb-44a6-a9c6-975daa48eb69"
-        ],
-        "x-ms-routing-request-id": [
-          "WESTUS:20160124T002557Z:304e8c9f-89bb-44a6-a9c6-975daa48eb69"
-=======
           "b4edf473-828d-44c2-807b-cf712d932009"
         ],
         "x-ms-ratelimit-remaining-subscription-reads": [
@@ -410,23 +266,15 @@
         ],
         "x-ms-routing-request-id": [
           "WESTUS:20160308T031810Z:0f03d406-3fe1-46c0-a2bc-4267cf8a3329"
->>>>>>> 4aecb5af
-        ],
-        "Cache-Control": [
-          "no-cache"
-        ],
-        "Date": [
-<<<<<<< HEAD
-          "Sun, 24 Jan 2016 00:25:57 GMT"
-        ],
-        "ETag": [
-          "\"1D1563DC36FC190\""
-=======
+        ],
+        "Cache-Control": [
+          "no-cache"
+        ],
+        "Date": [
           "Tue, 08 Mar 2016 03:18:10 GMT"
         ],
         "ETag": [
           "\"1D178E91BA89080\""
->>>>>>> 4aecb5af
         ],
         "Server": [
           "Microsoft-IIS/8.0"
@@ -443,16 +291,6 @@
   ],
   "Names": {
     "CreatedResourceIsAvailableInListFilteredByTagName": [
-<<<<<<< HEAD
-      "csmrg61",
-      "csmr1608",
-      "csmr5857",
-      "csmtn1660"
-    ]
-  },
-  "Variables": {
-    "SubscriptionId": "45c0ad46-ae3f-493e-91ce-9297e0953fc1"
-=======
       "csmrg1374",
       "csmr7423",
       "csmr9299",
@@ -461,6 +299,5 @@
   },
   "Variables": {
     "SubscriptionId": "38b598fc-e57a-423f-b2e7-dc0ddb631f1f"
->>>>>>> 4aecb5af
   }
 }