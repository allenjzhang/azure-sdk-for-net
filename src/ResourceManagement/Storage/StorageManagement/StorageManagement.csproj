﻿<?xml version="1.0" encoding="utf-8"?>
<Project ToolsVersion="12.0" DefaultTargets="Build" xmlns="http://schemas.microsoft.com/developer/msbuild/2003">
  <Import Project="$(MSBuildExtensionsPath)\$(MSBuildToolsVersion)\Microsoft.Common.props" Condition="Exists('$(MSBuildExtensionsPath)\$(MSBuildToolsVersion)\Microsoft.Common.props')" />
  <PropertyGroup>
    <AutoRestProjects>true</AutoRestProjects>
    <Platform Condition=" '$(Platform)' == '' ">AnyCPU</Platform>
    <ProjectGuid>{A7F47B7F-319B-411F-BF33-F57899A430CB}</ProjectGuid>
    <AppDesignerFolder>Properties</AppDesignerFolder>
    <RootNamespace>Microsoft.Azure.Management.Storage</RootNamespace>
    <AssemblyName>Microsoft.Azure.Management.Storage</AssemblyName>
    <OutputType>Library</OutputType>
    <RestorePackages>true</RestorePackages>
    <NuGetPackageImportStamp>2bbdc770</NuGetPackageImportStamp>
  </PropertyGroup>
  <Import Project="..\..\..\..\tools\Library.Settings.targets" />
  <ItemGroup>
    <Compile Include="Generated\**\*.cs" />
    <Compile Include="Properties\AssemblyInfo.cs" />
  </ItemGroup>
  <ItemGroup>
    <None Include="Microsoft.Azure.Management.Storage.nuspec" />
    <None Include="Microsoft.Azure.Management.Storage.nuget.proj" />
<<<<<<< HEAD
    <None Include="packages.config" />
  </ItemGroup>
  <ItemGroup>
    <Reference Include="Microsoft.Rest.ClientRuntime, Version=1.0.0.0, Culture=neutral, PublicKeyToken=31bf3856ad364e35, processorArchitecture=MSIL">
      <HintPath>..\..\..\..\packages\Microsoft.Rest.ClientRuntime.1.0.3\lib\net45\Microsoft.Rest.ClientRuntime.dll</HintPath>
      <Private>True</Private>
    </Reference>
    <Reference Include="Microsoft.Rest.ClientRuntime.Azure, Version=1.0.0.0, Culture=neutral, PublicKeyToken=31bf3856ad364e35, processorArchitecture=MSIL">
      <HintPath>..\..\..\..\packages\Microsoft.Rest.ClientRuntime.Azure.1.0.12\lib\net45\Microsoft.Rest.ClientRuntime.Azure.dll</HintPath>
      <Private>True</Private>
    </Reference>
=======
    <None Include="packages.config">
      <SubType>Designer</SubType>
    </None>
>>>>>>> f10e48fa
  </ItemGroup>
  <Import Project="$(MSBuildExtensionsPath32)\Microsoft\Portable\$(TargetFrameworkVersion)\Microsoft.Portable.CSharp.targets" Condition=" '$(LibraryFxTarget)' == 'portable' " />
  <Import Project="$(MSBuildToolsPath)\Microsoft.CSharp.targets" Condition=" '$(LibraryFxTarget)' != 'portable' " />
  <Import Project="$(LibraryNugetPackageFolder)\Microsoft.Bcl.Build.1.0.14\tools\Microsoft.Bcl.Build.targets" Condition="Exists('$(LibraryNugetPackageFolder)\Microsoft.Bcl.Build.1.0.14\tools\Microsoft.Bcl.Build.targets')" />
</Project><|MERGE_RESOLUTION|>--- conflicted
+++ resolved
@@ -20,7 +20,6 @@
   <ItemGroup>
     <None Include="Microsoft.Azure.Management.Storage.nuspec" />
     <None Include="Microsoft.Azure.Management.Storage.nuget.proj" />
-<<<<<<< HEAD
     <None Include="packages.config" />
   </ItemGroup>
   <ItemGroup>
@@ -32,11 +31,9 @@
       <HintPath>..\..\..\..\packages\Microsoft.Rest.ClientRuntime.Azure.1.0.12\lib\net45\Microsoft.Rest.ClientRuntime.Azure.dll</HintPath>
       <Private>True</Private>
     </Reference>
-=======
     <None Include="packages.config">
       <SubType>Designer</SubType>
     </None>
->>>>>>> f10e48fa
   </ItemGroup>
   <Import Project="$(MSBuildExtensionsPath32)\Microsoft\Portable\$(TargetFrameworkVersion)\Microsoft.Portable.CSharp.targets" Condition=" '$(LibraryFxTarget)' == 'portable' " />
   <Import Project="$(MSBuildToolsPath)\Microsoft.CSharp.targets" Condition=" '$(LibraryFxTarget)' != 'portable' " />
