// Copyright (c) Microsoft Corporation. All rights reserved.
// Licensed under the MIT License.

// <auto-generated/>

#nullable disable

using System;
using System.Collections.Generic;

namespace Azure.Search.Documents.Models
{
    /// <summary> Describes an error condition for the Azure Cognitive Search API. </summary>
    internal partial class SearchError
    {
        /// <summary> Initializes a new instance of SearchError. </summary>
        /// <param name="message"> A human-readable representation of the error. </param>
        internal SearchError(string message)
        {
<<<<<<< HEAD
=======
            if (message == null)
            {
                throw new ArgumentNullException(nameof(message));
            }

>>>>>>> 8d420312
            Message = message;
        }

        /// <summary> Initializes a new instance of SearchError. </summary>
        /// <param name="code"> One of a server-defined set of error codes. </param>
        /// <param name="message"> A human-readable representation of the error. </param>
        /// <param name="details"> An array of details about specific errors that led to this reported error. </param>
        internal SearchError(string code, string message, IReadOnlyList<SearchError> details)
        {
            Code = code;
            Message = message;
            Details = details;
        }

        /// <summary> One of a server-defined set of error codes. </summary>
        public string Code { get; }
        /// <summary> A human-readable representation of the error. </summary>
        public string Message { get; }
        /// <summary> An array of details about specific errors that led to this reported error. </summary>
        public IReadOnlyList<SearchError> Details { get; }
    }
}<|MERGE_RESOLUTION|>--- conflicted
+++ resolved
@@ -17,14 +17,11 @@
         /// <param name="message"> A human-readable representation of the error. </param>
         internal SearchError(string message)
         {
-<<<<<<< HEAD
-=======
             if (message == null)
             {
                 throw new ArgumentNullException(nameof(message));
             }
 
->>>>>>> 8d420312
             Message = message;
         }
 
