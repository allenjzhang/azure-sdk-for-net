// Copyright (c) Microsoft Corporation. All rights reserved.
// Licensed under the MIT License.

// <auto-generated/>

#nullable disable

using System;

namespace Azure.Search.Documents.Indexes.Models
{
    /// <summary> Represents a synonym map definition. </summary>
    public partial class SynonymMap
    {
<<<<<<< HEAD
        /// <summary> Initializes a new instance of SynonymMap. </summary>
        /// <param name="name"> The name of the synonym map. </param>
        /// <param name="synonyms"> A series of synonym rules in the specified synonym map format. The rules must be separated by newlines. </param>
        public SynonymMap(string name, string synonyms)
        {
            Name = name;
            Format = "solr";
            Synonyms = synonyms;
        }
=======
>>>>>>> 8d420312

        /// <summary> Initializes a new instance of SynonymMap. </summary>
        /// <param name="name"> The name of the synonym map. </param>
        /// <param name="format"> The format of the synonym map. Only the &apos;solr&apos; format is currently supported. </param>
        /// <param name="synonyms"> A series of synonym rules in the specified synonym map format. The rules must be separated by newlines. </param>
        /// <param name="encryptionKey"> A description of an encryption key that you create in Azure Key Vault. This key is used to provide an additional level of encryption-at-rest for your data when you want full assurance that no one, not even Microsoft, can decrypt your data in Azure Cognitive Search. Once you have encrypted your data, it will always remain encrypted. Azure Cognitive Search will ignore attempts to set this property to null. You can change this property as needed if you want to rotate your encryption key; Your data will be unaffected. Encryption with customer-managed keys is not available for free search services, and is only available for paid services created on or after January 1, 2019. </param>
        /// <param name="Etag"> The ETag of the synonym map. </param>
        internal SynonymMap(string name, string format, string synonyms, SearchResourceEncryptionKey encryptionKey, string Etag)
        {
            Name = name;
            Format = format;
            Synonyms = synonyms;
            EncryptionKey = encryptionKey;
            _etag = Etag;
        }

        /// <summary> The name of the synonym map. </summary>
<<<<<<< HEAD
        public string Name { get; }
        /// <summary> The format of the synonym map. Only the &apos;solr&apos; format is currently supported. </summary>
        public string Format { get; }
=======
        public string Name { get; set; }
>>>>>>> 8d420312
        /// <summary> A series of synonym rules in the specified synonym map format. The rules must be separated by newlines. </summary>
        public string Synonyms { get; }
        /// <summary> A description of an encryption key that you create in Azure Key Vault. This key is used to provide an additional level of encryption-at-rest for your data when you want full assurance that no one, not even Microsoft, can decrypt your data in Azure Cognitive Search. Once you have encrypted your data, it will always remain encrypted. Azure Cognitive Search will ignore attempts to set this property to null. You can change this property as needed if you want to rotate your encryption key; Your data will be unaffected. Encryption with customer-managed keys is not available for free search services, and is only available for paid services created on or after January 1, 2019. </summary>
        public SearchResourceEncryptionKey EncryptionKey { get; set; }
    }
}<|MERGE_RESOLUTION|>--- conflicted
+++ resolved
@@ -12,18 +12,6 @@
     /// <summary> Represents a synonym map definition. </summary>
     public partial class SynonymMap
     {
-<<<<<<< HEAD
-        /// <summary> Initializes a new instance of SynonymMap. </summary>
-        /// <param name="name"> The name of the synonym map. </param>
-        /// <param name="synonyms"> A series of synonym rules in the specified synonym map format. The rules must be separated by newlines. </param>
-        public SynonymMap(string name, string synonyms)
-        {
-            Name = name;
-            Format = "solr";
-            Synonyms = synonyms;
-        }
-=======
->>>>>>> 8d420312
 
         /// <summary> Initializes a new instance of SynonymMap. </summary>
         /// <param name="name"> The name of the synonym map. </param>
@@ -41,15 +29,9 @@
         }
 
         /// <summary> The name of the synonym map. </summary>
-<<<<<<< HEAD
-        public string Name { get; }
-        /// <summary> The format of the synonym map. Only the &apos;solr&apos; format is currently supported. </summary>
-        public string Format { get; }
-=======
         public string Name { get; set; }
->>>>>>> 8d420312
         /// <summary> A series of synonym rules in the specified synonym map format. The rules must be separated by newlines. </summary>
-        public string Synonyms { get; }
+        public string Synonyms { get; set; }
         /// <summary> A description of an encryption key that you create in Azure Key Vault. This key is used to provide an additional level of encryption-at-rest for your data when you want full assurance that no one, not even Microsoft, can decrypt your data in Azure Cognitive Search. Once you have encrypted your data, it will always remain encrypted. Azure Cognitive Search will ignore attempts to set this property to null. You can change this property as needed if you want to rotate your encryption key; Your data will be unaffected. Encryption with customer-managed keys is not available for free search services, and is only available for paid services created on or after January 1, 2019. </summary>
         public SearchResourceEncryptionKey EncryptionKey { get; set; }
     }
