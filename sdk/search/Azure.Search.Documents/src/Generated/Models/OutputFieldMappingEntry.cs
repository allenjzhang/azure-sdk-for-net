// Copyright (c) Microsoft Corporation. All rights reserved.
// Licensed under the MIT License.

// <auto-generated/>

#nullable disable

using System;

namespace Azure.Search.Documents.Indexes.Models
{
    /// <summary> Output field mapping for a skill. </summary>
    public partial class OutputFieldMappingEntry
    {
        /// <summary> Initializes a new instance of OutputFieldMappingEntry. </summary>
        /// <param name="name"> The name of the output defined by the skill. </param>
        public OutputFieldMappingEntry(string name)
        {
<<<<<<< HEAD
=======
            if (name == null)
            {
                throw new ArgumentNullException(nameof(name));
            }

>>>>>>> 8d420312
            Name = name;
        }

        /// <summary> Initializes a new instance of OutputFieldMappingEntry. </summary>
        /// <param name="name"> The name of the output defined by the skill. </param>
        /// <param name="targetName"> The target name of the output. It is optional and default to name. </param>
        internal OutputFieldMappingEntry(string name, string targetName)
        {
            Name = name;
            TargetName = targetName;
        }

        /// <summary> The name of the output defined by the skill. </summary>
        public string Name { get; }
        /// <summary> The target name of the output. It is optional and default to name. </summary>
        public string TargetName { get; set; }
    }
}<|MERGE_RESOLUTION|>--- conflicted
+++ resolved
@@ -16,14 +16,11 @@
         /// <param name="name"> The name of the output defined by the skill. </param>
         public OutputFieldMappingEntry(string name)
         {
-<<<<<<< HEAD
-=======
             if (name == null)
             {
                 throw new ArgumentNullException(nameof(name));
             }
 
->>>>>>> 8d420312
             Name = name;
         }
 
@@ -37,7 +34,7 @@
         }
 
         /// <summary> The name of the output defined by the skill. </summary>
-        public string Name { get; }
+        public string Name { get; set; }
         /// <summary> The target name of the output. It is optional and default to name. </summary>
         public string TargetName { get; set; }
     }
