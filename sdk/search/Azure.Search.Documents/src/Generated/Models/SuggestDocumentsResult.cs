--- conflicted
+++ resolved
@@ -16,11 +16,6 @@
     {
         /// <summary> Initializes a new instance of SuggestDocumentsResult. </summary>
         /// <param name="results"> The sequence of results returned by the query. </param>
-<<<<<<< HEAD
-        internal SuggestDocumentsResult(IReadOnlyList<SuggestResult> results)
-        {
-            Results = results;
-=======
         internal SuggestDocumentsResult(IEnumerable<SuggestResult> results)
         {
             if (results == null)
@@ -29,7 +24,6 @@
             }
 
             Results = results.ToArray();
->>>>>>> 8d420312
         }
 
         /// <summary> Initializes a new instance of SuggestDocumentsResult. </summary>
@@ -42,11 +36,7 @@
         }
 
         /// <summary> The sequence of results returned by the query. </summary>
-<<<<<<< HEAD
-        public IReadOnlyList<SuggestResult> Results { get; } = new List<SuggestResult>();
-=======
         public IReadOnlyList<SuggestResult> Results { get; }
->>>>>>> 8d420312
         /// <summary> A value indicating the percentage of the index that was included in the query, or null if minimumCoverage was not set in the request. </summary>
         public double? Coverage { get; }
     }
