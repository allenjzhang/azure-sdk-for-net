--- conflicted
+++ resolved
@@ -16,11 +16,7 @@
         /// <summary> Initializes a new instance of ImageAnalysisSkill. </summary>
         /// <param name="inputs"> Inputs of the skills could be a column in the source data set, or the output of an upstream skill. </param>
         /// <param name="outputs"> The output of a skill is either a field in a search index, or a value that can be consumed as an input by another skill. </param>
-<<<<<<< HEAD
-        public ImageAnalysisSkill(IList<InputFieldMappingEntry> inputs, IList<OutputFieldMappingEntry> outputs) : base(inputs, outputs)
-=======
         public ImageAnalysisSkill(IEnumerable<InputFieldMappingEntry> inputs, IEnumerable<OutputFieldMappingEntry> outputs) : base(inputs, outputs)
->>>>>>> 8d420312
         {
             if (inputs == null)
             {
@@ -49,13 +45,8 @@
         internal ImageAnalysisSkill(string oDataType, string name, string description, string context, IList<InputFieldMappingEntry> inputs, IList<OutputFieldMappingEntry> outputs, ImageAnalysisSkillLanguage? defaultLanguageCode, IList<VisualFeature> visualFeatures, IList<ImageDetail> details) : base(oDataType, name, description, context, inputs, outputs)
         {
             DefaultLanguageCode = defaultLanguageCode;
-<<<<<<< HEAD
-            VisualFeatures = visualFeatures;
-            Details = details;
-=======
             VisualFeatures = visualFeatures ?? new List<VisualFeature>();
             Details = details ?? new List<ImageDetail>();
->>>>>>> 8d420312
             ODataType = oDataType ?? "#Microsoft.Skills.Vision.ImageAnalysisSkill";
         }
 
