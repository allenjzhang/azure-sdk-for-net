// Copyright (c) Microsoft Corporation. All rights reserved.
// Licensed under the MIT License.

// <auto-generated/>

#nullable disable

using System;
using System.Collections.Generic;
using System.Linq;

namespace Azure.Search.Documents.Indexes.Models
{
    /// <summary> Defines options to control Cross-Origin Resource Sharing (CORS) for an index. </summary>
    public partial class CorsOptions
    {
        /// <summary> Initializes a new instance of CorsOptions. </summary>
        /// <param name="allowedOrigins"> The list of origins from which JavaScript code will be granted access to your index. Can contain a list of hosts of the form {protocol}://{fully-qualified-domain-name}[:{port#}], or a single &apos;*&apos; to allow all origins (not recommended). </param>
<<<<<<< HEAD
        public CorsOptions(IList<string> allowedOrigins)
        {
            AllowedOrigins = allowedOrigins;
=======
        public CorsOptions(IEnumerable<string> allowedOrigins)
        {
            if (allowedOrigins == null)
            {
                throw new ArgumentNullException(nameof(allowedOrigins));
            }

            AllowedOrigins = allowedOrigins.ToArray();
>>>>>>> 8d420312
        }

        /// <summary> Initializes a new instance of CorsOptions. </summary>
        /// <param name="allowedOrigins"> The list of origins from which JavaScript code will be granted access to your index. Can contain a list of hosts of the form {protocol}://{fully-qualified-domain-name}[:{port#}], or a single &apos;*&apos; to allow all origins (not recommended). </param>
        /// <param name="maxAgeInSeconds"> The duration for which browsers should cache CORS preflight responses. Defaults to 5 minutes. </param>
        internal CorsOptions(IList<string> allowedOrigins, long? maxAgeInSeconds)
        {
            AllowedOrigins = allowedOrigins ?? new List<string>();
            MaxAgeInSeconds = maxAgeInSeconds;
        }
<<<<<<< HEAD

        /// <summary> The list of origins from which JavaScript code will be granted access to your index. Can contain a list of hosts of the form {protocol}://{fully-qualified-domain-name}[:{port#}], or a single &apos;*&apos; to allow all origins (not recommended). </summary>
        public IList<string> AllowedOrigins { get; } = new List<string>();
=======
>>>>>>> 8d420312
        /// <summary> The duration for which browsers should cache CORS preflight responses. Defaults to 5 minutes. </summary>
        public long? MaxAgeInSeconds { get; set; }
    }
}<|MERGE_RESOLUTION|>--- conflicted
+++ resolved
@@ -16,11 +16,6 @@
     {
         /// <summary> Initializes a new instance of CorsOptions. </summary>
         /// <param name="allowedOrigins"> The list of origins from which JavaScript code will be granted access to your index. Can contain a list of hosts of the form {protocol}://{fully-qualified-domain-name}[:{port#}], or a single &apos;*&apos; to allow all origins (not recommended). </param>
-<<<<<<< HEAD
-        public CorsOptions(IList<string> allowedOrigins)
-        {
-            AllowedOrigins = allowedOrigins;
-=======
         public CorsOptions(IEnumerable<string> allowedOrigins)
         {
             if (allowedOrigins == null)
@@ -29,7 +24,6 @@
             }
 
             AllowedOrigins = allowedOrigins.ToArray();
->>>>>>> 8d420312
         }
 
         /// <summary> Initializes a new instance of CorsOptions. </summary>
@@ -40,12 +34,6 @@
             AllowedOrigins = allowedOrigins ?? new List<string>();
             MaxAgeInSeconds = maxAgeInSeconds;
         }
-<<<<<<< HEAD
-
-        /// <summary> The list of origins from which JavaScript code will be granted access to your index. Can contain a list of hosts of the form {protocol}://{fully-qualified-domain-name}[:{port#}], or a single &apos;*&apos; to allow all origins (not recommended). </summary>
-        public IList<string> AllowedOrigins { get; } = new List<string>();
-=======
->>>>>>> 8d420312
         /// <summary> The duration for which browsers should cache CORS preflight responses. Defaults to 5 minutes. </summary>
         public long? MaxAgeInSeconds { get; set; }
     }
