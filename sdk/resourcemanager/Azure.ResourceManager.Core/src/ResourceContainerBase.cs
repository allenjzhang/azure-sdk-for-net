﻿// Copyright (c) Microsoft Corporation. All rights reserved.
// Licensed under the MIT License.

using System;
using System.Globalization;
using System.Threading;
using System.Threading.Tasks;

namespace Azure.ResourceManager.Core
{
    /// <summary>
    /// A class representing collection of resources and their operations over their parent.
    /// </summary>
    /// <typeparam name="TIdentifier"> The type of the resource identifier. </typeparam>
    /// <typeparam name="TOperations"> The type of the class containing operations for the underlying resource. </typeparam>
    /// <typeparam name="TResource"> The type of the class containing properties for the underlying resource. </typeparam>
<<<<<<< HEAD
    public abstract class ResourceContainerBase<TIdentifier, TOperations, TResource> : ContainerBase<TIdentifier>
        where TIdentifier : TenantResourceIdentifier
=======
    public abstract class ResourceContainerBase<TIdentifier, TOperations, TResource> : ContainerBase<TIdentifier, TOperations>
        where TIdentifier : ResourceIdentifier
>>>>>>> 088c8cb9
        where TOperations : ResourceOperationsBase<TIdentifier, TOperations>
        where TResource : class
    {
        private static readonly object _parentLock = new object();
        private object _parentResource;

        /// <summary>
        /// Initializes a new instance of the <see cref="ResourceContainerBase{TIdentifier, TOperations, TResource}"/> class for mocking.
        /// </summary>
        protected ResourceContainerBase()
        {
        }

        /// <summary>
        /// Initializes a new instance of the <see cref="ResourceContainerBase{TIdentifier, TOperations, TResource}"/> class.
        /// </summary>
        /// <param name="clientContext"> The client context to use. </param>
        /// <param name="parentId"> The identifier of the resource that is the target of operations. </param>
        internal ResourceContainerBase(ClientContext clientContext, TIdentifier parentId)
            : base(clientContext, parentId)
        {
        }

        /// <summary>
        /// Initializes a new instance of the <see cref="ResourceContainerBase{TIdentifier, TOperations, TData}"/> class.
        /// Note: This is only used by SubscriptionContainers. Hence internal only.
        /// </summary>
        /// <param name="clientContext"></param>
        /// <param name="id"></param>
        internal ResourceContainerBase(ClientContext clientContext, TIdentifier id)
            : base(clientContext, id)
        {
        }

        /// <summary>
        /// Initializes a new instance of the <see cref="ResourceContainerBase{TIdentifier, TOperations, TData}"/> class.
        /// </summary>
        /// <param name="parent"> The resource representing the parent resource. </param>
        protected ResourceContainerBase(ResourceOperationsBase parent)
            : base(parent)
        {
        }

        /// <summary>
        /// Verify that the input resource Id is a valid container for this type.
        /// </summary>
        /// <param name="identifier"> The input resource Id to check. </param>
        /// <exception cref="InvalidOperationException"> Resource identifier is not a valid type for this container. </exception>
        protected override void Validate(ResourceIdentifier identifier)
        {
            if (identifier.ResourceType != ValidResourceType)
                throw new InvalidOperationException($"{identifier.ResourceType} is not a valid container for {Id.ResourceType}");
        }

        /// <summary>
        /// Gets the location of the parent object.
        /// </summary>
        /// <typeparam name="TParent"> The type of the parents full resource object. </typeparam>
        /// <typeparam name="TParentId"> The type of the parents resource id. </typeparam>
        /// <typeparam name="TParentOperations"> The type of the parents operations object. </typeparam>
        /// <returns> The <see cref="LocationData"/> associated with the parent object. </returns>
        protected TParent GetParentResource<TParent, TParentId, TParentOperations>()
            where TParent : TParentOperations
            where TParentOperations : ResourceOperationsBase<TParentId, TParent>
            where TParentId : ResourceIdentifier
        {
            if (_parentResource is null)
            {
                lock (_parentLock)
                {
                    if (_parentResource is null)
                    {
                        _parentResource = Parent as TParent;
                        if (_parentResource is null)
                        {
                            _parentResource = (Parent as TParentOperations).Get().Value;
                        }
                    }
                }
            }

            return _parentResource as TParent;
        }

        /// <summary>
        /// Gets details for this resource from the service.
        /// </summary>
        /// <param name="resourceName"> The name of the resource to get. </param>
        /// <param name="cancellationToken"> A token to allow the caller to cancel the call to the service. The default value is <see cref="CancellationToken.None" />. </param>
        /// <returns> A response with the <see cref="Response{TOperations}"/> operation for this resource. </returns>
        /// <exception cref="ArgumentException"> resourceName cannot be null or a whitespace. </exception>
        public abstract Response<TOperations> Get(string resourceName, CancellationToken cancellationToken = default);

        /// <summary>
        /// Gets details for this resource from the service.
        /// </summary>
        /// <param name="resourceName"> The name of the resource to get. </param>
        /// <param name="cancellationToken"> A token to allow the caller to cancel the call to the service. The default value is <see cref="CancellationToken.None" />. </param>
        /// <returns> A <see cref="Task"/> that on completion returns a response with the <see cref="Response{TOperations}"/> operation for this resource. </returns>
        /// <exception cref="ArgumentException"> resourceName cannot be null or a whitespace. </exception>
<<<<<<< HEAD
        public abstract Task<ArmResponse<TOperations>> GetAsync(string resourceName, CancellationToken cancellationToken = default);

        /// <summary>
        /// Returns the resource from Azure if it exists.
        /// </summary>
        /// <param name="resourceName"> The name of the resource you want to get. </param>
        /// <param name="cancellationToken"> A token to allow the caller to cancel the call to the service.
        /// The default value is <see cref="CancellationToken.None" />. </param>
        /// <returns> Whether or not the resource existed. </returns>
        public virtual TOperations TryGet(string resourceName, CancellationToken cancellationToken = default)
        {
            using var scope = Diagnostics.CreateScope("ContainerBase`2.TryGet");
            scope.Start();

            var op = GetOperation(resourceName);

            try
            {
                return op.Get(cancellationToken).Value;
            }
            catch (RequestFailedException e) when (e.Status == 404)
            {
                return null;
            }
            catch (Exception e)
            {
                scope.Failed(e);
                throw;
            }
        }

        /// <summary>
        /// Returns the resource from Azure if it exists.
        /// </summary>
        /// <param name="resourceName"> The name of the resource you want to get. </param>
        /// <param name="cancellationToken"> A token to allow the caller to cancel the call to the service.
        /// The default value is <see cref="CancellationToken.None" />. </param>
        /// <returns> Whether or not the resource existed. </returns>
        public async virtual Task<TOperations> TryGetAsync(string resourceName, CancellationToken cancellationToken = default)
        {
            using var scope = Diagnostics.CreateScope("ContainerBase`2.TryGet");
            scope.Start();

            var op = GetOperation(resourceName);

            try
            {
                return (await op.GetAsync(cancellationToken).ConfigureAwait(false)).Value;
            }
            catch (RequestFailedException e) when (e.Status == 404)
            {
                return null;
            }
            catch (Exception e)
            {
                scope.Failed(e);
                throw;
            }
        }

        /// <summary>
        /// Determines whether or not the azure resource exists in this container
        /// </summary>
        /// <param name="resourceName"> The name of the resource you want to check. </param>
        /// <returns> Whether or not the resource existed. </returns>
        public virtual bool DoesExist(string resourceName)
        {
            return TryGet(resourceName) == null ? false : true;
        }

        /// <summary>
        /// Get an instance of the operations this container holds.
        /// </summary>
        /// <param name="resourceName"> The name of the resource to scope the operations to. </param>
        /// <returns> An instance of <see cref="ResourceContainerBase{TIdentifier, TOperations, TResource}"/>. </returns>
        protected virtual ResourceOperationsBase<TIdentifier, TOperations> GetOperation(string resourceName)
        {
            return Activator.CreateInstance(
                typeof(TOperations).BaseType,
                System.Reflection.BindingFlags.NonPublic | System.Reflection.BindingFlags.Instance,
                null,
                new object[] { Parent, resourceName },
                CultureInfo.InvariantCulture) as ResourceOperationsBase<TIdentifier, TOperations>;
        }
=======
        public abstract Task<Response<TOperations>> GetAsync(string resourceName, CancellationToken cancellationToken = default);
>>>>>>> 088c8cb9
    }
}<|MERGE_RESOLUTION|>--- conflicted
+++ resolved
@@ -14,13 +14,8 @@
     /// <typeparam name="TIdentifier"> The type of the resource identifier. </typeparam>
     /// <typeparam name="TOperations"> The type of the class containing operations for the underlying resource. </typeparam>
     /// <typeparam name="TResource"> The type of the class containing properties for the underlying resource. </typeparam>
-<<<<<<< HEAD
     public abstract class ResourceContainerBase<TIdentifier, TOperations, TResource> : ContainerBase<TIdentifier>
-        where TIdentifier : TenantResourceIdentifier
-=======
-    public abstract class ResourceContainerBase<TIdentifier, TOperations, TResource> : ContainerBase<TIdentifier, TOperations>
         where TIdentifier : ResourceIdentifier
->>>>>>> 088c8cb9
         where TOperations : ResourceOperationsBase<TIdentifier, TOperations>
         where TResource : class
     {
@@ -41,17 +36,6 @@
         /// <param name="parentId"> The identifier of the resource that is the target of operations. </param>
         internal ResourceContainerBase(ClientContext clientContext, TIdentifier parentId)
             : base(clientContext, parentId)
-        {
-        }
-
-        /// <summary>
-        /// Initializes a new instance of the <see cref="ResourceContainerBase{TIdentifier, TOperations, TData}"/> class.
-        /// Note: This is only used by SubscriptionContainers. Hence internal only.
-        /// </summary>
-        /// <param name="clientContext"></param>
-        /// <param name="id"></param>
-        internal ResourceContainerBase(ClientContext clientContext, TIdentifier id)
-            : base(clientContext, id)
         {
         }
 
@@ -121,8 +105,7 @@
         /// <param name="cancellationToken"> A token to allow the caller to cancel the call to the service. The default value is <see cref="CancellationToken.None" />. </param>
         /// <returns> A <see cref="Task"/> that on completion returns a response with the <see cref="Response{TOperations}"/> operation for this resource. </returns>
         /// <exception cref="ArgumentException"> resourceName cannot be null or a whitespace. </exception>
-<<<<<<< HEAD
-        public abstract Task<ArmResponse<TOperations>> GetAsync(string resourceName, CancellationToken cancellationToken = default);
+        public abstract Task<Response<TOperations>> GetAsync(string resourceName, CancellationToken cancellationToken = default);
 
         /// <summary>
         /// Returns the resource from Azure if it exists.
@@ -186,10 +169,24 @@
         /// Determines whether or not the azure resource exists in this container
         /// </summary>
         /// <param name="resourceName"> The name of the resource you want to check. </param>
-        /// <returns> Whether or not the resource existed. </returns>
-        public virtual bool DoesExist(string resourceName)
-        {
-            return TryGet(resourceName) == null ? false : true;
+        /// <param name="cancellationToken"> A token to allow the caller to cancel the call to the service.
+        /// The default value is <see cref="CancellationToken.None" />. </param>
+        /// <returns> Whether or not the resource existed. </returns>
+        public virtual bool DoesExist(string resourceName, CancellationToken cancellationToken = default)
+        {
+            return TryGet(resourceName, cancellationToken) != null;
+        }
+
+        /// <summary>
+        /// Determines whether or not the azure resource exists in this container
+        /// </summary>
+        /// <param name="resourceName"> The name of the resource you want to check. </param>
+        /// <param name="cancellationToken"> A token to allow the caller to cancel the call to the service.
+        /// The default value is <see cref="CancellationToken.None" />. </param>
+        /// <returns> Whether or not the resource existed. </returns>
+        public virtual async Task<bool> DoesExistAsync(string resourceName, CancellationToken cancellationToken = default)
+        {
+            return await TryGetAsync(resourceName, cancellationToken).ConfigureAwait(false) != null;
         }
 
         /// <summary>
@@ -206,8 +203,5 @@
                 new object[] { Parent, resourceName },
                 CultureInfo.InvariantCulture) as ResourceOperationsBase<TIdentifier, TOperations>;
         }
-=======
-        public abstract Task<Response<TOperations>> GetAsync(string resourceName, CancellationToken cancellationToken = default);
->>>>>>> 088c8cb9
     }
 }