namespace Azure.Template
{
    public partial class MiniSecretClient
    {
        protected MiniSecretClient() { }
        public MiniSecretClient(System.Uri endpoint, Azure.Core.TokenCredential credential) { }
        public MiniSecretClient(System.Uri endpoint, Azure.Core.TokenCredential credential, Azure.Template.MiniSecretClientOptions options) { }
        public virtual Azure.Response<Azure.Template.Models.SecretBundle> GetSecret(string secretName, System.Threading.CancellationToken cancellationToken = default(System.Threading.CancellationToken)) { throw null; }
        public virtual System.Threading.Tasks.Task<Azure.Response<Azure.Template.Models.SecretBundle>> GetSecretAsync(string secretName, System.Threading.CancellationToken cancellationToken = default(System.Threading.CancellationToken)) { throw null; }
    }
    public partial class MiniSecretClientOptions : Azure.Core.ClientOptions
    {
        public MiniSecretClientOptions(Azure.Template.MiniSecretClientOptions.ServiceVersion version = Azure.Template.MiniSecretClientOptions.ServiceVersion.V7_0) { }
        public enum ServiceVersion
        {
            V7_0 = 1,
        }
    }
}
namespace Azure.Template.Models
{
    public partial class SecretBundle
    {
<<<<<<< HEAD
        private readonly object _dummy;
        private readonly int _dummyPrimitive;
        public DaysOfWeek(string value) { throw null; }
        public static Azure.Template.Models.DaysOfWeek Friday { get { throw null; } }
        public static Azure.Template.Models.DaysOfWeek Monday { get { throw null; } }
        public static Azure.Template.Models.DaysOfWeek Saturday { get { throw null; } }
        public static Azure.Template.Models.DaysOfWeek Sunday { get { throw null; } }
        public static Azure.Template.Models.DaysOfWeek Thursday { get { throw null; } }
        public static Azure.Template.Models.DaysOfWeek Tuesday { get { throw null; } }
        public static Azure.Template.Models.DaysOfWeek Wednesday { get { throw null; } }
        public bool Equals(Azure.Template.Models.DaysOfWeek other) { throw null; }
        [System.ComponentModel.EditorBrowsableAttribute(System.ComponentModel.EditorBrowsableState.Never)]
        public override bool Equals(object obj) { throw null; }
        [System.ComponentModel.EditorBrowsableAttribute(System.ComponentModel.EditorBrowsableState.Never)]
        public override int GetHashCode() { throw null; }
        public static bool operator ==(Azure.Template.Models.DaysOfWeek left, Azure.Template.Models.DaysOfWeek right) { throw null; }
        public static implicit operator Azure.Template.Models.DaysOfWeek (string value) { throw null; }
        public static bool operator !=(Azure.Template.Models.DaysOfWeek left, Azure.Template.Models.DaysOfWeek right) { throw null; }
        public override string ToString() { throw null; }
    }
    [System.Runtime.InteropServices.StructLayoutAttribute(System.Runtime.InteropServices.LayoutKind.Sequential)]
    public readonly partial struct Fruit : System.IEquatable<Azure.Template.Models.Fruit>
    {
        private readonly object _dummy;
        private readonly int _dummyPrimitive;
        public Fruit(string value) { throw null; }
        public static Azure.Template.Models.Fruit Apple { get { throw null; } }
        public static Azure.Template.Models.Fruit Pear { get { throw null; } }
        public bool Equals(Azure.Template.Models.Fruit other) { throw null; }
        [System.ComponentModel.EditorBrowsableAttribute(System.ComponentModel.EditorBrowsableState.Never)]
        public override bool Equals(object obj) { throw null; }
        [System.ComponentModel.EditorBrowsableAttribute(System.ComponentModel.EditorBrowsableState.Never)]
        public override int GetHashCode() { throw null; }
        public static bool operator ==(Azure.Template.Models.Fruit left, Azure.Template.Models.Fruit right) { throw null; }
        public static implicit operator Azure.Template.Models.Fruit (string value) { throw null; }
        public static bool operator !=(Azure.Template.Models.Fruit left, Azure.Template.Models.Fruit right) { throw null; }
        public override string ToString() { throw null; }
    }
    public partial class Model
    {
        public Model(Azure.Template.Models.Fruit fruit, Azure.Template.Models.DaysOfWeek daysOfWeek) { }
        public Azure.Template.Models.DaysOfWeek DaysOfWeek { get { throw null; } }
        public Azure.Template.Models.Fruit Fruit { get { throw null; } }
        public string ModelProperty { get { throw null; } set { } }
=======
        internal SecretBundle() { }
        public string ContentType { get { throw null; } }
        public string Id { get { throw null; } }
        public string Kid { get { throw null; } }
        public bool? Managed { get { throw null; } }
        public System.Collections.Generic.IReadOnlyDictionary<string, string> Tags { get { throw null; } }
        public string Value { get { throw null; } }
>>>>>>> 8d420312
    }
}<|MERGE_RESOLUTION|>--- conflicted
+++ resolved
@@ -21,52 +21,6 @@
 {
     public partial class SecretBundle
     {
-<<<<<<< HEAD
-        private readonly object _dummy;
-        private readonly int _dummyPrimitive;
-        public DaysOfWeek(string value) { throw null; }
-        public static Azure.Template.Models.DaysOfWeek Friday { get { throw null; } }
-        public static Azure.Template.Models.DaysOfWeek Monday { get { throw null; } }
-        public static Azure.Template.Models.DaysOfWeek Saturday { get { throw null; } }
-        public static Azure.Template.Models.DaysOfWeek Sunday { get { throw null; } }
-        public static Azure.Template.Models.DaysOfWeek Thursday { get { throw null; } }
-        public static Azure.Template.Models.DaysOfWeek Tuesday { get { throw null; } }
-        public static Azure.Template.Models.DaysOfWeek Wednesday { get { throw null; } }
-        public bool Equals(Azure.Template.Models.DaysOfWeek other) { throw null; }
-        [System.ComponentModel.EditorBrowsableAttribute(System.ComponentModel.EditorBrowsableState.Never)]
-        public override bool Equals(object obj) { throw null; }
-        [System.ComponentModel.EditorBrowsableAttribute(System.ComponentModel.EditorBrowsableState.Never)]
-        public override int GetHashCode() { throw null; }
-        public static bool operator ==(Azure.Template.Models.DaysOfWeek left, Azure.Template.Models.DaysOfWeek right) { throw null; }
-        public static implicit operator Azure.Template.Models.DaysOfWeek (string value) { throw null; }
-        public static bool operator !=(Azure.Template.Models.DaysOfWeek left, Azure.Template.Models.DaysOfWeek right) { throw null; }
-        public override string ToString() { throw null; }
-    }
-    [System.Runtime.InteropServices.StructLayoutAttribute(System.Runtime.InteropServices.LayoutKind.Sequential)]
-    public readonly partial struct Fruit : System.IEquatable<Azure.Template.Models.Fruit>
-    {
-        private readonly object _dummy;
-        private readonly int _dummyPrimitive;
-        public Fruit(string value) { throw null; }
-        public static Azure.Template.Models.Fruit Apple { get { throw null; } }
-        public static Azure.Template.Models.Fruit Pear { get { throw null; } }
-        public bool Equals(Azure.Template.Models.Fruit other) { throw null; }
-        [System.ComponentModel.EditorBrowsableAttribute(System.ComponentModel.EditorBrowsableState.Never)]
-        public override bool Equals(object obj) { throw null; }
-        [System.ComponentModel.EditorBrowsableAttribute(System.ComponentModel.EditorBrowsableState.Never)]
-        public override int GetHashCode() { throw null; }
-        public static bool operator ==(Azure.Template.Models.Fruit left, Azure.Template.Models.Fruit right) { throw null; }
-        public static implicit operator Azure.Template.Models.Fruit (string value) { throw null; }
-        public static bool operator !=(Azure.Template.Models.Fruit left, Azure.Template.Models.Fruit right) { throw null; }
-        public override string ToString() { throw null; }
-    }
-    public partial class Model
-    {
-        public Model(Azure.Template.Models.Fruit fruit, Azure.Template.Models.DaysOfWeek daysOfWeek) { }
-        public Azure.Template.Models.DaysOfWeek DaysOfWeek { get { throw null; } }
-        public Azure.Template.Models.Fruit Fruit { get { throw null; } }
-        public string ModelProperty { get { throw null; } set { } }
-=======
         internal SecretBundle() { }
         public string ContentType { get { throw null; } }
         public string Id { get { throw null; } }
@@ -74,6 +28,5 @@
         public bool? Managed { get { throw null; } }
         public System.Collections.Generic.IReadOnlyDictionary<string, string> Tags { get { throw null; } }
         public string Value { get { throw null; } }
->>>>>>> 8d420312
     }
 }