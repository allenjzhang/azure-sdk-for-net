--- conflicted
+++ resolved
@@ -1,24 +1,15 @@
 {
   "Entries": [
     {
-<<<<<<< HEAD
-      "RequestUri": "https://heathskv.vault.azure.net/certificates/1576316779/create?api-version=7.1-preview",
-=======
       "RequestUri": "https://heathskv.vault.azure.net/certificates/1576316779/create?api-version=7.1",
->>>>>>> 2d11c666
       "RequestMethod": "POST",
       "RequestHeaders": {
         "Accept": "application/json",
         "Content-Type": "application/json",
         "traceparent": "00-259036d13645854193a2b7ea16a2fc74-a8dba3886f2b2c4e-00",
         "User-Agent": [
-<<<<<<< HEAD
-          "azsdk-net-Security.KeyVault.Certificates/4.0.1-dev.20200214.1",
-          "(.NET Core 4.6.27817.1-preview1; Microsoft Windows 10.0.18363 )"
-=======
-          "azsdk-net-Security.KeyVault.Certificates/4.1.0-dev.20200729.1",
-          "(.NET Core 4.6.29017.01; Microsoft Windows 10.0.19041 )"
->>>>>>> 2d11c666
+          "azsdk-net-Security.KeyVault.Certificates/4.1.0-dev.20200729.1",
+          "(.NET Core 4.6.29017.01; Microsoft Windows 10.0.19041 )"
         ],
         "x-ms-client-request-id": "88c7a9418eac626efaad92254da022c4",
         "x-ms-return-client-request-id": "true"
@@ -50,11 +41,7 @@
       }
     },
     {
-<<<<<<< HEAD
-      "RequestUri": "https://heathskv.vault.azure.net/certificates/1576316779/create?api-version=7.1-preview",
-=======
       "RequestUri": "https://heathskv.vault.azure.net/certificates/1576316779/create?api-version=7.1",
->>>>>>> 2d11c666
       "RequestMethod": "POST",
       "RequestHeaders": {
         "Accept": "application/json",
@@ -63,13 +50,8 @@
         "Content-Type": "application/json",
         "traceparent": "00-259036d13645854193a2b7ea16a2fc74-a8dba3886f2b2c4e-00",
         "User-Agent": [
-<<<<<<< HEAD
-          "azsdk-net-Security.KeyVault.Certificates/4.0.1-dev.20200214.1",
-          "(.NET Core 4.6.27817.1-preview1; Microsoft Windows 10.0.18363 )"
-=======
-          "azsdk-net-Security.KeyVault.Certificates/4.1.0-dev.20200729.1",
-          "(.NET Core 4.6.29017.01; Microsoft Windows 10.0.19041 )"
->>>>>>> 2d11c666
+          "azsdk-net-Security.KeyVault.Certificates/4.1.0-dev.20200729.1",
+          "(.NET Core 4.6.29017.01; Microsoft Windows 10.0.19041 )"
         ],
         "x-ms-client-request-id": "88c7a9418eac626efaad92254da022c4",
         "x-ms-return-client-request-id": "true"
@@ -108,11 +90,7 @@
         "Content-Type": "application/json; charset=utf-8",
         "Date": "Wed, 29 Jul 2020 22:56:26 GMT",
         "Expires": "-1",
-<<<<<<< HEAD
-        "Location": "https://heathskv.vault.azure.net/certificates/1576316779/pending?api-version=7.1-preview\u0026request_id=4e792dcf12ef4b67a53fa95d8489114a",
-=======
         "Location": "https://heathskv.vault.azure.net/certificates/1576316779/pending?api-version=7.1\u0026request_id=2a3702f914104215aaef59bd408f2e4e",
->>>>>>> 2d11c666
         "Pragma": "no-cache",
         "Retry-After": "10",
         "Strict-Transport-Security": "max-age=31536000;includeSubDomains",
@@ -137,11 +115,7 @@
       }
     },
     {
-<<<<<<< HEAD
-      "RequestUri": "https://heathskv.vault.azure.net/certificates/1576316779?api-version=7.1-preview",
-=======
       "RequestUri": "https://heathskv.vault.azure.net/certificates/1576316779?api-version=7.1",
->>>>>>> 2d11c666
       "RequestMethod": "GET",
       "RequestHeaders": {
         "Accept": "application/json",
@@ -149,13 +123,8 @@
         "Content-Type": "application/json",
         "traceparent": "00-35a9c46f014f8b4180f9b7a5352eebc4-b690882a92f2ce43-00",
         "User-Agent": [
-<<<<<<< HEAD
-          "azsdk-net-Security.KeyVault.Certificates/4.0.1-dev.20200214.1",
-          "(.NET Core 4.6.27817.1-preview1; Microsoft Windows 10.0.18363 )"
-=======
-          "azsdk-net-Security.KeyVault.Certificates/4.1.0-dev.20200729.1",
-          "(.NET Core 4.6.29017.01; Microsoft Windows 10.0.19041 )"
->>>>>>> 2d11c666
+          "azsdk-net-Security.KeyVault.Certificates/4.1.0-dev.20200729.1",
+          "(.NET Core 4.6.29017.01; Microsoft Windows 10.0.19041 )"
         ],
         "x-ms-client-request-id": "c872815fef513be55bdd88d70ff46b07",
         "x-ms-return-client-request-id": "true"
@@ -245,11 +214,7 @@
       }
     },
     {
-<<<<<<< HEAD
-      "RequestUri": "https://heathskv.vault.azure.net/certificates/1576316779/bf60b819c3a7426eb129b5fd76b03fa0?api-version=7.1-preview",
-=======
       "RequestUri": "https://heathskv.vault.azure.net/certificates/1576316779/7de3198e8b3747eeb720bd35c58a8c22?api-version=7.1",
->>>>>>> 2d11c666
       "RequestMethod": "GET",
       "RequestHeaders": {
         "Accept": "application/json",
@@ -257,13 +222,8 @@
         "Content-Type": "application/json",
         "traceparent": "00-e6cccb2f95a8cd478a4b55f831e12f05-25bf22811ddfb847-00",
         "User-Agent": [
-<<<<<<< HEAD
-          "azsdk-net-Security.KeyVault.Certificates/4.0.1-dev.20200214.1",
-          "(.NET Core 4.6.27817.1-preview1; Microsoft Windows 10.0.18363 )"
-=======
-          "azsdk-net-Security.KeyVault.Certificates/4.1.0-dev.20200729.1",
-          "(.NET Core 4.6.29017.01; Microsoft Windows 10.0.19041 )"
->>>>>>> 2d11c666
+          "azsdk-net-Security.KeyVault.Certificates/4.1.0-dev.20200729.1",
+          "(.NET Core 4.6.29017.01; Microsoft Windows 10.0.19041 )"
         ],
         "x-ms-client-request-id": "0002820861ff3943d104f6c858441401",
         "x-ms-return-client-request-id": "true"
