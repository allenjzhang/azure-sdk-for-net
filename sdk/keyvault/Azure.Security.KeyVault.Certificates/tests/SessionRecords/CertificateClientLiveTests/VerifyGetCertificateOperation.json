--- conflicted
+++ resolved
@@ -1,24 +1,15 @@
 {
   "Entries": [
     {
-<<<<<<< HEAD
-      "RequestUri": "https://heathskv.vault.azure.net/certificates/294310128/create?api-version=7.1-preview",
-=======
       "RequestUri": "https://heathskv.vault.azure.net/certificates/294310128/create?api-version=7.1",
->>>>>>> 2d11c666
       "RequestMethod": "POST",
       "RequestHeaders": {
         "Accept": "application/json",
         "Content-Type": "application/json",
         "traceparent": "00-98c13a17ac3e864cb66cc46c579b3173-39890501e23e5a4f-00",
         "User-Agent": [
-<<<<<<< HEAD
-          "azsdk-net-Security.KeyVault.Certificates/4.0.1-dev.20200214.1",
-          "(.NET Core 4.6.27817.1-preview1; Microsoft Windows 10.0.18363 )"
-=======
           "azsdk-net-Security.KeyVault.Certificates/4.1.0-dev.20200729.1",
           "(.NET Core 4.6.29017.01; Microsoft Windows 10.0.19041 )"
->>>>>>> 2d11c666
         ],
         "x-ms-client-request-id": "7c4b8748a9e4569a0b3ffbaa05cb8996",
         "x-ms-return-client-request-id": "true"
@@ -50,11 +41,7 @@
       }
     },
     {
-<<<<<<< HEAD
-      "RequestUri": "https://heathskv.vault.azure.net/certificates/294310128/create?api-version=7.1-preview",
-=======
       "RequestUri": "https://heathskv.vault.azure.net/certificates/294310128/create?api-version=7.1",
->>>>>>> 2d11c666
       "RequestMethod": "POST",
       "RequestHeaders": {
         "Accept": "application/json",
@@ -63,13 +50,8 @@
         "Content-Type": "application/json",
         "traceparent": "00-98c13a17ac3e864cb66cc46c579b3173-39890501e23e5a4f-00",
         "User-Agent": [
-<<<<<<< HEAD
-          "azsdk-net-Security.KeyVault.Certificates/4.0.1-dev.20200214.1",
-          "(.NET Core 4.6.27817.1-preview1; Microsoft Windows 10.0.18363 )"
-=======
           "azsdk-net-Security.KeyVault.Certificates/4.1.0-dev.20200729.1",
           "(.NET Core 4.6.29017.01; Microsoft Windows 10.0.19041 )"
->>>>>>> 2d11c666
         ],
         "x-ms-client-request-id": "7c4b8748a9e4569a0b3ffbaa05cb8996",
         "x-ms-return-client-request-id": "true"
@@ -108,11 +90,7 @@
         "Content-Type": "application/json; charset=utf-8",
         "Date": "Wed, 29 Jul 2020 22:59:50 GMT",
         "Expires": "-1",
-<<<<<<< HEAD
-        "Location": "https://heathskv.vault.azure.net/certificates/294310128/pending?api-version=7.1-preview\u0026request_id=1fc63201fdea4d6d8e1914f6df1e7e40",
-=======
         "Location": "https://heathskv.vault.azure.net/certificates/294310128/pending?api-version=7.1\u0026request_id=baf416f9fc81408c8ec3427ffd142adf",
->>>>>>> 2d11c666
         "Pragma": "no-cache",
         "Retry-After": "10",
         "Strict-Transport-Security": "max-age=31536000;includeSubDomains",
@@ -137,11 +115,7 @@
       }
     },
     {
-<<<<<<< HEAD
-      "RequestUri": "https://heathskv.vault.azure.net/certificates/294310128/pending?api-version=7.1-preview",
-=======
       "RequestUri": "https://heathskv.vault.azure.net/certificates/294310128/pending?api-version=7.1",
->>>>>>> 2d11c666
       "RequestMethod": "GET",
       "RequestHeaders": {
         "Accept": "application/json",
@@ -149,13 +123,8 @@
         "Content-Type": "application/json",
         "traceparent": "00-78666fb4a5ae224cb67f6fe621351964-824a0323af0c8d49-00",
         "User-Agent": [
-<<<<<<< HEAD
-          "azsdk-net-Security.KeyVault.Certificates/4.0.1-dev.20200214.1",
-          "(.NET Core 4.6.27817.1-preview1; Microsoft Windows 10.0.18363 )"
-=======
           "azsdk-net-Security.KeyVault.Certificates/4.1.0-dev.20200729.1",
           "(.NET Core 4.6.29017.01; Microsoft Windows 10.0.19041 )"
->>>>>>> 2d11c666
         ],
         "x-ms-client-request-id": "29b7b6b5123990dff904b2e22035ecc8",
         "x-ms-return-client-request-id": "true"
