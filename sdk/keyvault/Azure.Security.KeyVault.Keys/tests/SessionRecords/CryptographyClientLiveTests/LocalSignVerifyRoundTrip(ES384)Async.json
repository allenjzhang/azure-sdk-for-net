{
  "Entries": [
    {
<<<<<<< HEAD
      "RequestUri": "https:\u002f\u002fheathskv.vault.azure.net\u002fkeys\u002f2094325830?api-version=7.1-preview",
=======
      "RequestUri": "https://heathskv.vault.azure.net/keys/2094325830?api-version=7.1",
>>>>>>> 2d11c666
      "RequestMethod": "PUT",
      "RequestHeaders": {
        "Accept": "application/json",
        "Content-Type": "application/json",
        "traceparent": "00-3cda83df8bb188498984cb05e7c5cb69-cf3beb6c41508340-00",
        "User-Agent": [
          "azsdk-net-Security.KeyVault.Keys/4.1.0-dev.20200729.1",
          "(.NET Core 4.6.29017.01; Microsoft Windows 10.0.19041 )"
        ],
        "x-ms-client-request-id": "23dbce2ed1ef44c38590818421181440",
        "x-ms-return-client-request-id": "true"
      },
      "RequestBody": null,
      "StatusCode": 401,
      "ResponseHeaders": {
        "Cache-Control": "no-cache",
        "Content-Length": "87",
        "Content-Type": "application/json; charset=utf-8",
        "Date": "Wed, 29 Jul 2020 22:44:23 GMT",
        "Expires": "-1",
        "Pragma": "no-cache",
        "Strict-Transport-Security": "max-age=31536000;includeSubDomains",
        "WWW-Authenticate": "Bearer authorization=\u0022https://login.windows.net/72f988bf-86f1-41af-91ab-2d7cd011db47\u0022, resource=\u0022https://vault.azure.net\u0022",
        "X-AspNet-Version": "4.0.30319",
        "X-Content-Type-Options": "nosniff",
        "x-ms-keyvault-network-info": "conn_type=Ipv4;addr=67.171.12.239;act_addr_fam=InterNetwork;",
        "x-ms-keyvault-region": "westus2",
        "x-ms-keyvault-service-version": "1.1.10.0",
        "x-ms-request-id": "83236d2a-b3f9-473f-a071-32f3532ca47a",
        "X-Powered-By": "ASP.NET"
      },
      "ResponseBody": {
        "error": {
          "code": "Unauthorized",
          "message": "Request is missing a Bearer or PoP token."
        }
      }
    },
    {
<<<<<<< HEAD
      "RequestUri": "https:\u002f\u002fheathskv.vault.azure.net\u002fkeys\u002f2094325830?api-version=7.1-preview",
=======
      "RequestUri": "https://heathskv.vault.azure.net/keys/2094325830?api-version=7.1",
>>>>>>> 2d11c666
      "RequestMethod": "PUT",
      "RequestHeaders": {
        "Accept": "application/json",
        "Authorization": "Sanitized",
        "Content-Length": "275",
        "Content-Type": "application/json",
        "traceparent": "00-3cda83df8bb188498984cb05e7c5cb69-cf3beb6c41508340-00",
        "User-Agent": [
          "azsdk-net-Security.KeyVault.Keys/4.1.0-dev.20200729.1",
          "(.NET Core 4.6.29017.01; Microsoft Windows 10.0.19041 )"
        ],
        "x-ms-client-request-id": "23dbce2ed1ef44c38590818421181440",
        "x-ms-return-client-request-id": "true"
      },
      "RequestBody": {
        "key": {
          "kty": "EC",
          "key_ops": [
            "sign",
            "verify"
          ],
          "crv": "P-384",
          "x": "3Xo5wnyfHgnySyrrHBHQnUKD1DtxHFbAUBHpAOZBZVPoGgXRlhX-YmVhsrDReuv9",
          "y": "k-ifUyTebbYtFr2tGwTiEd6z3eZBrbhi8KevKaM25fAb-QNckKEQvqq_yRFlkwG3",
          "d": "yKGpVEQ7I7tvcIld0IrcjhlBBbnRbV-4XApopwlTwrxSLOfv6WUcicsPgXm6PHj4"
        }
      },
      "StatusCode": 200,
      "ResponseHeaders": {
        "Cache-Control": "no-cache",
        "Content-Length": "427",
        "Content-Type": "application/json; charset=utf-8",
        "Date": "Wed, 29 Jul 2020 22:44:23 GMT",
        "Expires": "-1",
        "Pragma": "no-cache",
        "Strict-Transport-Security": "max-age=31536000;includeSubDomains",
        "X-AspNet-Version": "4.0.30319",
        "X-Content-Type-Options": "nosniff",
        "x-ms-keyvault-network-info": "conn_type=Ipv4;addr=67.171.12.239;act_addr_fam=InterNetwork;",
        "x-ms-keyvault-region": "westus2",
        "x-ms-keyvault-service-version": "1.1.10.0",
        "x-ms-request-id": "8d878f2c-7dc7-4775-8d7f-cc49457ae93c",
        "X-Powered-By": "ASP.NET"
      },
      "ResponseBody": {
        "key": {
          "kid": "https://heathskv.vault.azure.net/keys/2094325830/fb44f17646f64074ab20e9a989a0502d",
          "kty": "EC",
          "key_ops": [
            "sign",
            "verify"
          ],
          "crv": "P-384",
          "x": "3Xo5wnyfHgnySyrrHBHQnUKD1DtxHFbAUBHpAOZBZVPoGgXRlhX-YmVhsrDReuv9",
          "y": "k-ifUyTebbYtFr2tGwTiEd6z3eZBrbhi8KevKaM25fAb-QNckKEQvqq_yRFlkwG3"
        },
        "attributes": {
          "enabled": true,
          "created": 1596062664,
          "updated": 1596062664,
          "recoveryLevel": "Recoverable\u002BPurgeable",
          "recoverableDays": 90
        }
      }
    },
    {
<<<<<<< HEAD
      "RequestUri": "https:\u002f\u002fheathskv.vault.azure.net\u002fkeys\u002f2094325830\u002f9e72995a476341269ba608dc6c2ae8e2\u002fverify?api-version=7.1-preview",
=======
      "RequestUri": "https://heathskv.vault.azure.net/keys/2094325830/fb44f17646f64074ab20e9a989a0502d/verify?api-version=7.1",
>>>>>>> 2d11c666
      "RequestMethod": "POST",
      "RequestHeaders": {
        "Accept": "application/json",
        "Authorization": "Sanitized",
        "Content-Length": "230",
        "Content-Type": "application/json",
        "traceparent": "00-5d8bf393bfbaeb44b48558971a816e20-4a2aa6b6cd22744a-00",
        "User-Agent": [
          "azsdk-net-Security.KeyVault.Keys/4.1.0-dev.20200729.1",
          "(.NET Core 4.6.29017.01; Microsoft Windows 10.0.19041 )"
        ],
        "x-ms-client-request-id": "c53c4491c7b74e3628344a569779b7e9",
        "x-ms-return-client-request-id": "true"
      },
      "RequestBody": {
        "alg": "ES384",
        "digest": "-5l7dAZZuxJwmjSk9YYLdEeM5oBZUcEWRC34lspvoix2yQ7a1KnoC4Py6Sbv9PZ0",
        "value": "520CcdPq-qCXfeJ60QT62KN5Bi9eECGDgxU89TU67kZU5Wpj2zs_NDq7xrGLpsLKvPdPy-c55nyRLAlYCYf20tf2pIuREEVUZ3yCAjqrTHql8_bScFA7GJprNrOAIVBm"
      },
      "StatusCode": 200,
      "ResponseHeaders": {
        "Cache-Control": "no-cache",
        "Content-Length": "14",
        "Content-Type": "application/json; charset=utf-8",
        "Date": "Wed, 29 Jul 2020 22:44:24 GMT",
        "Expires": "-1",
        "Pragma": "no-cache",
        "Strict-Transport-Security": "max-age=31536000;includeSubDomains",
        "X-AspNet-Version": "4.0.30319",
        "X-Content-Type-Options": "nosniff",
        "x-ms-keyvault-network-info": "conn_type=Ipv4;addr=67.171.12.239;act_addr_fam=InterNetwork;",
        "x-ms-keyvault-region": "westus2",
        "x-ms-keyvault-service-version": "1.1.10.0",
        "x-ms-request-id": "b4fd0d86-0887-44d3-8530-8ea4df32279b",
        "X-Powered-By": "ASP.NET"
      },
      "ResponseBody": {
        "value": true
      }
<<<<<<< HEAD
    },
    {
      "RequestUri": "https:\u002f\u002fheathskv.vault.azure.net\u002fkeys\u002f2094325830?api-version=7.1-preview",
      "RequestMethod": "DELETE",
      "RequestHeaders": {
        "Accept": "application\u002fjson",
        "Authorization": "Sanitized",
        "Content-Type": "application\u002fjson",
        "traceparent": "00-37176ce57d40994790893640abf416b6-d53fbebaf7d6bd4e-00",
        "User-Agent": [
          "azsdk-net-Security.KeyVault.Keys\u002f4.0.0-dev.20190918.1\u002bd1a9d541d0620efed70af1dd3642062ae3e92c1d",
          "(.NET Core 4.6.27817.01; Microsoft Windows 10.0.18362 )"
        ],
        "x-ms-client-request-id": "9fa135fb723107a2ac4c3cd36f04914c",
        "x-ms-return-client-request-id": "true"
      },
      "RequestBody": null,
      "StatusCode": 200,
      "ResponseHeaders": {
        "Cache-Control": "no-cache",
        "Content-Length": "534",
        "Content-Type": "application\u002fjson; charset=utf-8",
        "Date": "Thu, 19 Sep 2019 03:30:45 GMT",
        "Expires": "-1",
        "Pragma": "no-cache",
        "Server": "Microsoft-IIS\u002f10.0",
        "Strict-Transport-Security": "max-age=31536000;includeSubDomains",
        "X-AspNet-Version": "4.0.30319",
        "X-Content-Type-Options": "nosniff",
        "x-ms-keyvault-network-info": "addr=131.107.147.193;act_addr_fam=InterNetwork;",
        "x-ms-keyvault-region": "westus",
        "x-ms-keyvault-service-version": "1.1.0.878",
        "x-ms-request-id": "08b94e9a-cc8f-433c-8a9e-1f53717868f8",
        "X-Powered-By": "ASP.NET"
      },
      "ResponseBody": {
        "recoveryId": "https:\u002f\u002fheathskv.vault.azure.net\u002fdeletedkeys\u002f2094325830",
        "deletedDate": 1568863846,
        "scheduledPurgeDate": 1576639846,
        "key": {
          "kid": "https:\u002f\u002fheathskv.vault.azure.net\u002fkeys\u002f2094325830\u002f9e72995a476341269ba608dc6c2ae8e2",
          "kty": "EC",
          "key_ops": [
            "sign",
            "verify"
          ],
          "crv": "P-384",
          "x": "SgLtPTa_2Dm1pqOmsUrVKFWx_BEqGmFy80Sfajfc0xVLd60WfGy6O5M8dEOwAhd4",
          "y": "OfdBovwANIGPM_tMnhFs64OmNNpni3y6T7qf2yeIQ0pd9Wmf2CVvtERFk_XuOu23"
        },
        "attributes": {
          "enabled": true,
          "created": 1568863846,
          "updated": 1568863846,
          "recoveryLevel": "Recoverable\u002bPurgeable"
        }
      }
    },
    {
      "RequestUri": "https:\u002f\u002fheathskv.vault.azure.net\u002fdeletedkeys\u002f2094325830?api-version=7.1-preview",
      "RequestMethod": "DELETE",
      "RequestHeaders": {
        "Accept": "application\u002fjson",
        "Authorization": "Sanitized",
        "Content-Type": "application\u002fjson",
        "traceparent": "00-ae20d06153d6354b947b0fe9a82c79ff-5446d4cf65c2dd49-00",
        "User-Agent": [
          "azsdk-net-Security.KeyVault.Keys\u002f4.0.0-dev.20190918.1\u002bd1a9d541d0620efed70af1dd3642062ae3e92c1d",
          "(.NET Core 4.6.27817.01; Microsoft Windows 10.0.18362 )"
        ],
        "x-ms-client-request-id": "ba64eac8f514f2c59db89628c9607377",
        "x-ms-return-client-request-id": "true"
      },
      "RequestBody": null,
      "StatusCode": 204,
      "ResponseHeaders": {
        "Cache-Control": "no-cache",
        "Date": "Thu, 19 Sep 2019 03:31:06 GMT",
        "Expires": "-1",
        "Pragma": "no-cache",
        "Server": "Microsoft-IIS\u002f10.0",
        "Strict-Transport-Security": "max-age=31536000;includeSubDomains",
        "X-AspNet-Version": "4.0.30319",
        "X-Content-Type-Options": "nosniff",
        "x-ms-keyvault-network-info": "addr=131.107.147.193;act_addr_fam=InterNetwork;",
        "x-ms-keyvault-region": "westus",
        "x-ms-keyvault-service-version": "1.1.0.878",
        "x-ms-request-id": "81575116-562e-4bd7-b2f6-6b86cf82eadf",
        "X-Powered-By": "ASP.NET"
      },
      "ResponseBody": []
=======
>>>>>>> 2d11c666
    }
  ],
  "Variables": {
    "AZURE_KEYVAULT_URL": "https://heathskv.vault.azure.net",
    "RandomSeed": "1075393506"
  }
}<|MERGE_RESOLUTION|>--- conflicted
+++ resolved
@@ -1,11 +1,7 @@
 {
   "Entries": [
     {
-<<<<<<< HEAD
-      "RequestUri": "https:\u002f\u002fheathskv.vault.azure.net\u002fkeys\u002f2094325830?api-version=7.1-preview",
-=======
       "RequestUri": "https://heathskv.vault.azure.net/keys/2094325830?api-version=7.1",
->>>>>>> 2d11c666
       "RequestMethod": "PUT",
       "RequestHeaders": {
         "Accept": "application/json",
@@ -45,11 +41,7 @@
       }
     },
     {
-<<<<<<< HEAD
-      "RequestUri": "https:\u002f\u002fheathskv.vault.azure.net\u002fkeys\u002f2094325830?api-version=7.1-preview",
-=======
       "RequestUri": "https://heathskv.vault.azure.net/keys/2094325830?api-version=7.1",
->>>>>>> 2d11c666
       "RequestMethod": "PUT",
       "RequestHeaders": {
         "Accept": "application/json",
@@ -116,11 +108,7 @@
       }
     },
     {
-<<<<<<< HEAD
-      "RequestUri": "https:\u002f\u002fheathskv.vault.azure.net\u002fkeys\u002f2094325830\u002f9e72995a476341269ba608dc6c2ae8e2\u002fverify?api-version=7.1-preview",
-=======
       "RequestUri": "https://heathskv.vault.azure.net/keys/2094325830/fb44f17646f64074ab20e9a989a0502d/verify?api-version=7.1",
->>>>>>> 2d11c666
       "RequestMethod": "POST",
       "RequestHeaders": {
         "Accept": "application/json",
@@ -160,100 +148,6 @@
       "ResponseBody": {
         "value": true
       }
-<<<<<<< HEAD
-    },
-    {
-      "RequestUri": "https:\u002f\u002fheathskv.vault.azure.net\u002fkeys\u002f2094325830?api-version=7.1-preview",
-      "RequestMethod": "DELETE",
-      "RequestHeaders": {
-        "Accept": "application\u002fjson",
-        "Authorization": "Sanitized",
-        "Content-Type": "application\u002fjson",
-        "traceparent": "00-37176ce57d40994790893640abf416b6-d53fbebaf7d6bd4e-00",
-        "User-Agent": [
-          "azsdk-net-Security.KeyVault.Keys\u002f4.0.0-dev.20190918.1\u002bd1a9d541d0620efed70af1dd3642062ae3e92c1d",
-          "(.NET Core 4.6.27817.01; Microsoft Windows 10.0.18362 )"
-        ],
-        "x-ms-client-request-id": "9fa135fb723107a2ac4c3cd36f04914c",
-        "x-ms-return-client-request-id": "true"
-      },
-      "RequestBody": null,
-      "StatusCode": 200,
-      "ResponseHeaders": {
-        "Cache-Control": "no-cache",
-        "Content-Length": "534",
-        "Content-Type": "application\u002fjson; charset=utf-8",
-        "Date": "Thu, 19 Sep 2019 03:30:45 GMT",
-        "Expires": "-1",
-        "Pragma": "no-cache",
-        "Server": "Microsoft-IIS\u002f10.0",
-        "Strict-Transport-Security": "max-age=31536000;includeSubDomains",
-        "X-AspNet-Version": "4.0.30319",
-        "X-Content-Type-Options": "nosniff",
-        "x-ms-keyvault-network-info": "addr=131.107.147.193;act_addr_fam=InterNetwork;",
-        "x-ms-keyvault-region": "westus",
-        "x-ms-keyvault-service-version": "1.1.0.878",
-        "x-ms-request-id": "08b94e9a-cc8f-433c-8a9e-1f53717868f8",
-        "X-Powered-By": "ASP.NET"
-      },
-      "ResponseBody": {
-        "recoveryId": "https:\u002f\u002fheathskv.vault.azure.net\u002fdeletedkeys\u002f2094325830",
-        "deletedDate": 1568863846,
-        "scheduledPurgeDate": 1576639846,
-        "key": {
-          "kid": "https:\u002f\u002fheathskv.vault.azure.net\u002fkeys\u002f2094325830\u002f9e72995a476341269ba608dc6c2ae8e2",
-          "kty": "EC",
-          "key_ops": [
-            "sign",
-            "verify"
-          ],
-          "crv": "P-384",
-          "x": "SgLtPTa_2Dm1pqOmsUrVKFWx_BEqGmFy80Sfajfc0xVLd60WfGy6O5M8dEOwAhd4",
-          "y": "OfdBovwANIGPM_tMnhFs64OmNNpni3y6T7qf2yeIQ0pd9Wmf2CVvtERFk_XuOu23"
-        },
-        "attributes": {
-          "enabled": true,
-          "created": 1568863846,
-          "updated": 1568863846,
-          "recoveryLevel": "Recoverable\u002bPurgeable"
-        }
-      }
-    },
-    {
-      "RequestUri": "https:\u002f\u002fheathskv.vault.azure.net\u002fdeletedkeys\u002f2094325830?api-version=7.1-preview",
-      "RequestMethod": "DELETE",
-      "RequestHeaders": {
-        "Accept": "application\u002fjson",
-        "Authorization": "Sanitized",
-        "Content-Type": "application\u002fjson",
-        "traceparent": "00-ae20d06153d6354b947b0fe9a82c79ff-5446d4cf65c2dd49-00",
-        "User-Agent": [
-          "azsdk-net-Security.KeyVault.Keys\u002f4.0.0-dev.20190918.1\u002bd1a9d541d0620efed70af1dd3642062ae3e92c1d",
-          "(.NET Core 4.6.27817.01; Microsoft Windows 10.0.18362 )"
-        ],
-        "x-ms-client-request-id": "ba64eac8f514f2c59db89628c9607377",
-        "x-ms-return-client-request-id": "true"
-      },
-      "RequestBody": null,
-      "StatusCode": 204,
-      "ResponseHeaders": {
-        "Cache-Control": "no-cache",
-        "Date": "Thu, 19 Sep 2019 03:31:06 GMT",
-        "Expires": "-1",
-        "Pragma": "no-cache",
-        "Server": "Microsoft-IIS\u002f10.0",
-        "Strict-Transport-Security": "max-age=31536000;includeSubDomains",
-        "X-AspNet-Version": "4.0.30319",
-        "X-Content-Type-Options": "nosniff",
-        "x-ms-keyvault-network-info": "addr=131.107.147.193;act_addr_fam=InterNetwork;",
-        "x-ms-keyvault-region": "westus",
-        "x-ms-keyvault-service-version": "1.1.0.878",
-        "x-ms-request-id": "81575116-562e-4bd7-b2f6-6b86cf82eadf",
-        "X-Powered-By": "ASP.NET"
-      },
-      "ResponseBody": []
-=======
->>>>>>> 2d11c666
     }
   ],
   "Variables": {
