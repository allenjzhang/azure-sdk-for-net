{
  "Entries": [
    {
<<<<<<< HEAD
      "RequestUri": "https:\u002f\u002fheathskv.vault.azure.net\u002fkeys\u002f549885407\u002fcreate?api-version=7.1-preview",
=======
      "RequestUri": "https://heathskv.vault.azure.net/keys/549885407/create?api-version=7.1",
>>>>>>> 2d11c666
      "RequestMethod": "POST",
      "RequestHeaders": {
        "Accept": "application/json",
        "Content-Type": "application/json",
        "traceparent": "00-b0a8867af9c182428df165b51f1b318b-e40b94aca868b442-00",
        "User-Agent": [
          "azsdk-net-Security.KeyVault.Keys/4.1.0-dev.20200729.1",
          "(.NET Core 4.6.29017.01; Microsoft Windows 10.0.19041 )"
        ],
        "x-ms-client-request-id": "563730f15ce5d1be139c99850d49ec30",
        "x-ms-return-client-request-id": "true"
      },
      "RequestBody": null,
      "StatusCode": 401,
      "ResponseHeaders": {
        "Cache-Control": "no-cache",
        "Content-Length": "87",
        "Content-Type": "application/json; charset=utf-8",
        "Date": "Wed, 29 Jul 2020 22:44:42 GMT",
        "Expires": "-1",
        "Pragma": "no-cache",
        "Strict-Transport-Security": "max-age=31536000;includeSubDomains",
        "WWW-Authenticate": "Bearer authorization=\u0022https://login.windows.net/72f988bf-86f1-41af-91ab-2d7cd011db47\u0022, resource=\u0022https://vault.azure.net\u0022",
        "X-AspNet-Version": "4.0.30319",
        "X-Content-Type-Options": "nosniff",
        "x-ms-keyvault-network-info": "conn_type=Ipv4;addr=67.171.12.239;act_addr_fam=InterNetwork;",
        "x-ms-keyvault-region": "westus2",
        "x-ms-keyvault-service-version": "1.1.10.0",
        "x-ms-request-id": "d0f9daf1-2cf4-443c-943d-00ef8910ff32",
        "X-Powered-By": "ASP.NET"
      },
      "ResponseBody": {
        "error": {
          "code": "Unauthorized",
          "message": "Request is missing a Bearer or PoP token."
        }
      }
    },
    {
<<<<<<< HEAD
      "RequestUri": "https:\u002f\u002fheathskv.vault.azure.net\u002fkeys\u002f549885407\u002fcreate?api-version=7.1-preview",
=======
      "RequestUri": "https://heathskv.vault.azure.net/keys/549885407/create?api-version=7.1",
>>>>>>> 2d11c666
      "RequestMethod": "POST",
      "RequestHeaders": {
        "Accept": "application/json",
        "Authorization": "Sanitized",
        "Content-Length": "26",
        "Content-Type": "application/json",
        "traceparent": "00-b0a8867af9c182428df165b51f1b318b-e40b94aca868b442-00",
        "User-Agent": [
          "azsdk-net-Security.KeyVault.Keys/4.1.0-dev.20200729.1",
          "(.NET Core 4.6.29017.01; Microsoft Windows 10.0.19041 )"
        ],
        "x-ms-client-request-id": "563730f15ce5d1be139c99850d49ec30",
        "x-ms-return-client-request-id": "true"
      },
      "RequestBody": {
        "kty": "EC",
        "crv": "P-521"
      },
      "StatusCode": 200,
      "ResponseHeaders": {
        "Cache-Control": "no-cache",
        "Content-Length": "474",
        "Content-Type": "application/json; charset=utf-8",
        "Date": "Wed, 29 Jul 2020 22:44:43 GMT",
        "Expires": "-1",
        "Pragma": "no-cache",
        "Strict-Transport-Security": "max-age=31536000;includeSubDomains",
        "X-AspNet-Version": "4.0.30319",
        "X-Content-Type-Options": "nosniff",
        "x-ms-keyvault-network-info": "conn_type=Ipv4;addr=67.171.12.239;act_addr_fam=InterNetwork;",
        "x-ms-keyvault-region": "westus2",
        "x-ms-keyvault-service-version": "1.1.10.0",
        "x-ms-request-id": "41125fc9-0856-4f16-a4ac-e0563b0e8a8d",
        "X-Powered-By": "ASP.NET"
      },
      "ResponseBody": {
        "key": {
          "kid": "https://heathskv.vault.azure.net/keys/549885407/5e8cf6671d074254954bde69e75bf94d",
          "kty": "EC",
          "key_ops": [
            "sign",
            "verify"
          ],
          "crv": "P-521",
          "x": "AQ7raDIMaPLJ3NWfdFvLtyljTycrtA6D3Rj_yr6OKTffkgI_7z0IZIekXMAXOmT75h3W58Ws6_I4fydpxvKGJUqA",
          "y": "AZXmBRegPhghMLaxzQwwHtFW_fXmbFejQPae87rF1IsAwOHbkrcegmbnZIEgIXE_59mp-o8jfDdpM99nFt6obxOv"
        },
        "attributes": {
          "enabled": true,
          "created": 1596062683,
          "updated": 1596062683,
          "recoveryLevel": "Recoverable\u002BPurgeable",
          "recoverableDays": 90
        }
      }
    },
    {
<<<<<<< HEAD
      "RequestUri": "https:\u002f\u002fheathskv.vault.azure.net\u002fkeys\u002f549885407\u002fb5838b576a29472cbf7cea3f9442e718?api-version=7.1-preview",
=======
      "RequestUri": "https://heathskv.vault.azure.net/keys/549885407/5e8cf6671d074254954bde69e75bf94d?api-version=7.1",
>>>>>>> 2d11c666
      "RequestMethod": "GET",
      "RequestHeaders": {
        "Accept": "application/json",
        "Authorization": "Sanitized",
        "Content-Type": "application/json",
        "traceparent": "00-50c0f26f8cfbfa4296762681f931c00e-0180bf9fbc938945-00",
        "User-Agent": [
          "azsdk-net-Security.KeyVault.Keys/4.1.0-dev.20200729.1",
          "(.NET Core 4.6.29017.01; Microsoft Windows 10.0.19041 )"
        ],
        "x-ms-client-request-id": "1921c54c4cb095be6ba9f727883aef87",
        "x-ms-return-client-request-id": "true"
      },
      "RequestBody": null,
      "StatusCode": 200,
      "ResponseHeaders": {
        "Cache-Control": "no-cache",
        "Content-Length": "474",
        "Content-Type": "application/json; charset=utf-8",
        "Date": "Wed, 29 Jul 2020 22:44:43 GMT",
        "Expires": "-1",
        "Pragma": "no-cache",
        "Strict-Transport-Security": "max-age=31536000;includeSubDomains",
        "X-AspNet-Version": "4.0.30319",
        "X-Content-Type-Options": "nosniff",
        "x-ms-keyvault-network-info": "conn_type=Ipv4;addr=67.171.12.239;act_addr_fam=InterNetwork;",
        "x-ms-keyvault-region": "westus2",
        "x-ms-keyvault-service-version": "1.1.10.0",
        "x-ms-request-id": "04f6cae4-6908-420d-9efb-b5930bb6cd25",
        "X-Powered-By": "ASP.NET"
      },
      "ResponseBody": {
        "key": {
          "kid": "https://heathskv.vault.azure.net/keys/549885407/5e8cf6671d074254954bde69e75bf94d",
          "kty": "EC",
          "key_ops": [
            "sign",
            "verify"
          ],
          "crv": "P-521",
          "x": "AQ7raDIMaPLJ3NWfdFvLtyljTycrtA6D3Rj_yr6OKTffkgI_7z0IZIekXMAXOmT75h3W58Ws6_I4fydpxvKGJUqA",
          "y": "AZXmBRegPhghMLaxzQwwHtFW_fXmbFejQPae87rF1IsAwOHbkrcegmbnZIEgIXE_59mp-o8jfDdpM99nFt6obxOv"
        },
        "attributes": {
          "enabled": true,
          "created": 1596062683,
          "updated": 1596062683,
          "recoveryLevel": "Recoverable\u002BPurgeable",
          "recoverableDays": 90
        }
      }
    },
    {
<<<<<<< HEAD
      "RequestUri": "https:\u002f\u002fheathskv.vault.azure.net\u002fkeys\u002f549885407\u002fb5838b576a29472cbf7cea3f9442e718\u002fsign?api-version=7.1-preview",
=======
      "RequestUri": "https://heathskv.vault.azure.net/keys/549885407/5e8cf6671d074254954bde69e75bf94d/sign?api-version=7.1",
>>>>>>> 2d11c666
      "RequestMethod": "POST",
      "RequestHeaders": {
        "Accept": "application/json",
        "Authorization": "Sanitized",
        "Content-Length": "112",
        "Content-Type": "application/json",
        "traceparent": "00-50c0f26f8cfbfa4296762681f931c00e-f799ba094099e741-00",
        "User-Agent": [
          "azsdk-net-Security.KeyVault.Keys/4.1.0-dev.20200729.1",
          "(.NET Core 4.6.29017.01; Microsoft Windows 10.0.19041 )"
        ],
        "x-ms-client-request-id": "e27978bde9483c48ef283e4eb6a3cc62",
        "x-ms-return-client-request-id": "true"
      },
      "RequestBody": {
        "alg": "ES512",
        "value": "bIdOaSTOmnu2XtYIlGlb9mgjXWb7r2KOPIW-tC409BNqAhwiT4DxngIUqF6KDx0rrAvjbDJLnnfZ7CDAo4c0_w"
      },
      "StatusCode": 200,
      "ResponseHeaders": {
        "Cache-Control": "no-cache",
        "Content-Length": "277",
        "Content-Type": "application/json; charset=utf-8",
        "Date": "Wed, 29 Jul 2020 22:44:43 GMT",
        "Expires": "-1",
        "Pragma": "no-cache",
        "Strict-Transport-Security": "max-age=31536000;includeSubDomains",
        "X-AspNet-Version": "4.0.30319",
        "X-Content-Type-Options": "nosniff",
        "x-ms-keyvault-network-info": "conn_type=Ipv4;addr=67.171.12.239;act_addr_fam=InterNetwork;",
        "x-ms-keyvault-region": "westus2",
        "x-ms-keyvault-service-version": "1.1.10.0",
        "x-ms-request-id": "4ca31a4f-e860-48b3-b813-a5d1cffd17cf",
        "X-Powered-By": "ASP.NET"
      },
      "ResponseBody": {
        "kid": "https://heathskv.vault.azure.net/keys/549885407/5e8cf6671d074254954bde69e75bf94d",
        "value": "ATn-MQjfz5qrREX5meBRqqDJOaNa9cna873OAjFriKsJ5fWgrhjoTzXTigVZCPDu_XgKRfTzxeffdYRvkP95NcnCAEkl4qVTEAnfNEx-E9UF0z-NLR_5WBUKd_WvudhIozGKUCizNI_Eaa1YGHC4wrb7BFlE5RBMuZNPJolb6QujrEEI"
      }
<<<<<<< HEAD
    },
    {
      "RequestUri": "https:\u002f\u002fheathskv.vault.azure.net\u002fkeys\u002f549885407?api-version=7.1-preview",
      "RequestMethod": "DELETE",
      "RequestHeaders": {
        "Accept": "application\u002fjson",
        "Authorization": "Sanitized",
        "Content-Type": "application\u002fjson",
        "traceparent": "00-1a429a34283be847b1efa59f817b5431-d6dd1ce66d92d946-00",
        "User-Agent": [
          "azsdk-net-Security.KeyVault.Keys\u002f4.0.0-dev.20190918.1\u002bd1a9d541d0620efed70af1dd3642062ae3e92c1d",
          "(.NET Core 4.6.27817.01; Microsoft Windows 10.0.18362 )"
        ],
        "x-ms-client-request-id": "1c3705ebc66abf706d6b973e147f7786",
        "x-ms-return-client-request-id": "true"
      },
      "RequestBody": null,
      "StatusCode": 200,
      "ResponseHeaders": {
        "Cache-Control": "no-cache",
        "Content-Length": "580",
        "Content-Type": "application\u002fjson; charset=utf-8",
        "Date": "Thu, 19 Sep 2019 04:09:01 GMT",
        "Expires": "-1",
        "Pragma": "no-cache",
        "Server": "Microsoft-IIS\u002f10.0",
        "Strict-Transport-Security": "max-age=31536000;includeSubDomains",
        "X-AspNet-Version": "4.0.30319",
        "X-Content-Type-Options": "nosniff",
        "x-ms-keyvault-network-info": "addr=131.107.147.193;act_addr_fam=InterNetwork;",
        "x-ms-keyvault-region": "westus",
        "x-ms-keyvault-service-version": "1.1.0.878",
        "x-ms-request-id": "1047ed1f-c6d9-4d5f-8e2f-46a8140541d5",
        "X-Powered-By": "ASP.NET"
      },
      "ResponseBody": {
        "recoveryId": "https:\u002f\u002fheathskv.vault.azure.net\u002fdeletedkeys\u002f549885407",
        "deletedDate": 1568866141,
        "scheduledPurgeDate": 1576642141,
        "key": {
          "kid": "https:\u002f\u002fheathskv.vault.azure.net\u002fkeys\u002f549885407\u002fb5838b576a29472cbf7cea3f9442e718",
          "kty": "EC",
          "key_ops": [
            "sign",
            "verify"
          ],
          "crv": "P-521",
          "x": "ATRQav1LMfXHSBqSrlQ9o-1lu3xEcoQ5r34NhUCLWT_OURbRX0IrBEvf_B7vqlDCV4uTDuOiZ7nDdDgTq_uHfRUz",
          "y": "AePL_-aOYcIgmH3bKTnHcsAsRPNlRiMzyttkRfjUJ9kGAtp_ITD3QLcf-4C6foDrRlRh1G5L0xNyTMBjBKK2f_7l"
        },
        "attributes": {
          "enabled": true,
          "created": 1568866140,
          "updated": 1568866140,
          "recoveryLevel": "Recoverable\u002bPurgeable"
        }
      }
    },
    {
      "RequestUri": "https:\u002f\u002fheathskv.vault.azure.net\u002fdeletedkeys\u002f549885407?api-version=7.1-preview",
      "RequestMethod": "DELETE",
      "RequestHeaders": {
        "Accept": "application\u002fjson",
        "Authorization": "Sanitized",
        "Content-Type": "application\u002fjson",
        "traceparent": "00-8d74f6d646e873458b9489ad3cc2d08e-9fd09fe10dd42443-00",
        "User-Agent": [
          "azsdk-net-Security.KeyVault.Keys\u002f4.0.0-dev.20190918.1\u002bd1a9d541d0620efed70af1dd3642062ae3e92c1d",
          "(.NET Core 4.6.27817.01; Microsoft Windows 10.0.18362 )"
        ],
        "x-ms-client-request-id": "82507708a7a8bb2c345b96d342197ed4",
        "x-ms-return-client-request-id": "true"
      },
      "RequestBody": null,
      "StatusCode": 204,
      "ResponseHeaders": {
        "Cache-Control": "no-cache",
        "Date": "Thu, 19 Sep 2019 04:09:21 GMT",
        "Expires": "-1",
        "Pragma": "no-cache",
        "Server": "Microsoft-IIS\u002f10.0",
        "Strict-Transport-Security": "max-age=31536000;includeSubDomains",
        "X-AspNet-Version": "4.0.30319",
        "X-Content-Type-Options": "nosniff",
        "x-ms-keyvault-network-info": "addr=131.107.147.193;act_addr_fam=InterNetwork;",
        "x-ms-keyvault-region": "westus",
        "x-ms-keyvault-service-version": "1.1.0.878",
        "x-ms-request-id": "3e46d935-2ddb-4c88-9a0a-1d2bdc683a50",
        "X-Powered-By": "ASP.NET"
      },
      "ResponseBody": []
=======
>>>>>>> 2d11c666
    }
  ],
  "Variables": {
    "AZURE_KEYVAULT_URL": "https://heathskv.vault.azure.net",
    "RandomSeed": "676244083"
  }
}<|MERGE_RESOLUTION|>--- conflicted
+++ resolved
@@ -1,11 +1,7 @@
 {
   "Entries": [
     {
-<<<<<<< HEAD
-      "RequestUri": "https:\u002f\u002fheathskv.vault.azure.net\u002fkeys\u002f549885407\u002fcreate?api-version=7.1-preview",
-=======
       "RequestUri": "https://heathskv.vault.azure.net/keys/549885407/create?api-version=7.1",
->>>>>>> 2d11c666
       "RequestMethod": "POST",
       "RequestHeaders": {
         "Accept": "application/json",
@@ -45,11 +41,7 @@
       }
     },
     {
-<<<<<<< HEAD
-      "RequestUri": "https:\u002f\u002fheathskv.vault.azure.net\u002fkeys\u002f549885407\u002fcreate?api-version=7.1-preview",
-=======
       "RequestUri": "https://heathskv.vault.azure.net/keys/549885407/create?api-version=7.1",
->>>>>>> 2d11c666
       "RequestMethod": "POST",
       "RequestHeaders": {
         "Accept": "application/json",
@@ -107,11 +99,7 @@
       }
     },
     {
-<<<<<<< HEAD
-      "RequestUri": "https:\u002f\u002fheathskv.vault.azure.net\u002fkeys\u002f549885407\u002fb5838b576a29472cbf7cea3f9442e718?api-version=7.1-preview",
-=======
       "RequestUri": "https://heathskv.vault.azure.net/keys/549885407/5e8cf6671d074254954bde69e75bf94d?api-version=7.1",
->>>>>>> 2d11c666
       "RequestMethod": "GET",
       "RequestHeaders": {
         "Accept": "application/json",
@@ -165,11 +153,7 @@
       }
     },
     {
-<<<<<<< HEAD
-      "RequestUri": "https:\u002f\u002fheathskv.vault.azure.net\u002fkeys\u002f549885407\u002fb5838b576a29472cbf7cea3f9442e718\u002fsign?api-version=7.1-preview",
-=======
       "RequestUri": "https://heathskv.vault.azure.net/keys/549885407/5e8cf6671d074254954bde69e75bf94d/sign?api-version=7.1",
->>>>>>> 2d11c666
       "RequestMethod": "POST",
       "RequestHeaders": {
         "Accept": "application/json",
@@ -209,100 +193,6 @@
         "kid": "https://heathskv.vault.azure.net/keys/549885407/5e8cf6671d074254954bde69e75bf94d",
         "value": "ATn-MQjfz5qrREX5meBRqqDJOaNa9cna873OAjFriKsJ5fWgrhjoTzXTigVZCPDu_XgKRfTzxeffdYRvkP95NcnCAEkl4qVTEAnfNEx-E9UF0z-NLR_5WBUKd_WvudhIozGKUCizNI_Eaa1YGHC4wrb7BFlE5RBMuZNPJolb6QujrEEI"
       }
-<<<<<<< HEAD
-    },
-    {
-      "RequestUri": "https:\u002f\u002fheathskv.vault.azure.net\u002fkeys\u002f549885407?api-version=7.1-preview",
-      "RequestMethod": "DELETE",
-      "RequestHeaders": {
-        "Accept": "application\u002fjson",
-        "Authorization": "Sanitized",
-        "Content-Type": "application\u002fjson",
-        "traceparent": "00-1a429a34283be847b1efa59f817b5431-d6dd1ce66d92d946-00",
-        "User-Agent": [
-          "azsdk-net-Security.KeyVault.Keys\u002f4.0.0-dev.20190918.1\u002bd1a9d541d0620efed70af1dd3642062ae3e92c1d",
-          "(.NET Core 4.6.27817.01; Microsoft Windows 10.0.18362 )"
-        ],
-        "x-ms-client-request-id": "1c3705ebc66abf706d6b973e147f7786",
-        "x-ms-return-client-request-id": "true"
-      },
-      "RequestBody": null,
-      "StatusCode": 200,
-      "ResponseHeaders": {
-        "Cache-Control": "no-cache",
-        "Content-Length": "580",
-        "Content-Type": "application\u002fjson; charset=utf-8",
-        "Date": "Thu, 19 Sep 2019 04:09:01 GMT",
-        "Expires": "-1",
-        "Pragma": "no-cache",
-        "Server": "Microsoft-IIS\u002f10.0",
-        "Strict-Transport-Security": "max-age=31536000;includeSubDomains",
-        "X-AspNet-Version": "4.0.30319",
-        "X-Content-Type-Options": "nosniff",
-        "x-ms-keyvault-network-info": "addr=131.107.147.193;act_addr_fam=InterNetwork;",
-        "x-ms-keyvault-region": "westus",
-        "x-ms-keyvault-service-version": "1.1.0.878",
-        "x-ms-request-id": "1047ed1f-c6d9-4d5f-8e2f-46a8140541d5",
-        "X-Powered-By": "ASP.NET"
-      },
-      "ResponseBody": {
-        "recoveryId": "https:\u002f\u002fheathskv.vault.azure.net\u002fdeletedkeys\u002f549885407",
-        "deletedDate": 1568866141,
-        "scheduledPurgeDate": 1576642141,
-        "key": {
-          "kid": "https:\u002f\u002fheathskv.vault.azure.net\u002fkeys\u002f549885407\u002fb5838b576a29472cbf7cea3f9442e718",
-          "kty": "EC",
-          "key_ops": [
-            "sign",
-            "verify"
-          ],
-          "crv": "P-521",
-          "x": "ATRQav1LMfXHSBqSrlQ9o-1lu3xEcoQ5r34NhUCLWT_OURbRX0IrBEvf_B7vqlDCV4uTDuOiZ7nDdDgTq_uHfRUz",
-          "y": "AePL_-aOYcIgmH3bKTnHcsAsRPNlRiMzyttkRfjUJ9kGAtp_ITD3QLcf-4C6foDrRlRh1G5L0xNyTMBjBKK2f_7l"
-        },
-        "attributes": {
-          "enabled": true,
-          "created": 1568866140,
-          "updated": 1568866140,
-          "recoveryLevel": "Recoverable\u002bPurgeable"
-        }
-      }
-    },
-    {
-      "RequestUri": "https:\u002f\u002fheathskv.vault.azure.net\u002fdeletedkeys\u002f549885407?api-version=7.1-preview",
-      "RequestMethod": "DELETE",
-      "RequestHeaders": {
-        "Accept": "application\u002fjson",
-        "Authorization": "Sanitized",
-        "Content-Type": "application\u002fjson",
-        "traceparent": "00-8d74f6d646e873458b9489ad3cc2d08e-9fd09fe10dd42443-00",
-        "User-Agent": [
-          "azsdk-net-Security.KeyVault.Keys\u002f4.0.0-dev.20190918.1\u002bd1a9d541d0620efed70af1dd3642062ae3e92c1d",
-          "(.NET Core 4.6.27817.01; Microsoft Windows 10.0.18362 )"
-        ],
-        "x-ms-client-request-id": "82507708a7a8bb2c345b96d342197ed4",
-        "x-ms-return-client-request-id": "true"
-      },
-      "RequestBody": null,
-      "StatusCode": 204,
-      "ResponseHeaders": {
-        "Cache-Control": "no-cache",
-        "Date": "Thu, 19 Sep 2019 04:09:21 GMT",
-        "Expires": "-1",
-        "Pragma": "no-cache",
-        "Server": "Microsoft-IIS\u002f10.0",
-        "Strict-Transport-Security": "max-age=31536000;includeSubDomains",
-        "X-AspNet-Version": "4.0.30319",
-        "X-Content-Type-Options": "nosniff",
-        "x-ms-keyvault-network-info": "addr=131.107.147.193;act_addr_fam=InterNetwork;",
-        "x-ms-keyvault-region": "westus",
-        "x-ms-keyvault-service-version": "1.1.0.878",
-        "x-ms-request-id": "3e46d935-2ddb-4c88-9a0a-1d2bdc683a50",
-        "X-Powered-By": "ASP.NET"
-      },
-      "ResponseBody": []
-=======
->>>>>>> 2d11c666
     }
   ],
   "Variables": {
