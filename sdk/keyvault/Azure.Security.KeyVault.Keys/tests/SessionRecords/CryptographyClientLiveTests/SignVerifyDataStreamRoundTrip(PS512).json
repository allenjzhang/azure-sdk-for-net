{
  "Entries": [
    {
<<<<<<< HEAD
      "RequestUri": "https:\u002f\u002fdotnettestvault.vault.azure.net\u002fkeys\u002f843548494\u002fcreate?api-version=7.1-preview",
=======
      "RequestUri": "https://heathskv.vault.azure.net/keys/843548494/create?api-version=7.1",
>>>>>>> 2d11c666
      "RequestMethod": "POST",
      "RequestHeaders": {
        "Accept": "application/json",
        "Content-Type": "application/json",
        "traceparent": "00-07116f97462e7642a7848eb87eca6831-1d1d772f25cc5f4d-00",
        "User-Agent": [
          "azsdk-net-Security.KeyVault.Keys/4.1.0-dev.20200729.1",
          "(.NET Core 4.6.29017.01; Microsoft Windows 10.0.19041 )"
        ],
        "x-ms-client-request-id": "b8e381b41a66f56803c2337e21115c06",
        "x-ms-return-client-request-id": "true"
      },
      "RequestBody": null,
      "StatusCode": 401,
      "ResponseHeaders": {
        "Cache-Control": "no-cache",
        "Content-Length": "87",
        "Content-Type": "application/json; charset=utf-8",
        "Date": "Wed, 29 Jul 2020 22:43:28 GMT",
        "Expires": "-1",
        "Pragma": "no-cache",
        "Strict-Transport-Security": "max-age=31536000;includeSubDomains",
        "WWW-Authenticate": "Bearer authorization=\u0022https://login.windows.net/72f988bf-86f1-41af-91ab-2d7cd011db47\u0022, resource=\u0022https://vault.azure.net\u0022",
        "X-AspNet-Version": "4.0.30319",
        "X-Content-Type-Options": "nosniff",
        "x-ms-keyvault-network-info": "conn_type=Ipv4;addr=67.171.12.239;act_addr_fam=InterNetwork;",
        "x-ms-keyvault-region": "westus2",
        "x-ms-keyvault-service-version": "1.1.10.0",
        "x-ms-request-id": "53b05c4c-cde1-4365-96ef-eb82482c01ad",
        "X-Powered-By": "ASP.NET"
      },
      "ResponseBody": {
        "error": {
          "code": "Unauthorized",
          "message": "Request is missing a Bearer or PoP token."
        }
      }
    },
    {
<<<<<<< HEAD
      "RequestUri": "https:\u002f\u002fdotnettestvault.vault.azure.net\u002fkeys\u002f843548494\u002fcreate?api-version=7.1-preview",
=======
      "RequestUri": "https://heathskv.vault.azure.net/keys/843548494/create?api-version=7.1",
>>>>>>> 2d11c666
      "RequestMethod": "POST",
      "RequestHeaders": {
        "Accept": "application/json",
        "Authorization": "Sanitized",
        "Content-Length": "13",
        "Content-Type": "application/json",
        "traceparent": "00-07116f97462e7642a7848eb87eca6831-1d1d772f25cc5f4d-00",
        "User-Agent": [
          "azsdk-net-Security.KeyVault.Keys/4.1.0-dev.20200729.1",
          "(.NET Core 4.6.29017.01; Microsoft Windows 10.0.19041 )"
        ],
        "x-ms-client-request-id": "b8e381b41a66f56803c2337e21115c06",
        "x-ms-return-client-request-id": "true"
      },
      "RequestBody": {
        "kty": "RSA"
      },
      "StatusCode": 200,
      "ResponseHeaders": {
        "Cache-Control": "no-cache",
        "Content-Length": "673",
        "Content-Type": "application/json; charset=utf-8",
        "Date": "Wed, 29 Jul 2020 22:43:30 GMT",
        "Expires": "-1",
        "Pragma": "no-cache",
        "Strict-Transport-Security": "max-age=31536000;includeSubDomains",
        "X-AspNet-Version": "4.0.30319",
        "X-Content-Type-Options": "nosniff",
        "x-ms-keyvault-network-info": "conn_type=Ipv4;addr=67.171.12.239;act_addr_fam=InterNetwork;",
        "x-ms-keyvault-region": "westus2",
        "x-ms-keyvault-service-version": "1.1.10.0",
        "x-ms-request-id": "ab82ceef-8567-4db7-939b-d67d1534a532",
        "X-Powered-By": "ASP.NET"
      },
      "ResponseBody": {
        "key": {
          "kid": "https://heathskv.vault.azure.net/keys/843548494/bd9016cab3fd46ed825b823ca42b3108",
          "kty": "RSA",
          "key_ops": [
            "encrypt",
            "decrypt",
            "sign",
            "verify",
            "wrapKey",
            "unwrapKey"
          ],
          "n": "6sJ1qrwDlUv38TTwFiHdJKpEw0JbHp7tzc9XRyA0G_CyGNHLRKrYZmxzPDqYUYcf2ndLPauLuIquyT2JuBBdHOY8lVFDgITeA_AsqAV6XVswyJ6ZdOKC5m6GRVeJvpEmNWIv_xfnqbha5OE4RwSVbsfuRk7299b8VFFZ7DBydVjfO1AOkcLimag8TR-QZz78wexx-hsXYFOeJux0WRU8oSCYZM7M2-iw0_Q3oHX_oo_pf5yZKb5u3j57U3oMUg9r2FESx8DaY97ozD2yIrWSjGosn3JI-ivvC49c7xcOVqVlo6LPfLzPQtWnAjtU0V79icddYcKZ6ST_qnuAge_dvw",
          "e": "AQAB"
        },
        "attributes": {
          "enabled": true,
          "created": 1596062610,
          "updated": 1596062610,
          "recoveryLevel": "Recoverable\u002BPurgeable",
          "recoverableDays": 90
        }
      }
    },
    {
<<<<<<< HEAD
      "RequestUri": "https:\u002f\u002fdotnettestvault.vault.azure.net\u002fkeys\u002f843548494\u002fa03f1128501a472783dd6587a162c2ee\u002fsign?api-version=7.1-preview",
=======
      "RequestUri": "https://heathskv.vault.azure.net/keys/843548494/bd9016cab3fd46ed825b823ca42b3108/sign?api-version=7.1",
>>>>>>> 2d11c666
      "RequestMethod": "POST",
      "RequestHeaders": {
        "Accept": "application/json",
        "Authorization": "Sanitized",
        "Content-Length": "112",
        "Content-Type": "application/json",
        "traceparent": "00-8a72fde31de1f54eafdae121cc1f7882-356b352079849341-00",
        "User-Agent": [
          "azsdk-net-Security.KeyVault.Keys/4.1.0-dev.20200729.1",
          "(.NET Core 4.6.29017.01; Microsoft Windows 10.0.19041 )"
        ],
        "x-ms-client-request-id": "aac3d23a9cf3b15407097f138f0f93ca",
        "x-ms-return-client-request-id": "true"
      },
      "RequestBody": {
        "alg": "PS512",
        "value": "3RLcDYczy21QjYPD_44OhfoHaUATo2jBMCtL-PKzi4Ngh-EFoXXQmDXGLv6Rle5mkMMq0io3TJ8wCdf-6hSgJg"
      },
      "StatusCode": 200,
      "ResponseHeaders": {
        "Cache-Control": "no-cache",
        "Content-Length": "443",
        "Content-Type": "application/json; charset=utf-8",
        "Date": "Wed, 29 Jul 2020 22:43:30 GMT",
        "Expires": "-1",
        "Pragma": "no-cache",
        "Strict-Transport-Security": "max-age=31536000;includeSubDomains",
        "X-AspNet-Version": "4.0.30319",
        "X-Content-Type-Options": "nosniff",
        "x-ms-keyvault-network-info": "conn_type=Ipv4;addr=67.171.12.239;act_addr_fam=InterNetwork;",
        "x-ms-keyvault-region": "westus2",
        "x-ms-keyvault-service-version": "1.1.10.0",
        "x-ms-request-id": "bd233a6a-6f1c-4687-9086-00cb9e335d15",
        "X-Powered-By": "ASP.NET"
      },
      "ResponseBody": {
        "kid": "https://heathskv.vault.azure.net/keys/843548494/bd9016cab3fd46ed825b823ca42b3108",
        "value": "Tss3ZOxEFaRdAV84Sxs0Ci8UxbUqc9IkD5u3ruCQ4YhAn53AiSXEE2I-CPmjqrtynGNq9bsEtJ5ZzzZgJv9qJP9REX-1CZNC6ZpNbVb4dOdPf6WQ45c8PbdFzG515cUNA3OX_x92cpNPzNpWENKX1xdBF77hlme4eK953S0aU4UApTajKmBchY_JIST669rrV3kSvbb7LEm51uzGiVszuCfSBy32Mi3uo67YXS0L2GdhKV9PCAfun3KhLJ6B3AwGsOAWYB1pH_J1MGg1calsRik06Z-en-ptHb9IpI2ixN1CCXZkKWj7ZYOU9AqUaWZ2GVunD_os3d0qsWUdSxF_6A"
      }
    },
    {
<<<<<<< HEAD
      "RequestUri": "https:\u002f\u002fdotnettestvault.vault.azure.net\u002fkeys\u002f843548494\u002fa03f1128501a472783dd6587a162c2ee\u002fsign?api-version=7.1-preview",
=======
      "RequestUri": "https://heathskv.vault.azure.net/keys/843548494/bd9016cab3fd46ed825b823ca42b3108/sign?api-version=7.1",
>>>>>>> 2d11c666
      "RequestMethod": "POST",
      "RequestHeaders": {
        "Accept": "application/json",
        "Authorization": "Sanitized",
        "Content-Length": "112",
        "Content-Type": "application/json",
        "traceparent": "00-6f24a24e85cb9c4886313535e3141ead-f451ca2b1649ea47-00",
        "User-Agent": [
          "azsdk-net-Security.KeyVault.Keys/4.1.0-dev.20200729.1",
          "(.NET Core 4.6.29017.01; Microsoft Windows 10.0.19041 )"
        ],
        "x-ms-client-request-id": "80f403c02c5ae3e03f2e260847192c79",
        "x-ms-return-client-request-id": "true"
      },
      "RequestBody": {
        "alg": "PS512",
        "value": "3RLcDYczy21QjYPD_44OhfoHaUATo2jBMCtL-PKzi4Ngh-EFoXXQmDXGLv6Rle5mkMMq0io3TJ8wCdf-6hSgJg"
      },
      "StatusCode": 200,
      "ResponseHeaders": {
        "Cache-Control": "no-cache",
        "Content-Length": "443",
        "Content-Type": "application/json; charset=utf-8",
        "Date": "Wed, 29 Jul 2020 22:43:30 GMT",
        "Expires": "-1",
        "Pragma": "no-cache",
        "Strict-Transport-Security": "max-age=31536000;includeSubDomains",
        "X-AspNet-Version": "4.0.30319",
        "X-Content-Type-Options": "nosniff",
        "x-ms-keyvault-network-info": "conn_type=Ipv4;addr=67.171.12.239;act_addr_fam=InterNetwork;",
        "x-ms-keyvault-region": "westus2",
        "x-ms-keyvault-service-version": "1.1.10.0",
        "x-ms-request-id": "cb071f1e-22bd-45f5-80c7-ad272bf72e19",
        "X-Powered-By": "ASP.NET"
      },
      "ResponseBody": {
        "kid": "https://heathskv.vault.azure.net/keys/843548494/bd9016cab3fd46ed825b823ca42b3108",
        "value": "D5HPPg7aN9BMV-I4Vy6Zf3JXt6fIpeJUY4ACdGGj0QRHPX1sQ83-mARd6w06RrgbdZ-u17qoKRYgAu1lEncHvVpaMdj3hnDJ6eVRFV3cb3EnIBUhQZhpQd6VqxFEQBo33VPVOx9-YkzXRYjDBWigmxY58nGRWVER02z3QLP6cRv8TD2HP_sZzgEhgcFrjBcBG_gE3Tsgeml4AZzxqH1p2VkyjJ3Etdqz19TaeIRzpQF6xVxoSAAYm0AXELryeyC_0G01lWKVL077UMlijHXQaD6rxiTwvEoBboWkvjw1J0ypC8xrM-6BfLN7cH0tK30rZH-_uSoFut6hTS7kEjSiYQ"
      }
    },
    {
<<<<<<< HEAD
      "RequestUri": "https:\u002f\u002fdotnettestvault.vault.azure.net\u002fkeys\u002f843548494\u002fa03f1128501a472783dd6587a162c2ee\u002fverify?api-version=7.1-preview",
=======
      "RequestUri": "https://heathskv.vault.azure.net/keys/843548494/bd9016cab3fd46ed825b823ca42b3108/verify?api-version=7.1",
>>>>>>> 2d11c666
      "RequestMethod": "POST",
      "RequestHeaders": {
        "Accept": "application/json",
        "Authorization": "Sanitized",
        "Content-Length": "466",
        "Content-Type": "application/json",
        "traceparent": "00-654d5de10870bf48b9a8023943a8137c-6aa5a6a1b29f6e4b-00",
        "User-Agent": [
          "azsdk-net-Security.KeyVault.Keys/4.1.0-dev.20200729.1",
          "(.NET Core 4.6.29017.01; Microsoft Windows 10.0.19041 )"
        ],
        "x-ms-client-request-id": "69feae943c309334173c9ba1414fa9bc",
        "x-ms-return-client-request-id": "true"
      },
      "RequestBody": {
        "alg": "PS512",
        "digest": "3RLcDYczy21QjYPD_44OhfoHaUATo2jBMCtL-PKzi4Ngh-EFoXXQmDXGLv6Rle5mkMMq0io3TJ8wCdf-6hSgJg",
        "value": "D5HPPg7aN9BMV-I4Vy6Zf3JXt6fIpeJUY4ACdGGj0QRHPX1sQ83-mARd6w06RrgbdZ-u17qoKRYgAu1lEncHvVpaMdj3hnDJ6eVRFV3cb3EnIBUhQZhpQd6VqxFEQBo33VPVOx9-YkzXRYjDBWigmxY58nGRWVER02z3QLP6cRv8TD2HP_sZzgEhgcFrjBcBG_gE3Tsgeml4AZzxqH1p2VkyjJ3Etdqz19TaeIRzpQF6xVxoSAAYm0AXELryeyC_0G01lWKVL077UMlijHXQaD6rxiTwvEoBboWkvjw1J0ypC8xrM-6BfLN7cH0tK30rZH-_uSoFut6hTS7kEjSiYQ"
      },
      "StatusCode": 200,
      "ResponseHeaders": {
        "Cache-Control": "no-cache",
        "Content-Length": "14",
        "Content-Type": "application/json; charset=utf-8",
        "Date": "Wed, 29 Jul 2020 22:43:30 GMT",
        "Expires": "-1",
        "Pragma": "no-cache",
        "Strict-Transport-Security": "max-age=31536000;includeSubDomains",
        "X-AspNet-Version": "4.0.30319",
        "X-Content-Type-Options": "nosniff",
        "x-ms-keyvault-network-info": "conn_type=Ipv4;addr=67.171.12.239;act_addr_fam=InterNetwork;",
        "x-ms-keyvault-region": "westus2",
        "x-ms-keyvault-service-version": "1.1.10.0",
        "x-ms-request-id": "1154a66d-75cf-4114-9aed-7cecf3acd9ae",
        "X-Powered-By": "ASP.NET"
      },
      "ResponseBody": {
        "value": true
      }
    },
    {
<<<<<<< HEAD
      "RequestUri": "https:\u002f\u002fdotnettestvault.vault.azure.net\u002fkeys\u002f843548494\u002fa03f1128501a472783dd6587a162c2ee\u002fverify?api-version=7.1-preview",
=======
      "RequestUri": "https://heathskv.vault.azure.net/keys/843548494/bd9016cab3fd46ed825b823ca42b3108/verify?api-version=7.1",
>>>>>>> 2d11c666
      "RequestMethod": "POST",
      "RequestHeaders": {
        "Accept": "application/json",
        "Authorization": "Sanitized",
        "Content-Length": "466",
        "Content-Type": "application/json",
        "traceparent": "00-9cc0a14851bd3046b22ad05e3237a9a5-ba068650bbdbf449-00",
        "User-Agent": [
          "azsdk-net-Security.KeyVault.Keys/4.1.0-dev.20200729.1",
          "(.NET Core 4.6.29017.01; Microsoft Windows 10.0.19041 )"
        ],
        "x-ms-client-request-id": "9b14d75dfa5e0dc7f2e06ac5754b6aee",
        "x-ms-return-client-request-id": "true"
      },
      "RequestBody": {
        "alg": "PS512",
        "digest": "3RLcDYczy21QjYPD_44OhfoHaUATo2jBMCtL-PKzi4Ngh-EFoXXQmDXGLv6Rle5mkMMq0io3TJ8wCdf-6hSgJg",
        "value": "Tss3ZOxEFaRdAV84Sxs0Ci8UxbUqc9IkD5u3ruCQ4YhAn53AiSXEE2I-CPmjqrtynGNq9bsEtJ5ZzzZgJv9qJP9REX-1CZNC6ZpNbVb4dOdPf6WQ45c8PbdFzG515cUNA3OX_x92cpNPzNpWENKX1xdBF77hlme4eK953S0aU4UApTajKmBchY_JIST669rrV3kSvbb7LEm51uzGiVszuCfSBy32Mi3uo67YXS0L2GdhKV9PCAfun3KhLJ6B3AwGsOAWYB1pH_J1MGg1calsRik06Z-en-ptHb9IpI2ixN1CCXZkKWj7ZYOU9AqUaWZ2GVunD_os3d0qsWUdSxF_6A"
      },
      "StatusCode": 200,
      "ResponseHeaders": {
        "Cache-Control": "no-cache",
        "Content-Length": "14",
        "Content-Type": "application/json; charset=utf-8",
        "Date": "Wed, 29 Jul 2020 22:43:30 GMT",
        "Expires": "-1",
        "Pragma": "no-cache",
        "Strict-Transport-Security": "max-age=31536000;includeSubDomains",
        "X-AspNet-Version": "4.0.30319",
        "X-Content-Type-Options": "nosniff",
        "x-ms-keyvault-network-info": "conn_type=Ipv4;addr=67.171.12.239;act_addr_fam=InterNetwork;",
        "x-ms-keyvault-region": "westus2",
        "x-ms-keyvault-service-version": "1.1.10.0",
        "x-ms-request-id": "1ba84d69-1632-44ee-9c91-ac07902287a4",
        "X-Powered-By": "ASP.NET"
      },
      "ResponseBody": {
        "value": true
      }
<<<<<<< HEAD
    },
    {
      "RequestUri": "https:\u002f\u002fdotnettestvault.vault.azure.net\u002fkeys\u002f843548494?api-version=7.1-preview",
      "RequestMethod": "DELETE",
      "RequestHeaders": {
        "Accept": "application\u002fjson",
        "Authorization": "Sanitized",
        "Content-Type": "application\u002fjson",
        "Request-Id": "|410a2d05-4e9928bed5806db0.",
        "User-Agent": [
          "azsdk-net-Security.KeyVault.Keys\u002f4.0.0-dev.20190809.1\u002bbf6dc88715a5e5de7b8e16b8d21a6608ca39b3f0",
          "(.NET Core 4.6.27817.01; Microsoft Windows 10.0.18362 )"
        ],
        "x-ms-client-request-id": "dfd737741b5e1d31184a02bc710ffbe4",
        "x-ms-return-client-request-id": "true"
      },
      "RequestBody": null,
      "StatusCode": 200,
      "ResponseHeaders": {
        "Cache-Control": "no-cache",
        "Content-Length": "793",
        "Content-Type": "application\u002fjson; charset=utf-8",
        "Date": "Fri, 09 Aug 2019 09:43:36 GMT",
        "Expires": "-1",
        "Pragma": "no-cache",
        "Server": "Microsoft-IIS\u002f10.0",
        "Strict-Transport-Security": "max-age=31536000;includeSubDomains",
        "X-AspNet-Version": "4.0.30319",
        "X-Content-Type-Options": "nosniff",
        "x-ms-keyvault-network-info": "addr=98.237.193.253;act_addr_fam=InterNetwork;",
        "x-ms-keyvault-region": "westus",
        "x-ms-keyvault-service-version": "1.1.0.875",
        "x-ms-request-id": "0c2fc300-f54e-4f53-8e4a-b3fd4ba43b0a",
        "X-Powered-By": "ASP.NET"
      },
      "ResponseBody": {
        "recoveryId": "https:\u002f\u002fdotnettestvault.vault.azure.net\u002fdeletedkeys\u002f843548494",
        "deletedDate": 1565343816,
        "scheduledPurgeDate": 1573119816,
        "key": {
          "kid": "https:\u002f\u002fdotnettestvault.vault.azure.net\u002fkeys\u002f843548494\u002fa03f1128501a472783dd6587a162c2ee",
          "kty": "RSA",
          "key_ops": [
            "encrypt",
            "decrypt",
            "sign",
            "verify",
            "wrapKey",
            "unwrapKey"
          ],
          "n": "1i_mBKh8_Dbo_d0NIGLt9zdwF9Anu6QJG-pebhfpiDmtdSOY-L_99FOTOgmiuLdzlE804X-AzDa9vACIDilcgBNnXE5tHXuciPtkueVWw6iPKwSk7dTlVps0mUz-v0CS7_YjbwZnwos0JtIQVn0Bn9VFOXfs5UgvUX3u0xNREGJnxZQIPaE1nxguScKCQ_f7vmBlAGvOnPBWEUDp42NLkBRTL-jQTtAw6wv9ev-_GA9xWNY-vCTXkZ_ScFLf_ReJ5TjH60UzA280FkDPEzDkTCzfJRDo0DynHdzgJhWoNfgIYe5_cX1uzcvI4dhPhwdJAHoLLeN5rhuNrxHwY61Uuw",
          "e": "AQAB"
        },
        "attributes": {
          "enabled": true,
          "created": 1565343815,
          "updated": 1565343815,
          "recoveryLevel": "Recoverable\u002bPurgeable"
        }
      }
    },
    {
      "RequestUri": "https:\u002f\u002fdotnettestvault.vault.azure.net\u002fdeletedkeys\u002f843548494?api-version=7.1-preview",
      "RequestMethod": "DELETE",
      "RequestHeaders": {
        "Accept": "application\u002fjson",
        "Authorization": "Sanitized",
        "Content-Type": "application\u002fjson",
        "Request-Id": "|410a2d09-4e9928bed5806db0.",
        "User-Agent": [
          "azsdk-net-Security.KeyVault.Keys\u002f4.0.0-dev.20190809.1\u002bbf6dc88715a5e5de7b8e16b8d21a6608ca39b3f0",
          "(.NET Core 4.6.27817.01; Microsoft Windows 10.0.18362 )"
        ],
        "x-ms-client-request-id": "8e9e2988937e4d53fb911f89b79ded65",
        "x-ms-return-client-request-id": "true"
      },
      "RequestBody": null,
      "StatusCode": 204,
      "ResponseHeaders": {
        "Cache-Control": "no-cache",
        "Date": "Fri, 09 Aug 2019 09:43:46 GMT",
        "Expires": "-1",
        "Pragma": "no-cache",
        "Server": "Microsoft-IIS\u002f10.0",
        "Strict-Transport-Security": "max-age=31536000;includeSubDomains",
        "X-AspNet-Version": "4.0.30319",
        "X-Content-Type-Options": "nosniff",
        "x-ms-keyvault-network-info": "addr=98.237.193.253;act_addr_fam=InterNetwork;",
        "x-ms-keyvault-region": "westus",
        "x-ms-keyvault-service-version": "1.1.0.875",
        "x-ms-request-id": "fbb6d951-494f-41da-9a23-69222e32d05e",
        "X-Powered-By": "ASP.NET"
      },
      "ResponseBody": []
=======
>>>>>>> 2d11c666
    }
  ],
  "Variables": {
    "AZURE_KEYVAULT_URL": "https://heathskv.vault.azure.net",
    "RandomSeed": "1491734804"
  }
}<|MERGE_RESOLUTION|>--- conflicted
+++ resolved
@@ -1,11 +1,7 @@
 {
   "Entries": [
     {
-<<<<<<< HEAD
-      "RequestUri": "https:\u002f\u002fdotnettestvault.vault.azure.net\u002fkeys\u002f843548494\u002fcreate?api-version=7.1-preview",
-=======
       "RequestUri": "https://heathskv.vault.azure.net/keys/843548494/create?api-version=7.1",
->>>>>>> 2d11c666
       "RequestMethod": "POST",
       "RequestHeaders": {
         "Accept": "application/json",
@@ -45,11 +41,7 @@
       }
     },
     {
-<<<<<<< HEAD
-      "RequestUri": "https:\u002f\u002fdotnettestvault.vault.azure.net\u002fkeys\u002f843548494\u002fcreate?api-version=7.1-preview",
-=======
       "RequestUri": "https://heathskv.vault.azure.net/keys/843548494/create?api-version=7.1",
->>>>>>> 2d11c666
       "RequestMethod": "POST",
       "RequestHeaders": {
         "Accept": "application/json",
@@ -109,11 +101,7 @@
       }
     },
     {
-<<<<<<< HEAD
-      "RequestUri": "https:\u002f\u002fdotnettestvault.vault.azure.net\u002fkeys\u002f843548494\u002fa03f1128501a472783dd6587a162c2ee\u002fsign?api-version=7.1-preview",
-=======
       "RequestUri": "https://heathskv.vault.azure.net/keys/843548494/bd9016cab3fd46ed825b823ca42b3108/sign?api-version=7.1",
->>>>>>> 2d11c666
       "RequestMethod": "POST",
       "RequestHeaders": {
         "Accept": "application/json",
@@ -155,11 +143,7 @@
       }
     },
     {
-<<<<<<< HEAD
-      "RequestUri": "https:\u002f\u002fdotnettestvault.vault.azure.net\u002fkeys\u002f843548494\u002fa03f1128501a472783dd6587a162c2ee\u002fsign?api-version=7.1-preview",
-=======
       "RequestUri": "https://heathskv.vault.azure.net/keys/843548494/bd9016cab3fd46ed825b823ca42b3108/sign?api-version=7.1",
->>>>>>> 2d11c666
       "RequestMethod": "POST",
       "RequestHeaders": {
         "Accept": "application/json",
@@ -201,11 +185,7 @@
       }
     },
     {
-<<<<<<< HEAD
-      "RequestUri": "https:\u002f\u002fdotnettestvault.vault.azure.net\u002fkeys\u002f843548494\u002fa03f1128501a472783dd6587a162c2ee\u002fverify?api-version=7.1-preview",
-=======
       "RequestUri": "https://heathskv.vault.azure.net/keys/843548494/bd9016cab3fd46ed825b823ca42b3108/verify?api-version=7.1",
->>>>>>> 2d11c666
       "RequestMethod": "POST",
       "RequestHeaders": {
         "Accept": "application/json",
@@ -247,11 +227,7 @@
       }
     },
     {
-<<<<<<< HEAD
-      "RequestUri": "https:\u002f\u002fdotnettestvault.vault.azure.net\u002fkeys\u002f843548494\u002fa03f1128501a472783dd6587a162c2ee\u002fverify?api-version=7.1-preview",
-=======
       "RequestUri": "https://heathskv.vault.azure.net/keys/843548494/bd9016cab3fd46ed825b823ca42b3108/verify?api-version=7.1",
->>>>>>> 2d11c666
       "RequestMethod": "POST",
       "RequestHeaders": {
         "Accept": "application/json",
@@ -291,103 +267,6 @@
       "ResponseBody": {
         "value": true
       }
-<<<<<<< HEAD
-    },
-    {
-      "RequestUri": "https:\u002f\u002fdotnettestvault.vault.azure.net\u002fkeys\u002f843548494?api-version=7.1-preview",
-      "RequestMethod": "DELETE",
-      "RequestHeaders": {
-        "Accept": "application\u002fjson",
-        "Authorization": "Sanitized",
-        "Content-Type": "application\u002fjson",
-        "Request-Id": "|410a2d05-4e9928bed5806db0.",
-        "User-Agent": [
-          "azsdk-net-Security.KeyVault.Keys\u002f4.0.0-dev.20190809.1\u002bbf6dc88715a5e5de7b8e16b8d21a6608ca39b3f0",
-          "(.NET Core 4.6.27817.01; Microsoft Windows 10.0.18362 )"
-        ],
-        "x-ms-client-request-id": "dfd737741b5e1d31184a02bc710ffbe4",
-        "x-ms-return-client-request-id": "true"
-      },
-      "RequestBody": null,
-      "StatusCode": 200,
-      "ResponseHeaders": {
-        "Cache-Control": "no-cache",
-        "Content-Length": "793",
-        "Content-Type": "application\u002fjson; charset=utf-8",
-        "Date": "Fri, 09 Aug 2019 09:43:36 GMT",
-        "Expires": "-1",
-        "Pragma": "no-cache",
-        "Server": "Microsoft-IIS\u002f10.0",
-        "Strict-Transport-Security": "max-age=31536000;includeSubDomains",
-        "X-AspNet-Version": "4.0.30319",
-        "X-Content-Type-Options": "nosniff",
-        "x-ms-keyvault-network-info": "addr=98.237.193.253;act_addr_fam=InterNetwork;",
-        "x-ms-keyvault-region": "westus",
-        "x-ms-keyvault-service-version": "1.1.0.875",
-        "x-ms-request-id": "0c2fc300-f54e-4f53-8e4a-b3fd4ba43b0a",
-        "X-Powered-By": "ASP.NET"
-      },
-      "ResponseBody": {
-        "recoveryId": "https:\u002f\u002fdotnettestvault.vault.azure.net\u002fdeletedkeys\u002f843548494",
-        "deletedDate": 1565343816,
-        "scheduledPurgeDate": 1573119816,
-        "key": {
-          "kid": "https:\u002f\u002fdotnettestvault.vault.azure.net\u002fkeys\u002f843548494\u002fa03f1128501a472783dd6587a162c2ee",
-          "kty": "RSA",
-          "key_ops": [
-            "encrypt",
-            "decrypt",
-            "sign",
-            "verify",
-            "wrapKey",
-            "unwrapKey"
-          ],
-          "n": "1i_mBKh8_Dbo_d0NIGLt9zdwF9Anu6QJG-pebhfpiDmtdSOY-L_99FOTOgmiuLdzlE804X-AzDa9vACIDilcgBNnXE5tHXuciPtkueVWw6iPKwSk7dTlVps0mUz-v0CS7_YjbwZnwos0JtIQVn0Bn9VFOXfs5UgvUX3u0xNREGJnxZQIPaE1nxguScKCQ_f7vmBlAGvOnPBWEUDp42NLkBRTL-jQTtAw6wv9ev-_GA9xWNY-vCTXkZ_ScFLf_ReJ5TjH60UzA280FkDPEzDkTCzfJRDo0DynHdzgJhWoNfgIYe5_cX1uzcvI4dhPhwdJAHoLLeN5rhuNrxHwY61Uuw",
-          "e": "AQAB"
-        },
-        "attributes": {
-          "enabled": true,
-          "created": 1565343815,
-          "updated": 1565343815,
-          "recoveryLevel": "Recoverable\u002bPurgeable"
-        }
-      }
-    },
-    {
-      "RequestUri": "https:\u002f\u002fdotnettestvault.vault.azure.net\u002fdeletedkeys\u002f843548494?api-version=7.1-preview",
-      "RequestMethod": "DELETE",
-      "RequestHeaders": {
-        "Accept": "application\u002fjson",
-        "Authorization": "Sanitized",
-        "Content-Type": "application\u002fjson",
-        "Request-Id": "|410a2d09-4e9928bed5806db0.",
-        "User-Agent": [
-          "azsdk-net-Security.KeyVault.Keys\u002f4.0.0-dev.20190809.1\u002bbf6dc88715a5e5de7b8e16b8d21a6608ca39b3f0",
-          "(.NET Core 4.6.27817.01; Microsoft Windows 10.0.18362 )"
-        ],
-        "x-ms-client-request-id": "8e9e2988937e4d53fb911f89b79ded65",
-        "x-ms-return-client-request-id": "true"
-      },
-      "RequestBody": null,
-      "StatusCode": 204,
-      "ResponseHeaders": {
-        "Cache-Control": "no-cache",
-        "Date": "Fri, 09 Aug 2019 09:43:46 GMT",
-        "Expires": "-1",
-        "Pragma": "no-cache",
-        "Server": "Microsoft-IIS\u002f10.0",
-        "Strict-Transport-Security": "max-age=31536000;includeSubDomains",
-        "X-AspNet-Version": "4.0.30319",
-        "X-Content-Type-Options": "nosniff",
-        "x-ms-keyvault-network-info": "addr=98.237.193.253;act_addr_fam=InterNetwork;",
-        "x-ms-keyvault-region": "westus",
-        "x-ms-keyvault-service-version": "1.1.0.875",
-        "x-ms-request-id": "fbb6d951-494f-41da-9a23-69222e32d05e",
-        "X-Powered-By": "ASP.NET"
-      },
-      "ResponseBody": []
-=======
->>>>>>> 2d11c666
     }
   ],
   "Variables": {
