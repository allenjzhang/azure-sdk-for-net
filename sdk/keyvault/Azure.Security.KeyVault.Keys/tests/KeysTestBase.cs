--- conflicted
+++ resolved
@@ -15,11 +15,7 @@
 {
     [ClientTestFixture(
         KeyClientOptions.ServiceVersion.V7_0,
-<<<<<<< HEAD
-        KeyClientOptions.ServiceVersion.V7_1_Preview)]
-=======
         KeyClientOptions.ServiceVersion.V7_1)]
->>>>>>> 2d11c666
     [NonParallelizable]
     public abstract class KeysTestBase : RecordedTestBase<KeyVaultTestEnvironment>
     {
@@ -36,11 +32,8 @@
         private readonly ConcurrentStack<string> _keysToPurge = new ConcurrentStack<string>();
         private readonly KeyClientOptions.ServiceVersion _serviceVersion;
 
-<<<<<<< HEAD
         private KeyVaultTestEventListener _listener;
 
-=======
->>>>>>> 2d11c666
         protected KeysTestBase(bool isAsync, KeyClientOptions.ServiceVersion serviceVersion) : base(isAsync)
         {
             _serviceVersion = serviceVersion;
@@ -57,13 +50,8 @@
 
             return InstrumentClient(
                 new KeyClient(
-<<<<<<< HEAD
                     new Uri(TestEnvironment.KeyVaultUrl),
                     TestEnvironment.Credential,
-=======
-                    new Uri(recording.GetVariableFromEnvironment(AzureKeyVaultUrlEnvironmentVariable)),
-                    recording.GetCredential(new DefaultAzureCredential()),
->>>>>>> 2d11c666
                     recording.InstrumentClientOptions(new KeyClientOptions(_serviceVersion))),
                 interceptors);
         }
