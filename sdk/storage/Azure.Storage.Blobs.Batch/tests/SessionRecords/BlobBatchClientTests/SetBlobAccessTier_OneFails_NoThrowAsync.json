{
  "Entries": [
    {
<<<<<<< HEAD
      "RequestUri": "https://seanstagetest.blob.core.windows.net/test-container-42507172-2ea8-c66e-2b72-0fdc35b47acf?restype=container",
      "RequestMethod": "PUT",
      "RequestHeaders": {
        "Authorization": "Sanitized",
        "traceparent": "00-aef3056505764b409560ba519468a2b2-e17afae127bf9240-00",
        "User-Agent": [
          "azsdk-net-Storage.Blobs/12.4.0-dev.20200305.1",
          "(.NET Core 4.6.28325.01; Microsoft Windows 10.0.18363 )"
        ],
        "x-ms-blob-public-access": "container",
        "x-ms-client-request-id": "9de04d6c-e649-56bc-c010-fe39c7bc41be",
        "x-ms-date": "Thu, 05 Mar 2020 22:53:43 GMT",
        "x-ms-return-client-request-id": "true",
        "x-ms-version": "2019-10-10"
=======
      "RequestUri": "https://seanmcccanary.blob.core.windows.net/test-container-42507172-2ea8-c66e-2b72-0fdc35b47acf?restype=container",
      "RequestMethod": "PUT",
      "RequestHeaders": {
        "Authorization": "Sanitized",
        "traceparent": "00-35dff317e74a804eb66a37ce37453fde-8efa39aa1917bb4d-00",
        "User-Agent": [
          "azsdk-net-Storage.Blobs/12.5.0-dev.20200403.1",
          "(.NET Core 4.6.28325.01; Microsoft Windows 10.0.18362 )"
        ],
        "x-ms-blob-public-access": "container",
        "x-ms-client-request-id": "9de04d6c-e649-56bc-c010-fe39c7bc41be",
        "x-ms-date": "Fri, 03 Apr 2020 20:33:48 GMT",
        "x-ms-return-client-request-id": "true",
        "x-ms-version": "2019-12-12"
>>>>>>> 32e373e2
      },
      "RequestBody": null,
      "StatusCode": 201,
      "ResponseHeaders": {
        "Content-Length": "0",
<<<<<<< HEAD
        "Date": "Thu, 05 Mar 2020 22:53:43 GMT",
        "ETag": "\u00220x8D7C1580E42C9F7\u0022",
        "Last-Modified": "Thu, 05 Mar 2020 22:53:43 GMT",
=======
        "Date": "Fri, 03 Apr 2020 20:33:46 GMT",
        "ETag": "\u00220x8D7D80E4F67E9BE\u0022",
        "Last-Modified": "Fri, 03 Apr 2020 20:33:46 GMT",
>>>>>>> 32e373e2
        "Server": [
          "Windows-Azure-Blob/1.0",
          "Microsoft-HTTPAPI/2.0"
        ],
        "x-ms-client-request-id": "9de04d6c-e649-56bc-c010-fe39c7bc41be",
<<<<<<< HEAD
        "x-ms-request-id": "581e2991-101e-000a-0240-f3368c000000",
        "x-ms-version": "2019-10-10"
=======
        "x-ms-request-id": "7c42274c-001e-0064-74f7-09bc38000000",
        "x-ms-version": "2019-12-12"
>>>>>>> 32e373e2
      },
      "ResponseBody": []
    },
    {
<<<<<<< HEAD
      "RequestUri": "https://seanstagetest.blob.core.windows.net/test-container-42507172-2ea8-c66e-2b72-0fdc35b47acf/blob1",
=======
      "RequestUri": "https://seanmcccanary.blob.core.windows.net/test-container-42507172-2ea8-c66e-2b72-0fdc35b47acf/blob1",
>>>>>>> 32e373e2
      "RequestMethod": "PUT",
      "RequestHeaders": {
        "Authorization": "Sanitized",
        "Content-Length": "1024",
        "If-None-Match": "*",
<<<<<<< HEAD
        "traceparent": "00-e7979dbb03c03249a31a02adf29e5ccd-d45242a55d8f6846-00",
        "User-Agent": [
          "azsdk-net-Storage.Blobs/12.4.0-dev.20200305.1",
          "(.NET Core 4.6.28325.01; Microsoft Windows 10.0.18363 )"
        ],
        "x-ms-blob-type": "BlockBlob",
        "x-ms-client-request-id": "5fdbc6a1-0be5-9ed6-2866-18f2a21bf6be",
        "x-ms-date": "Thu, 05 Mar 2020 22:53:43 GMT",
        "x-ms-return-client-request-id": "true",
        "x-ms-version": "2019-10-10"
=======
        "traceparent": "00-b78aa931aa93d64ca3e82321affcc5aa-8e62acd5da2ebd4b-00",
        "User-Agent": [
          "azsdk-net-Storage.Blobs/12.5.0-dev.20200403.1",
          "(.NET Core 4.6.28325.01; Microsoft Windows 10.0.18362 )"
        ],
        "x-ms-blob-type": "BlockBlob",
        "x-ms-client-request-id": "5fdbc6a1-0be5-9ed6-2866-18f2a21bf6be",
        "x-ms-date": "Fri, 03 Apr 2020 20:33:48 GMT",
        "x-ms-return-client-request-id": "true",
        "x-ms-version": "2019-12-12"
>>>>>>> 32e373e2
      },
      "RequestBody": "ZESIRiN2vbQpYNzX3Y5k87AEcOjU3YZJrzSYYr8OKKmPkXoer3zn9Y8sc\u002BkK5XgxqwuJwktY6oe\u002BP5bv3lv1GjczSEwTRkMzHXpYp2mcP8q7ZrazhGVdNqfzX3Dl\u002BBc0N1ix1pwsHWXIVaXRAEIeIf/MM3ekQZbS1hKlIObSTiVjJHAQ6mgtj0hQ6y7AizZk1T5wGcSfj/XC3wCKhv1/9gd/btvSDTaXnqMvVFZnEUrcQEunYTRgw5V6TgtnowlL0PUnQB1akscH2XsgcDqfW822rkWy15TSH6pGV78rL/qa44NhQNEsga6Dn4e5QFNa2/M9sfXDmfhgVCFzFDoI3KmAhoy2PRr8iSyWLjcMGN9W63zM7X0F10qLAeuwuW10esPdObnHo53YQCjILGrAUztCHSi\u002BPO4seq5BKzwvTNC/IrR0Lt8ljkje861VPargyq2vbptFtj7Usb4LhXhhqPRYCAq2TCRcHI7f30hB1j0DYWGOgN00emt1n30hGQnQfEu4/TSgKX6IU1ENZdb1k9qBByMW0igWI46eQKynOgOFD2L9idkIYzjjBS2MJxSVgAyioBLluaojodmmAejR4RhOiFVz9woAeKTrM8z6ivx5CcCgBJrxn1a42ucAYmFPESQUPp6/IYgCoSdt\u002BYXdKBfcLPgoMdx9XOj/ux0iABZDnCGo5Utduug3nmNyg6bQ2rLQIzZpJuBHluG2wGZq36ARKl1jNULLf3IQ8ZJ5C9lCLuBrUt3g2XVBYE9qp/mBzL7CYVlJbKRvBaTEWTVNzosIdJKF/43DMVDnItXzYdd4jiTTtqmA\u002BcE7\u002B004HIBA85HDYTNn\u002B80x/jAIYUrPfKTMS8oRehfiiHvQSgM/ihXPpy9DMP\u002BkEJJWobh5d5d3bH\u002Boa9C1Lnl64dm4lrHK8XMbOLoai0ylKDs4uthfaBDjWd2Dlx5EGXi2yU4l63ngjLBEXT/dXOAzA0OVfXShG3jJ1D3URlpU1h5BZML9fz3BWC4oGgvRBv39UJPbr5wEFa3WWxY8DEVV74cgm/cdNYQF1CVFeABs\u002BM5A1/bHeCeCPE8UJiQmhEvo0yqDsGoF3xoO1dt3vpysaWJI/DVPjXZgnV6oCQ9f30/ZXaXW6EdjOvfbuKNLCn6zZ7zB3YcWmEWzIxIMXdULr/aLnmH21oAb5cE9dNTTFJPg9aFSngHHwsRgIsU0V90hzwmswGwcvJE7pvjG2SRx3w9/K2c0uBH0w9uclrO75o3kG6TKJ1QmwzgPFvgIAemg7kO1tCt17Rf4uPyRgCbdgL9q4b1/pri7WWcvJaIY68Hy\u002B6dwBjFibi6N0m9XlUMSMZY4nSArIEiK\u002BlvDRsh038w7noR\u002BbQ==",
      "StatusCode": 201,
      "ResponseHeaders": {
        "Content-Length": "0",
        "Content-MD5": "fuFdMxNwFdCWjIieJ1cDPQ==",
<<<<<<< HEAD
        "Date": "Thu, 05 Mar 2020 22:53:43 GMT",
        "ETag": "\u00220x8D7C1580E4F7D49\u0022",
        "Last-Modified": "Thu, 05 Mar 2020 22:53:43 GMT",
=======
        "Date": "Fri, 03 Apr 2020 20:33:46 GMT",
        "ETag": "\u00220x8D7D80E4F74A263\u0022",
        "Last-Modified": "Fri, 03 Apr 2020 20:33:47 GMT",
>>>>>>> 32e373e2
        "Server": [
          "Windows-Azure-Blob/1.0",
          "Microsoft-HTTPAPI/2.0"
        ],
        "x-ms-client-request-id": "5fdbc6a1-0be5-9ed6-2866-18f2a21bf6be",
        "x-ms-content-crc64": "XYkryGZ\u002Becg=",
<<<<<<< HEAD
        "x-ms-request-id": "581e2997-101e-000a-0440-f3368c000000",
        "x-ms-request-server-encrypted": "true",
        "x-ms-version": "2019-10-10"
=======
        "x-ms-request-id": "7c422752-001e-0064-78f7-09bc38000000",
        "x-ms-request-server-encrypted": "true",
        "x-ms-version": "2019-12-12"
>>>>>>> 32e373e2
      },
      "ResponseBody": []
    },
    {
<<<<<<< HEAD
      "RequestUri": "https://seanstagetest.blob.core.windows.net/test-container-42507172-2ea8-c66e-2b72-0fdc35b47acf/blob2",
=======
      "RequestUri": "https://seanmcccanary.blob.core.windows.net/test-container-42507172-2ea8-c66e-2b72-0fdc35b47acf/blob2",
>>>>>>> 32e373e2
      "RequestMethod": "PUT",
      "RequestHeaders": {
        "Authorization": "Sanitized",
        "Content-Length": "1024",
        "If-None-Match": "*",
<<<<<<< HEAD
        "traceparent": "00-65eefb6a6a853c47b044ebceac3a3108-67b36653766f5643-00",
        "User-Agent": [
          "azsdk-net-Storage.Blobs/12.4.0-dev.20200305.1",
          "(.NET Core 4.6.28325.01; Microsoft Windows 10.0.18363 )"
        ],
        "x-ms-blob-type": "BlockBlob",
        "x-ms-client-request-id": "94358ae5-2f24-38e1-dab5-e31727ef5c23",
        "x-ms-date": "Thu, 05 Mar 2020 22:53:43 GMT",
        "x-ms-return-client-request-id": "true",
        "x-ms-version": "2019-10-10"
=======
        "traceparent": "00-ad5342f360771246a258bcd56721e06c-2d9a7af0d498224e-00",
        "User-Agent": [
          "azsdk-net-Storage.Blobs/12.5.0-dev.20200403.1",
          "(.NET Core 4.6.28325.01; Microsoft Windows 10.0.18362 )"
        ],
        "x-ms-blob-type": "BlockBlob",
        "x-ms-client-request-id": "94358ae5-2f24-38e1-dab5-e31727ef5c23",
        "x-ms-date": "Fri, 03 Apr 2020 20:33:48 GMT",
        "x-ms-return-client-request-id": "true",
        "x-ms-version": "2019-12-12"
>>>>>>> 32e373e2
      },
      "RequestBody": "k8QcqpSsnC50QZWWnyjUaP9\u002BmdipH4hut2pLKNnhpkjOZYku7zW49Cqs66N1P///kbDzJIIeFXQ8rfMqYXNUkptNyDmepnjJxaWt/DTk\u002BHdrS5cp7oHGr1AV8kFCjpK2WFgIKHbGYOs3KV/ccBhAWLV7vhbbKqQZhxnoibQ3hzYS96Tb29ABpeqs8sQi6T831ZmMxtB82y207qBd3dc2/6Eoynl0ZHzlehgrLzjf9p7ZsLMaqsFmlRt3Ju0vo8cSdfIj\u002Bh7Gw3Adp0u3UKv01fcChC0jHFXgwjVd/T6PtddQGLlGu/yAEuxD/AN1rkVwglD1LR6a7lmdQjjpacYxjvF0Zjfyrhn7gnFA4B9RahPw7XrtmYe4tipgqHnElqkmEW4RAUgNfdM3\u002BqutWg45S9cl\u002BXxLRPRqu7ANkgagNuvIGc\u002BxP2nK4m\u002Bntp/bC1sbJlyhn50t28x5p0WX/\u002BvNlsPA5EA\u002BhwxuWhYMpI1VjrBU8Wup/5dOmz4COJgkMuKE2R/bGyYa3Z9QM0WGIDc/JBmUQw1/JJcscUkCPE9zSiczh8pteXKKOhTLWMtRx3oHwxR/j\u002B/UBLWIr6ncGKFQ3OkdUphs0aumCgj5s8zL2qrP\u002Bng69Lo3XoMV5cnJriFze3viNHXhm/Jo2IXm21HpvNT/DB0oFegu5fMVV\u002Bvh3VvmhjhQ6KY17V\u002BG0hs1UYMyLCj0yaEESmaTtE6BzEMGhvsp/1UYmNMuyh\u002B9okPM\u002BZRw4yrC7BO64jvSvTRXtCEbf0sgC1EtGZNVxv\u002BBRqgixrq6EOgZRJrnbh0aRtuf1hb9oSL3rO1DQsqXbSYUOJuSr/Z5naM5AjuxOJ00E9K4te/ohKSFKxrNd80egdZ00zWBh5fkJTlyxJ/nRnRQDi/33rc2K7T3DYPcrCXWGoBkPGRnsow61I\u002B1dcAFnuSmfGieJqMePaeBinoTCHkTnKkeggkP6VujvAongLbz8W\u002BfNS\u002B9N/PdRf\u002B95SgRJ8sWodgW5xvalpMM\u002BmqZ9r3xjZgKdNJKVmS1QD0KUQMykZU\u002BEd7d3QlTxJ6csD2JRE5CzFeQBrP4zEt0Yabe0EWP2WnVWuXeE7CPt68zraYnK/zuyIWrooriRkWTaXtidfRZDdbTtOlpY7inAE8DxR6kTDWq7wi/4zbf8hSfS6o0LEG72aDPVHcShGTMBKE63oAn7hxGuIbsmimf9MHVyhgNctQOSOt91fe9l2qj8t\u002BUpBSTd1yN7nO6zj93MF\u002B1PbpMv5HNK5WVqRkliCEbSKdKClCtQlK7f4RhVHmrBqWYCFqwVzNNx3h\u002B/c5CaGVRn4WYLCUPCPpnkD8Na9cc6qJ0jIDHavFz/UPXLkWEeBceD7TzEw==",
      "StatusCode": 201,
      "ResponseHeaders": {
        "Content-Length": "0",
        "Content-MD5": "1xwNA5Z6lczmynSuo7UcTw==",
<<<<<<< HEAD
        "Date": "Thu, 05 Mar 2020 22:53:43 GMT",
        "ETag": "\u00220x8D7C1580E5BFEEF\u0022",
        "Last-Modified": "Thu, 05 Mar 2020 22:53:43 GMT",
=======
        "Date": "Fri, 03 Apr 2020 20:33:47 GMT",
        "ETag": "\u00220x8D7D80E4F814EE1\u0022",
        "Last-Modified": "Fri, 03 Apr 2020 20:33:47 GMT",
>>>>>>> 32e373e2
        "Server": [
          "Windows-Azure-Blob/1.0",
          "Microsoft-HTTPAPI/2.0"
        ],
        "x-ms-client-request-id": "94358ae5-2f24-38e1-dab5-e31727ef5c23",
        "x-ms-content-crc64": "PGumoAqfhHU=",
<<<<<<< HEAD
        "x-ms-request-id": "581e299c-101e-000a-0940-f3368c000000",
        "x-ms-request-server-encrypted": "true",
        "x-ms-version": "2019-10-10"
=======
        "x-ms-request-id": "7c422772-001e-0064-10f7-09bc38000000",
        "x-ms-request-server-encrypted": "true",
        "x-ms-version": "2019-12-12"
>>>>>>> 32e373e2
      },
      "ResponseBody": []
    },
    {
<<<<<<< HEAD
      "RequestUri": "https://seanstagetest.blob.core.windows.net/?comp=batch",
=======
      "RequestUri": "https://seanmcccanary.blob.core.windows.net/?comp=batch",
>>>>>>> 32e373e2
      "RequestMethod": "POST",
      "RequestHeaders": {
        "Authorization": "Sanitized",
        "Content-Length": "1168",
        "Content-Type": "multipart/mixed; boundary=batch_ec6d8a83-d6b5-c8a3-e81e-56b45cbebb7a",
<<<<<<< HEAD
        "traceparent": "00-34a4901dd2807940838671d396e0cacb-a79711f45102df42-00",
        "User-Agent": [
          "azsdk-net-Storage.Blobs/12.4.0-dev.20200305.1",
          "(.NET Core 4.6.28325.01; Microsoft Windows 10.0.18363 )"
        ],
        "x-ms-client-request-id": "db26164d-e042-289a-da71-534382230763",
        "x-ms-date": "Thu, 05 Mar 2020 22:53:43 GMT",
        "x-ms-return-client-request-id": "true",
        "x-ms-version": "2019-10-10"
      },
      "RequestBody": "LS1iYXRjaF9lYzZkOGE4My1kNmI1LWM4YTMtZTgxZS01NmI0NWNiZWJiN2ENCkNvbnRlbnQtVHlwZTogYXBwbGljYXRpb24vaHR0cA0KQ29udGVudC1UcmFuc2Zlci1FbmNvZGluZzogYmluYXJ5DQpDb250ZW50LUlEOiAwDQoNClBVVCAvdGVzdC1jb250YWluZXItNDI1MDcxNzItMmVhOC1jNjZlLTJiNzItMGZkYzM1YjQ3YWNmL2Jsb2IxP2NvbXA9dGllciBIVFRQLzEuMQ0KeC1tcy1hY2Nlc3MtdGllcjogQ29vbA0KQXV0aG9yaXphdGlvbjogU2hhcmVkS2V5IHNlYW5zdGFnZXRlc3Q6NldvN0cwTldXTEU5dXUzQW1PaXdMYnd3REhWemtaM1NBS0hWamNJQ2hSYz0NCngtbXMtZGF0ZTogVGh1LCAwNSBNYXIgMjAyMCAyMjo1Mzo0MyBHTVQNCkNvbnRlbnQtTGVuZ3RoOiAwDQoNCi0tYmF0Y2hfZWM2ZDhhODMtZDZiNS1jOGEzLWU4MWUtNTZiNDVjYmViYjdhDQpDb250ZW50LVR5cGU6IGFwcGxpY2F0aW9uL2h0dHANCkNvbnRlbnQtVHJhbnNmZXItRW5jb2Rpbmc6IGJpbmFyeQ0KQ29udGVudC1JRDogMQ0KDQpQVVQgL3Rlc3QtY29udGFpbmVyLTQyNTA3MTcyLTJlYTgtYzY2ZS0yYjcyLTBmZGMzNWI0N2FjZi9ibG9iMj9jb21wPXRpZXIgSFRUUC8xLjENCngtbXMtYWNjZXNzLXRpZXI6IENvb2wNCkF1dGhvcml6YXRpb246IFNoYXJlZEtleSBzZWFuc3RhZ2V0ZXN0OmlsUzNiaHV4bVVncm9tdXJGR041eUp1VVFZOUthNDJ2ZzNuaW1WUGY5aGc9DQp4LW1zLWRhdGU6IFRodSwgMDUgTWFyIDIwMjAgMjI6NTM6NDMgR01UDQpDb250ZW50LUxlbmd0aDogMA0KDQotLWJhdGNoX2VjNmQ4YTgzLWQ2YjUtYzhhMy1lODFlLTU2YjQ1Y2JlYmI3YQ0KQ29udGVudC1UeXBlOiBhcHBsaWNhdGlvbi9odHRwDQpDb250ZW50LVRyYW5zZmVyLUVuY29kaW5nOiBiaW5hcnkNCkNvbnRlbnQtSUQ6IDINCg0KUFVUIC9pbnZhbGlkY29udGFpbmVyL2Jsb2IzP2NvbXA9dGllciBIVFRQLzEuMQ0KeC1tcy1hY2Nlc3MtdGllcjogQ29vbA0KQXV0aG9yaXphdGlvbjogU2hhcmVkS2V5IHNlYW5zdGFnZXRlc3Q6VWFWeDZZQktqS2ttR2RXQUdKUDRYcmRkeFI5RU1yQ0JhMkh4RWw4U2dhOD0NCngtbXMtZGF0ZTogVGh1LCAwNSBNYXIgMjAyMCAyMjo1Mzo0MyBHTVQNCkNvbnRlbnQtTGVuZ3RoOiAwDQoNCi0tYmF0Y2hfZWM2ZDhhODMtZDZiNS1jOGEzLWU4MWUtNTZiNDVjYmViYjdhLS0NCg==",
      "StatusCode": 202,
      "ResponseHeaders": {
        "Content-Type": "multipart/mixed; boundary=batchresponse_185b7f72-e666-48a1-aff4-a269e3ffd90a",
        "Date": "Thu, 05 Mar 2020 22:53:43 GMT",
=======
        "traceparent": "00-e41dd9ea35ccaa43a5c04ceef8bc92b6-10185368138dbd44-00",
        "User-Agent": [
          "azsdk-net-Storage.Blobs/12.5.0-dev.20200403.1",
          "(.NET Core 4.6.28325.01; Microsoft Windows 10.0.18362 )"
        ],
        "x-ms-client-request-id": "db26164d-e042-289a-da71-534382230763",
        "x-ms-date": "Fri, 03 Apr 2020 20:33:48 GMT",
        "x-ms-return-client-request-id": "true",
        "x-ms-version": "2019-12-12"
      },
      "RequestBody": "LS1iYXRjaF9lYzZkOGE4My1kNmI1LWM4YTMtZTgxZS01NmI0NWNiZWJiN2ENCkNvbnRlbnQtVHlwZTogYXBwbGljYXRpb24vaHR0cA0KQ29udGVudC1UcmFuc2Zlci1FbmNvZGluZzogYmluYXJ5DQpDb250ZW50LUlEOiAwDQoNClBVVCAvdGVzdC1jb250YWluZXItNDI1MDcxNzItMmVhOC1jNjZlLTJiNzItMGZkYzM1YjQ3YWNmL2Jsb2IxP2NvbXA9dGllciBIVFRQLzEuMQ0KeC1tcy1hY2Nlc3MtdGllcjogQ29vbA0KQXV0aG9yaXphdGlvbjogU2hhcmVkS2V5IHNlYW5tY2NjYW5hcnk6NnVpQnJDams5bUdmdWphNHVUYS9oV3l6bDZXYmV0K3JReDh6YUI4OThRVT0NCngtbXMtZGF0ZTogRnJpLCAwMyBBcHIgMjAyMCAyMDozMzo0OCBHTVQNCkNvbnRlbnQtTGVuZ3RoOiAwDQoNCi0tYmF0Y2hfZWM2ZDhhODMtZDZiNS1jOGEzLWU4MWUtNTZiNDVjYmViYjdhDQpDb250ZW50LVR5cGU6IGFwcGxpY2F0aW9uL2h0dHANCkNvbnRlbnQtVHJhbnNmZXItRW5jb2Rpbmc6IGJpbmFyeQ0KQ29udGVudC1JRDogMQ0KDQpQVVQgL3Rlc3QtY29udGFpbmVyLTQyNTA3MTcyLTJlYTgtYzY2ZS0yYjcyLTBmZGMzNWI0N2FjZi9ibG9iMj9jb21wPXRpZXIgSFRUUC8xLjENCngtbXMtYWNjZXNzLXRpZXI6IENvb2wNCkF1dGhvcml6YXRpb246IFNoYXJlZEtleSBzZWFubWNjY2FuYXJ5OmY3SWVJQTFpY1pwZ0wwZk45bHlrZXZXNEFiWDZoQTdhZWNGcmd6c3phNUU9DQp4LW1zLWRhdGU6IEZyaSwgMDMgQXByIDIwMjAgMjA6MzM6NDggR01UDQpDb250ZW50LUxlbmd0aDogMA0KDQotLWJhdGNoX2VjNmQ4YTgzLWQ2YjUtYzhhMy1lODFlLTU2YjQ1Y2JlYmI3YQ0KQ29udGVudC1UeXBlOiBhcHBsaWNhdGlvbi9odHRwDQpDb250ZW50LVRyYW5zZmVyLUVuY29kaW5nOiBiaW5hcnkNCkNvbnRlbnQtSUQ6IDINCg0KUFVUIC9pbnZhbGlkY29udGFpbmVyL2Jsb2IzP2NvbXA9dGllciBIVFRQLzEuMQ0KeC1tcy1hY2Nlc3MtdGllcjogQ29vbA0KQXV0aG9yaXphdGlvbjogU2hhcmVkS2V5IHNlYW5tY2NjYW5hcnk6dFphL3FnSitsY2dKZmFXTEhLUS94Y1gzRXh1dWRBZDlnbjBYNnR2REJnMD0NCngtbXMtZGF0ZTogRnJpLCAwMyBBcHIgMjAyMCAyMDozMzo0OCBHTVQNCkNvbnRlbnQtTGVuZ3RoOiAwDQoNCi0tYmF0Y2hfZWM2ZDhhODMtZDZiNS1jOGEzLWU4MWUtNTZiNDVjYmViYjdhLS0NCg==",
      "StatusCode": 202,
      "ResponseHeaders": {
        "Content-Type": "multipart/mixed; boundary=batchresponse_4bb26337-3400-4d35-9167-6ead99b79bc2",
        "Date": "Fri, 03 Apr 2020 20:33:47 GMT",
>>>>>>> 32e373e2
        "Server": [
          "Windows-Azure-Blob/1.0",
          "Microsoft-HTTPAPI/2.0"
        ],
        "Transfer-Encoding": "chunked",
        "x-ms-client-request-id": "db26164d-e042-289a-da71-534382230763",
<<<<<<< HEAD
        "x-ms-request-id": "581e299f-101e-000a-0c40-f3368c000000",
        "x-ms-version": "2019-10-10"
      },
      "ResponseBody": "LS1iYXRjaHJlc3BvbnNlXzE4NWI3ZjcyLWU2NjYtNDhhMS1hZmY0LWEyNjllM2ZmZDkwYQ0KQ29udGVudC1UeXBlOiBhcHBsaWNhdGlvbi9odHRwDQpDb250ZW50LUlEOiAwDQoNCkhUVFAvMS4xIDIwMCBPSw0KeC1tcy1yZXF1ZXN0LWlkOiA1ODFlMjk5Zi0xMDFlLTAwMGEtMGM0MC1mMzM2OGMxZWFiNzANCngtbXMtdmVyc2lvbjogMjAxOS0xMC0xMA0KU2VydmVyOiBXaW5kb3dzLUF6dXJlLUJsb2IvMS4wDQoNCi0tYmF0Y2hyZXNwb25zZV8xODViN2Y3Mi1lNjY2LTQ4YTEtYWZmNC1hMjY5ZTNmZmQ5MGENCkNvbnRlbnQtVHlwZTogYXBwbGljYXRpb24vaHR0cA0KQ29udGVudC1JRDogMQ0KDQpIVFRQLzEuMSAyMDAgT0sNCngtbXMtcmVxdWVzdC1pZDogNTgxZTI5OWYtMTAxZS0wMDBhLTBjNDAtZjMzNjhjMWVhYjcyDQp4LW1zLXZlcnNpb246IDIwMTktMTAtMTANClNlcnZlcjogV2luZG93cy1BenVyZS1CbG9iLzEuMA0KDQotLWJhdGNocmVzcG9uc2VfMTg1YjdmNzItZTY2Ni00OGExLWFmZjQtYTI2OWUzZmZkOTBhDQpDb250ZW50LVR5cGU6IGFwcGxpY2F0aW9uL2h0dHANCkNvbnRlbnQtSUQ6IDINCg0KSFRUUC8xLjEgNDA0IFRoZSBzcGVjaWZpZWQgY29udGFpbmVyIGRvZXMgbm90IGV4aXN0Lg0KeC1tcy1lcnJvci1jb2RlOiBDb250YWluZXJOb3RGb3VuZA0KeC1tcy1yZXF1ZXN0LWlkOiA1ODFlMjk5Zi0xMDFlLTAwMGEtMGM0MC1mMzM2OGMxZWFiNzMNCngtbXMtdmVyc2lvbjogMjAxOS0xMC0xMA0KQ29udGVudC1MZW5ndGg6IDIyNg0KQ29udGVudC1UeXBlOiBhcHBsaWNhdGlvbi94bWwNClNlcnZlcjogV2luZG93cy1BenVyZS1CbG9iLzEuMA0KDQrvu788P3htbCB2ZXJzaW9uPSIxLjAiIGVuY29kaW5nPSJ1dGYtOCI/Pgo8RXJyb3I\u002BPENvZGU\u002BQ29udGFpbmVyTm90Rm91bmQ8L0NvZGU\u002BPE1lc3NhZ2U\u002BVGhlIHNwZWNpZmllZCBjb250YWluZXIgZG9lcyBub3QgZXhpc3QuClJlcXVlc3RJZDo1ODFlMjk5Zi0xMDFlLTAwMGEtMGM0MC1mMzM2OGMxZWFiNzMKVGltZToyMDIwLTAzLTA1VDIyOjUzOjQzLjkyMTgwODZaPC9NZXNzYWdlPjwvRXJyb3I\u002BDQotLWJhdGNocmVzcG9uc2VfMTg1YjdmNzItZTY2Ni00OGExLWFmZjQtYTI2OWUzZmZkOTBhLS0="
    },
    {
      "RequestUri": "https://seanstagetest.blob.core.windows.net/test-container-42507172-2ea8-c66e-2b72-0fdc35b47acf/blob1",
      "RequestMethod": "HEAD",
      "RequestHeaders": {
        "Authorization": "Sanitized",
        "traceparent": "00-78332032f3eda5429b041d361d341f63-9fc22fe94e787248-00",
        "User-Agent": [
          "azsdk-net-Storage.Blobs/12.4.0-dev.20200305.1",
          "(.NET Core 4.6.28325.01; Microsoft Windows 10.0.18363 )"
        ],
        "x-ms-client-request-id": "4566b3e6-df97-d238-d1c0-de1fa3b34d40",
        "x-ms-date": "Thu, 05 Mar 2020 22:53:44 GMT",
        "x-ms-return-client-request-id": "true",
        "x-ms-version": "2019-10-10"
=======
        "x-ms-request-id": "7c42277f-001e-0064-1df7-09bc38000000",
        "x-ms-version": "2019-12-12"
      },
      "ResponseBody": "LS1iYXRjaHJlc3BvbnNlXzRiYjI2MzM3LTM0MDAtNGQzNS05MTY3LTZlYWQ5OWI3OWJjMg0KQ29udGVudC1UeXBlOiBhcHBsaWNhdGlvbi9odHRwDQpDb250ZW50LUlEOiAwDQoNCkhUVFAvMS4xIDIwMCBPSw0KeC1tcy1yZXF1ZXN0LWlkOiA3YzQyMjc3Zi0wMDFlLTAwNjQtMWRmNy0wOWJjMzgxZTU3ZjUNCngtbXMtdmVyc2lvbjogMjAxOS0xMi0xMg0KU2VydmVyOiBXaW5kb3dzLUF6dXJlLUJsb2IvMS4wDQoNCi0tYmF0Y2hyZXNwb25zZV80YmIyNjMzNy0zNDAwLTRkMzUtOTE2Ny02ZWFkOTliNzliYzINCkNvbnRlbnQtVHlwZTogYXBwbGljYXRpb24vaHR0cA0KQ29udGVudC1JRDogMQ0KDQpIVFRQLzEuMSAyMDAgT0sNCngtbXMtcmVxdWVzdC1pZDogN2M0MjI3N2YtMDAxZS0wMDY0LTFkZjctMDliYzM4MWU1N2Y3DQp4LW1zLXZlcnNpb246IDIwMTktMTItMTINClNlcnZlcjogV2luZG93cy1BenVyZS1CbG9iLzEuMA0KDQotLWJhdGNocmVzcG9uc2VfNGJiMjYzMzctMzQwMC00ZDM1LTkxNjctNmVhZDk5Yjc5YmMyDQpDb250ZW50LVR5cGU6IGFwcGxpY2F0aW9uL2h0dHANCkNvbnRlbnQtSUQ6IDINCg0KSFRUUC8xLjEgNDA0IFRoZSBzcGVjaWZpZWQgY29udGFpbmVyIGRvZXMgbm90IGV4aXN0Lg0KeC1tcy1lcnJvci1jb2RlOiBDb250YWluZXJOb3RGb3VuZA0KeC1tcy1yZXF1ZXN0LWlkOiA3YzQyMjc3Zi0wMDFlLTAwNjQtMWRmNy0wOWJjMzgxZTU3ZjgNCngtbXMtdmVyc2lvbjogMjAxOS0xMi0xMg0KQ29udGVudC1MZW5ndGg6IDIyNg0KQ29udGVudC1UeXBlOiBhcHBsaWNhdGlvbi94bWwNClNlcnZlcjogV2luZG93cy1BenVyZS1CbG9iLzEuMA0KDQrvu788P3htbCB2ZXJzaW9uPSIxLjAiIGVuY29kaW5nPSJ1dGYtOCI/Pgo8RXJyb3I\u002BPENvZGU\u002BQ29udGFpbmVyTm90Rm91bmQ8L0NvZGU\u002BPE1lc3NhZ2U\u002BVGhlIHNwZWNpZmllZCBjb250YWluZXIgZG9lcyBub3QgZXhpc3QuClJlcXVlc3RJZDo3YzQyMjc3Zi0wMDFlLTAwNjQtMWRmNy0wOWJjMzgxZTU3ZjgKVGltZToyMDIwLTA0LTAzVDIwOjMzOjQ3LjM2MTkyNjJaPC9NZXNzYWdlPjwvRXJyb3I\u002BDQotLWJhdGNocmVzcG9uc2VfNGJiMjYzMzctMzQwMC00ZDM1LTkxNjctNmVhZDk5Yjc5YmMyLS0="
    },
    {
      "RequestUri": "https://seanmcccanary.blob.core.windows.net/test-container-42507172-2ea8-c66e-2b72-0fdc35b47acf/blob1",
      "RequestMethod": "HEAD",
      "RequestHeaders": {
        "Authorization": "Sanitized",
        "traceparent": "00-fbd4b59502cfdd40a248af5ad606a66d-fbf63cfc4893b34c-00",
        "User-Agent": [
          "azsdk-net-Storage.Blobs/12.5.0-dev.20200403.1",
          "(.NET Core 4.6.28325.01; Microsoft Windows 10.0.18362 )"
        ],
        "x-ms-client-request-id": "4566b3e6-df97-d238-d1c0-de1fa3b34d40",
        "x-ms-date": "Fri, 03 Apr 2020 20:33:48 GMT",
        "x-ms-return-client-request-id": "true",
        "x-ms-version": "2019-12-12"
>>>>>>> 32e373e2
      },
      "RequestBody": null,
      "StatusCode": 200,
      "ResponseHeaders": {
        "Accept-Ranges": "bytes",
        "Content-Length": "1024",
        "Content-MD5": "fuFdMxNwFdCWjIieJ1cDPQ==",
        "Content-Type": "application/octet-stream",
<<<<<<< HEAD
        "Date": "Thu, 05 Mar 2020 22:53:43 GMT",
        "ETag": "\u00220x8D7C1580E4F7D49\u0022",
        "Last-Modified": "Thu, 05 Mar 2020 22:53:43 GMT",
=======
        "Date": "Fri, 03 Apr 2020 20:33:47 GMT",
        "ETag": "\u00220x8D7D80E4F74A263\u0022",
        "Last-Modified": "Fri, 03 Apr 2020 20:33:47 GMT",
>>>>>>> 32e373e2
        "Server": [
          "Windows-Azure-Blob/1.0",
          "Microsoft-HTTPAPI/2.0"
        ],
        "x-ms-access-tier": "Cool",
<<<<<<< HEAD
        "x-ms-access-tier-change-time": "Thu, 05 Mar 2020 22:53:43 GMT",
        "x-ms-blob-type": "BlockBlob",
        "x-ms-client-request-id": "4566b3e6-df97-d238-d1c0-de1fa3b34d40",
        "x-ms-creation-time": "Thu, 05 Mar 2020 22:53:43 GMT",
        "x-ms-lease-state": "available",
        "x-ms-lease-status": "unlocked",
        "x-ms-request-id": "581e29a3-101e-000a-1040-f3368c000000",
        "x-ms-server-encrypted": "true",
        "x-ms-version": "2019-10-10"
=======
        "x-ms-access-tier-change-time": "Fri, 03 Apr 2020 20:33:47 GMT",
        "x-ms-blob-type": "BlockBlob",
        "x-ms-client-request-id": "4566b3e6-df97-d238-d1c0-de1fa3b34d40",
        "x-ms-creation-time": "Fri, 03 Apr 2020 20:33:47 GMT",
        "x-ms-lease-state": "available",
        "x-ms-lease-status": "unlocked",
        "x-ms-request-id": "7c4227b2-001e-0064-47f7-09bc38000000",
        "x-ms-server-encrypted": "true",
        "x-ms-version": "2019-12-12"
>>>>>>> 32e373e2
      },
      "ResponseBody": []
    },
    {
<<<<<<< HEAD
      "RequestUri": "https://seanstagetest.blob.core.windows.net/test-container-42507172-2ea8-c66e-2b72-0fdc35b47acf/blob2",
      "RequestMethod": "HEAD",
      "RequestHeaders": {
        "Authorization": "Sanitized",
        "traceparent": "00-6eed901699d5d14e911d70d19812b706-d99a6a12de875940-00",
        "User-Agent": [
          "azsdk-net-Storage.Blobs/12.4.0-dev.20200305.1",
          "(.NET Core 4.6.28325.01; Microsoft Windows 10.0.18363 )"
        ],
        "x-ms-client-request-id": "cf5cb39e-c1bc-79cc-b620-33516c5ce9e0",
        "x-ms-date": "Thu, 05 Mar 2020 22:53:44 GMT",
        "x-ms-return-client-request-id": "true",
        "x-ms-version": "2019-10-10"
=======
      "RequestUri": "https://seanmcccanary.blob.core.windows.net/test-container-42507172-2ea8-c66e-2b72-0fdc35b47acf/blob2",
      "RequestMethod": "HEAD",
      "RequestHeaders": {
        "Authorization": "Sanitized",
        "traceparent": "00-0293950d56187542bda18280bc07e78a-5a02c06a90e77a4a-00",
        "User-Agent": [
          "azsdk-net-Storage.Blobs/12.5.0-dev.20200403.1",
          "(.NET Core 4.6.28325.01; Microsoft Windows 10.0.18362 )"
        ],
        "x-ms-client-request-id": "cf5cb39e-c1bc-79cc-b620-33516c5ce9e0",
        "x-ms-date": "Fri, 03 Apr 2020 20:33:49 GMT",
        "x-ms-return-client-request-id": "true",
        "x-ms-version": "2019-12-12"
>>>>>>> 32e373e2
      },
      "RequestBody": null,
      "StatusCode": 200,
      "ResponseHeaders": {
        "Accept-Ranges": "bytes",
        "Content-Length": "1024",
        "Content-MD5": "1xwNA5Z6lczmynSuo7UcTw==",
        "Content-Type": "application/octet-stream",
<<<<<<< HEAD
        "Date": "Thu, 05 Mar 2020 22:53:43 GMT",
        "ETag": "\u00220x8D7C1580E5BFEEF\u0022",
        "Last-Modified": "Thu, 05 Mar 2020 22:53:43 GMT",
=======
        "Date": "Fri, 03 Apr 2020 20:33:47 GMT",
        "ETag": "\u00220x8D7D80E4F814EE1\u0022",
        "Last-Modified": "Fri, 03 Apr 2020 20:33:47 GMT",
>>>>>>> 32e373e2
        "Server": [
          "Windows-Azure-Blob/1.0",
          "Microsoft-HTTPAPI/2.0"
        ],
        "x-ms-access-tier": "Cool",
<<<<<<< HEAD
        "x-ms-access-tier-change-time": "Thu, 05 Mar 2020 22:53:43 GMT",
        "x-ms-blob-type": "BlockBlob",
        "x-ms-client-request-id": "cf5cb39e-c1bc-79cc-b620-33516c5ce9e0",
        "x-ms-creation-time": "Thu, 05 Mar 2020 22:53:43 GMT",
        "x-ms-lease-state": "available",
        "x-ms-lease-status": "unlocked",
        "x-ms-request-id": "581e29a8-101e-000a-1540-f3368c000000",
        "x-ms-server-encrypted": "true",
        "x-ms-version": "2019-10-10"
=======
        "x-ms-access-tier-change-time": "Fri, 03 Apr 2020 20:33:47 GMT",
        "x-ms-blob-type": "BlockBlob",
        "x-ms-client-request-id": "cf5cb39e-c1bc-79cc-b620-33516c5ce9e0",
        "x-ms-creation-time": "Fri, 03 Apr 2020 20:33:47 GMT",
        "x-ms-lease-state": "available",
        "x-ms-lease-status": "unlocked",
        "x-ms-request-id": "7c4227bf-001e-0064-53f7-09bc38000000",
        "x-ms-server-encrypted": "true",
        "x-ms-version": "2019-12-12"
>>>>>>> 32e373e2
      },
      "ResponseBody": []
    },
    {
<<<<<<< HEAD
      "RequestUri": "https://seanstagetest.blob.core.windows.net/test-container-42507172-2ea8-c66e-2b72-0fdc35b47acf?restype=container",
      "RequestMethod": "DELETE",
      "RequestHeaders": {
        "Authorization": "Sanitized",
        "traceparent": "00-e233a8524a29ee4dba9aa19a2c36bad3-acdc0863f118f74e-00",
        "User-Agent": [
          "azsdk-net-Storage.Blobs/12.4.0-dev.20200305.1",
          "(.NET Core 4.6.28325.01; Microsoft Windows 10.0.18363 )"
        ],
        "x-ms-client-request-id": "ef813c0a-7e56-0c84-3399-4f35ff40973d",
        "x-ms-date": "Thu, 05 Mar 2020 22:53:44 GMT",
        "x-ms-return-client-request-id": "true",
        "x-ms-version": "2019-10-10"
=======
      "RequestUri": "https://seanmcccanary.blob.core.windows.net/test-container-42507172-2ea8-c66e-2b72-0fdc35b47acf?restype=container",
      "RequestMethod": "DELETE",
      "RequestHeaders": {
        "Authorization": "Sanitized",
        "traceparent": "00-6c00e5d876c1714a8c2258beea13bbc4-53e34ca612d33849-00",
        "User-Agent": [
          "azsdk-net-Storage.Blobs/12.5.0-dev.20200403.1",
          "(.NET Core 4.6.28325.01; Microsoft Windows 10.0.18362 )"
        ],
        "x-ms-client-request-id": "ef813c0a-7e56-0c84-3399-4f35ff40973d",
        "x-ms-date": "Fri, 03 Apr 2020 20:33:49 GMT",
        "x-ms-return-client-request-id": "true",
        "x-ms-version": "2019-12-12"
>>>>>>> 32e373e2
      },
      "RequestBody": null,
      "StatusCode": 202,
      "ResponseHeaders": {
        "Content-Length": "0",
<<<<<<< HEAD
        "Date": "Thu, 05 Mar 2020 22:53:43 GMT",
=======
        "Date": "Fri, 03 Apr 2020 20:33:47 GMT",
>>>>>>> 32e373e2
        "Server": [
          "Windows-Azure-Blob/1.0",
          "Microsoft-HTTPAPI/2.0"
        ],
        "x-ms-client-request-id": "ef813c0a-7e56-0c84-3399-4f35ff40973d",
<<<<<<< HEAD
        "x-ms-request-id": "581e29aa-101e-000a-1740-f3368c000000",
        "x-ms-version": "2019-10-10"
=======
        "x-ms-request-id": "7c4227ce-001e-0064-60f7-09bc38000000",
        "x-ms-version": "2019-12-12"
>>>>>>> 32e373e2
      },
      "ResponseBody": []
    }
  ],
  "Variables": {
    "RandomSeed": "1199295108",
<<<<<<< HEAD
    "Storage_TestConfigDefault": "ProductionTenant\nseanstagetest\nU2FuaXRpemVk\nhttps://seanstagetest.blob.core.windows.net\nhttp://seanstagetest.file.core.windows.net\nhttp://seanstagetest.queue.core.windows.net\nhttp://seanstagetest.table.core.windows.net\n\n\n\n\nhttp://seanstagetest-secondary.blob.core.windows.net\nhttp://seanstagetest-secondary.file.core.windows.net\nhttp://seanstagetest-secondary.queue.core.windows.net\nhttp://seanstagetest-secondary.table.core.windows.net\n\nSanitized\n\n\nCloud\nBlobEndpoint=https://seanstagetest.blob.core.windows.net/;QueueEndpoint=http://seanstagetest.queue.core.windows.net/;FileEndpoint=http://seanstagetest.file.core.windows.net/;BlobSecondaryEndpoint=http://seanstagetest-secondary.blob.core.windows.net/;QueueSecondaryEndpoint=http://seanstagetest-secondary.queue.core.windows.net/;FileSecondaryEndpoint=http://seanstagetest-secondary.file.core.windows.net/;AccountName=seanstagetest;AccountKey=Sanitized\nseanscope1"
=======
    "Storage_TestConfigDefault": "ProductionTenant\nseanmcccanary\nU2FuaXRpemVk\nhttps://seanmcccanary.blob.core.windows.net\nhttps://seanmcccanary.file.core.windows.net\nhttps://seanmcccanary.queue.core.windows.net\nhttps://seanmcccanary.table.core.windows.net\n\n\n\n\nhttps://seanmcccanary-secondary.blob.core.windows.net\nhttps://seanmcccanary-secondary.file.core.windows.net\nhttps://seanmcccanary-secondary.queue.core.windows.net\nhttps://seanmcccanary-secondary.table.core.windows.net\n\nSanitized\n\n\nCloud\nBlobEndpoint=https://seanmcccanary.blob.core.windows.net/;QueueEndpoint=https://seanmcccanary.queue.core.windows.net/;FileEndpoint=https://seanmcccanary.file.core.windows.net/;BlobSecondaryEndpoint=https://seanmcccanary-secondary.blob.core.windows.net/;QueueSecondaryEndpoint=https://seanmcccanary-secondary.queue.core.windows.net/;FileSecondaryEndpoint=https://seanmcccanary-secondary.file.core.windows.net/;AccountName=seanmcccanary;AccountKey=Sanitized\nseanscope1"
>>>>>>> 32e373e2
  }
}<|MERGE_RESOLUTION|>--- conflicted
+++ resolved
@@ -1,228 +1,121 @@
 {
   "Entries": [
     {
-<<<<<<< HEAD
-      "RequestUri": "https://seanstagetest.blob.core.windows.net/test-container-42507172-2ea8-c66e-2b72-0fdc35b47acf?restype=container",
+      "RequestUri": "https://seanmcccanary.blob.core.windows.net/test-container-42507172-2ea8-c66e-2b72-0fdc35b47acf?restype=container",
       "RequestMethod": "PUT",
       "RequestHeaders": {
         "Authorization": "Sanitized",
-        "traceparent": "00-aef3056505764b409560ba519468a2b2-e17afae127bf9240-00",
-        "User-Agent": [
-          "azsdk-net-Storage.Blobs/12.4.0-dev.20200305.1",
-          "(.NET Core 4.6.28325.01; Microsoft Windows 10.0.18363 )"
+        "traceparent": "00-35dff317e74a804eb66a37ce37453fde-8efa39aa1917bb4d-00",
+        "User-Agent": [
+          "azsdk-net-Storage.Blobs/12.5.0-dev.20200403.1",
+          "(.NET Core 4.6.28325.01; Microsoft Windows 10.0.18362 )"
         ],
         "x-ms-blob-public-access": "container",
         "x-ms-client-request-id": "9de04d6c-e649-56bc-c010-fe39c7bc41be",
-        "x-ms-date": "Thu, 05 Mar 2020 22:53:43 GMT",
-        "x-ms-return-client-request-id": "true",
-        "x-ms-version": "2019-10-10"
-=======
-      "RequestUri": "https://seanmcccanary.blob.core.windows.net/test-container-42507172-2ea8-c66e-2b72-0fdc35b47acf?restype=container",
-      "RequestMethod": "PUT",
-      "RequestHeaders": {
-        "Authorization": "Sanitized",
-        "traceparent": "00-35dff317e74a804eb66a37ce37453fde-8efa39aa1917bb4d-00",
-        "User-Agent": [
-          "azsdk-net-Storage.Blobs/12.5.0-dev.20200403.1",
-          "(.NET Core 4.6.28325.01; Microsoft Windows 10.0.18362 )"
-        ],
-        "x-ms-blob-public-access": "container",
-        "x-ms-client-request-id": "9de04d6c-e649-56bc-c010-fe39c7bc41be",
-        "x-ms-date": "Fri, 03 Apr 2020 20:33:48 GMT",
-        "x-ms-return-client-request-id": "true",
-        "x-ms-version": "2019-12-12"
->>>>>>> 32e373e2
+        "x-ms-date": "Fri, 03 Apr 2020 20:33:48 GMT",
+        "x-ms-return-client-request-id": "true",
+        "x-ms-version": "2019-12-12"
       },
       "RequestBody": null,
       "StatusCode": 201,
       "ResponseHeaders": {
         "Content-Length": "0",
-<<<<<<< HEAD
-        "Date": "Thu, 05 Mar 2020 22:53:43 GMT",
-        "ETag": "\u00220x8D7C1580E42C9F7\u0022",
-        "Last-Modified": "Thu, 05 Mar 2020 22:53:43 GMT",
-=======
         "Date": "Fri, 03 Apr 2020 20:33:46 GMT",
         "ETag": "\u00220x8D7D80E4F67E9BE\u0022",
         "Last-Modified": "Fri, 03 Apr 2020 20:33:46 GMT",
->>>>>>> 32e373e2
         "Server": [
           "Windows-Azure-Blob/1.0",
           "Microsoft-HTTPAPI/2.0"
         ],
         "x-ms-client-request-id": "9de04d6c-e649-56bc-c010-fe39c7bc41be",
-<<<<<<< HEAD
-        "x-ms-request-id": "581e2991-101e-000a-0240-f3368c000000",
-        "x-ms-version": "2019-10-10"
-=======
         "x-ms-request-id": "7c42274c-001e-0064-74f7-09bc38000000",
         "x-ms-version": "2019-12-12"
->>>>>>> 32e373e2
-      },
-      "ResponseBody": []
-    },
-    {
-<<<<<<< HEAD
-      "RequestUri": "https://seanstagetest.blob.core.windows.net/test-container-42507172-2ea8-c66e-2b72-0fdc35b47acf/blob1",
-=======
+      },
+      "ResponseBody": []
+    },
+    {
       "RequestUri": "https://seanmcccanary.blob.core.windows.net/test-container-42507172-2ea8-c66e-2b72-0fdc35b47acf/blob1",
->>>>>>> 32e373e2
       "RequestMethod": "PUT",
       "RequestHeaders": {
         "Authorization": "Sanitized",
         "Content-Length": "1024",
         "If-None-Match": "*",
-<<<<<<< HEAD
-        "traceparent": "00-e7979dbb03c03249a31a02adf29e5ccd-d45242a55d8f6846-00",
-        "User-Agent": [
-          "azsdk-net-Storage.Blobs/12.4.0-dev.20200305.1",
-          "(.NET Core 4.6.28325.01; Microsoft Windows 10.0.18363 )"
+        "traceparent": "00-b78aa931aa93d64ca3e82321affcc5aa-8e62acd5da2ebd4b-00",
+        "User-Agent": [
+          "azsdk-net-Storage.Blobs/12.5.0-dev.20200403.1",
+          "(.NET Core 4.6.28325.01; Microsoft Windows 10.0.18362 )"
         ],
         "x-ms-blob-type": "BlockBlob",
         "x-ms-client-request-id": "5fdbc6a1-0be5-9ed6-2866-18f2a21bf6be",
-        "x-ms-date": "Thu, 05 Mar 2020 22:53:43 GMT",
-        "x-ms-return-client-request-id": "true",
-        "x-ms-version": "2019-10-10"
-=======
-        "traceparent": "00-b78aa931aa93d64ca3e82321affcc5aa-8e62acd5da2ebd4b-00",
-        "User-Agent": [
-          "azsdk-net-Storage.Blobs/12.5.0-dev.20200403.1",
-          "(.NET Core 4.6.28325.01; Microsoft Windows 10.0.18362 )"
-        ],
-        "x-ms-blob-type": "BlockBlob",
-        "x-ms-client-request-id": "5fdbc6a1-0be5-9ed6-2866-18f2a21bf6be",
-        "x-ms-date": "Fri, 03 Apr 2020 20:33:48 GMT",
-        "x-ms-return-client-request-id": "true",
-        "x-ms-version": "2019-12-12"
->>>>>>> 32e373e2
+        "x-ms-date": "Fri, 03 Apr 2020 20:33:48 GMT",
+        "x-ms-return-client-request-id": "true",
+        "x-ms-version": "2019-12-12"
       },
       "RequestBody": "ZESIRiN2vbQpYNzX3Y5k87AEcOjU3YZJrzSYYr8OKKmPkXoer3zn9Y8sc\u002BkK5XgxqwuJwktY6oe\u002BP5bv3lv1GjczSEwTRkMzHXpYp2mcP8q7ZrazhGVdNqfzX3Dl\u002BBc0N1ix1pwsHWXIVaXRAEIeIf/MM3ekQZbS1hKlIObSTiVjJHAQ6mgtj0hQ6y7AizZk1T5wGcSfj/XC3wCKhv1/9gd/btvSDTaXnqMvVFZnEUrcQEunYTRgw5V6TgtnowlL0PUnQB1akscH2XsgcDqfW822rkWy15TSH6pGV78rL/qa44NhQNEsga6Dn4e5QFNa2/M9sfXDmfhgVCFzFDoI3KmAhoy2PRr8iSyWLjcMGN9W63zM7X0F10qLAeuwuW10esPdObnHo53YQCjILGrAUztCHSi\u002BPO4seq5BKzwvTNC/IrR0Lt8ljkje861VPargyq2vbptFtj7Usb4LhXhhqPRYCAq2TCRcHI7f30hB1j0DYWGOgN00emt1n30hGQnQfEu4/TSgKX6IU1ENZdb1k9qBByMW0igWI46eQKynOgOFD2L9idkIYzjjBS2MJxSVgAyioBLluaojodmmAejR4RhOiFVz9woAeKTrM8z6ivx5CcCgBJrxn1a42ucAYmFPESQUPp6/IYgCoSdt\u002BYXdKBfcLPgoMdx9XOj/ux0iABZDnCGo5Utduug3nmNyg6bQ2rLQIzZpJuBHluG2wGZq36ARKl1jNULLf3IQ8ZJ5C9lCLuBrUt3g2XVBYE9qp/mBzL7CYVlJbKRvBaTEWTVNzosIdJKF/43DMVDnItXzYdd4jiTTtqmA\u002BcE7\u002B004HIBA85HDYTNn\u002B80x/jAIYUrPfKTMS8oRehfiiHvQSgM/ihXPpy9DMP\u002BkEJJWobh5d5d3bH\u002Boa9C1Lnl64dm4lrHK8XMbOLoai0ylKDs4uthfaBDjWd2Dlx5EGXi2yU4l63ngjLBEXT/dXOAzA0OVfXShG3jJ1D3URlpU1h5BZML9fz3BWC4oGgvRBv39UJPbr5wEFa3WWxY8DEVV74cgm/cdNYQF1CVFeABs\u002BM5A1/bHeCeCPE8UJiQmhEvo0yqDsGoF3xoO1dt3vpysaWJI/DVPjXZgnV6oCQ9f30/ZXaXW6EdjOvfbuKNLCn6zZ7zB3YcWmEWzIxIMXdULr/aLnmH21oAb5cE9dNTTFJPg9aFSngHHwsRgIsU0V90hzwmswGwcvJE7pvjG2SRx3w9/K2c0uBH0w9uclrO75o3kG6TKJ1QmwzgPFvgIAemg7kO1tCt17Rf4uPyRgCbdgL9q4b1/pri7WWcvJaIY68Hy\u002B6dwBjFibi6N0m9XlUMSMZY4nSArIEiK\u002BlvDRsh038w7noR\u002BbQ==",
       "StatusCode": 201,
       "ResponseHeaders": {
         "Content-Length": "0",
         "Content-MD5": "fuFdMxNwFdCWjIieJ1cDPQ==",
-<<<<<<< HEAD
-        "Date": "Thu, 05 Mar 2020 22:53:43 GMT",
-        "ETag": "\u00220x8D7C1580E4F7D49\u0022",
-        "Last-Modified": "Thu, 05 Mar 2020 22:53:43 GMT",
-=======
         "Date": "Fri, 03 Apr 2020 20:33:46 GMT",
         "ETag": "\u00220x8D7D80E4F74A263\u0022",
         "Last-Modified": "Fri, 03 Apr 2020 20:33:47 GMT",
->>>>>>> 32e373e2
         "Server": [
           "Windows-Azure-Blob/1.0",
           "Microsoft-HTTPAPI/2.0"
         ],
         "x-ms-client-request-id": "5fdbc6a1-0be5-9ed6-2866-18f2a21bf6be",
         "x-ms-content-crc64": "XYkryGZ\u002Becg=",
-<<<<<<< HEAD
-        "x-ms-request-id": "581e2997-101e-000a-0440-f3368c000000",
-        "x-ms-request-server-encrypted": "true",
-        "x-ms-version": "2019-10-10"
-=======
         "x-ms-request-id": "7c422752-001e-0064-78f7-09bc38000000",
         "x-ms-request-server-encrypted": "true",
         "x-ms-version": "2019-12-12"
->>>>>>> 32e373e2
-      },
-      "ResponseBody": []
-    },
-    {
-<<<<<<< HEAD
-      "RequestUri": "https://seanstagetest.blob.core.windows.net/test-container-42507172-2ea8-c66e-2b72-0fdc35b47acf/blob2",
-=======
+      },
+      "ResponseBody": []
+    },
+    {
       "RequestUri": "https://seanmcccanary.blob.core.windows.net/test-container-42507172-2ea8-c66e-2b72-0fdc35b47acf/blob2",
->>>>>>> 32e373e2
       "RequestMethod": "PUT",
       "RequestHeaders": {
         "Authorization": "Sanitized",
         "Content-Length": "1024",
         "If-None-Match": "*",
-<<<<<<< HEAD
-        "traceparent": "00-65eefb6a6a853c47b044ebceac3a3108-67b36653766f5643-00",
-        "User-Agent": [
-          "azsdk-net-Storage.Blobs/12.4.0-dev.20200305.1",
-          "(.NET Core 4.6.28325.01; Microsoft Windows 10.0.18363 )"
+        "traceparent": "00-ad5342f360771246a258bcd56721e06c-2d9a7af0d498224e-00",
+        "User-Agent": [
+          "azsdk-net-Storage.Blobs/12.5.0-dev.20200403.1",
+          "(.NET Core 4.6.28325.01; Microsoft Windows 10.0.18362 )"
         ],
         "x-ms-blob-type": "BlockBlob",
         "x-ms-client-request-id": "94358ae5-2f24-38e1-dab5-e31727ef5c23",
-        "x-ms-date": "Thu, 05 Mar 2020 22:53:43 GMT",
-        "x-ms-return-client-request-id": "true",
-        "x-ms-version": "2019-10-10"
-=======
-        "traceparent": "00-ad5342f360771246a258bcd56721e06c-2d9a7af0d498224e-00",
-        "User-Agent": [
-          "azsdk-net-Storage.Blobs/12.5.0-dev.20200403.1",
-          "(.NET Core 4.6.28325.01; Microsoft Windows 10.0.18362 )"
-        ],
-        "x-ms-blob-type": "BlockBlob",
-        "x-ms-client-request-id": "94358ae5-2f24-38e1-dab5-e31727ef5c23",
-        "x-ms-date": "Fri, 03 Apr 2020 20:33:48 GMT",
-        "x-ms-return-client-request-id": "true",
-        "x-ms-version": "2019-12-12"
->>>>>>> 32e373e2
+        "x-ms-date": "Fri, 03 Apr 2020 20:33:48 GMT",
+        "x-ms-return-client-request-id": "true",
+        "x-ms-version": "2019-12-12"
       },
       "RequestBody": "k8QcqpSsnC50QZWWnyjUaP9\u002BmdipH4hut2pLKNnhpkjOZYku7zW49Cqs66N1P///kbDzJIIeFXQ8rfMqYXNUkptNyDmepnjJxaWt/DTk\u002BHdrS5cp7oHGr1AV8kFCjpK2WFgIKHbGYOs3KV/ccBhAWLV7vhbbKqQZhxnoibQ3hzYS96Tb29ABpeqs8sQi6T831ZmMxtB82y207qBd3dc2/6Eoynl0ZHzlehgrLzjf9p7ZsLMaqsFmlRt3Ju0vo8cSdfIj\u002Bh7Gw3Adp0u3UKv01fcChC0jHFXgwjVd/T6PtddQGLlGu/yAEuxD/AN1rkVwglD1LR6a7lmdQjjpacYxjvF0Zjfyrhn7gnFA4B9RahPw7XrtmYe4tipgqHnElqkmEW4RAUgNfdM3\u002BqutWg45S9cl\u002BXxLRPRqu7ANkgagNuvIGc\u002BxP2nK4m\u002Bntp/bC1sbJlyhn50t28x5p0WX/\u002BvNlsPA5EA\u002BhwxuWhYMpI1VjrBU8Wup/5dOmz4COJgkMuKE2R/bGyYa3Z9QM0WGIDc/JBmUQw1/JJcscUkCPE9zSiczh8pteXKKOhTLWMtRx3oHwxR/j\u002B/UBLWIr6ncGKFQ3OkdUphs0aumCgj5s8zL2qrP\u002Bng69Lo3XoMV5cnJriFze3viNHXhm/Jo2IXm21HpvNT/DB0oFegu5fMVV\u002Bvh3VvmhjhQ6KY17V\u002BG0hs1UYMyLCj0yaEESmaTtE6BzEMGhvsp/1UYmNMuyh\u002B9okPM\u002BZRw4yrC7BO64jvSvTRXtCEbf0sgC1EtGZNVxv\u002BBRqgixrq6EOgZRJrnbh0aRtuf1hb9oSL3rO1DQsqXbSYUOJuSr/Z5naM5AjuxOJ00E9K4te/ohKSFKxrNd80egdZ00zWBh5fkJTlyxJ/nRnRQDi/33rc2K7T3DYPcrCXWGoBkPGRnsow61I\u002B1dcAFnuSmfGieJqMePaeBinoTCHkTnKkeggkP6VujvAongLbz8W\u002BfNS\u002B9N/PdRf\u002B95SgRJ8sWodgW5xvalpMM\u002BmqZ9r3xjZgKdNJKVmS1QD0KUQMykZU\u002BEd7d3QlTxJ6csD2JRE5CzFeQBrP4zEt0Yabe0EWP2WnVWuXeE7CPt68zraYnK/zuyIWrooriRkWTaXtidfRZDdbTtOlpY7inAE8DxR6kTDWq7wi/4zbf8hSfS6o0LEG72aDPVHcShGTMBKE63oAn7hxGuIbsmimf9MHVyhgNctQOSOt91fe9l2qj8t\u002BUpBSTd1yN7nO6zj93MF\u002B1PbpMv5HNK5WVqRkliCEbSKdKClCtQlK7f4RhVHmrBqWYCFqwVzNNx3h\u002B/c5CaGVRn4WYLCUPCPpnkD8Na9cc6qJ0jIDHavFz/UPXLkWEeBceD7TzEw==",
       "StatusCode": 201,
       "ResponseHeaders": {
         "Content-Length": "0",
         "Content-MD5": "1xwNA5Z6lczmynSuo7UcTw==",
-<<<<<<< HEAD
-        "Date": "Thu, 05 Mar 2020 22:53:43 GMT",
-        "ETag": "\u00220x8D7C1580E5BFEEF\u0022",
-        "Last-Modified": "Thu, 05 Mar 2020 22:53:43 GMT",
-=======
         "Date": "Fri, 03 Apr 2020 20:33:47 GMT",
         "ETag": "\u00220x8D7D80E4F814EE1\u0022",
         "Last-Modified": "Fri, 03 Apr 2020 20:33:47 GMT",
->>>>>>> 32e373e2
         "Server": [
           "Windows-Azure-Blob/1.0",
           "Microsoft-HTTPAPI/2.0"
         ],
         "x-ms-client-request-id": "94358ae5-2f24-38e1-dab5-e31727ef5c23",
         "x-ms-content-crc64": "PGumoAqfhHU=",
-<<<<<<< HEAD
-        "x-ms-request-id": "581e299c-101e-000a-0940-f3368c000000",
-        "x-ms-request-server-encrypted": "true",
-        "x-ms-version": "2019-10-10"
-=======
         "x-ms-request-id": "7c422772-001e-0064-10f7-09bc38000000",
         "x-ms-request-server-encrypted": "true",
         "x-ms-version": "2019-12-12"
->>>>>>> 32e373e2
-      },
-      "ResponseBody": []
-    },
-    {
-<<<<<<< HEAD
-      "RequestUri": "https://seanstagetest.blob.core.windows.net/?comp=batch",
-=======
+      },
+      "ResponseBody": []
+    },
+    {
       "RequestUri": "https://seanmcccanary.blob.core.windows.net/?comp=batch",
->>>>>>> 32e373e2
       "RequestMethod": "POST",
       "RequestHeaders": {
         "Authorization": "Sanitized",
         "Content-Length": "1168",
         "Content-Type": "multipart/mixed; boundary=batch_ec6d8a83-d6b5-c8a3-e81e-56b45cbebb7a",
-<<<<<<< HEAD
-        "traceparent": "00-34a4901dd2807940838671d396e0cacb-a79711f45102df42-00",
-        "User-Agent": [
-          "azsdk-net-Storage.Blobs/12.4.0-dev.20200305.1",
-          "(.NET Core 4.6.28325.01; Microsoft Windows 10.0.18363 )"
-        ],
-        "x-ms-client-request-id": "db26164d-e042-289a-da71-534382230763",
-        "x-ms-date": "Thu, 05 Mar 2020 22:53:43 GMT",
-        "x-ms-return-client-request-id": "true",
-        "x-ms-version": "2019-10-10"
-      },
-      "RequestBody": "LS1iYXRjaF9lYzZkOGE4My1kNmI1LWM4YTMtZTgxZS01NmI0NWNiZWJiN2ENCkNvbnRlbnQtVHlwZTogYXBwbGljYXRpb24vaHR0cA0KQ29udGVudC1UcmFuc2Zlci1FbmNvZGluZzogYmluYXJ5DQpDb250ZW50LUlEOiAwDQoNClBVVCAvdGVzdC1jb250YWluZXItNDI1MDcxNzItMmVhOC1jNjZlLTJiNzItMGZkYzM1YjQ3YWNmL2Jsb2IxP2NvbXA9dGllciBIVFRQLzEuMQ0KeC1tcy1hY2Nlc3MtdGllcjogQ29vbA0KQXV0aG9yaXphdGlvbjogU2hhcmVkS2V5IHNlYW5zdGFnZXRlc3Q6NldvN0cwTldXTEU5dXUzQW1PaXdMYnd3REhWemtaM1NBS0hWamNJQ2hSYz0NCngtbXMtZGF0ZTogVGh1LCAwNSBNYXIgMjAyMCAyMjo1Mzo0MyBHTVQNCkNvbnRlbnQtTGVuZ3RoOiAwDQoNCi0tYmF0Y2hfZWM2ZDhhODMtZDZiNS1jOGEzLWU4MWUtNTZiNDVjYmViYjdhDQpDb250ZW50LVR5cGU6IGFwcGxpY2F0aW9uL2h0dHANCkNvbnRlbnQtVHJhbnNmZXItRW5jb2Rpbmc6IGJpbmFyeQ0KQ29udGVudC1JRDogMQ0KDQpQVVQgL3Rlc3QtY29udGFpbmVyLTQyNTA3MTcyLTJlYTgtYzY2ZS0yYjcyLTBmZGMzNWI0N2FjZi9ibG9iMj9jb21wPXRpZXIgSFRUUC8xLjENCngtbXMtYWNjZXNzLXRpZXI6IENvb2wNCkF1dGhvcml6YXRpb246IFNoYXJlZEtleSBzZWFuc3RhZ2V0ZXN0OmlsUzNiaHV4bVVncm9tdXJGR041eUp1VVFZOUthNDJ2ZzNuaW1WUGY5aGc9DQp4LW1zLWRhdGU6IFRodSwgMDUgTWFyIDIwMjAgMjI6NTM6NDMgR01UDQpDb250ZW50LUxlbmd0aDogMA0KDQotLWJhdGNoX2VjNmQ4YTgzLWQ2YjUtYzhhMy1lODFlLTU2YjQ1Y2JlYmI3YQ0KQ29udGVudC1UeXBlOiBhcHBsaWNhdGlvbi9odHRwDQpDb250ZW50LVRyYW5zZmVyLUVuY29kaW5nOiBiaW5hcnkNCkNvbnRlbnQtSUQ6IDINCg0KUFVUIC9pbnZhbGlkY29udGFpbmVyL2Jsb2IzP2NvbXA9dGllciBIVFRQLzEuMQ0KeC1tcy1hY2Nlc3MtdGllcjogQ29vbA0KQXV0aG9yaXphdGlvbjogU2hhcmVkS2V5IHNlYW5zdGFnZXRlc3Q6VWFWeDZZQktqS2ttR2RXQUdKUDRYcmRkeFI5RU1yQ0JhMkh4RWw4U2dhOD0NCngtbXMtZGF0ZTogVGh1LCAwNSBNYXIgMjAyMCAyMjo1Mzo0MyBHTVQNCkNvbnRlbnQtTGVuZ3RoOiAwDQoNCi0tYmF0Y2hfZWM2ZDhhODMtZDZiNS1jOGEzLWU4MWUtNTZiNDVjYmViYjdhLS0NCg==",
-      "StatusCode": 202,
-      "ResponseHeaders": {
-        "Content-Type": "multipart/mixed; boundary=batchresponse_185b7f72-e666-48a1-aff4-a269e3ffd90a",
-        "Date": "Thu, 05 Mar 2020 22:53:43 GMT",
-=======
         "traceparent": "00-e41dd9ea35ccaa43a5c04ceef8bc92b6-10185368138dbd44-00",
         "User-Agent": [
           "azsdk-net-Storage.Blobs/12.5.0-dev.20200403.1",
@@ -238,34 +131,12 @@
       "ResponseHeaders": {
         "Content-Type": "multipart/mixed; boundary=batchresponse_4bb26337-3400-4d35-9167-6ead99b79bc2",
         "Date": "Fri, 03 Apr 2020 20:33:47 GMT",
->>>>>>> 32e373e2
         "Server": [
           "Windows-Azure-Blob/1.0",
           "Microsoft-HTTPAPI/2.0"
         ],
         "Transfer-Encoding": "chunked",
         "x-ms-client-request-id": "db26164d-e042-289a-da71-534382230763",
-<<<<<<< HEAD
-        "x-ms-request-id": "581e299f-101e-000a-0c40-f3368c000000",
-        "x-ms-version": "2019-10-10"
-      },
-      "ResponseBody": "LS1iYXRjaHJlc3BvbnNlXzE4NWI3ZjcyLWU2NjYtNDhhMS1hZmY0LWEyNjllM2ZmZDkwYQ0KQ29udGVudC1UeXBlOiBhcHBsaWNhdGlvbi9odHRwDQpDb250ZW50LUlEOiAwDQoNCkhUVFAvMS4xIDIwMCBPSw0KeC1tcy1yZXF1ZXN0LWlkOiA1ODFlMjk5Zi0xMDFlLTAwMGEtMGM0MC1mMzM2OGMxZWFiNzANCngtbXMtdmVyc2lvbjogMjAxOS0xMC0xMA0KU2VydmVyOiBXaW5kb3dzLUF6dXJlLUJsb2IvMS4wDQoNCi0tYmF0Y2hyZXNwb25zZV8xODViN2Y3Mi1lNjY2LTQ4YTEtYWZmNC1hMjY5ZTNmZmQ5MGENCkNvbnRlbnQtVHlwZTogYXBwbGljYXRpb24vaHR0cA0KQ29udGVudC1JRDogMQ0KDQpIVFRQLzEuMSAyMDAgT0sNCngtbXMtcmVxdWVzdC1pZDogNTgxZTI5OWYtMTAxZS0wMDBhLTBjNDAtZjMzNjhjMWVhYjcyDQp4LW1zLXZlcnNpb246IDIwMTktMTAtMTANClNlcnZlcjogV2luZG93cy1BenVyZS1CbG9iLzEuMA0KDQotLWJhdGNocmVzcG9uc2VfMTg1YjdmNzItZTY2Ni00OGExLWFmZjQtYTI2OWUzZmZkOTBhDQpDb250ZW50LVR5cGU6IGFwcGxpY2F0aW9uL2h0dHANCkNvbnRlbnQtSUQ6IDINCg0KSFRUUC8xLjEgNDA0IFRoZSBzcGVjaWZpZWQgY29udGFpbmVyIGRvZXMgbm90IGV4aXN0Lg0KeC1tcy1lcnJvci1jb2RlOiBDb250YWluZXJOb3RGb3VuZA0KeC1tcy1yZXF1ZXN0LWlkOiA1ODFlMjk5Zi0xMDFlLTAwMGEtMGM0MC1mMzM2OGMxZWFiNzMNCngtbXMtdmVyc2lvbjogMjAxOS0xMC0xMA0KQ29udGVudC1MZW5ndGg6IDIyNg0KQ29udGVudC1UeXBlOiBhcHBsaWNhdGlvbi94bWwNClNlcnZlcjogV2luZG93cy1BenVyZS1CbG9iLzEuMA0KDQrvu788P3htbCB2ZXJzaW9uPSIxLjAiIGVuY29kaW5nPSJ1dGYtOCI/Pgo8RXJyb3I\u002BPENvZGU\u002BQ29udGFpbmVyTm90Rm91bmQ8L0NvZGU\u002BPE1lc3NhZ2U\u002BVGhlIHNwZWNpZmllZCBjb250YWluZXIgZG9lcyBub3QgZXhpc3QuClJlcXVlc3RJZDo1ODFlMjk5Zi0xMDFlLTAwMGEtMGM0MC1mMzM2OGMxZWFiNzMKVGltZToyMDIwLTAzLTA1VDIyOjUzOjQzLjkyMTgwODZaPC9NZXNzYWdlPjwvRXJyb3I\u002BDQotLWJhdGNocmVzcG9uc2VfMTg1YjdmNzItZTY2Ni00OGExLWFmZjQtYTI2OWUzZmZkOTBhLS0="
-    },
-    {
-      "RequestUri": "https://seanstagetest.blob.core.windows.net/test-container-42507172-2ea8-c66e-2b72-0fdc35b47acf/blob1",
-      "RequestMethod": "HEAD",
-      "RequestHeaders": {
-        "Authorization": "Sanitized",
-        "traceparent": "00-78332032f3eda5429b041d361d341f63-9fc22fe94e787248-00",
-        "User-Agent": [
-          "azsdk-net-Storage.Blobs/12.4.0-dev.20200305.1",
-          "(.NET Core 4.6.28325.01; Microsoft Windows 10.0.18363 )"
-        ],
-        "x-ms-client-request-id": "4566b3e6-df97-d238-d1c0-de1fa3b34d40",
-        "x-ms-date": "Thu, 05 Mar 2020 22:53:44 GMT",
-        "x-ms-return-client-request-id": "true",
-        "x-ms-version": "2019-10-10"
-=======
         "x-ms-request-id": "7c42277f-001e-0064-1df7-09bc38000000",
         "x-ms-version": "2019-12-12"
       },
@@ -285,7 +156,6 @@
         "x-ms-date": "Fri, 03 Apr 2020 20:33:48 GMT",
         "x-ms-return-client-request-id": "true",
         "x-ms-version": "2019-12-12"
->>>>>>> 32e373e2
       },
       "RequestBody": null,
       "StatusCode": 200,
@@ -294,31 +164,14 @@
         "Content-Length": "1024",
         "Content-MD5": "fuFdMxNwFdCWjIieJ1cDPQ==",
         "Content-Type": "application/octet-stream",
-<<<<<<< HEAD
-        "Date": "Thu, 05 Mar 2020 22:53:43 GMT",
-        "ETag": "\u00220x8D7C1580E4F7D49\u0022",
-        "Last-Modified": "Thu, 05 Mar 2020 22:53:43 GMT",
-=======
         "Date": "Fri, 03 Apr 2020 20:33:47 GMT",
         "ETag": "\u00220x8D7D80E4F74A263\u0022",
         "Last-Modified": "Fri, 03 Apr 2020 20:33:47 GMT",
->>>>>>> 32e373e2
         "Server": [
           "Windows-Azure-Blob/1.0",
           "Microsoft-HTTPAPI/2.0"
         ],
         "x-ms-access-tier": "Cool",
-<<<<<<< HEAD
-        "x-ms-access-tier-change-time": "Thu, 05 Mar 2020 22:53:43 GMT",
-        "x-ms-blob-type": "BlockBlob",
-        "x-ms-client-request-id": "4566b3e6-df97-d238-d1c0-de1fa3b34d40",
-        "x-ms-creation-time": "Thu, 05 Mar 2020 22:53:43 GMT",
-        "x-ms-lease-state": "available",
-        "x-ms-lease-status": "unlocked",
-        "x-ms-request-id": "581e29a3-101e-000a-1040-f3368c000000",
-        "x-ms-server-encrypted": "true",
-        "x-ms-version": "2019-10-10"
-=======
         "x-ms-access-tier-change-time": "Fri, 03 Apr 2020 20:33:47 GMT",
         "x-ms-blob-type": "BlockBlob",
         "x-ms-client-request-id": "4566b3e6-df97-d238-d1c0-de1fa3b34d40",
@@ -328,26 +181,10 @@
         "x-ms-request-id": "7c4227b2-001e-0064-47f7-09bc38000000",
         "x-ms-server-encrypted": "true",
         "x-ms-version": "2019-12-12"
->>>>>>> 32e373e2
-      },
-      "ResponseBody": []
-    },
-    {
-<<<<<<< HEAD
-      "RequestUri": "https://seanstagetest.blob.core.windows.net/test-container-42507172-2ea8-c66e-2b72-0fdc35b47acf/blob2",
-      "RequestMethod": "HEAD",
-      "RequestHeaders": {
-        "Authorization": "Sanitized",
-        "traceparent": "00-6eed901699d5d14e911d70d19812b706-d99a6a12de875940-00",
-        "User-Agent": [
-          "azsdk-net-Storage.Blobs/12.4.0-dev.20200305.1",
-          "(.NET Core 4.6.28325.01; Microsoft Windows 10.0.18363 )"
-        ],
-        "x-ms-client-request-id": "cf5cb39e-c1bc-79cc-b620-33516c5ce9e0",
-        "x-ms-date": "Thu, 05 Mar 2020 22:53:44 GMT",
-        "x-ms-return-client-request-id": "true",
-        "x-ms-version": "2019-10-10"
-=======
+      },
+      "ResponseBody": []
+    },
+    {
       "RequestUri": "https://seanmcccanary.blob.core.windows.net/test-container-42507172-2ea8-c66e-2b72-0fdc35b47acf/blob2",
       "RequestMethod": "HEAD",
       "RequestHeaders": {
@@ -361,7 +198,6 @@
         "x-ms-date": "Fri, 03 Apr 2020 20:33:49 GMT",
         "x-ms-return-client-request-id": "true",
         "x-ms-version": "2019-12-12"
->>>>>>> 32e373e2
       },
       "RequestBody": null,
       "StatusCode": 200,
@@ -370,31 +206,14 @@
         "Content-Length": "1024",
         "Content-MD5": "1xwNA5Z6lczmynSuo7UcTw==",
         "Content-Type": "application/octet-stream",
-<<<<<<< HEAD
-        "Date": "Thu, 05 Mar 2020 22:53:43 GMT",
-        "ETag": "\u00220x8D7C1580E5BFEEF\u0022",
-        "Last-Modified": "Thu, 05 Mar 2020 22:53:43 GMT",
-=======
         "Date": "Fri, 03 Apr 2020 20:33:47 GMT",
         "ETag": "\u00220x8D7D80E4F814EE1\u0022",
         "Last-Modified": "Fri, 03 Apr 2020 20:33:47 GMT",
->>>>>>> 32e373e2
         "Server": [
           "Windows-Azure-Blob/1.0",
           "Microsoft-HTTPAPI/2.0"
         ],
         "x-ms-access-tier": "Cool",
-<<<<<<< HEAD
-        "x-ms-access-tier-change-time": "Thu, 05 Mar 2020 22:53:43 GMT",
-        "x-ms-blob-type": "BlockBlob",
-        "x-ms-client-request-id": "cf5cb39e-c1bc-79cc-b620-33516c5ce9e0",
-        "x-ms-creation-time": "Thu, 05 Mar 2020 22:53:43 GMT",
-        "x-ms-lease-state": "available",
-        "x-ms-lease-status": "unlocked",
-        "x-ms-request-id": "581e29a8-101e-000a-1540-f3368c000000",
-        "x-ms-server-encrypted": "true",
-        "x-ms-version": "2019-10-10"
-=======
         "x-ms-access-tier-change-time": "Fri, 03 Apr 2020 20:33:47 GMT",
         "x-ms-blob-type": "BlockBlob",
         "x-ms-client-request-id": "cf5cb39e-c1bc-79cc-b620-33516c5ce9e0",
@@ -404,26 +223,10 @@
         "x-ms-request-id": "7c4227bf-001e-0064-53f7-09bc38000000",
         "x-ms-server-encrypted": "true",
         "x-ms-version": "2019-12-12"
->>>>>>> 32e373e2
-      },
-      "ResponseBody": []
-    },
-    {
-<<<<<<< HEAD
-      "RequestUri": "https://seanstagetest.blob.core.windows.net/test-container-42507172-2ea8-c66e-2b72-0fdc35b47acf?restype=container",
-      "RequestMethod": "DELETE",
-      "RequestHeaders": {
-        "Authorization": "Sanitized",
-        "traceparent": "00-e233a8524a29ee4dba9aa19a2c36bad3-acdc0863f118f74e-00",
-        "User-Agent": [
-          "azsdk-net-Storage.Blobs/12.4.0-dev.20200305.1",
-          "(.NET Core 4.6.28325.01; Microsoft Windows 10.0.18363 )"
-        ],
-        "x-ms-client-request-id": "ef813c0a-7e56-0c84-3399-4f35ff40973d",
-        "x-ms-date": "Thu, 05 Mar 2020 22:53:44 GMT",
-        "x-ms-return-client-request-id": "true",
-        "x-ms-version": "2019-10-10"
-=======
+      },
+      "ResponseBody": []
+    },
+    {
       "RequestUri": "https://seanmcccanary.blob.core.windows.net/test-container-42507172-2ea8-c66e-2b72-0fdc35b47acf?restype=container",
       "RequestMethod": "DELETE",
       "RequestHeaders": {
@@ -437,39 +240,25 @@
         "x-ms-date": "Fri, 03 Apr 2020 20:33:49 GMT",
         "x-ms-return-client-request-id": "true",
         "x-ms-version": "2019-12-12"
->>>>>>> 32e373e2
       },
       "RequestBody": null,
       "StatusCode": 202,
       "ResponseHeaders": {
         "Content-Length": "0",
-<<<<<<< HEAD
-        "Date": "Thu, 05 Mar 2020 22:53:43 GMT",
-=======
-        "Date": "Fri, 03 Apr 2020 20:33:47 GMT",
->>>>>>> 32e373e2
+        "Date": "Fri, 03 Apr 2020 20:33:47 GMT",
         "Server": [
           "Windows-Azure-Blob/1.0",
           "Microsoft-HTTPAPI/2.0"
         ],
         "x-ms-client-request-id": "ef813c0a-7e56-0c84-3399-4f35ff40973d",
-<<<<<<< HEAD
-        "x-ms-request-id": "581e29aa-101e-000a-1740-f3368c000000",
-        "x-ms-version": "2019-10-10"
-=======
         "x-ms-request-id": "7c4227ce-001e-0064-60f7-09bc38000000",
         "x-ms-version": "2019-12-12"
->>>>>>> 32e373e2
       },
       "ResponseBody": []
     }
   ],
   "Variables": {
     "RandomSeed": "1199295108",
-<<<<<<< HEAD
-    "Storage_TestConfigDefault": "ProductionTenant\nseanstagetest\nU2FuaXRpemVk\nhttps://seanstagetest.blob.core.windows.net\nhttp://seanstagetest.file.core.windows.net\nhttp://seanstagetest.queue.core.windows.net\nhttp://seanstagetest.table.core.windows.net\n\n\n\n\nhttp://seanstagetest-secondary.blob.core.windows.net\nhttp://seanstagetest-secondary.file.core.windows.net\nhttp://seanstagetest-secondary.queue.core.windows.net\nhttp://seanstagetest-secondary.table.core.windows.net\n\nSanitized\n\n\nCloud\nBlobEndpoint=https://seanstagetest.blob.core.windows.net/;QueueEndpoint=http://seanstagetest.queue.core.windows.net/;FileEndpoint=http://seanstagetest.file.core.windows.net/;BlobSecondaryEndpoint=http://seanstagetest-secondary.blob.core.windows.net/;QueueSecondaryEndpoint=http://seanstagetest-secondary.queue.core.windows.net/;FileSecondaryEndpoint=http://seanstagetest-secondary.file.core.windows.net/;AccountName=seanstagetest;AccountKey=Sanitized\nseanscope1"
-=======
     "Storage_TestConfigDefault": "ProductionTenant\nseanmcccanary\nU2FuaXRpemVk\nhttps://seanmcccanary.blob.core.windows.net\nhttps://seanmcccanary.file.core.windows.net\nhttps://seanmcccanary.queue.core.windows.net\nhttps://seanmcccanary.table.core.windows.net\n\n\n\n\nhttps://seanmcccanary-secondary.blob.core.windows.net\nhttps://seanmcccanary-secondary.file.core.windows.net\nhttps://seanmcccanary-secondary.queue.core.windows.net\nhttps://seanmcccanary-secondary.table.core.windows.net\n\nSanitized\n\n\nCloud\nBlobEndpoint=https://seanmcccanary.blob.core.windows.net/;QueueEndpoint=https://seanmcccanary.queue.core.windows.net/;FileEndpoint=https://seanmcccanary.file.core.windows.net/;BlobSecondaryEndpoint=https://seanmcccanary-secondary.blob.core.windows.net/;QueueSecondaryEndpoint=https://seanmcccanary-secondary.queue.core.windows.net/;FileSecondaryEndpoint=https://seanmcccanary-secondary.file.core.windows.net/;AccountName=seanmcccanary;AccountKey=Sanitized\nseanscope1"
->>>>>>> 32e373e2
   }
 }