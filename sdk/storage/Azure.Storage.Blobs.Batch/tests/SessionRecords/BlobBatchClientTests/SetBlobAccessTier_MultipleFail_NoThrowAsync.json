{
  "Entries": [
    {
<<<<<<< HEAD
      "RequestUri": "https://seanstagetest.blob.core.windows.net/test-container-2c38711a-dc16-6e1c-1fe3-faecf09112a9?restype=container",
      "RequestMethod": "PUT",
      "RequestHeaders": {
        "Authorization": "Sanitized",
        "traceparent": "00-c0d764a979cf984abf4cb60aa0311b3e-1df2379d3e009545-00",
        "User-Agent": [
          "azsdk-net-Storage.Blobs/12.4.0-dev.20200305.1",
          "(.NET Core 4.6.28325.01; Microsoft Windows 10.0.18363 )"
        ],
        "x-ms-blob-public-access": "container",
        "x-ms-client-request-id": "14df0a44-5734-d605-9079-3b59551b5c59",
        "x-ms-date": "Thu, 05 Mar 2020 22:53:40 GMT",
        "x-ms-return-client-request-id": "true",
        "x-ms-version": "2019-10-10"
=======
      "RequestUri": "https://seanmcccanary.blob.core.windows.net/test-container-2c38711a-dc16-6e1c-1fe3-faecf09112a9?restype=container",
      "RequestMethod": "PUT",
      "RequestHeaders": {
        "Authorization": "Sanitized",
        "traceparent": "00-07e04d824c46f944b4e1dcc43e58d298-0872bf3cf73c034a-00",
        "User-Agent": [
          "azsdk-net-Storage.Blobs/12.5.0-dev.20200403.1",
          "(.NET Core 4.6.28325.01; Microsoft Windows 10.0.18362 )"
        ],
        "x-ms-blob-public-access": "container",
        "x-ms-client-request-id": "14df0a44-5734-d605-9079-3b59551b5c59",
        "x-ms-date": "Fri, 03 Apr 2020 20:33:44 GMT",
        "x-ms-return-client-request-id": "true",
        "x-ms-version": "2019-12-12"
>>>>>>> 32e373e2
      },
      "RequestBody": null,
      "StatusCode": 201,
      "ResponseHeaders": {
        "Content-Length": "0",
<<<<<<< HEAD
        "Date": "Thu, 05 Mar 2020 22:53:40 GMT",
        "ETag": "\u00220x8D7C1580C8E5FAD\u0022",
        "Last-Modified": "Thu, 05 Mar 2020 22:53:40 GMT",
=======
        "Date": "Fri, 03 Apr 2020 20:33:42 GMT",
        "ETag": "\u00220x8D7D80E4D599472\u0022",
        "Last-Modified": "Fri, 03 Apr 2020 20:33:43 GMT",
>>>>>>> 32e373e2
        "Server": [
          "Windows-Azure-Blob/1.0",
          "Microsoft-HTTPAPI/2.0"
        ],
        "x-ms-client-request-id": "14df0a44-5734-d605-9079-3b59551b5c59",
<<<<<<< HEAD
        "x-ms-request-id": "1987c5a4-201e-0011-5540-f3088f000000",
        "x-ms-version": "2019-10-10"
=======
        "x-ms-request-id": "09783d4b-d01e-003a-65f7-0957d8000000",
        "x-ms-version": "2019-12-12"
>>>>>>> 32e373e2
      },
      "ResponseBody": []
    },
    {
<<<<<<< HEAD
      "RequestUri": "https://seanstagetest.blob.core.windows.net/test-container-2c38711a-dc16-6e1c-1fe3-faecf09112a9/blob1",
=======
      "RequestUri": "https://seanmcccanary.blob.core.windows.net/test-container-2c38711a-dc16-6e1c-1fe3-faecf09112a9/blob1",
>>>>>>> 32e373e2
      "RequestMethod": "PUT",
      "RequestHeaders": {
        "Authorization": "Sanitized",
        "Content-Length": "1024",
        "If-None-Match": "*",
<<<<<<< HEAD
        "traceparent": "00-6cdf2ce6ee358e449c113a6e46286ba5-1ee8b1547e0a1e43-00",
        "User-Agent": [
          "azsdk-net-Storage.Blobs/12.4.0-dev.20200305.1",
          "(.NET Core 4.6.28325.01; Microsoft Windows 10.0.18363 )"
        ],
        "x-ms-blob-type": "BlockBlob",
        "x-ms-client-request-id": "e6d0fd4e-042a-494e-c582-0e48687f4093",
        "x-ms-date": "Thu, 05 Mar 2020 22:53:40 GMT",
        "x-ms-return-client-request-id": "true",
        "x-ms-version": "2019-10-10"
=======
        "traceparent": "00-b586ebddce120e48ac51460b5c0c3dd2-b0013e3636645e41-00",
        "User-Agent": [
          "azsdk-net-Storage.Blobs/12.5.0-dev.20200403.1",
          "(.NET Core 4.6.28325.01; Microsoft Windows 10.0.18362 )"
        ],
        "x-ms-blob-type": "BlockBlob",
        "x-ms-client-request-id": "e6d0fd4e-042a-494e-c582-0e48687f4093",
        "x-ms-date": "Fri, 03 Apr 2020 20:33:45 GMT",
        "x-ms-return-client-request-id": "true",
        "x-ms-version": "2019-12-12"
>>>>>>> 32e373e2
      },
      "RequestBody": "/NYG0nCywOgRjttU0nN6kDPhp\u002BWx/nW\u002Bz7kwWvUGUzVlsKwdiN2okkr2AqZ8sAQd/6slc3N3p/5hRwO3gmXyCjum7yLGXAhWOBWbuvvPQR61E1pK4N/B7giuvEDa8Q/kBPdr1sHhV6Oizzte2\u002B0CkgXkAm8LqCpb5AAaGJ/HfEcFtrYDZGtd07y2pxGkYxIaqyo69e\u002Bg2FvND/HBxz4E21LzWCU2/y6ahy6zVAAYtoHt/2x1jIZYZd1aNVR5mwt9ssy\u002BsAvt46z8oG7A7YRbtVlw08jSj07Mm/NH3MnZIesjNaEzWQV2ABvAeOwYl3dZ/4D6CchCqiN\u002B8hQYpQfiIn6CnLfiJ1tT\u002BdOtERZhtAR77txI3hci4It9tGfwXloT3VZtlfq/dtclpw/1lZgNHT4QnLcrmkNnX7wsZXLzYpt4mTTA8x4JvHgFIzcHLUryb5cp4MGj6EMSBjU\u002BkhBkMkR0ffxkTSkfBuA/JnYMXzJxOvXbyYLZ1bHxre3pyylnoPHyk7BOjSJuCtnhY8LMBqYCzFgbiWjCmqdLc588NTu314WFGcyCI6zSbL\u002Bp\u002BHHuJKdG5v/QTBeJL/gIAhqCMdSdKow8R\u002Bzaf6isSByoGaI2XE/49k485otu/OnTeiGRUDvrC83lst26a2ZWJAT64BZW0qbLiTuFYUMBzUoDBwWHGvfhvQ7VUapxPovo5cKHdBvTfad6xsb/ZamJ4\u002BSSt2NhzwkMGSMIgIH7WUuwnXyBelkvL4leDFQx4VdkS23F34cnhhW5e1r4y/wmfmx7T8gsCGmLYofZA8O02jfLozUTNnnDiBZnyP/\u002BN2SNN43otZGPOEMDOnwATYNSBKAiLCjGEkjyt8exxT9qjCsiTMs1zCSmPGryEPz9wzuSFcRe2ws8xiVE9f7K3XMDma1R3QC4HDd7fO\u002B91AJM9fSLHq97DLAg5oWm8dcm3F/373ZOrOU62vmN4l8bf/Ii\u002BP8JPr7Dh438MPd7EitfVZ\u002BQxeWL/UkPUUS27ilRBGaTg/jXHZ6gNGfpUXvtv8jOLY2/i7kMlvq2\u002Be15DJljqyuR544yiDcB75B\u002BoazNIpF86MGbknmshu39ISOxJijNhaVPXNg6m6VWvZsojvVO6Ndb/STYyBmy5GChNGYUUMlosBsGfcW5QkwbRdTdg/j3rzhLVikD9b2MnXh3mGY\u002BQW3SwN7ZR2oSobrXvINE1GBoqYUuyPqfZbpeeeBNQqnm3QNnC8MZHmfNObRuLDk6SMkXD\u002B/hEHlyMlojes2KxF4R8d5/3cmcToodYI5FMTiBJDEXNTO5BM2K9Nho9aSaQ3VWXDtaumr/e8Blw6/qLAAiolWcc44rV\u002BwR9ejwM1jlgxwZ7w==",
      "StatusCode": 201,
      "ResponseHeaders": {
        "Content-Length": "0",
        "Content-MD5": "OU7tmE/b1Hfat\u002BjMxGm9Yg==",
<<<<<<< HEAD
        "Date": "Thu, 05 Mar 2020 22:53:40 GMT",
        "ETag": "\u00220x8D7C1580C9AC66E\u0022",
        "Last-Modified": "Thu, 05 Mar 2020 22:53:40 GMT",
=======
        "Date": "Fri, 03 Apr 2020 20:33:42 GMT",
        "ETag": "\u00220x8D7D80E4D69F513\u0022",
        "Last-Modified": "Fri, 03 Apr 2020 20:33:43 GMT",
>>>>>>> 32e373e2
        "Server": [
          "Windows-Azure-Blob/1.0",
          "Microsoft-HTTPAPI/2.0"
        ],
        "x-ms-client-request-id": "e6d0fd4e-042a-494e-c582-0e48687f4093",
        "x-ms-content-crc64": "QoEQjm/I49I=",
<<<<<<< HEAD
        "x-ms-request-id": "1987c5aa-201e-0011-5940-f3088f000000",
        "x-ms-request-server-encrypted": "true",
        "x-ms-version": "2019-10-10"
=======
        "x-ms-request-id": "09783d7d-d01e-003a-15f7-0957d8000000",
        "x-ms-request-server-encrypted": "true",
        "x-ms-version": "2019-12-12"
>>>>>>> 32e373e2
      },
      "ResponseBody": []
    },
    {
<<<<<<< HEAD
      "RequestUri": "https://seanstagetest.blob.core.windows.net/?comp=batch",
=======
      "RequestUri": "https://seanmcccanary.blob.core.windows.net/?comp=batch",
>>>>>>> 32e373e2
      "RequestMethod": "POST",
      "RequestHeaders": {
        "Authorization": "Sanitized",
        "Content-Length": "1133",
        "Content-Type": "multipart/mixed; boundary=batch_625bf562-bbe8-9c46-785b-769e46915263",
<<<<<<< HEAD
        "traceparent": "00-2e009459b6cdf244809101e04109dd5d-1fcfd9f7150bec49-00",
        "User-Agent": [
          "azsdk-net-Storage.Blobs/12.4.0-dev.20200305.1",
          "(.NET Core 4.6.28325.01; Microsoft Windows 10.0.18363 )"
        ],
        "x-ms-client-request-id": "13e13488-a716-44eb-4333-1150ab391c97",
        "x-ms-date": "Thu, 05 Mar 2020 22:53:41 GMT",
        "x-ms-return-client-request-id": "true",
        "x-ms-version": "2019-10-10"
      },
      "RequestBody": "LS1iYXRjaF82MjViZjU2Mi1iYmU4LTljNDYtNzg1Yi03NjllNDY5MTUyNjMNCkNvbnRlbnQtVHlwZTogYXBwbGljYXRpb24vaHR0cA0KQ29udGVudC1UcmFuc2Zlci1FbmNvZGluZzogYmluYXJ5DQpDb250ZW50LUlEOiAwDQoNClBVVCAvdGVzdC1jb250YWluZXItMmMzODcxMWEtZGMxNi02ZTFjLTFmZTMtZmFlY2YwOTExMmE5L2Jsb2IxP2NvbXA9dGllciBIVFRQLzEuMQ0KeC1tcy1hY2Nlc3MtdGllcjogQ29vbA0KQXV0aG9yaXphdGlvbjogU2hhcmVkS2V5IHNlYW5zdGFnZXRlc3Q6N0ZIOElVd3VqSEZPRG9yWVo4RmpEdzMzelBuaUJYSjdkeERaR1p0dmFlQT0NCngtbXMtZGF0ZTogVGh1LCAwNSBNYXIgMjAyMCAyMjo1Mzo0MSBHTVQNCkNvbnRlbnQtTGVuZ3RoOiAwDQoNCi0tYmF0Y2hfNjI1YmY1NjItYmJlOC05YzQ2LTc4NWItNzY5ZTQ2OTE1MjYzDQpDb250ZW50LVR5cGU6IGFwcGxpY2F0aW9uL2h0dHANCkNvbnRlbnQtVHJhbnNmZXItRW5jb2Rpbmc6IGJpbmFyeQ0KQ29udGVudC1JRDogMQ0KDQpQVVQgL2ludmFsaWRjb250YWluZXIvYmxvYjI/Y29tcD10aWVyIEhUVFAvMS4xDQp4LW1zLWFjY2Vzcy10aWVyOiBDb29sDQpBdXRob3JpemF0aW9uOiBTaGFyZWRLZXkgc2VhbnN0YWdldGVzdDpJYzRPUm9sZzJFL1RQQWNxMVlwVnlRY245U1BPb0Q3cEtBRFBvV2xaVmNnPQ0KeC1tcy1kYXRlOiBUaHUsIDA1IE1hciAyMDIwIDIyOjUzOjQxIEdNVA0KQ29udGVudC1MZW5ndGg6IDANCg0KLS1iYXRjaF82MjViZjU2Mi1iYmU4LTljNDYtNzg1Yi03NjllNDY5MTUyNjMNCkNvbnRlbnQtVHlwZTogYXBwbGljYXRpb24vaHR0cA0KQ29udGVudC1UcmFuc2Zlci1FbmNvZGluZzogYmluYXJ5DQpDb250ZW50LUlEOiAyDQoNClBVVCAvaW52YWxpZGNvbnRhaW5lci9ibG9iMz9jb21wPXRpZXIgSFRUUC8xLjENCngtbXMtYWNjZXNzLXRpZXI6IENvb2wNCkF1dGhvcml6YXRpb246IFNoYXJlZEtleSBzZWFuc3RhZ2V0ZXN0OnVZYUR3bHpyYzZ6SGpTOGphRGZ0WHRFUU1IdzRzOEV3bVVRZ0c4V045a2M9DQp4LW1zLWRhdGU6IFRodSwgMDUgTWFyIDIwMjAgMjI6NTM6NDEgR01UDQpDb250ZW50LUxlbmd0aDogMA0KDQotLWJhdGNoXzYyNWJmNTYyLWJiZTgtOWM0Ni03ODViLTc2OWU0NjkxNTI2My0tDQo=",
      "StatusCode": 202,
      "ResponseHeaders": {
        "Content-Type": "multipart/mixed; boundary=batchresponse_64eb6c96-7b81-4e61-b299-6bbb300514f7",
        "Date": "Thu, 05 Mar 2020 22:53:40 GMT",
=======
        "traceparent": "00-a2d70b325f4ffa4d95c2e3aa2159913f-7ebbf271b2b6c34e-00",
        "User-Agent": [
          "azsdk-net-Storage.Blobs/12.5.0-dev.20200403.1",
          "(.NET Core 4.6.28325.01; Microsoft Windows 10.0.18362 )"
        ],
        "x-ms-client-request-id": "13e13488-a716-44eb-4333-1150ab391c97",
        "x-ms-date": "Fri, 03 Apr 2020 20:33:45 GMT",
        "x-ms-return-client-request-id": "true",
        "x-ms-version": "2019-12-12"
      },
      "RequestBody": "LS1iYXRjaF82MjViZjU2Mi1iYmU4LTljNDYtNzg1Yi03NjllNDY5MTUyNjMNCkNvbnRlbnQtVHlwZTogYXBwbGljYXRpb24vaHR0cA0KQ29udGVudC1UcmFuc2Zlci1FbmNvZGluZzogYmluYXJ5DQpDb250ZW50LUlEOiAwDQoNClBVVCAvdGVzdC1jb250YWluZXItMmMzODcxMWEtZGMxNi02ZTFjLTFmZTMtZmFlY2YwOTExMmE5L2Jsb2IxP2NvbXA9dGllciBIVFRQLzEuMQ0KeC1tcy1hY2Nlc3MtdGllcjogQ29vbA0KQXV0aG9yaXphdGlvbjogU2hhcmVkS2V5IHNlYW5tY2NjYW5hcnk6MEVTYllGd1BuR1BROXUrTXR6R2tzVDhMWGJOY3VSaDBuL0pkMWRZVFMrST0NCngtbXMtZGF0ZTogRnJpLCAwMyBBcHIgMjAyMCAyMDozMzo0NSBHTVQNCkNvbnRlbnQtTGVuZ3RoOiAwDQoNCi0tYmF0Y2hfNjI1YmY1NjItYmJlOC05YzQ2LTc4NWItNzY5ZTQ2OTE1MjYzDQpDb250ZW50LVR5cGU6IGFwcGxpY2F0aW9uL2h0dHANCkNvbnRlbnQtVHJhbnNmZXItRW5jb2Rpbmc6IGJpbmFyeQ0KQ29udGVudC1JRDogMQ0KDQpQVVQgL2ludmFsaWRjb250YWluZXIvYmxvYjI/Y29tcD10aWVyIEhUVFAvMS4xDQp4LW1zLWFjY2Vzcy10aWVyOiBDb29sDQpBdXRob3JpemF0aW9uOiBTaGFyZWRLZXkgc2Vhbm1jY2NhbmFyeTpUeUEreHFTc2R6RFo1cVMxNjg3TXUzdUlpQ2E2Yys1elFRTEszT09Ic3ZFPQ0KeC1tcy1kYXRlOiBGcmksIDAzIEFwciAyMDIwIDIwOjMzOjQ1IEdNVA0KQ29udGVudC1MZW5ndGg6IDANCg0KLS1iYXRjaF82MjViZjU2Mi1iYmU4LTljNDYtNzg1Yi03NjllNDY5MTUyNjMNCkNvbnRlbnQtVHlwZTogYXBwbGljYXRpb24vaHR0cA0KQ29udGVudC1UcmFuc2Zlci1FbmNvZGluZzogYmluYXJ5DQpDb250ZW50LUlEOiAyDQoNClBVVCAvaW52YWxpZGNvbnRhaW5lci9ibG9iMz9jb21wPXRpZXIgSFRUUC8xLjENCngtbXMtYWNjZXNzLXRpZXI6IENvb2wNCkF1dGhvcml6YXRpb246IFNoYXJlZEtleSBzZWFubWNjY2FuYXJ5Oi93N2dHclc0ZmxnUWlPQXpybE9ja3BGSlVSQS9LUDJVandiU3NiRnhtNzg9DQp4LW1zLWRhdGU6IEZyaSwgMDMgQXByIDIwMjAgMjA6MzM6NDUgR01UDQpDb250ZW50LUxlbmd0aDogMA0KDQotLWJhdGNoXzYyNWJmNTYyLWJiZTgtOWM0Ni03ODViLTc2OWU0NjkxNTI2My0tDQo=",
      "StatusCode": 202,
      "ResponseHeaders": {
        "Content-Type": "multipart/mixed; boundary=batchresponse_66b47095-8cc6-4448-8ec2-e6d03ed60a5b",
        "Date": "Fri, 03 Apr 2020 20:33:43 GMT",
>>>>>>> 32e373e2
        "Server": [
          "Windows-Azure-Blob/1.0",
          "Microsoft-HTTPAPI/2.0"
        ],
        "Transfer-Encoding": "chunked",
        "x-ms-client-request-id": "13e13488-a716-44eb-4333-1150ab391c97",
<<<<<<< HEAD
        "x-ms-request-id": "1987c5af-201e-0011-5e40-f3088f000000",
        "x-ms-version": "2019-10-10"
      },
      "ResponseBody": "LS1iYXRjaHJlc3BvbnNlXzY0ZWI2Yzk2LTdiODEtNGU2MS1iMjk5LTZiYmIzMDA1MTRmNw0KQ29udGVudC1UeXBlOiBhcHBsaWNhdGlvbi9odHRwDQpDb250ZW50LUlEOiAwDQoNCkhUVFAvMS4xIDIwMCBPSw0KeC1tcy1yZXF1ZXN0LWlkOiAxOTg3YzVhZi0yMDFlLTAwMTEtNWU0MC1mMzA4OGYxZTdhMzkNCngtbXMtdmVyc2lvbjogMjAxOS0xMC0xMA0KU2VydmVyOiBXaW5kb3dzLUF6dXJlLUJsb2IvMS4wDQoNCi0tYmF0Y2hyZXNwb25zZV82NGViNmM5Ni03YjgxLTRlNjEtYjI5OS02YmJiMzAwNTE0ZjcNCkNvbnRlbnQtVHlwZTogYXBwbGljYXRpb24vaHR0cA0KQ29udGVudC1JRDogMQ0KDQpIVFRQLzEuMSA0MDQgVGhlIHNwZWNpZmllZCBjb250YWluZXIgZG9lcyBub3QgZXhpc3QuDQp4LW1zLWVycm9yLWNvZGU6IENvbnRhaW5lck5vdEZvdW5kDQp4LW1zLXJlcXVlc3QtaWQ6IDE5ODdjNWFmLTIwMWUtMDAxMS01ZTQwLWYzMDg4ZjFlN2EzYg0KeC1tcy12ZXJzaW9uOiAyMDE5LTEwLTEwDQpDb250ZW50LUxlbmd0aDogMjI2DQpDb250ZW50LVR5cGU6IGFwcGxpY2F0aW9uL3htbA0KU2VydmVyOiBXaW5kb3dzLUF6dXJlLUJsb2IvMS4wDQoNCu\u002B7vzw/eG1sIHZlcnNpb249IjEuMCIgZW5jb2Rpbmc9InV0Zi04Ij8\u002BCjxFcnJvcj48Q29kZT5Db250YWluZXJOb3RGb3VuZDwvQ29kZT48TWVzc2FnZT5UaGUgc3BlY2lmaWVkIGNvbnRhaW5lciBkb2VzIG5vdCBleGlzdC4KUmVxdWVzdElkOjE5ODdjNWFmLTIwMWUtMDAxMS01ZTQwLWYzMDg4ZjFlN2EzYgpUaW1lOjIwMjAtMDMtMDVUMjI6NTM6NDEuMDg4NDQ5NFo8L01lc3NhZ2U\u002BPC9FcnJvcj4NCi0tYmF0Y2hyZXNwb25zZV82NGViNmM5Ni03YjgxLTRlNjEtYjI5OS02YmJiMzAwNTE0ZjcNCkNvbnRlbnQtVHlwZTogYXBwbGljYXRpb24vaHR0cA0KQ29udGVudC1JRDogMg0KDQpIVFRQLzEuMSA0MDQgVGhlIHNwZWNpZmllZCBjb250YWluZXIgZG9lcyBub3QgZXhpc3QuDQp4LW1zLWVycm9yLWNvZGU6IENvbnRhaW5lck5vdEZvdW5kDQp4LW1zLXJlcXVlc3QtaWQ6IDE5ODdjNWFmLTIwMWUtMDAxMS01ZTQwLWYzMDg4ZjFlN2EzZA0KeC1tcy12ZXJzaW9uOiAyMDE5LTEwLTEwDQpDb250ZW50LUxlbmd0aDogMjI2DQpDb250ZW50LVR5cGU6IGFwcGxpY2F0aW9uL3htbA0KU2VydmVyOiBXaW5kb3dzLUF6dXJlLUJsb2IvMS4wDQoNCu\u002B7vzw/eG1sIHZlcnNpb249IjEuMCIgZW5jb2Rpbmc9InV0Zi04Ij8\u002BCjxFcnJvcj48Q29kZT5Db250YWluZXJOb3RGb3VuZDwvQ29kZT48TWVzc2FnZT5UaGUgc3BlY2lmaWVkIGNvbnRhaW5lciBkb2VzIG5vdCBleGlzdC4KUmVxdWVzdElkOjE5ODdjNWFmLTIwMWUtMDAxMS01ZTQwLWYzMDg4ZjFlN2EzZApUaW1lOjIwMjAtMDMtMDVUMjI6NTM6NDEuMDg4NDQ5NFo8L01lc3NhZ2U\u002BPC9FcnJvcj4NCi0tYmF0Y2hyZXNwb25zZV82NGViNmM5Ni03YjgxLTRlNjEtYjI5OS02YmJiMzAwNTE0ZjctLQ=="
    },
    {
      "RequestUri": "https://seanstagetest.blob.core.windows.net/test-container-2c38711a-dc16-6e1c-1fe3-faecf09112a9/blob1",
      "RequestMethod": "HEAD",
      "RequestHeaders": {
        "Authorization": "Sanitized",
        "traceparent": "00-7dc072d75a24384c93f2b1f35986db0c-4bfbc033d3d3634b-00",
        "User-Agent": [
          "azsdk-net-Storage.Blobs/12.4.0-dev.20200305.1",
          "(.NET Core 4.6.28325.01; Microsoft Windows 10.0.18363 )"
        ],
        "x-ms-client-request-id": "12156a8c-3eaf-074d-4367-2652831d20f4",
        "x-ms-date": "Thu, 05 Mar 2020 22:53:41 GMT",
        "x-ms-return-client-request-id": "true",
        "x-ms-version": "2019-10-10"
=======
        "x-ms-request-id": "09783da5-d01e-003a-3cf7-0957d8000000",
        "x-ms-version": "2019-12-12"
      },
      "ResponseBody": "LS1iYXRjaHJlc3BvbnNlXzY2YjQ3MDk1LThjYzYtNDQ0OC04ZWMyLWU2ZDAzZWQ2MGE1Yg0KQ29udGVudC1UeXBlOiBhcHBsaWNhdGlvbi9odHRwDQpDb250ZW50LUlEOiAwDQoNCkhUVFAvMS4xIDIwMCBPSw0KeC1tcy1yZXF1ZXN0LWlkOiAwOTc4M2RhNS1kMDFlLTAwM2EtM2NmNy0wOTU3ZDgxZTJhYTQNCngtbXMtdmVyc2lvbjogMjAxOS0xMi0xMg0KU2VydmVyOiBXaW5kb3dzLUF6dXJlLUJsb2IvMS4wDQoNCi0tYmF0Y2hyZXNwb25zZV82NmI0NzA5NS04Y2M2LTQ0NDgtOGVjMi1lNmQwM2VkNjBhNWINCkNvbnRlbnQtVHlwZTogYXBwbGljYXRpb24vaHR0cA0KQ29udGVudC1JRDogMQ0KDQpIVFRQLzEuMSA0MDQgVGhlIHNwZWNpZmllZCBjb250YWluZXIgZG9lcyBub3QgZXhpc3QuDQp4LW1zLWVycm9yLWNvZGU6IENvbnRhaW5lck5vdEZvdW5kDQp4LW1zLXJlcXVlc3QtaWQ6IDA5NzgzZGE1LWQwMWUtMDAzYS0zY2Y3LTA5NTdkODFlMmFhYw0KeC1tcy12ZXJzaW9uOiAyMDE5LTEyLTEyDQpDb250ZW50LUxlbmd0aDogMjI2DQpDb250ZW50LVR5cGU6IGFwcGxpY2F0aW9uL3htbA0KU2VydmVyOiBXaW5kb3dzLUF6dXJlLUJsb2IvMS4wDQoNCu\u002B7vzw/eG1sIHZlcnNpb249IjEuMCIgZW5jb2Rpbmc9InV0Zi04Ij8\u002BCjxFcnJvcj48Q29kZT5Db250YWluZXJOb3RGb3VuZDwvQ29kZT48TWVzc2FnZT5UaGUgc3BlY2lmaWVkIGNvbnRhaW5lciBkb2VzIG5vdCBleGlzdC4KUmVxdWVzdElkOjA5NzgzZGE1LWQwMWUtMDAzYS0zY2Y3LTA5NTdkODFlMmFhYwpUaW1lOjIwMjAtMDQtMDNUMjA6MzM6NDMuOTI1NTYyMFo8L01lc3NhZ2U\u002BPC9FcnJvcj4NCi0tYmF0Y2hyZXNwb25zZV82NmI0NzA5NS04Y2M2LTQ0NDgtOGVjMi1lNmQwM2VkNjBhNWINCkNvbnRlbnQtVHlwZTogYXBwbGljYXRpb24vaHR0cA0KQ29udGVudC1JRDogMg0KDQpIVFRQLzEuMSA0MDQgVGhlIHNwZWNpZmllZCBjb250YWluZXIgZG9lcyBub3QgZXhpc3QuDQp4LW1zLWVycm9yLWNvZGU6IENvbnRhaW5lck5vdEZvdW5kDQp4LW1zLXJlcXVlc3QtaWQ6IDA5NzgzZGE1LWQwMWUtMDAzYS0zY2Y3LTA5NTdkODFlMmFhZQ0KeC1tcy12ZXJzaW9uOiAyMDE5LTEyLTEyDQpDb250ZW50LUxlbmd0aDogMjI2DQpDb250ZW50LVR5cGU6IGFwcGxpY2F0aW9uL3htbA0KU2VydmVyOiBXaW5kb3dzLUF6dXJlLUJsb2IvMS4wDQoNCu\u002B7vzw/eG1sIHZlcnNpb249IjEuMCIgZW5jb2Rpbmc9InV0Zi04Ij8\u002BCjxFcnJvcj48Q29kZT5Db250YWluZXJOb3RGb3VuZDwvQ29kZT48TWVzc2FnZT5UaGUgc3BlY2lmaWVkIGNvbnRhaW5lciBkb2VzIG5vdCBleGlzdC4KUmVxdWVzdElkOjA5NzgzZGE1LWQwMWUtMDAzYS0zY2Y3LTA5NTdkODFlMmFhZQpUaW1lOjIwMjAtMDQtMDNUMjA6MzM6NDMuOTI1NTYyMFo8L01lc3NhZ2U\u002BPC9FcnJvcj4NCi0tYmF0Y2hyZXNwb25zZV82NmI0NzA5NS04Y2M2LTQ0NDgtOGVjMi1lNmQwM2VkNjBhNWItLQ=="
    },
    {
      "RequestUri": "https://seanmcccanary.blob.core.windows.net/test-container-2c38711a-dc16-6e1c-1fe3-faecf09112a9/blob1",
      "RequestMethod": "HEAD",
      "RequestHeaders": {
        "Authorization": "Sanitized",
        "traceparent": "00-9d332caf794db546a32300fff283d5d3-aef4e4f193247749-00",
        "User-Agent": [
          "azsdk-net-Storage.Blobs/12.5.0-dev.20200403.1",
          "(.NET Core 4.6.28325.01; Microsoft Windows 10.0.18362 )"
        ],
        "x-ms-client-request-id": "12156a8c-3eaf-074d-4367-2652831d20f4",
        "x-ms-date": "Fri, 03 Apr 2020 20:33:45 GMT",
        "x-ms-return-client-request-id": "true",
        "x-ms-version": "2019-12-12"
>>>>>>> 32e373e2
      },
      "RequestBody": null,
      "StatusCode": 200,
      "ResponseHeaders": {
        "Accept-Ranges": "bytes",
        "Content-Length": "1024",
        "Content-MD5": "OU7tmE/b1Hfat\u002BjMxGm9Yg==",
        "Content-Type": "application/octet-stream",
<<<<<<< HEAD
        "Date": "Thu, 05 Mar 2020 22:53:40 GMT",
        "ETag": "\u00220x8D7C1580C9AC66E\u0022",
        "Last-Modified": "Thu, 05 Mar 2020 22:53:40 GMT",
=======
        "Date": "Fri, 03 Apr 2020 20:33:43 GMT",
        "ETag": "\u00220x8D7D80E4D69F513\u0022",
        "Last-Modified": "Fri, 03 Apr 2020 20:33:43 GMT",
>>>>>>> 32e373e2
        "Server": [
          "Windows-Azure-Blob/1.0",
          "Microsoft-HTTPAPI/2.0"
        ],
        "x-ms-access-tier": "Cool",
<<<<<<< HEAD
        "x-ms-access-tier-change-time": "Thu, 05 Mar 2020 22:53:41 GMT",
        "x-ms-blob-type": "BlockBlob",
        "x-ms-client-request-id": "12156a8c-3eaf-074d-4367-2652831d20f4",
        "x-ms-creation-time": "Thu, 05 Mar 2020 22:53:40 GMT",
        "x-ms-lease-state": "available",
        "x-ms-lease-status": "unlocked",
        "x-ms-request-id": "1987c5bb-201e-0011-6940-f3088f000000",
        "x-ms-server-encrypted": "true",
        "x-ms-version": "2019-10-10"
=======
        "x-ms-access-tier-change-time": "Fri, 03 Apr 2020 20:33:43 GMT",
        "x-ms-blob-type": "BlockBlob",
        "x-ms-client-request-id": "12156a8c-3eaf-074d-4367-2652831d20f4",
        "x-ms-creation-time": "Fri, 03 Apr 2020 20:33:43 GMT",
        "x-ms-lease-state": "available",
        "x-ms-lease-status": "unlocked",
        "x-ms-request-id": "09783e5d-d01e-003a-70f7-0957d8000000",
        "x-ms-server-encrypted": "true",
        "x-ms-version": "2019-12-12"
>>>>>>> 32e373e2
      },
      "ResponseBody": []
    },
    {
<<<<<<< HEAD
      "RequestUri": "https://seanstagetest.blob.core.windows.net/test-container-2c38711a-dc16-6e1c-1fe3-faecf09112a9?restype=container",
      "RequestMethod": "DELETE",
      "RequestHeaders": {
        "Authorization": "Sanitized",
        "traceparent": "00-8cb1aef373732a4b96a5630d08ad4983-cf2e980c21111544-00",
        "User-Agent": [
          "azsdk-net-Storage.Blobs/12.4.0-dev.20200305.1",
          "(.NET Core 4.6.28325.01; Microsoft Windows 10.0.18363 )"
        ],
        "x-ms-client-request-id": "40c4ecb9-0a23-e3e7-60bb-8d8fc498496a",
        "x-ms-date": "Thu, 05 Mar 2020 22:53:41 GMT",
        "x-ms-return-client-request-id": "true",
        "x-ms-version": "2019-10-10"
=======
      "RequestUri": "https://seanmcccanary.blob.core.windows.net/test-container-2c38711a-dc16-6e1c-1fe3-faecf09112a9?restype=container",
      "RequestMethod": "DELETE",
      "RequestHeaders": {
        "Authorization": "Sanitized",
        "traceparent": "00-669d9614e6381b4084f8065a1cd3187d-06be4d6994dff440-00",
        "User-Agent": [
          "azsdk-net-Storage.Blobs/12.5.0-dev.20200403.1",
          "(.NET Core 4.6.28325.01; Microsoft Windows 10.0.18362 )"
        ],
        "x-ms-client-request-id": "40c4ecb9-0a23-e3e7-60bb-8d8fc498496a",
        "x-ms-date": "Fri, 03 Apr 2020 20:33:45 GMT",
        "x-ms-return-client-request-id": "true",
        "x-ms-version": "2019-12-12"
>>>>>>> 32e373e2
      },
      "RequestBody": null,
      "StatusCode": 202,
      "ResponseHeaders": {
        "Content-Length": "0",
<<<<<<< HEAD
        "Date": "Thu, 05 Mar 2020 22:53:40 GMT",
=======
        "Date": "Fri, 03 Apr 2020 20:33:43 GMT",
>>>>>>> 32e373e2
        "Server": [
          "Windows-Azure-Blob/1.0",
          "Microsoft-HTTPAPI/2.0"
        ],
        "x-ms-client-request-id": "40c4ecb9-0a23-e3e7-60bb-8d8fc498496a",
<<<<<<< HEAD
        "x-ms-request-id": "1987c5bf-201e-0011-6d40-f3088f000000",
        "x-ms-version": "2019-10-10"
=======
        "x-ms-request-id": "09783e90-d01e-003a-20f7-0957d8000000",
        "x-ms-version": "2019-12-12"
>>>>>>> 32e373e2
      },
      "ResponseBody": []
    }
  ],
  "Variables": {
    "RandomSeed": "571980736",
<<<<<<< HEAD
    "Storage_TestConfigDefault": "ProductionTenant\nseanstagetest\nU2FuaXRpemVk\nhttps://seanstagetest.blob.core.windows.net\nhttp://seanstagetest.file.core.windows.net\nhttp://seanstagetest.queue.core.windows.net\nhttp://seanstagetest.table.core.windows.net\n\n\n\n\nhttp://seanstagetest-secondary.blob.core.windows.net\nhttp://seanstagetest-secondary.file.core.windows.net\nhttp://seanstagetest-secondary.queue.core.windows.net\nhttp://seanstagetest-secondary.table.core.windows.net\n\nSanitized\n\n\nCloud\nBlobEndpoint=https://seanstagetest.blob.core.windows.net/;QueueEndpoint=http://seanstagetest.queue.core.windows.net/;FileEndpoint=http://seanstagetest.file.core.windows.net/;BlobSecondaryEndpoint=http://seanstagetest-secondary.blob.core.windows.net/;QueueSecondaryEndpoint=http://seanstagetest-secondary.queue.core.windows.net/;FileSecondaryEndpoint=http://seanstagetest-secondary.file.core.windows.net/;AccountName=seanstagetest;AccountKey=Sanitized\nseanscope1"
=======
    "Storage_TestConfigDefault": "ProductionTenant\nseanmcccanary\nU2FuaXRpemVk\nhttps://seanmcccanary.blob.core.windows.net\nhttps://seanmcccanary.file.core.windows.net\nhttps://seanmcccanary.queue.core.windows.net\nhttps://seanmcccanary.table.core.windows.net\n\n\n\n\nhttps://seanmcccanary-secondary.blob.core.windows.net\nhttps://seanmcccanary-secondary.file.core.windows.net\nhttps://seanmcccanary-secondary.queue.core.windows.net\nhttps://seanmcccanary-secondary.table.core.windows.net\n\nSanitized\n\n\nCloud\nBlobEndpoint=https://seanmcccanary.blob.core.windows.net/;QueueEndpoint=https://seanmcccanary.queue.core.windows.net/;FileEndpoint=https://seanmcccanary.file.core.windows.net/;BlobSecondaryEndpoint=https://seanmcccanary-secondary.blob.core.windows.net/;QueueSecondaryEndpoint=https://seanmcccanary-secondary.queue.core.windows.net/;FileSecondaryEndpoint=https://seanmcccanary-secondary.file.core.windows.net/;AccountName=seanmcccanary;AccountKey=Sanitized\nseanscope1"
>>>>>>> 32e373e2
  }
}<|MERGE_RESOLUTION|>--- conflicted
+++ resolved
@@ -1,22 +1,6 @@
 {
   "Entries": [
     {
-<<<<<<< HEAD
-      "RequestUri": "https://seanstagetest.blob.core.windows.net/test-container-2c38711a-dc16-6e1c-1fe3-faecf09112a9?restype=container",
-      "RequestMethod": "PUT",
-      "RequestHeaders": {
-        "Authorization": "Sanitized",
-        "traceparent": "00-c0d764a979cf984abf4cb60aa0311b3e-1df2379d3e009545-00",
-        "User-Agent": [
-          "azsdk-net-Storage.Blobs/12.4.0-dev.20200305.1",
-          "(.NET Core 4.6.28325.01; Microsoft Windows 10.0.18363 )"
-        ],
-        "x-ms-blob-public-access": "container",
-        "x-ms-client-request-id": "14df0a44-5734-d605-9079-3b59551b5c59",
-        "x-ms-date": "Thu, 05 Mar 2020 22:53:40 GMT",
-        "x-ms-return-client-request-id": "true",
-        "x-ms-version": "2019-10-10"
-=======
       "RequestUri": "https://seanmcccanary.blob.core.windows.net/test-container-2c38711a-dc16-6e1c-1fe3-faecf09112a9?restype=container",
       "RequestMethod": "PUT",
       "RequestHeaders": {
@@ -31,59 +15,31 @@
         "x-ms-date": "Fri, 03 Apr 2020 20:33:44 GMT",
         "x-ms-return-client-request-id": "true",
         "x-ms-version": "2019-12-12"
->>>>>>> 32e373e2
       },
       "RequestBody": null,
       "StatusCode": 201,
       "ResponseHeaders": {
         "Content-Length": "0",
-<<<<<<< HEAD
-        "Date": "Thu, 05 Mar 2020 22:53:40 GMT",
-        "ETag": "\u00220x8D7C1580C8E5FAD\u0022",
-        "Last-Modified": "Thu, 05 Mar 2020 22:53:40 GMT",
-=======
         "Date": "Fri, 03 Apr 2020 20:33:42 GMT",
         "ETag": "\u00220x8D7D80E4D599472\u0022",
         "Last-Modified": "Fri, 03 Apr 2020 20:33:43 GMT",
->>>>>>> 32e373e2
         "Server": [
           "Windows-Azure-Blob/1.0",
           "Microsoft-HTTPAPI/2.0"
         ],
         "x-ms-client-request-id": "14df0a44-5734-d605-9079-3b59551b5c59",
-<<<<<<< HEAD
-        "x-ms-request-id": "1987c5a4-201e-0011-5540-f3088f000000",
-        "x-ms-version": "2019-10-10"
-=======
         "x-ms-request-id": "09783d4b-d01e-003a-65f7-0957d8000000",
         "x-ms-version": "2019-12-12"
->>>>>>> 32e373e2
       },
       "ResponseBody": []
     },
     {
-<<<<<<< HEAD
-      "RequestUri": "https://seanstagetest.blob.core.windows.net/test-container-2c38711a-dc16-6e1c-1fe3-faecf09112a9/blob1",
-=======
       "RequestUri": "https://seanmcccanary.blob.core.windows.net/test-container-2c38711a-dc16-6e1c-1fe3-faecf09112a9/blob1",
->>>>>>> 32e373e2
       "RequestMethod": "PUT",
       "RequestHeaders": {
         "Authorization": "Sanitized",
         "Content-Length": "1024",
         "If-None-Match": "*",
-<<<<<<< HEAD
-        "traceparent": "00-6cdf2ce6ee358e449c113a6e46286ba5-1ee8b1547e0a1e43-00",
-        "User-Agent": [
-          "azsdk-net-Storage.Blobs/12.4.0-dev.20200305.1",
-          "(.NET Core 4.6.28325.01; Microsoft Windows 10.0.18363 )"
-        ],
-        "x-ms-blob-type": "BlockBlob",
-        "x-ms-client-request-id": "e6d0fd4e-042a-494e-c582-0e48687f4093",
-        "x-ms-date": "Thu, 05 Mar 2020 22:53:40 GMT",
-        "x-ms-return-client-request-id": "true",
-        "x-ms-version": "2019-10-10"
-=======
         "traceparent": "00-b586ebddce120e48ac51460b5c0c3dd2-b0013e3636645e41-00",
         "User-Agent": [
           "azsdk-net-Storage.Blobs/12.5.0-dev.20200403.1",
@@ -94,68 +50,34 @@
         "x-ms-date": "Fri, 03 Apr 2020 20:33:45 GMT",
         "x-ms-return-client-request-id": "true",
         "x-ms-version": "2019-12-12"
->>>>>>> 32e373e2
       },
       "RequestBody": "/NYG0nCywOgRjttU0nN6kDPhp\u002BWx/nW\u002Bz7kwWvUGUzVlsKwdiN2okkr2AqZ8sAQd/6slc3N3p/5hRwO3gmXyCjum7yLGXAhWOBWbuvvPQR61E1pK4N/B7giuvEDa8Q/kBPdr1sHhV6Oizzte2\u002B0CkgXkAm8LqCpb5AAaGJ/HfEcFtrYDZGtd07y2pxGkYxIaqyo69e\u002Bg2FvND/HBxz4E21LzWCU2/y6ahy6zVAAYtoHt/2x1jIZYZd1aNVR5mwt9ssy\u002BsAvt46z8oG7A7YRbtVlw08jSj07Mm/NH3MnZIesjNaEzWQV2ABvAeOwYl3dZ/4D6CchCqiN\u002B8hQYpQfiIn6CnLfiJ1tT\u002BdOtERZhtAR77txI3hci4It9tGfwXloT3VZtlfq/dtclpw/1lZgNHT4QnLcrmkNnX7wsZXLzYpt4mTTA8x4JvHgFIzcHLUryb5cp4MGj6EMSBjU\u002BkhBkMkR0ffxkTSkfBuA/JnYMXzJxOvXbyYLZ1bHxre3pyylnoPHyk7BOjSJuCtnhY8LMBqYCzFgbiWjCmqdLc588NTu314WFGcyCI6zSbL\u002Bp\u002BHHuJKdG5v/QTBeJL/gIAhqCMdSdKow8R\u002Bzaf6isSByoGaI2XE/49k485otu/OnTeiGRUDvrC83lst26a2ZWJAT64BZW0qbLiTuFYUMBzUoDBwWHGvfhvQ7VUapxPovo5cKHdBvTfad6xsb/ZamJ4\u002BSSt2NhzwkMGSMIgIH7WUuwnXyBelkvL4leDFQx4VdkS23F34cnhhW5e1r4y/wmfmx7T8gsCGmLYofZA8O02jfLozUTNnnDiBZnyP/\u002BN2SNN43otZGPOEMDOnwATYNSBKAiLCjGEkjyt8exxT9qjCsiTMs1zCSmPGryEPz9wzuSFcRe2ws8xiVE9f7K3XMDma1R3QC4HDd7fO\u002B91AJM9fSLHq97DLAg5oWm8dcm3F/373ZOrOU62vmN4l8bf/Ii\u002BP8JPr7Dh438MPd7EitfVZ\u002BQxeWL/UkPUUS27ilRBGaTg/jXHZ6gNGfpUXvtv8jOLY2/i7kMlvq2\u002Be15DJljqyuR544yiDcB75B\u002BoazNIpF86MGbknmshu39ISOxJijNhaVPXNg6m6VWvZsojvVO6Ndb/STYyBmy5GChNGYUUMlosBsGfcW5QkwbRdTdg/j3rzhLVikD9b2MnXh3mGY\u002BQW3SwN7ZR2oSobrXvINE1GBoqYUuyPqfZbpeeeBNQqnm3QNnC8MZHmfNObRuLDk6SMkXD\u002B/hEHlyMlojes2KxF4R8d5/3cmcToodYI5FMTiBJDEXNTO5BM2K9Nho9aSaQ3VWXDtaumr/e8Blw6/qLAAiolWcc44rV\u002BwR9ejwM1jlgxwZ7w==",
       "StatusCode": 201,
       "ResponseHeaders": {
         "Content-Length": "0",
         "Content-MD5": "OU7tmE/b1Hfat\u002BjMxGm9Yg==",
-<<<<<<< HEAD
-        "Date": "Thu, 05 Mar 2020 22:53:40 GMT",
-        "ETag": "\u00220x8D7C1580C9AC66E\u0022",
-        "Last-Modified": "Thu, 05 Mar 2020 22:53:40 GMT",
-=======
         "Date": "Fri, 03 Apr 2020 20:33:42 GMT",
         "ETag": "\u00220x8D7D80E4D69F513\u0022",
         "Last-Modified": "Fri, 03 Apr 2020 20:33:43 GMT",
->>>>>>> 32e373e2
         "Server": [
           "Windows-Azure-Blob/1.0",
           "Microsoft-HTTPAPI/2.0"
         ],
         "x-ms-client-request-id": "e6d0fd4e-042a-494e-c582-0e48687f4093",
         "x-ms-content-crc64": "QoEQjm/I49I=",
-<<<<<<< HEAD
-        "x-ms-request-id": "1987c5aa-201e-0011-5940-f3088f000000",
-        "x-ms-request-server-encrypted": "true",
-        "x-ms-version": "2019-10-10"
-=======
         "x-ms-request-id": "09783d7d-d01e-003a-15f7-0957d8000000",
         "x-ms-request-server-encrypted": "true",
         "x-ms-version": "2019-12-12"
->>>>>>> 32e373e2
       },
       "ResponseBody": []
     },
     {
-<<<<<<< HEAD
-      "RequestUri": "https://seanstagetest.blob.core.windows.net/?comp=batch",
-=======
       "RequestUri": "https://seanmcccanary.blob.core.windows.net/?comp=batch",
->>>>>>> 32e373e2
       "RequestMethod": "POST",
       "RequestHeaders": {
         "Authorization": "Sanitized",
         "Content-Length": "1133",
         "Content-Type": "multipart/mixed; boundary=batch_625bf562-bbe8-9c46-785b-769e46915263",
-<<<<<<< HEAD
-        "traceparent": "00-2e009459b6cdf244809101e04109dd5d-1fcfd9f7150bec49-00",
-        "User-Agent": [
-          "azsdk-net-Storage.Blobs/12.4.0-dev.20200305.1",
-          "(.NET Core 4.6.28325.01; Microsoft Windows 10.0.18363 )"
-        ],
-        "x-ms-client-request-id": "13e13488-a716-44eb-4333-1150ab391c97",
-        "x-ms-date": "Thu, 05 Mar 2020 22:53:41 GMT",
-        "x-ms-return-client-request-id": "true",
-        "x-ms-version": "2019-10-10"
-      },
-      "RequestBody": "LS1iYXRjaF82MjViZjU2Mi1iYmU4LTljNDYtNzg1Yi03NjllNDY5MTUyNjMNCkNvbnRlbnQtVHlwZTogYXBwbGljYXRpb24vaHR0cA0KQ29udGVudC1UcmFuc2Zlci1FbmNvZGluZzogYmluYXJ5DQpDb250ZW50LUlEOiAwDQoNClBVVCAvdGVzdC1jb250YWluZXItMmMzODcxMWEtZGMxNi02ZTFjLTFmZTMtZmFlY2YwOTExMmE5L2Jsb2IxP2NvbXA9dGllciBIVFRQLzEuMQ0KeC1tcy1hY2Nlc3MtdGllcjogQ29vbA0KQXV0aG9yaXphdGlvbjogU2hhcmVkS2V5IHNlYW5zdGFnZXRlc3Q6N0ZIOElVd3VqSEZPRG9yWVo4RmpEdzMzelBuaUJYSjdkeERaR1p0dmFlQT0NCngtbXMtZGF0ZTogVGh1LCAwNSBNYXIgMjAyMCAyMjo1Mzo0MSBHTVQNCkNvbnRlbnQtTGVuZ3RoOiAwDQoNCi0tYmF0Y2hfNjI1YmY1NjItYmJlOC05YzQ2LTc4NWItNzY5ZTQ2OTE1MjYzDQpDb250ZW50LVR5cGU6IGFwcGxpY2F0aW9uL2h0dHANCkNvbnRlbnQtVHJhbnNmZXItRW5jb2Rpbmc6IGJpbmFyeQ0KQ29udGVudC1JRDogMQ0KDQpQVVQgL2ludmFsaWRjb250YWluZXIvYmxvYjI/Y29tcD10aWVyIEhUVFAvMS4xDQp4LW1zLWFjY2Vzcy10aWVyOiBDb29sDQpBdXRob3JpemF0aW9uOiBTaGFyZWRLZXkgc2VhbnN0YWdldGVzdDpJYzRPUm9sZzJFL1RQQWNxMVlwVnlRY245U1BPb0Q3cEtBRFBvV2xaVmNnPQ0KeC1tcy1kYXRlOiBUaHUsIDA1IE1hciAyMDIwIDIyOjUzOjQxIEdNVA0KQ29udGVudC1MZW5ndGg6IDANCg0KLS1iYXRjaF82MjViZjU2Mi1iYmU4LTljNDYtNzg1Yi03NjllNDY5MTUyNjMNCkNvbnRlbnQtVHlwZTogYXBwbGljYXRpb24vaHR0cA0KQ29udGVudC1UcmFuc2Zlci1FbmNvZGluZzogYmluYXJ5DQpDb250ZW50LUlEOiAyDQoNClBVVCAvaW52YWxpZGNvbnRhaW5lci9ibG9iMz9jb21wPXRpZXIgSFRUUC8xLjENCngtbXMtYWNjZXNzLXRpZXI6IENvb2wNCkF1dGhvcml6YXRpb246IFNoYXJlZEtleSBzZWFuc3RhZ2V0ZXN0OnVZYUR3bHpyYzZ6SGpTOGphRGZ0WHRFUU1IdzRzOEV3bVVRZ0c4V045a2M9DQp4LW1zLWRhdGU6IFRodSwgMDUgTWFyIDIwMjAgMjI6NTM6NDEgR01UDQpDb250ZW50LUxlbmd0aDogMA0KDQotLWJhdGNoXzYyNWJmNTYyLWJiZTgtOWM0Ni03ODViLTc2OWU0NjkxNTI2My0tDQo=",
-      "StatusCode": 202,
-      "ResponseHeaders": {
-        "Content-Type": "multipart/mixed; boundary=batchresponse_64eb6c96-7b81-4e61-b299-6bbb300514f7",
-        "Date": "Thu, 05 Mar 2020 22:53:40 GMT",
-=======
         "traceparent": "00-a2d70b325f4ffa4d95c2e3aa2159913f-7ebbf271b2b6c34e-00",
         "User-Agent": [
           "azsdk-net-Storage.Blobs/12.5.0-dev.20200403.1",
@@ -171,34 +93,12 @@
       "ResponseHeaders": {
         "Content-Type": "multipart/mixed; boundary=batchresponse_66b47095-8cc6-4448-8ec2-e6d03ed60a5b",
         "Date": "Fri, 03 Apr 2020 20:33:43 GMT",
->>>>>>> 32e373e2
         "Server": [
           "Windows-Azure-Blob/1.0",
           "Microsoft-HTTPAPI/2.0"
         ],
         "Transfer-Encoding": "chunked",
         "x-ms-client-request-id": "13e13488-a716-44eb-4333-1150ab391c97",
-<<<<<<< HEAD
-        "x-ms-request-id": "1987c5af-201e-0011-5e40-f3088f000000",
-        "x-ms-version": "2019-10-10"
-      },
-      "ResponseBody": "LS1iYXRjaHJlc3BvbnNlXzY0ZWI2Yzk2LTdiODEtNGU2MS1iMjk5LTZiYmIzMDA1MTRmNw0KQ29udGVudC1UeXBlOiBhcHBsaWNhdGlvbi9odHRwDQpDb250ZW50LUlEOiAwDQoNCkhUVFAvMS4xIDIwMCBPSw0KeC1tcy1yZXF1ZXN0LWlkOiAxOTg3YzVhZi0yMDFlLTAwMTEtNWU0MC1mMzA4OGYxZTdhMzkNCngtbXMtdmVyc2lvbjogMjAxOS0xMC0xMA0KU2VydmVyOiBXaW5kb3dzLUF6dXJlLUJsb2IvMS4wDQoNCi0tYmF0Y2hyZXNwb25zZV82NGViNmM5Ni03YjgxLTRlNjEtYjI5OS02YmJiMzAwNTE0ZjcNCkNvbnRlbnQtVHlwZTogYXBwbGljYXRpb24vaHR0cA0KQ29udGVudC1JRDogMQ0KDQpIVFRQLzEuMSA0MDQgVGhlIHNwZWNpZmllZCBjb250YWluZXIgZG9lcyBub3QgZXhpc3QuDQp4LW1zLWVycm9yLWNvZGU6IENvbnRhaW5lck5vdEZvdW5kDQp4LW1zLXJlcXVlc3QtaWQ6IDE5ODdjNWFmLTIwMWUtMDAxMS01ZTQwLWYzMDg4ZjFlN2EzYg0KeC1tcy12ZXJzaW9uOiAyMDE5LTEwLTEwDQpDb250ZW50LUxlbmd0aDogMjI2DQpDb250ZW50LVR5cGU6IGFwcGxpY2F0aW9uL3htbA0KU2VydmVyOiBXaW5kb3dzLUF6dXJlLUJsb2IvMS4wDQoNCu\u002B7vzw/eG1sIHZlcnNpb249IjEuMCIgZW5jb2Rpbmc9InV0Zi04Ij8\u002BCjxFcnJvcj48Q29kZT5Db250YWluZXJOb3RGb3VuZDwvQ29kZT48TWVzc2FnZT5UaGUgc3BlY2lmaWVkIGNvbnRhaW5lciBkb2VzIG5vdCBleGlzdC4KUmVxdWVzdElkOjE5ODdjNWFmLTIwMWUtMDAxMS01ZTQwLWYzMDg4ZjFlN2EzYgpUaW1lOjIwMjAtMDMtMDVUMjI6NTM6NDEuMDg4NDQ5NFo8L01lc3NhZ2U\u002BPC9FcnJvcj4NCi0tYmF0Y2hyZXNwb25zZV82NGViNmM5Ni03YjgxLTRlNjEtYjI5OS02YmJiMzAwNTE0ZjcNCkNvbnRlbnQtVHlwZTogYXBwbGljYXRpb24vaHR0cA0KQ29udGVudC1JRDogMg0KDQpIVFRQLzEuMSA0MDQgVGhlIHNwZWNpZmllZCBjb250YWluZXIgZG9lcyBub3QgZXhpc3QuDQp4LW1zLWVycm9yLWNvZGU6IENvbnRhaW5lck5vdEZvdW5kDQp4LW1zLXJlcXVlc3QtaWQ6IDE5ODdjNWFmLTIwMWUtMDAxMS01ZTQwLWYzMDg4ZjFlN2EzZA0KeC1tcy12ZXJzaW9uOiAyMDE5LTEwLTEwDQpDb250ZW50LUxlbmd0aDogMjI2DQpDb250ZW50LVR5cGU6IGFwcGxpY2F0aW9uL3htbA0KU2VydmVyOiBXaW5kb3dzLUF6dXJlLUJsb2IvMS4wDQoNCu\u002B7vzw/eG1sIHZlcnNpb249IjEuMCIgZW5jb2Rpbmc9InV0Zi04Ij8\u002BCjxFcnJvcj48Q29kZT5Db250YWluZXJOb3RGb3VuZDwvQ29kZT48TWVzc2FnZT5UaGUgc3BlY2lmaWVkIGNvbnRhaW5lciBkb2VzIG5vdCBleGlzdC4KUmVxdWVzdElkOjE5ODdjNWFmLTIwMWUtMDAxMS01ZTQwLWYzMDg4ZjFlN2EzZApUaW1lOjIwMjAtMDMtMDVUMjI6NTM6NDEuMDg4NDQ5NFo8L01lc3NhZ2U\u002BPC9FcnJvcj4NCi0tYmF0Y2hyZXNwb25zZV82NGViNmM5Ni03YjgxLTRlNjEtYjI5OS02YmJiMzAwNTE0ZjctLQ=="
-    },
-    {
-      "RequestUri": "https://seanstagetest.blob.core.windows.net/test-container-2c38711a-dc16-6e1c-1fe3-faecf09112a9/blob1",
-      "RequestMethod": "HEAD",
-      "RequestHeaders": {
-        "Authorization": "Sanitized",
-        "traceparent": "00-7dc072d75a24384c93f2b1f35986db0c-4bfbc033d3d3634b-00",
-        "User-Agent": [
-          "azsdk-net-Storage.Blobs/12.4.0-dev.20200305.1",
-          "(.NET Core 4.6.28325.01; Microsoft Windows 10.0.18363 )"
-        ],
-        "x-ms-client-request-id": "12156a8c-3eaf-074d-4367-2652831d20f4",
-        "x-ms-date": "Thu, 05 Mar 2020 22:53:41 GMT",
-        "x-ms-return-client-request-id": "true",
-        "x-ms-version": "2019-10-10"
-=======
         "x-ms-request-id": "09783da5-d01e-003a-3cf7-0957d8000000",
         "x-ms-version": "2019-12-12"
       },
@@ -218,7 +118,6 @@
         "x-ms-date": "Fri, 03 Apr 2020 20:33:45 GMT",
         "x-ms-return-client-request-id": "true",
         "x-ms-version": "2019-12-12"
->>>>>>> 32e373e2
       },
       "RequestBody": null,
       "StatusCode": 200,
@@ -227,31 +126,14 @@
         "Content-Length": "1024",
         "Content-MD5": "OU7tmE/b1Hfat\u002BjMxGm9Yg==",
         "Content-Type": "application/octet-stream",
-<<<<<<< HEAD
-        "Date": "Thu, 05 Mar 2020 22:53:40 GMT",
-        "ETag": "\u00220x8D7C1580C9AC66E\u0022",
-        "Last-Modified": "Thu, 05 Mar 2020 22:53:40 GMT",
-=======
         "Date": "Fri, 03 Apr 2020 20:33:43 GMT",
         "ETag": "\u00220x8D7D80E4D69F513\u0022",
         "Last-Modified": "Fri, 03 Apr 2020 20:33:43 GMT",
->>>>>>> 32e373e2
         "Server": [
           "Windows-Azure-Blob/1.0",
           "Microsoft-HTTPAPI/2.0"
         ],
         "x-ms-access-tier": "Cool",
-<<<<<<< HEAD
-        "x-ms-access-tier-change-time": "Thu, 05 Mar 2020 22:53:41 GMT",
-        "x-ms-blob-type": "BlockBlob",
-        "x-ms-client-request-id": "12156a8c-3eaf-074d-4367-2652831d20f4",
-        "x-ms-creation-time": "Thu, 05 Mar 2020 22:53:40 GMT",
-        "x-ms-lease-state": "available",
-        "x-ms-lease-status": "unlocked",
-        "x-ms-request-id": "1987c5bb-201e-0011-6940-f3088f000000",
-        "x-ms-server-encrypted": "true",
-        "x-ms-version": "2019-10-10"
-=======
         "x-ms-access-tier-change-time": "Fri, 03 Apr 2020 20:33:43 GMT",
         "x-ms-blob-type": "BlockBlob",
         "x-ms-client-request-id": "12156a8c-3eaf-074d-4367-2652831d20f4",
@@ -261,26 +143,10 @@
         "x-ms-request-id": "09783e5d-d01e-003a-70f7-0957d8000000",
         "x-ms-server-encrypted": "true",
         "x-ms-version": "2019-12-12"
->>>>>>> 32e373e2
       },
       "ResponseBody": []
     },
     {
-<<<<<<< HEAD
-      "RequestUri": "https://seanstagetest.blob.core.windows.net/test-container-2c38711a-dc16-6e1c-1fe3-faecf09112a9?restype=container",
-      "RequestMethod": "DELETE",
-      "RequestHeaders": {
-        "Authorization": "Sanitized",
-        "traceparent": "00-8cb1aef373732a4b96a5630d08ad4983-cf2e980c21111544-00",
-        "User-Agent": [
-          "azsdk-net-Storage.Blobs/12.4.0-dev.20200305.1",
-          "(.NET Core 4.6.28325.01; Microsoft Windows 10.0.18363 )"
-        ],
-        "x-ms-client-request-id": "40c4ecb9-0a23-e3e7-60bb-8d8fc498496a",
-        "x-ms-date": "Thu, 05 Mar 2020 22:53:41 GMT",
-        "x-ms-return-client-request-id": "true",
-        "x-ms-version": "2019-10-10"
-=======
       "RequestUri": "https://seanmcccanary.blob.core.windows.net/test-container-2c38711a-dc16-6e1c-1fe3-faecf09112a9?restype=container",
       "RequestMethod": "DELETE",
       "RequestHeaders": {
@@ -294,39 +160,25 @@
         "x-ms-date": "Fri, 03 Apr 2020 20:33:45 GMT",
         "x-ms-return-client-request-id": "true",
         "x-ms-version": "2019-12-12"
->>>>>>> 32e373e2
       },
       "RequestBody": null,
       "StatusCode": 202,
       "ResponseHeaders": {
         "Content-Length": "0",
-<<<<<<< HEAD
-        "Date": "Thu, 05 Mar 2020 22:53:40 GMT",
-=======
         "Date": "Fri, 03 Apr 2020 20:33:43 GMT",
->>>>>>> 32e373e2
         "Server": [
           "Windows-Azure-Blob/1.0",
           "Microsoft-HTTPAPI/2.0"
         ],
         "x-ms-client-request-id": "40c4ecb9-0a23-e3e7-60bb-8d8fc498496a",
-<<<<<<< HEAD
-        "x-ms-request-id": "1987c5bf-201e-0011-6d40-f3088f000000",
-        "x-ms-version": "2019-10-10"
-=======
         "x-ms-request-id": "09783e90-d01e-003a-20f7-0957d8000000",
         "x-ms-version": "2019-12-12"
->>>>>>> 32e373e2
       },
       "ResponseBody": []
     }
   ],
   "Variables": {
     "RandomSeed": "571980736",
-<<<<<<< HEAD
-    "Storage_TestConfigDefault": "ProductionTenant\nseanstagetest\nU2FuaXRpemVk\nhttps://seanstagetest.blob.core.windows.net\nhttp://seanstagetest.file.core.windows.net\nhttp://seanstagetest.queue.core.windows.net\nhttp://seanstagetest.table.core.windows.net\n\n\n\n\nhttp://seanstagetest-secondary.blob.core.windows.net\nhttp://seanstagetest-secondary.file.core.windows.net\nhttp://seanstagetest-secondary.queue.core.windows.net\nhttp://seanstagetest-secondary.table.core.windows.net\n\nSanitized\n\n\nCloud\nBlobEndpoint=https://seanstagetest.blob.core.windows.net/;QueueEndpoint=http://seanstagetest.queue.core.windows.net/;FileEndpoint=http://seanstagetest.file.core.windows.net/;BlobSecondaryEndpoint=http://seanstagetest-secondary.blob.core.windows.net/;QueueSecondaryEndpoint=http://seanstagetest-secondary.queue.core.windows.net/;FileSecondaryEndpoint=http://seanstagetest-secondary.file.core.windows.net/;AccountName=seanstagetest;AccountKey=Sanitized\nseanscope1"
-=======
     "Storage_TestConfigDefault": "ProductionTenant\nseanmcccanary\nU2FuaXRpemVk\nhttps://seanmcccanary.blob.core.windows.net\nhttps://seanmcccanary.file.core.windows.net\nhttps://seanmcccanary.queue.core.windows.net\nhttps://seanmcccanary.table.core.windows.net\n\n\n\n\nhttps://seanmcccanary-secondary.blob.core.windows.net\nhttps://seanmcccanary-secondary.file.core.windows.net\nhttps://seanmcccanary-secondary.queue.core.windows.net\nhttps://seanmcccanary-secondary.table.core.windows.net\n\nSanitized\n\n\nCloud\nBlobEndpoint=https://seanmcccanary.blob.core.windows.net/;QueueEndpoint=https://seanmcccanary.queue.core.windows.net/;FileEndpoint=https://seanmcccanary.file.core.windows.net/;BlobSecondaryEndpoint=https://seanmcccanary-secondary.blob.core.windows.net/;QueueSecondaryEndpoint=https://seanmcccanary-secondary.queue.core.windows.net/;FileSecondaryEndpoint=https://seanmcccanary-secondary.file.core.windows.net/;AccountName=seanmcccanary;AccountKey=Sanitized\nseanscope1"
->>>>>>> 32e373e2
   }
 }