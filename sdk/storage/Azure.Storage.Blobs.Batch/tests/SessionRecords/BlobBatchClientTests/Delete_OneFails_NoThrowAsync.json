{
  "Entries": [
    {
<<<<<<< HEAD
      "RequestUri": "https://seanstagetest.blob.core.windows.net/test-container-f586a8fd-2348-07c0-874d-41b36812f1f1?restype=container",
      "RequestMethod": "PUT",
      "RequestHeaders": {
        "Authorization": "Sanitized",
        "traceparent": "00-565e9528ad6a2448b0875a33fc1a2ffb-4ffc484f05baf242-00",
        "User-Agent": [
          "azsdk-net-Storage.Blobs/12.4.0-dev.20200305.1",
          "(.NET Core 4.6.28325.01; Microsoft Windows 10.0.18363 )"
        ],
        "x-ms-blob-public-access": "container",
        "x-ms-client-request-id": "6488c7b3-4e38-1d58-2ed0-82e56e75d042",
        "x-ms-date": "Thu, 05 Mar 2020 22:53:35 GMT",
        "x-ms-return-client-request-id": "true",
        "x-ms-version": "2019-10-10"
=======
      "RequestUri": "https://seanmcccanary.blob.core.windows.net/test-container-f586a8fd-2348-07c0-874d-41b36812f1f1?restype=container",
      "RequestMethod": "PUT",
      "RequestHeaders": {
        "Authorization": "Sanitized",
        "traceparent": "00-ee3d0c09ef8dce469333be79cdce7348-f87ccddf27f94049-00",
        "User-Agent": [
          "azsdk-net-Storage.Blobs/12.5.0-dev.20200403.1",
          "(.NET Core 4.6.28325.01; Microsoft Windows 10.0.18362 )"
        ],
        "x-ms-blob-public-access": "container",
        "x-ms-client-request-id": "6488c7b3-4e38-1d58-2ed0-82e56e75d042",
        "x-ms-date": "Fri, 03 Apr 2020 20:33:39 GMT",
        "x-ms-return-client-request-id": "true",
        "x-ms-version": "2019-12-12"
>>>>>>> 32e373e2
      },
      "RequestBody": null,
      "StatusCode": 201,
      "ResponseHeaders": {
        "Content-Length": "0",
<<<<<<< HEAD
        "Date": "Thu, 05 Mar 2020 22:53:35 GMT",
        "ETag": "\u00220x8D7C158098B9FBA\u0022",
        "Last-Modified": "Thu, 05 Mar 2020 22:53:35 GMT",
=======
        "Date": "Fri, 03 Apr 2020 20:33:37 GMT",
        "ETag": "\u00220x8D7D80E4A273805\u0022",
        "Last-Modified": "Fri, 03 Apr 2020 20:33:38 GMT",
>>>>>>> 32e373e2
        "Server": [
          "Windows-Azure-Blob/1.0",
          "Microsoft-HTTPAPI/2.0"
        ],
        "x-ms-client-request-id": "6488c7b3-4e38-1d58-2ed0-82e56e75d042",
<<<<<<< HEAD
        "x-ms-request-id": "c8d925a1-701e-000c-7640-f30533000000",
        "x-ms-version": "2019-10-10"
=======
        "x-ms-request-id": "5eb15d3f-801e-008e-3cf7-099b16000000",
        "x-ms-version": "2019-12-12"
>>>>>>> 32e373e2
      },
      "ResponseBody": []
    },
    {
<<<<<<< HEAD
      "RequestUri": "https://seanstagetest.blob.core.windows.net/test-container-f586a8fd-2348-07c0-874d-41b36812f1f1/blob1",
=======
      "RequestUri": "https://seanmcccanary.blob.core.windows.net/test-container-f586a8fd-2348-07c0-874d-41b36812f1f1/blob1",
>>>>>>> 32e373e2
      "RequestMethod": "PUT",
      "RequestHeaders": {
        "Authorization": "Sanitized",
        "Content-Length": "1024",
        "If-None-Match": "*",
<<<<<<< HEAD
        "traceparent": "00-af146fd2bf14174b97c5e0da9c9e60f9-d598a4e242951f4f-00",
        "User-Agent": [
          "azsdk-net-Storage.Blobs/12.4.0-dev.20200305.1",
          "(.NET Core 4.6.28325.01; Microsoft Windows 10.0.18363 )"
        ],
        "x-ms-blob-type": "BlockBlob",
        "x-ms-client-request-id": "c880cfc5-ba31-82fe-82a3-70e4ee5fb0ec",
        "x-ms-date": "Thu, 05 Mar 2020 22:53:35 GMT",
        "x-ms-return-client-request-id": "true",
        "x-ms-version": "2019-10-10"
=======
        "traceparent": "00-481c201d054d0f4cbf711f203e797d06-c87d98704288c045-00",
        "User-Agent": [
          "azsdk-net-Storage.Blobs/12.5.0-dev.20200403.1",
          "(.NET Core 4.6.28325.01; Microsoft Windows 10.0.18362 )"
        ],
        "x-ms-blob-type": "BlockBlob",
        "x-ms-client-request-id": "c880cfc5-ba31-82fe-82a3-70e4ee5fb0ec",
        "x-ms-date": "Fri, 03 Apr 2020 20:33:39 GMT",
        "x-ms-return-client-request-id": "true",
        "x-ms-version": "2019-12-12"
>>>>>>> 32e373e2
      },
      "RequestBody": "YbAejeImGSCGYA3MHG5qXaogAKCKjLjtggGYtlo8uHKrxPDsCxU9ja5o3dhAjADAZSQ7TXQwt9T3MAvhjWPFSqiaIVh9flGU4nPyIq7grPUB2FA1AWr\u002Begwc9NsJXP9KopMwpmunQufTpmoAPpUmFoMV4LQTj0k9nKZMYYp1ioZzp38asAaKWZVpYloA/Tx29d1Y83xKNxNK8gnFW\u002BFcXRvkjJYWC2Z8i4YfqS3uPZ9p1WusHZcJKHBs0L78xf60DAU/G3ClYOp322j2K43lXLRqW4V1sD\u002BE22Qmqjqof8WIap0nriIuw3WBNUEuE/3ihnQJkml4PlzFu0AMf7WvzlyibcDwva2SO5cQ9Hv\u002BVchmQyTGn\u002B1cECxBYvPiIkS/0WbljKU88sjGdlbSZ0rgxmV3pTuR6C9uRl2Ur1u6sBlSUSIUGckiKlFbACiXiajhYJuOan0JLeg2d0VHp0NtDMU9fxUnzK2bVHvpNegH1ry0s06/K0abSSQ63qKE24IO7vNjWgqTuZTu8hUCIPf/L6CIkvT0reB\u002BoTbw7e4LF3n420f1pHyyIfm60TkxmSktOq4B\u002B0iOGUET5LnTosyl4tubCUSwCosk1nH7OdynTQcNw7M/ChsxasEF4b/C3n4tFO5elZDkfC8j3CXWk99kbJayxt4ZZti/ap\u002BDqijLYffzziXuSLh2KEaDHC32WtfhoXUpEBefE64WnyrwYdIHV3st48S6diPdO56YlUqryBDIoQmyolDfU7p22KmOhsd0fMSyyXYSJypSS9V5B35katYZKMDJVLUqTZAKRJ55T7TWIxmF\u002BP\u002BZtnreX1Z7ZUs7Em3TdF0GqicOiHvmB\u002BKM2fsgo\u002BNl3nLXgHJG6vReruhEzjExpttWz3nxdnCDsq6XUoZbWsJo1jP7\u002B/PrwMAzr9mTojmxWzIfydNqc2cBU83DrphtA1Ql2/f9Nqroaw65vcaX8A915fdTO5Dv/WLL\u002BaglKBInxauFbcdBsySIN17EsbagaWK\u002BTcihGcjDNd2VMTwCwkL8kfcaEoJINDLSywMyKkysKo9FZ9pJhazjwTfprIHohXQcxx\u002B\u002BhlfgdRmWz03FkAuR6AatvVtoswtLN1BKXoix6UaOFmMs7qQ3ZPHAs7ZeHTAsWMN6O8cZsxQTck4HlReR5eUHNnqnZPlidVlqpwBV7RkfHQbENq5/dWJOGHtWMM/ZL87QV\u002Be2hPTJGMZurwwUvoU053cRzK43iMEYWUt\u002BC0SKkHcyhZYyaZgR\u002Bx7oEMVWOlr2IkhXyGMfmM4lniuoSw2B5B\u002BU4jjvAX7e/9GQT3f8wh7wh\u002Bj7MscUEuzHDcttaK8RZiymwVghByDKeMmSj0lXKdwNuMMkhg==",
      "StatusCode": 201,
      "ResponseHeaders": {
        "Content-Length": "0",
        "Content-MD5": "kWENPUS4nMwAIz1MjYz3MQ==",
<<<<<<< HEAD
        "Date": "Thu, 05 Mar 2020 22:53:35 GMT",
        "ETag": "\u00220x8D7C158099883EE\u0022",
        "Last-Modified": "Thu, 05 Mar 2020 22:53:35 GMT",
=======
        "Date": "Fri, 03 Apr 2020 20:33:37 GMT",
        "ETag": "\u00220x8D7D80E4A35D438\u0022",
        "Last-Modified": "Fri, 03 Apr 2020 20:33:38 GMT",
>>>>>>> 32e373e2
        "Server": [
          "Windows-Azure-Blob/1.0",
          "Microsoft-HTTPAPI/2.0"
        ],
        "x-ms-client-request-id": "c880cfc5-ba31-82fe-82a3-70e4ee5fb0ec",
        "x-ms-content-crc64": "Lo/EmxHYDno=",
<<<<<<< HEAD
        "x-ms-request-id": "c8d925a5-701e-000c-7840-f30533000000",
        "x-ms-request-server-encrypted": "true",
        "x-ms-version": "2019-10-10"
=======
        "x-ms-request-id": "5eb15d45-801e-008e-3ef7-099b16000000",
        "x-ms-request-server-encrypted": "true",
        "x-ms-version": "2019-12-12"
>>>>>>> 32e373e2
      },
      "ResponseBody": []
    },
    {
<<<<<<< HEAD
      "RequestUri": "https://seanstagetest.blob.core.windows.net/test-container-f586a8fd-2348-07c0-874d-41b36812f1f1/blob2",
=======
      "RequestUri": "https://seanmcccanary.blob.core.windows.net/test-container-f586a8fd-2348-07c0-874d-41b36812f1f1/blob2",
>>>>>>> 32e373e2
      "RequestMethod": "PUT",
      "RequestHeaders": {
        "Authorization": "Sanitized",
        "Content-Length": "1024",
        "If-None-Match": "*",
<<<<<<< HEAD
        "traceparent": "00-0118414fbdf0d446938e1dffb2207388-60393e8963a7d54b-00",
        "User-Agent": [
          "azsdk-net-Storage.Blobs/12.4.0-dev.20200305.1",
          "(.NET Core 4.6.28325.01; Microsoft Windows 10.0.18363 )"
        ],
        "x-ms-blob-type": "BlockBlob",
        "x-ms-client-request-id": "42cb9227-df17-a1da-ec62-1577ed99e53d",
        "x-ms-date": "Thu, 05 Mar 2020 22:53:35 GMT",
        "x-ms-return-client-request-id": "true",
        "x-ms-version": "2019-10-10"
=======
        "traceparent": "00-f792dc3a12a3364690453341598624e5-a70fb2037b586040-00",
        "User-Agent": [
          "azsdk-net-Storage.Blobs/12.5.0-dev.20200403.1",
          "(.NET Core 4.6.28325.01; Microsoft Windows 10.0.18362 )"
        ],
        "x-ms-blob-type": "BlockBlob",
        "x-ms-client-request-id": "42cb9227-df17-a1da-ec62-1577ed99e53d",
        "x-ms-date": "Fri, 03 Apr 2020 20:33:39 GMT",
        "x-ms-return-client-request-id": "true",
        "x-ms-version": "2019-12-12"
>>>>>>> 32e373e2
      },
      "RequestBody": "7N96T0GI1d8sFgYycBBfC9PbR\u002BhCXFX3WP1Mp7cPxBLmNZIJ0Qa/PPmhmxq0zBFyRGQQExjHqZCKg/ZDOy0nHFL0Szt\u002BVjrNGwrvocA6Qozr2mNT/7H5HosBfk0QfADLeX7IwIDW8\u002B0pQ/cN1wjQUEBpV2HK1B2g\u002Bi2vfdjtvJ4JJChCcoIMFeZ2Kby57EaDMS4MpyWfAaRhJ8VTJ3YVPIZYBLPfjd2\u002BXUJ6VKpg5w7mK0up4BV5aSOD4Uu8ue1wYO02YOeSo6NQTkrjJa36AD\u002B3bPsqbFtw35qQXKySAaNUCvO8KocmU4ioWJHLlUR1ieALBEzxRfSSxYBNAkf2vkymjhu5Pda3kRhzghPJpUlVGtPMhv1XY8T/KmQH2FFAsZpFJQYpvEwKU3MzfcLgyCA29\u002BdzKjdPTitWuhJxsLjHMtB5hH9DLF6HwjOJI\u002BUBHmJE0OFqzYdi9dbb0gI5mKK6bEryZ0Oh88qI7GgExStFVJuvLeDXXWVIFo\u002BoZ1pcTSmQz7abD7cfotwW4eAfXS\u002BrlX5mimrC4g/kqVCz\u002BItwLJ8\u002BdPZ0qkXkkIoDwXuFKblg/dLc9cO\u002BzeymtmVna6pQprVB4Ok4Nuo4gvngvyGTX4CXU/q5lDbbgKcJzfPffSXfshvGQ0jPJ8fno3PJ3g7LE1fkzxevlxJ\u002BZWBCL2j2WAXUAAwGzRs3xywz0fDCEqGYPrqc\u002Bq0NMBoIR93ojfde8Epu9d4BxUU7rQjrfMYhu1O\u002BqfGtWl5Xx9Dx/YU\u002BTjo01eCmVBzDlnh1YU2lIrNU54uKKeMGsJbsFi0OEMe//F7Ntqfme2Y2\u002BxJ4OPgQsqUcnRb5syVWLSRJuT7utYaxtWTv12sMbWskUy3Qjnie22OI8XKxxkk4d4mCnMEoR0aMx4OTIds5Dy\u002Bq1GD3hZ\u002Bsq93bZsMT/\u002B8btmDiitGq/AvnRMb0CrqITuFDB/HoQfHp1vDjTOGCeMiUeGt6V4Vd/9dUEEHYt6EjUhfi0Pj9MnRv\u002BLPgxq8pZMv\u002BYJFPDfZb5QcZkzGvEB9PwPrKoKjQlkX2C1/SfTgoKqt12lYP00Ughuvw5J5Dv\u002BeUkQa1X8MjLspMWQKXiWjO8WmFOTbIP\u002B21qRq837Kmskt3PesycsvnUauMw3lCiPyCIfI1voWxzFIZALWpZk4Xpaa2IEx9nH6dneeKPHtzciEeOr6/cPTFxXGYGXEVPutcdB7Si2iwBYV0mCCdJ4/XpY6UiyyQVzSy8Vra5IIMiF/8LcddoOa4bTQ4S9jUJ57hwXPjgLO\u002BzB3pIJoN1SECZw/BofnIeQWn2x34Vwxb3sm8\u002BCIPKAerPWGqc39Mq5cSNuTJEoakGUdtPKWWxnQQjkLQUA==",
      "StatusCode": 201,
      "ResponseHeaders": {
        "Content-Length": "0",
        "Content-MD5": "p/yN/vdWRIzUzlL\u002Bo2tdSQ==",
<<<<<<< HEAD
        "Date": "Thu, 05 Mar 2020 22:53:35 GMT",
        "ETag": "\u00220x8D7C15809A5A3A8\u0022",
        "Last-Modified": "Thu, 05 Mar 2020 22:53:35 GMT",
=======
        "Date": "Fri, 03 Apr 2020 20:33:37 GMT",
        "ETag": "\u00220x8D7D80E4A431D0F\u0022",
        "Last-Modified": "Fri, 03 Apr 2020 20:33:38 GMT",
>>>>>>> 32e373e2
        "Server": [
          "Windows-Azure-Blob/1.0",
          "Microsoft-HTTPAPI/2.0"
        ],
        "x-ms-client-request-id": "42cb9227-df17-a1da-ec62-1577ed99e53d",
        "x-ms-content-crc64": "PvJCZ9E6ec0=",
<<<<<<< HEAD
        "x-ms-request-id": "c8d925a8-701e-000c-7b40-f30533000000",
        "x-ms-request-server-encrypted": "true",
        "x-ms-version": "2019-10-10"
=======
        "x-ms-request-id": "5eb15d46-801e-008e-3ff7-099b16000000",
        "x-ms-request-server-encrypted": "true",
        "x-ms-version": "2019-12-12"
>>>>>>> 32e373e2
      },
      "ResponseBody": []
    },
    {
<<<<<<< HEAD
      "RequestUri": "https://seanstagetest.blob.core.windows.net/?comp=batch",
=======
      "RequestUri": "https://seanmcccanary.blob.core.windows.net/?comp=batch",
>>>>>>> 32e373e2
      "RequestMethod": "POST",
      "RequestHeaders": {
        "Authorization": "Sanitized",
        "Content-Length": "1075",
        "Content-Type": "multipart/mixed; boundary=batch_9a9604ed-e9b0-edc7-21bd-eff0541afd37",
<<<<<<< HEAD
        "traceparent": "00-7cf534973ed75b4283bfa498c4ced611-7cf7f2a2c5ece146-00",
        "User-Agent": [
          "azsdk-net-Storage.Blobs/12.4.0-dev.20200305.1",
          "(.NET Core 4.6.28325.01; Microsoft Windows 10.0.18363 )"
        ],
        "x-ms-client-request-id": "fbb84698-0f55-37d4-80f2-b30de1ee2db7",
        "x-ms-date": "Thu, 05 Mar 2020 22:53:36 GMT",
        "x-ms-return-client-request-id": "true",
        "x-ms-version": "2019-10-10"
      },
      "RequestBody": "LS1iYXRjaF85YTk2MDRlZC1lOWIwLWVkYzctMjFiZC1lZmYwNTQxYWZkMzcNCkNvbnRlbnQtVHlwZTogYXBwbGljYXRpb24vaHR0cA0KQ29udGVudC1UcmFuc2Zlci1FbmNvZGluZzogYmluYXJ5DQpDb250ZW50LUlEOiAwDQoNCkRFTEVURSAvdGVzdC1jb250YWluZXItZjU4NmE4ZmQtMjM0OC0wN2MwLTg3NGQtNDFiMzY4MTJmMWYxL2Jsb2IxIEhUVFAvMS4xDQpBdXRob3JpemF0aW9uOiBTaGFyZWRLZXkgc2VhbnN0YWdldGVzdDpTV2pCZlczV2NraGpFWlhzM1daR29sWVVZaWhodG1KYmN0RVFOazk5TFNZPQ0KeC1tcy1kYXRlOiBUaHUsIDA1IE1hciAyMDIwIDIyOjUzOjM2IEdNVA0KQ29udGVudC1MZW5ndGg6IDANCg0KLS1iYXRjaF85YTk2MDRlZC1lOWIwLWVkYzctMjFiZC1lZmYwNTQxYWZkMzcNCkNvbnRlbnQtVHlwZTogYXBwbGljYXRpb24vaHR0cA0KQ29udGVudC1UcmFuc2Zlci1FbmNvZGluZzogYmluYXJ5DQpDb250ZW50LUlEOiAxDQoNCkRFTEVURSAvdGVzdC1jb250YWluZXItZjU4NmE4ZmQtMjM0OC0wN2MwLTg3NGQtNDFiMzY4MTJmMWYxL2Jsb2IyIEhUVFAvMS4xDQpBdXRob3JpemF0aW9uOiBTaGFyZWRLZXkgc2VhbnN0YWdldGVzdDp0L3U3bkVFeVRJNmRlbEFCeHZaUUFHRGwyRkV3UDhJb3VaZGxBT2twbXpRPQ0KeC1tcy1kYXRlOiBUaHUsIDA1IE1hciAyMDIwIDIyOjUzOjM2IEdNVA0KQ29udGVudC1MZW5ndGg6IDANCg0KLS1iYXRjaF85YTk2MDRlZC1lOWIwLWVkYzctMjFiZC1lZmYwNTQxYWZkMzcNCkNvbnRlbnQtVHlwZTogYXBwbGljYXRpb24vaHR0cA0KQ29udGVudC1UcmFuc2Zlci1FbmNvZGluZzogYmluYXJ5DQpDb250ZW50LUlEOiAyDQoNCkRFTEVURSAvaW52YWxpZGNvbnRhaW5lci9ibG9iMyBIVFRQLzEuMQ0KQXV0aG9yaXphdGlvbjogU2hhcmVkS2V5IHNlYW5zdGFnZXRlc3Q6SmxjY1MwUnBWcElMUmhJd0V6T28yTUU4Nk03NUh4aE9lNFFyOElKWkViRT0NCngtbXMtZGF0ZTogVGh1LCAwNSBNYXIgMjAyMCAyMjo1MzozNiBHTVQNCkNvbnRlbnQtTGVuZ3RoOiAwDQoNCi0tYmF0Y2hfOWE5NjA0ZWQtZTliMC1lZGM3LTIxYmQtZWZmMDU0MWFmZDM3LS0NCg==",
      "StatusCode": 202,
      "ResponseHeaders": {
        "Content-Type": "multipart/mixed; boundary=batchresponse_669b5437-f841-4f4e-891c-8b067df14c3e",
        "Date": "Thu, 05 Mar 2020 22:53:35 GMT",
=======
        "traceparent": "00-dca2d34c975ce04f8241b1b2fef014e9-087bbbf733845149-00",
        "User-Agent": [
          "azsdk-net-Storage.Blobs/12.5.0-dev.20200403.1",
          "(.NET Core 4.6.28325.01; Microsoft Windows 10.0.18362 )"
        ],
        "x-ms-client-request-id": "fbb84698-0f55-37d4-80f2-b30de1ee2db7",
        "x-ms-date": "Fri, 03 Apr 2020 20:33:39 GMT",
        "x-ms-return-client-request-id": "true",
        "x-ms-version": "2019-12-12"
      },
      "RequestBody": "LS1iYXRjaF85YTk2MDRlZC1lOWIwLWVkYzctMjFiZC1lZmYwNTQxYWZkMzcNCkNvbnRlbnQtVHlwZTogYXBwbGljYXRpb24vaHR0cA0KQ29udGVudC1UcmFuc2Zlci1FbmNvZGluZzogYmluYXJ5DQpDb250ZW50LUlEOiAwDQoNCkRFTEVURSAvdGVzdC1jb250YWluZXItZjU4NmE4ZmQtMjM0OC0wN2MwLTg3NGQtNDFiMzY4MTJmMWYxL2Jsb2IxIEhUVFAvMS4xDQpBdXRob3JpemF0aW9uOiBTaGFyZWRLZXkgc2Vhbm1jY2NhbmFyeTpsZjVQcmtpYlJFclFhSEFtY0MrS1lxejVyUFBWMUtmUUhwckt6d0JqeTdBPQ0KeC1tcy1kYXRlOiBGcmksIDAzIEFwciAyMDIwIDIwOjMzOjM5IEdNVA0KQ29udGVudC1MZW5ndGg6IDANCg0KLS1iYXRjaF85YTk2MDRlZC1lOWIwLWVkYzctMjFiZC1lZmYwNTQxYWZkMzcNCkNvbnRlbnQtVHlwZTogYXBwbGljYXRpb24vaHR0cA0KQ29udGVudC1UcmFuc2Zlci1FbmNvZGluZzogYmluYXJ5DQpDb250ZW50LUlEOiAxDQoNCkRFTEVURSAvdGVzdC1jb250YWluZXItZjU4NmE4ZmQtMjM0OC0wN2MwLTg3NGQtNDFiMzY4MTJmMWYxL2Jsb2IyIEhUVFAvMS4xDQpBdXRob3JpemF0aW9uOiBTaGFyZWRLZXkgc2Vhbm1jY2NhbmFyeTpkUEF0SjJCa3ltZzBFNlFuOGpaNnJCM3VHQ29OV296YkVzdndTMHJBbnNNPQ0KeC1tcy1kYXRlOiBGcmksIDAzIEFwciAyMDIwIDIwOjMzOjM5IEdNVA0KQ29udGVudC1MZW5ndGg6IDANCg0KLS1iYXRjaF85YTk2MDRlZC1lOWIwLWVkYzctMjFiZC1lZmYwNTQxYWZkMzcNCkNvbnRlbnQtVHlwZTogYXBwbGljYXRpb24vaHR0cA0KQ29udGVudC1UcmFuc2Zlci1FbmNvZGluZzogYmluYXJ5DQpDb250ZW50LUlEOiAyDQoNCkRFTEVURSAvaW52YWxpZGNvbnRhaW5lci9ibG9iMyBIVFRQLzEuMQ0KQXV0aG9yaXphdGlvbjogU2hhcmVkS2V5IHNlYW5tY2NjYW5hcnk6cmFIa09jZWJRNzU3TEdHMWpqWXM3eS92a0pYbSt2enR1N3JDMC9NaHhVND0NCngtbXMtZGF0ZTogRnJpLCAwMyBBcHIgMjAyMCAyMDozMzozOSBHTVQNCkNvbnRlbnQtTGVuZ3RoOiAwDQoNCi0tYmF0Y2hfOWE5NjA0ZWQtZTliMC1lZGM3LTIxYmQtZWZmMDU0MWFmZDM3LS0NCg==",
      "StatusCode": 202,
      "ResponseHeaders": {
        "Content-Type": "multipart/mixed; boundary=batchresponse_1400cb29-6acf-4828-a61b-8cfa93c727a2",
        "Date": "Fri, 03 Apr 2020 20:33:38 GMT",
>>>>>>> 32e373e2
        "Server": [
          "Windows-Azure-Blob/1.0",
          "Microsoft-HTTPAPI/2.0"
        ],
        "Transfer-Encoding": "chunked",
        "x-ms-client-request-id": "fbb84698-0f55-37d4-80f2-b30de1ee2db7",
<<<<<<< HEAD
        "x-ms-request-id": "c8d925a9-701e-000c-7c40-f30533000000",
        "x-ms-version": "2019-10-10"
      },
      "ResponseBody": "LS1iYXRjaHJlc3BvbnNlXzY2OWI1NDM3LWY4NDEtNGY0ZS04OTFjLThiMDY3ZGYxNGMzZQ0KQ29udGVudC1UeXBlOiBhcHBsaWNhdGlvbi9odHRwDQpDb250ZW50LUlEOiAwDQoNCkhUVFAvMS4xIDIwMiBBY2NlcHRlZA0KeC1tcy1kZWxldGUtdHlwZS1wZXJtYW5lbnQ6IHRydWUNCngtbXMtcmVxdWVzdC1pZDogYzhkOTI1YTktNzAxZS0wMDBjLTdjNDAtZjMwNTMzMWViYTVmDQp4LW1zLXZlcnNpb246IDIwMTktMTAtMTANClNlcnZlcjogV2luZG93cy1BenVyZS1CbG9iLzEuMA0KDQotLWJhdGNocmVzcG9uc2VfNjY5YjU0MzctZjg0MS00ZjRlLTg5MWMtOGIwNjdkZjE0YzNlDQpDb250ZW50LVR5cGU6IGFwcGxpY2F0aW9uL2h0dHANCkNvbnRlbnQtSUQ6IDENCg0KSFRUUC8xLjEgMjAyIEFjY2VwdGVkDQp4LW1zLWRlbGV0ZS10eXBlLXBlcm1hbmVudDogdHJ1ZQ0KeC1tcy1yZXF1ZXN0LWlkOiBjOGQ5MjVhOS03MDFlLTAwMGMtN2M0MC1mMzA1MzMxZWJhNjENCngtbXMtdmVyc2lvbjogMjAxOS0xMC0xMA0KU2VydmVyOiBXaW5kb3dzLUF6dXJlLUJsb2IvMS4wDQoNCi0tYmF0Y2hyZXNwb25zZV82NjliNTQzNy1mODQxLTRmNGUtODkxYy04YjA2N2RmMTRjM2UNCkNvbnRlbnQtVHlwZTogYXBwbGljYXRpb24vaHR0cA0KQ29udGVudC1JRDogMg0KDQpIVFRQLzEuMSA0MDQgVGhlIHNwZWNpZmllZCBjb250YWluZXIgZG9lcyBub3QgZXhpc3QuDQp4LW1zLWVycm9yLWNvZGU6IENvbnRhaW5lck5vdEZvdW5kDQp4LW1zLXJlcXVlc3QtaWQ6IGM4ZDkyNWE5LTcwMWUtMDAwYy03YzQwLWYzMDUzMzFlYmE2Mg0KeC1tcy12ZXJzaW9uOiAyMDE5LTEwLTEwDQpDb250ZW50LUxlbmd0aDogMjI2DQpDb250ZW50LVR5cGU6IGFwcGxpY2F0aW9uL3htbA0KU2VydmVyOiBXaW5kb3dzLUF6dXJlLUJsb2IvMS4wDQoNCu\u002B7vzw/eG1sIHZlcnNpb249IjEuMCIgZW5jb2Rpbmc9InV0Zi04Ij8\u002BCjxFcnJvcj48Q29kZT5Db250YWluZXJOb3RGb3VuZDwvQ29kZT48TWVzc2FnZT5UaGUgc3BlY2lmaWVkIGNvbnRhaW5lciBkb2VzIG5vdCBleGlzdC4KUmVxdWVzdElkOmM4ZDkyNWE5LTcwMWUtMDAwYy03YzQwLWYzMDUzMzFlYmE2MgpUaW1lOjIwMjAtMDMtMDVUMjI6NTM6MzYuMDkwMjUwNFo8L01lc3NhZ2U\u002BPC9FcnJvcj4NCi0tYmF0Y2hyZXNwb25zZV82NjliNTQzNy1mODQxLTRmNGUtODkxYy04YjA2N2RmMTRjM2UtLQ=="
    },
    {
      "RequestUri": "https://seanstagetest.blob.core.windows.net/test-container-f586a8fd-2348-07c0-874d-41b36812f1f1/blob1",
      "RequestMethod": "HEAD",
      "RequestHeaders": {
        "Authorization": "Sanitized",
        "traceparent": "00-4f9dece8d5a21c468609c5a49c983dbd-420fd15517fb2841-00",
        "User-Agent": [
          "azsdk-net-Storage.Blobs/12.4.0-dev.20200305.1",
          "(.NET Core 4.6.28325.01; Microsoft Windows 10.0.18363 )"
        ],
        "x-ms-client-request-id": "0d5864a3-0161-51e1-a1e9-1f0eeb382f85",
        "x-ms-date": "Thu, 05 Mar 2020 22:53:36 GMT",
        "x-ms-return-client-request-id": "true",
        "x-ms-version": "2019-10-10"
=======
        "x-ms-request-id": "5eb15d51-801e-008e-46f7-099b16000000",
        "x-ms-version": "2019-12-12"
      },
      "ResponseBody": "LS1iYXRjaHJlc3BvbnNlXzE0MDBjYjI5LTZhY2YtNDgyOC1hNjFiLThjZmE5M2M3MjdhMg0KQ29udGVudC1UeXBlOiBhcHBsaWNhdGlvbi9odHRwDQpDb250ZW50LUlEOiAwDQoNCkhUVFAvMS4xIDIwMiBBY2NlcHRlZA0KeC1tcy1kZWxldGUtdHlwZS1wZXJtYW5lbnQ6IHRydWUNCngtbXMtcmVxdWVzdC1pZDogNWViMTVkNTEtODAxZS0wMDhlLTQ2ZjctMDk5YjE2MWViN2M0DQp4LW1zLXZlcnNpb246IDIwMTktMTItMTINClNlcnZlcjogV2luZG93cy1BenVyZS1CbG9iLzEuMA0KDQotLWJhdGNocmVzcG9uc2VfMTQwMGNiMjktNmFjZi00ODI4LWE2MWItOGNmYTkzYzcyN2EyDQpDb250ZW50LVR5cGU6IGFwcGxpY2F0aW9uL2h0dHANCkNvbnRlbnQtSUQ6IDENCg0KSFRUUC8xLjEgMjAyIEFjY2VwdGVkDQp4LW1zLWRlbGV0ZS10eXBlLXBlcm1hbmVudDogdHJ1ZQ0KeC1tcy1yZXF1ZXN0LWlkOiA1ZWIxNWQ1MS04MDFlLTAwOGUtNDZmNy0wOTliMTYxZWI3YzYNCngtbXMtdmVyc2lvbjogMjAxOS0xMi0xMg0KU2VydmVyOiBXaW5kb3dzLUF6dXJlLUJsb2IvMS4wDQoNCi0tYmF0Y2hyZXNwb25zZV8xNDAwY2IyOS02YWNmLTQ4MjgtYTYxYi04Y2ZhOTNjNzI3YTINCkNvbnRlbnQtVHlwZTogYXBwbGljYXRpb24vaHR0cA0KQ29udGVudC1JRDogMg0KDQpIVFRQLzEuMSA0MDQgVGhlIHNwZWNpZmllZCBjb250YWluZXIgZG9lcyBub3QgZXhpc3QuDQp4LW1zLWVycm9yLWNvZGU6IENvbnRhaW5lck5vdEZvdW5kDQp4LW1zLXJlcXVlc3QtaWQ6IDVlYjE1ZDUxLTgwMWUtMDA4ZS00NmY3LTA5OWIxNjFlYjdjNw0KeC1tcy12ZXJzaW9uOiAyMDE5LTEyLTEyDQpDb250ZW50LUxlbmd0aDogMjI2DQpDb250ZW50LVR5cGU6IGFwcGxpY2F0aW9uL3htbA0KU2VydmVyOiBXaW5kb3dzLUF6dXJlLUJsb2IvMS4wDQoNCu\u002B7vzw/eG1sIHZlcnNpb249IjEuMCIgZW5jb2Rpbmc9InV0Zi04Ij8\u002BCjxFcnJvcj48Q29kZT5Db250YWluZXJOb3RGb3VuZDwvQ29kZT48TWVzc2FnZT5UaGUgc3BlY2lmaWVkIGNvbnRhaW5lciBkb2VzIG5vdCBleGlzdC4KUmVxdWVzdElkOjVlYjE1ZDUxLTgwMWUtMDA4ZS00NmY3LTA5OWIxNjFlYjdjNwpUaW1lOjIwMjAtMDQtMDNUMjA6MzM6MzkuMDMyNjkzNFo8L01lc3NhZ2U\u002BPC9FcnJvcj4NCi0tYmF0Y2hyZXNwb25zZV8xNDAwY2IyOS02YWNmLTQ4MjgtYTYxYi04Y2ZhOTNjNzI3YTItLQ=="
    },
    {
      "RequestUri": "https://seanmcccanary.blob.core.windows.net/test-container-f586a8fd-2348-07c0-874d-41b36812f1f1/blob1",
      "RequestMethod": "HEAD",
      "RequestHeaders": {
        "Authorization": "Sanitized",
        "traceparent": "00-e86633b748373e4ab657350dcf6920af-62a3f4cbfab20341-00",
        "User-Agent": [
          "azsdk-net-Storage.Blobs/12.5.0-dev.20200403.1",
          "(.NET Core 4.6.28325.01; Microsoft Windows 10.0.18362 )"
        ],
        "x-ms-client-request-id": "0d5864a3-0161-51e1-a1e9-1f0eeb382f85",
        "x-ms-date": "Fri, 03 Apr 2020 20:33:40 GMT",
        "x-ms-return-client-request-id": "true",
        "x-ms-version": "2019-12-12"
>>>>>>> 32e373e2
      },
      "RequestBody": null,
      "StatusCode": 404,
      "ResponseHeaders": {
<<<<<<< HEAD
        "Date": "Thu, 05 Mar 2020 22:53:35 GMT",
=======
        "Date": "Fri, 03 Apr 2020 20:33:38 GMT",
>>>>>>> 32e373e2
        "Server": [
          "Windows-Azure-Blob/1.0",
          "Microsoft-HTTPAPI/2.0"
        ],
        "Transfer-Encoding": "chunked",
        "x-ms-client-request-id": "0d5864a3-0161-51e1-a1e9-1f0eeb382f85",
        "x-ms-error-code": "BlobNotFound",
<<<<<<< HEAD
        "x-ms-request-id": "c8d925ac-701e-000c-7f40-f30533000000",
        "x-ms-version": "2019-10-10"
=======
        "x-ms-request-id": "5eb15d85-801e-008e-6cf7-099b16000000",
        "x-ms-version": "2019-12-12"
>>>>>>> 32e373e2
      },
      "ResponseBody": []
    },
    {
<<<<<<< HEAD
      "RequestUri": "https://seanstagetest.blob.core.windows.net/test-container-f586a8fd-2348-07c0-874d-41b36812f1f1/blob2",
      "RequestMethod": "HEAD",
      "RequestHeaders": {
        "Authorization": "Sanitized",
        "traceparent": "00-ed759d0dfd9ba241b4609983db4aa547-5c19adb2952cce45-00",
        "User-Agent": [
          "azsdk-net-Storage.Blobs/12.4.0-dev.20200305.1",
          "(.NET Core 4.6.28325.01; Microsoft Windows 10.0.18363 )"
        ],
        "x-ms-client-request-id": "7c69bf74-1f95-ce55-0657-cc8ef9fb6286",
        "x-ms-date": "Thu, 05 Mar 2020 22:53:36 GMT",
        "x-ms-return-client-request-id": "true",
        "x-ms-version": "2019-10-10"
=======
      "RequestUri": "https://seanmcccanary.blob.core.windows.net/test-container-f586a8fd-2348-07c0-874d-41b36812f1f1/blob2",
      "RequestMethod": "HEAD",
      "RequestHeaders": {
        "Authorization": "Sanitized",
        "traceparent": "00-e48ecfbe8b4c234488f31a35e10dc1b6-d7f653ec950e3449-00",
        "User-Agent": [
          "azsdk-net-Storage.Blobs/12.5.0-dev.20200403.1",
          "(.NET Core 4.6.28325.01; Microsoft Windows 10.0.18362 )"
        ],
        "x-ms-client-request-id": "7c69bf74-1f95-ce55-0657-cc8ef9fb6286",
        "x-ms-date": "Fri, 03 Apr 2020 20:33:40 GMT",
        "x-ms-return-client-request-id": "true",
        "x-ms-version": "2019-12-12"
>>>>>>> 32e373e2
      },
      "RequestBody": null,
      "StatusCode": 404,
      "ResponseHeaders": {
<<<<<<< HEAD
        "Date": "Thu, 05 Mar 2020 22:53:35 GMT",
=======
        "Date": "Fri, 03 Apr 2020 20:33:38 GMT",
>>>>>>> 32e373e2
        "Server": [
          "Windows-Azure-Blob/1.0",
          "Microsoft-HTTPAPI/2.0"
        ],
        "Transfer-Encoding": "chunked",
        "x-ms-client-request-id": "7c69bf74-1f95-ce55-0657-cc8ef9fb6286",
        "x-ms-error-code": "BlobNotFound",
<<<<<<< HEAD
        "x-ms-request-id": "c8d925af-701e-000c-0240-f30533000000",
        "x-ms-version": "2019-10-10"
=======
        "x-ms-request-id": "5eb15d8d-801e-008e-72f7-099b16000000",
        "x-ms-version": "2019-12-12"
>>>>>>> 32e373e2
      },
      "ResponseBody": []
    },
    {
<<<<<<< HEAD
      "RequestUri": "https://seanstagetest.blob.core.windows.net/test-container-f586a8fd-2348-07c0-874d-41b36812f1f1?restype=container",
      "RequestMethod": "DELETE",
      "RequestHeaders": {
        "Authorization": "Sanitized",
        "traceparent": "00-76fb5e5428200343aa3c47b64cad21c9-520fc8d45f9c3944-00",
        "User-Agent": [
          "azsdk-net-Storage.Blobs/12.4.0-dev.20200305.1",
          "(.NET Core 4.6.28325.01; Microsoft Windows 10.0.18363 )"
        ],
        "x-ms-client-request-id": "2c9abc72-b2ce-1aef-1d09-802cde838640",
        "x-ms-date": "Thu, 05 Mar 2020 22:53:36 GMT",
        "x-ms-return-client-request-id": "true",
        "x-ms-version": "2019-10-10"
=======
      "RequestUri": "https://seanmcccanary.blob.core.windows.net/test-container-f586a8fd-2348-07c0-874d-41b36812f1f1?restype=container",
      "RequestMethod": "DELETE",
      "RequestHeaders": {
        "Authorization": "Sanitized",
        "traceparent": "00-f1ecc707c30ee04091ad3112648b9fd2-ab78a760e8ba2f4c-00",
        "User-Agent": [
          "azsdk-net-Storage.Blobs/12.5.0-dev.20200403.1",
          "(.NET Core 4.6.28325.01; Microsoft Windows 10.0.18362 )"
        ],
        "x-ms-client-request-id": "2c9abc72-b2ce-1aef-1d09-802cde838640",
        "x-ms-date": "Fri, 03 Apr 2020 20:33:40 GMT",
        "x-ms-return-client-request-id": "true",
        "x-ms-version": "2019-12-12"
>>>>>>> 32e373e2
      },
      "RequestBody": null,
      "StatusCode": 202,
      "ResponseHeaders": {
        "Content-Length": "0",
<<<<<<< HEAD
        "Date": "Thu, 05 Mar 2020 22:53:35 GMT",
=======
        "Date": "Fri, 03 Apr 2020 20:33:38 GMT",
>>>>>>> 32e373e2
        "Server": [
          "Windows-Azure-Blob/1.0",
          "Microsoft-HTTPAPI/2.0"
        ],
        "x-ms-client-request-id": "2c9abc72-b2ce-1aef-1d09-802cde838640",
<<<<<<< HEAD
        "x-ms-request-id": "c8d925b8-701e-000c-0840-f30533000000",
        "x-ms-version": "2019-10-10"
=======
        "x-ms-request-id": "5eb15d92-801e-008e-77f7-099b16000000",
        "x-ms-version": "2019-12-12"
>>>>>>> 32e373e2
      },
      "ResponseBody": []
    }
  ],
  "Variables": {
    "RandomSeed": "764346168",
<<<<<<< HEAD
    "Storage_TestConfigDefault": "ProductionTenant\nseanstagetest\nU2FuaXRpemVk\nhttps://seanstagetest.blob.core.windows.net\nhttp://seanstagetest.file.core.windows.net\nhttp://seanstagetest.queue.core.windows.net\nhttp://seanstagetest.table.core.windows.net\n\n\n\n\nhttp://seanstagetest-secondary.blob.core.windows.net\nhttp://seanstagetest-secondary.file.core.windows.net\nhttp://seanstagetest-secondary.queue.core.windows.net\nhttp://seanstagetest-secondary.table.core.windows.net\n\nSanitized\n\n\nCloud\nBlobEndpoint=https://seanstagetest.blob.core.windows.net/;QueueEndpoint=http://seanstagetest.queue.core.windows.net/;FileEndpoint=http://seanstagetest.file.core.windows.net/;BlobSecondaryEndpoint=http://seanstagetest-secondary.blob.core.windows.net/;QueueSecondaryEndpoint=http://seanstagetest-secondary.queue.core.windows.net/;FileSecondaryEndpoint=http://seanstagetest-secondary.file.core.windows.net/;AccountName=seanstagetest;AccountKey=Sanitized\nseanscope1"
=======
    "Storage_TestConfigDefault": "ProductionTenant\nseanmcccanary\nU2FuaXRpemVk\nhttps://seanmcccanary.blob.core.windows.net\nhttps://seanmcccanary.file.core.windows.net\nhttps://seanmcccanary.queue.core.windows.net\nhttps://seanmcccanary.table.core.windows.net\n\n\n\n\nhttps://seanmcccanary-secondary.blob.core.windows.net\nhttps://seanmcccanary-secondary.file.core.windows.net\nhttps://seanmcccanary-secondary.queue.core.windows.net\nhttps://seanmcccanary-secondary.table.core.windows.net\n\nSanitized\n\n\nCloud\nBlobEndpoint=https://seanmcccanary.blob.core.windows.net/;QueueEndpoint=https://seanmcccanary.queue.core.windows.net/;FileEndpoint=https://seanmcccanary.file.core.windows.net/;BlobSecondaryEndpoint=https://seanmcccanary-secondary.blob.core.windows.net/;QueueSecondaryEndpoint=https://seanmcccanary-secondary.queue.core.windows.net/;FileSecondaryEndpoint=https://seanmcccanary-secondary.file.core.windows.net/;AccountName=seanmcccanary;AccountKey=Sanitized\nseanscope1"
>>>>>>> 32e373e2
  }
}<|MERGE_RESOLUTION|>--- conflicted
+++ resolved
@@ -1,228 +1,121 @@
 {
   "Entries": [
     {
-<<<<<<< HEAD
-      "RequestUri": "https://seanstagetest.blob.core.windows.net/test-container-f586a8fd-2348-07c0-874d-41b36812f1f1?restype=container",
+      "RequestUri": "https://seanmcccanary.blob.core.windows.net/test-container-f586a8fd-2348-07c0-874d-41b36812f1f1?restype=container",
       "RequestMethod": "PUT",
       "RequestHeaders": {
         "Authorization": "Sanitized",
-        "traceparent": "00-565e9528ad6a2448b0875a33fc1a2ffb-4ffc484f05baf242-00",
-        "User-Agent": [
-          "azsdk-net-Storage.Blobs/12.4.0-dev.20200305.1",
-          "(.NET Core 4.6.28325.01; Microsoft Windows 10.0.18363 )"
+        "traceparent": "00-ee3d0c09ef8dce469333be79cdce7348-f87ccddf27f94049-00",
+        "User-Agent": [
+          "azsdk-net-Storage.Blobs/12.5.0-dev.20200403.1",
+          "(.NET Core 4.6.28325.01; Microsoft Windows 10.0.18362 )"
         ],
         "x-ms-blob-public-access": "container",
         "x-ms-client-request-id": "6488c7b3-4e38-1d58-2ed0-82e56e75d042",
-        "x-ms-date": "Thu, 05 Mar 2020 22:53:35 GMT",
-        "x-ms-return-client-request-id": "true",
-        "x-ms-version": "2019-10-10"
-=======
-      "RequestUri": "https://seanmcccanary.blob.core.windows.net/test-container-f586a8fd-2348-07c0-874d-41b36812f1f1?restype=container",
-      "RequestMethod": "PUT",
-      "RequestHeaders": {
-        "Authorization": "Sanitized",
-        "traceparent": "00-ee3d0c09ef8dce469333be79cdce7348-f87ccddf27f94049-00",
-        "User-Agent": [
-          "azsdk-net-Storage.Blobs/12.5.0-dev.20200403.1",
-          "(.NET Core 4.6.28325.01; Microsoft Windows 10.0.18362 )"
-        ],
-        "x-ms-blob-public-access": "container",
-        "x-ms-client-request-id": "6488c7b3-4e38-1d58-2ed0-82e56e75d042",
-        "x-ms-date": "Fri, 03 Apr 2020 20:33:39 GMT",
-        "x-ms-return-client-request-id": "true",
-        "x-ms-version": "2019-12-12"
->>>>>>> 32e373e2
+        "x-ms-date": "Fri, 03 Apr 2020 20:33:39 GMT",
+        "x-ms-return-client-request-id": "true",
+        "x-ms-version": "2019-12-12"
       },
       "RequestBody": null,
       "StatusCode": 201,
       "ResponseHeaders": {
         "Content-Length": "0",
-<<<<<<< HEAD
-        "Date": "Thu, 05 Mar 2020 22:53:35 GMT",
-        "ETag": "\u00220x8D7C158098B9FBA\u0022",
-        "Last-Modified": "Thu, 05 Mar 2020 22:53:35 GMT",
-=======
         "Date": "Fri, 03 Apr 2020 20:33:37 GMT",
         "ETag": "\u00220x8D7D80E4A273805\u0022",
         "Last-Modified": "Fri, 03 Apr 2020 20:33:38 GMT",
->>>>>>> 32e373e2
         "Server": [
           "Windows-Azure-Blob/1.0",
           "Microsoft-HTTPAPI/2.0"
         ],
         "x-ms-client-request-id": "6488c7b3-4e38-1d58-2ed0-82e56e75d042",
-<<<<<<< HEAD
-        "x-ms-request-id": "c8d925a1-701e-000c-7640-f30533000000",
-        "x-ms-version": "2019-10-10"
-=======
         "x-ms-request-id": "5eb15d3f-801e-008e-3cf7-099b16000000",
         "x-ms-version": "2019-12-12"
->>>>>>> 32e373e2
-      },
-      "ResponseBody": []
-    },
-    {
-<<<<<<< HEAD
-      "RequestUri": "https://seanstagetest.blob.core.windows.net/test-container-f586a8fd-2348-07c0-874d-41b36812f1f1/blob1",
-=======
+      },
+      "ResponseBody": []
+    },
+    {
       "RequestUri": "https://seanmcccanary.blob.core.windows.net/test-container-f586a8fd-2348-07c0-874d-41b36812f1f1/blob1",
->>>>>>> 32e373e2
       "RequestMethod": "PUT",
       "RequestHeaders": {
         "Authorization": "Sanitized",
         "Content-Length": "1024",
         "If-None-Match": "*",
-<<<<<<< HEAD
-        "traceparent": "00-af146fd2bf14174b97c5e0da9c9e60f9-d598a4e242951f4f-00",
-        "User-Agent": [
-          "azsdk-net-Storage.Blobs/12.4.0-dev.20200305.1",
-          "(.NET Core 4.6.28325.01; Microsoft Windows 10.0.18363 )"
+        "traceparent": "00-481c201d054d0f4cbf711f203e797d06-c87d98704288c045-00",
+        "User-Agent": [
+          "azsdk-net-Storage.Blobs/12.5.0-dev.20200403.1",
+          "(.NET Core 4.6.28325.01; Microsoft Windows 10.0.18362 )"
         ],
         "x-ms-blob-type": "BlockBlob",
         "x-ms-client-request-id": "c880cfc5-ba31-82fe-82a3-70e4ee5fb0ec",
-        "x-ms-date": "Thu, 05 Mar 2020 22:53:35 GMT",
-        "x-ms-return-client-request-id": "true",
-        "x-ms-version": "2019-10-10"
-=======
-        "traceparent": "00-481c201d054d0f4cbf711f203e797d06-c87d98704288c045-00",
-        "User-Agent": [
-          "azsdk-net-Storage.Blobs/12.5.0-dev.20200403.1",
-          "(.NET Core 4.6.28325.01; Microsoft Windows 10.0.18362 )"
-        ],
-        "x-ms-blob-type": "BlockBlob",
-        "x-ms-client-request-id": "c880cfc5-ba31-82fe-82a3-70e4ee5fb0ec",
-        "x-ms-date": "Fri, 03 Apr 2020 20:33:39 GMT",
-        "x-ms-return-client-request-id": "true",
-        "x-ms-version": "2019-12-12"
->>>>>>> 32e373e2
+        "x-ms-date": "Fri, 03 Apr 2020 20:33:39 GMT",
+        "x-ms-return-client-request-id": "true",
+        "x-ms-version": "2019-12-12"
       },
       "RequestBody": "YbAejeImGSCGYA3MHG5qXaogAKCKjLjtggGYtlo8uHKrxPDsCxU9ja5o3dhAjADAZSQ7TXQwt9T3MAvhjWPFSqiaIVh9flGU4nPyIq7grPUB2FA1AWr\u002Begwc9NsJXP9KopMwpmunQufTpmoAPpUmFoMV4LQTj0k9nKZMYYp1ioZzp38asAaKWZVpYloA/Tx29d1Y83xKNxNK8gnFW\u002BFcXRvkjJYWC2Z8i4YfqS3uPZ9p1WusHZcJKHBs0L78xf60DAU/G3ClYOp322j2K43lXLRqW4V1sD\u002BE22Qmqjqof8WIap0nriIuw3WBNUEuE/3ihnQJkml4PlzFu0AMf7WvzlyibcDwva2SO5cQ9Hv\u002BVchmQyTGn\u002B1cECxBYvPiIkS/0WbljKU88sjGdlbSZ0rgxmV3pTuR6C9uRl2Ur1u6sBlSUSIUGckiKlFbACiXiajhYJuOan0JLeg2d0VHp0NtDMU9fxUnzK2bVHvpNegH1ry0s06/K0abSSQ63qKE24IO7vNjWgqTuZTu8hUCIPf/L6CIkvT0reB\u002BoTbw7e4LF3n420f1pHyyIfm60TkxmSktOq4B\u002B0iOGUET5LnTosyl4tubCUSwCosk1nH7OdynTQcNw7M/ChsxasEF4b/C3n4tFO5elZDkfC8j3CXWk99kbJayxt4ZZti/ap\u002BDqijLYffzziXuSLh2KEaDHC32WtfhoXUpEBefE64WnyrwYdIHV3st48S6diPdO56YlUqryBDIoQmyolDfU7p22KmOhsd0fMSyyXYSJypSS9V5B35katYZKMDJVLUqTZAKRJ55T7TWIxmF\u002BP\u002BZtnreX1Z7ZUs7Em3TdF0GqicOiHvmB\u002BKM2fsgo\u002BNl3nLXgHJG6vReruhEzjExpttWz3nxdnCDsq6XUoZbWsJo1jP7\u002B/PrwMAzr9mTojmxWzIfydNqc2cBU83DrphtA1Ql2/f9Nqroaw65vcaX8A915fdTO5Dv/WLL\u002BaglKBInxauFbcdBsySIN17EsbagaWK\u002BTcihGcjDNd2VMTwCwkL8kfcaEoJINDLSywMyKkysKo9FZ9pJhazjwTfprIHohXQcxx\u002B\u002BhlfgdRmWz03FkAuR6AatvVtoswtLN1BKXoix6UaOFmMs7qQ3ZPHAs7ZeHTAsWMN6O8cZsxQTck4HlReR5eUHNnqnZPlidVlqpwBV7RkfHQbENq5/dWJOGHtWMM/ZL87QV\u002Be2hPTJGMZurwwUvoU053cRzK43iMEYWUt\u002BC0SKkHcyhZYyaZgR\u002Bx7oEMVWOlr2IkhXyGMfmM4lniuoSw2B5B\u002BU4jjvAX7e/9GQT3f8wh7wh\u002Bj7MscUEuzHDcttaK8RZiymwVghByDKeMmSj0lXKdwNuMMkhg==",
       "StatusCode": 201,
       "ResponseHeaders": {
         "Content-Length": "0",
         "Content-MD5": "kWENPUS4nMwAIz1MjYz3MQ==",
-<<<<<<< HEAD
-        "Date": "Thu, 05 Mar 2020 22:53:35 GMT",
-        "ETag": "\u00220x8D7C158099883EE\u0022",
-        "Last-Modified": "Thu, 05 Mar 2020 22:53:35 GMT",
-=======
         "Date": "Fri, 03 Apr 2020 20:33:37 GMT",
         "ETag": "\u00220x8D7D80E4A35D438\u0022",
         "Last-Modified": "Fri, 03 Apr 2020 20:33:38 GMT",
->>>>>>> 32e373e2
         "Server": [
           "Windows-Azure-Blob/1.0",
           "Microsoft-HTTPAPI/2.0"
         ],
         "x-ms-client-request-id": "c880cfc5-ba31-82fe-82a3-70e4ee5fb0ec",
         "x-ms-content-crc64": "Lo/EmxHYDno=",
-<<<<<<< HEAD
-        "x-ms-request-id": "c8d925a5-701e-000c-7840-f30533000000",
-        "x-ms-request-server-encrypted": "true",
-        "x-ms-version": "2019-10-10"
-=======
         "x-ms-request-id": "5eb15d45-801e-008e-3ef7-099b16000000",
         "x-ms-request-server-encrypted": "true",
         "x-ms-version": "2019-12-12"
->>>>>>> 32e373e2
-      },
-      "ResponseBody": []
-    },
-    {
-<<<<<<< HEAD
-      "RequestUri": "https://seanstagetest.blob.core.windows.net/test-container-f586a8fd-2348-07c0-874d-41b36812f1f1/blob2",
-=======
+      },
+      "ResponseBody": []
+    },
+    {
       "RequestUri": "https://seanmcccanary.blob.core.windows.net/test-container-f586a8fd-2348-07c0-874d-41b36812f1f1/blob2",
->>>>>>> 32e373e2
       "RequestMethod": "PUT",
       "RequestHeaders": {
         "Authorization": "Sanitized",
         "Content-Length": "1024",
         "If-None-Match": "*",
-<<<<<<< HEAD
-        "traceparent": "00-0118414fbdf0d446938e1dffb2207388-60393e8963a7d54b-00",
-        "User-Agent": [
-          "azsdk-net-Storage.Blobs/12.4.0-dev.20200305.1",
-          "(.NET Core 4.6.28325.01; Microsoft Windows 10.0.18363 )"
+        "traceparent": "00-f792dc3a12a3364690453341598624e5-a70fb2037b586040-00",
+        "User-Agent": [
+          "azsdk-net-Storage.Blobs/12.5.0-dev.20200403.1",
+          "(.NET Core 4.6.28325.01; Microsoft Windows 10.0.18362 )"
         ],
         "x-ms-blob-type": "BlockBlob",
         "x-ms-client-request-id": "42cb9227-df17-a1da-ec62-1577ed99e53d",
-        "x-ms-date": "Thu, 05 Mar 2020 22:53:35 GMT",
-        "x-ms-return-client-request-id": "true",
-        "x-ms-version": "2019-10-10"
-=======
-        "traceparent": "00-f792dc3a12a3364690453341598624e5-a70fb2037b586040-00",
-        "User-Agent": [
-          "azsdk-net-Storage.Blobs/12.5.0-dev.20200403.1",
-          "(.NET Core 4.6.28325.01; Microsoft Windows 10.0.18362 )"
-        ],
-        "x-ms-blob-type": "BlockBlob",
-        "x-ms-client-request-id": "42cb9227-df17-a1da-ec62-1577ed99e53d",
-        "x-ms-date": "Fri, 03 Apr 2020 20:33:39 GMT",
-        "x-ms-return-client-request-id": "true",
-        "x-ms-version": "2019-12-12"
->>>>>>> 32e373e2
+        "x-ms-date": "Fri, 03 Apr 2020 20:33:39 GMT",
+        "x-ms-return-client-request-id": "true",
+        "x-ms-version": "2019-12-12"
       },
       "RequestBody": "7N96T0GI1d8sFgYycBBfC9PbR\u002BhCXFX3WP1Mp7cPxBLmNZIJ0Qa/PPmhmxq0zBFyRGQQExjHqZCKg/ZDOy0nHFL0Szt\u002BVjrNGwrvocA6Qozr2mNT/7H5HosBfk0QfADLeX7IwIDW8\u002B0pQ/cN1wjQUEBpV2HK1B2g\u002Bi2vfdjtvJ4JJChCcoIMFeZ2Kby57EaDMS4MpyWfAaRhJ8VTJ3YVPIZYBLPfjd2\u002BXUJ6VKpg5w7mK0up4BV5aSOD4Uu8ue1wYO02YOeSo6NQTkrjJa36AD\u002B3bPsqbFtw35qQXKySAaNUCvO8KocmU4ioWJHLlUR1ieALBEzxRfSSxYBNAkf2vkymjhu5Pda3kRhzghPJpUlVGtPMhv1XY8T/KmQH2FFAsZpFJQYpvEwKU3MzfcLgyCA29\u002BdzKjdPTitWuhJxsLjHMtB5hH9DLF6HwjOJI\u002BUBHmJE0OFqzYdi9dbb0gI5mKK6bEryZ0Oh88qI7GgExStFVJuvLeDXXWVIFo\u002BoZ1pcTSmQz7abD7cfotwW4eAfXS\u002BrlX5mimrC4g/kqVCz\u002BItwLJ8\u002BdPZ0qkXkkIoDwXuFKblg/dLc9cO\u002BzeymtmVna6pQprVB4Ok4Nuo4gvngvyGTX4CXU/q5lDbbgKcJzfPffSXfshvGQ0jPJ8fno3PJ3g7LE1fkzxevlxJ\u002BZWBCL2j2WAXUAAwGzRs3xywz0fDCEqGYPrqc\u002Bq0NMBoIR93ojfde8Epu9d4BxUU7rQjrfMYhu1O\u002BqfGtWl5Xx9Dx/YU\u002BTjo01eCmVBzDlnh1YU2lIrNU54uKKeMGsJbsFi0OEMe//F7Ntqfme2Y2\u002BxJ4OPgQsqUcnRb5syVWLSRJuT7utYaxtWTv12sMbWskUy3Qjnie22OI8XKxxkk4d4mCnMEoR0aMx4OTIds5Dy\u002Bq1GD3hZ\u002Bsq93bZsMT/\u002B8btmDiitGq/AvnRMb0CrqITuFDB/HoQfHp1vDjTOGCeMiUeGt6V4Vd/9dUEEHYt6EjUhfi0Pj9MnRv\u002BLPgxq8pZMv\u002BYJFPDfZb5QcZkzGvEB9PwPrKoKjQlkX2C1/SfTgoKqt12lYP00Ughuvw5J5Dv\u002BeUkQa1X8MjLspMWQKXiWjO8WmFOTbIP\u002B21qRq837Kmskt3PesycsvnUauMw3lCiPyCIfI1voWxzFIZALWpZk4Xpaa2IEx9nH6dneeKPHtzciEeOr6/cPTFxXGYGXEVPutcdB7Si2iwBYV0mCCdJ4/XpY6UiyyQVzSy8Vra5IIMiF/8LcddoOa4bTQ4S9jUJ57hwXPjgLO\u002BzB3pIJoN1SECZw/BofnIeQWn2x34Vwxb3sm8\u002BCIPKAerPWGqc39Mq5cSNuTJEoakGUdtPKWWxnQQjkLQUA==",
       "StatusCode": 201,
       "ResponseHeaders": {
         "Content-Length": "0",
         "Content-MD5": "p/yN/vdWRIzUzlL\u002Bo2tdSQ==",
-<<<<<<< HEAD
-        "Date": "Thu, 05 Mar 2020 22:53:35 GMT",
-        "ETag": "\u00220x8D7C15809A5A3A8\u0022",
-        "Last-Modified": "Thu, 05 Mar 2020 22:53:35 GMT",
-=======
         "Date": "Fri, 03 Apr 2020 20:33:37 GMT",
         "ETag": "\u00220x8D7D80E4A431D0F\u0022",
         "Last-Modified": "Fri, 03 Apr 2020 20:33:38 GMT",
->>>>>>> 32e373e2
         "Server": [
           "Windows-Azure-Blob/1.0",
           "Microsoft-HTTPAPI/2.0"
         ],
         "x-ms-client-request-id": "42cb9227-df17-a1da-ec62-1577ed99e53d",
         "x-ms-content-crc64": "PvJCZ9E6ec0=",
-<<<<<<< HEAD
-        "x-ms-request-id": "c8d925a8-701e-000c-7b40-f30533000000",
-        "x-ms-request-server-encrypted": "true",
-        "x-ms-version": "2019-10-10"
-=======
         "x-ms-request-id": "5eb15d46-801e-008e-3ff7-099b16000000",
         "x-ms-request-server-encrypted": "true",
         "x-ms-version": "2019-12-12"
->>>>>>> 32e373e2
-      },
-      "ResponseBody": []
-    },
-    {
-<<<<<<< HEAD
-      "RequestUri": "https://seanstagetest.blob.core.windows.net/?comp=batch",
-=======
+      },
+      "ResponseBody": []
+    },
+    {
       "RequestUri": "https://seanmcccanary.blob.core.windows.net/?comp=batch",
->>>>>>> 32e373e2
       "RequestMethod": "POST",
       "RequestHeaders": {
         "Authorization": "Sanitized",
         "Content-Length": "1075",
         "Content-Type": "multipart/mixed; boundary=batch_9a9604ed-e9b0-edc7-21bd-eff0541afd37",
-<<<<<<< HEAD
-        "traceparent": "00-7cf534973ed75b4283bfa498c4ced611-7cf7f2a2c5ece146-00",
-        "User-Agent": [
-          "azsdk-net-Storage.Blobs/12.4.0-dev.20200305.1",
-          "(.NET Core 4.6.28325.01; Microsoft Windows 10.0.18363 )"
-        ],
-        "x-ms-client-request-id": "fbb84698-0f55-37d4-80f2-b30de1ee2db7",
-        "x-ms-date": "Thu, 05 Mar 2020 22:53:36 GMT",
-        "x-ms-return-client-request-id": "true",
-        "x-ms-version": "2019-10-10"
-      },
-      "RequestBody": "LS1iYXRjaF85YTk2MDRlZC1lOWIwLWVkYzctMjFiZC1lZmYwNTQxYWZkMzcNCkNvbnRlbnQtVHlwZTogYXBwbGljYXRpb24vaHR0cA0KQ29udGVudC1UcmFuc2Zlci1FbmNvZGluZzogYmluYXJ5DQpDb250ZW50LUlEOiAwDQoNCkRFTEVURSAvdGVzdC1jb250YWluZXItZjU4NmE4ZmQtMjM0OC0wN2MwLTg3NGQtNDFiMzY4MTJmMWYxL2Jsb2IxIEhUVFAvMS4xDQpBdXRob3JpemF0aW9uOiBTaGFyZWRLZXkgc2VhbnN0YWdldGVzdDpTV2pCZlczV2NraGpFWlhzM1daR29sWVVZaWhodG1KYmN0RVFOazk5TFNZPQ0KeC1tcy1kYXRlOiBUaHUsIDA1IE1hciAyMDIwIDIyOjUzOjM2IEdNVA0KQ29udGVudC1MZW5ndGg6IDANCg0KLS1iYXRjaF85YTk2MDRlZC1lOWIwLWVkYzctMjFiZC1lZmYwNTQxYWZkMzcNCkNvbnRlbnQtVHlwZTogYXBwbGljYXRpb24vaHR0cA0KQ29udGVudC1UcmFuc2Zlci1FbmNvZGluZzogYmluYXJ5DQpDb250ZW50LUlEOiAxDQoNCkRFTEVURSAvdGVzdC1jb250YWluZXItZjU4NmE4ZmQtMjM0OC0wN2MwLTg3NGQtNDFiMzY4MTJmMWYxL2Jsb2IyIEhUVFAvMS4xDQpBdXRob3JpemF0aW9uOiBTaGFyZWRLZXkgc2VhbnN0YWdldGVzdDp0L3U3bkVFeVRJNmRlbEFCeHZaUUFHRGwyRkV3UDhJb3VaZGxBT2twbXpRPQ0KeC1tcy1kYXRlOiBUaHUsIDA1IE1hciAyMDIwIDIyOjUzOjM2IEdNVA0KQ29udGVudC1MZW5ndGg6IDANCg0KLS1iYXRjaF85YTk2MDRlZC1lOWIwLWVkYzctMjFiZC1lZmYwNTQxYWZkMzcNCkNvbnRlbnQtVHlwZTogYXBwbGljYXRpb24vaHR0cA0KQ29udGVudC1UcmFuc2Zlci1FbmNvZGluZzogYmluYXJ5DQpDb250ZW50LUlEOiAyDQoNCkRFTEVURSAvaW52YWxpZGNvbnRhaW5lci9ibG9iMyBIVFRQLzEuMQ0KQXV0aG9yaXphdGlvbjogU2hhcmVkS2V5IHNlYW5zdGFnZXRlc3Q6SmxjY1MwUnBWcElMUmhJd0V6T28yTUU4Nk03NUh4aE9lNFFyOElKWkViRT0NCngtbXMtZGF0ZTogVGh1LCAwNSBNYXIgMjAyMCAyMjo1MzozNiBHTVQNCkNvbnRlbnQtTGVuZ3RoOiAwDQoNCi0tYmF0Y2hfOWE5NjA0ZWQtZTliMC1lZGM3LTIxYmQtZWZmMDU0MWFmZDM3LS0NCg==",
-      "StatusCode": 202,
-      "ResponseHeaders": {
-        "Content-Type": "multipart/mixed; boundary=batchresponse_669b5437-f841-4f4e-891c-8b067df14c3e",
-        "Date": "Thu, 05 Mar 2020 22:53:35 GMT",
-=======
         "traceparent": "00-dca2d34c975ce04f8241b1b2fef014e9-087bbbf733845149-00",
         "User-Agent": [
           "azsdk-net-Storage.Blobs/12.5.0-dev.20200403.1",
@@ -238,34 +131,12 @@
       "ResponseHeaders": {
         "Content-Type": "multipart/mixed; boundary=batchresponse_1400cb29-6acf-4828-a61b-8cfa93c727a2",
         "Date": "Fri, 03 Apr 2020 20:33:38 GMT",
->>>>>>> 32e373e2
         "Server": [
           "Windows-Azure-Blob/1.0",
           "Microsoft-HTTPAPI/2.0"
         ],
         "Transfer-Encoding": "chunked",
         "x-ms-client-request-id": "fbb84698-0f55-37d4-80f2-b30de1ee2db7",
-<<<<<<< HEAD
-        "x-ms-request-id": "c8d925a9-701e-000c-7c40-f30533000000",
-        "x-ms-version": "2019-10-10"
-      },
-      "ResponseBody": "LS1iYXRjaHJlc3BvbnNlXzY2OWI1NDM3LWY4NDEtNGY0ZS04OTFjLThiMDY3ZGYxNGMzZQ0KQ29udGVudC1UeXBlOiBhcHBsaWNhdGlvbi9odHRwDQpDb250ZW50LUlEOiAwDQoNCkhUVFAvMS4xIDIwMiBBY2NlcHRlZA0KeC1tcy1kZWxldGUtdHlwZS1wZXJtYW5lbnQ6IHRydWUNCngtbXMtcmVxdWVzdC1pZDogYzhkOTI1YTktNzAxZS0wMDBjLTdjNDAtZjMwNTMzMWViYTVmDQp4LW1zLXZlcnNpb246IDIwMTktMTAtMTANClNlcnZlcjogV2luZG93cy1BenVyZS1CbG9iLzEuMA0KDQotLWJhdGNocmVzcG9uc2VfNjY5YjU0MzctZjg0MS00ZjRlLTg5MWMtOGIwNjdkZjE0YzNlDQpDb250ZW50LVR5cGU6IGFwcGxpY2F0aW9uL2h0dHANCkNvbnRlbnQtSUQ6IDENCg0KSFRUUC8xLjEgMjAyIEFjY2VwdGVkDQp4LW1zLWRlbGV0ZS10eXBlLXBlcm1hbmVudDogdHJ1ZQ0KeC1tcy1yZXF1ZXN0LWlkOiBjOGQ5MjVhOS03MDFlLTAwMGMtN2M0MC1mMzA1MzMxZWJhNjENCngtbXMtdmVyc2lvbjogMjAxOS0xMC0xMA0KU2VydmVyOiBXaW5kb3dzLUF6dXJlLUJsb2IvMS4wDQoNCi0tYmF0Y2hyZXNwb25zZV82NjliNTQzNy1mODQxLTRmNGUtODkxYy04YjA2N2RmMTRjM2UNCkNvbnRlbnQtVHlwZTogYXBwbGljYXRpb24vaHR0cA0KQ29udGVudC1JRDogMg0KDQpIVFRQLzEuMSA0MDQgVGhlIHNwZWNpZmllZCBjb250YWluZXIgZG9lcyBub3QgZXhpc3QuDQp4LW1zLWVycm9yLWNvZGU6IENvbnRhaW5lck5vdEZvdW5kDQp4LW1zLXJlcXVlc3QtaWQ6IGM4ZDkyNWE5LTcwMWUtMDAwYy03YzQwLWYzMDUzMzFlYmE2Mg0KeC1tcy12ZXJzaW9uOiAyMDE5LTEwLTEwDQpDb250ZW50LUxlbmd0aDogMjI2DQpDb250ZW50LVR5cGU6IGFwcGxpY2F0aW9uL3htbA0KU2VydmVyOiBXaW5kb3dzLUF6dXJlLUJsb2IvMS4wDQoNCu\u002B7vzw/eG1sIHZlcnNpb249IjEuMCIgZW5jb2Rpbmc9InV0Zi04Ij8\u002BCjxFcnJvcj48Q29kZT5Db250YWluZXJOb3RGb3VuZDwvQ29kZT48TWVzc2FnZT5UaGUgc3BlY2lmaWVkIGNvbnRhaW5lciBkb2VzIG5vdCBleGlzdC4KUmVxdWVzdElkOmM4ZDkyNWE5LTcwMWUtMDAwYy03YzQwLWYzMDUzMzFlYmE2MgpUaW1lOjIwMjAtMDMtMDVUMjI6NTM6MzYuMDkwMjUwNFo8L01lc3NhZ2U\u002BPC9FcnJvcj4NCi0tYmF0Y2hyZXNwb25zZV82NjliNTQzNy1mODQxLTRmNGUtODkxYy04YjA2N2RmMTRjM2UtLQ=="
-    },
-    {
-      "RequestUri": "https://seanstagetest.blob.core.windows.net/test-container-f586a8fd-2348-07c0-874d-41b36812f1f1/blob1",
-      "RequestMethod": "HEAD",
-      "RequestHeaders": {
-        "Authorization": "Sanitized",
-        "traceparent": "00-4f9dece8d5a21c468609c5a49c983dbd-420fd15517fb2841-00",
-        "User-Agent": [
-          "azsdk-net-Storage.Blobs/12.4.0-dev.20200305.1",
-          "(.NET Core 4.6.28325.01; Microsoft Windows 10.0.18363 )"
-        ],
-        "x-ms-client-request-id": "0d5864a3-0161-51e1-a1e9-1f0eeb382f85",
-        "x-ms-date": "Thu, 05 Mar 2020 22:53:36 GMT",
-        "x-ms-return-client-request-id": "true",
-        "x-ms-version": "2019-10-10"
-=======
         "x-ms-request-id": "5eb15d51-801e-008e-46f7-099b16000000",
         "x-ms-version": "2019-12-12"
       },
@@ -285,16 +156,11 @@
         "x-ms-date": "Fri, 03 Apr 2020 20:33:40 GMT",
         "x-ms-return-client-request-id": "true",
         "x-ms-version": "2019-12-12"
->>>>>>> 32e373e2
       },
       "RequestBody": null,
       "StatusCode": 404,
       "ResponseHeaders": {
-<<<<<<< HEAD
-        "Date": "Thu, 05 Mar 2020 22:53:35 GMT",
-=======
-        "Date": "Fri, 03 Apr 2020 20:33:38 GMT",
->>>>>>> 32e373e2
+        "Date": "Fri, 03 Apr 2020 20:33:38 GMT",
         "Server": [
           "Windows-Azure-Blob/1.0",
           "Microsoft-HTTPAPI/2.0"
@@ -302,32 +168,12 @@
         "Transfer-Encoding": "chunked",
         "x-ms-client-request-id": "0d5864a3-0161-51e1-a1e9-1f0eeb382f85",
         "x-ms-error-code": "BlobNotFound",
-<<<<<<< HEAD
-        "x-ms-request-id": "c8d925ac-701e-000c-7f40-f30533000000",
-        "x-ms-version": "2019-10-10"
-=======
         "x-ms-request-id": "5eb15d85-801e-008e-6cf7-099b16000000",
         "x-ms-version": "2019-12-12"
->>>>>>> 32e373e2
-      },
-      "ResponseBody": []
-    },
-    {
-<<<<<<< HEAD
-      "RequestUri": "https://seanstagetest.blob.core.windows.net/test-container-f586a8fd-2348-07c0-874d-41b36812f1f1/blob2",
-      "RequestMethod": "HEAD",
-      "RequestHeaders": {
-        "Authorization": "Sanitized",
-        "traceparent": "00-ed759d0dfd9ba241b4609983db4aa547-5c19adb2952cce45-00",
-        "User-Agent": [
-          "azsdk-net-Storage.Blobs/12.4.0-dev.20200305.1",
-          "(.NET Core 4.6.28325.01; Microsoft Windows 10.0.18363 )"
-        ],
-        "x-ms-client-request-id": "7c69bf74-1f95-ce55-0657-cc8ef9fb6286",
-        "x-ms-date": "Thu, 05 Mar 2020 22:53:36 GMT",
-        "x-ms-return-client-request-id": "true",
-        "x-ms-version": "2019-10-10"
-=======
+      },
+      "ResponseBody": []
+    },
+    {
       "RequestUri": "https://seanmcccanary.blob.core.windows.net/test-container-f586a8fd-2348-07c0-874d-41b36812f1f1/blob2",
       "RequestMethod": "HEAD",
       "RequestHeaders": {
@@ -341,16 +187,11 @@
         "x-ms-date": "Fri, 03 Apr 2020 20:33:40 GMT",
         "x-ms-return-client-request-id": "true",
         "x-ms-version": "2019-12-12"
->>>>>>> 32e373e2
       },
       "RequestBody": null,
       "StatusCode": 404,
       "ResponseHeaders": {
-<<<<<<< HEAD
-        "Date": "Thu, 05 Mar 2020 22:53:35 GMT",
-=======
-        "Date": "Fri, 03 Apr 2020 20:33:38 GMT",
->>>>>>> 32e373e2
+        "Date": "Fri, 03 Apr 2020 20:33:38 GMT",
         "Server": [
           "Windows-Azure-Blob/1.0",
           "Microsoft-HTTPAPI/2.0"
@@ -358,32 +199,12 @@
         "Transfer-Encoding": "chunked",
         "x-ms-client-request-id": "7c69bf74-1f95-ce55-0657-cc8ef9fb6286",
         "x-ms-error-code": "BlobNotFound",
-<<<<<<< HEAD
-        "x-ms-request-id": "c8d925af-701e-000c-0240-f30533000000",
-        "x-ms-version": "2019-10-10"
-=======
         "x-ms-request-id": "5eb15d8d-801e-008e-72f7-099b16000000",
         "x-ms-version": "2019-12-12"
->>>>>>> 32e373e2
-      },
-      "ResponseBody": []
-    },
-    {
-<<<<<<< HEAD
-      "RequestUri": "https://seanstagetest.blob.core.windows.net/test-container-f586a8fd-2348-07c0-874d-41b36812f1f1?restype=container",
-      "RequestMethod": "DELETE",
-      "RequestHeaders": {
-        "Authorization": "Sanitized",
-        "traceparent": "00-76fb5e5428200343aa3c47b64cad21c9-520fc8d45f9c3944-00",
-        "User-Agent": [
-          "azsdk-net-Storage.Blobs/12.4.0-dev.20200305.1",
-          "(.NET Core 4.6.28325.01; Microsoft Windows 10.0.18363 )"
-        ],
-        "x-ms-client-request-id": "2c9abc72-b2ce-1aef-1d09-802cde838640",
-        "x-ms-date": "Thu, 05 Mar 2020 22:53:36 GMT",
-        "x-ms-return-client-request-id": "true",
-        "x-ms-version": "2019-10-10"
-=======
+      },
+      "ResponseBody": []
+    },
+    {
       "RequestUri": "https://seanmcccanary.blob.core.windows.net/test-container-f586a8fd-2348-07c0-874d-41b36812f1f1?restype=container",
       "RequestMethod": "DELETE",
       "RequestHeaders": {
@@ -397,39 +218,25 @@
         "x-ms-date": "Fri, 03 Apr 2020 20:33:40 GMT",
         "x-ms-return-client-request-id": "true",
         "x-ms-version": "2019-12-12"
->>>>>>> 32e373e2
       },
       "RequestBody": null,
       "StatusCode": 202,
       "ResponseHeaders": {
         "Content-Length": "0",
-<<<<<<< HEAD
-        "Date": "Thu, 05 Mar 2020 22:53:35 GMT",
-=======
-        "Date": "Fri, 03 Apr 2020 20:33:38 GMT",
->>>>>>> 32e373e2
+        "Date": "Fri, 03 Apr 2020 20:33:38 GMT",
         "Server": [
           "Windows-Azure-Blob/1.0",
           "Microsoft-HTTPAPI/2.0"
         ],
         "x-ms-client-request-id": "2c9abc72-b2ce-1aef-1d09-802cde838640",
-<<<<<<< HEAD
-        "x-ms-request-id": "c8d925b8-701e-000c-0840-f30533000000",
-        "x-ms-version": "2019-10-10"
-=======
         "x-ms-request-id": "5eb15d92-801e-008e-77f7-099b16000000",
         "x-ms-version": "2019-12-12"
->>>>>>> 32e373e2
       },
       "ResponseBody": []
     }
   ],
   "Variables": {
     "RandomSeed": "764346168",
-<<<<<<< HEAD
-    "Storage_TestConfigDefault": "ProductionTenant\nseanstagetest\nU2FuaXRpemVk\nhttps://seanstagetest.blob.core.windows.net\nhttp://seanstagetest.file.core.windows.net\nhttp://seanstagetest.queue.core.windows.net\nhttp://seanstagetest.table.core.windows.net\n\n\n\n\nhttp://seanstagetest-secondary.blob.core.windows.net\nhttp://seanstagetest-secondary.file.core.windows.net\nhttp://seanstagetest-secondary.queue.core.windows.net\nhttp://seanstagetest-secondary.table.core.windows.net\n\nSanitized\n\n\nCloud\nBlobEndpoint=https://seanstagetest.blob.core.windows.net/;QueueEndpoint=http://seanstagetest.queue.core.windows.net/;FileEndpoint=http://seanstagetest.file.core.windows.net/;BlobSecondaryEndpoint=http://seanstagetest-secondary.blob.core.windows.net/;QueueSecondaryEndpoint=http://seanstagetest-secondary.queue.core.windows.net/;FileSecondaryEndpoint=http://seanstagetest-secondary.file.core.windows.net/;AccountName=seanstagetest;AccountKey=Sanitized\nseanscope1"
-=======
     "Storage_TestConfigDefault": "ProductionTenant\nseanmcccanary\nU2FuaXRpemVk\nhttps://seanmcccanary.blob.core.windows.net\nhttps://seanmcccanary.file.core.windows.net\nhttps://seanmcccanary.queue.core.windows.net\nhttps://seanmcccanary.table.core.windows.net\n\n\n\n\nhttps://seanmcccanary-secondary.blob.core.windows.net\nhttps://seanmcccanary-secondary.file.core.windows.net\nhttps://seanmcccanary-secondary.queue.core.windows.net\nhttps://seanmcccanary-secondary.table.core.windows.net\n\nSanitized\n\n\nCloud\nBlobEndpoint=https://seanmcccanary.blob.core.windows.net/;QueueEndpoint=https://seanmcccanary.queue.core.windows.net/;FileEndpoint=https://seanmcccanary.file.core.windows.net/;BlobSecondaryEndpoint=https://seanmcccanary-secondary.blob.core.windows.net/;QueueSecondaryEndpoint=https://seanmcccanary-secondary.queue.core.windows.net/;FileSecondaryEndpoint=https://seanmcccanary-secondary.file.core.windows.net/;AccountName=seanmcccanary;AccountKey=Sanitized\nseanscope1"
->>>>>>> 32e373e2
   }
 }