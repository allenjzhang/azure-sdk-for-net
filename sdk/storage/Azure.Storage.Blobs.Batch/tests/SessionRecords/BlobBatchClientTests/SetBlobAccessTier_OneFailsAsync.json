--- conflicted
+++ resolved
@@ -1,22 +1,6 @@
 {
   "Entries": [
     {
-<<<<<<< HEAD
-      "RequestUri": "https://seanstagetest.blob.core.windows.net/test-container-d8b8c3bf-1742-473c-e0f9-6ab9e34b8d8a?restype=container",
-      "RequestMethod": "PUT",
-      "RequestHeaders": {
-        "Authorization": "Sanitized",
-        "traceparent": "00-1b7a511509a4314694a955b98704dc99-95356b59238a4040-00",
-        "User-Agent": [
-          "azsdk-net-Storage.Blobs/12.4.0-dev.20200305.1",
-          "(.NET Core 4.6.28325.01; Microsoft Windows 10.0.18363 )"
-        ],
-        "x-ms-blob-public-access": "container",
-        "x-ms-client-request-id": "fbbae655-3fb5-3c8e-3430-e90b3591fb66",
-        "x-ms-date": "Thu, 05 Mar 2020 22:53:41 GMT",
-        "x-ms-return-client-request-id": "true",
-        "x-ms-version": "2019-10-10"
-=======
       "RequestUri": "https://seanmcccanary.blob.core.windows.net/test-container-d8b8c3bf-1742-473c-e0f9-6ab9e34b8d8a?restype=container",
       "RequestMethod": "PUT",
       "RequestHeaders": {
@@ -31,198 +15,107 @@
         "x-ms-date": "Fri, 03 Apr 2020 20:33:45 GMT",
         "x-ms-return-client-request-id": "true",
         "x-ms-version": "2019-12-12"
->>>>>>> 32e373e2
       },
       "RequestBody": null,
       "StatusCode": 201,
       "ResponseHeaders": {
         "Content-Length": "0",
-<<<<<<< HEAD
-        "Date": "Thu, 05 Mar 2020 22:53:41 GMT",
-        "ETag": "\u00220x8D7C1580D02A91C\u0022",
-        "Last-Modified": "Thu, 05 Mar 2020 22:53:41 GMT",
-=======
         "Date": "Fri, 03 Apr 2020 20:33:44 GMT",
         "ETag": "\u00220x8D7D80E4DF9A7A1\u0022",
         "Last-Modified": "Fri, 03 Apr 2020 20:33:44 GMT",
->>>>>>> 32e373e2
         "Server": [
           "Windows-Azure-Blob/1.0",
           "Microsoft-HTTPAPI/2.0"
         ],
         "x-ms-client-request-id": "fbbae655-3fb5-3c8e-3430-e90b3591fb66",
-<<<<<<< HEAD
-        "x-ms-request-id": "359887b2-201e-0001-7340-f3cde7000000",
-        "x-ms-version": "2019-10-10"
-=======
         "x-ms-request-id": "382124b9-a01e-0042-61f7-09f420000000",
         "x-ms-version": "2019-12-12"
->>>>>>> 32e373e2
-      },
-      "ResponseBody": []
-    },
-    {
-<<<<<<< HEAD
-      "RequestUri": "https://seanstagetest.blob.core.windows.net/test-container-d8b8c3bf-1742-473c-e0f9-6ab9e34b8d8a/blob1",
-=======
+      },
+      "ResponseBody": []
+    },
+    {
       "RequestUri": "https://seanmcccanary.blob.core.windows.net/test-container-d8b8c3bf-1742-473c-e0f9-6ab9e34b8d8a/blob1",
->>>>>>> 32e373e2
       "RequestMethod": "PUT",
       "RequestHeaders": {
         "Authorization": "Sanitized",
         "Content-Length": "1024",
         "If-None-Match": "*",
-<<<<<<< HEAD
-        "traceparent": "00-c703b62b4812f94b95efa1bed8121178-8b51950db1991d4f-00",
-        "User-Agent": [
-          "azsdk-net-Storage.Blobs/12.4.0-dev.20200305.1",
-          "(.NET Core 4.6.28325.01; Microsoft Windows 10.0.18363 )"
+        "traceparent": "00-d9f7fce839c1c442ab2b9c0ccd5fa01f-4e279c1285d26341-00",
+        "User-Agent": [
+          "azsdk-net-Storage.Blobs/12.5.0-dev.20200403.1",
+          "(.NET Core 4.6.28325.01; Microsoft Windows 10.0.18362 )"
         ],
         "x-ms-blob-type": "BlockBlob",
         "x-ms-client-request-id": "22890f27-9434-49be-0b25-a56bb5d38af9",
-        "x-ms-date": "Thu, 05 Mar 2020 22:53:41 GMT",
-        "x-ms-return-client-request-id": "true",
-        "x-ms-version": "2019-10-10"
-=======
-        "traceparent": "00-d9f7fce839c1c442ab2b9c0ccd5fa01f-4e279c1285d26341-00",
-        "User-Agent": [
-          "azsdk-net-Storage.Blobs/12.5.0-dev.20200403.1",
-          "(.NET Core 4.6.28325.01; Microsoft Windows 10.0.18362 )"
-        ],
-        "x-ms-blob-type": "BlockBlob",
-        "x-ms-client-request-id": "22890f27-9434-49be-0b25-a56bb5d38af9",
-        "x-ms-date": "Fri, 03 Apr 2020 20:33:46 GMT",
-        "x-ms-return-client-request-id": "true",
-        "x-ms-version": "2019-12-12"
->>>>>>> 32e373e2
+        "x-ms-date": "Fri, 03 Apr 2020 20:33:46 GMT",
+        "x-ms-return-client-request-id": "true",
+        "x-ms-version": "2019-12-12"
       },
       "RequestBody": "fpDt2bSU/vXofBTgRKefZ3XuY/yQkdR9SRCnPODOBjJmbBUYiqvHwejFEzkrrfiNkYGWRi3/1uy7cI\u002Bj7cEUGXXhetiSh93JJ6IUy36bUZwYGqtfOL8EZ5YoXBocJNQmsPnDSjIg\u002BwqkzB\u002BL6gpuHx7zi9IWteG13BNBaSrCrQPO7RqF2Adp\u002BB\u002BgumugeXyLujz8KZkBD/sXDW0f3pHf4R8cvf3w6EcWiZKzdvt1FWKXtq7uxoRpzN0ebcqZShqNwNhMhLx\u002BmtL05Z8GTpkAovgKhyfj8RqbsvAf0Xt8fD94JbUiKZCmGBzc\u002BeHkY31EHsvSj8Lzqc\u002B9sdLLX8hXeGhfjijj3nlnZG4KB/g5tk9y2rOvqu19hXzmZHe\u002B27lThYF4hNVVYEBSaypU6KLWhPqDWIQVp8174gis/XkBqIm0t4F3wDF5HXpyXT/CKZ3ZD\u002BB9O4I1Pd6z/aLMqWPHUMKhnzAgX8PJCTsKo0mOuLlr0u2ZhG0Gf3mjw8OPrXQWqw19IIlsuLActDJHK5qUJUXpYNZ1LcxVmh\u002B3fZwAOVvG8/g8EZcv/xo9fdA6v1TeDp5\u002Bpk2eoH1AJ4VqtTsUHHrWgDeiWBOtuWG7OLD8GtvL2G79gpMOKFJ6\u002B\u002BkRxUrfKWBWZD8cPLaK0Ozs4mjNRA2qn9zMFprmyFflJ1wqm/QW3A9Ppracrpu4c7GnIUbqrbfbZyZtExLGb5vnNxRZXzT41QVZfZ5XDvFAFKPoPqYQ\u002B3qlTzTOqcn8iDYatHaHXhN9rkxAkC8ZhFk1LP9v3jD11jyZtBD/Kis8XPRnPFl6ubWPa5BZ0GpLjMrbmX3KjKoFJd467aoCfYQgBDQ6sUf/unJJ33OgmwbRTidFJJGucs9KYhd6P8wKjO0LOcs2ENqD294KgK03ZIrXaJ6DvVnzcZJk8E8whHqmP1KFlWE6mz1NwkiypPEiE/2Mo9cth8\u002BUGMc50iCLU1djZEBasc8onM1hNfoQQM2gQdxRo\u002BGjeLiC8H2aAckcwm/xTz\u002BxyGEuYwYKzFHVhNf5mJFDOa91wOyH18FRjpsDRHOLH/GO73h7Ij/bmaxnrWyloGg42Yi/e45TKfGf3NVqBojeSWTma6kYxxdvmSdAIClVrO4yy2vry6NiOsaH3EVqcJIjiWMHvzS\u002BHxFxUOFnEwjHSjDnNzod837BgzDjkevRBSmUHJfFTey5dKxZeXvB\u002Bie9v5EUgjhYBpXlRjsE240ln0q40/dwAfxDLsONw3kD/4gJJdJavILwOxUB4AewtZgeNNowCSYwTb2V0FR1ykMc4key\u002Bra7y\u002BLIyJjhbiH0knkrbo\u002Be0vZi2NgUxOste3DS5f7A/rriY2n4Z0GOTt6coA==",
       "StatusCode": 201,
       "ResponseHeaders": {
         "Content-Length": "0",
         "Content-MD5": "VMrYMTKlXfFCR3Zyy0dv3w==",
-<<<<<<< HEAD
-        "Date": "Thu, 05 Mar 2020 22:53:41 GMT",
-        "ETag": "\u00220x8D7C1580D0F5B94\u0022",
-        "Last-Modified": "Thu, 05 Mar 2020 22:53:41 GMT",
-=======
         "Date": "Fri, 03 Apr 2020 20:33:44 GMT",
         "ETag": "\u00220x8D7D80E4E08E9D1\u0022",
         "Last-Modified": "Fri, 03 Apr 2020 20:33:44 GMT",
->>>>>>> 32e373e2
         "Server": [
           "Windows-Azure-Blob/1.0",
           "Microsoft-HTTPAPI/2.0"
         ],
         "x-ms-client-request-id": "22890f27-9434-49be-0b25-a56bb5d38af9",
         "x-ms-content-crc64": "ykKIpZAs4YQ=",
-<<<<<<< HEAD
-        "x-ms-request-id": "359887b9-201e-0001-7840-f3cde7000000",
-        "x-ms-request-server-encrypted": "true",
-        "x-ms-version": "2019-10-10"
-=======
         "x-ms-request-id": "382124c2-a01e-0042-66f7-09f420000000",
         "x-ms-request-server-encrypted": "true",
         "x-ms-version": "2019-12-12"
->>>>>>> 32e373e2
-      },
-      "ResponseBody": []
-    },
-    {
-<<<<<<< HEAD
-      "RequestUri": "https://seanstagetest.blob.core.windows.net/test-container-d8b8c3bf-1742-473c-e0f9-6ab9e34b8d8a/blob2",
-=======
+      },
+      "ResponseBody": []
+    },
+    {
       "RequestUri": "https://seanmcccanary.blob.core.windows.net/test-container-d8b8c3bf-1742-473c-e0f9-6ab9e34b8d8a/blob2",
->>>>>>> 32e373e2
       "RequestMethod": "PUT",
       "RequestHeaders": {
         "Authorization": "Sanitized",
         "Content-Length": "1024",
         "If-None-Match": "*",
-<<<<<<< HEAD
-        "traceparent": "00-752f3fcd1317ab42b9d3a18f6b34f19f-9aed059781045844-00",
-        "User-Agent": [
-          "azsdk-net-Storage.Blobs/12.4.0-dev.20200305.1",
-          "(.NET Core 4.6.28325.01; Microsoft Windows 10.0.18363 )"
+        "traceparent": "00-5cfc386be807ff48a137c7e94059531a-792ad2d71a3b6444-00",
+        "User-Agent": [
+          "azsdk-net-Storage.Blobs/12.5.0-dev.20200403.1",
+          "(.NET Core 4.6.28325.01; Microsoft Windows 10.0.18362 )"
         ],
         "x-ms-blob-type": "BlockBlob",
         "x-ms-client-request-id": "d937ef9f-4327-8c35-cc59-33c70f261b8c",
-        "x-ms-date": "Thu, 05 Mar 2020 22:53:41 GMT",
-        "x-ms-return-client-request-id": "true",
-        "x-ms-version": "2019-10-10"
-=======
-        "traceparent": "00-5cfc386be807ff48a137c7e94059531a-792ad2d71a3b6444-00",
-        "User-Agent": [
-          "azsdk-net-Storage.Blobs/12.5.0-dev.20200403.1",
-          "(.NET Core 4.6.28325.01; Microsoft Windows 10.0.18362 )"
-        ],
-        "x-ms-blob-type": "BlockBlob",
-        "x-ms-client-request-id": "d937ef9f-4327-8c35-cc59-33c70f261b8c",
-        "x-ms-date": "Fri, 03 Apr 2020 20:33:46 GMT",
-        "x-ms-return-client-request-id": "true",
-        "x-ms-version": "2019-12-12"
->>>>>>> 32e373e2
+        "x-ms-date": "Fri, 03 Apr 2020 20:33:46 GMT",
+        "x-ms-return-client-request-id": "true",
+        "x-ms-version": "2019-12-12"
       },
       "RequestBody": "dyStUTEVHWbvb62YA7xjAsz0Zz9VemupHQBQjtikm32X5S/hSEkbEfEiM8XnJkVPwqOewGtKo/25BDQxxI\u002BOStMvAB6MgbmD2VVNMkamwfa7Acs0BdsSTUEyKEMU6k1ilOjxuCUmwkHqG\u002BcV/XG2EkM9dcPDWkX4HbPdWll2bu4I6p5etAnQlD6KSurz/E/PexX/1nSJnzmj\u002BZpySGfoc6z4DRPSWF46bOGFOA9aBSFjDt9Ddph6f0pkurtuXkvWotY\u002B\u002Bu87/SK3xWmSBGcqSPR5DjqIpP0Tfo3IbZ2jzA6VrpY5GwoxKBC8i7Eu6HvjOnLG9E8QTf3YKnxhc4\u002BFFPhb/FXR8CzpR\u002BYpzBhM5ZYS5TMr3Ne\u002BhWCYYPGO0LWBN3e40\u002BsmEklF3axp5oHkjEXmT41bWTggnHf0OZA7WncxqJWhkxGq7NPp5f4rVZ7fs9OrqIEnJt0/lzd0Mdm5CYI1Nz7rQ/kzO2O6cnQ59UbYFYW8j7H2CoK4YvzaNrr5L9x89R1f82/aeG0dbbNoBaHwmxxT/XnQPy28M\u002BD8WAWowEKXvAAoeCEW4RdE2JzOT1xa6puepjFiq7bwo7\u002BP3R9ndaxx0UihxyL6PRxijGaQ7uSDom1qCRkQNRFKONVhhwP33GPvXH4TuSN4pGkVAB9PX7TbCzux/WuTYJs3V45MmLYYaq8DoZFlcOlK8WWw\u002BjXy\u002BtkghnvIRd/3XPvi3GGUKwyz/ZVvS74jdZpRZwwG4mZmRFy1LBI6TyXPDESVg5OHtsVZ/f2ggq4b/RDgdt7T8XmVe5cF3v/5eK1woD95jfIHyrBGreVoxsKtmi4BWdlG/BvLAAf7gtjFX4RPL\u002BJvoXAd2asujESULLXVV0TR\u002BB/TKaMkrozqC0jYgE1gGZbfPvi\u002B5H8tGG/XN9NSJiqU9GdlewY\u002BS/PjM85jVgz2MxMe9RhLExSfphE0THe5mOQdRIzm\u002B52QofMF2rCxycJj4AO/NDARSOFTxdX1Cv57KpvpRRF/Dzd2jlQlRThj7txO0Gtz\u002BWO0C/uqkzXHm5b0irAVx4Sw49HLSabb6wOo79f5pjmSCDA3NDoW1HwCrvK9MLuITSZYnu2ap7C92B/3AqNdzvRdYoGA3pJJmg5UyZuzHrtIIKKxoAdL92CAeVwaHtLYpN/\u002BYM45CG6TDgTeRt4VCrpkruEBrC7tEWoh/2U2L3s7eyS7tb3sDxgzHZIDbbGBam\u002BhtW/x1/ixEE5jFwgJXd6Josq6WVX8eJ/JzY6b6qS5n5T1lHoLSqQrCqRvifgQKsCzecrmxxEZpT3QKAppFSaqqndzE8hkflcmjk6wje6nuKPO6HDZ0tiD2\u002B89OiKZwfV9xd\u002BAnRb3Tw==",
       "StatusCode": 201,
       "ResponseHeaders": {
         "Content-Length": "0",
         "Content-MD5": "8yDx\u002BC8FF\u002BUFRI/qf4ApeQ==",
-<<<<<<< HEAD
-        "Date": "Thu, 05 Mar 2020 22:53:41 GMT",
-        "ETag": "\u00220x8D7C1580D1BE0F2\u0022",
-        "Last-Modified": "Thu, 05 Mar 2020 22:53:41 GMT",
-=======
         "Date": "Fri, 03 Apr 2020 20:33:44 GMT",
         "ETag": "\u00220x8D7D80E4E1632AB\u0022",
         "Last-Modified": "Fri, 03 Apr 2020 20:33:44 GMT",
->>>>>>> 32e373e2
         "Server": [
           "Windows-Azure-Blob/1.0",
           "Microsoft-HTTPAPI/2.0"
         ],
         "x-ms-client-request-id": "d937ef9f-4327-8c35-cc59-33c70f261b8c",
         "x-ms-content-crc64": "hEBdL7IC1lo=",
-<<<<<<< HEAD
-        "x-ms-request-id": "359887be-201e-0001-7d40-f3cde7000000",
-        "x-ms-request-server-encrypted": "true",
-        "x-ms-version": "2019-10-10"
-=======
         "x-ms-request-id": "382124c7-a01e-0042-6bf7-09f420000000",
         "x-ms-request-server-encrypted": "true",
         "x-ms-version": "2019-12-12"
->>>>>>> 32e373e2
-      },
-      "ResponseBody": []
-    },
-    {
-<<<<<<< HEAD
-      "RequestUri": "https://seanstagetest.blob.core.windows.net/?comp=batch",
-=======
+      },
+      "ResponseBody": []
+    },
+    {
       "RequestUri": "https://seanmcccanary.blob.core.windows.net/?comp=batch",
->>>>>>> 32e373e2
       "RequestMethod": "POST",
       "RequestHeaders": {
         "Authorization": "Sanitized",
         "Content-Length": "1168",
         "Content-Type": "multipart/mixed; boundary=batch_07d26b90-6e45-b8ae-70bb-29de32563c86",
-<<<<<<< HEAD
-        "traceparent": "00-36896d41e3c32b44846f411d1402a4c2-360cd2a4fdad3b4c-00",
-        "User-Agent": [
-          "azsdk-net-Storage.Blobs/12.4.0-dev.20200305.1",
-          "(.NET Core 4.6.28325.01; Microsoft Windows 10.0.18363 )"
-        ],
-        "x-ms-client-request-id": "c9d8c6da-367d-e5bc-2c0b-23853fe6cdd8",
-        "x-ms-date": "Thu, 05 Mar 2020 22:53:41 GMT",
-        "x-ms-return-client-request-id": "true",
-        "x-ms-version": "2019-10-10"
-      },
-      "RequestBody": "LS1iYXRjaF8wN2QyNmI5MC02ZTQ1LWI4YWUtNzBiYi0yOWRlMzI1NjNjODYNCkNvbnRlbnQtVHlwZTogYXBwbGljYXRpb24vaHR0cA0KQ29udGVudC1UcmFuc2Zlci1FbmNvZGluZzogYmluYXJ5DQpDb250ZW50LUlEOiAwDQoNClBVVCAvdGVzdC1jb250YWluZXItZDhiOGMzYmYtMTc0Mi00NzNjLWUwZjktNmFiOWUzNGI4ZDhhL2Jsb2IxP2NvbXA9dGllciBIVFRQLzEuMQ0KeC1tcy1hY2Nlc3MtdGllcjogQ29vbA0KQXV0aG9yaXphdGlvbjogU2hhcmVkS2V5IHNlYW5zdGFnZXRlc3Q6UzdKbk9DOVlURVdvb2xnNXYvRXY3QWxrd3Y1YW9jZ09KYkpLVUppd2VoTT0NCngtbXMtZGF0ZTogVGh1LCAwNSBNYXIgMjAyMCAyMjo1Mzo0MSBHTVQNCkNvbnRlbnQtTGVuZ3RoOiAwDQoNCi0tYmF0Y2hfMDdkMjZiOTAtNmU0NS1iOGFlLTcwYmItMjlkZTMyNTYzYzg2DQpDb250ZW50LVR5cGU6IGFwcGxpY2F0aW9uL2h0dHANCkNvbnRlbnQtVHJhbnNmZXItRW5jb2Rpbmc6IGJpbmFyeQ0KQ29udGVudC1JRDogMQ0KDQpQVVQgL3Rlc3QtY29udGFpbmVyLWQ4YjhjM2JmLTE3NDItNDczYy1lMGY5LTZhYjllMzRiOGQ4YS9ibG9iMj9jb21wPXRpZXIgSFRUUC8xLjENCngtbXMtYWNjZXNzLXRpZXI6IENvb2wNCkF1dGhvcml6YXRpb246IFNoYXJlZEtleSBzZWFuc3RhZ2V0ZXN0OkdhUm51T3ZlWmNwRGVXWFd2dTJIL1ljZmY4RGJxUUFqMnU2SVdIOXVxOWc9DQp4LW1zLWRhdGU6IFRodSwgMDUgTWFyIDIwMjAgMjI6NTM6NDEgR01UDQpDb250ZW50LUxlbmd0aDogMA0KDQotLWJhdGNoXzA3ZDI2YjkwLTZlNDUtYjhhZS03MGJiLTI5ZGUzMjU2M2M4Ng0KQ29udGVudC1UeXBlOiBhcHBsaWNhdGlvbi9odHRwDQpDb250ZW50LVRyYW5zZmVyLUVuY29kaW5nOiBiaW5hcnkNCkNvbnRlbnQtSUQ6IDINCg0KUFVUIC9pbnZhbGlkY29udGFpbmVyL2Jsb2IzP2NvbXA9dGllciBIVFRQLzEuMQ0KeC1tcy1hY2Nlc3MtdGllcjogQ29vbA0KQXV0aG9yaXphdGlvbjogU2hhcmVkS2V5IHNlYW5zdGFnZXRlc3Q6dVlhRHdsenJjNnpIalM4amFEZnRYdEVRTUh3NHM4RXdtVVFnRzhXTjlrYz0NCngtbXMtZGF0ZTogVGh1LCAwNSBNYXIgMjAyMCAyMjo1Mzo0MSBHTVQNCkNvbnRlbnQtTGVuZ3RoOiAwDQoNCi0tYmF0Y2hfMDdkMjZiOTAtNmU0NS1iOGFlLTcwYmItMjlkZTMyNTYzYzg2LS0NCg==",
-      "StatusCode": 202,
-      "ResponseHeaders": {
-        "Content-Type": "multipart/mixed; boundary=batchresponse_bf7f5db7-ed72-46c7-9376-9d3565b57e05",
-        "Date": "Thu, 05 Mar 2020 22:53:42 GMT",
-=======
         "traceparent": "00-2174174dcf5d7a44baaaeae74aac3e38-5ca88dd49a908142-00",
         "User-Agent": [
           "azsdk-net-Storage.Blobs/12.5.0-dev.20200403.1",
@@ -238,34 +131,12 @@
       "ResponseHeaders": {
         "Content-Type": "multipart/mixed; boundary=batchresponse_ffb8519e-0e32-4d4a-858b-a9edf2384b33",
         "Date": "Fri, 03 Apr 2020 20:33:45 GMT",
->>>>>>> 32e373e2
         "Server": [
           "Windows-Azure-Blob/1.0",
           "Microsoft-HTTPAPI/2.0"
         ],
         "Transfer-Encoding": "chunked",
         "x-ms-client-request-id": "c9d8c6da-367d-e5bc-2c0b-23853fe6cdd8",
-<<<<<<< HEAD
-        "x-ms-request-id": "359887c3-201e-0001-0240-f3cde7000000",
-        "x-ms-version": "2019-10-10"
-      },
-      "ResponseBody": "LS1iYXRjaHJlc3BvbnNlX2JmN2Y1ZGI3LWVkNzItNDZjNy05Mzc2LTlkMzU2NWI1N2UwNQ0KQ29udGVudC1UeXBlOiBhcHBsaWNhdGlvbi9odHRwDQpDb250ZW50LUlEOiAwDQoNCkhUVFAvMS4xIDIwMCBPSw0KeC1tcy1yZXF1ZXN0LWlkOiAzNTk4ODdjMy0yMDFlLTAwMDEtMDI0MC1mM2NkZTcxZWZmOWQNCngtbXMtdmVyc2lvbjogMjAxOS0xMC0xMA0KU2VydmVyOiBXaW5kb3dzLUF6dXJlLUJsb2IvMS4wDQoNCi0tYmF0Y2hyZXNwb25zZV9iZjdmNWRiNy1lZDcyLTQ2YzctOTM3Ni05ZDM1NjViNTdlMDUNCkNvbnRlbnQtVHlwZTogYXBwbGljYXRpb24vaHR0cA0KQ29udGVudC1JRDogMQ0KDQpIVFRQLzEuMSAyMDAgT0sNCngtbXMtcmVxdWVzdC1pZDogMzU5ODg3YzMtMjAxZS0wMDAxLTAyNDAtZjNjZGU3MWVmZjlmDQp4LW1zLXZlcnNpb246IDIwMTktMTAtMTANClNlcnZlcjogV2luZG93cy1BenVyZS1CbG9iLzEuMA0KDQotLWJhdGNocmVzcG9uc2VfYmY3ZjVkYjctZWQ3Mi00NmM3LTkzNzYtOWQzNTY1YjU3ZTA1DQpDb250ZW50LVR5cGU6IGFwcGxpY2F0aW9uL2h0dHANCkNvbnRlbnQtSUQ6IDINCg0KSFRUUC8xLjEgNDA0IFRoZSBzcGVjaWZpZWQgY29udGFpbmVyIGRvZXMgbm90IGV4aXN0Lg0KeC1tcy1lcnJvci1jb2RlOiBDb250YWluZXJOb3RGb3VuZA0KeC1tcy1yZXF1ZXN0LWlkOiAzNTk4ODdjMy0yMDFlLTAwMDEtMDI0MC1mM2NkZTcxZWZmYTANCngtbXMtdmVyc2lvbjogMjAxOS0xMC0xMA0KQ29udGVudC1MZW5ndGg6IDIyNg0KQ29udGVudC1UeXBlOiBhcHBsaWNhdGlvbi94bWwNClNlcnZlcjogV2luZG93cy1BenVyZS1CbG9iLzEuMA0KDQrvu788P3htbCB2ZXJzaW9uPSIxLjAiIGVuY29kaW5nPSJ1dGYtOCI/Pgo8RXJyb3I\u002BPENvZGU\u002BQ29udGFpbmVyTm90Rm91bmQ8L0NvZGU\u002BPE1lc3NhZ2U\u002BVGhlIHNwZWNpZmllZCBjb250YWluZXIgZG9lcyBub3QgZXhpc3QuClJlcXVlc3RJZDozNTk4ODdjMy0yMDFlLTAwMDEtMDI0MC1mM2NkZTcxZWZmYTAKVGltZToyMDIwLTAzLTA1VDIyOjUzOjQxLjk3NTQ4OTFaPC9NZXNzYWdlPjwvRXJyb3I\u002BDQotLWJhdGNocmVzcG9uc2VfYmY3ZjVkYjctZWQ3Mi00NmM3LTkzNzYtOWQzNTY1YjU3ZTA1LS0="
-    },
-    {
-      "RequestUri": "https://seanstagetest.blob.core.windows.net/test-container-d8b8c3bf-1742-473c-e0f9-6ab9e34b8d8a/blob1",
-      "RequestMethod": "HEAD",
-      "RequestHeaders": {
-        "Authorization": "Sanitized",
-        "traceparent": "00-32a14d56a7c9b54b9c921a470815a9f9-95de849aad687541-00",
-        "User-Agent": [
-          "azsdk-net-Storage.Blobs/12.4.0-dev.20200305.1",
-          "(.NET Core 4.6.28325.01; Microsoft Windows 10.0.18363 )"
-        ],
-        "x-ms-client-request-id": "6c046e35-727e-7909-527a-2c5610ff4c5d",
-        "x-ms-date": "Thu, 05 Mar 2020 22:53:42 GMT",
-        "x-ms-return-client-request-id": "true",
-        "x-ms-version": "2019-10-10"
-=======
         "x-ms-request-id": "382124d3-a01e-0042-74f7-09f420000000",
         "x-ms-version": "2019-12-12"
       },
@@ -285,7 +156,6 @@
         "x-ms-date": "Fri, 03 Apr 2020 20:33:46 GMT",
         "x-ms-return-client-request-id": "true",
         "x-ms-version": "2019-12-12"
->>>>>>> 32e373e2
       },
       "RequestBody": null,
       "StatusCode": 200,
@@ -294,31 +164,14 @@
         "Content-Length": "1024",
         "Content-MD5": "VMrYMTKlXfFCR3Zyy0dv3w==",
         "Content-Type": "application/octet-stream",
-<<<<<<< HEAD
-        "Date": "Thu, 05 Mar 2020 22:53:42 GMT",
-        "ETag": "\u00220x8D7C1580D0F5B94\u0022",
-        "Last-Modified": "Thu, 05 Mar 2020 22:53:41 GMT",
-=======
         "Date": "Fri, 03 Apr 2020 20:33:45 GMT",
         "ETag": "\u00220x8D7D80E4E08E9D1\u0022",
         "Last-Modified": "Fri, 03 Apr 2020 20:33:44 GMT",
->>>>>>> 32e373e2
         "Server": [
           "Windows-Azure-Blob/1.0",
           "Microsoft-HTTPAPI/2.0"
         ],
         "x-ms-access-tier": "Cool",
-<<<<<<< HEAD
-        "x-ms-access-tier-change-time": "Thu, 05 Mar 2020 22:53:41 GMT",
-        "x-ms-blob-type": "BlockBlob",
-        "x-ms-client-request-id": "6c046e35-727e-7909-527a-2c5610ff4c5d",
-        "x-ms-creation-time": "Thu, 05 Mar 2020 22:53:41 GMT",
-        "x-ms-lease-state": "available",
-        "x-ms-lease-status": "unlocked",
-        "x-ms-request-id": "359887d8-201e-0001-0f40-f3cde7000000",
-        "x-ms-server-encrypted": "true",
-        "x-ms-version": "2019-10-10"
-=======
         "x-ms-access-tier-change-time": "Fri, 03 Apr 2020 20:33:45 GMT",
         "x-ms-blob-type": "BlockBlob",
         "x-ms-client-request-id": "6c046e35-727e-7909-527a-2c5610ff4c5d",
@@ -328,26 +181,10 @@
         "x-ms-request-id": "382124fb-a01e-0042-0cf7-09f420000000",
         "x-ms-server-encrypted": "true",
         "x-ms-version": "2019-12-12"
->>>>>>> 32e373e2
-      },
-      "ResponseBody": []
-    },
-    {
-<<<<<<< HEAD
-      "RequestUri": "https://seanstagetest.blob.core.windows.net/test-container-d8b8c3bf-1742-473c-e0f9-6ab9e34b8d8a/blob2",
-      "RequestMethod": "HEAD",
-      "RequestHeaders": {
-        "Authorization": "Sanitized",
-        "traceparent": "00-255deb2494dccd47b96033c727ef80d9-853a18e3a33e0847-00",
-        "User-Agent": [
-          "azsdk-net-Storage.Blobs/12.4.0-dev.20200305.1",
-          "(.NET Core 4.6.28325.01; Microsoft Windows 10.0.18363 )"
-        ],
-        "x-ms-client-request-id": "d050a26e-60e1-155a-720f-cfa8d5ed4be7",
-        "x-ms-date": "Thu, 05 Mar 2020 22:53:42 GMT",
-        "x-ms-return-client-request-id": "true",
-        "x-ms-version": "2019-10-10"
-=======
+      },
+      "ResponseBody": []
+    },
+    {
       "RequestUri": "https://seanmcccanary.blob.core.windows.net/test-container-d8b8c3bf-1742-473c-e0f9-6ab9e34b8d8a/blob2",
       "RequestMethod": "HEAD",
       "RequestHeaders": {
@@ -361,7 +198,6 @@
         "x-ms-date": "Fri, 03 Apr 2020 20:33:46 GMT",
         "x-ms-return-client-request-id": "true",
         "x-ms-version": "2019-12-12"
->>>>>>> 32e373e2
       },
       "RequestBody": null,
       "StatusCode": 200,
@@ -370,31 +206,14 @@
         "Content-Length": "1024",
         "Content-MD5": "8yDx\u002BC8FF\u002BUFRI/qf4ApeQ==",
         "Content-Type": "application/octet-stream",
-<<<<<<< HEAD
-        "Date": "Thu, 05 Mar 2020 22:53:42 GMT",
-        "ETag": "\u00220x8D7C1580D1BE0F2\u0022",
-        "Last-Modified": "Thu, 05 Mar 2020 22:53:41 GMT",
-=======
         "Date": "Fri, 03 Apr 2020 20:33:45 GMT",
         "ETag": "\u00220x8D7D80E4E1632AB\u0022",
         "Last-Modified": "Fri, 03 Apr 2020 20:33:44 GMT",
->>>>>>> 32e373e2
         "Server": [
           "Windows-Azure-Blob/1.0",
           "Microsoft-HTTPAPI/2.0"
         ],
         "x-ms-access-tier": "Cool",
-<<<<<<< HEAD
-        "x-ms-access-tier-change-time": "Thu, 05 Mar 2020 22:53:41 GMT",
-        "x-ms-blob-type": "BlockBlob",
-        "x-ms-client-request-id": "d050a26e-60e1-155a-720f-cfa8d5ed4be7",
-        "x-ms-creation-time": "Thu, 05 Mar 2020 22:53:41 GMT",
-        "x-ms-lease-state": "available",
-        "x-ms-lease-status": "unlocked",
-        "x-ms-request-id": "359887ea-201e-0001-2140-f3cde7000000",
-        "x-ms-server-encrypted": "true",
-        "x-ms-version": "2019-10-10"
-=======
         "x-ms-access-tier-change-time": "Fri, 03 Apr 2020 20:33:45 GMT",
         "x-ms-blob-type": "BlockBlob",
         "x-ms-client-request-id": "d050a26e-60e1-155a-720f-cfa8d5ed4be7",
@@ -404,26 +223,10 @@
         "x-ms-request-id": "38212504-a01e-0042-12f7-09f420000000",
         "x-ms-server-encrypted": "true",
         "x-ms-version": "2019-12-12"
->>>>>>> 32e373e2
-      },
-      "ResponseBody": []
-    },
-    {
-<<<<<<< HEAD
-      "RequestUri": "https://seanstagetest.blob.core.windows.net/test-container-d8b8c3bf-1742-473c-e0f9-6ab9e34b8d8a?restype=container",
-      "RequestMethod": "DELETE",
-      "RequestHeaders": {
-        "Authorization": "Sanitized",
-        "traceparent": "00-91409724e3d2684fbe1b1b0f0e9d2063-c6a2bc67fc54e449-00",
-        "User-Agent": [
-          "azsdk-net-Storage.Blobs/12.4.0-dev.20200305.1",
-          "(.NET Core 4.6.28325.01; Microsoft Windows 10.0.18363 )"
-        ],
-        "x-ms-client-request-id": "6ee79485-7cae-b27b-4a7b-2c5794f00395",
-        "x-ms-date": "Thu, 05 Mar 2020 22:53:42 GMT",
-        "x-ms-return-client-request-id": "true",
-        "x-ms-version": "2019-10-10"
-=======
+      },
+      "ResponseBody": []
+    },
+    {
       "RequestUri": "https://seanmcccanary.blob.core.windows.net/test-container-d8b8c3bf-1742-473c-e0f9-6ab9e34b8d8a?restype=container",
       "RequestMethod": "DELETE",
       "RequestHeaders": {
@@ -437,39 +240,25 @@
         "x-ms-date": "Fri, 03 Apr 2020 20:33:46 GMT",
         "x-ms-return-client-request-id": "true",
         "x-ms-version": "2019-12-12"
->>>>>>> 32e373e2
       },
       "RequestBody": null,
       "StatusCode": 202,
       "ResponseHeaders": {
         "Content-Length": "0",
-<<<<<<< HEAD
-        "Date": "Thu, 05 Mar 2020 22:53:42 GMT",
-=======
-        "Date": "Fri, 03 Apr 2020 20:33:45 GMT",
->>>>>>> 32e373e2
+        "Date": "Fri, 03 Apr 2020 20:33:45 GMT",
         "Server": [
           "Windows-Azure-Blob/1.0",
           "Microsoft-HTTPAPI/2.0"
         ],
         "x-ms-client-request-id": "6ee79485-7cae-b27b-4a7b-2c5794f00395",
-<<<<<<< HEAD
-        "x-ms-request-id": "359887f1-201e-0001-2640-f3cde7000000",
-        "x-ms-version": "2019-10-10"
-=======
         "x-ms-request-id": "38212512-a01e-0042-1ef7-09f420000000",
         "x-ms-version": "2019-12-12"
->>>>>>> 32e373e2
       },
       "ResponseBody": []
     }
   ],
   "Variables": {
     "RandomSeed": "1653305426",
-<<<<<<< HEAD
-    "Storage_TestConfigDefault": "ProductionTenant\nseanstagetest\nU2FuaXRpemVk\nhttps://seanstagetest.blob.core.windows.net\nhttp://seanstagetest.file.core.windows.net\nhttp://seanstagetest.queue.core.windows.net\nhttp://seanstagetest.table.core.windows.net\n\n\n\n\nhttp://seanstagetest-secondary.blob.core.windows.net\nhttp://seanstagetest-secondary.file.core.windows.net\nhttp://seanstagetest-secondary.queue.core.windows.net\nhttp://seanstagetest-secondary.table.core.windows.net\n\nSanitized\n\n\nCloud\nBlobEndpoint=https://seanstagetest.blob.core.windows.net/;QueueEndpoint=http://seanstagetest.queue.core.windows.net/;FileEndpoint=http://seanstagetest.file.core.windows.net/;BlobSecondaryEndpoint=http://seanstagetest-secondary.blob.core.windows.net/;QueueSecondaryEndpoint=http://seanstagetest-secondary.queue.core.windows.net/;FileSecondaryEndpoint=http://seanstagetest-secondary.file.core.windows.net/;AccountName=seanstagetest;AccountKey=Sanitized\nseanscope1"
-=======
     "Storage_TestConfigDefault": "ProductionTenant\nseanmcccanary\nU2FuaXRpemVk\nhttps://seanmcccanary.blob.core.windows.net\nhttps://seanmcccanary.file.core.windows.net\nhttps://seanmcccanary.queue.core.windows.net\nhttps://seanmcccanary.table.core.windows.net\n\n\n\n\nhttps://seanmcccanary-secondary.blob.core.windows.net\nhttps://seanmcccanary-secondary.file.core.windows.net\nhttps://seanmcccanary-secondary.queue.core.windows.net\nhttps://seanmcccanary-secondary.table.core.windows.net\n\nSanitized\n\n\nCloud\nBlobEndpoint=https://seanmcccanary.blob.core.windows.net/;QueueEndpoint=https://seanmcccanary.queue.core.windows.net/;FileEndpoint=https://seanmcccanary.file.core.windows.net/;BlobSecondaryEndpoint=https://seanmcccanary-secondary.blob.core.windows.net/;QueueSecondaryEndpoint=https://seanmcccanary-secondary.queue.core.windows.net/;FileSecondaryEndpoint=https://seanmcccanary-secondary.file.core.windows.net/;AccountName=seanmcccanary;AccountKey=Sanitized\nseanscope1"
->>>>>>> 32e373e2
   }
 }