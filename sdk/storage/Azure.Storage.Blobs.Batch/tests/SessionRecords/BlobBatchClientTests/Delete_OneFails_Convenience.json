{
  "Entries": [
    {
<<<<<<< HEAD
      "RequestUri": "https://seanstagetest.blob.core.windows.net/test-container-94153c7c-ccf8-7f51-8a2a-e10a5b47630b?restype=container",
      "RequestMethod": "PUT",
      "RequestHeaders": {
        "Authorization": "Sanitized",
        "traceparent": "00-4169bfd7c45d1c4fabdd12b1c63cd7c8-5c2a594473cb7f49-00",
        "User-Agent": [
          "azsdk-net-Storage.Blobs/12.4.0-dev.20200305.1",
          "(.NET Core 4.6.28325.01; Microsoft Windows 10.0.18363 )"
        ],
        "x-ms-blob-public-access": "container",
        "x-ms-client-request-id": "0b949320-7c2a-7a85-18fe-7f2bfaf63d63",
        "x-ms-date": "Thu, 05 Mar 2020 22:52:51 GMT",
        "x-ms-return-client-request-id": "true",
        "x-ms-version": "2019-10-10"
=======
      "RequestUri": "https://seanmcccanary.blob.core.windows.net/test-container-94153c7c-ccf8-7f51-8a2a-e10a5b47630b?restype=container",
      "RequestMethod": "PUT",
      "RequestHeaders": {
        "Authorization": "Sanitized",
        "traceparent": "00-c7b3032dbfabf94a8de3b2620b786ef2-4a4f1189a0b76d4c-00",
        "User-Agent": [
          "azsdk-net-Storage.Blobs/12.5.0-dev.20200403.1",
          "(.NET Core 4.6.28325.01; Microsoft Windows 10.0.18362 )"
        ],
        "x-ms-blob-public-access": "container",
        "x-ms-client-request-id": "0b949320-7c2a-7a85-18fe-7f2bfaf63d63",
        "x-ms-date": "Fri, 03 Apr 2020 20:31:51 GMT",
        "x-ms-return-client-request-id": "true",
        "x-ms-version": "2019-12-12"
>>>>>>> 32e373e2
      },
      "RequestBody": null,
      "StatusCode": 201,
      "ResponseHeaders": {
        "Content-Length": "0",
<<<<<<< HEAD
        "Date": "Thu, 05 Mar 2020 22:52:51 GMT",
        "ETag": "\u00220x8D7C157EF632F41\u0022",
        "Last-Modified": "Thu, 05 Mar 2020 22:52:51 GMT",
=======
        "Date": "Fri, 03 Apr 2020 20:31:49 GMT",
        "ETag": "\u00220x8D7D80E099F2CDE\u0022",
        "Last-Modified": "Fri, 03 Apr 2020 20:31:49 GMT",
>>>>>>> 32e373e2
        "Server": [
          "Windows-Azure-Blob/1.0",
          "Microsoft-HTTPAPI/2.0"
        ],
        "x-ms-client-request-id": "0b949320-7c2a-7a85-18fe-7f2bfaf63d63",
<<<<<<< HEAD
        "x-ms-request-id": "69fa3d48-701e-0033-6140-f3cd90000000",
        "x-ms-version": "2019-10-10"
=======
        "x-ms-request-id": "e446d09a-301e-0032-71f6-094dd7000000",
        "x-ms-version": "2019-12-12"
>>>>>>> 32e373e2
      },
      "ResponseBody": []
    },
    {
<<<<<<< HEAD
      "RequestUri": "https://seanstagetest.blob.core.windows.net/test-container-94153c7c-ccf8-7f51-8a2a-e10a5b47630b/blob1",
=======
      "RequestUri": "https://seanmcccanary.blob.core.windows.net/test-container-94153c7c-ccf8-7f51-8a2a-e10a5b47630b/blob1",
>>>>>>> 32e373e2
      "RequestMethod": "PUT",
      "RequestHeaders": {
        "Authorization": "Sanitized",
        "Content-Length": "1024",
        "If-None-Match": "*",
<<<<<<< HEAD
        "traceparent": "00-1ab1985a5f0b894eaba0610323d210a1-84e0113374799a47-00",
        "User-Agent": [
          "azsdk-net-Storage.Blobs/12.4.0-dev.20200305.1",
          "(.NET Core 4.6.28325.01; Microsoft Windows 10.0.18363 )"
        ],
        "x-ms-blob-type": "BlockBlob",
        "x-ms-client-request-id": "7bb671cc-7460-7e13-211b-afeb1d2da718",
        "x-ms-date": "Thu, 05 Mar 2020 22:52:51 GMT",
        "x-ms-return-client-request-id": "true",
        "x-ms-version": "2019-10-10"
=======
        "traceparent": "00-67ca6bac0a0a7b48ad7f79635e303cec-682e4290e0ca5b4e-00",
        "User-Agent": [
          "azsdk-net-Storage.Blobs/12.5.0-dev.20200403.1",
          "(.NET Core 4.6.28325.01; Microsoft Windows 10.0.18362 )"
        ],
        "x-ms-blob-type": "BlockBlob",
        "x-ms-client-request-id": "7bb671cc-7460-7e13-211b-afeb1d2da718",
        "x-ms-date": "Fri, 03 Apr 2020 20:31:51 GMT",
        "x-ms-return-client-request-id": "true",
        "x-ms-version": "2019-12-12"
>>>>>>> 32e373e2
      },
      "RequestBody": "damiAHamcLO/vYsCCtOsfLik6cizV\u002BHJ\u002BVNCwUpSXRK4Xggpa3HGeiPhTG3xg3BFUgJyVgx0rx7I2QcjZK5obV94SazLgxBH3W\u002Bl0gtz13bj/W9H3wcGRK7qYZJpoxZ0eN8OeDnEec7yK3mcz90SVAGRP2Y/IY1XcgX94CJ93TlZMFksZV88H4OgVbOOaXTR1wyR2GOvNVZRtgYzxpmsdE4/Q56D5u\u002BhVCDjnsvZyQiQLAkW7ATVqvsD2q9ZCVjq9OFlTiXWTfEc8INDy5aKd\u002Bz9opqQlodKapmigAtASEvH\u002BarqdHvjut4X\u002BfyAkd5leGPCXGa\u002BWl5ZG\u002BSMM8zm3Kc4e9LroAJwGee7eJyLydi7PQinfevkCZ5MkVmXVocSMR1USBULedhgUUJ/AuHBzVEL0fXDPl67VHIznw6p2cNgqUd/N4HCr8QwRyupZQe9i8MHi4WRTvK\u002BmPSj2NnJt3h/HliaQZbQSSExk/cyEu5rdhRKoU09zltVwZ6NHtbqZ4\u002BzKkauI0otN0JjX7r6jIYFOGLFfhYrQVD9RH/3QypLRyxnf\u002BenvVPKHGoK2W6gWjUXh\u002BZ0JOh5iOj2sN7KNvMYGBiOkg2eXXoP\u002B2GsIGjhXepK37xD1yJD7vb/sQx0/\u002BZ28sFWEccneClrZCmGzWeAFVPzf1Y31EH1SqQWn6xumvt7NS6ni0sjImaS13L5vSGPfpy5gYCQPx1/YMYiEdl9/cotC5c42YkH0Fzvpf3P/I2DhiEQtBh76vURJyuFABGNFNmny7GJVqUSsrEjoJofsGM5n4u4bUmxsiChJ7Fegs9LYpAjJzDb\u002Bi97/QJnV0lb8XbHS2CG1aeQ9hmR5y7zszDh2D4J/IkyXaVbPG9GSVvXRjY7lzZvxYzpkjEXShIBh0rRhn4LUfTtlO67Kpg3Say\u002BuaD4uBz6chOyIGlYGxOSWrQldcPcy/RBTgJItJrzsUmEWZByCc8t1xRrWDCLlHjbKNDkEdTo4e6rtmkZsr14vm4g08KCIFDl\u002BJ2vcHPDtrmJbIvJD6B0m3eixlJlEyVW85nCasG2WAd//xk3OXB66P\u002BwkEUyrq/OqzdK31r\u002Bf\u002BR3WH3ZAUv40xSDShCGPWEHJ95TtYPgJETq876Ja3itgX81v\u002BHyoeazt7wxrmSfSG7VQ7h8qslglzQ57w6Mbmeb1siQUX6AFIb3n/3Gr3XgSqtQsyjAMde21CesubLXJklVldibDvbvVC8yhArLmei\u002BWaRiPLs/2qTx2nxX1FvTIHi0cRmdRDy0YF75jqzM6js/7l8OdOqNFbszqjR6mIDTXmSSFyfOIBVorttcRkv3JfBAF\u002BX7xauOJltdapkHOcfdJTBIOdMTcM1Kpg==",
      "StatusCode": 201,
      "ResponseHeaders": {
        "Content-Length": "0",
        "Content-MD5": "ukywtBclC3OFSLUUMCMc6g==",
<<<<<<< HEAD
        "Date": "Thu, 05 Mar 2020 22:52:51 GMT",
        "ETag": "\u00220x8D7C157EF70164E\u0022",
        "Last-Modified": "Thu, 05 Mar 2020 22:52:51 GMT",
=======
        "Date": "Fri, 03 Apr 2020 20:31:49 GMT",
        "ETag": "\u00220x8D7D80E09ACCFD4\u0022",
        "Last-Modified": "Fri, 03 Apr 2020 20:31:49 GMT",
>>>>>>> 32e373e2
        "Server": [
          "Windows-Azure-Blob/1.0",
          "Microsoft-HTTPAPI/2.0"
        ],
        "x-ms-client-request-id": "7bb671cc-7460-7e13-211b-afeb1d2da718",
        "x-ms-content-crc64": "jVl3Etg6I2k=",
<<<<<<< HEAD
        "x-ms-request-id": "69fa3d4a-701e-0033-6240-f3cd90000000",
        "x-ms-request-server-encrypted": "true",
        "x-ms-version": "2019-10-10"
=======
        "x-ms-request-id": "e446d0a2-301e-0032-77f6-094dd7000000",
        "x-ms-request-server-encrypted": "true",
        "x-ms-version": "2019-12-12"
>>>>>>> 32e373e2
      },
      "ResponseBody": []
    },
    {
<<<<<<< HEAD
      "RequestUri": "https://seanstagetest.blob.core.windows.net/test-container-94153c7c-ccf8-7f51-8a2a-e10a5b47630b/blob2",
=======
      "RequestUri": "https://seanmcccanary.blob.core.windows.net/test-container-94153c7c-ccf8-7f51-8a2a-e10a5b47630b/blob2",
>>>>>>> 32e373e2
      "RequestMethod": "PUT",
      "RequestHeaders": {
        "Authorization": "Sanitized",
        "Content-Length": "1024",
        "If-None-Match": "*",
<<<<<<< HEAD
        "traceparent": "00-364eddb02c70ba4793532a99f9b5eca4-7a2e50c46b3adc4a-00",
        "User-Agent": [
          "azsdk-net-Storage.Blobs/12.4.0-dev.20200305.1",
          "(.NET Core 4.6.28325.01; Microsoft Windows 10.0.18363 )"
        ],
        "x-ms-blob-type": "BlockBlob",
        "x-ms-client-request-id": "e4fa63e7-cc16-b1a1-95bb-2bf15473a958",
        "x-ms-date": "Thu, 05 Mar 2020 22:52:52 GMT",
        "x-ms-return-client-request-id": "true",
        "x-ms-version": "2019-10-10"
=======
        "traceparent": "00-f25c6973f41a7b4caa0bd0d6f813e375-8a28b82012cf5e46-00",
        "User-Agent": [
          "azsdk-net-Storage.Blobs/12.5.0-dev.20200403.1",
          "(.NET Core 4.6.28325.01; Microsoft Windows 10.0.18362 )"
        ],
        "x-ms-blob-type": "BlockBlob",
        "x-ms-client-request-id": "e4fa63e7-cc16-b1a1-95bb-2bf15473a958",
        "x-ms-date": "Fri, 03 Apr 2020 20:31:51 GMT",
        "x-ms-return-client-request-id": "true",
        "x-ms-version": "2019-12-12"
>>>>>>> 32e373e2
      },
      "RequestBody": "sB7kf/WM7S4Uw/9GQkyXjzbiR/4Wz0VR\u002BrKuVIyZJwzZgih61IT6P4OIZp11zTzUgx\u002B1OuaoAeDYk4RD3Zmhe5vzbb8kHbux6Ad7jWmo3C112tBs5O0mMIFHoUAAtmHq5usBgl98sGZkBFHeLXN3MLdWzQPINJeuzT0\u002B3Ht6sTGlkad\u002Bp1nO\u002BCppCOCbRwINz3GJqeheIbFTUrUiPtPq6VIfOJvM\u002BYhdiNTZXiy3EoU6MQ0K8QdIR2/1KlSkq7pWfx6NfA5nQNboKyEUhMOFnD8v5wzF4PhL1vEs188zuNwagt8OKZZ20/A3IcXmNMKrb40UdcStkZ4lQaUdOmkGtXNE\u002BQLkd3OpuBQcjr4zZaIugGdCHkMYbPFA6OjwWZiHMGxSoTvAx/gZa7yvkQLg8twD7roBw5YvLIwQo4\u002BLuF58lF5R4MNmbrhvKLOHaNvvYPYL7WvdhmzWInWusCNpjrJdM/2kjhEZnIACkpvjqMOxIUOYf8vzng3xe75NuL2UBZkAKTXeStHk8VDr2/PR8nqy/I7g0A/napTvshNTzOTCbYwB436N09ZytI16CMMaH4hDmrsvtDWKGL\u002Bg7pe9kSVsKW1n0A/7JCm4bhyBbWLQ1ZOLDzEok7lXdsq/7OQ\u002BtSJnDd9Ws094R3WRdkYYCapdzxkEMYHzRJWzD1lEPDdFebj5GWCCeiFDEse8lhxzPm0gYh3KOYOgc8hJoqP2Mws9TPyNH\u002B9J2lT3wR65N615QNHrJNkae0A1WKWXOdh\u002BTd68fkof5h9\u002B1ofI0nhk5zwaz2HSCg8xItG8V8ZJsqB8eXM//bljWVqxbU1SUqjH0XFpfGp3rELPilt4Y45YNCTnS1kEJOmCt3UHIJ3C388o9IZU4DU2BM0xcHNd6vbLWTkpagZPwqyI5sX0b4ulDKqLUG4IA1TvsUeL07N1Jcx/PMdkmXTJ2DLZzPlvQZRBi2PJ0ZqIwlXkObm/w\u002B/4EsH5dTPEQXM1wnc8Lzdaf2\u002BySkdPrFMy9nlyf1\u002B7CRVC4Lk3dsthfErwkw8iS5MdirlKDXmnqGZux365UsETerli\u002BU59IgmjUc79XxhED6rmVPWlcfybmjhTya9NpymI3BlWv1JEn2ewpruqqklNKrfT0v7Mbgm8xl4WKllaVqqkdIL/7U9YorSO9cpA8fDvBZ/3edQru24PmfnzLnUOVU8RBjbGTjxnezBJPng\u002BfNVuJiS5Y93VeLgU71RWZXM/f6B7Luq6KLZjkP2j4n310RwjhAdQVPJxPI59sV/nEBa8Cr7Yw03rtP1uVtLgMZY7Hh44MuBr7iutCvJcPHdXe3/n59e\u002BHA3OONAJ4v4fkQr4QpJAr941URyTK7lbj3eGFg==",
      "StatusCode": 201,
      "ResponseHeaders": {
        "Content-Length": "0",
        "Content-MD5": "2y\u002B89xvdbYoRkG6YfOUaHQ==",
<<<<<<< HEAD
        "Date": "Thu, 05 Mar 2020 22:52:51 GMT",
        "ETag": "\u00220x8D7C157EF7C974D\u0022",
        "Last-Modified": "Thu, 05 Mar 2020 22:52:52 GMT",
=======
        "Date": "Fri, 03 Apr 2020 20:31:50 GMT",
        "ETag": "\u00220x8D7D80E09BA3FCB\u0022",
        "Last-Modified": "Fri, 03 Apr 2020 20:31:50 GMT",
>>>>>>> 32e373e2
        "Server": [
          "Windows-Azure-Blob/1.0",
          "Microsoft-HTTPAPI/2.0"
        ],
        "x-ms-client-request-id": "e4fa63e7-cc16-b1a1-95bb-2bf15473a958",
        "x-ms-content-crc64": "FrNLXPaEWkk=",
<<<<<<< HEAD
        "x-ms-request-id": "69fa3d4d-701e-0033-6540-f3cd90000000",
        "x-ms-request-server-encrypted": "true",
        "x-ms-version": "2019-10-10"
=======
        "x-ms-request-id": "e446d0b0-301e-0032-01f6-094dd7000000",
        "x-ms-request-server-encrypted": "true",
        "x-ms-version": "2019-12-12"
>>>>>>> 32e373e2
      },
      "ResponseBody": []
    },
    {
<<<<<<< HEAD
      "RequestUri": "https://seanstagetest.blob.core.windows.net/?comp=batch",
=======
      "RequestUri": "https://seanmcccanary.blob.core.windows.net/?comp=batch",
>>>>>>> 32e373e2
      "RequestMethod": "POST",
      "RequestHeaders": {
        "Authorization": "Sanitized",
        "Content-Length": "1075",
        "Content-Type": "multipart/mixed; boundary=batch_1454c4ab-7eff-e0db-cc15-19520b377481",
<<<<<<< HEAD
        "traceparent": "00-d416ee0aabb55f41ad5229972b9229f0-f6a05df6d2f5f14c-00",
        "User-Agent": [
          "azsdk-net-Storage.Blobs/12.4.0-dev.20200305.1",
          "(.NET Core 4.6.28325.01; Microsoft Windows 10.0.18363 )"
        ],
        "x-ms-client-request-id": "8c560db9-a6ba-d2f6-dcfe-73f3a88d1bf1",
        "x-ms-date": "Thu, 05 Mar 2020 22:52:52 GMT",
        "x-ms-return-client-request-id": "true",
        "x-ms-version": "2019-10-10"
      },
      "RequestBody": "LS1iYXRjaF8xNDU0YzRhYi03ZWZmLWUwZGItY2MxNS0xOTUyMGIzNzc0ODENCkNvbnRlbnQtVHlwZTogYXBwbGljYXRpb24vaHR0cA0KQ29udGVudC1UcmFuc2Zlci1FbmNvZGluZzogYmluYXJ5DQpDb250ZW50LUlEOiAwDQoNCkRFTEVURSAvdGVzdC1jb250YWluZXItOTQxNTNjN2MtY2NmOC03ZjUxLThhMmEtZTEwYTViNDc2MzBiL2Jsb2IxIEhUVFAvMS4xDQpBdXRob3JpemF0aW9uOiBTaGFyZWRLZXkgc2VhbnN0YWdldGVzdDpQYzFqSmNMTHN4OVZ1b25IZi9xK01MQ0pMTVVjMGN4RWthYmFPUzVBZE44PQ0KeC1tcy1kYXRlOiBUaHUsIDA1IE1hciAyMDIwIDIyOjUyOjUyIEdNVA0KQ29udGVudC1MZW5ndGg6IDANCg0KLS1iYXRjaF8xNDU0YzRhYi03ZWZmLWUwZGItY2MxNS0xOTUyMGIzNzc0ODENCkNvbnRlbnQtVHlwZTogYXBwbGljYXRpb24vaHR0cA0KQ29udGVudC1UcmFuc2Zlci1FbmNvZGluZzogYmluYXJ5DQpDb250ZW50LUlEOiAxDQoNCkRFTEVURSAvdGVzdC1jb250YWluZXItOTQxNTNjN2MtY2NmOC03ZjUxLThhMmEtZTEwYTViNDc2MzBiL2Jsb2IyIEhUVFAvMS4xDQpBdXRob3JpemF0aW9uOiBTaGFyZWRLZXkgc2VhbnN0YWdldGVzdDpUTmRXUGdIVlRMUTVRbWVIRGY0TjdVYi9tWW1USVBvaGpYOWJHNEpYSWtBPQ0KeC1tcy1kYXRlOiBUaHUsIDA1IE1hciAyMDIwIDIyOjUyOjUyIEdNVA0KQ29udGVudC1MZW5ndGg6IDANCg0KLS1iYXRjaF8xNDU0YzRhYi03ZWZmLWUwZGItY2MxNS0xOTUyMGIzNzc0ODENCkNvbnRlbnQtVHlwZTogYXBwbGljYXRpb24vaHR0cA0KQ29udGVudC1UcmFuc2Zlci1FbmNvZGluZzogYmluYXJ5DQpDb250ZW50LUlEOiAyDQoNCkRFTEVURSAvaW52YWxpZGNvbnRhaW5lci9ibG9iMyBIVFRQLzEuMQ0KQXV0aG9yaXphdGlvbjogU2hhcmVkS2V5IHNlYW5zdGFnZXRlc3Q6U2dKcnl5emNVYkc2YytvOVUvS3ZKV25CSGt0anhNK3pjbVNFbnFjcC9IRT0NCngtbXMtZGF0ZTogVGh1LCAwNSBNYXIgMjAyMCAyMjo1Mjo1MiBHTVQNCkNvbnRlbnQtTGVuZ3RoOiAwDQoNCi0tYmF0Y2hfMTQ1NGM0YWItN2VmZi1lMGRiLWNjMTUtMTk1MjBiMzc3NDgxLS0NCg==",
      "StatusCode": 202,
      "ResponseHeaders": {
        "Content-Type": "multipart/mixed; boundary=batchresponse_67b15a50-0232-402e-bda1-ac39053c7859",
        "Date": "Thu, 05 Mar 2020 22:52:51 GMT",
=======
        "traceparent": "00-18593cf6e0dd4a4f89fcb86c9f9b1501-c068b0003193e447-00",
        "User-Agent": [
          "azsdk-net-Storage.Blobs/12.5.0-dev.20200403.1",
          "(.NET Core 4.6.28325.01; Microsoft Windows 10.0.18362 )"
        ],
        "x-ms-client-request-id": "8c560db9-a6ba-d2f6-dcfe-73f3a88d1bf1",
        "x-ms-date": "Fri, 03 Apr 2020 20:31:51 GMT",
        "x-ms-return-client-request-id": "true",
        "x-ms-version": "2019-12-12"
      },
      "RequestBody": "LS1iYXRjaF8xNDU0YzRhYi03ZWZmLWUwZGItY2MxNS0xOTUyMGIzNzc0ODENCkNvbnRlbnQtVHlwZTogYXBwbGljYXRpb24vaHR0cA0KQ29udGVudC1UcmFuc2Zlci1FbmNvZGluZzogYmluYXJ5DQpDb250ZW50LUlEOiAwDQoNCkRFTEVURSAvdGVzdC1jb250YWluZXItOTQxNTNjN2MtY2NmOC03ZjUxLThhMmEtZTEwYTViNDc2MzBiL2Jsb2IxIEhUVFAvMS4xDQpBdXRob3JpemF0aW9uOiBTaGFyZWRLZXkgc2Vhbm1jY2NhbmFyeTpsMWNTekR4WWRhNGlnOEpjNHZYak5CMjJxQnBxYzhJVTFUR3M5RFVaL1ZZPQ0KeC1tcy1kYXRlOiBGcmksIDAzIEFwciAyMDIwIDIwOjMxOjUxIEdNVA0KQ29udGVudC1MZW5ndGg6IDANCg0KLS1iYXRjaF8xNDU0YzRhYi03ZWZmLWUwZGItY2MxNS0xOTUyMGIzNzc0ODENCkNvbnRlbnQtVHlwZTogYXBwbGljYXRpb24vaHR0cA0KQ29udGVudC1UcmFuc2Zlci1FbmNvZGluZzogYmluYXJ5DQpDb250ZW50LUlEOiAxDQoNCkRFTEVURSAvdGVzdC1jb250YWluZXItOTQxNTNjN2MtY2NmOC03ZjUxLThhMmEtZTEwYTViNDc2MzBiL2Jsb2IyIEhUVFAvMS4xDQpBdXRob3JpemF0aW9uOiBTaGFyZWRLZXkgc2Vhbm1jY2NhbmFyeTplYjNNb3BRNzl6V09MTDZPL00wU2tILzR1QkV3dlFUeHM1UktBWUIrQVdFPQ0KeC1tcy1kYXRlOiBGcmksIDAzIEFwciAyMDIwIDIwOjMxOjUxIEdNVA0KQ29udGVudC1MZW5ndGg6IDANCg0KLS1iYXRjaF8xNDU0YzRhYi03ZWZmLWUwZGItY2MxNS0xOTUyMGIzNzc0ODENCkNvbnRlbnQtVHlwZTogYXBwbGljYXRpb24vaHR0cA0KQ29udGVudC1UcmFuc2Zlci1FbmNvZGluZzogYmluYXJ5DQpDb250ZW50LUlEOiAyDQoNCkRFTEVURSAvaW52YWxpZGNvbnRhaW5lci9ibG9iMyBIVFRQLzEuMQ0KQXV0aG9yaXphdGlvbjogU2hhcmVkS2V5IHNlYW5tY2NjYW5hcnk6ZTV3ajJUQVk4cGI1QWR3S1lNQnpTeThoRXQwb3NaSldWdmQ4RDJUWHdXTT0NCngtbXMtZGF0ZTogRnJpLCAwMyBBcHIgMjAyMCAyMDozMTo1MSBHTVQNCkNvbnRlbnQtTGVuZ3RoOiAwDQoNCi0tYmF0Y2hfMTQ1NGM0YWItN2VmZi1lMGRiLWNjMTUtMTk1MjBiMzc3NDgxLS0NCg==",
      "StatusCode": 202,
      "ResponseHeaders": {
        "Content-Type": "multipart/mixed; boundary=batchresponse_e265bc34-4b15-42ae-94b6-de63b912434e",
        "Date": "Fri, 03 Apr 2020 20:31:50 GMT",
>>>>>>> 32e373e2
        "Server": [
          "Windows-Azure-Blob/1.0",
          "Microsoft-HTTPAPI/2.0"
        ],
        "Transfer-Encoding": "chunked",
        "x-ms-client-request-id": "8c560db9-a6ba-d2f6-dcfe-73f3a88d1bf1",
<<<<<<< HEAD
        "x-ms-request-id": "69fa3d50-701e-0033-6840-f3cd90000000",
        "x-ms-version": "2019-10-10"
      },
      "ResponseBody": "LS1iYXRjaHJlc3BvbnNlXzY3YjE1YTUwLTAyMzItNDAyZS1iZGExLWFjMzkwNTNjNzg1OQ0KQ29udGVudC1UeXBlOiBhcHBsaWNhdGlvbi9odHRwDQpDb250ZW50LUlEOiAwDQoNCkhUVFAvMS4xIDIwMiBBY2NlcHRlZA0KeC1tcy1kZWxldGUtdHlwZS1wZXJtYW5lbnQ6IHRydWUNCngtbXMtcmVxdWVzdC1pZDogNjlmYTNkNTAtNzAxZS0wMDMzLTY4NDAtZjNjZDkwMWVlZDMzDQp4LW1zLXZlcnNpb246IDIwMTktMTAtMTANClNlcnZlcjogV2luZG93cy1BenVyZS1CbG9iLzEuMA0KDQotLWJhdGNocmVzcG9uc2VfNjdiMTVhNTAtMDIzMi00MDJlLWJkYTEtYWMzOTA1M2M3ODU5DQpDb250ZW50LVR5cGU6IGFwcGxpY2F0aW9uL2h0dHANCkNvbnRlbnQtSUQ6IDENCg0KSFRUUC8xLjEgMjAyIEFjY2VwdGVkDQp4LW1zLWRlbGV0ZS10eXBlLXBlcm1hbmVudDogdHJ1ZQ0KeC1tcy1yZXF1ZXN0LWlkOiA2OWZhM2Q1MC03MDFlLTAwMzMtNjg0MC1mM2NkOTAxZWVkMzUNCngtbXMtdmVyc2lvbjogMjAxOS0xMC0xMA0KU2VydmVyOiBXaW5kb3dzLUF6dXJlLUJsb2IvMS4wDQoNCi0tYmF0Y2hyZXNwb25zZV82N2IxNWE1MC0wMjMyLTQwMmUtYmRhMS1hYzM5MDUzYzc4NTkNCkNvbnRlbnQtVHlwZTogYXBwbGljYXRpb24vaHR0cA0KQ29udGVudC1JRDogMg0KDQpIVFRQLzEuMSA0MDQgVGhlIHNwZWNpZmllZCBjb250YWluZXIgZG9lcyBub3QgZXhpc3QuDQp4LW1zLWVycm9yLWNvZGU6IENvbnRhaW5lck5vdEZvdW5kDQp4LW1zLXJlcXVlc3QtaWQ6IDY5ZmEzZDUwLTcwMWUtMDAzMy02ODQwLWYzY2Q5MDFlZWQzNg0KeC1tcy12ZXJzaW9uOiAyMDE5LTEwLTEwDQpDb250ZW50LUxlbmd0aDogMjI2DQpDb250ZW50LVR5cGU6IGFwcGxpY2F0aW9uL3htbA0KU2VydmVyOiBXaW5kb3dzLUF6dXJlLUJsb2IvMS4wDQoNCu\u002B7vzw/eG1sIHZlcnNpb249IjEuMCIgZW5jb2Rpbmc9InV0Zi04Ij8\u002BCjxFcnJvcj48Q29kZT5Db250YWluZXJOb3RGb3VuZDwvQ29kZT48TWVzc2FnZT5UaGUgc3BlY2lmaWVkIGNvbnRhaW5lciBkb2VzIG5vdCBleGlzdC4KUmVxdWVzdElkOjY5ZmEzZDUwLTcwMWUtMDAzMy02ODQwLWYzY2Q5MDFlZWQzNgpUaW1lOjIwMjAtMDMtMDVUMjI6NTI6NTIuMTI4NDY3NVo8L01lc3NhZ2U\u002BPC9FcnJvcj4NCi0tYmF0Y2hyZXNwb25zZV82N2IxNWE1MC0wMjMyLTQwMmUtYmRhMS1hYzM5MDUzYzc4NTktLQ=="
    },
    {
      "RequestUri": "https://seanstagetest.blob.core.windows.net/test-container-94153c7c-ccf8-7f51-8a2a-e10a5b47630b/blob1",
      "RequestMethod": "HEAD",
      "RequestHeaders": {
        "Authorization": "Sanitized",
        "traceparent": "00-b7841226a7bf164781e512c24dd385d5-46c58de111be254c-00",
        "User-Agent": [
          "azsdk-net-Storage.Blobs/12.4.0-dev.20200305.1",
          "(.NET Core 4.6.28325.01; Microsoft Windows 10.0.18363 )"
        ],
        "x-ms-client-request-id": "fe98248d-e8e1-cec6-59c1-90115c6a32d2",
        "x-ms-date": "Thu, 05 Mar 2020 22:52:52 GMT",
        "x-ms-return-client-request-id": "true",
        "x-ms-version": "2019-10-10"
=======
        "x-ms-request-id": "e446d0c6-301e-0032-11f6-094dd7000000",
        "x-ms-version": "2019-12-12"
      },
      "ResponseBody": "LS1iYXRjaHJlc3BvbnNlX2UyNjViYzM0LTRiMTUtNDJhZS05NGI2LWRlNjNiOTEyNDM0ZQ0KQ29udGVudC1UeXBlOiBhcHBsaWNhdGlvbi9odHRwDQpDb250ZW50LUlEOiAwDQoNCkhUVFAvMS4xIDIwMiBBY2NlcHRlZA0KeC1tcy1kZWxldGUtdHlwZS1wZXJtYW5lbnQ6IHRydWUNCngtbXMtcmVxdWVzdC1pZDogZTQ0NmQwYzYtMzAxZS0wMDMyLTExZjYtMDk0ZGQ3MWU0Nzc1DQp4LW1zLXZlcnNpb246IDIwMTktMTItMTINClNlcnZlcjogV2luZG93cy1BenVyZS1CbG9iLzEuMA0KDQotLWJhdGNocmVzcG9uc2VfZTI2NWJjMzQtNGIxNS00MmFlLTk0YjYtZGU2M2I5MTI0MzRlDQpDb250ZW50LVR5cGU6IGFwcGxpY2F0aW9uL2h0dHANCkNvbnRlbnQtSUQ6IDENCg0KSFRUUC8xLjEgMjAyIEFjY2VwdGVkDQp4LW1zLWRlbGV0ZS10eXBlLXBlcm1hbmVudDogdHJ1ZQ0KeC1tcy1yZXF1ZXN0LWlkOiBlNDQ2ZDBjNi0zMDFlLTAwMzItMTFmNi0wOTRkZDcxZTQ3NzkNCngtbXMtdmVyc2lvbjogMjAxOS0xMi0xMg0KU2VydmVyOiBXaW5kb3dzLUF6dXJlLUJsb2IvMS4wDQoNCi0tYmF0Y2hyZXNwb25zZV9lMjY1YmMzNC00YjE1LTQyYWUtOTRiNi1kZTYzYjkxMjQzNGUNCkNvbnRlbnQtVHlwZTogYXBwbGljYXRpb24vaHR0cA0KQ29udGVudC1JRDogMg0KDQpIVFRQLzEuMSA0MDQgVGhlIHNwZWNpZmllZCBjb250YWluZXIgZG9lcyBub3QgZXhpc3QuDQp4LW1zLWVycm9yLWNvZGU6IENvbnRhaW5lck5vdEZvdW5kDQp4LW1zLXJlcXVlc3QtaWQ6IGU0NDZkMGM2LTMwMWUtMDAzMi0xMWY2LTA5NGRkNzFlNDc3YQ0KeC1tcy12ZXJzaW9uOiAyMDE5LTEyLTEyDQpDb250ZW50LUxlbmd0aDogMjI2DQpDb250ZW50LVR5cGU6IGFwcGxpY2F0aW9uL3htbA0KU2VydmVyOiBXaW5kb3dzLUF6dXJlLUJsb2IvMS4wDQoNCu\u002B7vzw/eG1sIHZlcnNpb249IjEuMCIgZW5jb2Rpbmc9InV0Zi04Ij8\u002BCjxFcnJvcj48Q29kZT5Db250YWluZXJOb3RGb3VuZDwvQ29kZT48TWVzc2FnZT5UaGUgc3BlY2lmaWVkIGNvbnRhaW5lciBkb2VzIG5vdCBleGlzdC4KUmVxdWVzdElkOmU0NDZkMGM2LTMwMWUtMDAzMi0xMWY2LTA5NGRkNzFlNDc3YQpUaW1lOjIwMjAtMDQtMDNUMjA6MzE6NTAuMjg3NTgyM1o8L01lc3NhZ2U\u002BPC9FcnJvcj4NCi0tYmF0Y2hyZXNwb25zZV9lMjY1YmMzNC00YjE1LTQyYWUtOTRiNi1kZTYzYjkxMjQzNGUtLQ=="
    },
    {
      "RequestUri": "https://seanmcccanary.blob.core.windows.net/test-container-94153c7c-ccf8-7f51-8a2a-e10a5b47630b/blob1",
      "RequestMethod": "HEAD",
      "RequestHeaders": {
        "Authorization": "Sanitized",
        "traceparent": "00-a0e7c42d951fee40b6e8972b2542bcb0-11a8150fe331964a-00",
        "User-Agent": [
          "azsdk-net-Storage.Blobs/12.5.0-dev.20200403.1",
          "(.NET Core 4.6.28325.01; Microsoft Windows 10.0.18362 )"
        ],
        "x-ms-client-request-id": "fe98248d-e8e1-cec6-59c1-90115c6a32d2",
        "x-ms-date": "Fri, 03 Apr 2020 20:31:51 GMT",
        "x-ms-return-client-request-id": "true",
        "x-ms-version": "2019-12-12"
>>>>>>> 32e373e2
      },
      "RequestBody": null,
      "StatusCode": 404,
      "ResponseHeaders": {
<<<<<<< HEAD
        "Date": "Thu, 05 Mar 2020 22:52:51 GMT",
=======
        "Date": "Fri, 03 Apr 2020 20:31:50 GMT",
>>>>>>> 32e373e2
        "Server": [
          "Windows-Azure-Blob/1.0",
          "Microsoft-HTTPAPI/2.0"
        ],
        "Transfer-Encoding": "chunked",
        "x-ms-client-request-id": "fe98248d-e8e1-cec6-59c1-90115c6a32d2",
        "x-ms-error-code": "BlobNotFound",
<<<<<<< HEAD
        "x-ms-request-id": "69fa3d54-701e-0033-6c40-f3cd90000000",
        "x-ms-version": "2019-10-10"
=======
        "x-ms-request-id": "e446d0ed-301e-0032-30f6-094dd7000000",
        "x-ms-version": "2019-12-12"
>>>>>>> 32e373e2
      },
      "ResponseBody": []
    },
    {
<<<<<<< HEAD
      "RequestUri": "https://seanstagetest.blob.core.windows.net/test-container-94153c7c-ccf8-7f51-8a2a-e10a5b47630b/blob2",
      "RequestMethod": "HEAD",
      "RequestHeaders": {
        "Authorization": "Sanitized",
        "traceparent": "00-6d9450059f2f1a4d929e2dd813de724c-f1f865170fd1be49-00",
        "User-Agent": [
          "azsdk-net-Storage.Blobs/12.4.0-dev.20200305.1",
          "(.NET Core 4.6.28325.01; Microsoft Windows 10.0.18363 )"
        ],
        "x-ms-client-request-id": "8365c06d-1df5-d80f-0ca3-db688e857ffc",
        "x-ms-date": "Thu, 05 Mar 2020 22:52:52 GMT",
        "x-ms-return-client-request-id": "true",
        "x-ms-version": "2019-10-10"
=======
      "RequestUri": "https://seanmcccanary.blob.core.windows.net/test-container-94153c7c-ccf8-7f51-8a2a-e10a5b47630b/blob2",
      "RequestMethod": "HEAD",
      "RequestHeaders": {
        "Authorization": "Sanitized",
        "traceparent": "00-1c217f25cbd2e946ab59f296f5d3de81-a00445907b0ce94f-00",
        "User-Agent": [
          "azsdk-net-Storage.Blobs/12.5.0-dev.20200403.1",
          "(.NET Core 4.6.28325.01; Microsoft Windows 10.0.18362 )"
        ],
        "x-ms-client-request-id": "8365c06d-1df5-d80f-0ca3-db688e857ffc",
        "x-ms-date": "Fri, 03 Apr 2020 20:31:51 GMT",
        "x-ms-return-client-request-id": "true",
        "x-ms-version": "2019-12-12"
>>>>>>> 32e373e2
      },
      "RequestBody": null,
      "StatusCode": 404,
      "ResponseHeaders": {
<<<<<<< HEAD
        "Date": "Thu, 05 Mar 2020 22:52:51 GMT",
=======
        "Date": "Fri, 03 Apr 2020 20:31:50 GMT",
>>>>>>> 32e373e2
        "Server": [
          "Windows-Azure-Blob/1.0",
          "Microsoft-HTTPAPI/2.0"
        ],
        "Transfer-Encoding": "chunked",
        "x-ms-client-request-id": "8365c06d-1df5-d80f-0ca3-db688e857ffc",
        "x-ms-error-code": "BlobNotFound",
<<<<<<< HEAD
        "x-ms-request-id": "69fa3d5a-701e-0033-7140-f3cd90000000",
        "x-ms-version": "2019-10-10"
=======
        "x-ms-request-id": "e446d0fa-301e-0032-39f6-094dd7000000",
        "x-ms-version": "2019-12-12"
>>>>>>> 32e373e2
      },
      "ResponseBody": []
    },
    {
<<<<<<< HEAD
      "RequestUri": "https://seanstagetest.blob.core.windows.net/test-container-94153c7c-ccf8-7f51-8a2a-e10a5b47630b?restype=container",
      "RequestMethod": "DELETE",
      "RequestHeaders": {
        "Authorization": "Sanitized",
        "traceparent": "00-be9ced27789cda429795415ea4ec2702-774d3de448bab243-00",
        "User-Agent": [
          "azsdk-net-Storage.Blobs/12.4.0-dev.20200305.1",
          "(.NET Core 4.6.28325.01; Microsoft Windows 10.0.18363 )"
        ],
        "x-ms-client-request-id": "9ba4486b-af04-14dc-00ae-700376620cf1",
        "x-ms-date": "Thu, 05 Mar 2020 22:52:52 GMT",
        "x-ms-return-client-request-id": "true",
        "x-ms-version": "2019-10-10"
=======
      "RequestUri": "https://seanmcccanary.blob.core.windows.net/test-container-94153c7c-ccf8-7f51-8a2a-e10a5b47630b?restype=container",
      "RequestMethod": "DELETE",
      "RequestHeaders": {
        "Authorization": "Sanitized",
        "traceparent": "00-660afd6067d1624c91ee60b801b980ad-79a5723c7caef54c-00",
        "User-Agent": [
          "azsdk-net-Storage.Blobs/12.5.0-dev.20200403.1",
          "(.NET Core 4.6.28325.01; Microsoft Windows 10.0.18362 )"
        ],
        "x-ms-client-request-id": "9ba4486b-af04-14dc-00ae-700376620cf1",
        "x-ms-date": "Fri, 03 Apr 2020 20:31:52 GMT",
        "x-ms-return-client-request-id": "true",
        "x-ms-version": "2019-12-12"
>>>>>>> 32e373e2
      },
      "RequestBody": null,
      "StatusCode": 202,
      "ResponseHeaders": {
        "Content-Length": "0",
<<<<<<< HEAD
        "Date": "Thu, 05 Mar 2020 22:52:51 GMT",
=======
        "Date": "Fri, 03 Apr 2020 20:31:50 GMT",
>>>>>>> 32e373e2
        "Server": [
          "Windows-Azure-Blob/1.0",
          "Microsoft-HTTPAPI/2.0"
        ],
        "x-ms-client-request-id": "9ba4486b-af04-14dc-00ae-700376620cf1",
<<<<<<< HEAD
        "x-ms-request-id": "69fa3d60-701e-0033-7640-f3cd90000000",
        "x-ms-version": "2019-10-10"
=======
        "x-ms-request-id": "e446d101-301e-0032-3ff6-094dd7000000",
        "x-ms-version": "2019-12-12"
>>>>>>> 32e373e2
      },
      "ResponseBody": []
    }
  ],
  "Variables": {
    "RandomSeed": "1206892926",
<<<<<<< HEAD
    "Storage_TestConfigDefault": "ProductionTenant\nseanstagetest\nU2FuaXRpemVk\nhttps://seanstagetest.blob.core.windows.net\nhttp://seanstagetest.file.core.windows.net\nhttp://seanstagetest.queue.core.windows.net\nhttp://seanstagetest.table.core.windows.net\n\n\n\n\nhttp://seanstagetest-secondary.blob.core.windows.net\nhttp://seanstagetest-secondary.file.core.windows.net\nhttp://seanstagetest-secondary.queue.core.windows.net\nhttp://seanstagetest-secondary.table.core.windows.net\n\nSanitized\n\n\nCloud\nBlobEndpoint=https://seanstagetest.blob.core.windows.net/;QueueEndpoint=http://seanstagetest.queue.core.windows.net/;FileEndpoint=http://seanstagetest.file.core.windows.net/;BlobSecondaryEndpoint=http://seanstagetest-secondary.blob.core.windows.net/;QueueSecondaryEndpoint=http://seanstagetest-secondary.queue.core.windows.net/;FileSecondaryEndpoint=http://seanstagetest-secondary.file.core.windows.net/;AccountName=seanstagetest;AccountKey=Sanitized\nseanscope1"
=======
    "Storage_TestConfigDefault": "ProductionTenant\nseanmcccanary\nU2FuaXRpemVk\nhttps://seanmcccanary.blob.core.windows.net\nhttps://seanmcccanary.file.core.windows.net\nhttps://seanmcccanary.queue.core.windows.net\nhttps://seanmcccanary.table.core.windows.net\n\n\n\n\nhttps://seanmcccanary-secondary.blob.core.windows.net\nhttps://seanmcccanary-secondary.file.core.windows.net\nhttps://seanmcccanary-secondary.queue.core.windows.net\nhttps://seanmcccanary-secondary.table.core.windows.net\n\nSanitized\n\n\nCloud\nBlobEndpoint=https://seanmcccanary.blob.core.windows.net/;QueueEndpoint=https://seanmcccanary.queue.core.windows.net/;FileEndpoint=https://seanmcccanary.file.core.windows.net/;BlobSecondaryEndpoint=https://seanmcccanary-secondary.blob.core.windows.net/;QueueSecondaryEndpoint=https://seanmcccanary-secondary.queue.core.windows.net/;FileSecondaryEndpoint=https://seanmcccanary-secondary.file.core.windows.net/;AccountName=seanmcccanary;AccountKey=Sanitized\nseanscope1"
>>>>>>> 32e373e2
  }
}<|MERGE_RESOLUTION|>--- conflicted
+++ resolved
@@ -1,228 +1,121 @@
 {
   "Entries": [
     {
-<<<<<<< HEAD
-      "RequestUri": "https://seanstagetest.blob.core.windows.net/test-container-94153c7c-ccf8-7f51-8a2a-e10a5b47630b?restype=container",
+      "RequestUri": "https://seanmcccanary.blob.core.windows.net/test-container-94153c7c-ccf8-7f51-8a2a-e10a5b47630b?restype=container",
       "RequestMethod": "PUT",
       "RequestHeaders": {
         "Authorization": "Sanitized",
-        "traceparent": "00-4169bfd7c45d1c4fabdd12b1c63cd7c8-5c2a594473cb7f49-00",
-        "User-Agent": [
-          "azsdk-net-Storage.Blobs/12.4.0-dev.20200305.1",
-          "(.NET Core 4.6.28325.01; Microsoft Windows 10.0.18363 )"
+        "traceparent": "00-c7b3032dbfabf94a8de3b2620b786ef2-4a4f1189a0b76d4c-00",
+        "User-Agent": [
+          "azsdk-net-Storage.Blobs/12.5.0-dev.20200403.1",
+          "(.NET Core 4.6.28325.01; Microsoft Windows 10.0.18362 )"
         ],
         "x-ms-blob-public-access": "container",
         "x-ms-client-request-id": "0b949320-7c2a-7a85-18fe-7f2bfaf63d63",
-        "x-ms-date": "Thu, 05 Mar 2020 22:52:51 GMT",
-        "x-ms-return-client-request-id": "true",
-        "x-ms-version": "2019-10-10"
-=======
-      "RequestUri": "https://seanmcccanary.blob.core.windows.net/test-container-94153c7c-ccf8-7f51-8a2a-e10a5b47630b?restype=container",
-      "RequestMethod": "PUT",
-      "RequestHeaders": {
-        "Authorization": "Sanitized",
-        "traceparent": "00-c7b3032dbfabf94a8de3b2620b786ef2-4a4f1189a0b76d4c-00",
-        "User-Agent": [
-          "azsdk-net-Storage.Blobs/12.5.0-dev.20200403.1",
-          "(.NET Core 4.6.28325.01; Microsoft Windows 10.0.18362 )"
-        ],
-        "x-ms-blob-public-access": "container",
-        "x-ms-client-request-id": "0b949320-7c2a-7a85-18fe-7f2bfaf63d63",
-        "x-ms-date": "Fri, 03 Apr 2020 20:31:51 GMT",
-        "x-ms-return-client-request-id": "true",
-        "x-ms-version": "2019-12-12"
->>>>>>> 32e373e2
+        "x-ms-date": "Fri, 03 Apr 2020 20:31:51 GMT",
+        "x-ms-return-client-request-id": "true",
+        "x-ms-version": "2019-12-12"
       },
       "RequestBody": null,
       "StatusCode": 201,
       "ResponseHeaders": {
         "Content-Length": "0",
-<<<<<<< HEAD
-        "Date": "Thu, 05 Mar 2020 22:52:51 GMT",
-        "ETag": "\u00220x8D7C157EF632F41\u0022",
-        "Last-Modified": "Thu, 05 Mar 2020 22:52:51 GMT",
-=======
         "Date": "Fri, 03 Apr 2020 20:31:49 GMT",
         "ETag": "\u00220x8D7D80E099F2CDE\u0022",
         "Last-Modified": "Fri, 03 Apr 2020 20:31:49 GMT",
->>>>>>> 32e373e2
         "Server": [
           "Windows-Azure-Blob/1.0",
           "Microsoft-HTTPAPI/2.0"
         ],
         "x-ms-client-request-id": "0b949320-7c2a-7a85-18fe-7f2bfaf63d63",
-<<<<<<< HEAD
-        "x-ms-request-id": "69fa3d48-701e-0033-6140-f3cd90000000",
-        "x-ms-version": "2019-10-10"
-=======
         "x-ms-request-id": "e446d09a-301e-0032-71f6-094dd7000000",
         "x-ms-version": "2019-12-12"
->>>>>>> 32e373e2
-      },
-      "ResponseBody": []
-    },
-    {
-<<<<<<< HEAD
-      "RequestUri": "https://seanstagetest.blob.core.windows.net/test-container-94153c7c-ccf8-7f51-8a2a-e10a5b47630b/blob1",
-=======
+      },
+      "ResponseBody": []
+    },
+    {
       "RequestUri": "https://seanmcccanary.blob.core.windows.net/test-container-94153c7c-ccf8-7f51-8a2a-e10a5b47630b/blob1",
->>>>>>> 32e373e2
       "RequestMethod": "PUT",
       "RequestHeaders": {
         "Authorization": "Sanitized",
         "Content-Length": "1024",
         "If-None-Match": "*",
-<<<<<<< HEAD
-        "traceparent": "00-1ab1985a5f0b894eaba0610323d210a1-84e0113374799a47-00",
-        "User-Agent": [
-          "azsdk-net-Storage.Blobs/12.4.0-dev.20200305.1",
-          "(.NET Core 4.6.28325.01; Microsoft Windows 10.0.18363 )"
+        "traceparent": "00-67ca6bac0a0a7b48ad7f79635e303cec-682e4290e0ca5b4e-00",
+        "User-Agent": [
+          "azsdk-net-Storage.Blobs/12.5.0-dev.20200403.1",
+          "(.NET Core 4.6.28325.01; Microsoft Windows 10.0.18362 )"
         ],
         "x-ms-blob-type": "BlockBlob",
         "x-ms-client-request-id": "7bb671cc-7460-7e13-211b-afeb1d2da718",
-        "x-ms-date": "Thu, 05 Mar 2020 22:52:51 GMT",
-        "x-ms-return-client-request-id": "true",
-        "x-ms-version": "2019-10-10"
-=======
-        "traceparent": "00-67ca6bac0a0a7b48ad7f79635e303cec-682e4290e0ca5b4e-00",
-        "User-Agent": [
-          "azsdk-net-Storage.Blobs/12.5.0-dev.20200403.1",
-          "(.NET Core 4.6.28325.01; Microsoft Windows 10.0.18362 )"
-        ],
-        "x-ms-blob-type": "BlockBlob",
-        "x-ms-client-request-id": "7bb671cc-7460-7e13-211b-afeb1d2da718",
-        "x-ms-date": "Fri, 03 Apr 2020 20:31:51 GMT",
-        "x-ms-return-client-request-id": "true",
-        "x-ms-version": "2019-12-12"
->>>>>>> 32e373e2
+        "x-ms-date": "Fri, 03 Apr 2020 20:31:51 GMT",
+        "x-ms-return-client-request-id": "true",
+        "x-ms-version": "2019-12-12"
       },
       "RequestBody": "damiAHamcLO/vYsCCtOsfLik6cizV\u002BHJ\u002BVNCwUpSXRK4Xggpa3HGeiPhTG3xg3BFUgJyVgx0rx7I2QcjZK5obV94SazLgxBH3W\u002Bl0gtz13bj/W9H3wcGRK7qYZJpoxZ0eN8OeDnEec7yK3mcz90SVAGRP2Y/IY1XcgX94CJ93TlZMFksZV88H4OgVbOOaXTR1wyR2GOvNVZRtgYzxpmsdE4/Q56D5u\u002BhVCDjnsvZyQiQLAkW7ATVqvsD2q9ZCVjq9OFlTiXWTfEc8INDy5aKd\u002Bz9opqQlodKapmigAtASEvH\u002BarqdHvjut4X\u002BfyAkd5leGPCXGa\u002BWl5ZG\u002BSMM8zm3Kc4e9LroAJwGee7eJyLydi7PQinfevkCZ5MkVmXVocSMR1USBULedhgUUJ/AuHBzVEL0fXDPl67VHIznw6p2cNgqUd/N4HCr8QwRyupZQe9i8MHi4WRTvK\u002BmPSj2NnJt3h/HliaQZbQSSExk/cyEu5rdhRKoU09zltVwZ6NHtbqZ4\u002BzKkauI0otN0JjX7r6jIYFOGLFfhYrQVD9RH/3QypLRyxnf\u002BenvVPKHGoK2W6gWjUXh\u002BZ0JOh5iOj2sN7KNvMYGBiOkg2eXXoP\u002B2GsIGjhXepK37xD1yJD7vb/sQx0/\u002BZ28sFWEccneClrZCmGzWeAFVPzf1Y31EH1SqQWn6xumvt7NS6ni0sjImaS13L5vSGPfpy5gYCQPx1/YMYiEdl9/cotC5c42YkH0Fzvpf3P/I2DhiEQtBh76vURJyuFABGNFNmny7GJVqUSsrEjoJofsGM5n4u4bUmxsiChJ7Fegs9LYpAjJzDb\u002Bi97/QJnV0lb8XbHS2CG1aeQ9hmR5y7zszDh2D4J/IkyXaVbPG9GSVvXRjY7lzZvxYzpkjEXShIBh0rRhn4LUfTtlO67Kpg3Say\u002BuaD4uBz6chOyIGlYGxOSWrQldcPcy/RBTgJItJrzsUmEWZByCc8t1xRrWDCLlHjbKNDkEdTo4e6rtmkZsr14vm4g08KCIFDl\u002BJ2vcHPDtrmJbIvJD6B0m3eixlJlEyVW85nCasG2WAd//xk3OXB66P\u002BwkEUyrq/OqzdK31r\u002Bf\u002BR3WH3ZAUv40xSDShCGPWEHJ95TtYPgJETq876Ja3itgX81v\u002BHyoeazt7wxrmSfSG7VQ7h8qslglzQ57w6Mbmeb1siQUX6AFIb3n/3Gr3XgSqtQsyjAMde21CesubLXJklVldibDvbvVC8yhArLmei\u002BWaRiPLs/2qTx2nxX1FvTIHi0cRmdRDy0YF75jqzM6js/7l8OdOqNFbszqjR6mIDTXmSSFyfOIBVorttcRkv3JfBAF\u002BX7xauOJltdapkHOcfdJTBIOdMTcM1Kpg==",
       "StatusCode": 201,
       "ResponseHeaders": {
         "Content-Length": "0",
         "Content-MD5": "ukywtBclC3OFSLUUMCMc6g==",
-<<<<<<< HEAD
-        "Date": "Thu, 05 Mar 2020 22:52:51 GMT",
-        "ETag": "\u00220x8D7C157EF70164E\u0022",
-        "Last-Modified": "Thu, 05 Mar 2020 22:52:51 GMT",
-=======
         "Date": "Fri, 03 Apr 2020 20:31:49 GMT",
         "ETag": "\u00220x8D7D80E09ACCFD4\u0022",
         "Last-Modified": "Fri, 03 Apr 2020 20:31:49 GMT",
->>>>>>> 32e373e2
         "Server": [
           "Windows-Azure-Blob/1.0",
           "Microsoft-HTTPAPI/2.0"
         ],
         "x-ms-client-request-id": "7bb671cc-7460-7e13-211b-afeb1d2da718",
         "x-ms-content-crc64": "jVl3Etg6I2k=",
-<<<<<<< HEAD
-        "x-ms-request-id": "69fa3d4a-701e-0033-6240-f3cd90000000",
-        "x-ms-request-server-encrypted": "true",
-        "x-ms-version": "2019-10-10"
-=======
         "x-ms-request-id": "e446d0a2-301e-0032-77f6-094dd7000000",
         "x-ms-request-server-encrypted": "true",
         "x-ms-version": "2019-12-12"
->>>>>>> 32e373e2
-      },
-      "ResponseBody": []
-    },
-    {
-<<<<<<< HEAD
-      "RequestUri": "https://seanstagetest.blob.core.windows.net/test-container-94153c7c-ccf8-7f51-8a2a-e10a5b47630b/blob2",
-=======
+      },
+      "ResponseBody": []
+    },
+    {
       "RequestUri": "https://seanmcccanary.blob.core.windows.net/test-container-94153c7c-ccf8-7f51-8a2a-e10a5b47630b/blob2",
->>>>>>> 32e373e2
       "RequestMethod": "PUT",
       "RequestHeaders": {
         "Authorization": "Sanitized",
         "Content-Length": "1024",
         "If-None-Match": "*",
-<<<<<<< HEAD
-        "traceparent": "00-364eddb02c70ba4793532a99f9b5eca4-7a2e50c46b3adc4a-00",
-        "User-Agent": [
-          "azsdk-net-Storage.Blobs/12.4.0-dev.20200305.1",
-          "(.NET Core 4.6.28325.01; Microsoft Windows 10.0.18363 )"
+        "traceparent": "00-f25c6973f41a7b4caa0bd0d6f813e375-8a28b82012cf5e46-00",
+        "User-Agent": [
+          "azsdk-net-Storage.Blobs/12.5.0-dev.20200403.1",
+          "(.NET Core 4.6.28325.01; Microsoft Windows 10.0.18362 )"
         ],
         "x-ms-blob-type": "BlockBlob",
         "x-ms-client-request-id": "e4fa63e7-cc16-b1a1-95bb-2bf15473a958",
-        "x-ms-date": "Thu, 05 Mar 2020 22:52:52 GMT",
-        "x-ms-return-client-request-id": "true",
-        "x-ms-version": "2019-10-10"
-=======
-        "traceparent": "00-f25c6973f41a7b4caa0bd0d6f813e375-8a28b82012cf5e46-00",
-        "User-Agent": [
-          "azsdk-net-Storage.Blobs/12.5.0-dev.20200403.1",
-          "(.NET Core 4.6.28325.01; Microsoft Windows 10.0.18362 )"
-        ],
-        "x-ms-blob-type": "BlockBlob",
-        "x-ms-client-request-id": "e4fa63e7-cc16-b1a1-95bb-2bf15473a958",
-        "x-ms-date": "Fri, 03 Apr 2020 20:31:51 GMT",
-        "x-ms-return-client-request-id": "true",
-        "x-ms-version": "2019-12-12"
->>>>>>> 32e373e2
+        "x-ms-date": "Fri, 03 Apr 2020 20:31:51 GMT",
+        "x-ms-return-client-request-id": "true",
+        "x-ms-version": "2019-12-12"
       },
       "RequestBody": "sB7kf/WM7S4Uw/9GQkyXjzbiR/4Wz0VR\u002BrKuVIyZJwzZgih61IT6P4OIZp11zTzUgx\u002B1OuaoAeDYk4RD3Zmhe5vzbb8kHbux6Ad7jWmo3C112tBs5O0mMIFHoUAAtmHq5usBgl98sGZkBFHeLXN3MLdWzQPINJeuzT0\u002B3Ht6sTGlkad\u002Bp1nO\u002BCppCOCbRwINz3GJqeheIbFTUrUiPtPq6VIfOJvM\u002BYhdiNTZXiy3EoU6MQ0K8QdIR2/1KlSkq7pWfx6NfA5nQNboKyEUhMOFnD8v5wzF4PhL1vEs188zuNwagt8OKZZ20/A3IcXmNMKrb40UdcStkZ4lQaUdOmkGtXNE\u002BQLkd3OpuBQcjr4zZaIugGdCHkMYbPFA6OjwWZiHMGxSoTvAx/gZa7yvkQLg8twD7roBw5YvLIwQo4\u002BLuF58lF5R4MNmbrhvKLOHaNvvYPYL7WvdhmzWInWusCNpjrJdM/2kjhEZnIACkpvjqMOxIUOYf8vzng3xe75NuL2UBZkAKTXeStHk8VDr2/PR8nqy/I7g0A/napTvshNTzOTCbYwB436N09ZytI16CMMaH4hDmrsvtDWKGL\u002Bg7pe9kSVsKW1n0A/7JCm4bhyBbWLQ1ZOLDzEok7lXdsq/7OQ\u002BtSJnDd9Ws094R3WRdkYYCapdzxkEMYHzRJWzD1lEPDdFebj5GWCCeiFDEse8lhxzPm0gYh3KOYOgc8hJoqP2Mws9TPyNH\u002B9J2lT3wR65N615QNHrJNkae0A1WKWXOdh\u002BTd68fkof5h9\u002B1ofI0nhk5zwaz2HSCg8xItG8V8ZJsqB8eXM//bljWVqxbU1SUqjH0XFpfGp3rELPilt4Y45YNCTnS1kEJOmCt3UHIJ3C388o9IZU4DU2BM0xcHNd6vbLWTkpagZPwqyI5sX0b4ulDKqLUG4IA1TvsUeL07N1Jcx/PMdkmXTJ2DLZzPlvQZRBi2PJ0ZqIwlXkObm/w\u002B/4EsH5dTPEQXM1wnc8Lzdaf2\u002BySkdPrFMy9nlyf1\u002B7CRVC4Lk3dsthfErwkw8iS5MdirlKDXmnqGZux365UsETerli\u002BU59IgmjUc79XxhED6rmVPWlcfybmjhTya9NpymI3BlWv1JEn2ewpruqqklNKrfT0v7Mbgm8xl4WKllaVqqkdIL/7U9YorSO9cpA8fDvBZ/3edQru24PmfnzLnUOVU8RBjbGTjxnezBJPng\u002BfNVuJiS5Y93VeLgU71RWZXM/f6B7Luq6KLZjkP2j4n310RwjhAdQVPJxPI59sV/nEBa8Cr7Yw03rtP1uVtLgMZY7Hh44MuBr7iutCvJcPHdXe3/n59e\u002BHA3OONAJ4v4fkQr4QpJAr941URyTK7lbj3eGFg==",
       "StatusCode": 201,
       "ResponseHeaders": {
         "Content-Length": "0",
         "Content-MD5": "2y\u002B89xvdbYoRkG6YfOUaHQ==",
-<<<<<<< HEAD
-        "Date": "Thu, 05 Mar 2020 22:52:51 GMT",
-        "ETag": "\u00220x8D7C157EF7C974D\u0022",
-        "Last-Modified": "Thu, 05 Mar 2020 22:52:52 GMT",
-=======
         "Date": "Fri, 03 Apr 2020 20:31:50 GMT",
         "ETag": "\u00220x8D7D80E09BA3FCB\u0022",
         "Last-Modified": "Fri, 03 Apr 2020 20:31:50 GMT",
->>>>>>> 32e373e2
         "Server": [
           "Windows-Azure-Blob/1.0",
           "Microsoft-HTTPAPI/2.0"
         ],
         "x-ms-client-request-id": "e4fa63e7-cc16-b1a1-95bb-2bf15473a958",
         "x-ms-content-crc64": "FrNLXPaEWkk=",
-<<<<<<< HEAD
-        "x-ms-request-id": "69fa3d4d-701e-0033-6540-f3cd90000000",
-        "x-ms-request-server-encrypted": "true",
-        "x-ms-version": "2019-10-10"
-=======
         "x-ms-request-id": "e446d0b0-301e-0032-01f6-094dd7000000",
         "x-ms-request-server-encrypted": "true",
         "x-ms-version": "2019-12-12"
->>>>>>> 32e373e2
-      },
-      "ResponseBody": []
-    },
-    {
-<<<<<<< HEAD
-      "RequestUri": "https://seanstagetest.blob.core.windows.net/?comp=batch",
-=======
+      },
+      "ResponseBody": []
+    },
+    {
       "RequestUri": "https://seanmcccanary.blob.core.windows.net/?comp=batch",
->>>>>>> 32e373e2
       "RequestMethod": "POST",
       "RequestHeaders": {
         "Authorization": "Sanitized",
         "Content-Length": "1075",
         "Content-Type": "multipart/mixed; boundary=batch_1454c4ab-7eff-e0db-cc15-19520b377481",
-<<<<<<< HEAD
-        "traceparent": "00-d416ee0aabb55f41ad5229972b9229f0-f6a05df6d2f5f14c-00",
-        "User-Agent": [
-          "azsdk-net-Storage.Blobs/12.4.0-dev.20200305.1",
-          "(.NET Core 4.6.28325.01; Microsoft Windows 10.0.18363 )"
-        ],
-        "x-ms-client-request-id": "8c560db9-a6ba-d2f6-dcfe-73f3a88d1bf1",
-        "x-ms-date": "Thu, 05 Mar 2020 22:52:52 GMT",
-        "x-ms-return-client-request-id": "true",
-        "x-ms-version": "2019-10-10"
-      },
-      "RequestBody": "LS1iYXRjaF8xNDU0YzRhYi03ZWZmLWUwZGItY2MxNS0xOTUyMGIzNzc0ODENCkNvbnRlbnQtVHlwZTogYXBwbGljYXRpb24vaHR0cA0KQ29udGVudC1UcmFuc2Zlci1FbmNvZGluZzogYmluYXJ5DQpDb250ZW50LUlEOiAwDQoNCkRFTEVURSAvdGVzdC1jb250YWluZXItOTQxNTNjN2MtY2NmOC03ZjUxLThhMmEtZTEwYTViNDc2MzBiL2Jsb2IxIEhUVFAvMS4xDQpBdXRob3JpemF0aW9uOiBTaGFyZWRLZXkgc2VhbnN0YWdldGVzdDpQYzFqSmNMTHN4OVZ1b25IZi9xK01MQ0pMTVVjMGN4RWthYmFPUzVBZE44PQ0KeC1tcy1kYXRlOiBUaHUsIDA1IE1hciAyMDIwIDIyOjUyOjUyIEdNVA0KQ29udGVudC1MZW5ndGg6IDANCg0KLS1iYXRjaF8xNDU0YzRhYi03ZWZmLWUwZGItY2MxNS0xOTUyMGIzNzc0ODENCkNvbnRlbnQtVHlwZTogYXBwbGljYXRpb24vaHR0cA0KQ29udGVudC1UcmFuc2Zlci1FbmNvZGluZzogYmluYXJ5DQpDb250ZW50LUlEOiAxDQoNCkRFTEVURSAvdGVzdC1jb250YWluZXItOTQxNTNjN2MtY2NmOC03ZjUxLThhMmEtZTEwYTViNDc2MzBiL2Jsb2IyIEhUVFAvMS4xDQpBdXRob3JpemF0aW9uOiBTaGFyZWRLZXkgc2VhbnN0YWdldGVzdDpUTmRXUGdIVlRMUTVRbWVIRGY0TjdVYi9tWW1USVBvaGpYOWJHNEpYSWtBPQ0KeC1tcy1kYXRlOiBUaHUsIDA1IE1hciAyMDIwIDIyOjUyOjUyIEdNVA0KQ29udGVudC1MZW5ndGg6IDANCg0KLS1iYXRjaF8xNDU0YzRhYi03ZWZmLWUwZGItY2MxNS0xOTUyMGIzNzc0ODENCkNvbnRlbnQtVHlwZTogYXBwbGljYXRpb24vaHR0cA0KQ29udGVudC1UcmFuc2Zlci1FbmNvZGluZzogYmluYXJ5DQpDb250ZW50LUlEOiAyDQoNCkRFTEVURSAvaW52YWxpZGNvbnRhaW5lci9ibG9iMyBIVFRQLzEuMQ0KQXV0aG9yaXphdGlvbjogU2hhcmVkS2V5IHNlYW5zdGFnZXRlc3Q6U2dKcnl5emNVYkc2YytvOVUvS3ZKV25CSGt0anhNK3pjbVNFbnFjcC9IRT0NCngtbXMtZGF0ZTogVGh1LCAwNSBNYXIgMjAyMCAyMjo1Mjo1MiBHTVQNCkNvbnRlbnQtTGVuZ3RoOiAwDQoNCi0tYmF0Y2hfMTQ1NGM0YWItN2VmZi1lMGRiLWNjMTUtMTk1MjBiMzc3NDgxLS0NCg==",
-      "StatusCode": 202,
-      "ResponseHeaders": {
-        "Content-Type": "multipart/mixed; boundary=batchresponse_67b15a50-0232-402e-bda1-ac39053c7859",
-        "Date": "Thu, 05 Mar 2020 22:52:51 GMT",
-=======
         "traceparent": "00-18593cf6e0dd4a4f89fcb86c9f9b1501-c068b0003193e447-00",
         "User-Agent": [
           "azsdk-net-Storage.Blobs/12.5.0-dev.20200403.1",
@@ -238,34 +131,12 @@
       "ResponseHeaders": {
         "Content-Type": "multipart/mixed; boundary=batchresponse_e265bc34-4b15-42ae-94b6-de63b912434e",
         "Date": "Fri, 03 Apr 2020 20:31:50 GMT",
->>>>>>> 32e373e2
         "Server": [
           "Windows-Azure-Blob/1.0",
           "Microsoft-HTTPAPI/2.0"
         ],
         "Transfer-Encoding": "chunked",
         "x-ms-client-request-id": "8c560db9-a6ba-d2f6-dcfe-73f3a88d1bf1",
-<<<<<<< HEAD
-        "x-ms-request-id": "69fa3d50-701e-0033-6840-f3cd90000000",
-        "x-ms-version": "2019-10-10"
-      },
-      "ResponseBody": "LS1iYXRjaHJlc3BvbnNlXzY3YjE1YTUwLTAyMzItNDAyZS1iZGExLWFjMzkwNTNjNzg1OQ0KQ29udGVudC1UeXBlOiBhcHBsaWNhdGlvbi9odHRwDQpDb250ZW50LUlEOiAwDQoNCkhUVFAvMS4xIDIwMiBBY2NlcHRlZA0KeC1tcy1kZWxldGUtdHlwZS1wZXJtYW5lbnQ6IHRydWUNCngtbXMtcmVxdWVzdC1pZDogNjlmYTNkNTAtNzAxZS0wMDMzLTY4NDAtZjNjZDkwMWVlZDMzDQp4LW1zLXZlcnNpb246IDIwMTktMTAtMTANClNlcnZlcjogV2luZG93cy1BenVyZS1CbG9iLzEuMA0KDQotLWJhdGNocmVzcG9uc2VfNjdiMTVhNTAtMDIzMi00MDJlLWJkYTEtYWMzOTA1M2M3ODU5DQpDb250ZW50LVR5cGU6IGFwcGxpY2F0aW9uL2h0dHANCkNvbnRlbnQtSUQ6IDENCg0KSFRUUC8xLjEgMjAyIEFjY2VwdGVkDQp4LW1zLWRlbGV0ZS10eXBlLXBlcm1hbmVudDogdHJ1ZQ0KeC1tcy1yZXF1ZXN0LWlkOiA2OWZhM2Q1MC03MDFlLTAwMzMtNjg0MC1mM2NkOTAxZWVkMzUNCngtbXMtdmVyc2lvbjogMjAxOS0xMC0xMA0KU2VydmVyOiBXaW5kb3dzLUF6dXJlLUJsb2IvMS4wDQoNCi0tYmF0Y2hyZXNwb25zZV82N2IxNWE1MC0wMjMyLTQwMmUtYmRhMS1hYzM5MDUzYzc4NTkNCkNvbnRlbnQtVHlwZTogYXBwbGljYXRpb24vaHR0cA0KQ29udGVudC1JRDogMg0KDQpIVFRQLzEuMSA0MDQgVGhlIHNwZWNpZmllZCBjb250YWluZXIgZG9lcyBub3QgZXhpc3QuDQp4LW1zLWVycm9yLWNvZGU6IENvbnRhaW5lck5vdEZvdW5kDQp4LW1zLXJlcXVlc3QtaWQ6IDY5ZmEzZDUwLTcwMWUtMDAzMy02ODQwLWYzY2Q5MDFlZWQzNg0KeC1tcy12ZXJzaW9uOiAyMDE5LTEwLTEwDQpDb250ZW50LUxlbmd0aDogMjI2DQpDb250ZW50LVR5cGU6IGFwcGxpY2F0aW9uL3htbA0KU2VydmVyOiBXaW5kb3dzLUF6dXJlLUJsb2IvMS4wDQoNCu\u002B7vzw/eG1sIHZlcnNpb249IjEuMCIgZW5jb2Rpbmc9InV0Zi04Ij8\u002BCjxFcnJvcj48Q29kZT5Db250YWluZXJOb3RGb3VuZDwvQ29kZT48TWVzc2FnZT5UaGUgc3BlY2lmaWVkIGNvbnRhaW5lciBkb2VzIG5vdCBleGlzdC4KUmVxdWVzdElkOjY5ZmEzZDUwLTcwMWUtMDAzMy02ODQwLWYzY2Q5MDFlZWQzNgpUaW1lOjIwMjAtMDMtMDVUMjI6NTI6NTIuMTI4NDY3NVo8L01lc3NhZ2U\u002BPC9FcnJvcj4NCi0tYmF0Y2hyZXNwb25zZV82N2IxNWE1MC0wMjMyLTQwMmUtYmRhMS1hYzM5MDUzYzc4NTktLQ=="
-    },
-    {
-      "RequestUri": "https://seanstagetest.blob.core.windows.net/test-container-94153c7c-ccf8-7f51-8a2a-e10a5b47630b/blob1",
-      "RequestMethod": "HEAD",
-      "RequestHeaders": {
-        "Authorization": "Sanitized",
-        "traceparent": "00-b7841226a7bf164781e512c24dd385d5-46c58de111be254c-00",
-        "User-Agent": [
-          "azsdk-net-Storage.Blobs/12.4.0-dev.20200305.1",
-          "(.NET Core 4.6.28325.01; Microsoft Windows 10.0.18363 )"
-        ],
-        "x-ms-client-request-id": "fe98248d-e8e1-cec6-59c1-90115c6a32d2",
-        "x-ms-date": "Thu, 05 Mar 2020 22:52:52 GMT",
-        "x-ms-return-client-request-id": "true",
-        "x-ms-version": "2019-10-10"
-=======
         "x-ms-request-id": "e446d0c6-301e-0032-11f6-094dd7000000",
         "x-ms-version": "2019-12-12"
       },
@@ -285,16 +156,11 @@
         "x-ms-date": "Fri, 03 Apr 2020 20:31:51 GMT",
         "x-ms-return-client-request-id": "true",
         "x-ms-version": "2019-12-12"
->>>>>>> 32e373e2
       },
       "RequestBody": null,
       "StatusCode": 404,
       "ResponseHeaders": {
-<<<<<<< HEAD
-        "Date": "Thu, 05 Mar 2020 22:52:51 GMT",
-=======
-        "Date": "Fri, 03 Apr 2020 20:31:50 GMT",
->>>>>>> 32e373e2
+        "Date": "Fri, 03 Apr 2020 20:31:50 GMT",
         "Server": [
           "Windows-Azure-Blob/1.0",
           "Microsoft-HTTPAPI/2.0"
@@ -302,32 +168,12 @@
         "Transfer-Encoding": "chunked",
         "x-ms-client-request-id": "fe98248d-e8e1-cec6-59c1-90115c6a32d2",
         "x-ms-error-code": "BlobNotFound",
-<<<<<<< HEAD
-        "x-ms-request-id": "69fa3d54-701e-0033-6c40-f3cd90000000",
-        "x-ms-version": "2019-10-10"
-=======
         "x-ms-request-id": "e446d0ed-301e-0032-30f6-094dd7000000",
         "x-ms-version": "2019-12-12"
->>>>>>> 32e373e2
-      },
-      "ResponseBody": []
-    },
-    {
-<<<<<<< HEAD
-      "RequestUri": "https://seanstagetest.blob.core.windows.net/test-container-94153c7c-ccf8-7f51-8a2a-e10a5b47630b/blob2",
-      "RequestMethod": "HEAD",
-      "RequestHeaders": {
-        "Authorization": "Sanitized",
-        "traceparent": "00-6d9450059f2f1a4d929e2dd813de724c-f1f865170fd1be49-00",
-        "User-Agent": [
-          "azsdk-net-Storage.Blobs/12.4.0-dev.20200305.1",
-          "(.NET Core 4.6.28325.01; Microsoft Windows 10.0.18363 )"
-        ],
-        "x-ms-client-request-id": "8365c06d-1df5-d80f-0ca3-db688e857ffc",
-        "x-ms-date": "Thu, 05 Mar 2020 22:52:52 GMT",
-        "x-ms-return-client-request-id": "true",
-        "x-ms-version": "2019-10-10"
-=======
+      },
+      "ResponseBody": []
+    },
+    {
       "RequestUri": "https://seanmcccanary.blob.core.windows.net/test-container-94153c7c-ccf8-7f51-8a2a-e10a5b47630b/blob2",
       "RequestMethod": "HEAD",
       "RequestHeaders": {
@@ -341,16 +187,11 @@
         "x-ms-date": "Fri, 03 Apr 2020 20:31:51 GMT",
         "x-ms-return-client-request-id": "true",
         "x-ms-version": "2019-12-12"
->>>>>>> 32e373e2
       },
       "RequestBody": null,
       "StatusCode": 404,
       "ResponseHeaders": {
-<<<<<<< HEAD
-        "Date": "Thu, 05 Mar 2020 22:52:51 GMT",
-=======
-        "Date": "Fri, 03 Apr 2020 20:31:50 GMT",
->>>>>>> 32e373e2
+        "Date": "Fri, 03 Apr 2020 20:31:50 GMT",
         "Server": [
           "Windows-Azure-Blob/1.0",
           "Microsoft-HTTPAPI/2.0"
@@ -358,32 +199,12 @@
         "Transfer-Encoding": "chunked",
         "x-ms-client-request-id": "8365c06d-1df5-d80f-0ca3-db688e857ffc",
         "x-ms-error-code": "BlobNotFound",
-<<<<<<< HEAD
-        "x-ms-request-id": "69fa3d5a-701e-0033-7140-f3cd90000000",
-        "x-ms-version": "2019-10-10"
-=======
         "x-ms-request-id": "e446d0fa-301e-0032-39f6-094dd7000000",
         "x-ms-version": "2019-12-12"
->>>>>>> 32e373e2
-      },
-      "ResponseBody": []
-    },
-    {
-<<<<<<< HEAD
-      "RequestUri": "https://seanstagetest.blob.core.windows.net/test-container-94153c7c-ccf8-7f51-8a2a-e10a5b47630b?restype=container",
-      "RequestMethod": "DELETE",
-      "RequestHeaders": {
-        "Authorization": "Sanitized",
-        "traceparent": "00-be9ced27789cda429795415ea4ec2702-774d3de448bab243-00",
-        "User-Agent": [
-          "azsdk-net-Storage.Blobs/12.4.0-dev.20200305.1",
-          "(.NET Core 4.6.28325.01; Microsoft Windows 10.0.18363 )"
-        ],
-        "x-ms-client-request-id": "9ba4486b-af04-14dc-00ae-700376620cf1",
-        "x-ms-date": "Thu, 05 Mar 2020 22:52:52 GMT",
-        "x-ms-return-client-request-id": "true",
-        "x-ms-version": "2019-10-10"
-=======
+      },
+      "ResponseBody": []
+    },
+    {
       "RequestUri": "https://seanmcccanary.blob.core.windows.net/test-container-94153c7c-ccf8-7f51-8a2a-e10a5b47630b?restype=container",
       "RequestMethod": "DELETE",
       "RequestHeaders": {
@@ -397,39 +218,25 @@
         "x-ms-date": "Fri, 03 Apr 2020 20:31:52 GMT",
         "x-ms-return-client-request-id": "true",
         "x-ms-version": "2019-12-12"
->>>>>>> 32e373e2
       },
       "RequestBody": null,
       "StatusCode": 202,
       "ResponseHeaders": {
         "Content-Length": "0",
-<<<<<<< HEAD
-        "Date": "Thu, 05 Mar 2020 22:52:51 GMT",
-=======
-        "Date": "Fri, 03 Apr 2020 20:31:50 GMT",
->>>>>>> 32e373e2
+        "Date": "Fri, 03 Apr 2020 20:31:50 GMT",
         "Server": [
           "Windows-Azure-Blob/1.0",
           "Microsoft-HTTPAPI/2.0"
         ],
         "x-ms-client-request-id": "9ba4486b-af04-14dc-00ae-700376620cf1",
-<<<<<<< HEAD
-        "x-ms-request-id": "69fa3d60-701e-0033-7640-f3cd90000000",
-        "x-ms-version": "2019-10-10"
-=======
         "x-ms-request-id": "e446d101-301e-0032-3ff6-094dd7000000",
         "x-ms-version": "2019-12-12"
->>>>>>> 32e373e2
       },
       "ResponseBody": []
     }
   ],
   "Variables": {
     "RandomSeed": "1206892926",
-<<<<<<< HEAD
-    "Storage_TestConfigDefault": "ProductionTenant\nseanstagetest\nU2FuaXRpemVk\nhttps://seanstagetest.blob.core.windows.net\nhttp://seanstagetest.file.core.windows.net\nhttp://seanstagetest.queue.core.windows.net\nhttp://seanstagetest.table.core.windows.net\n\n\n\n\nhttp://seanstagetest-secondary.blob.core.windows.net\nhttp://seanstagetest-secondary.file.core.windows.net\nhttp://seanstagetest-secondary.queue.core.windows.net\nhttp://seanstagetest-secondary.table.core.windows.net\n\nSanitized\n\n\nCloud\nBlobEndpoint=https://seanstagetest.blob.core.windows.net/;QueueEndpoint=http://seanstagetest.queue.core.windows.net/;FileEndpoint=http://seanstagetest.file.core.windows.net/;BlobSecondaryEndpoint=http://seanstagetest-secondary.blob.core.windows.net/;QueueSecondaryEndpoint=http://seanstagetest-secondary.queue.core.windows.net/;FileSecondaryEndpoint=http://seanstagetest-secondary.file.core.windows.net/;AccountName=seanstagetest;AccountKey=Sanitized\nseanscope1"
-=======
     "Storage_TestConfigDefault": "ProductionTenant\nseanmcccanary\nU2FuaXRpemVk\nhttps://seanmcccanary.blob.core.windows.net\nhttps://seanmcccanary.file.core.windows.net\nhttps://seanmcccanary.queue.core.windows.net\nhttps://seanmcccanary.table.core.windows.net\n\n\n\n\nhttps://seanmcccanary-secondary.blob.core.windows.net\nhttps://seanmcccanary-secondary.file.core.windows.net\nhttps://seanmcccanary-secondary.queue.core.windows.net\nhttps://seanmcccanary-secondary.table.core.windows.net\n\nSanitized\n\n\nCloud\nBlobEndpoint=https://seanmcccanary.blob.core.windows.net/;QueueEndpoint=https://seanmcccanary.queue.core.windows.net/;FileEndpoint=https://seanmcccanary.file.core.windows.net/;BlobSecondaryEndpoint=https://seanmcccanary-secondary.blob.core.windows.net/;QueueSecondaryEndpoint=https://seanmcccanary-secondary.queue.core.windows.net/;FileSecondaryEndpoint=https://seanmcccanary-secondary.file.core.windows.net/;AccountName=seanmcccanary;AccountKey=Sanitized\nseanscope1"
->>>>>>> 32e373e2
   }
 }