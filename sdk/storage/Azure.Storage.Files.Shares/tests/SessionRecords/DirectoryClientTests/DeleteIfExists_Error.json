{
  "Entries": [
    {
      "RequestUri": "http://seanstagetest.file.core.windows.net/test-share-fad004a3-b604-bfcf-eb27-c66202a0b7c6?restype=share",
      "RequestMethod": "PUT",
      "RequestHeaders": {
        "Authorization": "Sanitized",
        "traceparent": "00-e85a30010f7e8f4385e9dfd28871f14d-74ce0c6ea804d64c-00",
        "User-Agent": [
          "azsdk-net-Storage.Files.Shares/12.2.0-dev.20200305.1",
          "(.NET Core 4.6.28325.01; Microsoft Windows 10.0.18363 )"
        ],
        "x-ms-client-request-id": "6766b738-9651-2df6-20e4-0bcd8da0a3cd",
        "x-ms-date": "Thu, 05 Mar 2020 21:42:35 GMT",
        "x-ms-return-client-request-id": "true",
<<<<<<< HEAD
        "x-ms-version": "2019-10-10"
=======
        "x-ms-version": "2019-12-12"
>>>>>>> 32e373e2
      },
      "RequestBody": null,
      "StatusCode": 201,
      "ResponseHeaders": {
        "Content-Length": "0",
        "Date": "Thu, 05 Mar 2020 21:42:35 GMT",
        "ETag": "\u00220x8D7C14E1E047C9A\u0022",
        "Last-Modified": "Thu, 05 Mar 2020 21:42:35 GMT",
        "Server": [
          "Windows-Azure-File/1.0",
          "Microsoft-HTTPAPI/2.0"
        ],
        "x-ms-client-request-id": "6766b738-9651-2df6-20e4-0bcd8da0a3cd",
        "x-ms-request-id": "c9ef5fc7-f01a-0012-2936-f3e9eb000000",
<<<<<<< HEAD
        "x-ms-version": "2019-10-10"
=======
        "x-ms-version": "2019-12-12"
>>>>>>> 32e373e2
      },
      "ResponseBody": []
    },
    {
      "RequestUri": "http://seanstagetest.file.core.windows.net/test-share-fad004a3-b604-bfcf-eb27-c66202a0b7c6/test-directory-cb7d5bd7-fa3c-1886-99dd-ebc73d408f7e?restype=directory",
      "RequestMethod": "PUT",
      "RequestHeaders": {
        "Authorization": "Sanitized",
        "traceparent": "00-9022c18f828b1344988d4be3e1869929-599747dccdc86b4a-00",
        "User-Agent": [
          "azsdk-net-Storage.Files.Shares/12.2.0-dev.20200305.1",
          "(.NET Core 4.6.28325.01; Microsoft Windows 10.0.18363 )"
        ],
        "x-ms-client-request-id": "d4b7ab98-33f0-3e81-304e-cd73ab2fefe0",
        "x-ms-date": "Thu, 05 Mar 2020 21:42:35 GMT",
        "x-ms-file-attributes": "None",
        "x-ms-file-creation-time": "Now",
        "x-ms-file-last-write-time": "Now",
        "x-ms-file-permission": "Inherit",
        "x-ms-return-client-request-id": "true",
<<<<<<< HEAD
        "x-ms-version": "2019-10-10"
=======
        "x-ms-version": "2019-12-12"
>>>>>>> 32e373e2
      },
      "RequestBody": null,
      "StatusCode": 201,
      "ResponseHeaders": {
        "Content-Length": "0",
        "Date": "Thu, 05 Mar 2020 21:42:35 GMT",
        "ETag": "\u00220x8D7C14E1E122F79\u0022",
        "Last-Modified": "Thu, 05 Mar 2020 21:42:35 GMT",
        "Server": [
          "Windows-Azure-File/1.0",
          "Microsoft-HTTPAPI/2.0"
        ],
        "x-ms-client-request-id": "d4b7ab98-33f0-3e81-304e-cd73ab2fefe0",
        "x-ms-file-attributes": "Directory",
        "x-ms-file-change-time": "2020-03-05T21:42:35.2332665Z",
        "x-ms-file-creation-time": "2020-03-05T21:42:35.2332665Z",
        "x-ms-file-id": "13835128424026341376",
        "x-ms-file-last-write-time": "2020-03-05T21:42:35.2332665Z",
        "x-ms-file-parent-id": "0",
        "x-ms-file-permission-key": "7855875120676328179*422928105932735866",
        "x-ms-request-id": "c9ef5fc9-f01a-0012-2a36-f3e9eb000000",
        "x-ms-request-server-encrypted": "true",
<<<<<<< HEAD
        "x-ms-version": "2019-10-10"
=======
        "x-ms-version": "2019-12-12"
>>>>>>> 32e373e2
      },
      "ResponseBody": []
    },
    {
      "RequestUri": "http://seanstagetest.file.core.windows.net/test-share-fad004a3-b604-bfcf-eb27-c66202a0b7c6/test-directory-cb7d5bd7-fa3c-1886-99dd-ebc73d408f7e/test-file-85a58c54-5876-8793-e540-6aa34db898fc",
      "RequestMethod": "PUT",
      "RequestHeaders": {
        "Authorization": "Sanitized",
        "traceparent": "00-33b5bbd9b58f8f47bf7cf41df225b951-e66398aafb8ebb49-00",
        "User-Agent": [
          "azsdk-net-Storage.Files.Shares/12.2.0-dev.20200305.1",
          "(.NET Core 4.6.28325.01; Microsoft Windows 10.0.18363 )"
        ],
        "x-ms-client-request-id": "f379ccaa-e0f7-3ff8-172f-efafc8def077",
        "x-ms-content-length": "1024",
        "x-ms-date": "Thu, 05 Mar 2020 21:42:35 GMT",
        "x-ms-file-attributes": "None",
        "x-ms-file-creation-time": "Now",
        "x-ms-file-last-write-time": "Now",
        "x-ms-file-permission": "Inherit",
        "x-ms-return-client-request-id": "true",
        "x-ms-type": "file",
<<<<<<< HEAD
        "x-ms-version": "2019-10-10"
=======
        "x-ms-version": "2019-12-12"
>>>>>>> 32e373e2
      },
      "RequestBody": null,
      "StatusCode": 201,
      "ResponseHeaders": {
        "Content-Length": "0",
        "Date": "Thu, 05 Mar 2020 21:42:35 GMT",
        "ETag": "\u00220x8D7C14E1E1FC425\u0022",
        "Last-Modified": "Thu, 05 Mar 2020 21:42:35 GMT",
        "Server": [
          "Windows-Azure-File/1.0",
          "Microsoft-HTTPAPI/2.0"
        ],
        "x-ms-client-request-id": "f379ccaa-e0f7-3ff8-172f-efafc8def077",
        "x-ms-file-attributes": "Archive",
        "x-ms-file-change-time": "2020-03-05T21:42:35.3222693Z",
        "x-ms-file-creation-time": "2020-03-05T21:42:35.3222693Z",
        "x-ms-file-id": "11529285414812647424",
        "x-ms-file-last-write-time": "2020-03-05T21:42:35.3222693Z",
        "x-ms-file-parent-id": "13835128424026341376",
        "x-ms-file-permission-key": "12501538048846835188*422928105932735866",
        "x-ms-request-id": "c9ef5fca-f01a-0012-2b36-f3e9eb000000",
        "x-ms-request-server-encrypted": "true",
<<<<<<< HEAD
        "x-ms-version": "2019-10-10"
=======
        "x-ms-version": "2019-12-12"
>>>>>>> 32e373e2
      },
      "ResponseBody": []
    },
    {
      "RequestUri": "http://seanstagetest.file.core.windows.net/test-share-fad004a3-b604-bfcf-eb27-c66202a0b7c6/test-directory-cb7d5bd7-fa3c-1886-99dd-ebc73d408f7e?restype=directory",
      "RequestMethod": "DELETE",
      "RequestHeaders": {
        "Authorization": "Sanitized",
        "traceparent": "00-3ab003d6a8df8645aa68154bf801a83e-6bb1177e0fa42646-00",
        "User-Agent": [
          "azsdk-net-Storage.Files.Shares/12.2.0-dev.20200305.1",
          "(.NET Core 4.6.28325.01; Microsoft Windows 10.0.18363 )"
        ],
        "x-ms-client-request-id": "80f939af-a53f-9705-83ef-7a59cbdf2ca7",
        "x-ms-date": "Thu, 05 Mar 2020 21:42:35 GMT",
        "x-ms-return-client-request-id": "true",
<<<<<<< HEAD
        "x-ms-version": "2019-10-10"
=======
        "x-ms-version": "2019-12-12"
>>>>>>> 32e373e2
      },
      "RequestBody": null,
      "StatusCode": 409,
      "ResponseHeaders": {
        "Content-Length": "223",
        "Content-Type": "application/xml",
        "Date": "Thu, 05 Mar 2020 21:42:35 GMT",
        "Server": [
          "Windows-Azure-File/1.0",
          "Microsoft-HTTPAPI/2.0"
        ],
        "x-ms-client-request-id": "80f939af-a53f-9705-83ef-7a59cbdf2ca7",
        "x-ms-error-code": "DirectoryNotEmpty",
        "x-ms-request-id": "c9ef5fcb-f01a-0012-2c36-f3e9eb000000",
<<<<<<< HEAD
        "x-ms-version": "2019-10-10"
=======
        "x-ms-version": "2019-12-12"
>>>>>>> 32e373e2
      },
      "ResponseBody": [
        "\uFEFF\u003C?xml version=\u00221.0\u0022 encoding=\u0022utf-8\u0022?\u003E\u003CError\u003E\u003CCode\u003EDirectoryNotEmpty\u003C/Code\u003E\u003CMessage\u003EThe specified directory is not empty.\n",
        "RequestId:c9ef5fcb-f01a-0012-2c36-f3e9eb000000\n",
        "Time:2020-03-05T21:42:35.4114943Z\u003C/Message\u003E\u003C/Error\u003E"
      ]
    },
    {
      "RequestUri": "http://seanstagetest.file.core.windows.net/test-share-fad004a3-b604-bfcf-eb27-c66202a0b7c6?restype=share",
      "RequestMethod": "DELETE",
      "RequestHeaders": {
        "Authorization": "Sanitized",
        "traceparent": "00-0583302af20062479e5cda010effe54a-0ab529cd74e64c4c-00",
        "User-Agent": [
          "azsdk-net-Storage.Files.Shares/12.2.0-dev.20200305.1",
          "(.NET Core 4.6.28325.01; Microsoft Windows 10.0.18363 )"
        ],
        "x-ms-client-request-id": "8fff0b2b-70e4-1038-cb64-ac10e2fece1f",
        "x-ms-date": "Thu, 05 Mar 2020 21:42:35 GMT",
        "x-ms-delete-snapshots": "include",
        "x-ms-return-client-request-id": "true",
<<<<<<< HEAD
        "x-ms-version": "2019-10-10"
=======
        "x-ms-version": "2019-12-12"
>>>>>>> 32e373e2
      },
      "RequestBody": null,
      "StatusCode": 202,
      "ResponseHeaders": {
        "Content-Length": "0",
        "Date": "Thu, 05 Mar 2020 21:42:35 GMT",
        "Server": [
          "Windows-Azure-File/1.0",
          "Microsoft-HTTPAPI/2.0"
        ],
        "x-ms-client-request-id": "8fff0b2b-70e4-1038-cb64-ac10e2fece1f",
        "x-ms-request-id": "c9ef5fcd-f01a-0012-2d36-f3e9eb000000",
<<<<<<< HEAD
        "x-ms-version": "2019-10-10"
=======
        "x-ms-version": "2019-12-12"
>>>>>>> 32e373e2
      },
      "ResponseBody": []
    }
  ],
  "Variables": {
    "RandomSeed": "1614312169",
    "Storage_TestConfigDefault": "ProductionTenant\nseanstagetest\nU2FuaXRpemVk\nhttps://seanstagetest.blob.core.windows.net\nhttp://seanstagetest.file.core.windows.net\nhttp://seanstagetest.queue.core.windows.net\nhttp://seanstagetest.table.core.windows.net\n\n\n\n\nhttp://seanstagetest-secondary.blob.core.windows.net\nhttp://seanstagetest-secondary.file.core.windows.net\nhttp://seanstagetest-secondary.queue.core.windows.net\nhttp://seanstagetest-secondary.table.core.windows.net\n\nSanitized\n\n\nCloud\nBlobEndpoint=https://seanstagetest.blob.core.windows.net/;QueueEndpoint=http://seanstagetest.queue.core.windows.net/;FileEndpoint=http://seanstagetest.file.core.windows.net/;BlobSecondaryEndpoint=http://seanstagetest-secondary.blob.core.windows.net/;QueueSecondaryEndpoint=http://seanstagetest-secondary.queue.core.windows.net/;FileSecondaryEndpoint=http://seanstagetest-secondary.file.core.windows.net/;AccountName=seanstagetest;AccountKey=Sanitized\nseanscope1"
  }
}<|MERGE_RESOLUTION|>--- conflicted
+++ resolved
@@ -13,11 +13,7 @@
         "x-ms-client-request-id": "6766b738-9651-2df6-20e4-0bcd8da0a3cd",
         "x-ms-date": "Thu, 05 Mar 2020 21:42:35 GMT",
         "x-ms-return-client-request-id": "true",
-<<<<<<< HEAD
-        "x-ms-version": "2019-10-10"
-=======
         "x-ms-version": "2019-12-12"
->>>>>>> 32e373e2
       },
       "RequestBody": null,
       "StatusCode": 201,
@@ -32,11 +28,7 @@
         ],
         "x-ms-client-request-id": "6766b738-9651-2df6-20e4-0bcd8da0a3cd",
         "x-ms-request-id": "c9ef5fc7-f01a-0012-2936-f3e9eb000000",
-<<<<<<< HEAD
-        "x-ms-version": "2019-10-10"
-=======
         "x-ms-version": "2019-12-12"
->>>>>>> 32e373e2
       },
       "ResponseBody": []
     },
@@ -57,11 +49,7 @@
         "x-ms-file-last-write-time": "Now",
         "x-ms-file-permission": "Inherit",
         "x-ms-return-client-request-id": "true",
-<<<<<<< HEAD
-        "x-ms-version": "2019-10-10"
-=======
         "x-ms-version": "2019-12-12"
->>>>>>> 32e373e2
       },
       "RequestBody": null,
       "StatusCode": 201,
@@ -84,11 +72,7 @@
         "x-ms-file-permission-key": "7855875120676328179*422928105932735866",
         "x-ms-request-id": "c9ef5fc9-f01a-0012-2a36-f3e9eb000000",
         "x-ms-request-server-encrypted": "true",
-<<<<<<< HEAD
-        "x-ms-version": "2019-10-10"
-=======
         "x-ms-version": "2019-12-12"
->>>>>>> 32e373e2
       },
       "ResponseBody": []
     },
@@ -111,11 +95,7 @@
         "x-ms-file-permission": "Inherit",
         "x-ms-return-client-request-id": "true",
         "x-ms-type": "file",
-<<<<<<< HEAD
-        "x-ms-version": "2019-10-10"
-=======
         "x-ms-version": "2019-12-12"
->>>>>>> 32e373e2
       },
       "RequestBody": null,
       "StatusCode": 201,
@@ -138,11 +118,7 @@
         "x-ms-file-permission-key": "12501538048846835188*422928105932735866",
         "x-ms-request-id": "c9ef5fca-f01a-0012-2b36-f3e9eb000000",
         "x-ms-request-server-encrypted": "true",
-<<<<<<< HEAD
-        "x-ms-version": "2019-10-10"
-=======
         "x-ms-version": "2019-12-12"
->>>>>>> 32e373e2
       },
       "ResponseBody": []
     },
@@ -159,11 +135,7 @@
         "x-ms-client-request-id": "80f939af-a53f-9705-83ef-7a59cbdf2ca7",
         "x-ms-date": "Thu, 05 Mar 2020 21:42:35 GMT",
         "x-ms-return-client-request-id": "true",
-<<<<<<< HEAD
-        "x-ms-version": "2019-10-10"
-=======
         "x-ms-version": "2019-12-12"
->>>>>>> 32e373e2
       },
       "RequestBody": null,
       "StatusCode": 409,
@@ -178,11 +150,7 @@
         "x-ms-client-request-id": "80f939af-a53f-9705-83ef-7a59cbdf2ca7",
         "x-ms-error-code": "DirectoryNotEmpty",
         "x-ms-request-id": "c9ef5fcb-f01a-0012-2c36-f3e9eb000000",
-<<<<<<< HEAD
-        "x-ms-version": "2019-10-10"
-=======
         "x-ms-version": "2019-12-12"
->>>>>>> 32e373e2
       },
       "ResponseBody": [
         "\uFEFF\u003C?xml version=\u00221.0\u0022 encoding=\u0022utf-8\u0022?\u003E\u003CError\u003E\u003CCode\u003EDirectoryNotEmpty\u003C/Code\u003E\u003CMessage\u003EThe specified directory is not empty.\n",
@@ -204,11 +172,7 @@
         "x-ms-date": "Thu, 05 Mar 2020 21:42:35 GMT",
         "x-ms-delete-snapshots": "include",
         "x-ms-return-client-request-id": "true",
-<<<<<<< HEAD
-        "x-ms-version": "2019-10-10"
-=======
         "x-ms-version": "2019-12-12"
->>>>>>> 32e373e2
       },
       "RequestBody": null,
       "StatusCode": 202,
@@ -221,11 +185,7 @@
         ],
         "x-ms-client-request-id": "8fff0b2b-70e4-1038-cb64-ac10e2fece1f",
         "x-ms-request-id": "c9ef5fcd-f01a-0012-2d36-f3e9eb000000",
-<<<<<<< HEAD
-        "x-ms-version": "2019-10-10"
-=======
         "x-ms-version": "2019-12-12"
->>>>>>> 32e373e2
       },
       "ResponseBody": []
     }
