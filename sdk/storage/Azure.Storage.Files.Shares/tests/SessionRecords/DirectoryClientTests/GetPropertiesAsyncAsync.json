--- conflicted
+++ resolved
@@ -13,11 +13,7 @@
         "x-ms-client-request-id": "60b7c72c-448c-4bd4-d3a9-84085fee50ee",
         "x-ms-date": "Thu, 05 Mar 2020 21:42:52 GMT",
         "x-ms-return-client-request-id": "true",
-<<<<<<< HEAD
-        "x-ms-version": "2019-10-10"
-=======
         "x-ms-version": "2019-12-12"
->>>>>>> 32e373e2
       },
       "RequestBody": null,
       "StatusCode": 201,
@@ -32,11 +28,7 @@
         ],
         "x-ms-client-request-id": "60b7c72c-448c-4bd4-d3a9-84085fee50ee",
         "x-ms-request-id": "c9ef60d3-f01a-0012-7237-f3e9eb000000",
-<<<<<<< HEAD
-        "x-ms-version": "2019-10-10"
-=======
         "x-ms-version": "2019-12-12"
->>>>>>> 32e373e2
       },
       "ResponseBody": []
     },
@@ -57,11 +49,7 @@
         "x-ms-file-last-write-time": "Now",
         "x-ms-file-permission": "Inherit",
         "x-ms-return-client-request-id": "true",
-<<<<<<< HEAD
-        "x-ms-version": "2019-10-10"
-=======
         "x-ms-version": "2019-12-12"
->>>>>>> 32e373e2
       },
       "RequestBody": null,
       "StatusCode": 201,
@@ -84,11 +72,7 @@
         "x-ms-file-permission-key": "7855875120676328179*422928105932735866",
         "x-ms-request-id": "c9ef60d7-f01a-0012-7437-f3e9eb000000",
         "x-ms-request-server-encrypted": "true",
-<<<<<<< HEAD
-        "x-ms-version": "2019-10-10"
-=======
         "x-ms-version": "2019-12-12"
->>>>>>> 32e373e2
       },
       "ResponseBody": []
     },
@@ -105,11 +89,7 @@
         "x-ms-client-request-id": "38d22600-25dd-0757-a330-2087f1f3cfe6",
         "x-ms-date": "Thu, 05 Mar 2020 21:42:52 GMT",
         "x-ms-return-client-request-id": "true",
-<<<<<<< HEAD
-        "x-ms-version": "2019-10-10"
-=======
         "x-ms-version": "2019-12-12"
->>>>>>> 32e373e2
       },
       "RequestBody": null,
       "StatusCode": 200,
@@ -133,11 +113,7 @@
         "x-ms-file-permission-key": "7855875120676328179*422928105932735866",
         "x-ms-request-id": "c9ef60d8-f01a-0012-7537-f3e9eb000000",
         "x-ms-server-encrypted": "true",
-<<<<<<< HEAD
-        "x-ms-version": "2019-10-10"
-=======
         "x-ms-version": "2019-12-12"
->>>>>>> 32e373e2
       },
       "ResponseBody": []
     },
@@ -155,11 +131,7 @@
         "x-ms-date": "Thu, 05 Mar 2020 21:42:52 GMT",
         "x-ms-delete-snapshots": "include",
         "x-ms-return-client-request-id": "true",
-<<<<<<< HEAD
-        "x-ms-version": "2019-10-10"
-=======
         "x-ms-version": "2019-12-12"
->>>>>>> 32e373e2
       },
       "RequestBody": null,
       "StatusCode": 202,
@@ -172,11 +144,7 @@
         ],
         "x-ms-client-request-id": "6d3cd20e-ef31-73cb-42d9-9a02f678df1e",
         "x-ms-request-id": "c9ef60d9-f01a-0012-7637-f3e9eb000000",
-<<<<<<< HEAD
-        "x-ms-version": "2019-10-10"
-=======
         "x-ms-version": "2019-12-12"
->>>>>>> 32e373e2
       },
       "ResponseBody": []
     }
