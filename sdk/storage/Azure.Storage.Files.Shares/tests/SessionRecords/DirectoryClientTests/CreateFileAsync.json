{
  "Entries": [
    {
      "RequestUri": "http://seanstagetest.file.core.windows.net/test-share-5f2e6397-b797-de32-11c4-ed6acb76483f?restype=share",
      "RequestMethod": "PUT",
      "RequestHeaders": {
        "Authorization": "Sanitized",
        "traceparent": "00-5588e78192727f40b56a096a2947f380-80d2360303f3e643-00",
        "User-Agent": [
          "azsdk-net-Storage.Files.Shares/12.2.0-dev.20200305.1",
          "(.NET Core 4.6.28325.01; Microsoft Windows 10.0.18363 )"
        ],
        "x-ms-client-request-id": "2e12ecaa-3c0f-fc73-bb38-2f5f30efa2c8",
        "x-ms-date": "Thu, 05 Mar 2020 21:42:32 GMT",
        "x-ms-return-client-request-id": "true",
<<<<<<< HEAD
        "x-ms-version": "2019-10-10"
=======
        "x-ms-version": "2019-12-12"
>>>>>>> 32e373e2
      },
      "RequestBody": null,
      "StatusCode": 201,
      "ResponseHeaders": {
        "Content-Length": "0",
        "Date": "Thu, 05 Mar 2020 21:42:32 GMT",
        "ETag": "\u00220x8D7C14E1C381FA1\u0022",
        "Last-Modified": "Thu, 05 Mar 2020 21:42:32 GMT",
        "Server": [
          "Windows-Azure-File/1.0",
          "Microsoft-HTTPAPI/2.0"
        ],
        "x-ms-client-request-id": "2e12ecaa-3c0f-fc73-bb38-2f5f30efa2c8",
        "x-ms-request-id": "c9ef5f9a-f01a-0012-0636-f3e9eb000000",
<<<<<<< HEAD
        "x-ms-version": "2019-10-10"
=======
        "x-ms-version": "2019-12-12"
>>>>>>> 32e373e2
      },
      "ResponseBody": []
    },
    {
      "RequestUri": "http://seanstagetest.file.core.windows.net/test-share-5f2e6397-b797-de32-11c4-ed6acb76483f/test-directory-ad6e6a21-376f-d613-60d3-2c58b1252049?restype=directory",
      "RequestMethod": "PUT",
      "RequestHeaders": {
        "Authorization": "Sanitized",
        "traceparent": "00-1ed6c015afb00a438168d46bb9c605ff-7ba5438979a62645-00",
        "User-Agent": [
          "azsdk-net-Storage.Files.Shares/12.2.0-dev.20200305.1",
          "(.NET Core 4.6.28325.01; Microsoft Windows 10.0.18363 )"
        ],
        "x-ms-client-request-id": "53eb3e9b-c459-72ca-d83b-ce3b0f1a4b95",
        "x-ms-date": "Thu, 05 Mar 2020 21:42:32 GMT",
        "x-ms-file-attributes": "None",
        "x-ms-file-creation-time": "Now",
        "x-ms-file-last-write-time": "Now",
        "x-ms-file-permission": "Inherit",
        "x-ms-return-client-request-id": "true",
<<<<<<< HEAD
        "x-ms-version": "2019-10-10"
=======
        "x-ms-version": "2019-12-12"
>>>>>>> 32e373e2
      },
      "RequestBody": null,
      "StatusCode": 201,
      "ResponseHeaders": {
        "Content-Length": "0",
        "Date": "Thu, 05 Mar 2020 21:42:32 GMT",
        "ETag": "\u00220x8D7C14E1C464BC5\u0022",
        "Last-Modified": "Thu, 05 Mar 2020 21:42:32 GMT",
        "Server": [
          "Windows-Azure-File/1.0",
          "Microsoft-HTTPAPI/2.0"
        ],
        "x-ms-client-request-id": "53eb3e9b-c459-72ca-d83b-ce3b0f1a4b95",
        "x-ms-file-attributes": "Directory",
        "x-ms-file-change-time": "2020-03-05T21:42:32.2193349Z",
        "x-ms-file-creation-time": "2020-03-05T21:42:32.2193349Z",
        "x-ms-file-id": "13835128424026341376",
        "x-ms-file-last-write-time": "2020-03-05T21:42:32.2193349Z",
        "x-ms-file-parent-id": "0",
        "x-ms-file-permission-key": "7855875120676328179*422928105932735866",
        "x-ms-request-id": "c9ef5f9c-f01a-0012-0736-f3e9eb000000",
        "x-ms-request-server-encrypted": "true",
<<<<<<< HEAD
        "x-ms-version": "2019-10-10"
=======
        "x-ms-version": "2019-12-12"
>>>>>>> 32e373e2
      },
      "ResponseBody": []
    },
    {
      "RequestUri": "http://seanstagetest.file.core.windows.net/test-share-5f2e6397-b797-de32-11c4-ed6acb76483f/test-directory-ad6e6a21-376f-d613-60d3-2c58b1252049/test-file-7b0ce517-c32f-0763-3aea-b0e1285a44bc",
      "RequestMethod": "PUT",
      "RequestHeaders": {
        "Authorization": "Sanitized",
        "traceparent": "00-b981f8b4674ec54aae364eca05ec47c8-370458a15bc0a940-00",
        "User-Agent": [
          "azsdk-net-Storage.Files.Shares/12.2.0-dev.20200305.1",
          "(.NET Core 4.6.28325.01; Microsoft Windows 10.0.18363 )"
        ],
        "x-ms-client-request-id": "aca17842-ad97-d814-dae3-186f13e84a7d",
        "x-ms-content-length": "1024",
        "x-ms-date": "Thu, 05 Mar 2020 21:42:32 GMT",
        "x-ms-file-attributes": "None",
        "x-ms-file-creation-time": "Now",
        "x-ms-file-last-write-time": "Now",
        "x-ms-file-permission": "Inherit",
        "x-ms-return-client-request-id": "true",
        "x-ms-type": "file",
<<<<<<< HEAD
        "x-ms-version": "2019-10-10"
=======
        "x-ms-version": "2019-12-12"
>>>>>>> 32e373e2
      },
      "RequestBody": null,
      "StatusCode": 201,
      "ResponseHeaders": {
        "Content-Length": "0",
        "Date": "Thu, 05 Mar 2020 21:42:32 GMT",
        "ETag": "\u00220x8D7C14E1C547911\u0022",
        "Last-Modified": "Thu, 05 Mar 2020 21:42:32 GMT",
        "Server": [
          "Windows-Azure-File/1.0",
          "Microsoft-HTTPAPI/2.0"
        ],
        "x-ms-client-request-id": "aca17842-ad97-d814-dae3-186f13e84a7d",
        "x-ms-file-attributes": "Archive",
        "x-ms-file-change-time": "2020-03-05T21:42:32.3122449Z",
        "x-ms-file-creation-time": "2020-03-05T21:42:32.3122449Z",
        "x-ms-file-id": "11529285414812647424",
        "x-ms-file-last-write-time": "2020-03-05T21:42:32.3122449Z",
        "x-ms-file-parent-id": "13835128424026341376",
        "x-ms-file-permission-key": "12501538048846835188*422928105932735866",
        "x-ms-request-id": "c9ef5f9d-f01a-0012-0836-f3e9eb000000",
        "x-ms-request-server-encrypted": "true",
<<<<<<< HEAD
        "x-ms-version": "2019-10-10"
=======
        "x-ms-version": "2019-12-12"
>>>>>>> 32e373e2
      },
      "ResponseBody": []
    },
    {
      "RequestUri": "http://seanstagetest.file.core.windows.net/test-share-5f2e6397-b797-de32-11c4-ed6acb76483f/test-directory-ad6e6a21-376f-d613-60d3-2c58b1252049/test-file-7b0ce517-c32f-0763-3aea-b0e1285a44bc",
      "RequestMethod": "HEAD",
      "RequestHeaders": {
        "Authorization": "Sanitized",
        "User-Agent": [
          "azsdk-net-Storage.Files.Shares/12.2.0-dev.20200305.1",
          "(.NET Core 4.6.28325.01; Microsoft Windows 10.0.18363 )"
        ],
        "x-ms-client-request-id": "af9fcd75-98b8-fb25-d4e4-9757b4807a01",
        "x-ms-date": "Thu, 05 Mar 2020 21:42:32 GMT",
        "x-ms-return-client-request-id": "true",
<<<<<<< HEAD
        "x-ms-version": "2019-10-10"
=======
        "x-ms-version": "2019-12-12"
>>>>>>> 32e373e2
      },
      "RequestBody": null,
      "StatusCode": 200,
      "ResponseHeaders": {
        "Content-Length": "1024",
        "Content-Type": "application/octet-stream",
        "Date": "Thu, 05 Mar 2020 21:42:32 GMT",
        "ETag": "\u00220x8D7C14E1C547911\u0022",
        "Last-Modified": "Thu, 05 Mar 2020 21:42:32 GMT",
        "Server": [
          "Windows-Azure-File/1.0",
          "Microsoft-HTTPAPI/2.0"
        ],
        "Vary": "Origin",
        "x-ms-client-request-id": "af9fcd75-98b8-fb25-d4e4-9757b4807a01",
        "x-ms-file-attributes": "Archive",
        "x-ms-file-change-time": "2020-03-05T21:42:32.3122449Z",
        "x-ms-file-creation-time": "2020-03-05T21:42:32.3122449Z",
        "x-ms-file-id": "11529285414812647424",
        "x-ms-file-last-write-time": "2020-03-05T21:42:32.3122449Z",
        "x-ms-file-parent-id": "13835128424026341376",
        "x-ms-file-permission-key": "12501538048846835188*422928105932735866",
        "x-ms-lease-state": "available",
        "x-ms-lease-status": "unlocked",
        "x-ms-request-id": "c9ef5f9f-f01a-0012-0936-f3e9eb000000",
        "x-ms-server-encrypted": "true",
        "x-ms-type": "File",
<<<<<<< HEAD
        "x-ms-version": "2019-10-10"
=======
        "x-ms-version": "2019-12-12"
>>>>>>> 32e373e2
      },
      "ResponseBody": []
    },
    {
      "RequestUri": "http://seanstagetest.file.core.windows.net/test-share-5f2e6397-b797-de32-11c4-ed6acb76483f?restype=share",
      "RequestMethod": "DELETE",
      "RequestHeaders": {
        "Authorization": "Sanitized",
        "traceparent": "00-894501273423004a8f6f63a4d9316ab1-fc6e468f43965f48-00",
        "User-Agent": [
          "azsdk-net-Storage.Files.Shares/12.2.0-dev.20200305.1",
          "(.NET Core 4.6.28325.01; Microsoft Windows 10.0.18363 )"
        ],
        "x-ms-client-request-id": "46f9d327-9a49-5ec4-ec95-537841039574",
        "x-ms-date": "Thu, 05 Mar 2020 21:42:32 GMT",
        "x-ms-delete-snapshots": "include",
        "x-ms-return-client-request-id": "true",
<<<<<<< HEAD
        "x-ms-version": "2019-10-10"
=======
        "x-ms-version": "2019-12-12"
>>>>>>> 32e373e2
      },
      "RequestBody": null,
      "StatusCode": 202,
      "ResponseHeaders": {
        "Content-Length": "0",
        "Date": "Thu, 05 Mar 2020 21:42:32 GMT",
        "Server": [
          "Windows-Azure-File/1.0",
          "Microsoft-HTTPAPI/2.0"
        ],
        "x-ms-client-request-id": "46f9d327-9a49-5ec4-ec95-537841039574",
        "x-ms-request-id": "c9ef5fa0-f01a-0012-0a36-f3e9eb000000",
<<<<<<< HEAD
        "x-ms-version": "2019-10-10"
=======
        "x-ms-version": "2019-12-12"
>>>>>>> 32e373e2
      },
      "ResponseBody": []
    }
  ],
  "Variables": {
    "RandomSeed": "986659347",
    "Storage_TestConfigDefault": "ProductionTenant\nseanstagetest\nU2FuaXRpemVk\nhttps://seanstagetest.blob.core.windows.net\nhttp://seanstagetest.file.core.windows.net\nhttp://seanstagetest.queue.core.windows.net\nhttp://seanstagetest.table.core.windows.net\n\n\n\n\nhttp://seanstagetest-secondary.blob.core.windows.net\nhttp://seanstagetest-secondary.file.core.windows.net\nhttp://seanstagetest-secondary.queue.core.windows.net\nhttp://seanstagetest-secondary.table.core.windows.net\n\nSanitized\n\n\nCloud\nBlobEndpoint=https://seanstagetest.blob.core.windows.net/;QueueEndpoint=http://seanstagetest.queue.core.windows.net/;FileEndpoint=http://seanstagetest.file.core.windows.net/;BlobSecondaryEndpoint=http://seanstagetest-secondary.blob.core.windows.net/;QueueSecondaryEndpoint=http://seanstagetest-secondary.queue.core.windows.net/;FileSecondaryEndpoint=http://seanstagetest-secondary.file.core.windows.net/;AccountName=seanstagetest;AccountKey=Sanitized\nseanscope1"
  }
}<|MERGE_RESOLUTION|>--- conflicted
+++ resolved
@@ -13,11 +13,7 @@
         "x-ms-client-request-id": "2e12ecaa-3c0f-fc73-bb38-2f5f30efa2c8",
         "x-ms-date": "Thu, 05 Mar 2020 21:42:32 GMT",
         "x-ms-return-client-request-id": "true",
-<<<<<<< HEAD
-        "x-ms-version": "2019-10-10"
-=======
-        "x-ms-version": "2019-12-12"
->>>>>>> 32e373e2
+        "x-ms-version": "2019-12-12"
       },
       "RequestBody": null,
       "StatusCode": 201,
@@ -32,11 +28,7 @@
         ],
         "x-ms-client-request-id": "2e12ecaa-3c0f-fc73-bb38-2f5f30efa2c8",
         "x-ms-request-id": "c9ef5f9a-f01a-0012-0636-f3e9eb000000",
-<<<<<<< HEAD
-        "x-ms-version": "2019-10-10"
-=======
-        "x-ms-version": "2019-12-12"
->>>>>>> 32e373e2
+        "x-ms-version": "2019-12-12"
       },
       "ResponseBody": []
     },
@@ -57,11 +49,7 @@
         "x-ms-file-last-write-time": "Now",
         "x-ms-file-permission": "Inherit",
         "x-ms-return-client-request-id": "true",
-<<<<<<< HEAD
-        "x-ms-version": "2019-10-10"
-=======
-        "x-ms-version": "2019-12-12"
->>>>>>> 32e373e2
+        "x-ms-version": "2019-12-12"
       },
       "RequestBody": null,
       "StatusCode": 201,
@@ -84,11 +72,7 @@
         "x-ms-file-permission-key": "7855875120676328179*422928105932735866",
         "x-ms-request-id": "c9ef5f9c-f01a-0012-0736-f3e9eb000000",
         "x-ms-request-server-encrypted": "true",
-<<<<<<< HEAD
-        "x-ms-version": "2019-10-10"
-=======
-        "x-ms-version": "2019-12-12"
->>>>>>> 32e373e2
+        "x-ms-version": "2019-12-12"
       },
       "ResponseBody": []
     },
@@ -111,11 +95,7 @@
         "x-ms-file-permission": "Inherit",
         "x-ms-return-client-request-id": "true",
         "x-ms-type": "file",
-<<<<<<< HEAD
-        "x-ms-version": "2019-10-10"
-=======
-        "x-ms-version": "2019-12-12"
->>>>>>> 32e373e2
+        "x-ms-version": "2019-12-12"
       },
       "RequestBody": null,
       "StatusCode": 201,
@@ -138,11 +118,7 @@
         "x-ms-file-permission-key": "12501538048846835188*422928105932735866",
         "x-ms-request-id": "c9ef5f9d-f01a-0012-0836-f3e9eb000000",
         "x-ms-request-server-encrypted": "true",
-<<<<<<< HEAD
-        "x-ms-version": "2019-10-10"
-=======
-        "x-ms-version": "2019-12-12"
->>>>>>> 32e373e2
+        "x-ms-version": "2019-12-12"
       },
       "ResponseBody": []
     },
@@ -158,11 +134,7 @@
         "x-ms-client-request-id": "af9fcd75-98b8-fb25-d4e4-9757b4807a01",
         "x-ms-date": "Thu, 05 Mar 2020 21:42:32 GMT",
         "x-ms-return-client-request-id": "true",
-<<<<<<< HEAD
-        "x-ms-version": "2019-10-10"
-=======
-        "x-ms-version": "2019-12-12"
->>>>>>> 32e373e2
+        "x-ms-version": "2019-12-12"
       },
       "RequestBody": null,
       "StatusCode": 200,
@@ -190,11 +162,7 @@
         "x-ms-request-id": "c9ef5f9f-f01a-0012-0936-f3e9eb000000",
         "x-ms-server-encrypted": "true",
         "x-ms-type": "File",
-<<<<<<< HEAD
-        "x-ms-version": "2019-10-10"
-=======
-        "x-ms-version": "2019-12-12"
->>>>>>> 32e373e2
+        "x-ms-version": "2019-12-12"
       },
       "ResponseBody": []
     },
@@ -212,11 +180,7 @@
         "x-ms-date": "Thu, 05 Mar 2020 21:42:32 GMT",
         "x-ms-delete-snapshots": "include",
         "x-ms-return-client-request-id": "true",
-<<<<<<< HEAD
-        "x-ms-version": "2019-10-10"
-=======
-        "x-ms-version": "2019-12-12"
->>>>>>> 32e373e2
+        "x-ms-version": "2019-12-12"
       },
       "RequestBody": null,
       "StatusCode": 202,
@@ -229,11 +193,7 @@
         ],
         "x-ms-client-request-id": "46f9d327-9a49-5ec4-ec95-537841039574",
         "x-ms-request-id": "c9ef5fa0-f01a-0012-0a36-f3e9eb000000",
-<<<<<<< HEAD
-        "x-ms-version": "2019-10-10"
-=======
-        "x-ms-version": "2019-12-12"
->>>>>>> 32e373e2
+        "x-ms-version": "2019-12-12"
       },
       "ResponseBody": []
     }
