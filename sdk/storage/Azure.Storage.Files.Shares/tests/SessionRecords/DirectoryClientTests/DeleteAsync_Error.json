--- conflicted
+++ resolved
@@ -13,11 +13,7 @@
         "x-ms-client-request-id": "3b477ad8-b53f-5ea2-bf61-258e402bc927",
         "x-ms-date": "Thu, 05 Mar 2020 21:42:34 GMT",
         "x-ms-return-client-request-id": "true",
-<<<<<<< HEAD
-        "x-ms-version": "2019-10-10"
-=======
         "x-ms-version": "2019-12-12"
->>>>>>> 32e373e2
       },
       "RequestBody": null,
       "StatusCode": 201,
@@ -32,11 +28,7 @@
         ],
         "x-ms-client-request-id": "3b477ad8-b53f-5ea2-bf61-258e402bc927",
         "x-ms-request-id": "c9ef5fbb-f01a-0012-2036-f3e9eb000000",
-<<<<<<< HEAD
-        "x-ms-version": "2019-10-10"
-=======
         "x-ms-version": "2019-12-12"
->>>>>>> 32e373e2
       },
       "ResponseBody": []
     },
@@ -53,11 +45,7 @@
         "x-ms-client-request-id": "037d12d6-e74a-6d3b-474e-19f2586cab51",
         "x-ms-date": "Thu, 05 Mar 2020 21:42:34 GMT",
         "x-ms-return-client-request-id": "true",
-<<<<<<< HEAD
-        "x-ms-version": "2019-10-10"
-=======
         "x-ms-version": "2019-12-12"
->>>>>>> 32e373e2
       },
       "RequestBody": null,
       "StatusCode": 404,
@@ -72,11 +60,7 @@
         "x-ms-client-request-id": "037d12d6-e74a-6d3b-474e-19f2586cab51",
         "x-ms-error-code": "ResourceNotFound",
         "x-ms-request-id": "c9ef5fbd-f01a-0012-2136-f3e9eb000000",
-<<<<<<< HEAD
-        "x-ms-version": "2019-10-10"
-=======
         "x-ms-version": "2019-12-12"
->>>>>>> 32e373e2
       },
       "ResponseBody": [
         "\uFEFF\u003C?xml version=\u00221.0\u0022 encoding=\u0022utf-8\u0022?\u003E\u003CError\u003E\u003CCode\u003EResourceNotFound\u003C/Code\u003E\u003CMessage\u003EThe specified resource does not exist.\n",
@@ -98,11 +82,7 @@
         "x-ms-date": "Thu, 05 Mar 2020 21:42:34 GMT",
         "x-ms-delete-snapshots": "include",
         "x-ms-return-client-request-id": "true",
-<<<<<<< HEAD
-        "x-ms-version": "2019-10-10"
-=======
         "x-ms-version": "2019-12-12"
->>>>>>> 32e373e2
       },
       "RequestBody": null,
       "StatusCode": 202,
@@ -115,11 +95,7 @@
         ],
         "x-ms-client-request-id": "9f5ea41b-98f1-1c1d-3c90-460981df8003",
         "x-ms-request-id": "c9ef5fbe-f01a-0012-2236-f3e9eb000000",
-<<<<<<< HEAD
-        "x-ms-version": "2019-10-10"
-=======
         "x-ms-version": "2019-12-12"
->>>>>>> 32e373e2
       },
       "ResponseBody": []
     }
