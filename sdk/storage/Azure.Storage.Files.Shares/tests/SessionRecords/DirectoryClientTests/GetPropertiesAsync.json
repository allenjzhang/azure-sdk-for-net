--- conflicted
+++ resolved
@@ -13,11 +13,7 @@
         "x-ms-client-request-id": "99824c3c-ad6e-41a8-3888-78349efd5d6f",
         "x-ms-date": "Thu, 05 Mar 2020 21:42:38 GMT",
         "x-ms-return-client-request-id": "true",
-<<<<<<< HEAD
-        "x-ms-version": "2019-10-10"
-=======
         "x-ms-version": "2019-12-12"
->>>>>>> 32e373e2
       },
       "RequestBody": null,
       "StatusCode": 201,
@@ -32,11 +28,7 @@
         ],
         "x-ms-client-request-id": "99824c3c-ad6e-41a8-3888-78349efd5d6f",
         "x-ms-request-id": "c9ef5fff-f01a-0012-5136-f3e9eb000000",
-<<<<<<< HEAD
-        "x-ms-version": "2019-10-10"
-=======
         "x-ms-version": "2019-12-12"
->>>>>>> 32e373e2
       },
       "ResponseBody": []
     },
@@ -57,11 +49,7 @@
         "x-ms-file-last-write-time": "Now",
         "x-ms-file-permission": "Inherit",
         "x-ms-return-client-request-id": "true",
-<<<<<<< HEAD
-        "x-ms-version": "2019-10-10"
-=======
         "x-ms-version": "2019-12-12"
->>>>>>> 32e373e2
       },
       "RequestBody": null,
       "StatusCode": 201,
@@ -84,11 +72,7 @@
         "x-ms-file-permission-key": "7855875120676328179*422928105932735866",
         "x-ms-request-id": "c9ef6001-f01a-0012-5236-f3e9eb000000",
         "x-ms-request-server-encrypted": "true",
-<<<<<<< HEAD
-        "x-ms-version": "2019-10-10"
-=======
         "x-ms-version": "2019-12-12"
->>>>>>> 32e373e2
       },
       "ResponseBody": []
     },
@@ -105,11 +89,7 @@
         "x-ms-client-request-id": "720a9d41-e2b1-d4fe-80a5-a0fd7fed3b4c",
         "x-ms-date": "Thu, 05 Mar 2020 21:42:38 GMT",
         "x-ms-return-client-request-id": "true",
-<<<<<<< HEAD
-        "x-ms-version": "2019-10-10"
-=======
         "x-ms-version": "2019-12-12"
->>>>>>> 32e373e2
       },
       "RequestBody": null,
       "StatusCode": 200,
@@ -133,11 +113,7 @@
         "x-ms-file-permission-key": "7855875120676328179*422928105932735866",
         "x-ms-request-id": "c9ef6002-f01a-0012-5336-f3e9eb000000",
         "x-ms-server-encrypted": "true",
-<<<<<<< HEAD
-        "x-ms-version": "2019-10-10"
-=======
         "x-ms-version": "2019-12-12"
->>>>>>> 32e373e2
       },
       "ResponseBody": []
     },
@@ -155,11 +131,7 @@
         "x-ms-date": "Thu, 05 Mar 2020 21:42:38 GMT",
         "x-ms-delete-snapshots": "include",
         "x-ms-return-client-request-id": "true",
-<<<<<<< HEAD
-        "x-ms-version": "2019-10-10"
-=======
         "x-ms-version": "2019-12-12"
->>>>>>> 32e373e2
       },
       "RequestBody": null,
       "StatusCode": 202,
@@ -172,11 +144,7 @@
         ],
         "x-ms-client-request-id": "91e25166-0cad-d43c-bcb5-ddb02054d7ee",
         "x-ms-request-id": "c9ef6003-f01a-0012-5436-f3e9eb000000",
-<<<<<<< HEAD
-        "x-ms-version": "2019-10-10"
-=======
         "x-ms-version": "2019-12-12"
->>>>>>> 32e373e2
       },
       "ResponseBody": []
     }
