--- conflicted
+++ resolved
@@ -13,11 +13,7 @@
         "x-ms-client-request-id": "628bbb5c-d532-5def-7b2d-998eabdd03d3",
         "x-ms-date": "Thu, 05 Mar 2020 21:42:31 GMT",
         "x-ms-return-client-request-id": "true",
-<<<<<<< HEAD
-        "x-ms-version": "2019-10-10"
-=======
         "x-ms-version": "2019-12-12"
->>>>>>> 32e373e2
       },
       "RequestBody": null,
       "StatusCode": 201,
@@ -32,11 +28,7 @@
         ],
         "x-ms-client-request-id": "628bbb5c-d532-5def-7b2d-998eabdd03d3",
         "x-ms-request-id": "c9ef5f8c-f01a-0012-7c36-f3e9eb000000",
-<<<<<<< HEAD
-        "x-ms-version": "2019-10-10"
-=======
         "x-ms-version": "2019-12-12"
->>>>>>> 32e373e2
       },
       "ResponseBody": []
     },
@@ -54,11 +46,7 @@
         "x-ms-date": "Thu, 05 Mar 2020 21:42:31 GMT",
         "x-ms-delete-snapshots": "include",
         "x-ms-return-client-request-id": "true",
-<<<<<<< HEAD
-        "x-ms-version": "2019-10-10"
-=======
         "x-ms-version": "2019-12-12"
->>>>>>> 32e373e2
       },
       "RequestBody": null,
       "StatusCode": 202,
@@ -71,11 +59,7 @@
         ],
         "x-ms-client-request-id": "d245e9f4-6b32-9bcf-5511-f5a08767daa2",
         "x-ms-request-id": "c9ef5f8e-f01a-0012-7d36-f3e9eb000000",
-<<<<<<< HEAD
-        "x-ms-version": "2019-10-10"
-=======
         "x-ms-version": "2019-12-12"
->>>>>>> 32e373e2
       },
       "ResponseBody": []
     }
