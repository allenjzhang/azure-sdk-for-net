{
  "Entries": [
    {
      "RequestUri": "http://seanstagetest.file.core.windows.net/test-share-34b3f618-00d3-b72f-a0c1-a253eaebcca4?restype=share",
      "RequestMethod": "PUT",
      "RequestHeaders": {
        "Authorization": "Sanitized",
        "traceparent": "00-968a7e4c709e2e46bd6e3a50518af970-9c9442b976cf8142-00",
        "User-Agent": [
          "azsdk-net-Storage.Files.Shares/12.2.0-dev.20200305.1",
          "(.NET Core 4.6.28325.01; Microsoft Windows 10.0.18363 )"
        ],
        "x-ms-client-request-id": "487436f6-52be-9fd9-5d6d-fca8b396f08e",
        "x-ms-date": "Thu, 05 Mar 2020 21:45:11 GMT",
        "x-ms-return-client-request-id": "true",
<<<<<<< HEAD
        "x-ms-version": "2019-10-10"
=======
        "x-ms-version": "2019-12-12"
>>>>>>> 32e373e2
      },
      "RequestBody": null,
      "StatusCode": 201,
      "ResponseHeaders": {
        "Content-Length": "0",
        "Date": "Thu, 05 Mar 2020 21:45:11 GMT",
        "ETag": "\u00220x8D7C14E7B795FA2\u0022",
        "Last-Modified": "Thu, 05 Mar 2020 21:45:11 GMT",
        "Server": [
          "Windows-Azure-File/1.0",
          "Microsoft-HTTPAPI/2.0"
        ],
        "x-ms-client-request-id": "487436f6-52be-9fd9-5d6d-fca8b396f08e",
        "x-ms-request-id": "c9ef671f-f01a-0012-0f37-f3e9eb000000",
<<<<<<< HEAD
        "x-ms-version": "2019-10-10"
=======
        "x-ms-version": "2019-12-12"
>>>>>>> 32e373e2
      },
      "ResponseBody": []
    },
    {
      "RequestUri": "http://seanstagetest.file.core.windows.net/test-share-34b3f618-00d3-b72f-a0c1-a253eaebcca4/test-directory-2ac0dfbc-8bd9-d031-f230-863e8c096ce3?restype=directory",
      "RequestMethod": "PUT",
      "RequestHeaders": {
        "Authorization": "Sanitized",
        "traceparent": "00-1051c88c3dd2cb40a8b64162298b24ab-c409ebea6570bb4f-00",
        "User-Agent": [
          "azsdk-net-Storage.Files.Shares/12.2.0-dev.20200305.1",
          "(.NET Core 4.6.28325.01; Microsoft Windows 10.0.18363 )"
        ],
        "x-ms-client-request-id": "6b6ae5a3-fffd-6a34-04a3-558dcc9a1354",
        "x-ms-date": "Thu, 05 Mar 2020 21:45:12 GMT",
        "x-ms-file-attributes": "None",
        "x-ms-file-creation-time": "Now",
        "x-ms-file-last-write-time": "Now",
        "x-ms-file-permission": "Inherit",
        "x-ms-return-client-request-id": "true",
<<<<<<< HEAD
        "x-ms-version": "2019-10-10"
=======
        "x-ms-version": "2019-12-12"
>>>>>>> 32e373e2
      },
      "RequestBody": null,
      "StatusCode": 201,
      "ResponseHeaders": {
        "Content-Length": "0",
        "Date": "Thu, 05 Mar 2020 21:45:11 GMT",
        "ETag": "\u00220x8D7C14E7B86987F\u0022",
        "Last-Modified": "Thu, 05 Mar 2020 21:45:12 GMT",
        "Server": [
          "Windows-Azure-File/1.0",
          "Microsoft-HTTPAPI/2.0"
        ],
        "x-ms-client-request-id": "6b6ae5a3-fffd-6a34-04a3-558dcc9a1354",
        "x-ms-file-attributes": "Directory",
        "x-ms-file-change-time": "2020-03-05T21:45:12.0242815Z",
        "x-ms-file-creation-time": "2020-03-05T21:45:12.0242815Z",
        "x-ms-file-id": "13835128424026341376",
        "x-ms-file-last-write-time": "2020-03-05T21:45:12.0242815Z",
        "x-ms-file-parent-id": "0",
        "x-ms-file-permission-key": "7855875120676328179*422928105932735866",
        "x-ms-request-id": "c9ef6721-f01a-0012-1037-f3e9eb000000",
        "x-ms-request-server-encrypted": "true",
<<<<<<< HEAD
        "x-ms-version": "2019-10-10"
=======
        "x-ms-version": "2019-12-12"
>>>>>>> 32e373e2
      },
      "ResponseBody": []
    },
    {
      "RequestUri": "http://seanstagetest.file.core.windows.net/test-share-34b3f618-00d3-b72f-a0c1-a253eaebcca4/test-directory-2ac0dfbc-8bd9-d031-f230-863e8c096ce3/test-directory-1e101900-3c39-3716-f88c-215a51368596?comp=lease",
      "RequestMethod": "PUT",
      "RequestHeaders": {
        "Authorization": "Sanitized",
        "traceparent": "00-918f5f8a2901bf46836600aa3fc344b5-e29111516910cc45-00",
        "User-Agent": [
          "azsdk-net-Storage.Files.Shares/12.2.0-dev.20200305.1",
          "(.NET Core 4.6.28325.01; Microsoft Windows 10.0.18363 )"
        ],
        "x-ms-client-request-id": "5d2bbe1e-6dff-ffb5-3377-be468c43099f",
        "x-ms-date": "Thu, 05 Mar 2020 21:45:12 GMT",
        "x-ms-lease-action": "break",
        "x-ms-lease-id": "a69b6e61-019e-98e5-60f2-afd32e59676e",
        "x-ms-return-client-request-id": "true",
<<<<<<< HEAD
        "x-ms-version": "2019-10-10"
=======
        "x-ms-version": "2019-12-12"
>>>>>>> 32e373e2
      },
      "RequestBody": null,
      "StatusCode": 404,
      "ResponseHeaders": {
        "Content-Length": "223",
        "Content-Type": "application/xml",
        "Date": "Thu, 05 Mar 2020 21:45:11 GMT",
        "Server": [
          "Windows-Azure-File/1.0",
          "Microsoft-HTTPAPI/2.0"
        ],
        "x-ms-client-request-id": "5d2bbe1e-6dff-ffb5-3377-be468c43099f",
        "x-ms-error-code": "ResourceNotFound",
        "x-ms-request-id": "c9ef6722-f01a-0012-1137-f3e9eb000000",
<<<<<<< HEAD
        "x-ms-version": "2019-10-10"
=======
        "x-ms-version": "2019-12-12"
>>>>>>> 32e373e2
      },
      "ResponseBody": [
        "\uFEFF\u003C?xml version=\u00221.0\u0022 encoding=\u0022utf-8\u0022?\u003E\u003CError\u003E\u003CCode\u003EResourceNotFound\u003C/Code\u003E\u003CMessage\u003EThe specified resource does not exist.\n",
        "RequestId:c9ef6722-f01a-0012-1137-f3e9eb000000\n",
        "Time:2020-03-05T21:45:12.1046323Z\u003C/Message\u003E\u003C/Error\u003E"
      ]
    },
    {
      "RequestUri": "http://seanstagetest.file.core.windows.net/test-share-34b3f618-00d3-b72f-a0c1-a253eaebcca4?restype=share",
      "RequestMethod": "DELETE",
      "RequestHeaders": {
        "Authorization": "Sanitized",
        "traceparent": "00-bb706bf8beb6654f9f484f7f8ad67d1e-da7031ea4e145147-00",
        "User-Agent": [
          "azsdk-net-Storage.Files.Shares/12.2.0-dev.20200305.1",
          "(.NET Core 4.6.28325.01; Microsoft Windows 10.0.18363 )"
        ],
        "x-ms-client-request-id": "6fb5e1da-0a2d-fe6f-2ffb-fed3f298da8b",
        "x-ms-date": "Thu, 05 Mar 2020 21:45:12 GMT",
        "x-ms-delete-snapshots": "include",
        "x-ms-return-client-request-id": "true",
<<<<<<< HEAD
        "x-ms-version": "2019-10-10"
=======
        "x-ms-version": "2019-12-12"
>>>>>>> 32e373e2
      },
      "RequestBody": null,
      "StatusCode": 202,
      "ResponseHeaders": {
        "Content-Length": "0",
        "Date": "Thu, 05 Mar 2020 21:45:12 GMT",
        "Server": [
          "Windows-Azure-File/1.0",
          "Microsoft-HTTPAPI/2.0"
        ],
        "x-ms-client-request-id": "6fb5e1da-0a2d-fe6f-2ffb-fed3f298da8b",
        "x-ms-request-id": "c9ef6723-f01a-0012-1237-f3e9eb000000",
<<<<<<< HEAD
        "x-ms-version": "2019-10-10"
=======
        "x-ms-version": "2019-12-12"
>>>>>>> 32e373e2
      },
      "ResponseBody": []
    }
  ],
  "Variables": {
    "RandomSeed": "1571729533",
    "Storage_TestConfigDefault": "ProductionTenant\nseanstagetest\nU2FuaXRpemVk\nhttps://seanstagetest.blob.core.windows.net\nhttp://seanstagetest.file.core.windows.net\nhttp://seanstagetest.queue.core.windows.net\nhttp://seanstagetest.table.core.windows.net\n\n\n\n\nhttp://seanstagetest-secondary.blob.core.windows.net\nhttp://seanstagetest-secondary.file.core.windows.net\nhttp://seanstagetest-secondary.queue.core.windows.net\nhttp://seanstagetest-secondary.table.core.windows.net\n\nSanitized\n\n\nCloud\nBlobEndpoint=https://seanstagetest.blob.core.windows.net/;QueueEndpoint=http://seanstagetest.queue.core.windows.net/;FileEndpoint=http://seanstagetest.file.core.windows.net/;BlobSecondaryEndpoint=http://seanstagetest-secondary.blob.core.windows.net/;QueueSecondaryEndpoint=http://seanstagetest-secondary.queue.core.windows.net/;FileSecondaryEndpoint=http://seanstagetest-secondary.file.core.windows.net/;AccountName=seanstagetest;AccountKey=Sanitized\nseanscope1"
  }
}<|MERGE_RESOLUTION|>--- conflicted
+++ resolved
@@ -13,11 +13,7 @@
         "x-ms-client-request-id": "487436f6-52be-9fd9-5d6d-fca8b396f08e",
         "x-ms-date": "Thu, 05 Mar 2020 21:45:11 GMT",
         "x-ms-return-client-request-id": "true",
-<<<<<<< HEAD
-        "x-ms-version": "2019-10-10"
-=======
         "x-ms-version": "2019-12-12"
->>>>>>> 32e373e2
       },
       "RequestBody": null,
       "StatusCode": 201,
@@ -32,11 +28,7 @@
         ],
         "x-ms-client-request-id": "487436f6-52be-9fd9-5d6d-fca8b396f08e",
         "x-ms-request-id": "c9ef671f-f01a-0012-0f37-f3e9eb000000",
-<<<<<<< HEAD
-        "x-ms-version": "2019-10-10"
-=======
         "x-ms-version": "2019-12-12"
->>>>>>> 32e373e2
       },
       "ResponseBody": []
     },
@@ -57,11 +49,7 @@
         "x-ms-file-last-write-time": "Now",
         "x-ms-file-permission": "Inherit",
         "x-ms-return-client-request-id": "true",
-<<<<<<< HEAD
-        "x-ms-version": "2019-10-10"
-=======
         "x-ms-version": "2019-12-12"
->>>>>>> 32e373e2
       },
       "RequestBody": null,
       "StatusCode": 201,
@@ -84,11 +72,7 @@
         "x-ms-file-permission-key": "7855875120676328179*422928105932735866",
         "x-ms-request-id": "c9ef6721-f01a-0012-1037-f3e9eb000000",
         "x-ms-request-server-encrypted": "true",
-<<<<<<< HEAD
-        "x-ms-version": "2019-10-10"
-=======
         "x-ms-version": "2019-12-12"
->>>>>>> 32e373e2
       },
       "ResponseBody": []
     },
@@ -107,11 +91,7 @@
         "x-ms-lease-action": "break",
         "x-ms-lease-id": "a69b6e61-019e-98e5-60f2-afd32e59676e",
         "x-ms-return-client-request-id": "true",
-<<<<<<< HEAD
-        "x-ms-version": "2019-10-10"
-=======
         "x-ms-version": "2019-12-12"
->>>>>>> 32e373e2
       },
       "RequestBody": null,
       "StatusCode": 404,
@@ -126,11 +106,7 @@
         "x-ms-client-request-id": "5d2bbe1e-6dff-ffb5-3377-be468c43099f",
         "x-ms-error-code": "ResourceNotFound",
         "x-ms-request-id": "c9ef6722-f01a-0012-1137-f3e9eb000000",
-<<<<<<< HEAD
-        "x-ms-version": "2019-10-10"
-=======
         "x-ms-version": "2019-12-12"
->>>>>>> 32e373e2
       },
       "ResponseBody": [
         "\uFEFF\u003C?xml version=\u00221.0\u0022 encoding=\u0022utf-8\u0022?\u003E\u003CError\u003E\u003CCode\u003EResourceNotFound\u003C/Code\u003E\u003CMessage\u003EThe specified resource does not exist.\n",
@@ -152,11 +128,7 @@
         "x-ms-date": "Thu, 05 Mar 2020 21:45:12 GMT",
         "x-ms-delete-snapshots": "include",
         "x-ms-return-client-request-id": "true",
-<<<<<<< HEAD
-        "x-ms-version": "2019-10-10"
-=======
         "x-ms-version": "2019-12-12"
->>>>>>> 32e373e2
       },
       "RequestBody": null,
       "StatusCode": 202,
@@ -169,11 +141,7 @@
         ],
         "x-ms-client-request-id": "6fb5e1da-0a2d-fe6f-2ffb-fed3f298da8b",
         "x-ms-request-id": "c9ef6723-f01a-0012-1237-f3e9eb000000",
-<<<<<<< HEAD
-        "x-ms-version": "2019-10-10"
-=======
         "x-ms-version": "2019-12-12"
->>>>>>> 32e373e2
       },
       "ResponseBody": []
     }
