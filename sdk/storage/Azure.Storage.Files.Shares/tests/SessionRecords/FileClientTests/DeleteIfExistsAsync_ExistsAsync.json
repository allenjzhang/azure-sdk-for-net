--- conflicted
+++ resolved
@@ -13,11 +13,7 @@
         "x-ms-client-request-id": "ec9f7e1f-0800-9c52-8404-c95ddc4169c9",
         "x-ms-date": "Thu, 05 Mar 2020 21:45:19 GMT",
         "x-ms-return-client-request-id": "true",
-<<<<<<< HEAD
-        "x-ms-version": "2019-10-10"
-=======
         "x-ms-version": "2019-12-12"
->>>>>>> 32e373e2
       },
       "RequestBody": null,
       "StatusCode": 201,
@@ -32,11 +28,7 @@
         ],
         "x-ms-client-request-id": "ec9f7e1f-0800-9c52-8404-c95ddc4169c9",
         "x-ms-request-id": "c9ef6797-f01a-0012-6c37-f3e9eb000000",
-<<<<<<< HEAD
-        "x-ms-version": "2019-10-10"
-=======
         "x-ms-version": "2019-12-12"
->>>>>>> 32e373e2
       },
       "ResponseBody": []
     },
@@ -59,11 +51,7 @@
         "x-ms-file-permission": "Inherit",
         "x-ms-return-client-request-id": "true",
         "x-ms-type": "file",
-<<<<<<< HEAD
-        "x-ms-version": "2019-10-10"
-=======
         "x-ms-version": "2019-12-12"
->>>>>>> 32e373e2
       },
       "RequestBody": null,
       "StatusCode": 201,
@@ -86,11 +74,7 @@
         "x-ms-file-permission-key": "12501538048846835188*422928105932735866",
         "x-ms-request-id": "c9ef6799-f01a-0012-6d37-f3e9eb000000",
         "x-ms-request-server-encrypted": "true",
-<<<<<<< HEAD
-        "x-ms-version": "2019-10-10"
-=======
         "x-ms-version": "2019-12-12"
->>>>>>> 32e373e2
       },
       "ResponseBody": []
     },
@@ -107,11 +91,7 @@
         "x-ms-client-request-id": "ffea91f4-9164-4b76-8a00-1dbc107227cd",
         "x-ms-date": "Thu, 05 Mar 2020 21:45:19 GMT",
         "x-ms-return-client-request-id": "true",
-<<<<<<< HEAD
-        "x-ms-version": "2019-10-10"
-=======
         "x-ms-version": "2019-12-12"
->>>>>>> 32e373e2
       },
       "RequestBody": null,
       "StatusCode": 202,
@@ -124,11 +104,7 @@
         ],
         "x-ms-client-request-id": "ffea91f4-9164-4b76-8a00-1dbc107227cd",
         "x-ms-request-id": "c9ef679a-f01a-0012-6e37-f3e9eb000000",
-<<<<<<< HEAD
-        "x-ms-version": "2019-10-10"
-=======
         "x-ms-version": "2019-12-12"
->>>>>>> 32e373e2
       },
       "ResponseBody": []
     },
@@ -146,11 +122,7 @@
         "x-ms-date": "Thu, 05 Mar 2020 21:45:19 GMT",
         "x-ms-delete-snapshots": "include",
         "x-ms-return-client-request-id": "true",
-<<<<<<< HEAD
-        "x-ms-version": "2019-10-10"
-=======
         "x-ms-version": "2019-12-12"
->>>>>>> 32e373e2
       },
       "RequestBody": null,
       "StatusCode": 202,
@@ -163,11 +135,7 @@
         ],
         "x-ms-client-request-id": "1a6567d0-1b24-0c30-3d51-93a7ceee785c",
         "x-ms-request-id": "c9ef679b-f01a-0012-6f37-f3e9eb000000",
-<<<<<<< HEAD
-        "x-ms-version": "2019-10-10"
-=======
         "x-ms-version": "2019-12-12"
->>>>>>> 32e373e2
       },
       "ResponseBody": []
     }
