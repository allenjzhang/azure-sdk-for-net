--- conflicted
+++ resolved
@@ -13,11 +13,7 @@
         "x-ms-client-request-id": "2e4c8b15-c31d-4735-88f4-fb88b07d4cdb",
         "x-ms-date": "Thu, 05 Mar 2020 21:43:49 GMT",
         "x-ms-return-client-request-id": "true",
-<<<<<<< HEAD
-        "x-ms-version": "2019-10-10"
-=======
-        "x-ms-version": "2019-12-12"
->>>>>>> 32e373e2
+        "x-ms-version": "2019-12-12"
       },
       "RequestBody": null,
       "StatusCode": 201,
@@ -32,11 +28,7 @@
         ],
         "x-ms-client-request-id": "2e4c8b15-c31d-4735-88f4-fb88b07d4cdb",
         "x-ms-request-id": "c9ef62b1-f01a-0012-4937-f3e9eb000000",
-<<<<<<< HEAD
-        "x-ms-version": "2019-10-10"
-=======
-        "x-ms-version": "2019-12-12"
->>>>>>> 32e373e2
+        "x-ms-version": "2019-12-12"
       },
       "ResponseBody": []
     },
@@ -57,11 +49,7 @@
         "x-ms-file-last-write-time": "Now",
         "x-ms-file-permission": "Inherit",
         "x-ms-return-client-request-id": "true",
-<<<<<<< HEAD
-        "x-ms-version": "2019-10-10"
-=======
-        "x-ms-version": "2019-12-12"
->>>>>>> 32e373e2
+        "x-ms-version": "2019-12-12"
       },
       "RequestBody": null,
       "StatusCode": 201,
@@ -84,11 +72,7 @@
         "x-ms-file-permission-key": "7855875120676328179*422928105932735866",
         "x-ms-request-id": "c9ef62b3-f01a-0012-4a37-f3e9eb000000",
         "x-ms-request-server-encrypted": "true",
-<<<<<<< HEAD
-        "x-ms-version": "2019-10-10"
-=======
-        "x-ms-version": "2019-12-12"
->>>>>>> 32e373e2
+        "x-ms-version": "2019-12-12"
       },
       "ResponseBody": []
     },
@@ -111,11 +95,7 @@
         "x-ms-file-permission": "Inherit",
         "x-ms-return-client-request-id": "true",
         "x-ms-type": "file",
-<<<<<<< HEAD
-        "x-ms-version": "2019-10-10"
-=======
-        "x-ms-version": "2019-12-12"
->>>>>>> 32e373e2
+        "x-ms-version": "2019-12-12"
       },
       "RequestBody": null,
       "StatusCode": 201,
@@ -138,11 +118,7 @@
         "x-ms-file-permission-key": "12501538048846835188*422928105932735866",
         "x-ms-request-id": "c9ef62b4-f01a-0012-4b37-f3e9eb000000",
         "x-ms-request-server-encrypted": "true",
-<<<<<<< HEAD
-        "x-ms-version": "2019-10-10"
-=======
-        "x-ms-version": "2019-12-12"
->>>>>>> 32e373e2
+        "x-ms-version": "2019-12-12"
       },
       "ResponseBody": []
     },
@@ -162,11 +138,7 @@
         "x-ms-lease-duration": "-1",
         "x-ms-proposed-lease-id": "88395f0f-cfbd-42d5-1abe-a62f03b4612f",
         "x-ms-return-client-request-id": "true",
-<<<<<<< HEAD
-        "x-ms-version": "2019-10-10"
-=======
-        "x-ms-version": "2019-12-12"
->>>>>>> 32e373e2
+        "x-ms-version": "2019-12-12"
       },
       "RequestBody": null,
       "StatusCode": 201,
@@ -182,11 +154,7 @@
         "x-ms-client-request-id": "21059df4-3a4e-e885-1dca-34f4af203af1",
         "x-ms-lease-id": "88395f0f-cfbd-42d5-1abe-a62f03b4612f",
         "x-ms-request-id": "c9ef62b5-f01a-0012-4c37-f3e9eb000000",
-<<<<<<< HEAD
-        "x-ms-version": "2019-10-10"
-=======
-        "x-ms-version": "2019-12-12"
->>>>>>> 32e373e2
+        "x-ms-version": "2019-12-12"
       },
       "ResponseBody": []
     },
@@ -204,11 +172,7 @@
         "x-ms-date": "Thu, 05 Mar 2020 21:43:49 GMT",
         "x-ms-range": "bytes=0-1048575",
         "x-ms-return-client-request-id": "true",
-<<<<<<< HEAD
-        "x-ms-version": "2019-10-10"
-=======
-        "x-ms-version": "2019-12-12"
->>>>>>> 32e373e2
+        "x-ms-version": "2019-12-12"
       },
       "RequestBody": null,
       "StatusCode": 200,
@@ -226,11 +190,7 @@
         "x-ms-client-request-id": "653a3d9e-3faf-e6e0-fdeb-fb9b66ff718f",
         "x-ms-content-length": "1048576",
         "x-ms-request-id": "c9ef62b6-f01a-0012-4d37-f3e9eb000000",
-<<<<<<< HEAD
-        "x-ms-version": "2019-10-10"
-=======
-        "x-ms-version": "2019-12-12"
->>>>>>> 32e373e2
+        "x-ms-version": "2019-12-12"
       },
       "ResponseBody": "\uFEFF\u003C?xml version=\u00221.0\u0022 encoding=\u0022utf-8\u0022?\u003E\u003CRanges /\u003E"
     },
@@ -248,11 +208,7 @@
         "x-ms-date": "Thu, 05 Mar 2020 21:43:49 GMT",
         "x-ms-delete-snapshots": "include",
         "x-ms-return-client-request-id": "true",
-<<<<<<< HEAD
-        "x-ms-version": "2019-10-10"
-=======
-        "x-ms-version": "2019-12-12"
->>>>>>> 32e373e2
+        "x-ms-version": "2019-12-12"
       },
       "RequestBody": null,
       "StatusCode": 202,
@@ -265,11 +221,7 @@
         ],
         "x-ms-client-request-id": "725611f9-d4e5-5842-f8fb-6bcfb4dd0d6c",
         "x-ms-request-id": "c9ef62b7-f01a-0012-4e37-f3e9eb000000",
-<<<<<<< HEAD
-        "x-ms-version": "2019-10-10"
-=======
-        "x-ms-version": "2019-12-12"
->>>>>>> 32e373e2
+        "x-ms-version": "2019-12-12"
       },
       "ResponseBody": []
     }
