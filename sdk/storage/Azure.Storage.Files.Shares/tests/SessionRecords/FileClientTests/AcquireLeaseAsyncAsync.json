{
  "Entries": [
    {
      "RequestUri": "http://seanstagetest.file.core.windows.net/test-share-719161e7-0955-c9eb-93af-cde28a099fe9?restype=share",
      "RequestMethod": "PUT",
      "RequestHeaders": {
        "Authorization": "Sanitized",
        "traceparent": "00-f482fa078cc1f2479b5c8a6fcb395de4-aa66d773f4a09747-00",
        "User-Agent": [
          "azsdk-net-Storage.Files.Shares/12.2.0-dev.20200305.1",
          "(.NET Core 4.6.28325.01; Microsoft Windows 10.0.18363 )"
        ],
        "x-ms-client-request-id": "7933a626-1116-df8e-f5ae-61f4f1adf0cb",
        "x-ms-date": "Thu, 05 Mar 2020 21:45:10 GMT",
        "x-ms-return-client-request-id": "true",
<<<<<<< HEAD
        "x-ms-version": "2019-10-10"
=======
        "x-ms-version": "2019-12-12"
>>>>>>> 32e373e2
      },
      "RequestBody": null,
      "StatusCode": 201,
      "ResponseHeaders": {
        "Content-Length": "0",
        "Date": "Thu, 05 Mar 2020 21:45:10 GMT",
        "ETag": "\u00220x8D7C14E7ABD896B\u0022",
        "Last-Modified": "Thu, 05 Mar 2020 21:45:10 GMT",
        "Server": [
          "Windows-Azure-File/1.0",
          "Microsoft-HTTPAPI/2.0"
        ],
        "x-ms-client-request-id": "7933a626-1116-df8e-f5ae-61f4f1adf0cb",
        "x-ms-request-id": "c9ef670c-f01a-0012-8037-f3e9eb000000",
<<<<<<< HEAD
        "x-ms-version": "2019-10-10"
=======
        "x-ms-version": "2019-12-12"
>>>>>>> 32e373e2
      },
      "ResponseBody": []
    },
    {
      "RequestUri": "http://seanstagetest.file.core.windows.net/test-share-719161e7-0955-c9eb-93af-cde28a099fe9/test-directory-8c5c6da3-0960-033f-3ef3-80fa74de2892?restype=directory",
      "RequestMethod": "PUT",
      "RequestHeaders": {
        "Authorization": "Sanitized",
        "traceparent": "00-cd15191b9fd5e84ba56f88aeccff1e04-596342792f662442-00",
        "User-Agent": [
          "azsdk-net-Storage.Files.Shares/12.2.0-dev.20200305.1",
          "(.NET Core 4.6.28325.01; Microsoft Windows 10.0.18363 )"
        ],
        "x-ms-client-request-id": "3369c86a-6fa4-1c48-662f-3a2291946a16",
        "x-ms-date": "Thu, 05 Mar 2020 21:45:10 GMT",
        "x-ms-file-attributes": "None",
        "x-ms-file-creation-time": "Now",
        "x-ms-file-last-write-time": "Now",
        "x-ms-file-permission": "Inherit",
        "x-ms-return-client-request-id": "true",
<<<<<<< HEAD
        "x-ms-version": "2019-10-10"
=======
        "x-ms-version": "2019-12-12"
>>>>>>> 32e373e2
      },
      "RequestBody": null,
      "StatusCode": 201,
      "ResponseHeaders": {
        "Content-Length": "0",
        "Date": "Thu, 05 Mar 2020 21:45:10 GMT",
        "ETag": "\u00220x8D7C14E7ACAE90E\u0022",
        "Last-Modified": "Thu, 05 Mar 2020 21:45:10 GMT",
        "Server": [
          "Windows-Azure-File/1.0",
          "Microsoft-HTTPAPI/2.0"
        ],
        "x-ms-client-request-id": "3369c86a-6fa4-1c48-662f-3a2291946a16",
        "x-ms-file-attributes": "Directory",
        "x-ms-file-change-time": "2020-03-05T21:45:10.7942670Z",
        "x-ms-file-creation-time": "2020-03-05T21:45:10.7942670Z",
        "x-ms-file-id": "13835128424026341376",
        "x-ms-file-last-write-time": "2020-03-05T21:45:10.7942670Z",
        "x-ms-file-parent-id": "0",
        "x-ms-file-permission-key": "7855875120676328179*422928105932735866",
        "x-ms-request-id": "c9ef670f-f01a-0012-0137-f3e9eb000000",
        "x-ms-request-server-encrypted": "true",
<<<<<<< HEAD
        "x-ms-version": "2019-10-10"
=======
        "x-ms-version": "2019-12-12"
>>>>>>> 32e373e2
      },
      "ResponseBody": []
    },
    {
      "RequestUri": "http://seanstagetest.file.core.windows.net/test-share-719161e7-0955-c9eb-93af-cde28a099fe9/test-directory-8c5c6da3-0960-033f-3ef3-80fa74de2892/test-directory-cc40cf85-0cf1-7cf5-9a77-47685245810f",
      "RequestMethod": "PUT",
      "RequestHeaders": {
        "Authorization": "Sanitized",
        "traceparent": "00-7e0d1d40f8c9d74abdeff8023c2cf9d6-29d80353d5c3b044-00",
        "User-Agent": [
          "azsdk-net-Storage.Files.Shares/12.2.0-dev.20200305.1",
          "(.NET Core 4.6.28325.01; Microsoft Windows 10.0.18363 )"
        ],
        "x-ms-client-request-id": "b274a08c-e0ee-5e51-d3ec-982c27e0ca20",
        "x-ms-content-length": "1024",
        "x-ms-date": "Thu, 05 Mar 2020 21:45:10 GMT",
        "x-ms-file-attributes": "None",
        "x-ms-file-creation-time": "Now",
        "x-ms-file-last-write-time": "Now",
        "x-ms-file-permission": "Inherit",
        "x-ms-return-client-request-id": "true",
        "x-ms-type": "file",
<<<<<<< HEAD
        "x-ms-version": "2019-10-10"
=======
        "x-ms-version": "2019-12-12"
>>>>>>> 32e373e2
      },
      "RequestBody": null,
      "StatusCode": 201,
      "ResponseHeaders": {
        "Content-Length": "0",
        "Date": "Thu, 05 Mar 2020 21:45:10 GMT",
        "ETag": "\u00220x8D7C14E7AD7E161\u0022",
        "Last-Modified": "Thu, 05 Mar 2020 21:45:10 GMT",
        "Server": [
          "Windows-Azure-File/1.0",
          "Microsoft-HTTPAPI/2.0"
        ],
        "x-ms-client-request-id": "b274a08c-e0ee-5e51-d3ec-982c27e0ca20",
        "x-ms-file-attributes": "Archive",
        "x-ms-file-change-time": "2020-03-05T21:45:10.8792673Z",
        "x-ms-file-creation-time": "2020-03-05T21:45:10.8792673Z",
        "x-ms-file-id": "11529285414812647424",
        "x-ms-file-last-write-time": "2020-03-05T21:45:10.8792673Z",
        "x-ms-file-parent-id": "13835128424026341376",
        "x-ms-file-permission-key": "12501538048846835188*422928105932735866",
        "x-ms-request-id": "c9ef6710-f01a-0012-0237-f3e9eb000000",
        "x-ms-request-server-encrypted": "true",
<<<<<<< HEAD
        "x-ms-version": "2019-10-10"
=======
        "x-ms-version": "2019-12-12"
>>>>>>> 32e373e2
      },
      "ResponseBody": []
    },
    {
      "RequestUri": "http://seanstagetest.file.core.windows.net/test-share-719161e7-0955-c9eb-93af-cde28a099fe9/test-directory-8c5c6da3-0960-033f-3ef3-80fa74de2892/test-directory-cc40cf85-0cf1-7cf5-9a77-47685245810f?comp=lease",
      "RequestMethod": "PUT",
      "RequestHeaders": {
        "Authorization": "Sanitized",
        "traceparent": "00-68403a47d59a3d4aa28dec5aade69bec-5cea3a0b0febe246-00",
        "User-Agent": [
          "azsdk-net-Storage.Files.Shares/12.2.0-dev.20200305.1",
          "(.NET Core 4.6.28325.01; Microsoft Windows 10.0.18363 )"
        ],
        "x-ms-client-request-id": "c1f75cd4-fed4-ceab-ffe4-d1f1efffcf83",
        "x-ms-date": "Thu, 05 Mar 2020 21:45:11 GMT",
        "x-ms-lease-action": "acquire",
        "x-ms-lease-duration": "-1",
        "x-ms-proposed-lease-id": "54db2aae-be04-90a1-e1fc-f0528f4f8fea",
        "x-ms-return-client-request-id": "true",
<<<<<<< HEAD
        "x-ms-version": "2019-10-10"
=======
        "x-ms-version": "2019-12-12"
>>>>>>> 32e373e2
      },
      "RequestBody": null,
      "StatusCode": 201,
      "ResponseHeaders": {
        "Date": "Thu, 05 Mar 2020 21:45:10 GMT",
        "ETag": "\u00220x8D7C14E7AD7E161\u0022",
        "Last-Modified": "Thu, 05 Mar 2020 21:45:10 GMT",
        "Server": [
          "Windows-Azure-File/1.0",
          "Microsoft-HTTPAPI/2.0"
        ],
        "Transfer-Encoding": "chunked",
        "x-ms-client-request-id": "c1f75cd4-fed4-ceab-ffe4-d1f1efffcf83",
        "x-ms-lease-id": "54db2aae-be04-90a1-e1fc-f0528f4f8fea",
        "x-ms-request-id": "c9ef6711-f01a-0012-0337-f3e9eb000000",
<<<<<<< HEAD
        "x-ms-version": "2019-10-10"
=======
        "x-ms-version": "2019-12-12"
>>>>>>> 32e373e2
      },
      "ResponseBody": []
    },
    {
      "RequestUri": "http://seanstagetest.file.core.windows.net/test-share-719161e7-0955-c9eb-93af-cde28a099fe9?restype=share",
      "RequestMethod": "DELETE",
      "RequestHeaders": {
        "Authorization": "Sanitized",
        "traceparent": "00-125a52f0c2caa747a6f76bdaac32ddd5-f5a88205afa89d48-00",
        "User-Agent": [
          "azsdk-net-Storage.Files.Shares/12.2.0-dev.20200305.1",
          "(.NET Core 4.6.28325.01; Microsoft Windows 10.0.18363 )"
        ],
        "x-ms-client-request-id": "337ef4e0-cd57-2515-ea0d-b1edfd2f77eb",
        "x-ms-date": "Thu, 05 Mar 2020 21:45:11 GMT",
        "x-ms-delete-snapshots": "include",
        "x-ms-return-client-request-id": "true",
<<<<<<< HEAD
        "x-ms-version": "2019-10-10"
=======
        "x-ms-version": "2019-12-12"
>>>>>>> 32e373e2
      },
      "RequestBody": null,
      "StatusCode": 202,
      "ResponseHeaders": {
        "Content-Length": "0",
        "Date": "Thu, 05 Mar 2020 21:45:10 GMT",
        "Server": [
          "Windows-Azure-File/1.0",
          "Microsoft-HTTPAPI/2.0"
        ],
        "x-ms-client-request-id": "337ef4e0-cd57-2515-ea0d-b1edfd2f77eb",
        "x-ms-request-id": "c9ef6712-f01a-0012-0437-f3e9eb000000",
<<<<<<< HEAD
        "x-ms-version": "2019-10-10"
=======
        "x-ms-version": "2019-12-12"
>>>>>>> 32e373e2
      },
      "ResponseBody": []
    }
  ],
  "Variables": {
    "RandomSeed": "1643127600",
    "Storage_TestConfigDefault": "ProductionTenant\nseanstagetest\nU2FuaXRpemVk\nhttps://seanstagetest.blob.core.windows.net\nhttp://seanstagetest.file.core.windows.net\nhttp://seanstagetest.queue.core.windows.net\nhttp://seanstagetest.table.core.windows.net\n\n\n\n\nhttp://seanstagetest-secondary.blob.core.windows.net\nhttp://seanstagetest-secondary.file.core.windows.net\nhttp://seanstagetest-secondary.queue.core.windows.net\nhttp://seanstagetest-secondary.table.core.windows.net\n\nSanitized\n\n\nCloud\nBlobEndpoint=https://seanstagetest.blob.core.windows.net/;QueueEndpoint=http://seanstagetest.queue.core.windows.net/;FileEndpoint=http://seanstagetest.file.core.windows.net/;BlobSecondaryEndpoint=http://seanstagetest-secondary.blob.core.windows.net/;QueueSecondaryEndpoint=http://seanstagetest-secondary.queue.core.windows.net/;FileSecondaryEndpoint=http://seanstagetest-secondary.file.core.windows.net/;AccountName=seanstagetest;AccountKey=Sanitized\nseanscope1"
  }
}<|MERGE_RESOLUTION|>--- conflicted
+++ resolved
@@ -13,11 +13,7 @@
         "x-ms-client-request-id": "7933a626-1116-df8e-f5ae-61f4f1adf0cb",
         "x-ms-date": "Thu, 05 Mar 2020 21:45:10 GMT",
         "x-ms-return-client-request-id": "true",
-<<<<<<< HEAD
-        "x-ms-version": "2019-10-10"
-=======
         "x-ms-version": "2019-12-12"
->>>>>>> 32e373e2
       },
       "RequestBody": null,
       "StatusCode": 201,
@@ -32,11 +28,7 @@
         ],
         "x-ms-client-request-id": "7933a626-1116-df8e-f5ae-61f4f1adf0cb",
         "x-ms-request-id": "c9ef670c-f01a-0012-8037-f3e9eb000000",
-<<<<<<< HEAD
-        "x-ms-version": "2019-10-10"
-=======
         "x-ms-version": "2019-12-12"
->>>>>>> 32e373e2
       },
       "ResponseBody": []
     },
@@ -57,11 +49,7 @@
         "x-ms-file-last-write-time": "Now",
         "x-ms-file-permission": "Inherit",
         "x-ms-return-client-request-id": "true",
-<<<<<<< HEAD
-        "x-ms-version": "2019-10-10"
-=======
         "x-ms-version": "2019-12-12"
->>>>>>> 32e373e2
       },
       "RequestBody": null,
       "StatusCode": 201,
@@ -84,11 +72,7 @@
         "x-ms-file-permission-key": "7855875120676328179*422928105932735866",
         "x-ms-request-id": "c9ef670f-f01a-0012-0137-f3e9eb000000",
         "x-ms-request-server-encrypted": "true",
-<<<<<<< HEAD
-        "x-ms-version": "2019-10-10"
-=======
         "x-ms-version": "2019-12-12"
->>>>>>> 32e373e2
       },
       "ResponseBody": []
     },
@@ -111,11 +95,7 @@
         "x-ms-file-permission": "Inherit",
         "x-ms-return-client-request-id": "true",
         "x-ms-type": "file",
-<<<<<<< HEAD
-        "x-ms-version": "2019-10-10"
-=======
         "x-ms-version": "2019-12-12"
->>>>>>> 32e373e2
       },
       "RequestBody": null,
       "StatusCode": 201,
@@ -138,11 +118,7 @@
         "x-ms-file-permission-key": "12501538048846835188*422928105932735866",
         "x-ms-request-id": "c9ef6710-f01a-0012-0237-f3e9eb000000",
         "x-ms-request-server-encrypted": "true",
-<<<<<<< HEAD
-        "x-ms-version": "2019-10-10"
-=======
         "x-ms-version": "2019-12-12"
->>>>>>> 32e373e2
       },
       "ResponseBody": []
     },
@@ -162,11 +138,7 @@
         "x-ms-lease-duration": "-1",
         "x-ms-proposed-lease-id": "54db2aae-be04-90a1-e1fc-f0528f4f8fea",
         "x-ms-return-client-request-id": "true",
-<<<<<<< HEAD
-        "x-ms-version": "2019-10-10"
-=======
         "x-ms-version": "2019-12-12"
->>>>>>> 32e373e2
       },
       "RequestBody": null,
       "StatusCode": 201,
@@ -182,11 +154,7 @@
         "x-ms-client-request-id": "c1f75cd4-fed4-ceab-ffe4-d1f1efffcf83",
         "x-ms-lease-id": "54db2aae-be04-90a1-e1fc-f0528f4f8fea",
         "x-ms-request-id": "c9ef6711-f01a-0012-0337-f3e9eb000000",
-<<<<<<< HEAD
-        "x-ms-version": "2019-10-10"
-=======
         "x-ms-version": "2019-12-12"
->>>>>>> 32e373e2
       },
       "ResponseBody": []
     },
@@ -204,11 +172,7 @@
         "x-ms-date": "Thu, 05 Mar 2020 21:45:11 GMT",
         "x-ms-delete-snapshots": "include",
         "x-ms-return-client-request-id": "true",
-<<<<<<< HEAD
-        "x-ms-version": "2019-10-10"
-=======
         "x-ms-version": "2019-12-12"
->>>>>>> 32e373e2
       },
       "RequestBody": null,
       "StatusCode": 202,
@@ -221,11 +185,7 @@
         ],
         "x-ms-client-request-id": "337ef4e0-cd57-2515-ea0d-b1edfd2f77eb",
         "x-ms-request-id": "c9ef6712-f01a-0012-0437-f3e9eb000000",
-<<<<<<< HEAD
-        "x-ms-version": "2019-10-10"
-=======
         "x-ms-version": "2019-12-12"
->>>>>>> 32e373e2
       },
       "ResponseBody": []
     }
