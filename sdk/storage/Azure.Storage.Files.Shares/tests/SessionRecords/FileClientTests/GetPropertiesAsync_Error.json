{
  "Entries": [
    {
      "RequestUri": "http://seanstagetest.file.core.windows.net/test-share-5a118b05-2dd3-05e1-3132-efa685a2f994?restype=share",
      "RequestMethod": "PUT",
      "RequestHeaders": {
        "Authorization": "Sanitized",
        "traceparent": "00-56353ec50d6e834eb6310778df5bf6e1-ca60c947b2bd1e47-00",
        "User-Agent": [
          "azsdk-net-Storage.Files.Shares/12.2.0-dev.20200305.1",
          "(.NET Core 4.6.28325.01; Microsoft Windows 10.0.18363 )"
        ],
        "x-ms-client-request-id": "2055ed69-0d5b-258f-fd6a-a2ffe4aba407",
        "x-ms-date": "Thu, 05 Mar 2020 21:43:44 GMT",
        "x-ms-return-client-request-id": "true",
<<<<<<< HEAD
        "x-ms-version": "2019-10-10"
=======
        "x-ms-version": "2019-12-12"
>>>>>>> 32e373e2
      },
      "RequestBody": null,
      "StatusCode": 201,
      "ResponseHeaders": {
        "Content-Length": "0",
        "Date": "Thu, 05 Mar 2020 21:43:44 GMT",
        "ETag": "\u00220x8D7C14E4731CB45\u0022",
        "Last-Modified": "Thu, 05 Mar 2020 21:43:44 GMT",
        "Server": [
          "Windows-Azure-File/1.0",
          "Microsoft-HTTPAPI/2.0"
        ],
        "x-ms-client-request-id": "2055ed69-0d5b-258f-fd6a-a2ffe4aba407",
        "x-ms-request-id": "c9ef6264-f01a-0012-0c37-f3e9eb000000",
<<<<<<< HEAD
        "x-ms-version": "2019-10-10"
=======
        "x-ms-version": "2019-12-12"
>>>>>>> 32e373e2
      },
      "ResponseBody": []
    },
    {
      "RequestUri": "http://seanstagetest.file.core.windows.net/test-share-5a118b05-2dd3-05e1-3132-efa685a2f994/test-directory-e12d5be8-1a54-7f1e-e157-fc49c64117e1?restype=directory",
      "RequestMethod": "PUT",
      "RequestHeaders": {
        "Authorization": "Sanitized",
        "traceparent": "00-f05620854d224346b76d5032a1fc36ec-d49c97e345e7e543-00",
        "User-Agent": [
          "azsdk-net-Storage.Files.Shares/12.2.0-dev.20200305.1",
          "(.NET Core 4.6.28325.01; Microsoft Windows 10.0.18363 )"
        ],
        "x-ms-client-request-id": "92b760e5-e022-4e49-cfd5-3f0410455fbb",
        "x-ms-date": "Thu, 05 Mar 2020 21:43:44 GMT",
        "x-ms-file-attributes": "None",
        "x-ms-file-creation-time": "Now",
        "x-ms-file-last-write-time": "Now",
        "x-ms-file-permission": "Inherit",
        "x-ms-return-client-request-id": "true",
<<<<<<< HEAD
        "x-ms-version": "2019-10-10"
=======
        "x-ms-version": "2019-12-12"
>>>>>>> 32e373e2
      },
      "RequestBody": null,
      "StatusCode": 201,
      "ResponseHeaders": {
        "Content-Length": "0",
        "Date": "Thu, 05 Mar 2020 21:43:44 GMT",
        "ETag": "\u00220x8D7C14E4740B58F\u0022",
        "Last-Modified": "Thu, 05 Mar 2020 21:43:44 GMT",
        "Server": [
          "Windows-Azure-File/1.0",
          "Microsoft-HTTPAPI/2.0"
        ],
        "x-ms-client-request-id": "92b760e5-e022-4e49-cfd5-3f0410455fbb",
        "x-ms-file-attributes": "Directory",
        "x-ms-file-change-time": "2020-03-05T21:43:44.3247503Z",
        "x-ms-file-creation-time": "2020-03-05T21:43:44.3247503Z",
        "x-ms-file-id": "13835128424026341376",
        "x-ms-file-last-write-time": "2020-03-05T21:43:44.3247503Z",
        "x-ms-file-parent-id": "0",
        "x-ms-file-permission-key": "7855875120676328179*422928105932735866",
        "x-ms-request-id": "c9ef6266-f01a-0012-0d37-f3e9eb000000",
        "x-ms-request-server-encrypted": "true",
<<<<<<< HEAD
        "x-ms-version": "2019-10-10"
=======
        "x-ms-version": "2019-12-12"
>>>>>>> 32e373e2
      },
      "ResponseBody": []
    },
    {
      "RequestUri": "http://seanstagetest.file.core.windows.net/test-share-5a118b05-2dd3-05e1-3132-efa685a2f994/test-directory-e12d5be8-1a54-7f1e-e157-fc49c64117e1/test-file-938ec052-0b6e-10ba-22f0-642c28e69b36",
      "RequestMethod": "HEAD",
      "RequestHeaders": {
        "Authorization": "Sanitized",
        "traceparent": "00-8ce23b5017a2474a8811514ae687bb41-ef1474cdbff6b64b-00",
        "User-Agent": [
          "azsdk-net-Storage.Files.Shares/12.2.0-dev.20200305.1",
          "(.NET Core 4.6.28325.01; Microsoft Windows 10.0.18363 )"
        ],
        "x-ms-client-request-id": "23e435c9-421c-d943-a5a7-6f317b1d25e8",
        "x-ms-date": "Thu, 05 Mar 2020 21:43:44 GMT",
        "x-ms-return-client-request-id": "true",
<<<<<<< HEAD
        "x-ms-version": "2019-10-10"
=======
        "x-ms-version": "2019-12-12"
>>>>>>> 32e373e2
      },
      "RequestBody": null,
      "StatusCode": 404,
      "ResponseHeaders": {
        "Date": "Thu, 05 Mar 2020 21:43:44 GMT",
        "Server": [
          "Windows-Azure-File/1.0",
          "Microsoft-HTTPAPI/2.0"
        ],
        "Transfer-Encoding": "chunked",
        "Vary": "Origin",
        "x-ms-client-request-id": "23e435c9-421c-d943-a5a7-6f317b1d25e8",
        "x-ms-error-code": "ResourceNotFound",
        "x-ms-request-id": "c9ef6267-f01a-0012-0e37-f3e9eb000000",
<<<<<<< HEAD
        "x-ms-version": "2019-10-10"
=======
        "x-ms-version": "2019-12-12"
>>>>>>> 32e373e2
      },
      "ResponseBody": []
    },
    {
      "RequestUri": "http://seanstagetest.file.core.windows.net/test-share-5a118b05-2dd3-05e1-3132-efa685a2f994?restype=share",
      "RequestMethod": "DELETE",
      "RequestHeaders": {
        "Authorization": "Sanitized",
        "traceparent": "00-06bcc7625ab3054aa53316ffe842ebcb-11b34613730fdb44-00",
        "User-Agent": [
          "azsdk-net-Storage.Files.Shares/12.2.0-dev.20200305.1",
          "(.NET Core 4.6.28325.01; Microsoft Windows 10.0.18363 )"
        ],
        "x-ms-client-request-id": "f2632cc5-7802-3f19-068a-c0e2158e14ea",
        "x-ms-date": "Thu, 05 Mar 2020 21:43:44 GMT",
        "x-ms-delete-snapshots": "include",
        "x-ms-return-client-request-id": "true",
<<<<<<< HEAD
        "x-ms-version": "2019-10-10"
=======
        "x-ms-version": "2019-12-12"
>>>>>>> 32e373e2
      },
      "RequestBody": null,
      "StatusCode": 202,
      "ResponseHeaders": {
        "Content-Length": "0",
        "Date": "Thu, 05 Mar 2020 21:43:44 GMT",
        "Server": [
          "Windows-Azure-File/1.0",
          "Microsoft-HTTPAPI/2.0"
        ],
        "x-ms-client-request-id": "f2632cc5-7802-3f19-068a-c0e2158e14ea",
        "x-ms-request-id": "c9ef6268-f01a-0012-0f37-f3e9eb000000",
<<<<<<< HEAD
        "x-ms-version": "2019-10-10"
=======
        "x-ms-version": "2019-12-12"
>>>>>>> 32e373e2
      },
      "ResponseBody": []
    }
  ],
  "Variables": {
    "RandomSeed": "407037757",
    "Storage_TestConfigDefault": "ProductionTenant\nseanstagetest\nU2FuaXRpemVk\nhttps://seanstagetest.blob.core.windows.net\nhttp://seanstagetest.file.core.windows.net\nhttp://seanstagetest.queue.core.windows.net\nhttp://seanstagetest.table.core.windows.net\n\n\n\n\nhttp://seanstagetest-secondary.blob.core.windows.net\nhttp://seanstagetest-secondary.file.core.windows.net\nhttp://seanstagetest-secondary.queue.core.windows.net\nhttp://seanstagetest-secondary.table.core.windows.net\n\nSanitized\n\n\nCloud\nBlobEndpoint=https://seanstagetest.blob.core.windows.net/;QueueEndpoint=http://seanstagetest.queue.core.windows.net/;FileEndpoint=http://seanstagetest.file.core.windows.net/;BlobSecondaryEndpoint=http://seanstagetest-secondary.blob.core.windows.net/;QueueSecondaryEndpoint=http://seanstagetest-secondary.queue.core.windows.net/;FileSecondaryEndpoint=http://seanstagetest-secondary.file.core.windows.net/;AccountName=seanstagetest;AccountKey=Sanitized\nseanscope1"
  }
}<|MERGE_RESOLUTION|>--- conflicted
+++ resolved
@@ -13,11 +13,7 @@
         "x-ms-client-request-id": "2055ed69-0d5b-258f-fd6a-a2ffe4aba407",
         "x-ms-date": "Thu, 05 Mar 2020 21:43:44 GMT",
         "x-ms-return-client-request-id": "true",
-<<<<<<< HEAD
-        "x-ms-version": "2019-10-10"
-=======
         "x-ms-version": "2019-12-12"
->>>>>>> 32e373e2
       },
       "RequestBody": null,
       "StatusCode": 201,
@@ -32,11 +28,7 @@
         ],
         "x-ms-client-request-id": "2055ed69-0d5b-258f-fd6a-a2ffe4aba407",
         "x-ms-request-id": "c9ef6264-f01a-0012-0c37-f3e9eb000000",
-<<<<<<< HEAD
-        "x-ms-version": "2019-10-10"
-=======
         "x-ms-version": "2019-12-12"
->>>>>>> 32e373e2
       },
       "ResponseBody": []
     },
@@ -57,11 +49,7 @@
         "x-ms-file-last-write-time": "Now",
         "x-ms-file-permission": "Inherit",
         "x-ms-return-client-request-id": "true",
-<<<<<<< HEAD
-        "x-ms-version": "2019-10-10"
-=======
         "x-ms-version": "2019-12-12"
->>>>>>> 32e373e2
       },
       "RequestBody": null,
       "StatusCode": 201,
@@ -84,11 +72,7 @@
         "x-ms-file-permission-key": "7855875120676328179*422928105932735866",
         "x-ms-request-id": "c9ef6266-f01a-0012-0d37-f3e9eb000000",
         "x-ms-request-server-encrypted": "true",
-<<<<<<< HEAD
-        "x-ms-version": "2019-10-10"
-=======
         "x-ms-version": "2019-12-12"
->>>>>>> 32e373e2
       },
       "ResponseBody": []
     },
@@ -105,11 +89,7 @@
         "x-ms-client-request-id": "23e435c9-421c-d943-a5a7-6f317b1d25e8",
         "x-ms-date": "Thu, 05 Mar 2020 21:43:44 GMT",
         "x-ms-return-client-request-id": "true",
-<<<<<<< HEAD
-        "x-ms-version": "2019-10-10"
-=======
         "x-ms-version": "2019-12-12"
->>>>>>> 32e373e2
       },
       "RequestBody": null,
       "StatusCode": 404,
@@ -124,11 +104,7 @@
         "x-ms-client-request-id": "23e435c9-421c-d943-a5a7-6f317b1d25e8",
         "x-ms-error-code": "ResourceNotFound",
         "x-ms-request-id": "c9ef6267-f01a-0012-0e37-f3e9eb000000",
-<<<<<<< HEAD
-        "x-ms-version": "2019-10-10"
-=======
         "x-ms-version": "2019-12-12"
->>>>>>> 32e373e2
       },
       "ResponseBody": []
     },
@@ -146,11 +122,7 @@
         "x-ms-date": "Thu, 05 Mar 2020 21:43:44 GMT",
         "x-ms-delete-snapshots": "include",
         "x-ms-return-client-request-id": "true",
-<<<<<<< HEAD
-        "x-ms-version": "2019-10-10"
-=======
         "x-ms-version": "2019-12-12"
->>>>>>> 32e373e2
       },
       "RequestBody": null,
       "StatusCode": 202,
@@ -163,11 +135,7 @@
         ],
         "x-ms-client-request-id": "f2632cc5-7802-3f19-068a-c0e2158e14ea",
         "x-ms-request-id": "c9ef6268-f01a-0012-0f37-f3e9eb000000",
-<<<<<<< HEAD
-        "x-ms-version": "2019-10-10"
-=======
         "x-ms-version": "2019-12-12"
->>>>>>> 32e373e2
       },
       "ResponseBody": []
     }
