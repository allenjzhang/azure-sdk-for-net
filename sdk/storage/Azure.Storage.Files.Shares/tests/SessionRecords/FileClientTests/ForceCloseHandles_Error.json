{
  "Entries": [
    {
      "RequestUri": "http://seanstagetest.file.core.windows.net/test-share-7a1dc0a2-9157-3170-0d13-704ea452eac3?restype=share",
      "RequestMethod": "PUT",
      "RequestHeaders": {
        "Authorization": "Sanitized",
        "traceparent": "00-d2103edbee1afc43867285fbf114ca0e-f4667c44ec172b40-00",
        "User-Agent": [
          "azsdk-net-Storage.Files.Shares/12.2.0-dev.20200305.1",
          "(.NET Core 4.6.28325.01; Microsoft Windows 10.0.18363 )"
        ],
        "x-ms-client-request-id": "01edd584-3710-c038-f429-ef0556283da5",
        "x-ms-date": "Thu, 05 Mar 2020 21:43:43 GMT",
        "x-ms-return-client-request-id": "true",
<<<<<<< HEAD
        "x-ms-version": "2019-10-10"
=======
        "x-ms-version": "2019-12-12"
>>>>>>> 32e373e2
      },
      "RequestBody": null,
      "StatusCode": 201,
      "ResponseHeaders": {
        "Content-Length": "0",
        "Date": "Thu, 05 Mar 2020 21:43:42 GMT",
        "ETag": "\u00220x8D7C14E467AAFFB\u0022",
        "Last-Modified": "Thu, 05 Mar 2020 21:43:43 GMT",
        "Server": [
          "Windows-Azure-File/1.0",
          "Microsoft-HTTPAPI/2.0"
        ],
        "x-ms-client-request-id": "01edd584-3710-c038-f429-ef0556283da5",
        "x-ms-request-id": "c9ef6253-f01a-0012-7e37-f3e9eb000000",
<<<<<<< HEAD
        "x-ms-version": "2019-10-10"
=======
        "x-ms-version": "2019-12-12"
>>>>>>> 32e373e2
      },
      "ResponseBody": []
    },
    {
      "RequestUri": "http://seanstagetest.file.core.windows.net/test-share-7a1dc0a2-9157-3170-0d13-704ea452eac3/test-directory-42fbf354-b79d-7a8f-ff1a-e419c2e1d87a?restype=directory",
      "RequestMethod": "PUT",
      "RequestHeaders": {
        "Authorization": "Sanitized",
        "traceparent": "00-f736b8030e904a428b63469d8a9fd152-b206a446e0cdfa48-00",
        "User-Agent": [
          "azsdk-net-Storage.Files.Shares/12.2.0-dev.20200305.1",
          "(.NET Core 4.6.28325.01; Microsoft Windows 10.0.18363 )"
        ],
        "x-ms-client-request-id": "653a2900-a697-ccf4-4573-02f6531ffd13",
        "x-ms-date": "Thu, 05 Mar 2020 21:43:43 GMT",
        "x-ms-file-attributes": "None",
        "x-ms-file-creation-time": "Now",
        "x-ms-file-last-write-time": "Now",
        "x-ms-file-permission": "Inherit",
        "x-ms-return-client-request-id": "true",
<<<<<<< HEAD
        "x-ms-version": "2019-10-10"
=======
        "x-ms-version": "2019-12-12"
>>>>>>> 32e373e2
      },
      "RequestBody": null,
      "StatusCode": 201,
      "ResponseHeaders": {
        "Content-Length": "0",
        "Date": "Thu, 05 Mar 2020 21:43:42 GMT",
        "ETag": "\u00220x8D7C14E4689253C\u0022",
        "Last-Modified": "Thu, 05 Mar 2020 21:43:43 GMT",
        "Server": [
          "Windows-Azure-File/1.0",
          "Microsoft-HTTPAPI/2.0"
        ],
        "x-ms-client-request-id": "653a2900-a697-ccf4-4573-02f6531ffd13",
        "x-ms-file-attributes": "Directory",
        "x-ms-file-change-time": "2020-03-05T21:43:43.1217468Z",
        "x-ms-file-creation-time": "2020-03-05T21:43:43.1217468Z",
        "x-ms-file-id": "13835128424026341376",
        "x-ms-file-last-write-time": "2020-03-05T21:43:43.1217468Z",
        "x-ms-file-parent-id": "0",
        "x-ms-file-permission-key": "7855875120676328179*422928105932735866",
        "x-ms-request-id": "c9ef6255-f01a-0012-7f37-f3e9eb000000",
        "x-ms-request-server-encrypted": "true",
<<<<<<< HEAD
        "x-ms-version": "2019-10-10"
=======
        "x-ms-version": "2019-12-12"
>>>>>>> 32e373e2
      },
      "ResponseBody": []
    },
    {
      "RequestUri": "http://seanstagetest.file.core.windows.net/test-share-7a1dc0a2-9157-3170-0d13-704ea452eac3/test-directory-42fbf354-b79d-7a8f-ff1a-e419c2e1d87a/test-directory-78db7451-6d5e-6b41-4064-cfd650834044?comp=forceclosehandles",
      "RequestMethod": "PUT",
      "RequestHeaders": {
        "Authorization": "Sanitized",
        "traceparent": "00-cc030cd6251f164eafdf62dc7bac440f-ed769d425f1d5641-00",
        "User-Agent": [
          "azsdk-net-Storage.Files.Shares/12.2.0-dev.20200305.1",
          "(.NET Core 4.6.28325.01; Microsoft Windows 10.0.18363 )"
        ],
        "x-ms-client-request-id": "c4b953ca-34df-930d-e7ce-2532d71e7cc1",
        "x-ms-date": "Thu, 05 Mar 2020 21:43:43 GMT",
        "x-ms-handle-id": "*",
        "x-ms-return-client-request-id": "true",
<<<<<<< HEAD
        "x-ms-version": "2019-10-10"
=======
        "x-ms-version": "2019-12-12"
>>>>>>> 32e373e2
      },
      "RequestBody": null,
      "StatusCode": 404,
      "ResponseHeaders": {
        "Content-Length": "223",
        "Content-Type": "application/xml",
        "Date": "Thu, 05 Mar 2020 21:43:43 GMT",
        "Server": [
          "Windows-Azure-File/1.0",
          "Microsoft-HTTPAPI/2.0"
        ],
        "x-ms-client-request-id": "c4b953ca-34df-930d-e7ce-2532d71e7cc1",
        "x-ms-error-code": "ResourceNotFound",
        "x-ms-request-id": "c9ef6256-f01a-0012-8037-f3e9eb000000",
<<<<<<< HEAD
        "x-ms-version": "2019-10-10"
=======
        "x-ms-version": "2019-12-12"
>>>>>>> 32e373e2
      },
      "ResponseBody": [
        "\uFEFF\u003C?xml version=\u00221.0\u0022 encoding=\u0022utf-8\u0022?\u003E\u003CError\u003E\u003CCode\u003EResourceNotFound\u003C/Code\u003E\u003CMessage\u003EThe specified resource does not exist.\n",
        "RequestId:c9ef6256-f01a-0012-8037-f3e9eb000000\n",
        "Time:2020-03-05T21:43:43.2069940Z\u003C/Message\u003E\u003C/Error\u003E"
      ]
    },
    {
      "RequestUri": "http://seanstagetest.file.core.windows.net/test-share-7a1dc0a2-9157-3170-0d13-704ea452eac3?restype=share",
      "RequestMethod": "DELETE",
      "RequestHeaders": {
        "Authorization": "Sanitized",
        "traceparent": "00-e5192f6e5055c1438b12b45c066736d7-07e65cf274980e44-00",
        "User-Agent": [
          "azsdk-net-Storage.Files.Shares/12.2.0-dev.20200305.1",
          "(.NET Core 4.6.28325.01; Microsoft Windows 10.0.18363 )"
        ],
        "x-ms-client-request-id": "fc0c7b20-7bca-3864-6a85-b1d84db0acca",
        "x-ms-date": "Thu, 05 Mar 2020 21:43:43 GMT",
        "x-ms-delete-snapshots": "include",
        "x-ms-return-client-request-id": "true",
<<<<<<< HEAD
        "x-ms-version": "2019-10-10"
=======
        "x-ms-version": "2019-12-12"
>>>>>>> 32e373e2
      },
      "RequestBody": null,
      "StatusCode": 202,
      "ResponseHeaders": {
        "Content-Length": "0",
        "Date": "Thu, 05 Mar 2020 21:43:43 GMT",
        "Server": [
          "Windows-Azure-File/1.0",
          "Microsoft-HTTPAPI/2.0"
        ],
        "x-ms-client-request-id": "fc0c7b20-7bca-3864-6a85-b1d84db0acca",
        "x-ms-request-id": "c9ef6257-f01a-0012-0137-f3e9eb000000",
<<<<<<< HEAD
        "x-ms-version": "2019-10-10"
=======
        "x-ms-version": "2019-12-12"
>>>>>>> 32e373e2
      },
      "ResponseBody": []
    }
  ],
  "Variables": {
    "RandomSeed": "669198686",
    "Storage_TestConfigDefault": "ProductionTenant\nseanstagetest\nU2FuaXRpemVk\nhttps://seanstagetest.blob.core.windows.net\nhttp://seanstagetest.file.core.windows.net\nhttp://seanstagetest.queue.core.windows.net\nhttp://seanstagetest.table.core.windows.net\n\n\n\n\nhttp://seanstagetest-secondary.blob.core.windows.net\nhttp://seanstagetest-secondary.file.core.windows.net\nhttp://seanstagetest-secondary.queue.core.windows.net\nhttp://seanstagetest-secondary.table.core.windows.net\n\nSanitized\n\n\nCloud\nBlobEndpoint=https://seanstagetest.blob.core.windows.net/;QueueEndpoint=http://seanstagetest.queue.core.windows.net/;FileEndpoint=http://seanstagetest.file.core.windows.net/;BlobSecondaryEndpoint=http://seanstagetest-secondary.blob.core.windows.net/;QueueSecondaryEndpoint=http://seanstagetest-secondary.queue.core.windows.net/;FileSecondaryEndpoint=http://seanstagetest-secondary.file.core.windows.net/;AccountName=seanstagetest;AccountKey=Sanitized\nseanscope1"
  }
}<|MERGE_RESOLUTION|>--- conflicted
+++ resolved
@@ -13,11 +13,7 @@
         "x-ms-client-request-id": "01edd584-3710-c038-f429-ef0556283da5",
         "x-ms-date": "Thu, 05 Mar 2020 21:43:43 GMT",
         "x-ms-return-client-request-id": "true",
-<<<<<<< HEAD
-        "x-ms-version": "2019-10-10"
-=======
         "x-ms-version": "2019-12-12"
->>>>>>> 32e373e2
       },
       "RequestBody": null,
       "StatusCode": 201,
@@ -32,11 +28,7 @@
         ],
         "x-ms-client-request-id": "01edd584-3710-c038-f429-ef0556283da5",
         "x-ms-request-id": "c9ef6253-f01a-0012-7e37-f3e9eb000000",
-<<<<<<< HEAD
-        "x-ms-version": "2019-10-10"
-=======
         "x-ms-version": "2019-12-12"
->>>>>>> 32e373e2
       },
       "ResponseBody": []
     },
@@ -57,11 +49,7 @@
         "x-ms-file-last-write-time": "Now",
         "x-ms-file-permission": "Inherit",
         "x-ms-return-client-request-id": "true",
-<<<<<<< HEAD
-        "x-ms-version": "2019-10-10"
-=======
         "x-ms-version": "2019-12-12"
->>>>>>> 32e373e2
       },
       "RequestBody": null,
       "StatusCode": 201,
@@ -84,11 +72,7 @@
         "x-ms-file-permission-key": "7855875120676328179*422928105932735866",
         "x-ms-request-id": "c9ef6255-f01a-0012-7f37-f3e9eb000000",
         "x-ms-request-server-encrypted": "true",
-<<<<<<< HEAD
-        "x-ms-version": "2019-10-10"
-=======
         "x-ms-version": "2019-12-12"
->>>>>>> 32e373e2
       },
       "ResponseBody": []
     },
@@ -106,11 +90,7 @@
         "x-ms-date": "Thu, 05 Mar 2020 21:43:43 GMT",
         "x-ms-handle-id": "*",
         "x-ms-return-client-request-id": "true",
-<<<<<<< HEAD
-        "x-ms-version": "2019-10-10"
-=======
         "x-ms-version": "2019-12-12"
->>>>>>> 32e373e2
       },
       "RequestBody": null,
       "StatusCode": 404,
@@ -125,11 +105,7 @@
         "x-ms-client-request-id": "c4b953ca-34df-930d-e7ce-2532d71e7cc1",
         "x-ms-error-code": "ResourceNotFound",
         "x-ms-request-id": "c9ef6256-f01a-0012-8037-f3e9eb000000",
-<<<<<<< HEAD
-        "x-ms-version": "2019-10-10"
-=======
         "x-ms-version": "2019-12-12"
->>>>>>> 32e373e2
       },
       "ResponseBody": [
         "\uFEFF\u003C?xml version=\u00221.0\u0022 encoding=\u0022utf-8\u0022?\u003E\u003CError\u003E\u003CCode\u003EResourceNotFound\u003C/Code\u003E\u003CMessage\u003EThe specified resource does not exist.\n",
@@ -151,11 +127,7 @@
         "x-ms-date": "Thu, 05 Mar 2020 21:43:43 GMT",
         "x-ms-delete-snapshots": "include",
         "x-ms-return-client-request-id": "true",
-<<<<<<< HEAD
-        "x-ms-version": "2019-10-10"
-=======
         "x-ms-version": "2019-12-12"
->>>>>>> 32e373e2
       },
       "RequestBody": null,
       "StatusCode": 202,
@@ -168,11 +140,7 @@
         ],
         "x-ms-client-request-id": "fc0c7b20-7bca-3864-6a85-b1d84db0acca",
         "x-ms-request-id": "c9ef6257-f01a-0012-0137-f3e9eb000000",
-<<<<<<< HEAD
-        "x-ms-version": "2019-10-10"
-=======
         "x-ms-version": "2019-12-12"
->>>>>>> 32e373e2
       },
       "ResponseBody": []
     }
