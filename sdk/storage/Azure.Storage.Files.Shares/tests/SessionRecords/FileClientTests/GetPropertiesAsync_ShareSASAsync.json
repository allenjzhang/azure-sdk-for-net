{
  "Entries": [
    {
      "RequestUri": "http://seanstagetest.file.core.windows.net/test-share-840b0883-68fe-71bb-455c-b6ed6b92b022?restype=share",
      "RequestMethod": "PUT",
      "RequestHeaders": {
        "Authorization": "Sanitized",
        "traceparent": "00-da4a8a875ef89c45a9b925cb1b8b634e-2ca39b458e966d49-00",
        "User-Agent": [
          "azsdk-net-Storage.Files.Shares/12.2.0-dev.20200305.1",
          "(.NET Core 4.6.28325.01; Microsoft Windows 10.0.18363 )"
        ],
        "x-ms-client-request-id": "162b7374-3483-25e5-4691-a885ef43b371",
        "x-ms-date": "Thu, 05 Mar 2020 22:39:25 GMT",
        "x-ms-return-client-request-id": "true",
<<<<<<< HEAD
        "x-ms-version": "2019-10-10"
=======
        "x-ms-version": "2019-12-12"
>>>>>>> 32e373e2
      },
      "RequestBody": null,
      "StatusCode": 201,
      "ResponseHeaders": {
        "Content-Length": "0",
        "Date": "Thu, 05 Mar 2020 22:39:25 GMT",
        "ETag": "\u00220x8D7C1560EEC2897\u0022",
        "Last-Modified": "Thu, 05 Mar 2020 22:39:25 GMT",
        "Server": [
          "Windows-Azure-File/1.0",
          "Microsoft-HTTPAPI/2.0"
        ],
        "x-ms-client-request-id": "162b7374-3483-25e5-4691-a885ef43b371",
        "x-ms-request-id": "d17bfedf-101a-001a-373e-f3f3e4000000",
<<<<<<< HEAD
        "x-ms-version": "2019-10-10"
=======
        "x-ms-version": "2019-12-12"
>>>>>>> 32e373e2
      },
      "ResponseBody": []
    },
    {
      "RequestUri": "http://seanstagetest.file.core.windows.net/test-share-840b0883-68fe-71bb-455c-b6ed6b92b022/test-directory-0b8e9f4c-ae98-39ae-3025-9286e7b2e843?restype=directory",
      "RequestMethod": "PUT",
      "RequestHeaders": {
        "Authorization": "Sanitized",
        "traceparent": "00-d319520777ace943ab4206ddfe6d980e-69cc71911b1eea47-00",
        "User-Agent": [
          "azsdk-net-Storage.Files.Shares/12.2.0-dev.20200305.1",
          "(.NET Core 4.6.28325.01; Microsoft Windows 10.0.18363 )"
        ],
        "x-ms-client-request-id": "12f62b88-5893-7a3e-fb09-d8888c65e517",
        "x-ms-date": "Thu, 05 Mar 2020 22:39:25 GMT",
        "x-ms-file-attributes": "None",
        "x-ms-file-creation-time": "Now",
        "x-ms-file-last-write-time": "Now",
        "x-ms-file-permission": "Inherit",
        "x-ms-return-client-request-id": "true",
<<<<<<< HEAD
        "x-ms-version": "2019-10-10"
=======
        "x-ms-version": "2019-12-12"
>>>>>>> 32e373e2
      },
      "RequestBody": null,
      "StatusCode": 201,
      "ResponseHeaders": {
        "Content-Length": "0",
        "Date": "Thu, 05 Mar 2020 22:39:25 GMT",
        "ETag": "\u00220x8D7C1560EFAFCB0\u0022",
        "Last-Modified": "Thu, 05 Mar 2020 22:39:25 GMT",
        "Server": [
          "Windows-Azure-File/1.0",
          "Microsoft-HTTPAPI/2.0"
        ],
        "x-ms-client-request-id": "12f62b88-5893-7a3e-fb09-d8888c65e517",
        "x-ms-file-attributes": "Directory",
        "x-ms-file-change-time": "2020-03-05T22:39:25.8892464Z",
        "x-ms-file-creation-time": "2020-03-05T22:39:25.8892464Z",
        "x-ms-file-id": "13835128424026341376",
        "x-ms-file-last-write-time": "2020-03-05T22:39:25.8892464Z",
        "x-ms-file-parent-id": "0",
        "x-ms-file-permission-key": "7855875120676328179*422928105932735866",
        "x-ms-request-id": "d17bfee2-101a-001a-383e-f3f3e4000000",
        "x-ms-request-server-encrypted": "true",
<<<<<<< HEAD
        "x-ms-version": "2019-10-10"
=======
        "x-ms-version": "2019-12-12"
>>>>>>> 32e373e2
      },
      "ResponseBody": []
    },
    {
      "RequestUri": "http://seanstagetest.file.core.windows.net/test-share-840b0883-68fe-71bb-455c-b6ed6b92b022/test-directory-0b8e9f4c-ae98-39ae-3025-9286e7b2e843/test-file-7b0e55c1-273d-fd59-6212-bf6a85bf6ec1",
      "RequestMethod": "PUT",
      "RequestHeaders": {
        "Authorization": "Sanitized",
        "traceparent": "00-fb4b7e1b53732d43ad812be209377d11-339f5244e068bb4d-00",
        "User-Agent": [
          "azsdk-net-Storage.Files.Shares/12.2.0-dev.20200305.1",
          "(.NET Core 4.6.28325.01; Microsoft Windows 10.0.18363 )"
        ],
        "x-ms-client-request-id": "c3fd7b68-a14d-5ede-935c-0a79f0a1ff03",
        "x-ms-content-length": "1048576",
        "x-ms-date": "Thu, 05 Mar 2020 22:39:25 GMT",
        "x-ms-file-attributes": "None",
        "x-ms-file-creation-time": "Now",
        "x-ms-file-last-write-time": "Now",
        "x-ms-file-permission": "Inherit",
        "x-ms-return-client-request-id": "true",
        "x-ms-type": "file",
<<<<<<< HEAD
        "x-ms-version": "2019-10-10"
=======
        "x-ms-version": "2019-12-12"
>>>>>>> 32e373e2
      },
      "RequestBody": null,
      "StatusCode": 201,
      "ResponseHeaders": {
        "Content-Length": "0",
        "Date": "Thu, 05 Mar 2020 22:39:25 GMT",
        "ETag": "\u00220x8D7C1560F07F507\u0022",
        "Last-Modified": "Thu, 05 Mar 2020 22:39:25 GMT",
        "Server": [
          "Windows-Azure-File/1.0",
          "Microsoft-HTTPAPI/2.0"
        ],
        "x-ms-client-request-id": "c3fd7b68-a14d-5ede-935c-0a79f0a1ff03",
        "x-ms-file-attributes": "Archive",
        "x-ms-file-change-time": "2020-03-05T22:39:25.9742471Z",
        "x-ms-file-creation-time": "2020-03-05T22:39:25.9742471Z",
        "x-ms-file-id": "11529285414812647424",
        "x-ms-file-last-write-time": "2020-03-05T22:39:25.9742471Z",
        "x-ms-file-parent-id": "13835128424026341376",
        "x-ms-file-permission-key": "12501538048846835188*422928105932735866",
        "x-ms-request-id": "d17bfee3-101a-001a-393e-f3f3e4000000",
        "x-ms-request-server-encrypted": "true",
<<<<<<< HEAD
        "x-ms-version": "2019-10-10"
=======
        "x-ms-version": "2019-12-12"
>>>>>>> 32e373e2
      },
      "ResponseBody": []
    },
    {
<<<<<<< HEAD
      "RequestUri": "http://seanstagetest.file.core.windows.net/test-share-840b0883-68fe-71bb-455c-b6ed6b92b022/test-directory-0b8e9f4c-ae98-39ae-3025-9286e7b2e843/test-file-7b0e55c1-273d-fd59-6212-bf6a85bf6ec1?sv=2019-10-10\u0026st=2020-03-05T21%3A39%3A26Z\u0026se=2020-03-05T23%3A39%3A26Z\u0026sr=s\u0026sp=rcwdl\u0026sig=Sanitized",
=======
      "RequestUri": "http://seanstagetest.file.core.windows.net/test-share-840b0883-68fe-71bb-455c-b6ed6b92b022/test-directory-0b8e9f4c-ae98-39ae-3025-9286e7b2e843/test-file-7b0e55c1-273d-fd59-6212-bf6a85bf6ec1?sv=2019-07-07\u0026st=2020-03-05T21%3A39%3A26Z\u0026se=2020-03-05T23%3A39%3A26Z\u0026sr=s\u0026sp=rcwdl\u0026sig=Sanitized",
>>>>>>> 32e373e2
      "RequestMethod": "HEAD",
      "RequestHeaders": {
        "traceparent": "00-0b41acee16f4de469cdd7f5852199f51-8cdd22998c5db74c-00",
        "User-Agent": [
          "azsdk-net-Storage.Files.Shares/12.2.0-dev.20200305.1",
          "(.NET Core 4.6.28325.01; Microsoft Windows 10.0.18363 )"
        ],
        "x-ms-client-request-id": "111f13b8-2168-7dc9-03c2-70017a96bba8",
        "x-ms-return-client-request-id": "true",
<<<<<<< HEAD
        "x-ms-version": "2019-10-10"
=======
        "x-ms-version": "2019-12-12"
>>>>>>> 32e373e2
      },
      "RequestBody": null,
      "StatusCode": 200,
      "ResponseHeaders": {
        "Content-Length": "1048576",
        "Content-Type": "application/octet-stream",
        "Date": "Thu, 05 Mar 2020 22:39:26 GMT",
        "ETag": "\u00220x8D7C1560F07F507\u0022",
        "Last-Modified": "Thu, 05 Mar 2020 22:39:25 GMT",
        "Server": [
          "Windows-Azure-File/1.0",
          "Microsoft-HTTPAPI/2.0"
        ],
        "Vary": "Origin",
        "x-ms-client-request-id": "111f13b8-2168-7dc9-03c2-70017a96bba8",
        "x-ms-file-attributes": "Archive",
        "x-ms-file-change-time": "2020-03-05T22:39:25.9742471Z",
        "x-ms-file-creation-time": "2020-03-05T22:39:25.9742471Z",
        "x-ms-file-id": "11529285414812647424",
        "x-ms-file-last-write-time": "2020-03-05T22:39:25.9742471Z",
        "x-ms-file-parent-id": "13835128424026341376",
        "x-ms-file-permission-key": "12501538048846835188*422928105932735866",
        "x-ms-lease-state": "available",
        "x-ms-lease-status": "unlocked",
        "x-ms-request-id": "84050490-501a-000b-753e-f36950000000",
        "x-ms-server-encrypted": "true",
        "x-ms-type": "File",
<<<<<<< HEAD
        "x-ms-version": "2019-10-10"
=======
        "x-ms-version": "2019-12-12"
>>>>>>> 32e373e2
      },
      "ResponseBody": []
    },
    {
      "RequestUri": "http://seanstagetest.file.core.windows.net/test-share-840b0883-68fe-71bb-455c-b6ed6b92b022?restype=share",
      "RequestMethod": "DELETE",
      "RequestHeaders": {
        "Authorization": "Sanitized",
        "traceparent": "00-f9cdfa31679f9a418e6fc6856dcc015f-fd19dde9a2a8194f-00",
        "User-Agent": [
          "azsdk-net-Storage.Files.Shares/12.2.0-dev.20200305.1",
          "(.NET Core 4.6.28325.01; Microsoft Windows 10.0.18363 )"
        ],
        "x-ms-client-request-id": "dcc188f6-ed82-319b-3fce-ee9cb3ce8984",
        "x-ms-date": "Thu, 05 Mar 2020 22:39:26 GMT",
        "x-ms-delete-snapshots": "include",
        "x-ms-return-client-request-id": "true",
<<<<<<< HEAD
        "x-ms-version": "2019-10-10"
=======
        "x-ms-version": "2019-12-12"
>>>>>>> 32e373e2
      },
      "RequestBody": null,
      "StatusCode": 202,
      "ResponseHeaders": {
        "Content-Length": "0",
        "Date": "Thu, 05 Mar 2020 22:39:26 GMT",
        "Server": [
          "Windows-Azure-File/1.0",
          "Microsoft-HTTPAPI/2.0"
        ],
        "x-ms-client-request-id": "dcc188f6-ed82-319b-3fce-ee9cb3ce8984",
        "x-ms-request-id": "d17bfee4-101a-001a-3a3e-f3f3e4000000",
<<<<<<< HEAD
        "x-ms-version": "2019-10-10"
=======
        "x-ms-version": "2019-12-12"
>>>>>>> 32e373e2
      },
      "ResponseBody": []
    }
  ],
  "Variables": {
    "DateTimeOffsetNow": "2020-03-05T14:39:26.0807502-08:00",
    "RandomSeed": "1113554916",
    "Storage_TestConfigDefault": "ProductionTenant\nseanstagetest\nU2FuaXRpemVk\nhttps://seanstagetest.blob.core.windows.net\nhttp://seanstagetest.file.core.windows.net\nhttp://seanstagetest.queue.core.windows.net\nhttp://seanstagetest.table.core.windows.net\n\n\n\n\nhttp://seanstagetest-secondary.blob.core.windows.net\nhttp://seanstagetest-secondary.file.core.windows.net\nhttp://seanstagetest-secondary.queue.core.windows.net\nhttp://seanstagetest-secondary.table.core.windows.net\n\nSanitized\n\n\nCloud\nBlobEndpoint=https://seanstagetest.blob.core.windows.net/;QueueEndpoint=http://seanstagetest.queue.core.windows.net/;FileEndpoint=http://seanstagetest.file.core.windows.net/;BlobSecondaryEndpoint=http://seanstagetest-secondary.blob.core.windows.net/;QueueSecondaryEndpoint=http://seanstagetest-secondary.queue.core.windows.net/;FileSecondaryEndpoint=http://seanstagetest-secondary.file.core.windows.net/;AccountName=seanstagetest;AccountKey=Sanitized\nseanscope1"
  }
}<|MERGE_RESOLUTION|>--- conflicted
+++ resolved
@@ -13,11 +13,7 @@
         "x-ms-client-request-id": "162b7374-3483-25e5-4691-a885ef43b371",
         "x-ms-date": "Thu, 05 Mar 2020 22:39:25 GMT",
         "x-ms-return-client-request-id": "true",
-<<<<<<< HEAD
-        "x-ms-version": "2019-10-10"
-=======
-        "x-ms-version": "2019-12-12"
->>>>>>> 32e373e2
+        "x-ms-version": "2019-12-12"
       },
       "RequestBody": null,
       "StatusCode": 201,
@@ -32,11 +28,7 @@
         ],
         "x-ms-client-request-id": "162b7374-3483-25e5-4691-a885ef43b371",
         "x-ms-request-id": "d17bfedf-101a-001a-373e-f3f3e4000000",
-<<<<<<< HEAD
-        "x-ms-version": "2019-10-10"
-=======
-        "x-ms-version": "2019-12-12"
->>>>>>> 32e373e2
+        "x-ms-version": "2019-12-12"
       },
       "ResponseBody": []
     },
@@ -57,11 +49,7 @@
         "x-ms-file-last-write-time": "Now",
         "x-ms-file-permission": "Inherit",
         "x-ms-return-client-request-id": "true",
-<<<<<<< HEAD
-        "x-ms-version": "2019-10-10"
-=======
-        "x-ms-version": "2019-12-12"
->>>>>>> 32e373e2
+        "x-ms-version": "2019-12-12"
       },
       "RequestBody": null,
       "StatusCode": 201,
@@ -84,11 +72,7 @@
         "x-ms-file-permission-key": "7855875120676328179*422928105932735866",
         "x-ms-request-id": "d17bfee2-101a-001a-383e-f3f3e4000000",
         "x-ms-request-server-encrypted": "true",
-<<<<<<< HEAD
-        "x-ms-version": "2019-10-10"
-=======
-        "x-ms-version": "2019-12-12"
->>>>>>> 32e373e2
+        "x-ms-version": "2019-12-12"
       },
       "ResponseBody": []
     },
@@ -111,11 +95,7 @@
         "x-ms-file-permission": "Inherit",
         "x-ms-return-client-request-id": "true",
         "x-ms-type": "file",
-<<<<<<< HEAD
-        "x-ms-version": "2019-10-10"
-=======
-        "x-ms-version": "2019-12-12"
->>>>>>> 32e373e2
+        "x-ms-version": "2019-12-12"
       },
       "RequestBody": null,
       "StatusCode": 201,
@@ -138,20 +118,12 @@
         "x-ms-file-permission-key": "12501538048846835188*422928105932735866",
         "x-ms-request-id": "d17bfee3-101a-001a-393e-f3f3e4000000",
         "x-ms-request-server-encrypted": "true",
-<<<<<<< HEAD
-        "x-ms-version": "2019-10-10"
-=======
-        "x-ms-version": "2019-12-12"
->>>>>>> 32e373e2
-      },
-      "ResponseBody": []
-    },
-    {
-<<<<<<< HEAD
-      "RequestUri": "http://seanstagetest.file.core.windows.net/test-share-840b0883-68fe-71bb-455c-b6ed6b92b022/test-directory-0b8e9f4c-ae98-39ae-3025-9286e7b2e843/test-file-7b0e55c1-273d-fd59-6212-bf6a85bf6ec1?sv=2019-10-10\u0026st=2020-03-05T21%3A39%3A26Z\u0026se=2020-03-05T23%3A39%3A26Z\u0026sr=s\u0026sp=rcwdl\u0026sig=Sanitized",
-=======
+        "x-ms-version": "2019-12-12"
+      },
+      "ResponseBody": []
+    },
+    {
       "RequestUri": "http://seanstagetest.file.core.windows.net/test-share-840b0883-68fe-71bb-455c-b6ed6b92b022/test-directory-0b8e9f4c-ae98-39ae-3025-9286e7b2e843/test-file-7b0e55c1-273d-fd59-6212-bf6a85bf6ec1?sv=2019-07-07\u0026st=2020-03-05T21%3A39%3A26Z\u0026se=2020-03-05T23%3A39%3A26Z\u0026sr=s\u0026sp=rcwdl\u0026sig=Sanitized",
->>>>>>> 32e373e2
       "RequestMethod": "HEAD",
       "RequestHeaders": {
         "traceparent": "00-0b41acee16f4de469cdd7f5852199f51-8cdd22998c5db74c-00",
@@ -161,11 +133,7 @@
         ],
         "x-ms-client-request-id": "111f13b8-2168-7dc9-03c2-70017a96bba8",
         "x-ms-return-client-request-id": "true",
-<<<<<<< HEAD
-        "x-ms-version": "2019-10-10"
-=======
-        "x-ms-version": "2019-12-12"
->>>>>>> 32e373e2
+        "x-ms-version": "2019-12-12"
       },
       "RequestBody": null,
       "StatusCode": 200,
@@ -193,11 +161,7 @@
         "x-ms-request-id": "84050490-501a-000b-753e-f36950000000",
         "x-ms-server-encrypted": "true",
         "x-ms-type": "File",
-<<<<<<< HEAD
-        "x-ms-version": "2019-10-10"
-=======
-        "x-ms-version": "2019-12-12"
->>>>>>> 32e373e2
+        "x-ms-version": "2019-12-12"
       },
       "ResponseBody": []
     },
@@ -215,11 +179,7 @@
         "x-ms-date": "Thu, 05 Mar 2020 22:39:26 GMT",
         "x-ms-delete-snapshots": "include",
         "x-ms-return-client-request-id": "true",
-<<<<<<< HEAD
-        "x-ms-version": "2019-10-10"
-=======
-        "x-ms-version": "2019-12-12"
->>>>>>> 32e373e2
+        "x-ms-version": "2019-12-12"
       },
       "RequestBody": null,
       "StatusCode": 202,
@@ -232,11 +192,7 @@
         ],
         "x-ms-client-request-id": "dcc188f6-ed82-319b-3fce-ee9cb3ce8984",
         "x-ms-request-id": "d17bfee4-101a-001a-3a3e-f3f3e4000000",
-<<<<<<< HEAD
-        "x-ms-version": "2019-10-10"
-=======
-        "x-ms-version": "2019-12-12"
->>>>>>> 32e373e2
+        "x-ms-version": "2019-12-12"
       },
       "ResponseBody": []
     }
