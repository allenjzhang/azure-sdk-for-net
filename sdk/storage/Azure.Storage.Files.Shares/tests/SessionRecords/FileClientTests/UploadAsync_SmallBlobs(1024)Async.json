{
  "Entries": [
    {
      "RequestUri": "http://seanstagetest.file.core.windows.net/test-share-07d83ac2-c289-b77b-502e-76d076a705d8?restype=share",
      "RequestMethod": "PUT",
      "RequestHeaders": {
        "Authorization": "Sanitized",
        "traceparent": "00-0b6d9dddc2c23844bf6f150c387f172b-fa995a25d665f04b-00",
        "User-Agent": [
          "azsdk-net-Storage.Files.Shares/12.2.0-dev.20200305.1",
          "(.NET Core 4.6.28325.01; Microsoft Windows 10.0.18363 )"
        ],
        "x-ms-client-request-id": "973be418-37b5-c28b-0f5c-842c07fcbb22",
        "x-ms-date": "Thu, 05 Mar 2020 21:45:53 GMT",
        "x-ms-return-client-request-id": "true",
<<<<<<< HEAD
        "x-ms-version": "2019-10-10"
=======
        "x-ms-version": "2019-12-12"
>>>>>>> 32e373e2
      },
      "RequestBody": null,
      "StatusCode": 201,
      "ResponseHeaders": {
        "Content-Length": "0",
        "Date": "Thu, 05 Mar 2020 21:45:53 GMT",
        "ETag": "\u00220x8D7C14E94486E9F\u0022",
        "Last-Modified": "Thu, 05 Mar 2020 21:45:53 GMT",
        "Server": [
          "Windows-Azure-File/1.0",
          "Microsoft-HTTPAPI/2.0"
        ],
        "x-ms-client-request-id": "973be418-37b5-c28b-0f5c-842c07fcbb22",
        "x-ms-request-id": "c9ef697c-f01a-0012-5e37-f3e9eb000000",
<<<<<<< HEAD
        "x-ms-version": "2019-10-10"
=======
        "x-ms-version": "2019-12-12"
>>>>>>> 32e373e2
      },
      "ResponseBody": []
    },
    {
      "RequestUri": "http://seanstagetest.file.core.windows.net/test-share-07d83ac2-c289-b77b-502e-76d076a705d8/test-file-2dfe6388-b3f1-aca1-d003-2fbee0962e1f",
      "RequestMethod": "PUT",
      "RequestHeaders": {
        "Authorization": "Sanitized",
        "traceparent": "00-82bf1e69b9925f4c80fdb34c52caf13d-5edd269c837c374d-00",
        "User-Agent": [
          "azsdk-net-Storage.Files.Shares/12.2.0-dev.20200305.1",
          "(.NET Core 4.6.28325.01; Microsoft Windows 10.0.18363 )"
        ],
        "x-ms-client-request-id": "255cbf10-2c32-6556-428f-c6b108cde178",
        "x-ms-content-length": "1024",
        "x-ms-date": "Thu, 05 Mar 2020 21:45:53 GMT",
        "x-ms-file-attributes": "None",
        "x-ms-file-creation-time": "Now",
        "x-ms-file-last-write-time": "Now",
        "x-ms-file-permission": "Inherit",
        "x-ms-return-client-request-id": "true",
        "x-ms-type": "file",
<<<<<<< HEAD
        "x-ms-version": "2019-10-10"
=======
        "x-ms-version": "2019-12-12"
>>>>>>> 32e373e2
      },
      "RequestBody": null,
      "StatusCode": 201,
      "ResponseHeaders": {
        "Content-Length": "0",
        "Date": "Thu, 05 Mar 2020 21:45:53 GMT",
        "ETag": "\u00220x8D7C14E9456DED3\u0022",
        "Last-Modified": "Thu, 05 Mar 2020 21:45:53 GMT",
        "Server": [
          "Windows-Azure-File/1.0",
          "Microsoft-HTTPAPI/2.0"
        ],
        "x-ms-client-request-id": "255cbf10-2c32-6556-428f-c6b108cde178",
        "x-ms-file-attributes": "Archive",
        "x-ms-file-change-time": "2020-03-05T21:45:53.6545491Z",
        "x-ms-file-creation-time": "2020-03-05T21:45:53.6545491Z",
        "x-ms-file-id": "13835128424026341376",
        "x-ms-file-last-write-time": "2020-03-05T21:45:53.6545491Z",
        "x-ms-file-parent-id": "0",
        "x-ms-file-permission-key": "12501538048846835188*422928105932735866",
        "x-ms-request-id": "c9ef697e-f01a-0012-5f37-f3e9eb000000",
        "x-ms-request-server-encrypted": "true",
<<<<<<< HEAD
        "x-ms-version": "2019-10-10"
=======
        "x-ms-version": "2019-12-12"
>>>>>>> 32e373e2
      },
      "ResponseBody": []
    },
    {
      "RequestUri": "http://seanstagetest.file.core.windows.net/test-share-07d83ac2-c289-b77b-502e-76d076a705d8/test-file-2dfe6388-b3f1-aca1-d003-2fbee0962e1f?comp=range",
      "RequestMethod": "PUT",
      "RequestHeaders": {
        "Authorization": "Sanitized",
        "Content-Length": "1024",
        "User-Agent": [
          "azsdk-net-Storage.Files.Shares/12.2.0-dev.20200305.1",
          "(.NET Core 4.6.28325.01; Microsoft Windows 10.0.18363 )"
        ],
        "x-ms-client-request-id": "21ad5437-083a-a8ed-d752-4edca7711283",
        "x-ms-date": "Thu, 05 Mar 2020 21:45:53 GMT",
        "x-ms-range": "bytes=0-1023",
        "x-ms-return-client-request-id": "true",
<<<<<<< HEAD
        "x-ms-version": "2019-10-10",
=======
        "x-ms-version": "2019-12-12",
>>>>>>> 32e373e2
        "x-ms-write": "update"
      },
      "RequestBody": "qDtVtBF5S4laNeNsrpIJC8NLkRFGdst5XXvON/rfkXLZJVV4jhl\u002BgbnnaVVA621w2LCQ65rd5TJw3FeWqhOOe6Nxk4g9kXypzQ9YXwx2OHINXl9KTqbX\u002B0AiCLLC59elWO6xz1fkM0cz5x6LhYYl\u002BaTkiEy0Qyz9mZdIGojK5\u002BU4sgYdxGgaKSoYFmeITHa5/Q4N3V6K8RXCtDW/nBm\u002Baf84UtKABzU7yl8imyzEdU0hjhx6vAqGrcHwWxAzWowRWq1oT/mkOfXY0hP/aFXo/j/ong78Q631saQQj6wlCG/TEEB/WyVTfVQnoen3h0VrCF3QSrx\u002BFBYAc55Vk6pJs8qjK1cUaaIZlSG51aHD/SlfpYZPVL2zVPwqf\u002BiH/uqp3e4fU1vuVp66t7WaxD90PHV09e0j\u002Bl4M8NZb6uq5kpY3EPezpKrNcE7olJ0HGJC8tUJzEgj8huKQEmOEk2u0ASQeY7RHwZjLpoSeO2bBBNdGnjWnRn\u002BOOokUI5FGSd3jM5N46bXcdfSqqGyDXUp8zg2MPvU2DbqlkCgqMp4HhF2nuwjTSBsiaShB/Z0TCtw/mFSDugrorCbY01iMskJWoyMO3KJCqYbyadXM9Q8dkYZM6ppJg8lTvg/h\u002BnTDlrbm61p5BC06/O7NkVA0HLcWu0HRP8eoDB9Zux6TYK4SLtMf5gq1o41YEe6sfPJ5HqFYyz8y8VbuPt47H0gPp5w/u2J9FTasYRezeS7Z\u002B5As4Jx8OpVu3z19MKcreoNFSWpRbMCQ\u002Bwlrq2oof3goFEJODj6rkmwH0NwlAOWOgeeUbjDDiI/PnOWTEY8rRmDFVBtl3GtEmbb9Spvkavsk3CmDkxBIZIyzf3FZF4Hc3Ip7YKvJKKV7T9V5xT3z6jHpbzRlp7JPffCPsl356oE1IG4RaApQWrSEB0M7zp5Pv5RAb6hMdzTXLOK7OnZIgWVTQ6TP4YImmRWA4aBvFK5RQPPIuXvZ6Kk6OjwnlSA9PIbe54v6f90SGdWSzJWTZxc0afqDf8jpeVr6lKdF/gT0QqQZkCwiV8AVtp\u002BlRhwUptIl8ysmur2\u002B9G4w/\u002Bs2zBrQnorwetfqERI6bcgoRDI\u002B5u7UIAvZzofnW5u\u002B8lfU3uqF1KiSIyz7OuEY7Ez0lbA78hj9YqsP988CCB47LB\u002B6ZY/eo3CKq8PB2eYqweI688brgv8/13w\u002Bdt3ZkBoOvw7CXYa9FfJAsUZUO4jF5DXsxxVYUKkfe40Sny2SsRupsxrXZ2Nbfd3Tq9G46pzzeZGn7MgEtm5louH5qnbFrf8rq4du7n3SkEk3hKXXZpHwHyab68VTpP2rcsWBYtNnDv3SjT4VhYoU1Vt\u002BzDHJjTxQCItPKQ==",
      "StatusCode": 201,
      "ResponseHeaders": {
        "Content-Length": "0",
        "Content-MD5": "j4MDuOdt1nW59SrDjjXZaA==",
        "Date": "Thu, 05 Mar 2020 21:45:53 GMT",
        "ETag": "\u00220x8D7C14E946388CC\u0022",
        "Last-Modified": "Thu, 05 Mar 2020 21:45:53 GMT",
        "Server": [
          "Windows-Azure-File/1.0",
          "Microsoft-HTTPAPI/2.0"
        ],
        "x-ms-client-request-id": "21ad5437-083a-a8ed-d752-4edca7711283",
        "x-ms-request-id": "c9ef697f-f01a-0012-6037-f3e9eb000000",
        "x-ms-request-server-encrypted": "true",
<<<<<<< HEAD
        "x-ms-version": "2019-10-10"
=======
        "x-ms-version": "2019-12-12"
>>>>>>> 32e373e2
      },
      "ResponseBody": []
    },
    {
      "RequestUri": "http://seanstagetest.file.core.windows.net/test-share-07d83ac2-c289-b77b-502e-76d076a705d8/test-file-2dfe6388-b3f1-aca1-d003-2fbee0962e1f",
      "RequestMethod": "GET",
      "RequestHeaders": {
        "Authorization": "Sanitized",
        "traceparent": "00-a5d347ee6ac90746aa1a546a477444a3-b9fe29ff3e02064e-00",
        "User-Agent": [
          "azsdk-net-Storage.Files.Shares/12.2.0-dev.20200305.1",
          "(.NET Core 4.6.28325.01; Microsoft Windows 10.0.18363 )"
        ],
        "x-ms-client-request-id": "b37a3274-bf1f-243e-77af-01f1dada72ce",
        "x-ms-date": "Thu, 05 Mar 2020 21:45:53 GMT",
        "x-ms-range": "bytes=0-",
        "x-ms-return-client-request-id": "true",
<<<<<<< HEAD
        "x-ms-version": "2019-10-10"
=======
        "x-ms-version": "2019-12-12"
>>>>>>> 32e373e2
      },
      "RequestBody": null,
      "StatusCode": 206,
      "ResponseHeaders": {
        "Accept-Ranges": "bytes",
        "Access-Control-Allow-Origin": "*",
        "Content-Length": "1024",
        "Content-Range": "bytes 0-1023/1024",
        "Content-Type": "application/octet-stream",
        "Date": "Thu, 05 Mar 2020 21:45:53 GMT",
        "ETag": "\u00220x8D7C14E946388CC\u0022",
        "Last-Modified": "Thu, 05 Mar 2020 21:45:53 GMT",
        "Server": [
          "Windows-Azure-File/1.0",
          "Microsoft-HTTPAPI/2.0"
        ],
        "x-ms-client-request-id": "b37a3274-bf1f-243e-77af-01f1dada72ce",
        "x-ms-file-attributes": "Archive",
        "x-ms-file-change-time": "2020-03-05T21:45:53.6545491Z",
        "x-ms-file-creation-time": "2020-03-05T21:45:53.6545491Z",
        "x-ms-file-id": "13835128424026341376",
        "x-ms-file-last-write-time": "2020-03-05T21:45:53.6545491Z",
        "x-ms-file-parent-id": "0",
        "x-ms-file-permission-key": "12501538048846835188*422928105932735866",
        "x-ms-lease-state": "available",
        "x-ms-lease-status": "unlocked",
        "x-ms-request-id": "c9ef6980-f01a-0012-6137-f3e9eb000000",
        "x-ms-server-encrypted": "true",
        "x-ms-type": "File",
<<<<<<< HEAD
        "x-ms-version": "2019-10-10"
=======
        "x-ms-version": "2019-12-12"
>>>>>>> 32e373e2
      },
      "ResponseBody": "qDtVtBF5S4laNeNsrpIJC8NLkRFGdst5XXvON/rfkXLZJVV4jhl\u002BgbnnaVVA621w2LCQ65rd5TJw3FeWqhOOe6Nxk4g9kXypzQ9YXwx2OHINXl9KTqbX\u002B0AiCLLC59elWO6xz1fkM0cz5x6LhYYl\u002BaTkiEy0Qyz9mZdIGojK5\u002BU4sgYdxGgaKSoYFmeITHa5/Q4N3V6K8RXCtDW/nBm\u002Baf84UtKABzU7yl8imyzEdU0hjhx6vAqGrcHwWxAzWowRWq1oT/mkOfXY0hP/aFXo/j/ong78Q631saQQj6wlCG/TEEB/WyVTfVQnoen3h0VrCF3QSrx\u002BFBYAc55Vk6pJs8qjK1cUaaIZlSG51aHD/SlfpYZPVL2zVPwqf\u002BiH/uqp3e4fU1vuVp66t7WaxD90PHV09e0j\u002Bl4M8NZb6uq5kpY3EPezpKrNcE7olJ0HGJC8tUJzEgj8huKQEmOEk2u0ASQeY7RHwZjLpoSeO2bBBNdGnjWnRn\u002BOOokUI5FGSd3jM5N46bXcdfSqqGyDXUp8zg2MPvU2DbqlkCgqMp4HhF2nuwjTSBsiaShB/Z0TCtw/mFSDugrorCbY01iMskJWoyMO3KJCqYbyadXM9Q8dkYZM6ppJg8lTvg/h\u002BnTDlrbm61p5BC06/O7NkVA0HLcWu0HRP8eoDB9Zux6TYK4SLtMf5gq1o41YEe6sfPJ5HqFYyz8y8VbuPt47H0gPp5w/u2J9FTasYRezeS7Z\u002B5As4Jx8OpVu3z19MKcreoNFSWpRbMCQ\u002Bwlrq2oof3goFEJODj6rkmwH0NwlAOWOgeeUbjDDiI/PnOWTEY8rRmDFVBtl3GtEmbb9Spvkavsk3CmDkxBIZIyzf3FZF4Hc3Ip7YKvJKKV7T9V5xT3z6jHpbzRlp7JPffCPsl356oE1IG4RaApQWrSEB0M7zp5Pv5RAb6hMdzTXLOK7OnZIgWVTQ6TP4YImmRWA4aBvFK5RQPPIuXvZ6Kk6OjwnlSA9PIbe54v6f90SGdWSzJWTZxc0afqDf8jpeVr6lKdF/gT0QqQZkCwiV8AVtp\u002BlRhwUptIl8ysmur2\u002B9G4w/\u002Bs2zBrQnorwetfqERI6bcgoRDI\u002B5u7UIAvZzofnW5u\u002B8lfU3uqF1KiSIyz7OuEY7Ez0lbA78hj9YqsP988CCB47LB\u002B6ZY/eo3CKq8PB2eYqweI688brgv8/13w\u002Bdt3ZkBoOvw7CXYa9FfJAsUZUO4jF5DXsxxVYUKkfe40Sny2SsRupsxrXZ2Nbfd3Tq9G46pzzeZGn7MgEtm5louH5qnbFrf8rq4du7n3SkEk3hKXXZpHwHyab68VTpP2rcsWBYtNnDv3SjT4VhYoU1Vt\u002BzDHJjTxQCItPKQ=="
    },
    {
      "RequestUri": "http://seanstagetest.file.core.windows.net/test-share-07d83ac2-c289-b77b-502e-76d076a705d8?restype=share",
      "RequestMethod": "DELETE",
      "RequestHeaders": {
        "Authorization": "Sanitized",
        "traceparent": "00-c329a2e28ec62e429cae3cae827ebe46-0ec6e6d69b5b744d-00",
        "User-Agent": [
          "azsdk-net-Storage.Files.Shares/12.2.0-dev.20200305.1",
          "(.NET Core 4.6.28325.01; Microsoft Windows 10.0.18363 )"
        ],
        "x-ms-client-request-id": "74678214-5ef7-3563-d5d9-b535f1a50c2e",
        "x-ms-date": "Thu, 05 Mar 2020 21:45:53 GMT",
        "x-ms-delete-snapshots": "include",
        "x-ms-return-client-request-id": "true",
<<<<<<< HEAD
        "x-ms-version": "2019-10-10"
=======
        "x-ms-version": "2019-12-12"
>>>>>>> 32e373e2
      },
      "RequestBody": null,
      "StatusCode": 202,
      "ResponseHeaders": {
        "Content-Length": "0",
        "Date": "Thu, 05 Mar 2020 21:45:53 GMT",
        "Server": [
          "Windows-Azure-File/1.0",
          "Microsoft-HTTPAPI/2.0"
        ],
        "x-ms-client-request-id": "74678214-5ef7-3563-d5d9-b535f1a50c2e",
        "x-ms-request-id": "c9ef6981-f01a-0012-6237-f3e9eb000000",
<<<<<<< HEAD
        "x-ms-version": "2019-10-10"
=======
        "x-ms-version": "2019-12-12"
>>>>>>> 32e373e2
      },
      "ResponseBody": []
    }
  ],
  "Variables": {
    "RandomSeed": "1028183798",
    "Storage_TestConfigDefault": "ProductionTenant\nseanstagetest\nU2FuaXRpemVk\nhttps://seanstagetest.blob.core.windows.net\nhttp://seanstagetest.file.core.windows.net\nhttp://seanstagetest.queue.core.windows.net\nhttp://seanstagetest.table.core.windows.net\n\n\n\n\nhttp://seanstagetest-secondary.blob.core.windows.net\nhttp://seanstagetest-secondary.file.core.windows.net\nhttp://seanstagetest-secondary.queue.core.windows.net\nhttp://seanstagetest-secondary.table.core.windows.net\n\nSanitized\n\n\nCloud\nBlobEndpoint=https://seanstagetest.blob.core.windows.net/;QueueEndpoint=http://seanstagetest.queue.core.windows.net/;FileEndpoint=http://seanstagetest.file.core.windows.net/;BlobSecondaryEndpoint=http://seanstagetest-secondary.blob.core.windows.net/;QueueSecondaryEndpoint=http://seanstagetest-secondary.queue.core.windows.net/;FileSecondaryEndpoint=http://seanstagetest-secondary.file.core.windows.net/;AccountName=seanstagetest;AccountKey=Sanitized\nseanscope1"
  }
}<|MERGE_RESOLUTION|>--- conflicted
+++ resolved
@@ -13,11 +13,7 @@
         "x-ms-client-request-id": "973be418-37b5-c28b-0f5c-842c07fcbb22",
         "x-ms-date": "Thu, 05 Mar 2020 21:45:53 GMT",
         "x-ms-return-client-request-id": "true",
-<<<<<<< HEAD
-        "x-ms-version": "2019-10-10"
-=======
-        "x-ms-version": "2019-12-12"
->>>>>>> 32e373e2
+        "x-ms-version": "2019-12-12"
       },
       "RequestBody": null,
       "StatusCode": 201,
@@ -32,11 +28,7 @@
         ],
         "x-ms-client-request-id": "973be418-37b5-c28b-0f5c-842c07fcbb22",
         "x-ms-request-id": "c9ef697c-f01a-0012-5e37-f3e9eb000000",
-<<<<<<< HEAD
-        "x-ms-version": "2019-10-10"
-=======
-        "x-ms-version": "2019-12-12"
->>>>>>> 32e373e2
+        "x-ms-version": "2019-12-12"
       },
       "ResponseBody": []
     },
@@ -59,11 +51,7 @@
         "x-ms-file-permission": "Inherit",
         "x-ms-return-client-request-id": "true",
         "x-ms-type": "file",
-<<<<<<< HEAD
-        "x-ms-version": "2019-10-10"
-=======
-        "x-ms-version": "2019-12-12"
->>>>>>> 32e373e2
+        "x-ms-version": "2019-12-12"
       },
       "RequestBody": null,
       "StatusCode": 201,
@@ -86,11 +74,7 @@
         "x-ms-file-permission-key": "12501538048846835188*422928105932735866",
         "x-ms-request-id": "c9ef697e-f01a-0012-5f37-f3e9eb000000",
         "x-ms-request-server-encrypted": "true",
-<<<<<<< HEAD
-        "x-ms-version": "2019-10-10"
-=======
-        "x-ms-version": "2019-12-12"
->>>>>>> 32e373e2
+        "x-ms-version": "2019-12-12"
       },
       "ResponseBody": []
     },
@@ -108,11 +92,7 @@
         "x-ms-date": "Thu, 05 Mar 2020 21:45:53 GMT",
         "x-ms-range": "bytes=0-1023",
         "x-ms-return-client-request-id": "true",
-<<<<<<< HEAD
-        "x-ms-version": "2019-10-10",
-=======
         "x-ms-version": "2019-12-12",
->>>>>>> 32e373e2
         "x-ms-write": "update"
       },
       "RequestBody": "qDtVtBF5S4laNeNsrpIJC8NLkRFGdst5XXvON/rfkXLZJVV4jhl\u002BgbnnaVVA621w2LCQ65rd5TJw3FeWqhOOe6Nxk4g9kXypzQ9YXwx2OHINXl9KTqbX\u002B0AiCLLC59elWO6xz1fkM0cz5x6LhYYl\u002BaTkiEy0Qyz9mZdIGojK5\u002BU4sgYdxGgaKSoYFmeITHa5/Q4N3V6K8RXCtDW/nBm\u002Baf84UtKABzU7yl8imyzEdU0hjhx6vAqGrcHwWxAzWowRWq1oT/mkOfXY0hP/aFXo/j/ong78Q631saQQj6wlCG/TEEB/WyVTfVQnoen3h0VrCF3QSrx\u002BFBYAc55Vk6pJs8qjK1cUaaIZlSG51aHD/SlfpYZPVL2zVPwqf\u002BiH/uqp3e4fU1vuVp66t7WaxD90PHV09e0j\u002Bl4M8NZb6uq5kpY3EPezpKrNcE7olJ0HGJC8tUJzEgj8huKQEmOEk2u0ASQeY7RHwZjLpoSeO2bBBNdGnjWnRn\u002BOOokUI5FGSd3jM5N46bXcdfSqqGyDXUp8zg2MPvU2DbqlkCgqMp4HhF2nuwjTSBsiaShB/Z0TCtw/mFSDugrorCbY01iMskJWoyMO3KJCqYbyadXM9Q8dkYZM6ppJg8lTvg/h\u002BnTDlrbm61p5BC06/O7NkVA0HLcWu0HRP8eoDB9Zux6TYK4SLtMf5gq1o41YEe6sfPJ5HqFYyz8y8VbuPt47H0gPp5w/u2J9FTasYRezeS7Z\u002B5As4Jx8OpVu3z19MKcreoNFSWpRbMCQ\u002Bwlrq2oof3goFEJODj6rkmwH0NwlAOWOgeeUbjDDiI/PnOWTEY8rRmDFVBtl3GtEmbb9Spvkavsk3CmDkxBIZIyzf3FZF4Hc3Ip7YKvJKKV7T9V5xT3z6jHpbzRlp7JPffCPsl356oE1IG4RaApQWrSEB0M7zp5Pv5RAb6hMdzTXLOK7OnZIgWVTQ6TP4YImmRWA4aBvFK5RQPPIuXvZ6Kk6OjwnlSA9PIbe54v6f90SGdWSzJWTZxc0afqDf8jpeVr6lKdF/gT0QqQZkCwiV8AVtp\u002BlRhwUptIl8ysmur2\u002B9G4w/\u002Bs2zBrQnorwetfqERI6bcgoRDI\u002B5u7UIAvZzofnW5u\u002B8lfU3uqF1KiSIyz7OuEY7Ez0lbA78hj9YqsP988CCB47LB\u002B6ZY/eo3CKq8PB2eYqweI688brgv8/13w\u002Bdt3ZkBoOvw7CXYa9FfJAsUZUO4jF5DXsxxVYUKkfe40Sny2SsRupsxrXZ2Nbfd3Tq9G46pzzeZGn7MgEtm5louH5qnbFrf8rq4du7n3SkEk3hKXXZpHwHyab68VTpP2rcsWBYtNnDv3SjT4VhYoU1Vt\u002BzDHJjTxQCItPKQ==",
@@ -130,11 +110,7 @@
         "x-ms-client-request-id": "21ad5437-083a-a8ed-d752-4edca7711283",
         "x-ms-request-id": "c9ef697f-f01a-0012-6037-f3e9eb000000",
         "x-ms-request-server-encrypted": "true",
-<<<<<<< HEAD
-        "x-ms-version": "2019-10-10"
-=======
-        "x-ms-version": "2019-12-12"
->>>>>>> 32e373e2
+        "x-ms-version": "2019-12-12"
       },
       "ResponseBody": []
     },
@@ -152,11 +128,7 @@
         "x-ms-date": "Thu, 05 Mar 2020 21:45:53 GMT",
         "x-ms-range": "bytes=0-",
         "x-ms-return-client-request-id": "true",
-<<<<<<< HEAD
-        "x-ms-version": "2019-10-10"
-=======
-        "x-ms-version": "2019-12-12"
->>>>>>> 32e373e2
+        "x-ms-version": "2019-12-12"
       },
       "RequestBody": null,
       "StatusCode": 206,
@@ -186,11 +158,7 @@
         "x-ms-request-id": "c9ef6980-f01a-0012-6137-f3e9eb000000",
         "x-ms-server-encrypted": "true",
         "x-ms-type": "File",
-<<<<<<< HEAD
-        "x-ms-version": "2019-10-10"
-=======
-        "x-ms-version": "2019-12-12"
->>>>>>> 32e373e2
+        "x-ms-version": "2019-12-12"
       },
       "ResponseBody": "qDtVtBF5S4laNeNsrpIJC8NLkRFGdst5XXvON/rfkXLZJVV4jhl\u002BgbnnaVVA621w2LCQ65rd5TJw3FeWqhOOe6Nxk4g9kXypzQ9YXwx2OHINXl9KTqbX\u002B0AiCLLC59elWO6xz1fkM0cz5x6LhYYl\u002BaTkiEy0Qyz9mZdIGojK5\u002BU4sgYdxGgaKSoYFmeITHa5/Q4N3V6K8RXCtDW/nBm\u002Baf84UtKABzU7yl8imyzEdU0hjhx6vAqGrcHwWxAzWowRWq1oT/mkOfXY0hP/aFXo/j/ong78Q631saQQj6wlCG/TEEB/WyVTfVQnoen3h0VrCF3QSrx\u002BFBYAc55Vk6pJs8qjK1cUaaIZlSG51aHD/SlfpYZPVL2zVPwqf\u002BiH/uqp3e4fU1vuVp66t7WaxD90PHV09e0j\u002Bl4M8NZb6uq5kpY3EPezpKrNcE7olJ0HGJC8tUJzEgj8huKQEmOEk2u0ASQeY7RHwZjLpoSeO2bBBNdGnjWnRn\u002BOOokUI5FGSd3jM5N46bXcdfSqqGyDXUp8zg2MPvU2DbqlkCgqMp4HhF2nuwjTSBsiaShB/Z0TCtw/mFSDugrorCbY01iMskJWoyMO3KJCqYbyadXM9Q8dkYZM6ppJg8lTvg/h\u002BnTDlrbm61p5BC06/O7NkVA0HLcWu0HRP8eoDB9Zux6TYK4SLtMf5gq1o41YEe6sfPJ5HqFYyz8y8VbuPt47H0gPp5w/u2J9FTasYRezeS7Z\u002B5As4Jx8OpVu3z19MKcreoNFSWpRbMCQ\u002Bwlrq2oof3goFEJODj6rkmwH0NwlAOWOgeeUbjDDiI/PnOWTEY8rRmDFVBtl3GtEmbb9Spvkavsk3CmDkxBIZIyzf3FZF4Hc3Ip7YKvJKKV7T9V5xT3z6jHpbzRlp7JPffCPsl356oE1IG4RaApQWrSEB0M7zp5Pv5RAb6hMdzTXLOK7OnZIgWVTQ6TP4YImmRWA4aBvFK5RQPPIuXvZ6Kk6OjwnlSA9PIbe54v6f90SGdWSzJWTZxc0afqDf8jpeVr6lKdF/gT0QqQZkCwiV8AVtp\u002BlRhwUptIl8ysmur2\u002B9G4w/\u002Bs2zBrQnorwetfqERI6bcgoRDI\u002B5u7UIAvZzofnW5u\u002B8lfU3uqF1KiSIyz7OuEY7Ez0lbA78hj9YqsP988CCB47LB\u002B6ZY/eo3CKq8PB2eYqweI688brgv8/13w\u002Bdt3ZkBoOvw7CXYa9FfJAsUZUO4jF5DXsxxVYUKkfe40Sny2SsRupsxrXZ2Nbfd3Tq9G46pzzeZGn7MgEtm5louH5qnbFrf8rq4du7n3SkEk3hKXXZpHwHyab68VTpP2rcsWBYtNnDv3SjT4VhYoU1Vt\u002BzDHJjTxQCItPKQ=="
     },
@@ -208,11 +176,7 @@
         "x-ms-date": "Thu, 05 Mar 2020 21:45:53 GMT",
         "x-ms-delete-snapshots": "include",
         "x-ms-return-client-request-id": "true",
-<<<<<<< HEAD
-        "x-ms-version": "2019-10-10"
-=======
-        "x-ms-version": "2019-12-12"
->>>>>>> 32e373e2
+        "x-ms-version": "2019-12-12"
       },
       "RequestBody": null,
       "StatusCode": 202,
@@ -225,11 +189,7 @@
         ],
         "x-ms-client-request-id": "74678214-5ef7-3563-d5d9-b535f1a50c2e",
         "x-ms-request-id": "c9ef6981-f01a-0012-6237-f3e9eb000000",
-<<<<<<< HEAD
-        "x-ms-version": "2019-10-10"
-=======
-        "x-ms-version": "2019-12-12"
->>>>>>> 32e373e2
+        "x-ms-version": "2019-12-12"
       },
       "ResponseBody": []
     }
