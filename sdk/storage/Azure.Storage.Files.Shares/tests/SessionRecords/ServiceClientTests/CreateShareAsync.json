{
  "Entries": [
    {
      "RequestUri": "http://seanstagetest.file.core.windows.net/test-share-6509acdc-31cb-5d2a-4ab5-7dc725b8d9dd?restype=share",
      "RequestMethod": "PUT",
      "RequestHeaders": {
        "Authorization": "Sanitized",
        "traceparent": "00-ca7328369e453044912aa854832dfdc7-9f2e25597029b34a-00",
        "User-Agent": [
          "azsdk-net-Storage.Files.Shares/12.2.0-dev.20200305.1",
          "(.NET Core 4.6.28325.01; Microsoft Windows 10.0.18363 )"
        ],
        "x-ms-client-request-id": "c6f60df7-91b9-d0ab-6eee-e40e6a1508d1",
        "x-ms-date": "Thu, 05 Mar 2020 21:47:20 GMT",
        "x-ms-return-client-request-id": "true",
<<<<<<< HEAD
        "x-ms-version": "2019-10-10"
=======
        "x-ms-version": "2019-12-12"
>>>>>>> 32e373e2
      },
      "RequestBody": null,
      "StatusCode": 201,
      "ResponseHeaders": {
        "Content-Length": "0",
        "Date": "Thu, 05 Mar 2020 21:47:20 GMT",
        "ETag": "\u00220x8D7C14EC83A8FE9\u0022",
        "Last-Modified": "Thu, 05 Mar 2020 21:47:20 GMT",
        "Server": [
          "Windows-Azure-File/1.0",
          "Microsoft-HTTPAPI/2.0"
        ],
        "x-ms-client-request-id": "c6f60df7-91b9-d0ab-6eee-e40e6a1508d1",
        "x-ms-request-id": "c9ef6cb0-f01a-0012-1a37-f3e9eb000000",
<<<<<<< HEAD
        "x-ms-version": "2019-10-10"
=======
        "x-ms-version": "2019-12-12"
>>>>>>> 32e373e2
      },
      "ResponseBody": []
    },
    {
      "RequestUri": "http://seanstagetest.file.core.windows.net/test-share-6509acdc-31cb-5d2a-4ab5-7dc725b8d9dd?restype=share",
      "RequestMethod": "GET",
      "RequestHeaders": {
        "Authorization": "Sanitized",
        "traceparent": "00-7334e9f5aa020245ba3e0ae71616b48e-e0e4ae718f5da84c-00",
        "User-Agent": [
          "azsdk-net-Storage.Files.Shares/12.2.0-dev.20200305.1",
          "(.NET Core 4.6.28325.01; Microsoft Windows 10.0.18363 )"
        ],
        "x-ms-client-request-id": "17d09973-13c1-5024-541e-450e5e917e8f",
        "x-ms-date": "Thu, 05 Mar 2020 21:47:20 GMT",
        "x-ms-return-client-request-id": "true",
<<<<<<< HEAD
        "x-ms-version": "2019-10-10"
=======
        "x-ms-version": "2019-12-12"
>>>>>>> 32e373e2
      },
      "RequestBody": null,
      "StatusCode": 200,
      "ResponseHeaders": {
        "Access-Control-Allow-Origin": "*",
        "Content-Length": "0",
        "Date": "Thu, 05 Mar 2020 21:47:20 GMT",
        "ETag": "\u00220x8D7C14EC83A8FE9\u0022",
        "Last-Modified": "Thu, 05 Mar 2020 21:47:20 GMT",
        "Server": [
          "Windows-Azure-File/1.0",
          "Microsoft-HTTPAPI/2.0"
        ],
        "x-ms-client-request-id": "17d09973-13c1-5024-541e-450e5e917e8f",
        "x-ms-has-immutability-policy": "false",
        "x-ms-has-legal-hold": "false",
        "x-ms-request-id": "c9ef6cb3-f01a-0012-1b37-f3e9eb000000",
        "x-ms-share-quota": "5120",
<<<<<<< HEAD
        "x-ms-version": "2019-10-10"
=======
        "x-ms-version": "2019-12-12"
>>>>>>> 32e373e2
      },
      "ResponseBody": []
    },
    {
      "RequestUri": "http://seanstagetest.file.core.windows.net/test-share-6509acdc-31cb-5d2a-4ab5-7dc725b8d9dd?restype=share",
      "RequestMethod": "DELETE",
      "RequestHeaders": {
        "Authorization": "Sanitized",
        "traceparent": "00-d317eb034fa1c946b33d508d3fda4180-5b46a50253cc9943-00",
        "User-Agent": [
          "azsdk-net-Storage.Files.Shares/12.2.0-dev.20200305.1",
          "(.NET Core 4.6.28325.01; Microsoft Windows 10.0.18363 )"
        ],
        "x-ms-client-request-id": "d09b7c51-f044-7c0f-af4f-2dff30353a7a",
        "x-ms-date": "Thu, 05 Mar 2020 21:47:21 GMT",
        "x-ms-return-client-request-id": "true",
<<<<<<< HEAD
        "x-ms-version": "2019-10-10"
=======
        "x-ms-version": "2019-12-12"
>>>>>>> 32e373e2
      },
      "RequestBody": null,
      "StatusCode": 202,
      "ResponseHeaders": {
        "Content-Length": "0",
        "Date": "Thu, 05 Mar 2020 21:47:20 GMT",
        "Server": [
          "Windows-Azure-File/1.0",
          "Microsoft-HTTPAPI/2.0"
        ],
        "x-ms-client-request-id": "d09b7c51-f044-7c0f-af4f-2dff30353a7a",
        "x-ms-request-id": "c9ef6cb5-f01a-0012-1c37-f3e9eb000000",
<<<<<<< HEAD
        "x-ms-version": "2019-10-10"
=======
        "x-ms-version": "2019-12-12"
>>>>>>> 32e373e2
      },
      "ResponseBody": []
    }
  ],
  "Variables": {
    "RandomSeed": "1803277963",
    "Storage_TestConfigDefault": "ProductionTenant\nseanstagetest\nU2FuaXRpemVk\nhttps://seanstagetest.blob.core.windows.net\nhttp://seanstagetest.file.core.windows.net\nhttp://seanstagetest.queue.core.windows.net\nhttp://seanstagetest.table.core.windows.net\n\n\n\n\nhttp://seanstagetest-secondary.blob.core.windows.net\nhttp://seanstagetest-secondary.file.core.windows.net\nhttp://seanstagetest-secondary.queue.core.windows.net\nhttp://seanstagetest-secondary.table.core.windows.net\n\nSanitized\n\n\nCloud\nBlobEndpoint=https://seanstagetest.blob.core.windows.net/;QueueEndpoint=http://seanstagetest.queue.core.windows.net/;FileEndpoint=http://seanstagetest.file.core.windows.net/;BlobSecondaryEndpoint=http://seanstagetest-secondary.blob.core.windows.net/;QueueSecondaryEndpoint=http://seanstagetest-secondary.queue.core.windows.net/;FileSecondaryEndpoint=http://seanstagetest-secondary.file.core.windows.net/;AccountName=seanstagetest;AccountKey=Sanitized\nseanscope1"
  }
}<|MERGE_RESOLUTION|>--- conflicted
+++ resolved
@@ -13,11 +13,7 @@
         "x-ms-client-request-id": "c6f60df7-91b9-d0ab-6eee-e40e6a1508d1",
         "x-ms-date": "Thu, 05 Mar 2020 21:47:20 GMT",
         "x-ms-return-client-request-id": "true",
-<<<<<<< HEAD
-        "x-ms-version": "2019-10-10"
-=======
         "x-ms-version": "2019-12-12"
->>>>>>> 32e373e2
       },
       "RequestBody": null,
       "StatusCode": 201,
@@ -32,11 +28,7 @@
         ],
         "x-ms-client-request-id": "c6f60df7-91b9-d0ab-6eee-e40e6a1508d1",
         "x-ms-request-id": "c9ef6cb0-f01a-0012-1a37-f3e9eb000000",
-<<<<<<< HEAD
-        "x-ms-version": "2019-10-10"
-=======
         "x-ms-version": "2019-12-12"
->>>>>>> 32e373e2
       },
       "ResponseBody": []
     },
@@ -53,11 +45,7 @@
         "x-ms-client-request-id": "17d09973-13c1-5024-541e-450e5e917e8f",
         "x-ms-date": "Thu, 05 Mar 2020 21:47:20 GMT",
         "x-ms-return-client-request-id": "true",
-<<<<<<< HEAD
-        "x-ms-version": "2019-10-10"
-=======
         "x-ms-version": "2019-12-12"
->>>>>>> 32e373e2
       },
       "RequestBody": null,
       "StatusCode": 200,
@@ -76,11 +64,7 @@
         "x-ms-has-legal-hold": "false",
         "x-ms-request-id": "c9ef6cb3-f01a-0012-1b37-f3e9eb000000",
         "x-ms-share-quota": "5120",
-<<<<<<< HEAD
-        "x-ms-version": "2019-10-10"
-=======
         "x-ms-version": "2019-12-12"
->>>>>>> 32e373e2
       },
       "ResponseBody": []
     },
@@ -97,11 +81,7 @@
         "x-ms-client-request-id": "d09b7c51-f044-7c0f-af4f-2dff30353a7a",
         "x-ms-date": "Thu, 05 Mar 2020 21:47:21 GMT",
         "x-ms-return-client-request-id": "true",
-<<<<<<< HEAD
-        "x-ms-version": "2019-10-10"
-=======
         "x-ms-version": "2019-12-12"
->>>>>>> 32e373e2
       },
       "RequestBody": null,
       "StatusCode": 202,
@@ -114,11 +94,7 @@
         ],
         "x-ms-client-request-id": "d09b7c51-f044-7c0f-af4f-2dff30353a7a",
         "x-ms-request-id": "c9ef6cb5-f01a-0012-1c37-f3e9eb000000",
-<<<<<<< HEAD
-        "x-ms-version": "2019-10-10"
-=======
         "x-ms-version": "2019-12-12"
->>>>>>> 32e373e2
       },
       "ResponseBody": []
     }
