{
  "Entries": [
    {
      "RequestUri": "http:\u002f\u002famandadev.blob.core.windows.net\u002f?restype=account\u0026comp=properties",
      "RequestMethod": "GET",
      "RequestHeaders": {
        "Authorization": "Sanitized",
        "Request-Id": "|ff771363-4f5be0355e3c9257.",
        "User-Agent": [
          "azsdk-net-Storage.Blobs\u002f12.0.0-dev.20190913.1\u002b9a86ae3367dccb76004b59b244c982904496250d",
          "(.NET Core 4.6.27817.01; Microsoft Windows 10.0.18362 )"
        ],
        "x-ms-client-request-id": "b27b70da-3326-06de-e3ea-46f6f8898ad5",
        "x-ms-date": "Fri, 13 Sep 2019 19:58:04 GMT",
        "x-ms-return-client-request-id": "true",
<<<<<<< HEAD
        "x-ms-version": "2019-10-10"
=======
        "x-ms-version": "2019-12-12"
>>>>>>> 32e373e2
      },
      "RequestBody": null,
      "StatusCode": 200,
      "ResponseHeaders": {
        "Content-Length": "0",
        "Date": "Fri, 13 Sep 2019 19:58:04 GMT",
        "Server": [
          "Windows-Azure-Blob\u002f1.0",
          "Microsoft-HTTPAPI\u002f2.0"
        ],
        "x-ms-account-kind": "StorageV2",
        "x-ms-client-request-id": "b27b70da-3326-06de-e3ea-46f6f8898ad5",
        "x-ms-request-id": "b66b3d75-e01e-0101-656d-6a3433000000",
        "x-ms-sku-name": "Standard_RAGRS",
<<<<<<< HEAD
        "x-ms-version": "2019-10-10"
=======
        "x-ms-version": "2019-12-12"
>>>>>>> 32e373e2
      },
      "ResponseBody": []
    },
    {
      "RequestUri": "http:\u002f\u002famandadev.blob.core.windows.net\u002f?restype=account\u0026comp=properties",
      "RequestMethod": "GET",
      "RequestHeaders": {
        "Authorization": "Sanitized",
        "Request-Id": "|ff771364-4f5be0355e3c9257.",
        "User-Agent": [
          "azsdk-net-Storage.Blobs\u002f12.0.0-dev.20190913.1\u002b9a86ae3367dccb76004b59b244c982904496250d",
          "(.NET Core 4.6.27817.01; Microsoft Windows 10.0.18362 )"
        ],
        "x-ms-client-request-id": "920fd405-40a2-6c38-710b-433d6a80d456",
        "x-ms-date": "Fri, 13 Sep 2019 19:58:04 GMT",
        "x-ms-return-client-request-id": "true",
<<<<<<< HEAD
        "x-ms-version": "2019-10-10"
=======
        "x-ms-version": "2019-12-12"
>>>>>>> 32e373e2
      },
      "RequestBody": null,
      "StatusCode": 403,
      "ResponseHeaders": {
        "Content-Length": "767",
        "Content-Type": "application\u002fxml",
        "Date": "Fri, 13 Sep 2019 19:58:04 GMT",
        "Server": "Microsoft-HTTPAPI\u002f2.0",
        "x-ms-error-code": "AuthenticationFailed",
        "x-ms-request-id": "b66b3dd9-e01e-0101-456d-6a3433000000"
      },
      "ResponseBody": [
        "\ufeff\u003c?xml version=\u00221.0\u0022 encoding=\u0022utf-8\u0022?\u003e\u003cError\u003e\u003cCode\u003eAuthenticationFailed\u003c\u002fCode\u003e\u003cMessage\u003eServer failed to authenticate the request. Make sure the value of Authorization header is formed correctly including the signature.\n",
        "RequestId:b66b3dd9-e01e-0101-456d-6a3433000000\n",
        "Time:2019-09-13T19:58:04.8380309Z\u003c\u002fMessage\u003e\u003cAuthenticationErrorDetail\u003eThe MAC signature found in the HTTP request \u0027jjfdipmuYgoZz6psi7MgkSI1wu9viWxBLO3Ur7MXFcc=\u0027 is not the same as any computed signature. Server used following string to sign: \u0027GET\n\n",
        "\n\n",
        "\n\n",
        "\n\n",
        "\n\n",
        "\n\n",
        "x-ms-client-request-id:920fd405-40a2-6c38-710b-433d6a80d456\n",
        "x-ms-date:Fri, 13 Sep 2019 19:58:04 GMT\n",
        "x-ms-return-client-request-id:true\n",
        "x-ms-version:2019-07-07\n",
        "\u002famandadev\u002f\n",
        "comp:properties\n",
        "restype:account\u0027.\u003c\u002fAuthenticationErrorDetail\u003e\u003c\u002fError\u003e"
      ]
    },
    {
      "RequestUri": "http:\u002f\u002famandadev.blob.core.windows.net\u002f?restype=account\u0026comp=properties",
      "RequestMethod": "GET",
      "RequestHeaders": {
        "Authorization": "Sanitized",
        "Request-Id": "|ff771365-4f5be0355e3c9257.",
        "User-Agent": [
          "azsdk-net-Storage.Blobs\u002f12.0.0-dev.20190913.1\u002b9a86ae3367dccb76004b59b244c982904496250d",
          "(.NET Core 4.6.27817.01; Microsoft Windows 10.0.18362 )"
        ],
        "x-ms-client-request-id": "24f0ce70-f779-c533-87a4-52908b1e7cf1",
        "x-ms-date": "Fri, 13 Sep 2019 19:58:04 GMT",
        "x-ms-return-client-request-id": "true",
<<<<<<< HEAD
        "x-ms-version": "2019-10-10"
=======
        "x-ms-version": "2019-12-12"
>>>>>>> 32e373e2
      },
      "RequestBody": null,
      "StatusCode": 200,
      "ResponseHeaders": {
        "Content-Length": "0",
        "Date": "Fri, 13 Sep 2019 19:58:04 GMT",
        "Server": [
          "Windows-Azure-Blob\u002f1.0",
          "Microsoft-HTTPAPI\u002f2.0"
        ],
        "x-ms-account-kind": "StorageV2",
        "x-ms-client-request-id": "24f0ce70-f779-c533-87a4-52908b1e7cf1",
        "x-ms-request-id": "b66b3e0f-e01e-0101-796d-6a3433000000",
        "x-ms-sku-name": "Standard_RAGRS",
<<<<<<< HEAD
        "x-ms-version": "2019-10-10"
=======
        "x-ms-version": "2019-12-12"
>>>>>>> 32e373e2
      },
      "ResponseBody": []
    }
  ],
  "Variables": {
    "RandomSeed": "1759432858",
    "Storage_TestConfigDefault": "ProductionTenant\namandadev\nU2FuaXRpemVk\nhttp:\u002f\u002famandadev.blob.core.windows.net\nhttp:\u002f\u002famandadev.file.core.windows.net\nhttp:\u002f\u002famandadev.queue.core.windows.net\nhttp:\u002f\u002famandadev.table.core.windows.net\n\n\n\n\nhttp:\u002f\u002famandadev-secondary.blob.core.windows.net\nhttp:\u002f\u002famandadev-secondary.file.core.windows.net\nhttp:\u002f\u002famandadev-secondary.queue.core.windows.net\nhttp:\u002f\u002famandadev-secondary.table.core.windows.net\n\nSanitized\n\n\nCloud\nBlobEndpoint=http:\u002f\u002famandadev.blob.core.windows.net\u002f;QueueEndpoint=http:\u002f\u002famandadev.queue.core.windows.net\u002f;TableEndpoint=http:\u002f\u002famandadev.table.core.windows.net\u002f;FileEndpoint=http:\u002f\u002famandadev.file.core.windows.net\u002f;BlobSecondaryEndpoint=http:\u002f\u002famandadev-secondary.blob.core.windows.net\u002f;QueueSecondaryEndpoint=http:\u002f\u002famandadev-secondary.queue.core.windows.net\u002f;TableSecondaryEndpoint=http:\u002f\u002famandadev-secondary.table.core.windows.net\u002f;FileSecondaryEndpoint=http:\u002f\u002famandadev-secondary.file.core.windows.net\u002f;AccountName=amandadev;AccountKey=Sanitized\n"
  }
}<|MERGE_RESOLUTION|>--- conflicted
+++ resolved
@@ -13,11 +13,7 @@
         "x-ms-client-request-id": "b27b70da-3326-06de-e3ea-46f6f8898ad5",
         "x-ms-date": "Fri, 13 Sep 2019 19:58:04 GMT",
         "x-ms-return-client-request-id": "true",
-<<<<<<< HEAD
-        "x-ms-version": "2019-10-10"
-=======
         "x-ms-version": "2019-12-12"
->>>>>>> 32e373e2
       },
       "RequestBody": null,
       "StatusCode": 200,
@@ -32,11 +28,7 @@
         "x-ms-client-request-id": "b27b70da-3326-06de-e3ea-46f6f8898ad5",
         "x-ms-request-id": "b66b3d75-e01e-0101-656d-6a3433000000",
         "x-ms-sku-name": "Standard_RAGRS",
-<<<<<<< HEAD
-        "x-ms-version": "2019-10-10"
-=======
         "x-ms-version": "2019-12-12"
->>>>>>> 32e373e2
       },
       "ResponseBody": []
     },
@@ -53,11 +45,7 @@
         "x-ms-client-request-id": "920fd405-40a2-6c38-710b-433d6a80d456",
         "x-ms-date": "Fri, 13 Sep 2019 19:58:04 GMT",
         "x-ms-return-client-request-id": "true",
-<<<<<<< HEAD
-        "x-ms-version": "2019-10-10"
-=======
         "x-ms-version": "2019-12-12"
->>>>>>> 32e373e2
       },
       "RequestBody": null,
       "StatusCode": 403,
@@ -100,11 +88,7 @@
         "x-ms-client-request-id": "24f0ce70-f779-c533-87a4-52908b1e7cf1",
         "x-ms-date": "Fri, 13 Sep 2019 19:58:04 GMT",
         "x-ms-return-client-request-id": "true",
-<<<<<<< HEAD
-        "x-ms-version": "2019-10-10"
-=======
         "x-ms-version": "2019-12-12"
->>>>>>> 32e373e2
       },
       "RequestBody": null,
       "StatusCode": 200,
@@ -119,11 +103,7 @@
         "x-ms-client-request-id": "24f0ce70-f779-c533-87a4-52908b1e7cf1",
         "x-ms-request-id": "b66b3e0f-e01e-0101-796d-6a3433000000",
         "x-ms-sku-name": "Standard_RAGRS",
-<<<<<<< HEAD
-        "x-ms-version": "2019-10-10"
-=======
         "x-ms-version": "2019-12-12"
->>>>>>> 32e373e2
       },
       "ResponseBody": []
     }
