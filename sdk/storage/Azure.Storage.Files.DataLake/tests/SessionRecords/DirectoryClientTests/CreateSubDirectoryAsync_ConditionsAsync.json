--- conflicted
+++ resolved
@@ -1,22 +1,6 @@
 {
   "Entries": [
     {
-<<<<<<< HEAD
-      "RequestUri": "https://seanstagehierarchical.blob.core.windows.net/test-filesystem-3ba22ebb-eca2-741e-753f-73d79ff7c20b?restype=container",
-      "RequestMethod": "PUT",
-      "RequestHeaders": {
-        "Authorization": "Sanitized",
-        "traceparent": "00-b47b8f9550a7da4382cbbab39de2c1a2-fd309067673b7048-00",
-        "User-Agent": [
-          "azsdk-net-Storage.Files.DataLake/12.0.0-dev.20200305.1",
-          "(.NET Core 4.6.28325.01; Microsoft Windows 10.0.18363 )"
-        ],
-        "x-ms-blob-public-access": "container",
-        "x-ms-client-request-id": "52362756-1c7f-c91c-efa8-67c15cb33468",
-        "x-ms-date": "Thu, 05 Mar 2020 22:11:30 GMT",
-        "x-ms-return-client-request-id": "true",
-        "x-ms-version": "2019-10-10"
-=======
       "RequestUri": "http://seannsecanary.blob.core.windows.net/test-filesystem-3ba22ebb-eca2-741e-753f-73d79ff7c20b?restype=container",
       "RequestMethod": "PUT",
       "RequestHeaders": {
@@ -31,52 +15,25 @@
         "x-ms-date": "Fri, 03 Apr 2020 20:56:34 GMT",
         "x-ms-return-client-request-id": "true",
         "x-ms-version": "2019-12-12"
->>>>>>> 32e373e2
-      },
-      "RequestBody": null,
-      "StatusCode": 201,
-      "ResponseHeaders": {
-        "Content-Length": "0",
-<<<<<<< HEAD
-        "Date": "Thu, 05 Mar 2020 22:11:30 GMT",
-        "ETag": "\u00220x8D7C152287A3E49\u0022",
-        "Last-Modified": "Thu, 05 Mar 2020 22:11:30 GMT",
-=======
+      },
+      "RequestBody": null,
+      "StatusCode": 201,
+      "ResponseHeaders": {
+        "Content-Length": "0",
         "Date": "Fri, 03 Apr 2020 20:56:33 GMT",
         "ETag": "\u00220x8D7D8117DF1502A\u0022",
         "Last-Modified": "Fri, 03 Apr 2020 20:56:33 GMT",
->>>>>>> 32e373e2
         "Server": [
           "Windows-Azure-Blob/1.0",
           "Microsoft-HTTPAPI/2.0"
         ],
         "x-ms-client-request-id": "52362756-1c7f-c91c-efa8-67c15cb33468",
-<<<<<<< HEAD
-        "x-ms-request-id": "9d525ff5-c01e-0044-103b-f31804000000",
-        "x-ms-version": "2019-10-10"
-=======
         "x-ms-request-id": "9621b624-f01e-0012-13fa-093670000000",
         "x-ms-version": "2019-12-12"
->>>>>>> 32e373e2
-      },
-      "ResponseBody": []
-    },
-    {
-<<<<<<< HEAD
-      "RequestUri": "https://seanstagehierarchical.dfs.core.windows.net/test-filesystem-3ba22ebb-eca2-741e-753f-73d79ff7c20b/test-directory-616bfc4a-5925-3bd7-50e9-2ae256233188?resource=directory",
-      "RequestMethod": "PUT",
-      "RequestHeaders": {
-        "Authorization": "Sanitized",
-        "traceparent": "00-d63e816754f2b24e87df46faa605f195-938661cdb7b13f4d-00",
-        "User-Agent": [
-          "azsdk-net-Storage.Files.DataLake/12.0.0-dev.20200305.1",
-          "(.NET Core 4.6.28325.01; Microsoft Windows 10.0.18363 )"
-        ],
-        "x-ms-client-request-id": "45b02c8c-8f81-fd31-50fa-0195f23a72cc",
-        "x-ms-date": "Thu, 05 Mar 2020 22:11:30 GMT",
-        "x-ms-return-client-request-id": "true",
-        "x-ms-version": "2019-10-10"
-=======
+      },
+      "ResponseBody": []
+    },
+    {
       "RequestUri": "http://seannsecanary.dfs.core.windows.net/test-filesystem-3ba22ebb-eca2-741e-753f-73d79ff7c20b/test-directory-616bfc4a-5925-3bd7-50e9-2ae256233188?resource=directory",
       "RequestMethod": "PUT",
       "RequestHeaders": {
@@ -90,55 +47,30 @@
         "x-ms-date": "Fri, 03 Apr 2020 20:56:35 GMT",
         "x-ms-return-client-request-id": "true",
         "x-ms-version": "2019-12-12"
->>>>>>> 32e373e2
-      },
-      "RequestBody": null,
-      "StatusCode": 201,
-      "ResponseHeaders": {
-        "Content-Length": "0",
-<<<<<<< HEAD
-        "Date": "Thu, 05 Mar 2020 22:11:30 GMT",
-        "ETag": "\u00220x8D7C15228ABA62A\u0022",
-        "Last-Modified": "Thu, 05 Mar 2020 22:11:31 GMT",
-=======
+      },
+      "RequestBody": null,
+      "StatusCode": 201,
+      "ResponseHeaders": {
+        "Content-Length": "0",
         "Date": "Fri, 03 Apr 2020 20:56:33 GMT",
         "ETag": "\u00220x8D7D8117E000456\u0022",
         "Last-Modified": "Fri, 03 Apr 2020 20:56:33 GMT",
->>>>>>> 32e373e2
         "Server": [
           "Windows-Azure-HDFS/1.0",
           "Microsoft-HTTPAPI/2.0"
         ],
         "x-ms-client-request-id": "45b02c8c-8f81-fd31-50fa-0195f23a72cc",
-<<<<<<< HEAD
-        "x-ms-request-id": "8a0a22cf-701f-0041-5a3b-f3cadf000000",
-        "x-ms-version": "2019-10-10"
-=======
         "x-ms-request-id": "fa43fcff-201f-0097-2efa-091bad000000",
         "x-ms-version": "2019-12-12"
->>>>>>> 32e373e2
-      },
-      "ResponseBody": []
-    },
-    {
-<<<<<<< HEAD
-      "RequestUri": "https://seanstagehierarchical.dfs.core.windows.net/test-filesystem-3ba22ebb-eca2-741e-753f-73d79ff7c20b/test-directory-616bfc4a-5925-3bd7-50e9-2ae256233188/test-directory-4072de77-bc32-daa8-7094-c928fb512334?resource=directory",
-=======
+      },
+      "ResponseBody": []
+    },
+    {
       "RequestUri": "http://seannsecanary.dfs.core.windows.net/test-filesystem-3ba22ebb-eca2-741e-753f-73d79ff7c20b/test-directory-616bfc4a-5925-3bd7-50e9-2ae256233188/test-directory-4072de77-bc32-daa8-7094-c928fb512334?resource=directory",
->>>>>>> 32e373e2
-      "RequestMethod": "PUT",
-      "RequestHeaders": {
-        "Authorization": "Sanitized",
-        "User-Agent": [
-<<<<<<< HEAD
-          "azsdk-net-Storage.Files.DataLake/12.0.0-dev.20200305.1",
-          "(.NET Core 4.6.28325.01; Microsoft Windows 10.0.18363 )"
-        ],
-        "x-ms-client-request-id": "390e9089-1ba9-cf2b-84d6-d5edc60801ff",
-        "x-ms-date": "Thu, 05 Mar 2020 22:11:31 GMT",
-        "x-ms-return-client-request-id": "true",
-        "x-ms-version": "2019-10-10"
-=======
+      "RequestMethod": "PUT",
+      "RequestHeaders": {
+        "Authorization": "Sanitized",
+        "User-Agent": [
           "azsdk-net-Storage.Files.DataLake/12.1.0-dev.20200403.1",
           "(.NET Core 4.6.28325.01; Microsoft Windows 10.0.18362 )"
         ],
@@ -146,55 +78,30 @@
         "x-ms-date": "Fri, 03 Apr 2020 20:56:35 GMT",
         "x-ms-return-client-request-id": "true",
         "x-ms-version": "2019-12-12"
->>>>>>> 32e373e2
-      },
-      "RequestBody": null,
-      "StatusCode": 201,
-      "ResponseHeaders": {
-        "Content-Length": "0",
-<<<<<<< HEAD
-        "Date": "Thu, 05 Mar 2020 22:11:30 GMT",
-        "ETag": "\u00220x8D7C15228B7DC38\u0022",
-        "Last-Modified": "Thu, 05 Mar 2020 22:11:31 GMT",
-=======
+      },
+      "RequestBody": null,
+      "StatusCode": 201,
+      "ResponseHeaders": {
+        "Content-Length": "0",
         "Date": "Fri, 03 Apr 2020 20:56:33 GMT",
         "ETag": "\u00220x8D7D8117E0C2FB2\u0022",
         "Last-Modified": "Fri, 03 Apr 2020 20:56:33 GMT",
->>>>>>> 32e373e2
         "Server": [
           "Windows-Azure-HDFS/1.0",
           "Microsoft-HTTPAPI/2.0"
         ],
         "x-ms-client-request-id": "390e9089-1ba9-cf2b-84d6-d5edc60801ff",
-<<<<<<< HEAD
-        "x-ms-request-id": "8a0a22d1-701f-0041-5c3b-f3cadf000000",
-        "x-ms-version": "2019-10-10"
-=======
         "x-ms-request-id": "fa43fd00-201f-0097-2ffa-091bad000000",
         "x-ms-version": "2019-12-12"
->>>>>>> 32e373e2
-      },
-      "ResponseBody": []
-    },
-    {
-<<<<<<< HEAD
-      "RequestUri": "https://seanstagehierarchical.dfs.core.windows.net/test-filesystem-3ba22ebb-eca2-741e-753f-73d79ff7c20b/test-directory-616bfc4a-5925-3bd7-50e9-2ae256233188/test-directory-4072de77-bc32-daa8-7094-c928fb512334?resource=directory",
-=======
+      },
+      "ResponseBody": []
+    },
+    {
       "RequestUri": "http://seannsecanary.dfs.core.windows.net/test-filesystem-3ba22ebb-eca2-741e-753f-73d79ff7c20b/test-directory-616bfc4a-5925-3bd7-50e9-2ae256233188/test-directory-4072de77-bc32-daa8-7094-c928fb512334?resource=directory",
->>>>>>> 32e373e2
-      "RequestMethod": "PUT",
-      "RequestHeaders": {
-        "Authorization": "Sanitized",
-        "User-Agent": [
-<<<<<<< HEAD
-          "azsdk-net-Storage.Files.DataLake/12.0.0-dev.20200305.1",
-          "(.NET Core 4.6.28325.01; Microsoft Windows 10.0.18363 )"
-        ],
-        "x-ms-client-request-id": "6b9f6baf-e942-708a-a185-a59b1519f9e0",
-        "x-ms-date": "Thu, 05 Mar 2020 22:11:31 GMT",
-        "x-ms-return-client-request-id": "true",
-        "x-ms-version": "2019-10-10"
-=======
+      "RequestMethod": "PUT",
+      "RequestHeaders": {
+        "Authorization": "Sanitized",
+        "User-Agent": [
           "azsdk-net-Storage.Files.DataLake/12.1.0-dev.20200403.1",
           "(.NET Core 4.6.28325.01; Microsoft Windows 10.0.18362 )"
         ],
@@ -202,52 +109,25 @@
         "x-ms-date": "Fri, 03 Apr 2020 20:56:35 GMT",
         "x-ms-return-client-request-id": "true",
         "x-ms-version": "2019-12-12"
->>>>>>> 32e373e2
-      },
-      "RequestBody": null,
-      "StatusCode": 201,
-      "ResponseHeaders": {
-        "Content-Length": "0",
-<<<<<<< HEAD
-        "Date": "Thu, 05 Mar 2020 22:11:31 GMT",
-        "ETag": "\u00220x8D7C15228D45B17\u0022",
-        "Last-Modified": "Thu, 05 Mar 2020 22:11:31 GMT",
-=======
+      },
+      "RequestBody": null,
+      "StatusCode": 201,
+      "ResponseHeaders": {
+        "Content-Length": "0",
         "Date": "Fri, 03 Apr 2020 20:56:33 GMT",
         "ETag": "\u00220x8D7D8117E18561A\u0022",
         "Last-Modified": "Fri, 03 Apr 2020 20:56:33 GMT",
->>>>>>> 32e373e2
         "Server": [
           "Windows-Azure-HDFS/1.0",
           "Microsoft-HTTPAPI/2.0"
         ],
         "x-ms-client-request-id": "6b9f6baf-e942-708a-a185-a59b1519f9e0",
-<<<<<<< HEAD
-        "x-ms-request-id": "8a0a22d2-701f-0041-5d3b-f3cadf000000",
-        "x-ms-version": "2019-10-10"
-=======
         "x-ms-request-id": "fa43fd01-201f-0097-30fa-091bad000000",
         "x-ms-version": "2019-12-12"
->>>>>>> 32e373e2
-      },
-      "ResponseBody": []
-    },
-    {
-<<<<<<< HEAD
-      "RequestUri": "https://seanstagehierarchical.blob.core.windows.net/test-filesystem-3ba22ebb-eca2-741e-753f-73d79ff7c20b?restype=container",
-      "RequestMethod": "DELETE",
-      "RequestHeaders": {
-        "Authorization": "Sanitized",
-        "traceparent": "00-93152eaf0088c742bc6d2b66f842f743-944591b2bb4e1f4d-00",
-        "User-Agent": [
-          "azsdk-net-Storage.Files.DataLake/12.0.0-dev.20200305.1",
-          "(.NET Core 4.6.28325.01; Microsoft Windows 10.0.18363 )"
-        ],
-        "x-ms-client-request-id": "5a3e5b6b-9669-eebc-4298-845fa3bf76be",
-        "x-ms-date": "Thu, 05 Mar 2020 22:11:31 GMT",
-        "x-ms-return-client-request-id": "true",
-        "x-ms-version": "2019-10-10"
-=======
+      },
+      "ResponseBody": []
+    },
+    {
       "RequestUri": "http://seannsecanary.blob.core.windows.net/test-filesystem-3ba22ebb-eca2-741e-753f-73d79ff7c20b?restype=container",
       "RequestMethod": "DELETE",
       "RequestHeaders": {
@@ -261,49 +141,23 @@
         "x-ms-date": "Fri, 03 Apr 2020 20:56:35 GMT",
         "x-ms-return-client-request-id": "true",
         "x-ms-version": "2019-12-12"
->>>>>>> 32e373e2
       },
       "RequestBody": null,
       "StatusCode": 202,
       "ResponseHeaders": {
         "Content-Length": "0",
-<<<<<<< HEAD
-        "Date": "Thu, 05 Mar 2020 22:11:31 GMT",
-=======
         "Date": "Fri, 03 Apr 2020 20:56:33 GMT",
->>>>>>> 32e373e2
         "Server": [
           "Windows-Azure-Blob/1.0",
           "Microsoft-HTTPAPI/2.0"
         ],
         "x-ms-client-request-id": "5a3e5b6b-9669-eebc-4298-845fa3bf76be",
-<<<<<<< HEAD
-        "x-ms-request-id": "9d526000-c01e-0044-173b-f31804000000",
-        "x-ms-version": "2019-10-10"
-=======
         "x-ms-request-id": "9621b638-f01e-0012-24fa-093670000000",
         "x-ms-version": "2019-12-12"
->>>>>>> 32e373e2
-      },
-      "ResponseBody": []
-    },
-    {
-<<<<<<< HEAD
-      "RequestUri": "https://seanstagehierarchical.blob.core.windows.net/test-filesystem-6f2e76b9-c9f5-ef8c-f35e-35c08793ab25?restype=container",
-      "RequestMethod": "PUT",
-      "RequestHeaders": {
-        "Authorization": "Sanitized",
-        "traceparent": "00-50f7a2b974df0446b69614cd3b0d6728-1b90be97df5a7d44-00",
-        "User-Agent": [
-          "azsdk-net-Storage.Files.DataLake/12.0.0-dev.20200305.1",
-          "(.NET Core 4.6.28325.01; Microsoft Windows 10.0.18363 )"
-        ],
-        "x-ms-blob-public-access": "container",
-        "x-ms-client-request-id": "4e3da20c-c94c-a1ac-ce4e-660b60fc67ae",
-        "x-ms-date": "Thu, 05 Mar 2020 22:11:31 GMT",
-        "x-ms-return-client-request-id": "true",
-        "x-ms-version": "2019-10-10"
-=======
+      },
+      "ResponseBody": []
+    },
+    {
       "RequestUri": "http://seannsecanary.blob.core.windows.net/test-filesystem-6f2e76b9-c9f5-ef8c-f35e-35c08793ab25?restype=container",
       "RequestMethod": "PUT",
       "RequestHeaders": {
@@ -318,52 +172,25 @@
         "x-ms-date": "Fri, 03 Apr 2020 20:56:35 GMT",
         "x-ms-return-client-request-id": "true",
         "x-ms-version": "2019-12-12"
->>>>>>> 32e373e2
-      },
-      "RequestBody": null,
-      "StatusCode": 201,
-      "ResponseHeaders": {
-        "Content-Length": "0",
-<<<<<<< HEAD
-        "Date": "Thu, 05 Mar 2020 22:11:31 GMT",
-        "ETag": "\u00220x8D7C15229131F15\u0022",
-        "Last-Modified": "Thu, 05 Mar 2020 22:11:31 GMT",
-=======
+      },
+      "RequestBody": null,
+      "StatusCode": 201,
+      "ResponseHeaders": {
+        "Content-Length": "0",
         "Date": "Fri, 03 Apr 2020 20:56:33 GMT",
         "ETag": "\u00220x8D7D8117E323587\u0022",
         "Last-Modified": "Fri, 03 Apr 2020 20:56:33 GMT",
->>>>>>> 32e373e2
         "Server": [
           "Windows-Azure-Blob/1.0",
           "Microsoft-HTTPAPI/2.0"
         ],
         "x-ms-client-request-id": "4e3da20c-c94c-a1ac-ce4e-660b60fc67ae",
-<<<<<<< HEAD
-        "x-ms-request-id": "5f1af710-901e-003b-623b-f3d79f000000",
-        "x-ms-version": "2019-10-10"
-=======
         "x-ms-request-id": "9621b642-f01e-0012-2dfa-093670000000",
         "x-ms-version": "2019-12-12"
->>>>>>> 32e373e2
-      },
-      "ResponseBody": []
-    },
-    {
-<<<<<<< HEAD
-      "RequestUri": "https://seanstagehierarchical.dfs.core.windows.net/test-filesystem-6f2e76b9-c9f5-ef8c-f35e-35c08793ab25/test-directory-9f135fec-bb8f-1ae4-fe43-05f66937b5da?resource=directory",
-      "RequestMethod": "PUT",
-      "RequestHeaders": {
-        "Authorization": "Sanitized",
-        "traceparent": "00-7cda091a112b1745b8bb2953398410e6-5fac0109829c1a41-00",
-        "User-Agent": [
-          "azsdk-net-Storage.Files.DataLake/12.0.0-dev.20200305.1",
-          "(.NET Core 4.6.28325.01; Microsoft Windows 10.0.18363 )"
-        ],
-        "x-ms-client-request-id": "db68b197-fd05-51e7-be22-5009c4b53796",
-        "x-ms-date": "Thu, 05 Mar 2020 22:11:31 GMT",
-        "x-ms-return-client-request-id": "true",
-        "x-ms-version": "2019-10-10"
-=======
+      },
+      "ResponseBody": []
+    },
+    {
       "RequestUri": "http://seannsecanary.dfs.core.windows.net/test-filesystem-6f2e76b9-c9f5-ef8c-f35e-35c08793ab25/test-directory-9f135fec-bb8f-1ae4-fe43-05f66937b5da?resource=directory",
       "RequestMethod": "PUT",
       "RequestHeaders": {
@@ -377,55 +204,30 @@
         "x-ms-date": "Fri, 03 Apr 2020 20:56:35 GMT",
         "x-ms-return-client-request-id": "true",
         "x-ms-version": "2019-12-12"
->>>>>>> 32e373e2
-      },
-      "RequestBody": null,
-      "StatusCode": 201,
-      "ResponseHeaders": {
-        "Content-Length": "0",
-<<<<<<< HEAD
-        "Date": "Thu, 05 Mar 2020 22:11:32 GMT",
-        "ETag": "\u00220x8D7C152294946A6\u0022",
-        "Last-Modified": "Thu, 05 Mar 2020 22:11:32 GMT",
-=======
+      },
+      "RequestBody": null,
+      "StatusCode": 201,
+      "ResponseHeaders": {
+        "Content-Length": "0",
         "Date": "Fri, 03 Apr 2020 20:56:33 GMT",
         "ETag": "\u00220x8D7D8117E4677C9\u0022",
         "Last-Modified": "Fri, 03 Apr 2020 20:56:34 GMT",
->>>>>>> 32e373e2
         "Server": [
           "Windows-Azure-HDFS/1.0",
           "Microsoft-HTTPAPI/2.0"
         ],
         "x-ms-client-request-id": "db68b197-fd05-51e7-be22-5009c4b53796",
-<<<<<<< HEAD
-        "x-ms-request-id": "30cfdf97-201f-0011-323b-f3088f000000",
-        "x-ms-version": "2019-10-10"
-=======
         "x-ms-request-id": "fa43fd02-201f-0097-31fa-091bad000000",
         "x-ms-version": "2019-12-12"
->>>>>>> 32e373e2
-      },
-      "ResponseBody": []
-    },
-    {
-<<<<<<< HEAD
-      "RequestUri": "https://seanstagehierarchical.dfs.core.windows.net/test-filesystem-6f2e76b9-c9f5-ef8c-f35e-35c08793ab25/test-directory-9f135fec-bb8f-1ae4-fe43-05f66937b5da/test-directory-a04a8b98-8248-8f57-8690-4800ce57e292?resource=directory",
-=======
+      },
+      "ResponseBody": []
+    },
+    {
       "RequestUri": "http://seannsecanary.dfs.core.windows.net/test-filesystem-6f2e76b9-c9f5-ef8c-f35e-35c08793ab25/test-directory-9f135fec-bb8f-1ae4-fe43-05f66937b5da/test-directory-a04a8b98-8248-8f57-8690-4800ce57e292?resource=directory",
->>>>>>> 32e373e2
-      "RequestMethod": "PUT",
-      "RequestHeaders": {
-        "Authorization": "Sanitized",
-        "User-Agent": [
-<<<<<<< HEAD
-          "azsdk-net-Storage.Files.DataLake/12.0.0-dev.20200305.1",
-          "(.NET Core 4.6.28325.01; Microsoft Windows 10.0.18363 )"
-        ],
-        "x-ms-client-request-id": "acf35657-ea21-1425-5ad9-5474b5e68366",
-        "x-ms-date": "Thu, 05 Mar 2020 22:11:32 GMT",
-        "x-ms-return-client-request-id": "true",
-        "x-ms-version": "2019-10-10"
-=======
+      "RequestMethod": "PUT",
+      "RequestHeaders": {
+        "Authorization": "Sanitized",
+        "User-Agent": [
           "azsdk-net-Storage.Files.DataLake/12.1.0-dev.20200403.1",
           "(.NET Core 4.6.28325.01; Microsoft Windows 10.0.18362 )"
         ],
@@ -433,52 +235,25 @@
         "x-ms-date": "Fri, 03 Apr 2020 20:56:35 GMT",
         "x-ms-return-client-request-id": "true",
         "x-ms-version": "2019-12-12"
->>>>>>> 32e373e2
-      },
-      "RequestBody": null,
-      "StatusCode": 201,
-      "ResponseHeaders": {
-        "Content-Length": "0",
-<<<<<<< HEAD
-        "Date": "Thu, 05 Mar 2020 22:11:32 GMT",
-        "ETag": "\u00220x8D7C1522956B119\u0022",
-        "Last-Modified": "Thu, 05 Mar 2020 22:11:32 GMT",
-=======
+      },
+      "RequestBody": null,
+      "StatusCode": 201,
+      "ResponseHeaders": {
+        "Content-Length": "0",
         "Date": "Fri, 03 Apr 2020 20:56:33 GMT",
         "ETag": "\u00220x8D7D8117E52ECE7\u0022",
         "Last-Modified": "Fri, 03 Apr 2020 20:56:34 GMT",
->>>>>>> 32e373e2
         "Server": [
           "Windows-Azure-HDFS/1.0",
           "Microsoft-HTTPAPI/2.0"
         ],
         "x-ms-client-request-id": "acf35657-ea21-1425-5ad9-5474b5e68366",
-<<<<<<< HEAD
-        "x-ms-request-id": "30cfdf98-201f-0011-333b-f3088f000000",
-        "x-ms-version": "2019-10-10"
-=======
         "x-ms-request-id": "fa43fd03-201f-0097-32fa-091bad000000",
         "x-ms-version": "2019-12-12"
->>>>>>> 32e373e2
-      },
-      "ResponseBody": []
-    },
-    {
-<<<<<<< HEAD
-      "RequestUri": "https://seanstagehierarchical.dfs.core.windows.net/test-filesystem-6f2e76b9-c9f5-ef8c-f35e-35c08793ab25/test-directory-9f135fec-bb8f-1ae4-fe43-05f66937b5da/test-directory-a04a8b98-8248-8f57-8690-4800ce57e292?resource=directory",
-      "RequestMethod": "PUT",
-      "RequestHeaders": {
-        "Authorization": "Sanitized",
-        "If-Modified-Since": "Wed, 04 Mar 2020 22:11:30 GMT",
-        "User-Agent": [
-          "azsdk-net-Storage.Files.DataLake/12.0.0-dev.20200305.1",
-          "(.NET Core 4.6.28325.01; Microsoft Windows 10.0.18363 )"
-        ],
-        "x-ms-client-request-id": "78a9a5d2-3664-ce70-724a-5df585610ef1",
-        "x-ms-date": "Thu, 05 Mar 2020 22:11:32 GMT",
-        "x-ms-return-client-request-id": "true",
-        "x-ms-version": "2019-10-10"
-=======
+      },
+      "ResponseBody": []
+    },
+    {
       "RequestUri": "http://seannsecanary.dfs.core.windows.net/test-filesystem-6f2e76b9-c9f5-ef8c-f35e-35c08793ab25/test-directory-9f135fec-bb8f-1ae4-fe43-05f66937b5da/test-directory-a04a8b98-8248-8f57-8690-4800ce57e292?resource=directory",
       "RequestMethod": "PUT",
       "RequestHeaders": {
@@ -492,52 +267,25 @@
         "x-ms-date": "Fri, 03 Apr 2020 20:56:35 GMT",
         "x-ms-return-client-request-id": "true",
         "x-ms-version": "2019-12-12"
->>>>>>> 32e373e2
-      },
-      "RequestBody": null,
-      "StatusCode": 201,
-      "ResponseHeaders": {
-        "Content-Length": "0",
-<<<<<<< HEAD
-        "Date": "Thu, 05 Mar 2020 22:11:32 GMT",
-        "ETag": "\u00220x8D7C15229644CDA\u0022",
-        "Last-Modified": "Thu, 05 Mar 2020 22:11:32 GMT",
-=======
+      },
+      "RequestBody": null,
+      "StatusCode": 201,
+      "ResponseHeaders": {
+        "Content-Length": "0",
         "Date": "Fri, 03 Apr 2020 20:56:33 GMT",
         "ETag": "\u00220x8D7D8117E5F1B98\u0022",
         "Last-Modified": "Fri, 03 Apr 2020 20:56:34 GMT",
->>>>>>> 32e373e2
         "Server": [
           "Windows-Azure-HDFS/1.0",
           "Microsoft-HTTPAPI/2.0"
         ],
         "x-ms-client-request-id": "78a9a5d2-3664-ce70-724a-5df585610ef1",
-<<<<<<< HEAD
-        "x-ms-request-id": "30cfdf99-201f-0011-343b-f3088f000000",
-        "x-ms-version": "2019-10-10"
-=======
         "x-ms-request-id": "fa43fd04-201f-0097-33fa-091bad000000",
         "x-ms-version": "2019-12-12"
->>>>>>> 32e373e2
-      },
-      "ResponseBody": []
-    },
-    {
-<<<<<<< HEAD
-      "RequestUri": "https://seanstagehierarchical.blob.core.windows.net/test-filesystem-6f2e76b9-c9f5-ef8c-f35e-35c08793ab25?restype=container",
-      "RequestMethod": "DELETE",
-      "RequestHeaders": {
-        "Authorization": "Sanitized",
-        "traceparent": "00-c083c4959442fb4090d1404d801000d2-d2b8c33f2f6dd646-00",
-        "User-Agent": [
-          "azsdk-net-Storage.Files.DataLake/12.0.0-dev.20200305.1",
-          "(.NET Core 4.6.28325.01; Microsoft Windows 10.0.18363 )"
-        ],
-        "x-ms-client-request-id": "0fa19e56-0b3d-0802-4c82-b90a22d13854",
-        "x-ms-date": "Thu, 05 Mar 2020 22:11:32 GMT",
-        "x-ms-return-client-request-id": "true",
-        "x-ms-version": "2019-10-10"
-=======
+      },
+      "ResponseBody": []
+    },
+    {
       "RequestUri": "http://seannsecanary.blob.core.windows.net/test-filesystem-6f2e76b9-c9f5-ef8c-f35e-35c08793ab25?restype=container",
       "RequestMethod": "DELETE",
       "RequestHeaders": {
@@ -551,49 +299,23 @@
         "x-ms-date": "Fri, 03 Apr 2020 20:56:35 GMT",
         "x-ms-return-client-request-id": "true",
         "x-ms-version": "2019-12-12"
->>>>>>> 32e373e2
       },
       "RequestBody": null,
       "StatusCode": 202,
       "ResponseHeaders": {
         "Content-Length": "0",
-<<<<<<< HEAD
-        "Date": "Thu, 05 Mar 2020 22:11:31 GMT",
-=======
         "Date": "Fri, 03 Apr 2020 20:56:34 GMT",
->>>>>>> 32e373e2
         "Server": [
           "Windows-Azure-Blob/1.0",
           "Microsoft-HTTPAPI/2.0"
         ],
         "x-ms-client-request-id": "0fa19e56-0b3d-0802-4c82-b90a22d13854",
-<<<<<<< HEAD
-        "x-ms-request-id": "5f1af71e-901e-003b-6b3b-f3d79f000000",
-        "x-ms-version": "2019-10-10"
-=======
         "x-ms-request-id": "9621b68e-f01e-0012-6cfa-093670000000",
         "x-ms-version": "2019-12-12"
->>>>>>> 32e373e2
-      },
-      "ResponseBody": []
-    },
-    {
-<<<<<<< HEAD
-      "RequestUri": "https://seanstagehierarchical.blob.core.windows.net/test-filesystem-9d07d677-332c-4037-59d1-e92f40d5ac34?restype=container",
-      "RequestMethod": "PUT",
-      "RequestHeaders": {
-        "Authorization": "Sanitized",
-        "traceparent": "00-92d5f8cb7ec68c41bb326f2b0d3bd7cf-c9eaafcbeedf124c-00",
-        "User-Agent": [
-          "azsdk-net-Storage.Files.DataLake/12.0.0-dev.20200305.1",
-          "(.NET Core 4.6.28325.01; Microsoft Windows 10.0.18363 )"
-        ],
-        "x-ms-blob-public-access": "container",
-        "x-ms-client-request-id": "4a24a2fc-1a37-220b-6761-b66c21d3c877",
-        "x-ms-date": "Thu, 05 Mar 2020 22:11:32 GMT",
-        "x-ms-return-client-request-id": "true",
-        "x-ms-version": "2019-10-10"
-=======
+      },
+      "ResponseBody": []
+    },
+    {
       "RequestUri": "http://seannsecanary.blob.core.windows.net/test-filesystem-9d07d677-332c-4037-59d1-e92f40d5ac34?restype=container",
       "RequestMethod": "PUT",
       "RequestHeaders": {
@@ -608,52 +330,25 @@
         "x-ms-date": "Fri, 03 Apr 2020 20:56:35 GMT",
         "x-ms-return-client-request-id": "true",
         "x-ms-version": "2019-12-12"
->>>>>>> 32e373e2
-      },
-      "RequestBody": null,
-      "StatusCode": 201,
-      "ResponseHeaders": {
-        "Content-Length": "0",
-<<<<<<< HEAD
-        "Date": "Thu, 05 Mar 2020 22:11:32 GMT",
-        "ETag": "\u00220x8D7C15229A1DF93\u0022",
-        "Last-Modified": "Thu, 05 Mar 2020 22:11:32 GMT",
-=======
+      },
+      "RequestBody": null,
+      "StatusCode": 201,
+      "ResponseHeaders": {
+        "Content-Length": "0",
         "Date": "Fri, 03 Apr 2020 20:56:34 GMT",
         "ETag": "\u00220x8D7D8117E7E4077\u0022",
         "Last-Modified": "Fri, 03 Apr 2020 20:56:34 GMT",
->>>>>>> 32e373e2
         "Server": [
           "Windows-Azure-Blob/1.0",
           "Microsoft-HTTPAPI/2.0"
         ],
         "x-ms-client-request-id": "4a24a2fc-1a37-220b-6761-b66c21d3c877",
-<<<<<<< HEAD
-        "x-ms-request-id": "4a11ec56-c01e-0026-083b-f3da23000000",
-        "x-ms-version": "2019-10-10"
-=======
         "x-ms-request-id": "9621b6a8-f01e-0012-05fa-093670000000",
         "x-ms-version": "2019-12-12"
->>>>>>> 32e373e2
-      },
-      "ResponseBody": []
-    },
-    {
-<<<<<<< HEAD
-      "RequestUri": "https://seanstagehierarchical.dfs.core.windows.net/test-filesystem-9d07d677-332c-4037-59d1-e92f40d5ac34/test-directory-fd7785d5-5132-7793-2232-e03f303a6716?resource=directory",
-      "RequestMethod": "PUT",
-      "RequestHeaders": {
-        "Authorization": "Sanitized",
-        "traceparent": "00-396d042ea29b584a95aabadae628b6ab-75053f103ddc0f4e-00",
-        "User-Agent": [
-          "azsdk-net-Storage.Files.DataLake/12.0.0-dev.20200305.1",
-          "(.NET Core 4.6.28325.01; Microsoft Windows 10.0.18363 )"
-        ],
-        "x-ms-client-request-id": "53288b25-b8ca-aa8a-0eac-27043accf22c",
-        "x-ms-date": "Thu, 05 Mar 2020 22:11:32 GMT",
-        "x-ms-return-client-request-id": "true",
-        "x-ms-version": "2019-10-10"
-=======
+      },
+      "ResponseBody": []
+    },
+    {
       "RequestUri": "http://seannsecanary.dfs.core.windows.net/test-filesystem-9d07d677-332c-4037-59d1-e92f40d5ac34/test-directory-fd7785d5-5132-7793-2232-e03f303a6716?resource=directory",
       "RequestMethod": "PUT",
       "RequestHeaders": {
@@ -667,55 +362,30 @@
         "x-ms-date": "Fri, 03 Apr 2020 20:56:35 GMT",
         "x-ms-return-client-request-id": "true",
         "x-ms-version": "2019-12-12"
->>>>>>> 32e373e2
-      },
-      "RequestBody": null,
-      "StatusCode": 201,
-      "ResponseHeaders": {
-        "Content-Length": "0",
-<<<<<<< HEAD
-        "Date": "Thu, 05 Mar 2020 22:11:32 GMT",
-        "ETag": "\u00220x8D7C15229D2E761\u0022",
-        "Last-Modified": "Thu, 05 Mar 2020 22:11:32 GMT",
-=======
+      },
+      "RequestBody": null,
+      "StatusCode": 201,
+      "ResponseHeaders": {
+        "Content-Length": "0",
         "Date": "Fri, 03 Apr 2020 20:56:34 GMT",
         "ETag": "\u00220x8D7D8117E8E0810\u0022",
         "Last-Modified": "Fri, 03 Apr 2020 20:56:34 GMT",
->>>>>>> 32e373e2
         "Server": [
           "Windows-Azure-HDFS/1.0",
           "Microsoft-HTTPAPI/2.0"
         ],
         "x-ms-client-request-id": "53288b25-b8ca-aa8a-0eac-27043accf22c",
-<<<<<<< HEAD
-        "x-ms-request-id": "265fe406-e01f-000e-333b-f3bb8b000000",
-        "x-ms-version": "2019-10-10"
-=======
         "x-ms-request-id": "fa43fd06-201f-0097-34fa-091bad000000",
         "x-ms-version": "2019-12-12"
->>>>>>> 32e373e2
-      },
-      "ResponseBody": []
-    },
-    {
-<<<<<<< HEAD
-      "RequestUri": "https://seanstagehierarchical.dfs.core.windows.net/test-filesystem-9d07d677-332c-4037-59d1-e92f40d5ac34/test-directory-fd7785d5-5132-7793-2232-e03f303a6716/test-directory-f5509ff9-29a0-72c6-88ff-e4b5d2342edb?resource=directory",
-=======
+      },
+      "ResponseBody": []
+    },
+    {
       "RequestUri": "http://seannsecanary.dfs.core.windows.net/test-filesystem-9d07d677-332c-4037-59d1-e92f40d5ac34/test-directory-fd7785d5-5132-7793-2232-e03f303a6716/test-directory-f5509ff9-29a0-72c6-88ff-e4b5d2342edb?resource=directory",
->>>>>>> 32e373e2
-      "RequestMethod": "PUT",
-      "RequestHeaders": {
-        "Authorization": "Sanitized",
-        "User-Agent": [
-<<<<<<< HEAD
-          "azsdk-net-Storage.Files.DataLake/12.0.0-dev.20200305.1",
-          "(.NET Core 4.6.28325.01; Microsoft Windows 10.0.18363 )"
-        ],
-        "x-ms-client-request-id": "aa65528a-bdf7-fb48-c4b5-cacad3d5d8d9",
-        "x-ms-date": "Thu, 05 Mar 2020 22:11:33 GMT",
-        "x-ms-return-client-request-id": "true",
-        "x-ms-version": "2019-10-10"
-=======
+      "RequestMethod": "PUT",
+      "RequestHeaders": {
+        "Authorization": "Sanitized",
+        "User-Agent": [
           "azsdk-net-Storage.Files.DataLake/12.1.0-dev.20200403.1",
           "(.NET Core 4.6.28325.01; Microsoft Windows 10.0.18362 )"
         ],
@@ -723,52 +393,25 @@
         "x-ms-date": "Fri, 03 Apr 2020 20:56:36 GMT",
         "x-ms-return-client-request-id": "true",
         "x-ms-version": "2019-12-12"
->>>>>>> 32e373e2
-      },
-      "RequestBody": null,
-      "StatusCode": 201,
-      "ResponseHeaders": {
-        "Content-Length": "0",
-<<<<<<< HEAD
-        "Date": "Thu, 05 Mar 2020 22:11:32 GMT",
-        "ETag": "\u00220x8D7C15229DF2DBE\u0022",
-        "Last-Modified": "Thu, 05 Mar 2020 22:11:33 GMT",
-=======
+      },
+      "RequestBody": null,
+      "StatusCode": 201,
+      "ResponseHeaders": {
+        "Content-Length": "0",
         "Date": "Fri, 03 Apr 2020 20:56:34 GMT",
         "ETag": "\u00220x8D7D8117E9AAC57\u0022",
         "Last-Modified": "Fri, 03 Apr 2020 20:56:34 GMT",
->>>>>>> 32e373e2
         "Server": [
           "Windows-Azure-HDFS/1.0",
           "Microsoft-HTTPAPI/2.0"
         ],
         "x-ms-client-request-id": "aa65528a-bdf7-fb48-c4b5-cacad3d5d8d9",
-<<<<<<< HEAD
-        "x-ms-request-id": "265fe407-e01f-000e-343b-f3bb8b000000",
-        "x-ms-version": "2019-10-10"
-=======
         "x-ms-request-id": "fa43fd07-201f-0097-35fa-091bad000000",
         "x-ms-version": "2019-12-12"
->>>>>>> 32e373e2
-      },
-      "ResponseBody": []
-    },
-    {
-<<<<<<< HEAD
-      "RequestUri": "https://seanstagehierarchical.dfs.core.windows.net/test-filesystem-9d07d677-332c-4037-59d1-e92f40d5ac34/test-directory-fd7785d5-5132-7793-2232-e03f303a6716/test-directory-f5509ff9-29a0-72c6-88ff-e4b5d2342edb?resource=directory",
-      "RequestMethod": "PUT",
-      "RequestHeaders": {
-        "Authorization": "Sanitized",
-        "If-Unmodified-Since": "Fri, 06 Mar 2020 22:11:30 GMT",
-        "User-Agent": [
-          "azsdk-net-Storage.Files.DataLake/12.0.0-dev.20200305.1",
-          "(.NET Core 4.6.28325.01; Microsoft Windows 10.0.18363 )"
-        ],
-        "x-ms-client-request-id": "7f2b98c2-84cf-c2e3-ae1e-e05d488290cc",
-        "x-ms-date": "Thu, 05 Mar 2020 22:11:33 GMT",
-        "x-ms-return-client-request-id": "true",
-        "x-ms-version": "2019-10-10"
-=======
+      },
+      "ResponseBody": []
+    },
+    {
       "RequestUri": "http://seannsecanary.dfs.core.windows.net/test-filesystem-9d07d677-332c-4037-59d1-e92f40d5ac34/test-directory-fd7785d5-5132-7793-2232-e03f303a6716/test-directory-f5509ff9-29a0-72c6-88ff-e4b5d2342edb?resource=directory",
       "RequestMethod": "PUT",
       "RequestHeaders": {
@@ -782,52 +425,25 @@
         "x-ms-date": "Fri, 03 Apr 2020 20:56:36 GMT",
         "x-ms-return-client-request-id": "true",
         "x-ms-version": "2019-12-12"
->>>>>>> 32e373e2
-      },
-      "RequestBody": null,
-      "StatusCode": 201,
-      "ResponseHeaders": {
-        "Content-Length": "0",
-<<<<<<< HEAD
-        "Date": "Thu, 05 Mar 2020 22:11:32 GMT",
-        "ETag": "\u00220x8D7C15229EB5FF4\u0022",
-        "Last-Modified": "Thu, 05 Mar 2020 22:11:33 GMT",
-=======
+      },
+      "RequestBody": null,
+      "StatusCode": 201,
+      "ResponseHeaders": {
+        "Content-Length": "0",
         "Date": "Fri, 03 Apr 2020 20:56:34 GMT",
         "ETag": "\u00220x8D7D8117EA9B9AD\u0022",
         "Last-Modified": "Fri, 03 Apr 2020 20:56:34 GMT",
->>>>>>> 32e373e2
         "Server": [
           "Windows-Azure-HDFS/1.0",
           "Microsoft-HTTPAPI/2.0"
         ],
         "x-ms-client-request-id": "7f2b98c2-84cf-c2e3-ae1e-e05d488290cc",
-<<<<<<< HEAD
-        "x-ms-request-id": "265fe408-e01f-000e-353b-f3bb8b000000",
-        "x-ms-version": "2019-10-10"
-=======
         "x-ms-request-id": "fa43fd08-201f-0097-36fa-091bad000000",
         "x-ms-version": "2019-12-12"
->>>>>>> 32e373e2
-      },
-      "ResponseBody": []
-    },
-    {
-<<<<<<< HEAD
-      "RequestUri": "https://seanstagehierarchical.blob.core.windows.net/test-filesystem-9d07d677-332c-4037-59d1-e92f40d5ac34?restype=container",
-      "RequestMethod": "DELETE",
-      "RequestHeaders": {
-        "Authorization": "Sanitized",
-        "traceparent": "00-ed344fac8e19f14f98e175d5a49bcbb5-2ae48e8ba7c8c740-00",
-        "User-Agent": [
-          "azsdk-net-Storage.Files.DataLake/12.0.0-dev.20200305.1",
-          "(.NET Core 4.6.28325.01; Microsoft Windows 10.0.18363 )"
-        ],
-        "x-ms-client-request-id": "3b08397c-58a9-fa09-68c1-94936cbd9ed0",
-        "x-ms-date": "Thu, 05 Mar 2020 22:11:33 GMT",
-        "x-ms-return-client-request-id": "true",
-        "x-ms-version": "2019-10-10"
-=======
+      },
+      "ResponseBody": []
+    },
+    {
       "RequestUri": "http://seannsecanary.blob.core.windows.net/test-filesystem-9d07d677-332c-4037-59d1-e92f40d5ac34?restype=container",
       "RequestMethod": "DELETE",
       "RequestHeaders": {
@@ -841,49 +457,23 @@
         "x-ms-date": "Fri, 03 Apr 2020 20:56:36 GMT",
         "x-ms-return-client-request-id": "true",
         "x-ms-version": "2019-12-12"
->>>>>>> 32e373e2
       },
       "RequestBody": null,
       "StatusCode": 202,
       "ResponseHeaders": {
         "Content-Length": "0",
-<<<<<<< HEAD
-        "Date": "Thu, 05 Mar 2020 22:11:32 GMT",
-=======
         "Date": "Fri, 03 Apr 2020 20:56:34 GMT",
->>>>>>> 32e373e2
         "Server": [
           "Windows-Azure-Blob/1.0",
           "Microsoft-HTTPAPI/2.0"
         ],
         "x-ms-client-request-id": "3b08397c-58a9-fa09-68c1-94936cbd9ed0",
-<<<<<<< HEAD
-        "x-ms-request-id": "4a11ec5f-c01e-0026-0b3b-f3da23000000",
-        "x-ms-version": "2019-10-10"
-=======
         "x-ms-request-id": "9621b6df-f01e-0012-37fa-093670000000",
         "x-ms-version": "2019-12-12"
->>>>>>> 32e373e2
-      },
-      "ResponseBody": []
-    },
-    {
-<<<<<<< HEAD
-      "RequestUri": "https://seanstagehierarchical.blob.core.windows.net/test-filesystem-e267875c-4a3c-c71e-feee-46512cd8597d?restype=container",
-      "RequestMethod": "PUT",
-      "RequestHeaders": {
-        "Authorization": "Sanitized",
-        "traceparent": "00-49e083c16b23f4438c72c5d9ada60f3f-a9ff58ef37bee746-00",
-        "User-Agent": [
-          "azsdk-net-Storage.Files.DataLake/12.0.0-dev.20200305.1",
-          "(.NET Core 4.6.28325.01; Microsoft Windows 10.0.18363 )"
-        ],
-        "x-ms-blob-public-access": "container",
-        "x-ms-client-request-id": "e2af86e0-7fc9-32c5-1a40-3dbb11b8cd8f",
-        "x-ms-date": "Thu, 05 Mar 2020 22:11:33 GMT",
-        "x-ms-return-client-request-id": "true",
-        "x-ms-version": "2019-10-10"
-=======
+      },
+      "ResponseBody": []
+    },
+    {
       "RequestUri": "http://seannsecanary.blob.core.windows.net/test-filesystem-e267875c-4a3c-c71e-feee-46512cd8597d?restype=container",
       "RequestMethod": "PUT",
       "RequestHeaders": {
@@ -898,52 +488,25 @@
         "x-ms-date": "Fri, 03 Apr 2020 20:56:36 GMT",
         "x-ms-return-client-request-id": "true",
         "x-ms-version": "2019-12-12"
->>>>>>> 32e373e2
-      },
-      "RequestBody": null,
-      "StatusCode": 201,
-      "ResponseHeaders": {
-        "Content-Length": "0",
-<<<<<<< HEAD
-        "Date": "Thu, 05 Mar 2020 22:11:33 GMT",
-        "ETag": "\u00220x8D7C1522A273C6B\u0022",
-        "Last-Modified": "Thu, 05 Mar 2020 22:11:33 GMT",
-=======
+      },
+      "RequestBody": null,
+      "StatusCode": 201,
+      "ResponseHeaders": {
+        "Content-Length": "0",
         "Date": "Fri, 03 Apr 2020 20:56:34 GMT",
         "ETag": "\u00220x8D7D8117EC36C52\u0022",
         "Last-Modified": "Fri, 03 Apr 2020 20:56:34 GMT",
->>>>>>> 32e373e2
         "Server": [
           "Windows-Azure-Blob/1.0",
           "Microsoft-HTTPAPI/2.0"
         ],
         "x-ms-client-request-id": "e2af86e0-7fc9-32c5-1a40-3dbb11b8cd8f",
-<<<<<<< HEAD
-        "x-ms-request-id": "6090b27d-901e-0049-603b-f3d0d0000000",
-        "x-ms-version": "2019-10-10"
-=======
         "x-ms-request-id": "9621b6ef-f01e-0012-46fa-093670000000",
         "x-ms-version": "2019-12-12"
->>>>>>> 32e373e2
-      },
-      "ResponseBody": []
-    },
-    {
-<<<<<<< HEAD
-      "RequestUri": "https://seanstagehierarchical.dfs.core.windows.net/test-filesystem-e267875c-4a3c-c71e-feee-46512cd8597d/test-directory-8dd61768-8edd-0756-650f-35b0c56e61f8?resource=directory",
-      "RequestMethod": "PUT",
-      "RequestHeaders": {
-        "Authorization": "Sanitized",
-        "traceparent": "00-130b45dc36309d47a918395ccfcafc89-b259edc21812d84f-00",
-        "User-Agent": [
-          "azsdk-net-Storage.Files.DataLake/12.0.0-dev.20200305.1",
-          "(.NET Core 4.6.28325.01; Microsoft Windows 10.0.18363 )"
-        ],
-        "x-ms-client-request-id": "4f47f5be-432f-519d-2fa7-7db949146cac",
-        "x-ms-date": "Thu, 05 Mar 2020 22:11:33 GMT",
-        "x-ms-return-client-request-id": "true",
-        "x-ms-version": "2019-10-10"
-=======
+      },
+      "ResponseBody": []
+    },
+    {
       "RequestUri": "http://seannsecanary.dfs.core.windows.net/test-filesystem-e267875c-4a3c-c71e-feee-46512cd8597d/test-directory-8dd61768-8edd-0756-650f-35b0c56e61f8?resource=directory",
       "RequestMethod": "PUT",
       "RequestHeaders": {
@@ -957,55 +520,30 @@
         "x-ms-date": "Fri, 03 Apr 2020 20:56:36 GMT",
         "x-ms-return-client-request-id": "true",
         "x-ms-version": "2019-12-12"
->>>>>>> 32e373e2
-      },
-      "RequestBody": null,
-      "StatusCode": 201,
-      "ResponseHeaders": {
-        "Content-Length": "0",
-<<<<<<< HEAD
-        "Date": "Thu, 05 Mar 2020 22:11:33 GMT",
-        "ETag": "\u00220x8D7C1522A5812C0\u0022",
-        "Last-Modified": "Thu, 05 Mar 2020 22:11:33 GMT",
-=======
+      },
+      "RequestBody": null,
+      "StatusCode": 201,
+      "ResponseHeaders": {
+        "Content-Length": "0",
         "Date": "Fri, 03 Apr 2020 20:56:34 GMT",
         "ETag": "\u00220x8D7D8117ED3465A\u0022",
         "Last-Modified": "Fri, 03 Apr 2020 20:56:35 GMT",
->>>>>>> 32e373e2
         "Server": [
           "Windows-Azure-HDFS/1.0",
           "Microsoft-HTTPAPI/2.0"
         ],
         "x-ms-client-request-id": "4f47f5be-432f-519d-2fa7-7db949146cac",
-<<<<<<< HEAD
-        "x-ms-request-id": "5895a1f0-d01f-003a-2d3b-f38843000000",
-        "x-ms-version": "2019-10-10"
-=======
         "x-ms-request-id": "fa43fd09-201f-0097-37fa-091bad000000",
         "x-ms-version": "2019-12-12"
->>>>>>> 32e373e2
-      },
-      "ResponseBody": []
-    },
-    {
-<<<<<<< HEAD
-      "RequestUri": "https://seanstagehierarchical.dfs.core.windows.net/test-filesystem-e267875c-4a3c-c71e-feee-46512cd8597d/test-directory-8dd61768-8edd-0756-650f-35b0c56e61f8/test-directory-459d45df-2647-f166-6298-732f9a1deffe?resource=directory",
-=======
+      },
+      "ResponseBody": []
+    },
+    {
       "RequestUri": "http://seannsecanary.dfs.core.windows.net/test-filesystem-e267875c-4a3c-c71e-feee-46512cd8597d/test-directory-8dd61768-8edd-0756-650f-35b0c56e61f8/test-directory-459d45df-2647-f166-6298-732f9a1deffe?resource=directory",
->>>>>>> 32e373e2
-      "RequestMethod": "PUT",
-      "RequestHeaders": {
-        "Authorization": "Sanitized",
-        "User-Agent": [
-<<<<<<< HEAD
-          "azsdk-net-Storage.Files.DataLake/12.0.0-dev.20200305.1",
-          "(.NET Core 4.6.28325.01; Microsoft Windows 10.0.18363 )"
-        ],
-        "x-ms-client-request-id": "d25a4841-00c9-98ae-8e56-ec96cf6eb711",
-        "x-ms-date": "Thu, 05 Mar 2020 22:11:33 GMT",
-        "x-ms-return-client-request-id": "true",
-        "x-ms-version": "2019-10-10"
-=======
+      "RequestMethod": "PUT",
+      "RequestHeaders": {
+        "Authorization": "Sanitized",
+        "User-Agent": [
           "azsdk-net-Storage.Files.DataLake/12.1.0-dev.20200403.1",
           "(.NET Core 4.6.28325.01; Microsoft Windows 10.0.18362 )"
         ],
@@ -1013,55 +551,30 @@
         "x-ms-date": "Fri, 03 Apr 2020 20:56:36 GMT",
         "x-ms-return-client-request-id": "true",
         "x-ms-version": "2019-12-12"
->>>>>>> 32e373e2
-      },
-      "RequestBody": null,
-      "StatusCode": 201,
-      "ResponseHeaders": {
-        "Content-Length": "0",
-<<<<<<< HEAD
-        "Date": "Thu, 05 Mar 2020 22:11:33 GMT",
-        "ETag": "\u00220x8D7C1522A6453D1\u0022",
-        "Last-Modified": "Thu, 05 Mar 2020 22:11:33 GMT",
-=======
+      },
+      "RequestBody": null,
+      "StatusCode": 201,
+      "ResponseHeaders": {
+        "Content-Length": "0",
         "Date": "Fri, 03 Apr 2020 20:56:34 GMT",
         "ETag": "\u00220x8D7D8117EDF8104\u0022",
         "Last-Modified": "Fri, 03 Apr 2020 20:56:35 GMT",
->>>>>>> 32e373e2
         "Server": [
           "Windows-Azure-HDFS/1.0",
           "Microsoft-HTTPAPI/2.0"
         ],
         "x-ms-client-request-id": "d25a4841-00c9-98ae-8e56-ec96cf6eb711",
-<<<<<<< HEAD
-        "x-ms-request-id": "5895a1f1-d01f-003a-2e3b-f38843000000",
-        "x-ms-version": "2019-10-10"
-=======
         "x-ms-request-id": "fa43fd0a-201f-0097-38fa-091bad000000",
         "x-ms-version": "2019-12-12"
->>>>>>> 32e373e2
-      },
-      "ResponseBody": []
-    },
-    {
-<<<<<<< HEAD
-      "RequestUri": "https://seanstagehierarchical.blob.core.windows.net/test-filesystem-e267875c-4a3c-c71e-feee-46512cd8597d/test-directory-8dd61768-8edd-0756-650f-35b0c56e61f8/test-directory-459d45df-2647-f166-6298-732f9a1deffe",
-=======
+      },
+      "ResponseBody": []
+    },
+    {
       "RequestUri": "http://seannsecanary.blob.core.windows.net/test-filesystem-e267875c-4a3c-c71e-feee-46512cd8597d/test-directory-8dd61768-8edd-0756-650f-35b0c56e61f8/test-directory-459d45df-2647-f166-6298-732f9a1deffe",
->>>>>>> 32e373e2
       "RequestMethod": "HEAD",
       "RequestHeaders": {
         "Authorization": "Sanitized",
         "User-Agent": [
-<<<<<<< HEAD
-          "azsdk-net-Storage.Files.DataLake/12.0.0-dev.20200305.1",
-          "(.NET Core 4.6.28325.01; Microsoft Windows 10.0.18363 )"
-        ],
-        "x-ms-client-request-id": "51ee6fa4-1dc3-ca34-9159-41d025320ac0",
-        "x-ms-date": "Thu, 05 Mar 2020 22:11:34 GMT",
-        "x-ms-return-client-request-id": "true",
-        "x-ms-version": "2019-10-10"
-=======
           "azsdk-net-Storage.Files.DataLake/12.1.0-dev.20200403.1",
           "(.NET Core 4.6.28325.01; Microsoft Windows 10.0.18362 )"
         ],
@@ -1069,7 +582,6 @@
         "x-ms-date": "Fri, 03 Apr 2020 20:56:36 GMT",
         "x-ms-return-client-request-id": "true",
         "x-ms-version": "2019-12-12"
->>>>>>> 32e373e2
       },
       "RequestBody": null,
       "StatusCode": 200,
@@ -1077,15 +589,9 @@
         "Accept-Ranges": "bytes",
         "Content-Length": "0",
         "Content-Type": "application/octet-stream",
-<<<<<<< HEAD
-        "Date": "Thu, 05 Mar 2020 22:11:33 GMT",
-        "ETag": "\u00220x8D7C1522A6453D1\u0022",
-        "Last-Modified": "Thu, 05 Mar 2020 22:11:33 GMT",
-=======
         "Date": "Fri, 03 Apr 2020 20:56:34 GMT",
         "ETag": "\u00220x8D7D8117EDF8104\u0022",
         "Last-Modified": "Fri, 03 Apr 2020 20:56:35 GMT",
->>>>>>> 32e373e2
         "Server": [
           "Windows-Azure-Blob/1.0",
           "Microsoft-HTTPAPI/2.0"
@@ -1094,15 +600,6 @@
         "x-ms-access-tier-inferred": "true",
         "x-ms-blob-type": "BlockBlob",
         "x-ms-client-request-id": "51ee6fa4-1dc3-ca34-9159-41d025320ac0",
-<<<<<<< HEAD
-        "x-ms-creation-time": "Thu, 05 Mar 2020 22:11:33 GMT",
-        "x-ms-lease-state": "available",
-        "x-ms-lease-status": "unlocked",
-        "x-ms-meta-hdi_isfolder": "true",
-        "x-ms-request-id": "6090b29d-901e-0049-7e3b-f3d0d0000000",
-        "x-ms-server-encrypted": "true",
-        "x-ms-version": "2019-10-10"
-=======
         "x-ms-creation-time": "Fri, 03 Apr 2020 20:56:35 GMT",
         "x-ms-lease-state": "available",
         "x-ms-lease-status": "unlocked",
@@ -1110,26 +607,10 @@
         "x-ms-request-id": "9621b70d-f01e-0012-61fa-093670000000",
         "x-ms-server-encrypted": "true",
         "x-ms-version": "2019-12-12"
->>>>>>> 32e373e2
-      },
-      "ResponseBody": []
-    },
-    {
-<<<<<<< HEAD
-      "RequestUri": "https://seanstagehierarchical.dfs.core.windows.net/test-filesystem-e267875c-4a3c-c71e-feee-46512cd8597d/test-directory-8dd61768-8edd-0756-650f-35b0c56e61f8/test-directory-459d45df-2647-f166-6298-732f9a1deffe?resource=directory",
-      "RequestMethod": "PUT",
-      "RequestHeaders": {
-        "Authorization": "Sanitized",
-        "If-Match": "\u00220x8D7C1522A6453D1\u0022",
-        "User-Agent": [
-          "azsdk-net-Storage.Files.DataLake/12.0.0-dev.20200305.1",
-          "(.NET Core 4.6.28325.01; Microsoft Windows 10.0.18363 )"
-        ],
-        "x-ms-client-request-id": "60f1845e-6680-9a4e-4a24-77c95bb5a64a",
-        "x-ms-date": "Thu, 05 Mar 2020 22:11:34 GMT",
-        "x-ms-return-client-request-id": "true",
-        "x-ms-version": "2019-10-10"
-=======
+      },
+      "ResponseBody": []
+    },
+    {
       "RequestUri": "http://seannsecanary.dfs.core.windows.net/test-filesystem-e267875c-4a3c-c71e-feee-46512cd8597d/test-directory-8dd61768-8edd-0756-650f-35b0c56e61f8/test-directory-459d45df-2647-f166-6298-732f9a1deffe?resource=directory",
       "RequestMethod": "PUT",
       "RequestHeaders": {
@@ -1143,52 +624,25 @@
         "x-ms-date": "Fri, 03 Apr 2020 20:56:36 GMT",
         "x-ms-return-client-request-id": "true",
         "x-ms-version": "2019-12-12"
->>>>>>> 32e373e2
-      },
-      "RequestBody": null,
-      "StatusCode": 201,
-      "ResponseHeaders": {
-        "Content-Length": "0",
-<<<<<<< HEAD
-        "Date": "Thu, 05 Mar 2020 22:11:33 GMT",
-        "ETag": "\u00220x8D7C1522A876ABE\u0022",
-        "Last-Modified": "Thu, 05 Mar 2020 22:11:34 GMT",
-=======
+      },
+      "RequestBody": null,
+      "StatusCode": 201,
+      "ResponseHeaders": {
+        "Content-Length": "0",
         "Date": "Fri, 03 Apr 2020 20:56:34 GMT",
         "ETag": "\u00220x8D7D8117EFAA7FE\u0022",
         "Last-Modified": "Fri, 03 Apr 2020 20:56:35 GMT",
->>>>>>> 32e373e2
         "Server": [
           "Windows-Azure-HDFS/1.0",
           "Microsoft-HTTPAPI/2.0"
         ],
         "x-ms-client-request-id": "60f1845e-6680-9a4e-4a24-77c95bb5a64a",
-<<<<<<< HEAD
-        "x-ms-request-id": "5895a1f2-d01f-003a-2f3b-f38843000000",
-        "x-ms-version": "2019-10-10"
-=======
         "x-ms-request-id": "fa43fd0b-201f-0097-39fa-091bad000000",
         "x-ms-version": "2019-12-12"
->>>>>>> 32e373e2
-      },
-      "ResponseBody": []
-    },
-    {
-<<<<<<< HEAD
-      "RequestUri": "https://seanstagehierarchical.blob.core.windows.net/test-filesystem-e267875c-4a3c-c71e-feee-46512cd8597d?restype=container",
-      "RequestMethod": "DELETE",
-      "RequestHeaders": {
-        "Authorization": "Sanitized",
-        "traceparent": "00-3da4979367a97d4bacfeaed434ca19b1-737e7b9d48351645-00",
-        "User-Agent": [
-          "azsdk-net-Storage.Files.DataLake/12.0.0-dev.20200305.1",
-          "(.NET Core 4.6.28325.01; Microsoft Windows 10.0.18363 )"
-        ],
-        "x-ms-client-request-id": "a1719670-a940-0140-1730-30e77217480d",
-        "x-ms-date": "Thu, 05 Mar 2020 22:11:34 GMT",
-        "x-ms-return-client-request-id": "true",
-        "x-ms-version": "2019-10-10"
-=======
+      },
+      "ResponseBody": []
+    },
+    {
       "RequestUri": "http://seannsecanary.blob.core.windows.net/test-filesystem-e267875c-4a3c-c71e-feee-46512cd8597d?restype=container",
       "RequestMethod": "DELETE",
       "RequestHeaders": {
@@ -1202,49 +656,23 @@
         "x-ms-date": "Fri, 03 Apr 2020 20:56:36 GMT",
         "x-ms-return-client-request-id": "true",
         "x-ms-version": "2019-12-12"
->>>>>>> 32e373e2
       },
       "RequestBody": null,
       "StatusCode": 202,
       "ResponseHeaders": {
         "Content-Length": "0",
-<<<<<<< HEAD
-        "Date": "Thu, 05 Mar 2020 22:11:34 GMT",
-=======
         "Date": "Fri, 03 Apr 2020 20:56:35 GMT",
->>>>>>> 32e373e2
         "Server": [
           "Windows-Azure-Blob/1.0",
           "Microsoft-HTTPAPI/2.0"
         ],
         "x-ms-client-request-id": "a1719670-a940-0140-1730-30e77217480d",
-<<<<<<< HEAD
-        "x-ms-request-id": "6090b2aa-901e-0049-0b3b-f3d0d0000000",
-        "x-ms-version": "2019-10-10"
-=======
         "x-ms-request-id": "9621b717-f01e-0012-6bfa-093670000000",
         "x-ms-version": "2019-12-12"
->>>>>>> 32e373e2
-      },
-      "ResponseBody": []
-    },
-    {
-<<<<<<< HEAD
-      "RequestUri": "https://seanstagehierarchical.blob.core.windows.net/test-filesystem-924c0be6-9ec6-e190-2937-d336d717d21a?restype=container",
-      "RequestMethod": "PUT",
-      "RequestHeaders": {
-        "Authorization": "Sanitized",
-        "traceparent": "00-b5a0644b2968734788a0cddcdb53245c-af154fd58c709341-00",
-        "User-Agent": [
-          "azsdk-net-Storage.Files.DataLake/12.0.0-dev.20200305.1",
-          "(.NET Core 4.6.28325.01; Microsoft Windows 10.0.18363 )"
-        ],
-        "x-ms-blob-public-access": "container",
-        "x-ms-client-request-id": "bc4f8101-4ee3-d144-0690-7808d6092aff",
-        "x-ms-date": "Thu, 05 Mar 2020 22:11:34 GMT",
-        "x-ms-return-client-request-id": "true",
-        "x-ms-version": "2019-10-10"
-=======
+      },
+      "ResponseBody": []
+    },
+    {
       "RequestUri": "http://seannsecanary.blob.core.windows.net/test-filesystem-924c0be6-9ec6-e190-2937-d336d717d21a?restype=container",
       "RequestMethod": "PUT",
       "RequestHeaders": {
@@ -1259,52 +687,25 @@
         "x-ms-date": "Fri, 03 Apr 2020 20:56:36 GMT",
         "x-ms-return-client-request-id": "true",
         "x-ms-version": "2019-12-12"
->>>>>>> 32e373e2
-      },
-      "RequestBody": null,
-      "StatusCode": 201,
-      "ResponseHeaders": {
-        "Content-Length": "0",
-<<<<<<< HEAD
-        "Date": "Thu, 05 Mar 2020 22:11:33 GMT",
-        "ETag": "\u00220x8D7C1522AC7F70E\u0022",
-        "Last-Modified": "Thu, 05 Mar 2020 22:11:34 GMT",
-=======
+      },
+      "RequestBody": null,
+      "StatusCode": 201,
+      "ResponseHeaders": {
+        "Content-Length": "0",
         "Date": "Fri, 03 Apr 2020 20:56:35 GMT",
         "ETag": "\u00220x8D7D8117F1592DE\u0022",
         "Last-Modified": "Fri, 03 Apr 2020 20:56:35 GMT",
->>>>>>> 32e373e2
         "Server": [
           "Windows-Azure-Blob/1.0",
           "Microsoft-HTTPAPI/2.0"
         ],
         "x-ms-client-request-id": "bc4f8101-4ee3-d144-0690-7808d6092aff",
-<<<<<<< HEAD
-        "x-ms-request-id": "95834d81-601e-0010-513b-f35753000000",
-        "x-ms-version": "2019-10-10"
-=======
         "x-ms-request-id": "9621b71f-f01e-0012-73fa-093670000000",
         "x-ms-version": "2019-12-12"
->>>>>>> 32e373e2
-      },
-      "ResponseBody": []
-    },
-    {
-<<<<<<< HEAD
-      "RequestUri": "https://seanstagehierarchical.dfs.core.windows.net/test-filesystem-924c0be6-9ec6-e190-2937-d336d717d21a/test-directory-05a3165d-82be-e0c9-003c-7c096ba694b4?resource=directory",
-      "RequestMethod": "PUT",
-      "RequestHeaders": {
-        "Authorization": "Sanitized",
-        "traceparent": "00-f26f31817e3b104a8050703b4ad067cf-20ef55f2e6d5c244-00",
-        "User-Agent": [
-          "azsdk-net-Storage.Files.DataLake/12.0.0-dev.20200305.1",
-          "(.NET Core 4.6.28325.01; Microsoft Windows 10.0.18363 )"
-        ],
-        "x-ms-client-request-id": "368c3393-41d1-7fb7-b86f-bca7d13b6660",
-        "x-ms-date": "Thu, 05 Mar 2020 22:11:34 GMT",
-        "x-ms-return-client-request-id": "true",
-        "x-ms-version": "2019-10-10"
-=======
+      },
+      "ResponseBody": []
+    },
+    {
       "RequestUri": "http://seannsecanary.dfs.core.windows.net/test-filesystem-924c0be6-9ec6-e190-2937-d336d717d21a/test-directory-05a3165d-82be-e0c9-003c-7c096ba694b4?resource=directory",
       "RequestMethod": "PUT",
       "RequestHeaders": {
@@ -1318,55 +719,30 @@
         "x-ms-date": "Fri, 03 Apr 2020 20:56:36 GMT",
         "x-ms-return-client-request-id": "true",
         "x-ms-version": "2019-12-12"
->>>>>>> 32e373e2
-      },
-      "RequestBody": null,
-      "StatusCode": 201,
-      "ResponseHeaders": {
-        "Content-Length": "0",
-<<<<<<< HEAD
-        "Date": "Thu, 05 Mar 2020 22:11:34 GMT",
-        "ETag": "\u00220x8D7C1522AEEFCE0\u0022",
-        "Last-Modified": "Thu, 05 Mar 2020 22:11:34 GMT",
-=======
+      },
+      "RequestBody": null,
+      "StatusCode": 201,
+      "ResponseHeaders": {
+        "Content-Length": "0",
         "Date": "Fri, 03 Apr 2020 20:56:35 GMT",
         "ETag": "\u00220x8D7D8117F23BC5F\u0022",
         "Last-Modified": "Fri, 03 Apr 2020 20:56:35 GMT",
->>>>>>> 32e373e2
         "Server": [
           "Windows-Azure-HDFS/1.0",
           "Microsoft-HTTPAPI/2.0"
         ],
         "x-ms-client-request-id": "368c3393-41d1-7fb7-b86f-bca7d13b6660",
-<<<<<<< HEAD
-        "x-ms-request-id": "5895a1f4-d01f-003a-303b-f38843000000",
-        "x-ms-version": "2019-10-10"
-=======
         "x-ms-request-id": "fa43fd0c-201f-0097-3afa-091bad000000",
         "x-ms-version": "2019-12-12"
->>>>>>> 32e373e2
-      },
-      "ResponseBody": []
-    },
-    {
-<<<<<<< HEAD
-      "RequestUri": "https://seanstagehierarchical.dfs.core.windows.net/test-filesystem-924c0be6-9ec6-e190-2937-d336d717d21a/test-directory-05a3165d-82be-e0c9-003c-7c096ba694b4/test-directory-7917c3fb-d4d5-4837-dfad-dd36c31553fe?resource=directory",
-=======
+      },
+      "ResponseBody": []
+    },
+    {
       "RequestUri": "http://seannsecanary.dfs.core.windows.net/test-filesystem-924c0be6-9ec6-e190-2937-d336d717d21a/test-directory-05a3165d-82be-e0c9-003c-7c096ba694b4/test-directory-7917c3fb-d4d5-4837-dfad-dd36c31553fe?resource=directory",
->>>>>>> 32e373e2
-      "RequestMethod": "PUT",
-      "RequestHeaders": {
-        "Authorization": "Sanitized",
-        "User-Agent": [
-<<<<<<< HEAD
-          "azsdk-net-Storage.Files.DataLake/12.0.0-dev.20200305.1",
-          "(.NET Core 4.6.28325.01; Microsoft Windows 10.0.18363 )"
-        ],
-        "x-ms-client-request-id": "cab75f21-bfeb-bf37-fc43-57236381bca2",
-        "x-ms-date": "Thu, 05 Mar 2020 22:11:34 GMT",
-        "x-ms-return-client-request-id": "true",
-        "x-ms-version": "2019-10-10"
-=======
+      "RequestMethod": "PUT",
+      "RequestHeaders": {
+        "Authorization": "Sanitized",
+        "User-Agent": [
           "azsdk-net-Storage.Files.DataLake/12.1.0-dev.20200403.1",
           "(.NET Core 4.6.28325.01; Microsoft Windows 10.0.18362 )"
         ],
@@ -1374,56 +750,31 @@
         "x-ms-date": "Fri, 03 Apr 2020 20:56:37 GMT",
         "x-ms-return-client-request-id": "true",
         "x-ms-version": "2019-12-12"
->>>>>>> 32e373e2
-      },
-      "RequestBody": null,
-      "StatusCode": 201,
-      "ResponseHeaders": {
-        "Content-Length": "0",
-<<<<<<< HEAD
-        "Date": "Thu, 05 Mar 2020 22:11:34 GMT",
-        "ETag": "\u00220x8D7C1522AFB955E\u0022",
-        "Last-Modified": "Thu, 05 Mar 2020 22:11:34 GMT",
-=======
+      },
+      "RequestBody": null,
+      "StatusCode": 201,
+      "ResponseHeaders": {
+        "Content-Length": "0",
         "Date": "Fri, 03 Apr 2020 20:56:35 GMT",
         "ETag": "\u00220x8D7D8117F2FF817\u0022",
         "Last-Modified": "Fri, 03 Apr 2020 20:56:35 GMT",
->>>>>>> 32e373e2
         "Server": [
           "Windows-Azure-HDFS/1.0",
           "Microsoft-HTTPAPI/2.0"
         ],
         "x-ms-client-request-id": "cab75f21-bfeb-bf37-fc43-57236381bca2",
-<<<<<<< HEAD
-        "x-ms-request-id": "5895a1f5-d01f-003a-313b-f38843000000",
-        "x-ms-version": "2019-10-10"
-=======
         "x-ms-request-id": "fa43fd0d-201f-0097-3bfa-091bad000000",
         "x-ms-version": "2019-12-12"
->>>>>>> 32e373e2
-      },
-      "ResponseBody": []
-    },
-    {
-<<<<<<< HEAD
-      "RequestUri": "https://seanstagehierarchical.dfs.core.windows.net/test-filesystem-924c0be6-9ec6-e190-2937-d336d717d21a/test-directory-05a3165d-82be-e0c9-003c-7c096ba694b4/test-directory-7917c3fb-d4d5-4837-dfad-dd36c31553fe?resource=directory",
-=======
+      },
+      "ResponseBody": []
+    },
+    {
       "RequestUri": "http://seannsecanary.dfs.core.windows.net/test-filesystem-924c0be6-9ec6-e190-2937-d336d717d21a/test-directory-05a3165d-82be-e0c9-003c-7c096ba694b4/test-directory-7917c3fb-d4d5-4837-dfad-dd36c31553fe?resource=directory",
->>>>>>> 32e373e2
       "RequestMethod": "PUT",
       "RequestHeaders": {
         "Authorization": "Sanitized",
         "If-None-Match": "\u0022garbage\u0022",
         "User-Agent": [
-<<<<<<< HEAD
-          "azsdk-net-Storage.Files.DataLake/12.0.0-dev.20200305.1",
-          "(.NET Core 4.6.28325.01; Microsoft Windows 10.0.18363 )"
-        ],
-        "x-ms-client-request-id": "6315f088-885e-4313-38b6-3bd606bf4b23",
-        "x-ms-date": "Thu, 05 Mar 2020 22:11:34 GMT",
-        "x-ms-return-client-request-id": "true",
-        "x-ms-version": "2019-10-10"
-=======
           "azsdk-net-Storage.Files.DataLake/12.1.0-dev.20200403.1",
           "(.NET Core 4.6.28325.01; Microsoft Windows 10.0.18362 )"
         ],
@@ -1431,52 +782,25 @@
         "x-ms-date": "Fri, 03 Apr 2020 20:56:37 GMT",
         "x-ms-return-client-request-id": "true",
         "x-ms-version": "2019-12-12"
->>>>>>> 32e373e2
-      },
-      "RequestBody": null,
-      "StatusCode": 201,
-      "ResponseHeaders": {
-        "Content-Length": "0",
-<<<<<<< HEAD
-        "Date": "Thu, 05 Mar 2020 22:11:34 GMT",
-        "ETag": "\u00220x8D7C1522B083CB7\u0022",
-        "Last-Modified": "Thu, 05 Mar 2020 22:11:34 GMT",
-=======
+      },
+      "RequestBody": null,
+      "StatusCode": 201,
+      "ResponseHeaders": {
+        "Content-Length": "0",
         "Date": "Fri, 03 Apr 2020 20:56:35 GMT",
         "ETag": "\u00220x8D7D8117F3C7FA7\u0022",
         "Last-Modified": "Fri, 03 Apr 2020 20:56:35 GMT",
->>>>>>> 32e373e2
         "Server": [
           "Windows-Azure-HDFS/1.0",
           "Microsoft-HTTPAPI/2.0"
         ],
         "x-ms-client-request-id": "6315f088-885e-4313-38b6-3bd606bf4b23",
-<<<<<<< HEAD
-        "x-ms-request-id": "5895a1f6-d01f-003a-323b-f38843000000",
-        "x-ms-version": "2019-10-10"
-=======
         "x-ms-request-id": "fa43fd0e-201f-0097-3cfa-091bad000000",
         "x-ms-version": "2019-12-12"
->>>>>>> 32e373e2
-      },
-      "ResponseBody": []
-    },
-    {
-<<<<<<< HEAD
-      "RequestUri": "https://seanstagehierarchical.blob.core.windows.net/test-filesystem-924c0be6-9ec6-e190-2937-d336d717d21a?restype=container",
-      "RequestMethod": "DELETE",
-      "RequestHeaders": {
-        "Authorization": "Sanitized",
-        "traceparent": "00-d6d11917fa887a47a7599cc19d9dea90-25d75744781fdb42-00",
-        "User-Agent": [
-          "azsdk-net-Storage.Files.DataLake/12.0.0-dev.20200305.1",
-          "(.NET Core 4.6.28325.01; Microsoft Windows 10.0.18363 )"
-        ],
-        "x-ms-client-request-id": "739b0854-586b-9344-aa60-280ff270971f",
-        "x-ms-date": "Thu, 05 Mar 2020 22:11:35 GMT",
-        "x-ms-return-client-request-id": "true",
-        "x-ms-version": "2019-10-10"
-=======
+      },
+      "ResponseBody": []
+    },
+    {
       "RequestUri": "http://seannsecanary.blob.core.windows.net/test-filesystem-924c0be6-9ec6-e190-2937-d336d717d21a?restype=container",
       "RequestMethod": "DELETE",
       "RequestHeaders": {
@@ -1490,49 +814,23 @@
         "x-ms-date": "Fri, 03 Apr 2020 20:56:37 GMT",
         "x-ms-return-client-request-id": "true",
         "x-ms-version": "2019-12-12"
->>>>>>> 32e373e2
       },
       "RequestBody": null,
       "StatusCode": 202,
       "ResponseHeaders": {
         "Content-Length": "0",
-<<<<<<< HEAD
-        "Date": "Thu, 05 Mar 2020 22:11:34 GMT",
-=======
         "Date": "Fri, 03 Apr 2020 20:56:35 GMT",
->>>>>>> 32e373e2
         "Server": [
           "Windows-Azure-Blob/1.0",
           "Microsoft-HTTPAPI/2.0"
         ],
         "x-ms-client-request-id": "739b0854-586b-9344-aa60-280ff270971f",
-<<<<<<< HEAD
-        "x-ms-request-id": "95834d8c-601e-0010-593b-f35753000000",
-        "x-ms-version": "2019-10-10"
-=======
         "x-ms-request-id": "9621b736-f01e-0012-07fa-093670000000",
         "x-ms-version": "2019-12-12"
->>>>>>> 32e373e2
-      },
-      "ResponseBody": []
-    },
-    {
-<<<<<<< HEAD
-      "RequestUri": "https://seanstagehierarchical.blob.core.windows.net/test-filesystem-3a27b01c-53a1-c563-c822-4b449e905822?restype=container",
-      "RequestMethod": "PUT",
-      "RequestHeaders": {
-        "Authorization": "Sanitized",
-        "traceparent": "00-ab2bd82ec1405844b5a855b4c67a6042-9b215ebb83517543-00",
-        "User-Agent": [
-          "azsdk-net-Storage.Files.DataLake/12.0.0-dev.20200305.1",
-          "(.NET Core 4.6.28325.01; Microsoft Windows 10.0.18363 )"
-        ],
-        "x-ms-blob-public-access": "container",
-        "x-ms-client-request-id": "3967ca82-4fef-007c-a4d5-ab490dfff51a",
-        "x-ms-date": "Thu, 05 Mar 2020 22:11:35 GMT",
-        "x-ms-return-client-request-id": "true",
-        "x-ms-version": "2019-10-10"
-=======
+      },
+      "ResponseBody": []
+    },
+    {
       "RequestUri": "http://seannsecanary.blob.core.windows.net/test-filesystem-3a27b01c-53a1-c563-c822-4b449e905822?restype=container",
       "RequestMethod": "PUT",
       "RequestHeaders": {
@@ -1547,52 +845,25 @@
         "x-ms-date": "Fri, 03 Apr 2020 20:56:37 GMT",
         "x-ms-return-client-request-id": "true",
         "x-ms-version": "2019-12-12"
->>>>>>> 32e373e2
-      },
-      "RequestBody": null,
-      "StatusCode": 201,
-      "ResponseHeaders": {
-        "Content-Length": "0",
-<<<<<<< HEAD
-        "Date": "Thu, 05 Mar 2020 22:11:34 GMT",
-        "ETag": "\u00220x8D7C1522B4803DB\u0022",
-        "Last-Modified": "Thu, 05 Mar 2020 22:11:35 GMT",
-=======
+      },
+      "RequestBody": null,
+      "StatusCode": 201,
+      "ResponseHeaders": {
+        "Content-Length": "0",
         "Date": "Fri, 03 Apr 2020 20:56:35 GMT",
         "ETag": "\u00220x8D7D8117F569F4E\u0022",
         "Last-Modified": "Fri, 03 Apr 2020 20:56:35 GMT",
->>>>>>> 32e373e2
         "Server": [
           "Windows-Azure-Blob/1.0",
           "Microsoft-HTTPAPI/2.0"
         ],
         "x-ms-client-request-id": "3967ca82-4fef-007c-a4d5-ab490dfff51a",
-<<<<<<< HEAD
-        "x-ms-request-id": "1b76ed16-e01e-001e-173b-f37ee3000000",
-        "x-ms-version": "2019-10-10"
-=======
         "x-ms-request-id": "9621b73a-f01e-0012-0bfa-093670000000",
         "x-ms-version": "2019-12-12"
->>>>>>> 32e373e2
-      },
-      "ResponseBody": []
-    },
-    {
-<<<<<<< HEAD
-      "RequestUri": "https://seanstagehierarchical.dfs.core.windows.net/test-filesystem-3a27b01c-53a1-c563-c822-4b449e905822/test-directory-d5e20607-98ee-44fa-f886-82f861d82baf?resource=directory",
-      "RequestMethod": "PUT",
-      "RequestHeaders": {
-        "Authorization": "Sanitized",
-        "traceparent": "00-ae20ca79af868546b25986ace936c2b0-ad07cae0e28af74e-00",
-        "User-Agent": [
-          "azsdk-net-Storage.Files.DataLake/12.0.0-dev.20200305.1",
-          "(.NET Core 4.6.28325.01; Microsoft Windows 10.0.18363 )"
-        ],
-        "x-ms-client-request-id": "9483d7b4-2a36-e9ba-d022-4169cc839ecc",
-        "x-ms-date": "Thu, 05 Mar 2020 22:11:35 GMT",
-        "x-ms-return-client-request-id": "true",
-        "x-ms-version": "2019-10-10"
-=======
+      },
+      "ResponseBody": []
+    },
+    {
       "RequestUri": "http://seannsecanary.dfs.core.windows.net/test-filesystem-3a27b01c-53a1-c563-c822-4b449e905822/test-directory-d5e20607-98ee-44fa-f886-82f861d82baf?resource=directory",
       "RequestMethod": "PUT",
       "RequestHeaders": {
@@ -1606,55 +877,30 @@
         "x-ms-date": "Fri, 03 Apr 2020 20:56:37 GMT",
         "x-ms-return-client-request-id": "true",
         "x-ms-version": "2019-12-12"
->>>>>>> 32e373e2
-      },
-      "RequestBody": null,
-      "StatusCode": 201,
-      "ResponseHeaders": {
-        "Content-Length": "0",
-<<<<<<< HEAD
-        "Date": "Thu, 05 Mar 2020 22:11:35 GMT",
-        "ETag": "\u00220x8D7C1522B7B2BE0\u0022",
-        "Last-Modified": "Thu, 05 Mar 2020 22:11:35 GMT",
-=======
+      },
+      "RequestBody": null,
+      "StatusCode": 201,
+      "ResponseHeaders": {
+        "Content-Length": "0",
         "Date": "Fri, 03 Apr 2020 20:56:35 GMT",
         "ETag": "\u00220x8D7D8117F66FFAC\u0022",
         "Last-Modified": "Fri, 03 Apr 2020 20:56:35 GMT",
->>>>>>> 32e373e2
         "Server": [
           "Windows-Azure-HDFS/1.0",
           "Microsoft-HTTPAPI/2.0"
         ],
         "x-ms-client-request-id": "9483d7b4-2a36-e9ba-d022-4169cc839ecc",
-<<<<<<< HEAD
-        "x-ms-request-id": "725e61b0-501f-0046-0c3b-f3a6bc000000",
-        "x-ms-version": "2019-10-10"
-=======
         "x-ms-request-id": "fa43fd0f-201f-0097-3dfa-091bad000000",
         "x-ms-version": "2019-12-12"
->>>>>>> 32e373e2
-      },
-      "ResponseBody": []
-    },
-    {
-<<<<<<< HEAD
-      "RequestUri": "https://seanstagehierarchical.dfs.core.windows.net/test-filesystem-3a27b01c-53a1-c563-c822-4b449e905822/test-directory-d5e20607-98ee-44fa-f886-82f861d82baf/test-directory-6a27fba9-213e-e8f0-d404-346d3fab1789?resource=directory",
-=======
+      },
+      "ResponseBody": []
+    },
+    {
       "RequestUri": "http://seannsecanary.dfs.core.windows.net/test-filesystem-3a27b01c-53a1-c563-c822-4b449e905822/test-directory-d5e20607-98ee-44fa-f886-82f861d82baf/test-directory-6a27fba9-213e-e8f0-d404-346d3fab1789?resource=directory",
->>>>>>> 32e373e2
-      "RequestMethod": "PUT",
-      "RequestHeaders": {
-        "Authorization": "Sanitized",
-        "User-Agent": [
-<<<<<<< HEAD
-          "azsdk-net-Storage.Files.DataLake/12.0.0-dev.20200305.1",
-          "(.NET Core 4.6.28325.01; Microsoft Windows 10.0.18363 )"
-        ],
-        "x-ms-client-request-id": "31a58ce1-2947-9279-e69b-bf32f54caa24",
-        "x-ms-date": "Thu, 05 Mar 2020 22:11:35 GMT",
-        "x-ms-return-client-request-id": "true",
-        "x-ms-version": "2019-10-10"
-=======
+      "RequestMethod": "PUT",
+      "RequestHeaders": {
+        "Authorization": "Sanitized",
+        "User-Agent": [
           "azsdk-net-Storage.Files.DataLake/12.1.0-dev.20200403.1",
           "(.NET Core 4.6.28325.01; Microsoft Windows 10.0.18362 )"
         ],
@@ -1662,50 +908,25 @@
         "x-ms-date": "Fri, 03 Apr 2020 20:56:37 GMT",
         "x-ms-return-client-request-id": "true",
         "x-ms-version": "2019-12-12"
->>>>>>> 32e373e2
-      },
-      "RequestBody": null,
-      "StatusCode": 201,
-      "ResponseHeaders": {
-        "Content-Length": "0",
-<<<<<<< HEAD
-        "Date": "Thu, 05 Mar 2020 22:11:35 GMT",
-        "ETag": "\u00220x8D7C1522B8801C2\u0022",
-        "Last-Modified": "Thu, 05 Mar 2020 22:11:35 GMT",
-=======
+      },
+      "RequestBody": null,
+      "StatusCode": 201,
+      "ResponseHeaders": {
+        "Content-Length": "0",
         "Date": "Fri, 03 Apr 2020 20:56:35 GMT",
         "ETag": "\u00220x8D7D8117F731DBD\u0022",
         "Last-Modified": "Fri, 03 Apr 2020 20:56:36 GMT",
->>>>>>> 32e373e2
         "Server": [
           "Windows-Azure-HDFS/1.0",
           "Microsoft-HTTPAPI/2.0"
         ],
         "x-ms-client-request-id": "31a58ce1-2947-9279-e69b-bf32f54caa24",
-<<<<<<< HEAD
-        "x-ms-request-id": "725e61b1-501f-0046-0d3b-f3a6bc000000",
-        "x-ms-version": "2019-10-10"
-=======
         "x-ms-request-id": "fa43fd10-201f-0097-3efa-091bad000000",
         "x-ms-version": "2019-12-12"
->>>>>>> 32e373e2
-      },
-      "ResponseBody": []
-    },
-    {
-<<<<<<< HEAD
-      "RequestUri": "https://seanstagehierarchical.blob.core.windows.net/test-filesystem-3a27b01c-53a1-c563-c822-4b449e905822/test-directory-d5e20607-98ee-44fa-f886-82f861d82baf/test-directory-6a27fba9-213e-e8f0-d404-346d3fab1789?comp=lease",
-      "RequestMethod": "PUT",
-      "RequestHeaders": {
-        "Authorization": "Sanitized",
-        "traceparent": "00-32df2a4348f5c8418d416dea9284783f-1b667d7f282bce48-00",
-        "User-Agent": [
-          "azsdk-net-Storage.Files.DataLake/12.0.0-dev.20200305.1",
-          "(.NET Core 4.6.28325.01; Microsoft Windows 10.0.18363 )"
-        ],
-        "x-ms-client-request-id": "25fade2d-0f50-cddd-1492-b017a51373fb",
-        "x-ms-date": "Thu, 05 Mar 2020 22:11:35 GMT",
-=======
+      },
+      "ResponseBody": []
+    },
+    {
       "RequestUri": "http://seannsecanary.blob.core.windows.net/test-filesystem-3a27b01c-53a1-c563-c822-4b449e905822/test-directory-d5e20607-98ee-44fa-f886-82f861d82baf/test-directory-6a27fba9-213e-e8f0-d404-346d3fab1789?comp=lease",
       "RequestMethod": "PUT",
       "RequestHeaders": {
@@ -1717,66 +938,36 @@
         ],
         "x-ms-client-request-id": "25fade2d-0f50-cddd-1492-b017a51373fb",
         "x-ms-date": "Fri, 03 Apr 2020 20:56:37 GMT",
->>>>>>> 32e373e2
         "x-ms-lease-action": "acquire",
         "x-ms-lease-duration": "-1",
         "x-ms-proposed-lease-id": "0177b80b-143f-1278-812f-83651eea0a0b",
         "x-ms-return-client-request-id": "true",
-<<<<<<< HEAD
-        "x-ms-version": "2019-10-10"
-=======
-        "x-ms-version": "2019-12-12"
->>>>>>> 32e373e2
-      },
-      "RequestBody": null,
-      "StatusCode": 201,
-      "ResponseHeaders": {
-        "Content-Length": "0",
-<<<<<<< HEAD
-        "Date": "Thu, 05 Mar 2020 22:11:35 GMT",
-        "ETag": "\u00220x8D7C1522B8801C2\u0022",
-        "Last-Modified": "Thu, 05 Mar 2020 22:11:35 GMT",
-=======
+        "x-ms-version": "2019-12-12"
+      },
+      "RequestBody": null,
+      "StatusCode": 201,
+      "ResponseHeaders": {
+        "Content-Length": "0",
         "Date": "Fri, 03 Apr 2020 20:56:35 GMT",
         "ETag": "\u00220x8D7D8117F731DBD\u0022",
         "Last-Modified": "Fri, 03 Apr 2020 20:56:36 GMT",
->>>>>>> 32e373e2
         "Server": [
           "Windows-Azure-Blob/1.0",
           "Microsoft-HTTPAPI/2.0"
         ],
         "x-ms-client-request-id": "25fade2d-0f50-cddd-1492-b017a51373fb",
         "x-ms-lease-id": "0177b80b-143f-1278-812f-83651eea0a0b",
-<<<<<<< HEAD
-        "x-ms-request-id": "1b76ed47-e01e-001e-423b-f37ee3000000",
-        "x-ms-version": "2019-10-10"
-=======
         "x-ms-request-id": "9621b755-f01e-0012-24fa-093670000000",
         "x-ms-version": "2019-12-12"
->>>>>>> 32e373e2
-      },
-      "ResponseBody": []
-    },
-    {
-<<<<<<< HEAD
-      "RequestUri": "https://seanstagehierarchical.dfs.core.windows.net/test-filesystem-3a27b01c-53a1-c563-c822-4b449e905822/test-directory-d5e20607-98ee-44fa-f886-82f861d82baf/test-directory-6a27fba9-213e-e8f0-d404-346d3fab1789?resource=directory",
-=======
+      },
+      "ResponseBody": []
+    },
+    {
       "RequestUri": "http://seannsecanary.dfs.core.windows.net/test-filesystem-3a27b01c-53a1-c563-c822-4b449e905822/test-directory-d5e20607-98ee-44fa-f886-82f861d82baf/test-directory-6a27fba9-213e-e8f0-d404-346d3fab1789?resource=directory",
->>>>>>> 32e373e2
-      "RequestMethod": "PUT",
-      "RequestHeaders": {
-        "Authorization": "Sanitized",
-        "User-Agent": [
-<<<<<<< HEAD
-          "azsdk-net-Storage.Files.DataLake/12.0.0-dev.20200305.1",
-          "(.NET Core 4.6.28325.01; Microsoft Windows 10.0.18363 )"
-        ],
-        "x-ms-client-request-id": "3f37e82e-e5f0-e2ba-39be-9e723529233d",
-        "x-ms-date": "Thu, 05 Mar 2020 22:11:35 GMT",
-        "x-ms-lease-id": "0177b80b-143f-1278-812f-83651eea0a0b",
-        "x-ms-return-client-request-id": "true",
-        "x-ms-version": "2019-10-10"
-=======
+      "RequestMethod": "PUT",
+      "RequestHeaders": {
+        "Authorization": "Sanitized",
+        "User-Agent": [
           "azsdk-net-Storage.Files.DataLake/12.1.0-dev.20200403.1",
           "(.NET Core 4.6.28325.01; Microsoft Windows 10.0.18362 )"
         ],
@@ -1785,52 +976,25 @@
         "x-ms-lease-id": "0177b80b-143f-1278-812f-83651eea0a0b",
         "x-ms-return-client-request-id": "true",
         "x-ms-version": "2019-12-12"
->>>>>>> 32e373e2
-      },
-      "RequestBody": null,
-      "StatusCode": 201,
-      "ResponseHeaders": {
-        "Content-Length": "0",
-<<<<<<< HEAD
-        "Date": "Thu, 05 Mar 2020 22:11:35 GMT",
-        "ETag": "\u00220x8D7C1522BB317A6\u0022",
-        "Last-Modified": "Thu, 05 Mar 2020 22:11:36 GMT",
-=======
+      },
+      "RequestBody": null,
+      "StatusCode": 201,
+      "ResponseHeaders": {
+        "Content-Length": "0",
         "Date": "Fri, 03 Apr 2020 20:56:35 GMT",
         "ETag": "\u00220x8D7D8117F8E8756\u0022",
         "Last-Modified": "Fri, 03 Apr 2020 20:56:36 GMT",
->>>>>>> 32e373e2
         "Server": [
           "Windows-Azure-HDFS/1.0",
           "Microsoft-HTTPAPI/2.0"
         ],
         "x-ms-client-request-id": "3f37e82e-e5f0-e2ba-39be-9e723529233d",
-<<<<<<< HEAD
-        "x-ms-request-id": "725e61b2-501f-0046-0e3b-f3a6bc000000",
-        "x-ms-version": "2019-10-10"
-=======
         "x-ms-request-id": "fa43fd11-201f-0097-3ffa-091bad000000",
         "x-ms-version": "2019-12-12"
->>>>>>> 32e373e2
-      },
-      "ResponseBody": []
-    },
-    {
-<<<<<<< HEAD
-      "RequestUri": "https://seanstagehierarchical.blob.core.windows.net/test-filesystem-3a27b01c-53a1-c563-c822-4b449e905822?restype=container",
-      "RequestMethod": "DELETE",
-      "RequestHeaders": {
-        "Authorization": "Sanitized",
-        "traceparent": "00-666e15e2a8884b4da69774c75fe835bb-049f5ecca34d4b48-00",
-        "User-Agent": [
-          "azsdk-net-Storage.Files.DataLake/12.0.0-dev.20200305.1",
-          "(.NET Core 4.6.28325.01; Microsoft Windows 10.0.18363 )"
-        ],
-        "x-ms-client-request-id": "bde97657-34db-aa0b-f95c-a40259acf04d",
-        "x-ms-date": "Thu, 05 Mar 2020 22:11:36 GMT",
-        "x-ms-return-client-request-id": "true",
-        "x-ms-version": "2019-10-10"
-=======
+      },
+      "ResponseBody": []
+    },
+    {
       "RequestUri": "http://seannsecanary.blob.core.windows.net/test-filesystem-3a27b01c-53a1-c563-c822-4b449e905822?restype=container",
       "RequestMethod": "DELETE",
       "RequestHeaders": {
@@ -1844,42 +1008,26 @@
         "x-ms-date": "Fri, 03 Apr 2020 20:56:37 GMT",
         "x-ms-return-client-request-id": "true",
         "x-ms-version": "2019-12-12"
->>>>>>> 32e373e2
       },
       "RequestBody": null,
       "StatusCode": 202,
       "ResponseHeaders": {
         "Content-Length": "0",
-<<<<<<< HEAD
-        "Date": "Thu, 05 Mar 2020 22:11:35 GMT",
-=======
         "Date": "Fri, 03 Apr 2020 20:56:36 GMT",
->>>>>>> 32e373e2
         "Server": [
           "Windows-Azure-Blob/1.0",
           "Microsoft-HTTPAPI/2.0"
         ],
         "x-ms-client-request-id": "bde97657-34db-aa0b-f95c-a40259acf04d",
-<<<<<<< HEAD
-        "x-ms-request-id": "1b76ed50-e01e-001e-4b3b-f37ee3000000",
-        "x-ms-version": "2019-10-10"
-=======
         "x-ms-request-id": "9621b762-f01e-0012-2ffa-093670000000",
         "x-ms-version": "2019-12-12"
->>>>>>> 32e373e2
       },
       "ResponseBody": []
     }
   ],
   "Variables": {
-<<<<<<< HEAD
-    "DateTimeOffsetNow": "2020-03-05T14:11:30.5757384-08:00",
-    "RandomSeed": "1151441794",
-    "Storage_TestConfigHierarchicalNamespace": "NamespaceTenant\nseanstagehierarchical\nU2FuaXRpemVk\nhttps://seanstagehierarchical.blob.core.windows.net\nhttp://seanstagehierarchical.file.core.windows.net\nhttp://seanstagehierarchical.queue.core.windows.net\nhttp://seanstagehierarchical.table.core.windows.net\n\n\n\n\nhttp://seanstagehierarchical-secondary.blob.core.windows.net\nhttp://seanstagehierarchical-secondary.file.core.windows.net\nhttp://seanstagehierarchical-secondary.queue.core.windows.net\nhttp://seanstagehierarchical-secondary.table.core.windows.net\n68390a19-a643-458b-b726-408abf67b4fc\nSanitized\n72f988bf-86f1-41af-91ab-2d7cd011db47\nhttps://login.microsoftonline.com/\nCloud\nBlobEndpoint=https://seanstagehierarchical.blob.core.windows.net/;QueueEndpoint=http://seanstagehierarchical.queue.core.windows.net/;FileEndpoint=http://seanstagehierarchical.file.core.windows.net/;BlobSecondaryEndpoint=http://seanstagehierarchical-secondary.blob.core.windows.net/;QueueSecondaryEndpoint=http://seanstagehierarchical-secondary.queue.core.windows.net/;FileSecondaryEndpoint=http://seanstagehierarchical-secondary.file.core.windows.net/;AccountName=seanstagehierarchical;AccountKey=Sanitized\n"
-=======
     "DateTimeOffsetNow": "2020-04-03T13:56:34.9619610-07:00",
     "RandomSeed": "1151441794",
     "Storage_TestConfigHierarchicalNamespace": "NamespaceTenant\nseannsecanary\nU2FuaXRpemVk\nhttp://seannsecanary.blob.core.windows.net\nhttp://seannsecanary.file.core.windows.net\nhttp://seannsecanary.queue.core.windows.net\nhttp://seannsecanary.table.core.windows.net\n\n\n\n\nhttp://seannsecanary-secondary.blob.core.windows.net\nhttp://seannsecanary-secondary.file.core.windows.net\nhttp://seannsecanary-secondary.queue.core.windows.net\nhttp://seannsecanary-secondary.table.core.windows.net\n68390a19-a643-458b-b726-408abf67b4fc\nSanitized\n72f988bf-86f1-41af-91ab-2d7cd011db47\nhttps://login.microsoftonline.com/\nCloud\nBlobEndpoint=http://seannsecanary.blob.core.windows.net/;QueueEndpoint=http://seannsecanary.queue.core.windows.net/;FileEndpoint=http://seannsecanary.file.core.windows.net/;BlobSecondaryEndpoint=http://seannsecanary-secondary.blob.core.windows.net/;QueueSecondaryEndpoint=http://seannsecanary-secondary.queue.core.windows.net/;FileSecondaryEndpoint=http://seannsecanary-secondary.file.core.windows.net/;AccountName=seannsecanary;AccountKey=Sanitized\n"
->>>>>>> 32e373e2
   }
 }