{
  "Entries": [
    {
<<<<<<< HEAD
      "RequestUri": "https://seanstagehierarchical.blob.core.windows.net/test-filesystem-96d86ce9-d5d0-8049-687f-11ff197f071d?restype=container",
      "RequestMethod": "PUT",
      "RequestHeaders": {
        "Authorization": "Sanitized",
        "traceparent": "00-9c868d70ec5a0942abfb1083934c15d7-f6d0a5cb9181b942-00",
        "User-Agent": [
          "azsdk-net-Storage.Files.DataLake/12.0.0-dev.20200305.1",
          "(.NET Core 4.6.28325.01; Microsoft Windows 10.0.18363 )"
        ],
        "x-ms-blob-public-access": "container",
        "x-ms-client-request-id": "f884c6ab-7428-c44f-f41b-98cc94813409",
        "x-ms-date": "Thu, 05 Mar 2020 22:07:11 GMT",
        "x-ms-return-client-request-id": "true",
        "x-ms-version": "2019-10-10"
=======
      "RequestUri": "http://seannsecanary.blob.core.windows.net/test-filesystem-96d86ce9-d5d0-8049-687f-11ff197f071d?restype=container",
      "RequestMethod": "PUT",
      "RequestHeaders": {
        "Authorization": "Sanitized",
        "traceparent": "00-42ad0245e6a79b44bd83608596f63eda-17522e0c2a3b3e49-00",
        "User-Agent": [
          "azsdk-net-Storage.Files.DataLake/12.1.0-dev.20200403.1",
          "(.NET Core 4.6.28325.01; Microsoft Windows 10.0.18362 )"
        ],
        "x-ms-blob-public-access": "container",
        "x-ms-client-request-id": "f884c6ab-7428-c44f-f41b-98cc94813409",
        "x-ms-date": "Fri, 03 Apr 2020 20:53:04 GMT",
        "x-ms-return-client-request-id": "true",
        "x-ms-version": "2019-12-12"
>>>>>>> 32e373e2
      },
      "RequestBody": null,
      "StatusCode": 201,
      "ResponseHeaders": {
        "Content-Length": "0",
<<<<<<< HEAD
        "Date": "Thu, 05 Mar 2020 22:07:10 GMT",
        "ETag": "\u00220x8D7C1518DE03AC3\u0022",
        "Last-Modified": "Thu, 05 Mar 2020 22:07:11 GMT",
=======
        "Date": "Fri, 03 Apr 2020 20:53:02 GMT",
        "ETag": "\u00220x8D7D811007EA094\u0022",
        "Last-Modified": "Fri, 03 Apr 2020 20:53:03 GMT",
>>>>>>> 32e373e2
        "Server": [
          "Windows-Azure-Blob/1.0",
          "Microsoft-HTTPAPI/2.0"
        ],
        "x-ms-client-request-id": "f884c6ab-7428-c44f-f41b-98cc94813409",
<<<<<<< HEAD
        "x-ms-request-id": "64e3b087-b01e-0003-013a-f3735f000000",
        "x-ms-version": "2019-10-10"
=======
        "x-ms-request-id": "96215585-f01e-0012-5bf9-093670000000",
        "x-ms-version": "2019-12-12"
>>>>>>> 32e373e2
      },
      "ResponseBody": []
    },
    {
<<<<<<< HEAD
      "RequestUri": "https://seanstagehierarchical.dfs.core.windows.net/test-filesystem-96d86ce9-d5d0-8049-687f-11ff197f071d/test-directory-27aed3c4-cc60-8af1-35e0-932f2c589b10?resource=directory",
      "RequestMethod": "PUT",
      "RequestHeaders": {
        "Authorization": "Sanitized",
        "traceparent": "00-a18e1dc896fb9640a1bf4a4917678d87-7cea58c53ad67247-00",
        "User-Agent": [
          "azsdk-net-Storage.Files.DataLake/12.0.0-dev.20200305.1",
          "(.NET Core 4.6.28325.01; Microsoft Windows 10.0.18363 )"
        ],
        "x-ms-client-request-id": "112d9f6c-8ea8-de91-d4fa-c248e120979c",
        "x-ms-date": "Thu, 05 Mar 2020 22:07:11 GMT",
        "x-ms-return-client-request-id": "true",
        "x-ms-version": "2019-10-10"
=======
      "RequestUri": "http://seannsecanary.dfs.core.windows.net/test-filesystem-96d86ce9-d5d0-8049-687f-11ff197f071d/test-directory-27aed3c4-cc60-8af1-35e0-932f2c589b10?resource=directory",
      "RequestMethod": "PUT",
      "RequestHeaders": {
        "Authorization": "Sanitized",
        "traceparent": "00-97bebaee49a250458aef88d19808f52f-b41d74261d5abc43-00",
        "User-Agent": [
          "azsdk-net-Storage.Files.DataLake/12.1.0-dev.20200403.1",
          "(.NET Core 4.6.28325.01; Microsoft Windows 10.0.18362 )"
        ],
        "x-ms-client-request-id": "112d9f6c-8ea8-de91-d4fa-c248e120979c",
        "x-ms-date": "Fri, 03 Apr 2020 20:53:04 GMT",
        "x-ms-return-client-request-id": "true",
        "x-ms-version": "2019-12-12"
>>>>>>> 32e373e2
      },
      "RequestBody": null,
      "StatusCode": 201,
      "ResponseHeaders": {
        "Content-Length": "0",
<<<<<<< HEAD
        "Date": "Thu, 05 Mar 2020 22:07:11 GMT",
        "ETag": "\u00220x8D7C1518E12E20E\u0022",
        "Last-Modified": "Thu, 05 Mar 2020 22:07:11 GMT",
=======
        "Date": "Fri, 03 Apr 2020 20:53:02 GMT",
        "ETag": "\u00220x8D7D811008DE6F9\u0022",
        "Last-Modified": "Fri, 03 Apr 2020 20:53:03 GMT",
>>>>>>> 32e373e2
        "Server": [
          "Windows-Azure-HDFS/1.0",
          "Microsoft-HTTPAPI/2.0"
        ],
        "x-ms-client-request-id": "112d9f6c-8ea8-de91-d4fa-c248e120979c",
<<<<<<< HEAD
        "x-ms-request-id": "9229091d-a01f-000f-593a-f3e457000000",
        "x-ms-version": "2019-10-10"
=======
        "x-ms-request-id": "fa43fa7a-201f-0097-49f9-091bad000000",
        "x-ms-version": "2019-12-12"
>>>>>>> 32e373e2
      },
      "ResponseBody": []
    },
    {
<<<<<<< HEAD
      "RequestUri": "https://seanstagehierarchical.blob.core.windows.net/test-filesystem-96d86ce9-d5d0-8049-687f-11ff197f071d?restype=container",
      "RequestMethod": "DELETE",
      "RequestHeaders": {
        "Authorization": "Sanitized",
        "traceparent": "00-291fed8c4de93d4b97ae55a91db5c312-b7036e6a8869bf4e-00",
        "User-Agent": [
          "azsdk-net-Storage.Files.DataLake/12.0.0-dev.20200305.1",
          "(.NET Core 4.6.28325.01; Microsoft Windows 10.0.18363 )"
        ],
        "x-ms-client-request-id": "8dc3117c-892a-3967-8e75-7e004cadb741",
        "x-ms-date": "Thu, 05 Mar 2020 22:07:11 GMT",
        "x-ms-return-client-request-id": "true",
        "x-ms-version": "2019-10-10"
=======
      "RequestUri": "http://seannsecanary.blob.core.windows.net/test-filesystem-96d86ce9-d5d0-8049-687f-11ff197f071d?restype=container",
      "RequestMethod": "DELETE",
      "RequestHeaders": {
        "Authorization": "Sanitized",
        "traceparent": "00-26d24bf883aa5c409af3812e328f4fb6-24def3acf161434f-00",
        "User-Agent": [
          "azsdk-net-Storage.Files.DataLake/12.1.0-dev.20200403.1",
          "(.NET Core 4.6.28325.01; Microsoft Windows 10.0.18362 )"
        ],
        "x-ms-client-request-id": "8dc3117c-892a-3967-8e75-7e004cadb741",
        "x-ms-date": "Fri, 03 Apr 2020 20:53:04 GMT",
        "x-ms-return-client-request-id": "true",
        "x-ms-version": "2019-12-12"
>>>>>>> 32e373e2
      },
      "RequestBody": null,
      "StatusCode": 202,
      "ResponseHeaders": {
        "Content-Length": "0",
<<<<<<< HEAD
        "Date": "Thu, 05 Mar 2020 22:07:11 GMT",
=======
        "Date": "Fri, 03 Apr 2020 20:53:02 GMT",
>>>>>>> 32e373e2
        "Server": [
          "Windows-Azure-Blob/1.0",
          "Microsoft-HTTPAPI/2.0"
        ],
        "x-ms-client-request-id": "8dc3117c-892a-3967-8e75-7e004cadb741",
<<<<<<< HEAD
        "x-ms-request-id": "64e3b090-b01e-0003-063a-f3735f000000",
        "x-ms-version": "2019-10-10"
=======
        "x-ms-request-id": "962155a7-f01e-0012-79f9-093670000000",
        "x-ms-version": "2019-12-12"
>>>>>>> 32e373e2
      },
      "ResponseBody": []
    }
  ],
  "Variables": {
    "RandomSeed": "1583362913",
<<<<<<< HEAD
    "Storage_TestConfigHierarchicalNamespace": "NamespaceTenant\nseanstagehierarchical\nU2FuaXRpemVk\nhttps://seanstagehierarchical.blob.core.windows.net\nhttp://seanstagehierarchical.file.core.windows.net\nhttp://seanstagehierarchical.queue.core.windows.net\nhttp://seanstagehierarchical.table.core.windows.net\n\n\n\n\nhttp://seanstagehierarchical-secondary.blob.core.windows.net\nhttp://seanstagehierarchical-secondary.file.core.windows.net\nhttp://seanstagehierarchical-secondary.queue.core.windows.net\nhttp://seanstagehierarchical-secondary.table.core.windows.net\n68390a19-a643-458b-b726-408abf67b4fc\nSanitized\n72f988bf-86f1-41af-91ab-2d7cd011db47\nhttps://login.microsoftonline.com/\nCloud\nBlobEndpoint=https://seanstagehierarchical.blob.core.windows.net/;QueueEndpoint=http://seanstagehierarchical.queue.core.windows.net/;FileEndpoint=http://seanstagehierarchical.file.core.windows.net/;BlobSecondaryEndpoint=http://seanstagehierarchical-secondary.blob.core.windows.net/;QueueSecondaryEndpoint=http://seanstagehierarchical-secondary.queue.core.windows.net/;FileSecondaryEndpoint=http://seanstagehierarchical-secondary.file.core.windows.net/;AccountName=seanstagehierarchical;AccountKey=Sanitized\n"
=======
    "Storage_TestConfigHierarchicalNamespace": "NamespaceTenant\nseannsecanary\nU2FuaXRpemVk\nhttp://seannsecanary.blob.core.windows.net\nhttp://seannsecanary.file.core.windows.net\nhttp://seannsecanary.queue.core.windows.net\nhttp://seannsecanary.table.core.windows.net\n\n\n\n\nhttp://seannsecanary-secondary.blob.core.windows.net\nhttp://seannsecanary-secondary.file.core.windows.net\nhttp://seannsecanary-secondary.queue.core.windows.net\nhttp://seannsecanary-secondary.table.core.windows.net\n68390a19-a643-458b-b726-408abf67b4fc\nSanitized\n72f988bf-86f1-41af-91ab-2d7cd011db47\nhttps://login.microsoftonline.com/\nCloud\nBlobEndpoint=http://seannsecanary.blob.core.windows.net/;QueueEndpoint=http://seannsecanary.queue.core.windows.net/;FileEndpoint=http://seannsecanary.file.core.windows.net/;BlobSecondaryEndpoint=http://seannsecanary-secondary.blob.core.windows.net/;QueueSecondaryEndpoint=http://seannsecanary-secondary.queue.core.windows.net/;FileSecondaryEndpoint=http://seannsecanary-secondary.file.core.windows.net/;AccountName=seannsecanary;AccountKey=Sanitized\n"
>>>>>>> 32e373e2
  }
}<|MERGE_RESOLUTION|>--- conflicted
+++ resolved
@@ -1,22 +1,6 @@
 {
   "Entries": [
     {
-<<<<<<< HEAD
-      "RequestUri": "https://seanstagehierarchical.blob.core.windows.net/test-filesystem-96d86ce9-d5d0-8049-687f-11ff197f071d?restype=container",
-      "RequestMethod": "PUT",
-      "RequestHeaders": {
-        "Authorization": "Sanitized",
-        "traceparent": "00-9c868d70ec5a0942abfb1083934c15d7-f6d0a5cb9181b942-00",
-        "User-Agent": [
-          "azsdk-net-Storage.Files.DataLake/12.0.0-dev.20200305.1",
-          "(.NET Core 4.6.28325.01; Microsoft Windows 10.0.18363 )"
-        ],
-        "x-ms-blob-public-access": "container",
-        "x-ms-client-request-id": "f884c6ab-7428-c44f-f41b-98cc94813409",
-        "x-ms-date": "Thu, 05 Mar 2020 22:07:11 GMT",
-        "x-ms-return-client-request-id": "true",
-        "x-ms-version": "2019-10-10"
-=======
       "RequestUri": "http://seannsecanary.blob.core.windows.net/test-filesystem-96d86ce9-d5d0-8049-687f-11ff197f071d?restype=container",
       "RequestMethod": "PUT",
       "RequestHeaders": {
@@ -31,52 +15,25 @@
         "x-ms-date": "Fri, 03 Apr 2020 20:53:04 GMT",
         "x-ms-return-client-request-id": "true",
         "x-ms-version": "2019-12-12"
->>>>>>> 32e373e2
       },
       "RequestBody": null,
       "StatusCode": 201,
       "ResponseHeaders": {
         "Content-Length": "0",
-<<<<<<< HEAD
-        "Date": "Thu, 05 Mar 2020 22:07:10 GMT",
-        "ETag": "\u00220x8D7C1518DE03AC3\u0022",
-        "Last-Modified": "Thu, 05 Mar 2020 22:07:11 GMT",
-=======
         "Date": "Fri, 03 Apr 2020 20:53:02 GMT",
         "ETag": "\u00220x8D7D811007EA094\u0022",
         "Last-Modified": "Fri, 03 Apr 2020 20:53:03 GMT",
->>>>>>> 32e373e2
         "Server": [
           "Windows-Azure-Blob/1.0",
           "Microsoft-HTTPAPI/2.0"
         ],
         "x-ms-client-request-id": "f884c6ab-7428-c44f-f41b-98cc94813409",
-<<<<<<< HEAD
-        "x-ms-request-id": "64e3b087-b01e-0003-013a-f3735f000000",
-        "x-ms-version": "2019-10-10"
-=======
         "x-ms-request-id": "96215585-f01e-0012-5bf9-093670000000",
         "x-ms-version": "2019-12-12"
->>>>>>> 32e373e2
       },
       "ResponseBody": []
     },
     {
-<<<<<<< HEAD
-      "RequestUri": "https://seanstagehierarchical.dfs.core.windows.net/test-filesystem-96d86ce9-d5d0-8049-687f-11ff197f071d/test-directory-27aed3c4-cc60-8af1-35e0-932f2c589b10?resource=directory",
-      "RequestMethod": "PUT",
-      "RequestHeaders": {
-        "Authorization": "Sanitized",
-        "traceparent": "00-a18e1dc896fb9640a1bf4a4917678d87-7cea58c53ad67247-00",
-        "User-Agent": [
-          "azsdk-net-Storage.Files.DataLake/12.0.0-dev.20200305.1",
-          "(.NET Core 4.6.28325.01; Microsoft Windows 10.0.18363 )"
-        ],
-        "x-ms-client-request-id": "112d9f6c-8ea8-de91-d4fa-c248e120979c",
-        "x-ms-date": "Thu, 05 Mar 2020 22:07:11 GMT",
-        "x-ms-return-client-request-id": "true",
-        "x-ms-version": "2019-10-10"
-=======
       "RequestUri": "http://seannsecanary.dfs.core.windows.net/test-filesystem-96d86ce9-d5d0-8049-687f-11ff197f071d/test-directory-27aed3c4-cc60-8af1-35e0-932f2c589b10?resource=directory",
       "RequestMethod": "PUT",
       "RequestHeaders": {
@@ -90,52 +47,25 @@
         "x-ms-date": "Fri, 03 Apr 2020 20:53:04 GMT",
         "x-ms-return-client-request-id": "true",
         "x-ms-version": "2019-12-12"
->>>>>>> 32e373e2
       },
       "RequestBody": null,
       "StatusCode": 201,
       "ResponseHeaders": {
         "Content-Length": "0",
-<<<<<<< HEAD
-        "Date": "Thu, 05 Mar 2020 22:07:11 GMT",
-        "ETag": "\u00220x8D7C1518E12E20E\u0022",
-        "Last-Modified": "Thu, 05 Mar 2020 22:07:11 GMT",
-=======
         "Date": "Fri, 03 Apr 2020 20:53:02 GMT",
         "ETag": "\u00220x8D7D811008DE6F9\u0022",
         "Last-Modified": "Fri, 03 Apr 2020 20:53:03 GMT",
->>>>>>> 32e373e2
         "Server": [
           "Windows-Azure-HDFS/1.0",
           "Microsoft-HTTPAPI/2.0"
         ],
         "x-ms-client-request-id": "112d9f6c-8ea8-de91-d4fa-c248e120979c",
-<<<<<<< HEAD
-        "x-ms-request-id": "9229091d-a01f-000f-593a-f3e457000000",
-        "x-ms-version": "2019-10-10"
-=======
         "x-ms-request-id": "fa43fa7a-201f-0097-49f9-091bad000000",
         "x-ms-version": "2019-12-12"
->>>>>>> 32e373e2
       },
       "ResponseBody": []
     },
     {
-<<<<<<< HEAD
-      "RequestUri": "https://seanstagehierarchical.blob.core.windows.net/test-filesystem-96d86ce9-d5d0-8049-687f-11ff197f071d?restype=container",
-      "RequestMethod": "DELETE",
-      "RequestHeaders": {
-        "Authorization": "Sanitized",
-        "traceparent": "00-291fed8c4de93d4b97ae55a91db5c312-b7036e6a8869bf4e-00",
-        "User-Agent": [
-          "azsdk-net-Storage.Files.DataLake/12.0.0-dev.20200305.1",
-          "(.NET Core 4.6.28325.01; Microsoft Windows 10.0.18363 )"
-        ],
-        "x-ms-client-request-id": "8dc3117c-892a-3967-8e75-7e004cadb741",
-        "x-ms-date": "Thu, 05 Mar 2020 22:07:11 GMT",
-        "x-ms-return-client-request-id": "true",
-        "x-ms-version": "2019-10-10"
-=======
       "RequestUri": "http://seannsecanary.blob.core.windows.net/test-filesystem-96d86ce9-d5d0-8049-687f-11ff197f071d?restype=container",
       "RequestMethod": "DELETE",
       "RequestHeaders": {
@@ -149,39 +79,25 @@
         "x-ms-date": "Fri, 03 Apr 2020 20:53:04 GMT",
         "x-ms-return-client-request-id": "true",
         "x-ms-version": "2019-12-12"
->>>>>>> 32e373e2
       },
       "RequestBody": null,
       "StatusCode": 202,
       "ResponseHeaders": {
         "Content-Length": "0",
-<<<<<<< HEAD
-        "Date": "Thu, 05 Mar 2020 22:07:11 GMT",
-=======
         "Date": "Fri, 03 Apr 2020 20:53:02 GMT",
->>>>>>> 32e373e2
         "Server": [
           "Windows-Azure-Blob/1.0",
           "Microsoft-HTTPAPI/2.0"
         ],
         "x-ms-client-request-id": "8dc3117c-892a-3967-8e75-7e004cadb741",
-<<<<<<< HEAD
-        "x-ms-request-id": "64e3b090-b01e-0003-063a-f3735f000000",
-        "x-ms-version": "2019-10-10"
-=======
         "x-ms-request-id": "962155a7-f01e-0012-79f9-093670000000",
         "x-ms-version": "2019-12-12"
->>>>>>> 32e373e2
       },
       "ResponseBody": []
     }
   ],
   "Variables": {
     "RandomSeed": "1583362913",
-<<<<<<< HEAD
-    "Storage_TestConfigHierarchicalNamespace": "NamespaceTenant\nseanstagehierarchical\nU2FuaXRpemVk\nhttps://seanstagehierarchical.blob.core.windows.net\nhttp://seanstagehierarchical.file.core.windows.net\nhttp://seanstagehierarchical.queue.core.windows.net\nhttp://seanstagehierarchical.table.core.windows.net\n\n\n\n\nhttp://seanstagehierarchical-secondary.blob.core.windows.net\nhttp://seanstagehierarchical-secondary.file.core.windows.net\nhttp://seanstagehierarchical-secondary.queue.core.windows.net\nhttp://seanstagehierarchical-secondary.table.core.windows.net\n68390a19-a643-458b-b726-408abf67b4fc\nSanitized\n72f988bf-86f1-41af-91ab-2d7cd011db47\nhttps://login.microsoftonline.com/\nCloud\nBlobEndpoint=https://seanstagehierarchical.blob.core.windows.net/;QueueEndpoint=http://seanstagehierarchical.queue.core.windows.net/;FileEndpoint=http://seanstagehierarchical.file.core.windows.net/;BlobSecondaryEndpoint=http://seanstagehierarchical-secondary.blob.core.windows.net/;QueueSecondaryEndpoint=http://seanstagehierarchical-secondary.queue.core.windows.net/;FileSecondaryEndpoint=http://seanstagehierarchical-secondary.file.core.windows.net/;AccountName=seanstagehierarchical;AccountKey=Sanitized\n"
-=======
     "Storage_TestConfigHierarchicalNamespace": "NamespaceTenant\nseannsecanary\nU2FuaXRpemVk\nhttp://seannsecanary.blob.core.windows.net\nhttp://seannsecanary.file.core.windows.net\nhttp://seannsecanary.queue.core.windows.net\nhttp://seannsecanary.table.core.windows.net\n\n\n\n\nhttp://seannsecanary-secondary.blob.core.windows.net\nhttp://seannsecanary-secondary.file.core.windows.net\nhttp://seannsecanary-secondary.queue.core.windows.net\nhttp://seannsecanary-secondary.table.core.windows.net\n68390a19-a643-458b-b726-408abf67b4fc\nSanitized\n72f988bf-86f1-41af-91ab-2d7cd011db47\nhttps://login.microsoftonline.com/\nCloud\nBlobEndpoint=http://seannsecanary.blob.core.windows.net/;QueueEndpoint=http://seannsecanary.queue.core.windows.net/;FileEndpoint=http://seannsecanary.file.core.windows.net/;BlobSecondaryEndpoint=http://seannsecanary-secondary.blob.core.windows.net/;QueueSecondaryEndpoint=http://seannsecanary-secondary.queue.core.windows.net/;FileSecondaryEndpoint=http://seannsecanary-secondary.file.core.windows.net/;AccountName=seannsecanary;AccountKey=Sanitized\n"
->>>>>>> 32e373e2
   }
 }