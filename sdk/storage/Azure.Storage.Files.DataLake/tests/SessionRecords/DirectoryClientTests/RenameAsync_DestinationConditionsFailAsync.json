{
  "Entries": [
    {
      "RequestUri": "http://seannsecanary.blob.core.windows.net/test-filesystem-edc78164-805f-18be-a095-f4929f63266e?restype=container",
      "RequestMethod": "PUT",
      "RequestHeaders": {
        "Authorization": "Sanitized",
<<<<<<< HEAD
        "traceparent": "00-e31a931cdbca124ebeb4315eb56b417e-8f7b444de01d134a-00",
        "User-Agent": [
          "azsdk-net-Storage.Files.DataLake/12.1.0-dev.20200403.1",
=======
        "traceparent": "00-7634aec7a108cb4fbe0e08158c4b7da5-28282c4f1784504b-00",
        "User-Agent": [
          "azsdk-net-Storage.Files.DataLake/12.2.0-dev.20200413.1",
>>>>>>> b9bd85cb
          "(.NET Core 4.6.28325.01; Microsoft Windows 10.0.18362 )"
        ],
        "x-ms-blob-public-access": "container",
        "x-ms-client-request-id": "30f4d50c-7096-6c58-2303-ba29d58d8f4a",
<<<<<<< HEAD
        "x-ms-date": "Fri, 03 Apr 2020 20:57:42 GMT",
=======
        "x-ms-date": "Tue, 14 Apr 2020 00:01:02 GMT",
>>>>>>> b9bd85cb
        "x-ms-return-client-request-id": "true",
        "x-ms-version": "2019-12-12"
      },
      "RequestBody": null,
      "StatusCode": 201,
      "ResponseHeaders": {
        "Content-Length": "0",
<<<<<<< HEAD
        "Date": "Fri, 03 Apr 2020 20:57:41 GMT",
        "ETag": "\u00220x8D7D811A67DC123\u0022",
        "Last-Modified": "Fri, 03 Apr 2020 20:57:41 GMT",
=======
        "Date": "Tue, 14 Apr 2020 00:01:01 GMT",
        "ETag": "\u00220x8D7E006EB83DBF3\u0022",
        "Last-Modified": "Tue, 14 Apr 2020 00:01:02 GMT",
>>>>>>> b9bd85cb
        "Server": [
          "Windows-Azure-Blob/1.0",
          "Microsoft-HTTPAPI/2.0"
        ],
        "x-ms-client-request-id": "30f4d50c-7096-6c58-2303-ba29d58d8f4a",
<<<<<<< HEAD
        "x-ms-request-id": "9621d712-f01e-0012-19fa-093670000000",
        "x-ms-version": "2019-12-12"
=======
        "x-ms-request-id": "cde21457-801e-0055-71ef-115d2b000000",
        "x-ms-version": "2019-07-07"
>>>>>>> b9bd85cb
      },
      "ResponseBody": []
    },
    {
      "RequestUri": "http://seannsecanary.dfs.core.windows.net/test-filesystem-edc78164-805f-18be-a095-f4929f63266e/test-directory-9e616b3f-2f0f-ffaa-f61b-c1d1354c809f?resource=directory",
      "RequestMethod": "PUT",
      "RequestHeaders": {
        "Authorization": "Sanitized",
<<<<<<< HEAD
        "traceparent": "00-5f0a957ddc30b342adbe4a15d30bf5e3-76fb558e39389c49-00",
        "User-Agent": [
          "azsdk-net-Storage.Files.DataLake/12.1.0-dev.20200403.1",
          "(.NET Core 4.6.28325.01; Microsoft Windows 10.0.18362 )"
        ],
        "x-ms-client-request-id": "2c3300fe-579e-dc29-2af5-3a7aae8737d7",
        "x-ms-date": "Fri, 03 Apr 2020 20:57:43 GMT",
=======
        "traceparent": "00-6a11c1992fce354da80efb09f3e1971a-aa775f256933444f-00",
        "User-Agent": [
          "azsdk-net-Storage.Files.DataLake/12.2.0-dev.20200413.1",
          "(.NET Core 4.6.28325.01; Microsoft Windows 10.0.18362 )"
        ],
        "x-ms-client-request-id": "2c3300fe-579e-dc29-2af5-3a7aae8737d7",
        "x-ms-date": "Tue, 14 Apr 2020 00:01:02 GMT",
>>>>>>> b9bd85cb
        "x-ms-return-client-request-id": "true",
        "x-ms-version": "2019-12-12"
      },
      "RequestBody": null,
      "StatusCode": 201,
      "ResponseHeaders": {
        "Content-Length": "0",
<<<<<<< HEAD
        "Date": "Fri, 03 Apr 2020 20:57:41 GMT",
        "ETag": "\u00220x8D7D811A68BDDD9\u0022",
        "Last-Modified": "Fri, 03 Apr 2020 20:57:41 GMT",
=======
        "Date": "Tue, 14 Apr 2020 00:01:01 GMT",
        "ETag": "\u00220x8D7E006EBB14275\u0022",
        "Last-Modified": "Tue, 14 Apr 2020 00:01:02 GMT",
>>>>>>> b9bd85cb
        "Server": [
          "Windows-Azure-HDFS/1.0",
          "Microsoft-HTTPAPI/2.0"
        ],
        "x-ms-client-request-id": "2c3300fe-579e-dc29-2af5-3a7aae8737d7",
<<<<<<< HEAD
        "x-ms-request-id": "fa43fdeb-201f-0097-71fa-091bad000000",
        "x-ms-version": "2019-12-12"
=======
        "x-ms-request-id": "770a5067-801f-008e-66ef-119b16000000",
        "x-ms-version": "2019-07-07"
>>>>>>> b9bd85cb
      },
      "ResponseBody": []
    },
    {
      "RequestUri": "http://seannsecanary.dfs.core.windows.net/test-filesystem-edc78164-805f-18be-a095-f4929f63266e/test-directory-198a1a82-c506-49db-939d-2ab595505594?resource=directory",
      "RequestMethod": "PUT",
      "RequestHeaders": {
        "Authorization": "Sanitized",
<<<<<<< HEAD
        "traceparent": "00-b9ec1de2267c434caaedfedcf201dfb9-9279d8e8fe8eda4d-00",
        "User-Agent": [
          "azsdk-net-Storage.Files.DataLake/12.1.0-dev.20200403.1",
          "(.NET Core 4.6.28325.01; Microsoft Windows 10.0.18362 )"
        ],
        "x-ms-client-request-id": "8fd7c322-bdd7-3898-25ea-99002d7447da",
        "x-ms-date": "Fri, 03 Apr 2020 20:57:43 GMT",
=======
        "traceparent": "00-a2d4e262c91f8b428ae66dced589e053-0118fbb69245de41-00",
        "User-Agent": [
          "azsdk-net-Storage.Files.DataLake/12.2.0-dev.20200413.1",
          "(.NET Core 4.6.28325.01; Microsoft Windows 10.0.18362 )"
        ],
        "x-ms-client-request-id": "8fd7c322-bdd7-3898-25ea-99002d7447da",
        "x-ms-date": "Tue, 14 Apr 2020 00:01:03 GMT",
>>>>>>> b9bd85cb
        "x-ms-return-client-request-id": "true",
        "x-ms-version": "2019-12-12"
      },
      "RequestBody": null,
      "StatusCode": 201,
      "ResponseHeaders": {
        "Content-Length": "0",
<<<<<<< HEAD
        "Date": "Fri, 03 Apr 2020 20:57:41 GMT",
        "ETag": "\u00220x8D7D811A6981043\u0022",
        "Last-Modified": "Fri, 03 Apr 2020 20:57:41 GMT",
=======
        "Date": "Tue, 14 Apr 2020 00:01:01 GMT",
        "ETag": "\u00220x8D7E006EBC1CB60\u0022",
        "Last-Modified": "Tue, 14 Apr 2020 00:01:02 GMT",
>>>>>>> b9bd85cb
        "Server": [
          "Windows-Azure-HDFS/1.0",
          "Microsoft-HTTPAPI/2.0"
        ],
        "x-ms-client-request-id": "8fd7c322-bdd7-3898-25ea-99002d7447da",
<<<<<<< HEAD
        "x-ms-request-id": "fa43fdec-201f-0097-72fa-091bad000000",
        "x-ms-version": "2019-12-12"
=======
        "x-ms-request-id": "770a5069-801f-008e-67ef-119b16000000",
        "x-ms-version": "2019-07-07"
>>>>>>> b9bd85cb
      },
      "ResponseBody": []
    },
    {
      "RequestUri": "http://seannsecanary.dfs.core.windows.net/test-filesystem-edc78164-805f-18be-a095-f4929f63266e/test-directory-198a1a82-c506-49db-939d-2ab595505594?mode=legacy",
      "RequestMethod": "PUT",
      "RequestHeaders": {
        "Authorization": "Sanitized",
<<<<<<< HEAD
        "If-Modified-Since": "Sat, 04 Apr 2020 20:57:42 GMT",
        "User-Agent": [
          "azsdk-net-Storage.Files.DataLake/12.1.0-dev.20200403.1",
          "(.NET Core 4.6.28325.01; Microsoft Windows 10.0.18362 )"
        ],
        "x-ms-client-request-id": "d1923d87-c579-86bc-899a-0f2dba00191d",
        "x-ms-date": "Fri, 03 Apr 2020 20:57:43 GMT",
        "x-ms-rename-source": "/test-filesystem-edc78164-805f-18be-a095-f4929f63266e/test-directory-9e616b3f-2f0f-ffaa-f61b-c1d1354c809f",
=======
        "If-Modified-Since": "Wed, 15 Apr 2020 00:01:02 GMT",
        "User-Agent": [
          "azsdk-net-Storage.Files.DataLake/12.2.0-dev.20200413.1",
          "(.NET Core 4.6.28325.01; Microsoft Windows 10.0.18362 )"
        ],
        "x-ms-client-request-id": "d1923d87-c579-86bc-899a-0f2dba00191d",
        "x-ms-date": "Tue, 14 Apr 2020 00:01:03 GMT",
        "x-ms-rename-source": "%2Ftest-filesystem-edc78164-805f-18be-a095-f4929f63266e%2Ftest-directory-9e616b3f-2f0f-ffaa-f61b-c1d1354c809f=",
>>>>>>> b9bd85cb
        "x-ms-return-client-request-id": "true",
        "x-ms-version": "2019-12-12"
      },
      "RequestBody": null,
      "StatusCode": 412,
      "ResponseHeaders": {
        "Content-Length": "200",
        "Content-Type": "application/json; charset=utf-8",
<<<<<<< HEAD
        "Date": "Fri, 03 Apr 2020 20:57:41 GMT",
=======
        "Date": "Tue, 14 Apr 2020 00:01:02 GMT",
>>>>>>> b9bd85cb
        "Server": [
          "Windows-Azure-HDFS/1.0",
          "Microsoft-HTTPAPI/2.0"
        ],
        "x-ms-client-request-id": "d1923d87-c579-86bc-899a-0f2dba00191d",
        "x-ms-error-code": "ConditionNotMet",
<<<<<<< HEAD
        "x-ms-request-id": "fa43fded-201f-0097-73fa-091bad000000",
        "x-ms-version": "2019-12-12"
=======
        "x-ms-request-id": "770a506a-801f-008e-68ef-119b16000000",
        "x-ms-version": "2019-07-07"
>>>>>>> b9bd85cb
      },
      "ResponseBody": {
        "error": {
          "code": "ConditionNotMet",
<<<<<<< HEAD
          "message": "The condition specified using HTTP conditional header(s) is not met.\nRequestId:fa43fded-201f-0097-73fa-091bad000000\nTime:2020-04-03T20:57:41.8448774Z"
=======
          "message": "The condition specified using HTTP conditional header(s) is not met.\nRequestId:770a506a-801f-008e-68ef-119b16000000\nTime:2020-04-14T00:01:02.7430270Z"
>>>>>>> b9bd85cb
        }
      }
    },
    {
      "RequestUri": "http://seannsecanary.blob.core.windows.net/test-filesystem-edc78164-805f-18be-a095-f4929f63266e?restype=container",
      "RequestMethod": "DELETE",
      "RequestHeaders": {
        "Authorization": "Sanitized",
<<<<<<< HEAD
        "traceparent": "00-dbd9ed4a123b7c409cec35aaff8306ec-f45b5a05c668d44a-00",
        "User-Agent": [
          "azsdk-net-Storage.Files.DataLake/12.1.0-dev.20200403.1",
          "(.NET Core 4.6.28325.01; Microsoft Windows 10.0.18362 )"
        ],
        "x-ms-client-request-id": "ef79635c-75e1-d960-eaaf-0219f2917318",
        "x-ms-date": "Fri, 03 Apr 2020 20:57:43 GMT",
=======
        "traceparent": "00-026e906ef0ea33419b38c0c9b06aa76f-8c21c7c7968cd049-00",
        "User-Agent": [
          "azsdk-net-Storage.Files.DataLake/12.2.0-dev.20200413.1",
          "(.NET Core 4.6.28325.01; Microsoft Windows 10.0.18362 )"
        ],
        "x-ms-client-request-id": "ef79635c-75e1-d960-eaaf-0219f2917318",
        "x-ms-date": "Tue, 14 Apr 2020 00:01:03 GMT",
>>>>>>> b9bd85cb
        "x-ms-return-client-request-id": "true",
        "x-ms-version": "2019-12-12"
      },
      "RequestBody": null,
      "StatusCode": 202,
      "ResponseHeaders": {
        "Content-Length": "0",
<<<<<<< HEAD
        "Date": "Fri, 03 Apr 2020 20:57:41 GMT",
=======
        "Date": "Tue, 14 Apr 2020 00:01:02 GMT",
>>>>>>> b9bd85cb
        "Server": [
          "Windows-Azure-Blob/1.0",
          "Microsoft-HTTPAPI/2.0"
        ],
        "x-ms-client-request-id": "ef79635c-75e1-d960-eaaf-0219f2917318",
<<<<<<< HEAD
        "x-ms-request-id": "9621d737-f01e-0012-37fa-093670000000",
        "x-ms-version": "2019-12-12"
=======
        "x-ms-request-id": "cde21495-801e-0055-26ef-115d2b000000",
        "x-ms-version": "2019-07-07"
>>>>>>> b9bd85cb
      },
      "ResponseBody": []
    },
    {
      "RequestUri": "http://seannsecanary.blob.core.windows.net/test-filesystem-60fb6a29-7886-fe0d-0572-cdd04f27514e?restype=container",
      "RequestMethod": "PUT",
      "RequestHeaders": {
        "Authorization": "Sanitized",
<<<<<<< HEAD
        "traceparent": "00-688fce2e45fe3d4298d4bb82d2937a18-52420378acc64847-00",
        "User-Agent": [
          "azsdk-net-Storage.Files.DataLake/12.1.0-dev.20200403.1",
=======
        "traceparent": "00-950c7bb6ffbf04439c2fb011f9703a27-1341f91c51ac584a-00",
        "User-Agent": [
          "azsdk-net-Storage.Files.DataLake/12.2.0-dev.20200413.1",
>>>>>>> b9bd85cb
          "(.NET Core 4.6.28325.01; Microsoft Windows 10.0.18362 )"
        ],
        "x-ms-blob-public-access": "container",
        "x-ms-client-request-id": "cb6b5d35-b140-e33e-557a-ea6fa8908ac2",
<<<<<<< HEAD
        "x-ms-date": "Fri, 03 Apr 2020 20:57:43 GMT",
=======
        "x-ms-date": "Tue, 14 Apr 2020 00:01:03 GMT",
>>>>>>> b9bd85cb
        "x-ms-return-client-request-id": "true",
        "x-ms-version": "2019-12-12"
      },
      "RequestBody": null,
      "StatusCode": 201,
      "ResponseHeaders": {
        "Content-Length": "0",
<<<<<<< HEAD
        "Date": "Fri, 03 Apr 2020 20:57:41 GMT",
        "ETag": "\u00220x8D7D811A6C7A8CF\u0022",
        "Last-Modified": "Fri, 03 Apr 2020 20:57:42 GMT",
=======
        "Date": "Tue, 14 Apr 2020 00:01:03 GMT",
        "ETag": "\u00220x8D7E006EC100493\u0022",
        "Last-Modified": "Tue, 14 Apr 2020 00:01:03 GMT",
>>>>>>> b9bd85cb
        "Server": [
          "Windows-Azure-Blob/1.0",
          "Microsoft-HTTPAPI/2.0"
        ],
        "x-ms-client-request-id": "cb6b5d35-b140-e33e-557a-ea6fa8908ac2",
<<<<<<< HEAD
        "x-ms-request-id": "9621d73c-f01e-0012-3cfa-093670000000",
        "x-ms-version": "2019-12-12"
=======
        "x-ms-request-id": "97709044-401e-0091-7aef-112812000000",
        "x-ms-version": "2019-07-07"
>>>>>>> b9bd85cb
      },
      "ResponseBody": []
    },
    {
      "RequestUri": "http://seannsecanary.dfs.core.windows.net/test-filesystem-60fb6a29-7886-fe0d-0572-cdd04f27514e/test-directory-a791b45e-1dc0-ff91-2e0f-fc854d9577e6?resource=directory",
      "RequestMethod": "PUT",
      "RequestHeaders": {
        "Authorization": "Sanitized",
<<<<<<< HEAD
        "traceparent": "00-2d47224b3fc52c4484058b15d01d8fd4-60c91fe750d62646-00",
        "User-Agent": [
          "azsdk-net-Storage.Files.DataLake/12.1.0-dev.20200403.1",
          "(.NET Core 4.6.28325.01; Microsoft Windows 10.0.18362 )"
        ],
        "x-ms-client-request-id": "d2196876-858d-18b2-cb6b-9c31b4b996c0",
        "x-ms-date": "Fri, 03 Apr 2020 20:57:43 GMT",
=======
        "traceparent": "00-a69fb2f148a50e498f123b3f5ae8551a-f768483065dd8c43-00",
        "User-Agent": [
          "azsdk-net-Storage.Files.DataLake/12.2.0-dev.20200413.1",
          "(.NET Core 4.6.28325.01; Microsoft Windows 10.0.18362 )"
        ],
        "x-ms-client-request-id": "d2196876-858d-18b2-cb6b-9c31b4b996c0",
        "x-ms-date": "Tue, 14 Apr 2020 00:01:04 GMT",
>>>>>>> b9bd85cb
        "x-ms-return-client-request-id": "true",
        "x-ms-version": "2019-12-12"
      },
      "RequestBody": null,
      "StatusCode": 201,
      "ResponseHeaders": {
        "Content-Length": "0",
<<<<<<< HEAD
        "Date": "Fri, 03 Apr 2020 20:57:41 GMT",
        "ETag": "\u00220x8D7D811A6D62CE7\u0022",
        "Last-Modified": "Fri, 03 Apr 2020 20:57:42 GMT",
=======
        "Date": "Tue, 14 Apr 2020 00:01:03 GMT",
        "ETag": "\u00220x8D7E006EC7935AE\u0022",
        "Last-Modified": "Tue, 14 Apr 2020 00:01:03 GMT",
>>>>>>> b9bd85cb
        "Server": [
          "Windows-Azure-HDFS/1.0",
          "Microsoft-HTTPAPI/2.0"
        ],
        "x-ms-client-request-id": "d2196876-858d-18b2-cb6b-9c31b4b996c0",
<<<<<<< HEAD
        "x-ms-request-id": "fa43fdee-201f-0097-74fa-091bad000000",
        "x-ms-version": "2019-12-12"
=======
        "x-ms-request-id": "7e3b2eab-301f-009b-46ef-118ca5000000",
        "x-ms-version": "2019-07-07"
>>>>>>> b9bd85cb
      },
      "ResponseBody": []
    },
    {
      "RequestUri": "http://seannsecanary.dfs.core.windows.net/test-filesystem-60fb6a29-7886-fe0d-0572-cdd04f27514e/test-directory-4d2b0303-98f4-d806-a7b9-9bd31c85c063?resource=directory",
      "RequestMethod": "PUT",
      "RequestHeaders": {
        "Authorization": "Sanitized",
<<<<<<< HEAD
        "traceparent": "00-df6f8cf22aa56946be65f27a52bde36d-c49191c3b11d5a48-00",
        "User-Agent": [
          "azsdk-net-Storage.Files.DataLake/12.1.0-dev.20200403.1",
          "(.NET Core 4.6.28325.01; Microsoft Windows 10.0.18362 )"
        ],
        "x-ms-client-request-id": "3b094056-f6a0-dedf-6140-2bd3eadffb46",
        "x-ms-date": "Fri, 03 Apr 2020 20:57:43 GMT",
=======
        "traceparent": "00-fa08c5a22cd8db4f935a42d9db8aac0a-b9ef0b555be3d64b-00",
        "User-Agent": [
          "azsdk-net-Storage.Files.DataLake/12.2.0-dev.20200413.1",
          "(.NET Core 4.6.28325.01; Microsoft Windows 10.0.18362 )"
        ],
        "x-ms-client-request-id": "3b094056-f6a0-dedf-6140-2bd3eadffb46",
        "x-ms-date": "Tue, 14 Apr 2020 00:01:04 GMT",
>>>>>>> b9bd85cb
        "x-ms-return-client-request-id": "true",
        "x-ms-version": "2019-12-12"
      },
      "RequestBody": null,
      "StatusCode": 201,
      "ResponseHeaders": {
        "Content-Length": "0",
<<<<<<< HEAD
        "Date": "Fri, 03 Apr 2020 20:57:41 GMT",
        "ETag": "\u00220x8D7D811A6E2B85E\u0022",
        "Last-Modified": "Fri, 03 Apr 2020 20:57:42 GMT",
=======
        "Date": "Tue, 14 Apr 2020 00:01:03 GMT",
        "ETag": "\u00220x8D7E006EC85A437\u0022",
        "Last-Modified": "Tue, 14 Apr 2020 00:01:03 GMT",
>>>>>>> b9bd85cb
        "Server": [
          "Windows-Azure-HDFS/1.0",
          "Microsoft-HTTPAPI/2.0"
        ],
        "x-ms-client-request-id": "3b094056-f6a0-dedf-6140-2bd3eadffb46",
<<<<<<< HEAD
        "x-ms-request-id": "fa43fdef-201f-0097-75fa-091bad000000",
        "x-ms-version": "2019-12-12"
=======
        "x-ms-request-id": "7e3b2eac-301f-009b-47ef-118ca5000000",
        "x-ms-version": "2019-07-07"
>>>>>>> b9bd85cb
      },
      "ResponseBody": []
    },
    {
      "RequestUri": "http://seannsecanary.dfs.core.windows.net/test-filesystem-60fb6a29-7886-fe0d-0572-cdd04f27514e/test-directory-4d2b0303-98f4-d806-a7b9-9bd31c85c063?mode=legacy",
      "RequestMethod": "PUT",
      "RequestHeaders": {
        "Authorization": "Sanitized",
<<<<<<< HEAD
        "If-Unmodified-Since": "Thu, 02 Apr 2020 20:57:42 GMT",
        "User-Agent": [
          "azsdk-net-Storage.Files.DataLake/12.1.0-dev.20200403.1",
          "(.NET Core 4.6.28325.01; Microsoft Windows 10.0.18362 )"
        ],
        "x-ms-client-request-id": "db7c4797-847b-d5c3-4830-833b7984d4c8",
        "x-ms-date": "Fri, 03 Apr 2020 20:57:43 GMT",
        "x-ms-rename-source": "/test-filesystem-60fb6a29-7886-fe0d-0572-cdd04f27514e/test-directory-a791b45e-1dc0-ff91-2e0f-fc854d9577e6",
=======
        "If-Unmodified-Since": "Mon, 13 Apr 2020 00:01:02 GMT",
        "User-Agent": [
          "azsdk-net-Storage.Files.DataLake/12.2.0-dev.20200413.1",
          "(.NET Core 4.6.28325.01; Microsoft Windows 10.0.18362 )"
        ],
        "x-ms-client-request-id": "db7c4797-847b-d5c3-4830-833b7984d4c8",
        "x-ms-date": "Tue, 14 Apr 2020 00:01:04 GMT",
        "x-ms-rename-source": "%2Ftest-filesystem-60fb6a29-7886-fe0d-0572-cdd04f27514e%2Ftest-directory-a791b45e-1dc0-ff91-2e0f-fc854d9577e6=",
>>>>>>> b9bd85cb
        "x-ms-return-client-request-id": "true",
        "x-ms-version": "2019-12-12"
      },
      "RequestBody": null,
      "StatusCode": 412,
      "ResponseHeaders": {
        "Content-Length": "200",
        "Content-Type": "application/json; charset=utf-8",
<<<<<<< HEAD
        "Date": "Fri, 03 Apr 2020 20:57:41 GMT",
=======
        "Date": "Tue, 14 Apr 2020 00:01:03 GMT",
>>>>>>> b9bd85cb
        "Server": [
          "Windows-Azure-HDFS/1.0",
          "Microsoft-HTTPAPI/2.0"
        ],
        "x-ms-client-request-id": "db7c4797-847b-d5c3-4830-833b7984d4c8",
        "x-ms-error-code": "ConditionNotMet",
<<<<<<< HEAD
        "x-ms-request-id": "fa43fdf0-201f-0097-76fa-091bad000000",
        "x-ms-version": "2019-12-12"
=======
        "x-ms-request-id": "7e3b2ead-301f-009b-48ef-118ca5000000",
        "x-ms-version": "2019-07-07"
>>>>>>> b9bd85cb
      },
      "ResponseBody": {
        "error": {
          "code": "ConditionNotMet",
<<<<<<< HEAD
          "message": "The condition specified using HTTP conditional header(s) is not met.\nRequestId:fa43fdf0-201f-0097-76fa-091bad000000\nTime:2020-04-03T20:57:42.3262156Z"
=======
          "message": "The condition specified using HTTP conditional header(s) is not met.\nRequestId:7e3b2ead-301f-009b-48ef-118ca5000000\nTime:2020-04-14T00:01:03.9767201Z"
>>>>>>> b9bd85cb
        }
      }
    },
    {
      "RequestUri": "http://seannsecanary.blob.core.windows.net/test-filesystem-60fb6a29-7886-fe0d-0572-cdd04f27514e?restype=container",
      "RequestMethod": "DELETE",
      "RequestHeaders": {
        "Authorization": "Sanitized",
<<<<<<< HEAD
        "traceparent": "00-4dc661fa34ed7240bc70e68522da007a-957fce01e056544b-00",
        "User-Agent": [
          "azsdk-net-Storage.Files.DataLake/12.1.0-dev.20200403.1",
          "(.NET Core 4.6.28325.01; Microsoft Windows 10.0.18362 )"
        ],
        "x-ms-client-request-id": "a23c6051-2062-27ca-7590-447a2c08e426",
        "x-ms-date": "Fri, 03 Apr 2020 20:57:43 GMT",
=======
        "traceparent": "00-89a65c691e49a646826616e89d9e7bd4-9275df4e2337e14c-00",
        "User-Agent": [
          "azsdk-net-Storage.Files.DataLake/12.2.0-dev.20200413.1",
          "(.NET Core 4.6.28325.01; Microsoft Windows 10.0.18362 )"
        ],
        "x-ms-client-request-id": "a23c6051-2062-27ca-7590-447a2c08e426",
        "x-ms-date": "Tue, 14 Apr 2020 00:01:04 GMT",
>>>>>>> b9bd85cb
        "x-ms-return-client-request-id": "true",
        "x-ms-version": "2019-12-12"
      },
      "RequestBody": null,
      "StatusCode": 202,
      "ResponseHeaders": {
        "Content-Length": "0",
<<<<<<< HEAD
        "Date": "Fri, 03 Apr 2020 20:57:41 GMT",
=======
        "Date": "Tue, 14 Apr 2020 00:01:03 GMT",
>>>>>>> b9bd85cb
        "Server": [
          "Windows-Azure-Blob/1.0",
          "Microsoft-HTTPAPI/2.0"
        ],
        "x-ms-client-request-id": "a23c6051-2062-27ca-7590-447a2c08e426",
<<<<<<< HEAD
        "x-ms-request-id": "9621d789-f01e-0012-01fa-093670000000",
        "x-ms-version": "2019-12-12"
=======
        "x-ms-request-id": "977090cd-401e-0091-75ef-112812000000",
        "x-ms-version": "2019-07-07"
>>>>>>> b9bd85cb
      },
      "ResponseBody": []
    },
    {
      "RequestUri": "http://seannsecanary.blob.core.windows.net/test-filesystem-92eadc97-3f12-0155-9ed6-ded0f38f84da?restype=container",
      "RequestMethod": "PUT",
      "RequestHeaders": {
        "Authorization": "Sanitized",
<<<<<<< HEAD
        "traceparent": "00-b17542215f9dd04fb20522ede50cfd50-97fcb66e77194545-00",
        "User-Agent": [
          "azsdk-net-Storage.Files.DataLake/12.1.0-dev.20200403.1",
=======
        "traceparent": "00-4c8cc2104898354e8e3de9a6a69321a2-af59051ea998d54d-00",
        "User-Agent": [
          "azsdk-net-Storage.Files.DataLake/12.2.0-dev.20200413.1",
>>>>>>> b9bd85cb
          "(.NET Core 4.6.28325.01; Microsoft Windows 10.0.18362 )"
        ],
        "x-ms-blob-public-access": "container",
        "x-ms-client-request-id": "749c6ac7-d982-1198-0a3a-048c41f933e5",
<<<<<<< HEAD
        "x-ms-date": "Fri, 03 Apr 2020 20:57:43 GMT",
=======
        "x-ms-date": "Tue, 14 Apr 2020 00:01:04 GMT",
>>>>>>> b9bd85cb
        "x-ms-return-client-request-id": "true",
        "x-ms-version": "2019-12-12"
      },
      "RequestBody": null,
      "StatusCode": 201,
      "ResponseHeaders": {
        "Content-Length": "0",
<<<<<<< HEAD
        "Date": "Fri, 03 Apr 2020 20:57:42 GMT",
        "ETag": "\u00220x8D7D811A70D49F8\u0022",
        "Last-Modified": "Fri, 03 Apr 2020 20:57:42 GMT",
=======
        "Date": "Tue, 14 Apr 2020 00:01:05 GMT",
        "ETag": "\u00220x8D7E006ECFFD0E0\u0022",
        "Last-Modified": "Tue, 14 Apr 2020 00:01:04 GMT",
>>>>>>> b9bd85cb
        "Server": [
          "Windows-Azure-Blob/1.0",
          "Microsoft-HTTPAPI/2.0"
        ],
        "x-ms-client-request-id": "749c6ac7-d982-1198-0a3a-048c41f933e5",
<<<<<<< HEAD
        "x-ms-request-id": "9621d792-f01e-0012-0afa-093670000000",
        "x-ms-version": "2019-12-12"
=======
        "x-ms-request-id": "a8a97fec-f01e-002d-3aef-11fed3000000",
        "x-ms-version": "2019-07-07"
>>>>>>> b9bd85cb
      },
      "ResponseBody": []
    },
    {
      "RequestUri": "http://seannsecanary.dfs.core.windows.net/test-filesystem-92eadc97-3f12-0155-9ed6-ded0f38f84da/test-directory-54b66a0b-ca1d-65de-7684-7e950470b16f?resource=directory",
      "RequestMethod": "PUT",
      "RequestHeaders": {
        "Authorization": "Sanitized",
<<<<<<< HEAD
        "traceparent": "00-7b83976cae069e4d92f98ca987edef65-f8dc938b1998a243-00",
        "User-Agent": [
          "azsdk-net-Storage.Files.DataLake/12.1.0-dev.20200403.1",
          "(.NET Core 4.6.28325.01; Microsoft Windows 10.0.18362 )"
        ],
        "x-ms-client-request-id": "e6d95549-2578-fcd6-8c37-fdfe5a030d9a",
        "x-ms-date": "Fri, 03 Apr 2020 20:57:44 GMT",
=======
        "traceparent": "00-d4e6898dd8ee9f44b895ae0f6d287941-42b0c329f3573f4f-00",
        "User-Agent": [
          "azsdk-net-Storage.Files.DataLake/12.2.0-dev.20200413.1",
          "(.NET Core 4.6.28325.01; Microsoft Windows 10.0.18362 )"
        ],
        "x-ms-client-request-id": "e6d95549-2578-fcd6-8c37-fdfe5a030d9a",
        "x-ms-date": "Tue, 14 Apr 2020 00:01:06 GMT",
>>>>>>> b9bd85cb
        "x-ms-return-client-request-id": "true",
        "x-ms-version": "2019-12-12"
      },
      "RequestBody": null,
      "StatusCode": 201,
      "ResponseHeaders": {
        "Content-Length": "0",
<<<<<<< HEAD
        "Date": "Fri, 03 Apr 2020 20:57:42 GMT",
        "ETag": "\u00220x8D7D811A71B6445\u0022",
        "Last-Modified": "Fri, 03 Apr 2020 20:57:42 GMT",
=======
        "Date": "Tue, 14 Apr 2020 00:01:05 GMT",
        "ETag": "\u00220x8D7E006EDD92F47\u0022",
        "Last-Modified": "Tue, 14 Apr 2020 00:01:06 GMT",
>>>>>>> b9bd85cb
        "Server": [
          "Windows-Azure-HDFS/1.0",
          "Microsoft-HTTPAPI/2.0"
        ],
        "x-ms-client-request-id": "e6d95549-2578-fcd6-8c37-fdfe5a030d9a",
<<<<<<< HEAD
        "x-ms-request-id": "fa43fdf2-201f-0097-77fa-091bad000000",
        "x-ms-version": "2019-12-12"
=======
        "x-ms-request-id": "0b1c580a-c01f-006b-0fef-11ca54000000",
        "x-ms-version": "2019-07-07"
>>>>>>> b9bd85cb
      },
      "ResponseBody": []
    },
    {
      "RequestUri": "http://seannsecanary.dfs.core.windows.net/test-filesystem-92eadc97-3f12-0155-9ed6-ded0f38f84da/test-directory-582f9489-a9f0-fbf2-12cb-1345bbd0369c?resource=directory",
      "RequestMethod": "PUT",
      "RequestHeaders": {
        "Authorization": "Sanitized",
<<<<<<< HEAD
        "traceparent": "00-9d4c1ff64608ab4b982181c50fd58b40-10d2ca79b51e924a-00",
        "User-Agent": [
          "azsdk-net-Storage.Files.DataLake/12.1.0-dev.20200403.1",
          "(.NET Core 4.6.28325.01; Microsoft Windows 10.0.18362 )"
        ],
        "x-ms-client-request-id": "998374cb-cca9-9f2a-63de-d3ac119141bb",
        "x-ms-date": "Fri, 03 Apr 2020 20:57:44 GMT",
=======
        "traceparent": "00-d9a97cfbb1801a4b895079192153a632-c4e130e08253ff44-00",
        "User-Agent": [
          "azsdk-net-Storage.Files.DataLake/12.2.0-dev.20200413.1",
          "(.NET Core 4.6.28325.01; Microsoft Windows 10.0.18362 )"
        ],
        "x-ms-client-request-id": "998374cb-cca9-9f2a-63de-d3ac119141bb",
        "x-ms-date": "Tue, 14 Apr 2020 00:01:06 GMT",
>>>>>>> b9bd85cb
        "x-ms-return-client-request-id": "true",
        "x-ms-version": "2019-12-12"
      },
      "RequestBody": null,
      "StatusCode": 201,
      "ResponseHeaders": {
        "Content-Length": "0",
<<<<<<< HEAD
        "Date": "Fri, 03 Apr 2020 20:57:42 GMT",
        "ETag": "\u00220x8D7D811A72901CD\u0022",
        "Last-Modified": "Fri, 03 Apr 2020 20:57:42 GMT",
=======
        "Date": "Tue, 14 Apr 2020 00:01:05 GMT",
        "ETag": "\u00220x8D7E006EDE6E015\u0022",
        "Last-Modified": "Tue, 14 Apr 2020 00:01:06 GMT",
>>>>>>> b9bd85cb
        "Server": [
          "Windows-Azure-HDFS/1.0",
          "Microsoft-HTTPAPI/2.0"
        ],
        "x-ms-client-request-id": "998374cb-cca9-9f2a-63de-d3ac119141bb",
<<<<<<< HEAD
        "x-ms-request-id": "fa43fdf3-201f-0097-78fa-091bad000000",
        "x-ms-version": "2019-12-12"
=======
        "x-ms-request-id": "0b1c580b-c01f-006b-10ef-11ca54000000",
        "x-ms-version": "2019-07-07"
>>>>>>> b9bd85cb
      },
      "ResponseBody": []
    },
    {
      "RequestUri": "http://seannsecanary.dfs.core.windows.net/test-filesystem-92eadc97-3f12-0155-9ed6-ded0f38f84da/test-directory-582f9489-a9f0-fbf2-12cb-1345bbd0369c?mode=legacy",
      "RequestMethod": "PUT",
      "RequestHeaders": {
        "Authorization": "Sanitized",
        "If-Match": "\u0022garbage\u0022",
        "User-Agent": [
<<<<<<< HEAD
          "azsdk-net-Storage.Files.DataLake/12.1.0-dev.20200403.1",
          "(.NET Core 4.6.28325.01; Microsoft Windows 10.0.18362 )"
        ],
        "x-ms-client-request-id": "4679d73b-9c4d-92f3-38ac-4cb8f74b2681",
        "x-ms-date": "Fri, 03 Apr 2020 20:57:44 GMT",
        "x-ms-rename-source": "/test-filesystem-92eadc97-3f12-0155-9ed6-ded0f38f84da/test-directory-54b66a0b-ca1d-65de-7684-7e950470b16f",
=======
          "azsdk-net-Storage.Files.DataLake/12.2.0-dev.20200413.1",
          "(.NET Core 4.6.28325.01; Microsoft Windows 10.0.18362 )"
        ],
        "x-ms-client-request-id": "4679d73b-9c4d-92f3-38ac-4cb8f74b2681",
        "x-ms-date": "Tue, 14 Apr 2020 00:01:06 GMT",
        "x-ms-rename-source": "%2Ftest-filesystem-92eadc97-3f12-0155-9ed6-ded0f38f84da%2Ftest-directory-54b66a0b-ca1d-65de-7684-7e950470b16f=",
>>>>>>> b9bd85cb
        "x-ms-return-client-request-id": "true",
        "x-ms-version": "2019-12-12"
      },
      "RequestBody": null,
      "StatusCode": 412,
      "ResponseHeaders": {
        "Content-Length": "200",
        "Content-Type": "application/json; charset=utf-8",
<<<<<<< HEAD
        "Date": "Fri, 03 Apr 2020 20:57:42 GMT",
=======
        "Date": "Tue, 14 Apr 2020 00:01:06 GMT",
>>>>>>> b9bd85cb
        "Server": [
          "Windows-Azure-HDFS/1.0",
          "Microsoft-HTTPAPI/2.0"
        ],
        "x-ms-client-request-id": "4679d73b-9c4d-92f3-38ac-4cb8f74b2681",
        "x-ms-error-code": "ConditionNotMet",
<<<<<<< HEAD
        "x-ms-request-id": "fa43fdf4-201f-0097-79fa-091bad000000",
        "x-ms-version": "2019-12-12"
=======
        "x-ms-request-id": "0b1c580c-c01f-006b-11ef-11ca54000000",
        "x-ms-version": "2019-07-07"
>>>>>>> b9bd85cb
      },
      "ResponseBody": {
        "error": {
          "code": "ConditionNotMet",
<<<<<<< HEAD
          "message": "The condition specified using HTTP conditional header(s) is not met.\nRequestId:fa43fdf4-201f-0097-79fa-091bad000000\nTime:2020-04-03T20:57:42.7485122Z"
=======
          "message": "The condition specified using HTTP conditional header(s) is not met.\nRequestId:0b1c580c-c01f-006b-11ef-11ca54000000\nTime:2020-04-14T00:01:06.4661664Z"
>>>>>>> b9bd85cb
        }
      }
    },
    {
      "RequestUri": "http://seannsecanary.blob.core.windows.net/test-filesystem-92eadc97-3f12-0155-9ed6-ded0f38f84da?restype=container",
      "RequestMethod": "DELETE",
      "RequestHeaders": {
        "Authorization": "Sanitized",
<<<<<<< HEAD
        "traceparent": "00-6b09281e1c8e0648b7499f236b8324e3-c66dd461080c2e42-00",
        "User-Agent": [
          "azsdk-net-Storage.Files.DataLake/12.1.0-dev.20200403.1",
          "(.NET Core 4.6.28325.01; Microsoft Windows 10.0.18362 )"
        ],
        "x-ms-client-request-id": "3a701af6-fa17-636e-6d0c-bf0b114cc650",
        "x-ms-date": "Fri, 03 Apr 2020 20:57:44 GMT",
=======
        "traceparent": "00-a76cfe498f04434fabd29c5ab60474b8-87172292eee36847-00",
        "User-Agent": [
          "azsdk-net-Storage.Files.DataLake/12.2.0-dev.20200413.1",
          "(.NET Core 4.6.28325.01; Microsoft Windows 10.0.18362 )"
        ],
        "x-ms-client-request-id": "3a701af6-fa17-636e-6d0c-bf0b114cc650",
        "x-ms-date": "Tue, 14 Apr 2020 00:01:07 GMT",
>>>>>>> b9bd85cb
        "x-ms-return-client-request-id": "true",
        "x-ms-version": "2019-12-12"
      },
      "RequestBody": null,
      "StatusCode": 202,
      "ResponseHeaders": {
        "Content-Length": "0",
<<<<<<< HEAD
        "Date": "Fri, 03 Apr 2020 20:57:42 GMT",
=======
        "Date": "Tue, 14 Apr 2020 00:01:05 GMT",
>>>>>>> b9bd85cb
        "Server": [
          "Windows-Azure-Blob/1.0",
          "Microsoft-HTTPAPI/2.0"
        ],
        "x-ms-client-request-id": "3a701af6-fa17-636e-6d0c-bf0b114cc650",
<<<<<<< HEAD
        "x-ms-request-id": "9621d7af-f01e-0012-24fa-093670000000",
        "x-ms-version": "2019-12-12"
=======
        "x-ms-request-id": "a8a981cf-f01e-002d-48ef-11fed3000000",
        "x-ms-version": "2019-07-07"
>>>>>>> b9bd85cb
      },
      "ResponseBody": []
    },
    {
      "RequestUri": "http://seannsecanary.blob.core.windows.net/test-filesystem-6a17c3d2-367a-a3ff-510b-d6869f420af0?restype=container",
      "RequestMethod": "PUT",
      "RequestHeaders": {
        "Authorization": "Sanitized",
<<<<<<< HEAD
        "traceparent": "00-d38266a5a5132942a2f6dd0d23c90018-3f6fadc9b648ea4f-00",
        "User-Agent": [
          "azsdk-net-Storage.Files.DataLake/12.1.0-dev.20200403.1",
=======
        "traceparent": "00-f8a3a45d2c7627418c63a03e29e842e2-1d036c00f9faf543-00",
        "User-Agent": [
          "azsdk-net-Storage.Files.DataLake/12.2.0-dev.20200413.1",
>>>>>>> b9bd85cb
          "(.NET Core 4.6.28325.01; Microsoft Windows 10.0.18362 )"
        ],
        "x-ms-blob-public-access": "container",
        "x-ms-client-request-id": "c4dead00-8930-bfb1-1acd-e80b23e7c42a",
<<<<<<< HEAD
        "x-ms-date": "Fri, 03 Apr 2020 20:57:44 GMT",
=======
        "x-ms-date": "Tue, 14 Apr 2020 00:01:07 GMT",
>>>>>>> b9bd85cb
        "x-ms-return-client-request-id": "true",
        "x-ms-version": "2019-12-12"
      },
      "RequestBody": null,
      "StatusCode": 201,
      "ResponseHeaders": {
        "Content-Length": "0",
<<<<<<< HEAD
        "Date": "Fri, 03 Apr 2020 20:57:42 GMT",
        "ETag": "\u00220x8D7D811A75227A6\u0022",
        "Last-Modified": "Fri, 03 Apr 2020 20:57:42 GMT",
=======
        "Date": "Tue, 14 Apr 2020 00:01:06 GMT",
        "ETag": "\u00220x8D7E006EE4C475D\u0022",
        "Last-Modified": "Tue, 14 Apr 2020 00:01:06 GMT",
>>>>>>> b9bd85cb
        "Server": [
          "Windows-Azure-Blob/1.0",
          "Microsoft-HTTPAPI/2.0"
        ],
        "x-ms-client-request-id": "c4dead00-8930-bfb1-1acd-e80b23e7c42a",
<<<<<<< HEAD
        "x-ms-request-id": "9621d7c8-f01e-0012-3bfa-093670000000",
        "x-ms-version": "2019-12-12"
=======
        "x-ms-request-id": "70ba669d-e01e-007c-55ef-11635f000000",
        "x-ms-version": "2019-07-07"
>>>>>>> b9bd85cb
      },
      "ResponseBody": []
    },
    {
      "RequestUri": "http://seannsecanary.dfs.core.windows.net/test-filesystem-6a17c3d2-367a-a3ff-510b-d6869f420af0/test-directory-f252ce02-e88a-e676-5946-9522f152cad7?resource=directory",
      "RequestMethod": "PUT",
      "RequestHeaders": {
        "Authorization": "Sanitized",
<<<<<<< HEAD
        "traceparent": "00-1441cb94e2cce64596898b1fc196a221-4970585aa24f3946-00",
        "User-Agent": [
          "azsdk-net-Storage.Files.DataLake/12.1.0-dev.20200403.1",
          "(.NET Core 4.6.28325.01; Microsoft Windows 10.0.18362 )"
        ],
        "x-ms-client-request-id": "0aaa1993-6a27-1799-36f8-6ae9f38fcdc8",
        "x-ms-date": "Fri, 03 Apr 2020 20:57:44 GMT",
=======
        "traceparent": "00-0c6e73c564ab854c82471c0866e81e17-341c640b4a0c2045-00",
        "User-Agent": [
          "azsdk-net-Storage.Files.DataLake/12.2.0-dev.20200413.1",
          "(.NET Core 4.6.28325.01; Microsoft Windows 10.0.18362 )"
        ],
        "x-ms-client-request-id": "0aaa1993-6a27-1799-36f8-6ae9f38fcdc8",
        "x-ms-date": "Tue, 14 Apr 2020 00:01:07 GMT",
>>>>>>> b9bd85cb
        "x-ms-return-client-request-id": "true",
        "x-ms-version": "2019-12-12"
      },
      "RequestBody": null,
      "StatusCode": 201,
      "ResponseHeaders": {
        "Content-Length": "0",
<<<<<<< HEAD
        "Date": "Fri, 03 Apr 2020 20:57:42 GMT",
        "ETag": "\u00220x8D7D811A7606A45\u0022",
        "Last-Modified": "Fri, 03 Apr 2020 20:57:43 GMT",
=======
        "Date": "Tue, 14 Apr 2020 00:01:07 GMT",
        "ETag": "\u00220x8D7E006EEAB3989\u0022",
        "Last-Modified": "Tue, 14 Apr 2020 00:01:07 GMT",
>>>>>>> b9bd85cb
        "Server": [
          "Windows-Azure-HDFS/1.0",
          "Microsoft-HTTPAPI/2.0"
        ],
        "x-ms-client-request-id": "0aaa1993-6a27-1799-36f8-6ae9f38fcdc8",
<<<<<<< HEAD
        "x-ms-request-id": "fa43fdf5-201f-0097-7afa-091bad000000",
        "x-ms-version": "2019-12-12"
=======
        "x-ms-request-id": "e86eed3c-301f-0050-72ef-118ff0000000",
        "x-ms-version": "2019-07-07"
>>>>>>> b9bd85cb
      },
      "ResponseBody": []
    },
    {
      "RequestUri": "http://seannsecanary.dfs.core.windows.net/test-filesystem-6a17c3d2-367a-a3ff-510b-d6869f420af0/test-directory-705c1103-d260-bbc7-0d22-84882669e3fb?resource=directory",
      "RequestMethod": "PUT",
      "RequestHeaders": {
        "Authorization": "Sanitized",
<<<<<<< HEAD
        "traceparent": "00-f5202cff7d220e49989b20236f51135c-fd7d6baf545bd941-00",
        "User-Agent": [
          "azsdk-net-Storage.Files.DataLake/12.1.0-dev.20200403.1",
          "(.NET Core 4.6.28325.01; Microsoft Windows 10.0.18362 )"
        ],
        "x-ms-client-request-id": "f209fa34-3c01-c18c-52ef-fc04e511f1cd",
        "x-ms-date": "Fri, 03 Apr 2020 20:57:44 GMT",
=======
        "traceparent": "00-cb26bc95e6013c4e92179c6416314fee-7c52fc2152463547-00",
        "User-Agent": [
          "azsdk-net-Storage.Files.DataLake/12.2.0-dev.20200413.1",
          "(.NET Core 4.6.28325.01; Microsoft Windows 10.0.18362 )"
        ],
        "x-ms-client-request-id": "f209fa34-3c01-c18c-52ef-fc04e511f1cd",
        "x-ms-date": "Tue, 14 Apr 2020 00:01:08 GMT",
>>>>>>> b9bd85cb
        "x-ms-return-client-request-id": "true",
        "x-ms-version": "2019-12-12"
      },
      "RequestBody": null,
      "StatusCode": 201,
      "ResponseHeaders": {
        "Content-Length": "0",
<<<<<<< HEAD
        "Date": "Fri, 03 Apr 2020 20:57:42 GMT",
        "ETag": "\u00220x8D7D811A76C97F9\u0022",
        "Last-Modified": "Fri, 03 Apr 2020 20:57:43 GMT",
=======
        "Date": "Tue, 14 Apr 2020 00:01:07 GMT",
        "ETag": "\u00220x8D7E006EEB838B1\u0022",
        "Last-Modified": "Tue, 14 Apr 2020 00:01:07 GMT",
>>>>>>> b9bd85cb
        "Server": [
          "Windows-Azure-HDFS/1.0",
          "Microsoft-HTTPAPI/2.0"
        ],
        "x-ms-client-request-id": "f209fa34-3c01-c18c-52ef-fc04e511f1cd",
<<<<<<< HEAD
        "x-ms-request-id": "fa43fdf6-201f-0097-7bfa-091bad000000",
        "x-ms-version": "2019-12-12"
=======
        "x-ms-request-id": "e86eed3d-301f-0050-73ef-118ff0000000",
        "x-ms-version": "2019-07-07"
>>>>>>> b9bd85cb
      },
      "ResponseBody": []
    },
    {
      "RequestUri": "http://seannsecanary.blob.core.windows.net/test-filesystem-6a17c3d2-367a-a3ff-510b-d6869f420af0/test-directory-705c1103-d260-bbc7-0d22-84882669e3fb",
      "RequestMethod": "HEAD",
      "RequestHeaders": {
        "Authorization": "Sanitized",
        "User-Agent": [
<<<<<<< HEAD
          "azsdk-net-Storage.Files.DataLake/12.1.0-dev.20200403.1",
          "(.NET Core 4.6.28325.01; Microsoft Windows 10.0.18362 )"
        ],
        "x-ms-client-request-id": "2b54a6e6-f15f-5dfa-1ccd-85b8c3aa5f08",
        "x-ms-date": "Fri, 03 Apr 2020 20:57:44 GMT",
=======
          "azsdk-net-Storage.Files.DataLake/12.2.0-dev.20200413.1",
          "(.NET Core 4.6.28325.01; Microsoft Windows 10.0.18362 )"
        ],
        "x-ms-client-request-id": "2b54a6e6-f15f-5dfa-1ccd-85b8c3aa5f08",
        "x-ms-date": "Tue, 14 Apr 2020 00:01:08 GMT",
>>>>>>> b9bd85cb
        "x-ms-return-client-request-id": "true",
        "x-ms-version": "2019-12-12"
      },
      "RequestBody": null,
      "StatusCode": 200,
      "ResponseHeaders": {
        "Accept-Ranges": "bytes",
        "Content-Length": "0",
        "Content-Type": "application/octet-stream",
<<<<<<< HEAD
        "Date": "Fri, 03 Apr 2020 20:57:42 GMT",
        "ETag": "\u00220x8D7D811A76C97F9\u0022",
        "Last-Modified": "Fri, 03 Apr 2020 20:57:43 GMT",
=======
        "Date": "Tue, 14 Apr 2020 00:01:07 GMT",
        "ETag": "\u00220x8D7E006EEB838B1\u0022",
        "Last-Modified": "Tue, 14 Apr 2020 00:01:07 GMT",
>>>>>>> b9bd85cb
        "Server": [
          "Windows-Azure-Blob/1.0",
          "Microsoft-HTTPAPI/2.0"
        ],
        "x-ms-access-tier": "Hot",
        "x-ms-access-tier-inferred": "true",
        "x-ms-blob-type": "BlockBlob",
        "x-ms-client-request-id": "2b54a6e6-f15f-5dfa-1ccd-85b8c3aa5f08",
<<<<<<< HEAD
        "x-ms-creation-time": "Fri, 03 Apr 2020 20:57:43 GMT",
        "x-ms-lease-state": "available",
        "x-ms-lease-status": "unlocked",
        "x-ms-meta-hdi_isfolder": "true",
        "x-ms-request-id": "9621d7fd-f01e-0012-69fa-093670000000",
=======
        "x-ms-creation-time": "Tue, 14 Apr 2020 00:01:07 GMT",
        "x-ms-lease-state": "available",
        "x-ms-lease-status": "unlocked",
        "x-ms-meta-hdi_isfolder": "true",
        "x-ms-request-id": "70ba66f4-e01e-007c-15ef-11635f000000",
>>>>>>> b9bd85cb
        "x-ms-server-encrypted": "true",
        "x-ms-version": "2019-12-12"
      },
      "ResponseBody": []
    },
    {
      "RequestUri": "http://seannsecanary.dfs.core.windows.net/test-filesystem-6a17c3d2-367a-a3ff-510b-d6869f420af0/test-directory-705c1103-d260-bbc7-0d22-84882669e3fb?mode=legacy",
      "RequestMethod": "PUT",
      "RequestHeaders": {
        "Authorization": "Sanitized",
<<<<<<< HEAD
        "If-None-Match": "\u00220x8D7D811A76C97F9\u0022",
        "User-Agent": [
          "azsdk-net-Storage.Files.DataLake/12.1.0-dev.20200403.1",
          "(.NET Core 4.6.28325.01; Microsoft Windows 10.0.18362 )"
        ],
        "x-ms-client-request-id": "3f1ec50f-c5bd-236e-74f2-2d336f6780b6",
        "x-ms-date": "Fri, 03 Apr 2020 20:57:44 GMT",
        "x-ms-rename-source": "/test-filesystem-6a17c3d2-367a-a3ff-510b-d6869f420af0/test-directory-f252ce02-e88a-e676-5946-9522f152cad7",
=======
        "If-None-Match": "\u00220x8D7E006EEB838B1\u0022",
        "User-Agent": [
          "azsdk-net-Storage.Files.DataLake/12.2.0-dev.20200413.1",
          "(.NET Core 4.6.28325.01; Microsoft Windows 10.0.18362 )"
        ],
        "x-ms-client-request-id": "3f1ec50f-c5bd-236e-74f2-2d336f6780b6",
        "x-ms-date": "Tue, 14 Apr 2020 00:01:08 GMT",
        "x-ms-rename-source": "%2Ftest-filesystem-6a17c3d2-367a-a3ff-510b-d6869f420af0%2Ftest-directory-f252ce02-e88a-e676-5946-9522f152cad7=",
>>>>>>> b9bd85cb
        "x-ms-return-client-request-id": "true",
        "x-ms-version": "2019-12-12"
      },
      "RequestBody": null,
      "StatusCode": 412,
      "ResponseHeaders": {
        "Content-Length": "200",
        "Content-Type": "application/json; charset=utf-8",
<<<<<<< HEAD
        "Date": "Fri, 03 Apr 2020 20:57:42 GMT",
=======
        "Date": "Tue, 14 Apr 2020 00:01:07 GMT",
>>>>>>> b9bd85cb
        "Server": [
          "Windows-Azure-HDFS/1.0",
          "Microsoft-HTTPAPI/2.0"
        ],
        "x-ms-client-request-id": "3f1ec50f-c5bd-236e-74f2-2d336f6780b6",
        "x-ms-error-code": "ConditionNotMet",
<<<<<<< HEAD
        "x-ms-request-id": "fa43fdf7-201f-0097-7cfa-091bad000000",
        "x-ms-version": "2019-12-12"
=======
        "x-ms-request-id": "e86eed3e-301f-0050-74ef-118ff0000000",
        "x-ms-version": "2019-07-07"
>>>>>>> b9bd85cb
      },
      "ResponseBody": {
        "error": {
          "code": "ConditionNotMet",
<<<<<<< HEAD
          "message": "The condition specified using HTTP conditional header(s) is not met.\nRequestId:fa43fdf7-201f-0097-7cfa-091bad000000\nTime:2020-04-03T20:57:43.3119090Z"
=======
          "message": "The condition specified using HTTP conditional header(s) is not met.\nRequestId:e86eed3e-301f-0050-74ef-118ff0000000\nTime:2020-04-14T00:01:07.9082580Z"
>>>>>>> b9bd85cb
        }
      }
    },
    {
      "RequestUri": "http://seannsecanary.blob.core.windows.net/test-filesystem-6a17c3d2-367a-a3ff-510b-d6869f420af0?restype=container",
      "RequestMethod": "DELETE",
      "RequestHeaders": {
        "Authorization": "Sanitized",
<<<<<<< HEAD
        "traceparent": "00-df19143ac617a147b5ad144365d7a508-81330fec8664ef4b-00",
        "User-Agent": [
          "azsdk-net-Storage.Files.DataLake/12.1.0-dev.20200403.1",
          "(.NET Core 4.6.28325.01; Microsoft Windows 10.0.18362 )"
        ],
        "x-ms-client-request-id": "fda88e22-208c-b84b-7e32-f995c4aacf72",
        "x-ms-date": "Fri, 03 Apr 2020 20:57:44 GMT",
=======
        "traceparent": "00-149cdd6f22859540af69cc5a9b80b60a-591f294578a24545-00",
        "User-Agent": [
          "azsdk-net-Storage.Files.DataLake/12.2.0-dev.20200413.1",
          "(.NET Core 4.6.28325.01; Microsoft Windows 10.0.18362 )"
        ],
        "x-ms-client-request-id": "fda88e22-208c-b84b-7e32-f995c4aacf72",
        "x-ms-date": "Tue, 14 Apr 2020 00:01:08 GMT",
>>>>>>> b9bd85cb
        "x-ms-return-client-request-id": "true",
        "x-ms-version": "2019-12-12"
      },
      "RequestBody": null,
      "StatusCode": 202,
      "ResponseHeaders": {
        "Content-Length": "0",
<<<<<<< HEAD
        "Date": "Fri, 03 Apr 2020 20:57:42 GMT",
=======
        "Date": "Tue, 14 Apr 2020 00:01:07 GMT",
>>>>>>> b9bd85cb
        "Server": [
          "Windows-Azure-Blob/1.0",
          "Microsoft-HTTPAPI/2.0"
        ],
        "x-ms-client-request-id": "fda88e22-208c-b84b-7e32-f995c4aacf72",
<<<<<<< HEAD
        "x-ms-request-id": "9621d815-f01e-0012-01fa-093670000000",
        "x-ms-version": "2019-12-12"
=======
        "x-ms-request-id": "70ba6711-e01e-007c-2aef-11635f000000",
        "x-ms-version": "2019-07-07"
>>>>>>> b9bd85cb
      },
      "ResponseBody": []
    },
    {
      "RequestUri": "http://seannsecanary.blob.core.windows.net/test-filesystem-9633da46-8028-9ef2-162b-76a774d6c364?restype=container",
      "RequestMethod": "PUT",
      "RequestHeaders": {
        "Authorization": "Sanitized",
<<<<<<< HEAD
        "traceparent": "00-b101657705915348bc8058eada59060a-9df95b6b6913904b-00",
        "User-Agent": [
          "azsdk-net-Storage.Files.DataLake/12.1.0-dev.20200403.1",
=======
        "traceparent": "00-2bffda8d67c4f242bbe62ee368e4f423-78f945e438089b41-00",
        "User-Agent": [
          "azsdk-net-Storage.Files.DataLake/12.2.0-dev.20200413.1",
>>>>>>> b9bd85cb
          "(.NET Core 4.6.28325.01; Microsoft Windows 10.0.18362 )"
        ],
        "x-ms-blob-public-access": "container",
        "x-ms-client-request-id": "8552df46-e1db-a257-9c0a-e761aaa344a8",
<<<<<<< HEAD
        "x-ms-date": "Fri, 03 Apr 2020 20:57:44 GMT",
=======
        "x-ms-date": "Tue, 14 Apr 2020 00:01:08 GMT",
>>>>>>> b9bd85cb
        "x-ms-return-client-request-id": "true",
        "x-ms-version": "2019-12-12"
      },
      "RequestBody": null,
      "StatusCode": 201,
      "ResponseHeaders": {
        "Content-Length": "0",
<<<<<<< HEAD
        "Date": "Fri, 03 Apr 2020 20:57:43 GMT",
        "ETag": "\u00220x8D7D811A7A3D8EC\u0022",
        "Last-Modified": "Fri, 03 Apr 2020 20:57:43 GMT",
=======
        "Date": "Tue, 14 Apr 2020 00:01:08 GMT",
        "ETag": "\u00220x8D7E006EF165674\u0022",
        "Last-Modified": "Tue, 14 Apr 2020 00:01:08 GMT",
>>>>>>> b9bd85cb
        "Server": [
          "Windows-Azure-Blob/1.0",
          "Microsoft-HTTPAPI/2.0"
        ],
        "x-ms-client-request-id": "8552df46-e1db-a257-9c0a-e761aaa344a8",
<<<<<<< HEAD
        "x-ms-request-id": "9621d825-f01e-0012-0ffa-093670000000",
        "x-ms-version": "2019-12-12"
=======
        "x-ms-request-id": "aa0bb409-c01e-0054-58ef-1102f7000000",
        "x-ms-version": "2019-07-07"
>>>>>>> b9bd85cb
      },
      "ResponseBody": []
    },
    {
      "RequestUri": "http://seannsecanary.dfs.core.windows.net/test-filesystem-9633da46-8028-9ef2-162b-76a774d6c364/test-directory-171a946e-ee9a-c3b4-b09d-936dd42025fc?resource=directory",
      "RequestMethod": "PUT",
      "RequestHeaders": {
        "Authorization": "Sanitized",
<<<<<<< HEAD
        "traceparent": "00-70303c2062fbde49ba7c044037167983-eeef3a3ff336af4b-00",
        "User-Agent": [
          "azsdk-net-Storage.Files.DataLake/12.1.0-dev.20200403.1",
          "(.NET Core 4.6.28325.01; Microsoft Windows 10.0.18362 )"
        ],
        "x-ms-client-request-id": "e4630376-18ff-5883-2a8f-d43e4eeace7b",
        "x-ms-date": "Fri, 03 Apr 2020 20:57:45 GMT",
=======
        "traceparent": "00-14cde0afb88219439c13cc268a7ccc0f-43591b8cb6152148-00",
        "User-Agent": [
          "azsdk-net-Storage.Files.DataLake/12.2.0-dev.20200413.1",
          "(.NET Core 4.6.28325.01; Microsoft Windows 10.0.18362 )"
        ],
        "x-ms-client-request-id": "e4630376-18ff-5883-2a8f-d43e4eeace7b",
        "x-ms-date": "Tue, 14 Apr 2020 00:01:08 GMT",
>>>>>>> b9bd85cb
        "x-ms-return-client-request-id": "true",
        "x-ms-version": "2019-12-12"
      },
      "RequestBody": null,
      "StatusCode": 201,
      "ResponseHeaders": {
        "Content-Length": "0",
<<<<<<< HEAD
        "Date": "Fri, 03 Apr 2020 20:57:43 GMT",
        "ETag": "\u00220x8D7D811A7C1DA4A\u0022",
        "Last-Modified": "Fri, 03 Apr 2020 20:57:43 GMT",
=======
        "Date": "Tue, 14 Apr 2020 00:01:08 GMT",
        "ETag": "\u00220x8D7E006EF3399EB\u0022",
        "Last-Modified": "Tue, 14 Apr 2020 00:01:08 GMT",
>>>>>>> b9bd85cb
        "Server": [
          "Windows-Azure-HDFS/1.0",
          "Microsoft-HTTPAPI/2.0"
        ],
        "x-ms-client-request-id": "e4630376-18ff-5883-2a8f-d43e4eeace7b",
<<<<<<< HEAD
        "x-ms-request-id": "fa43fdf9-201f-0097-7efa-091bad000000",
        "x-ms-version": "2019-12-12"
=======
        "x-ms-request-id": "6c3c7a87-e01f-0098-31ef-116dc1000000",
        "x-ms-version": "2019-07-07"
>>>>>>> b9bd85cb
      },
      "ResponseBody": []
    },
    {
      "RequestUri": "http://seannsecanary.dfs.core.windows.net/test-filesystem-9633da46-8028-9ef2-162b-76a774d6c364/test-directory-5265eae5-af42-3024-0a82-c12ca90027e7?resource=directory",
      "RequestMethod": "PUT",
      "RequestHeaders": {
        "Authorization": "Sanitized",
<<<<<<< HEAD
        "traceparent": "00-dcb1e4c884dfa244b4314a19a1d83a32-7bc48ba7e245a047-00",
        "User-Agent": [
          "azsdk-net-Storage.Files.DataLake/12.1.0-dev.20200403.1",
          "(.NET Core 4.6.28325.01; Microsoft Windows 10.0.18362 )"
        ],
        "x-ms-client-request-id": "b0cec99e-9863-c71d-df32-d97c5656ae2a",
        "x-ms-date": "Fri, 03 Apr 2020 20:57:45 GMT",
=======
        "traceparent": "00-736ba917a7941744911933a4775ae15a-ef76c971b0693b48-00",
        "User-Agent": [
          "azsdk-net-Storage.Files.DataLake/12.2.0-dev.20200413.1",
          "(.NET Core 4.6.28325.01; Microsoft Windows 10.0.18362 )"
        ],
        "x-ms-client-request-id": "b0cec99e-9863-c71d-df32-d97c5656ae2a",
        "x-ms-date": "Tue, 14 Apr 2020 00:01:08 GMT",
>>>>>>> b9bd85cb
        "x-ms-return-client-request-id": "true",
        "x-ms-version": "2019-12-12"
      },
      "RequestBody": null,
      "StatusCode": 201,
      "ResponseHeaders": {
        "Content-Length": "0",
<<<<<<< HEAD
        "Date": "Fri, 03 Apr 2020 20:57:43 GMT",
        "ETag": "\u00220x8D7D811A7CE2D42\u0022",
        "Last-Modified": "Fri, 03 Apr 2020 20:57:43 GMT",
=======
        "Date": "Tue, 14 Apr 2020 00:01:08 GMT",
        "ETag": "\u00220x8D7E006EF3FAB1E\u0022",
        "Last-Modified": "Tue, 14 Apr 2020 00:01:08 GMT",
>>>>>>> b9bd85cb
        "Server": [
          "Windows-Azure-HDFS/1.0",
          "Microsoft-HTTPAPI/2.0"
        ],
        "x-ms-client-request-id": "b0cec99e-9863-c71d-df32-d97c5656ae2a",
<<<<<<< HEAD
        "x-ms-request-id": "fa43fdfb-201f-0097-80fa-091bad000000",
        "x-ms-version": "2019-12-12"
=======
        "x-ms-request-id": "6c3c7a98-e01f-0098-32ef-116dc1000000",
        "x-ms-version": "2019-07-07"
>>>>>>> b9bd85cb
      },
      "ResponseBody": []
    },
    {
      "RequestUri": "http://seannsecanary.dfs.core.windows.net/test-filesystem-9633da46-8028-9ef2-162b-76a774d6c364/test-directory-5265eae5-af42-3024-0a82-c12ca90027e7?mode=legacy",
      "RequestMethod": "PUT",
      "RequestHeaders": {
        "Authorization": "Sanitized",
        "User-Agent": [
<<<<<<< HEAD
          "azsdk-net-Storage.Files.DataLake/12.1.0-dev.20200403.1",
          "(.NET Core 4.6.28325.01; Microsoft Windows 10.0.18362 )"
        ],
        "x-ms-client-request-id": "df8e5639-7632-1983-162f-f08a67808d7d",
        "x-ms-date": "Fri, 03 Apr 2020 20:57:45 GMT",
=======
          "azsdk-net-Storage.Files.DataLake/12.2.0-dev.20200413.1",
          "(.NET Core 4.6.28325.01; Microsoft Windows 10.0.18362 )"
        ],
        "x-ms-client-request-id": "df8e5639-7632-1983-162f-f08a67808d7d",
        "x-ms-date": "Tue, 14 Apr 2020 00:01:09 GMT",
>>>>>>> b9bd85cb
        "x-ms-lease-id": "5a1be2ec-cabe-2f1f-ae65-da966ad6ed07",
        "x-ms-rename-source": "%2Ftest-filesystem-9633da46-8028-9ef2-162b-76a774d6c364%2Ftest-directory-171a946e-ee9a-c3b4-b09d-936dd42025fc=",
        "x-ms-return-client-request-id": "true",
        "x-ms-version": "2019-12-12"
      },
      "RequestBody": null,
      "StatusCode": 412,
      "ResponseHeaders": {
        "Content-Length": "176",
        "Content-Type": "application/json; charset=utf-8",
<<<<<<< HEAD
        "Date": "Fri, 03 Apr 2020 20:57:43 GMT",
=======
        "Date": "Tue, 14 Apr 2020 00:01:08 GMT",
>>>>>>> b9bd85cb
        "Server": [
          "Windows-Azure-HDFS/1.0",
          "Microsoft-HTTPAPI/2.0"
        ],
        "x-ms-client-request-id": "df8e5639-7632-1983-162f-f08a67808d7d",
        "x-ms-error-code": "LeaseNotPresent",
<<<<<<< HEAD
        "x-ms-request-id": "fa43fdfc-201f-0097-01fa-091bad000000",
        "x-ms-version": "2019-12-12"
=======
        "x-ms-request-id": "6c3c7a9a-e01f-0098-33ef-116dc1000000",
        "x-ms-version": "2019-07-07"
>>>>>>> b9bd85cb
      },
      "ResponseBody": {
        "error": {
          "code": "LeaseNotPresent",
<<<<<<< HEAD
          "message": "There is currently no lease on the resource.\nRequestId:fa43fdfc-201f-0097-01fa-091bad000000\nTime:2020-04-03T20:57:43.8522891Z"
=======
          "message": "There is currently no lease on the resource.\nRequestId:6c3c7a9a-e01f-0098-33ef-116dc1000000\nTime:2020-04-14T00:01:08.5484529Z"
>>>>>>> b9bd85cb
        }
      }
    },
    {
      "RequestUri": "http://seannsecanary.blob.core.windows.net/test-filesystem-9633da46-8028-9ef2-162b-76a774d6c364?restype=container",
      "RequestMethod": "DELETE",
      "RequestHeaders": {
        "Authorization": "Sanitized",
<<<<<<< HEAD
        "traceparent": "00-1095ef908ad3f94c969bdf58c12ad1b8-449cde34d282ec48-00",
        "User-Agent": [
          "azsdk-net-Storage.Files.DataLake/12.1.0-dev.20200403.1",
          "(.NET Core 4.6.28325.01; Microsoft Windows 10.0.18362 )"
        ],
        "x-ms-client-request-id": "ff43196c-cfc8-f0f8-6971-05c30d333c6e",
        "x-ms-date": "Fri, 03 Apr 2020 20:57:45 GMT",
=======
        "traceparent": "00-cd02d7d2b9924040888a4b839d0b0670-1e1ccc9639c5e443-00",
        "User-Agent": [
          "azsdk-net-Storage.Files.DataLake/12.2.0-dev.20200413.1",
          "(.NET Core 4.6.28325.01; Microsoft Windows 10.0.18362 )"
        ],
        "x-ms-client-request-id": "ff43196c-cfc8-f0f8-6971-05c30d333c6e",
        "x-ms-date": "Tue, 14 Apr 2020 00:01:09 GMT",
>>>>>>> b9bd85cb
        "x-ms-return-client-request-id": "true",
        "x-ms-version": "2019-12-12"
      },
      "RequestBody": null,
      "StatusCode": 202,
      "ResponseHeaders": {
        "Content-Length": "0",
<<<<<<< HEAD
        "Date": "Fri, 03 Apr 2020 20:57:43 GMT",
=======
        "Date": "Tue, 14 Apr 2020 00:01:08 GMT",
>>>>>>> b9bd85cb
        "Server": [
          "Windows-Azure-Blob/1.0",
          "Microsoft-HTTPAPI/2.0"
        ],
        "x-ms-client-request-id": "ff43196c-cfc8-f0f8-6971-05c30d333c6e",
<<<<<<< HEAD
        "x-ms-request-id": "9621d864-f01e-0012-45fa-093670000000",
        "x-ms-version": "2019-12-12"
=======
        "x-ms-request-id": "aa0bb440-c01e-0054-07ef-1102f7000000",
        "x-ms-version": "2019-07-07"
>>>>>>> b9bd85cb
      },
      "ResponseBody": []
    }
  ],
  "Variables": {
<<<<<<< HEAD
    "DateTimeOffsetNow": "2020-04-03T13:57:42.9913217-07:00",
=======
    "DateTimeOffsetNow": "2020-04-13T17:01:02.5985635-07:00",
>>>>>>> b9bd85cb
    "RandomSeed": "1065204260",
    "Storage_TestConfigHierarchicalNamespace": "NamespaceTenant\nseannsecanary\nU2FuaXRpemVk\nhttp://seannsecanary.blob.core.windows.net\nhttp://seannsecanary.file.core.windows.net\nhttp://seannsecanary.queue.core.windows.net\nhttp://seannsecanary.table.core.windows.net\n\n\n\n\nhttp://seannsecanary-secondary.blob.core.windows.net\nhttp://seannsecanary-secondary.file.core.windows.net\nhttp://seannsecanary-secondary.queue.core.windows.net\nhttp://seannsecanary-secondary.table.core.windows.net\n68390a19-a643-458b-b726-408abf67b4fc\nSanitized\n72f988bf-86f1-41af-91ab-2d7cd011db47\nhttps://login.microsoftonline.com/\nCloud\nBlobEndpoint=http://seannsecanary.blob.core.windows.net/;QueueEndpoint=http://seannsecanary.queue.core.windows.net/;FileEndpoint=http://seannsecanary.file.core.windows.net/;BlobSecondaryEndpoint=http://seannsecanary-secondary.blob.core.windows.net/;QueueSecondaryEndpoint=http://seannsecanary-secondary.queue.core.windows.net/;FileSecondaryEndpoint=http://seannsecanary-secondary.file.core.windows.net/;AccountName=seannsecanary;AccountKey=Sanitized\n"
  }
}<|MERGE_RESOLUTION|>--- conflicted
+++ resolved
@@ -1,189 +1,115 @@
 {
   "Entries": [
     {
-      "RequestUri": "http://seannsecanary.blob.core.windows.net/test-filesystem-edc78164-805f-18be-a095-f4929f63266e?restype=container",
-      "RequestMethod": "PUT",
-      "RequestHeaders": {
-        "Authorization": "Sanitized",
-<<<<<<< HEAD
-        "traceparent": "00-e31a931cdbca124ebeb4315eb56b417e-8f7b444de01d134a-00",
-        "User-Agent": [
-          "azsdk-net-Storage.Files.DataLake/12.1.0-dev.20200403.1",
-=======
-        "traceparent": "00-7634aec7a108cb4fbe0e08158c4b7da5-28282c4f1784504b-00",
-        "User-Agent": [
-          "azsdk-net-Storage.Files.DataLake/12.2.0-dev.20200413.1",
->>>>>>> b9bd85cb
+      "RequestUri": "https://seannsecanary.blob.core.windows.net/test-filesystem-fc65611e-a9a2-6de5-092e-9cae585353b3?restype=container",
+      "RequestMethod": "PUT",
+      "RequestHeaders": {
+        "Authorization": "Sanitized",
+        "traceparent": "00-24a602dedd83bf41ad16106093b9246e-72b7c82f0cd8414e-00",
+        "User-Agent": [
+          "azsdk-net-Storage.Files.DataLake/12.2.0-dev.20200430.1",
           "(.NET Core 4.6.28325.01; Microsoft Windows 10.0.18362 )"
         ],
         "x-ms-blob-public-access": "container",
-        "x-ms-client-request-id": "30f4d50c-7096-6c58-2303-ba29d58d8f4a",
-<<<<<<< HEAD
-        "x-ms-date": "Fri, 03 Apr 2020 20:57:42 GMT",
-=======
-        "x-ms-date": "Tue, 14 Apr 2020 00:01:02 GMT",
->>>>>>> b9bd85cb
-        "x-ms-return-client-request-id": "true",
-        "x-ms-version": "2019-12-12"
-      },
-      "RequestBody": null,
-      "StatusCode": 201,
-      "ResponseHeaders": {
-        "Content-Length": "0",
-<<<<<<< HEAD
-        "Date": "Fri, 03 Apr 2020 20:57:41 GMT",
-        "ETag": "\u00220x8D7D811A67DC123\u0022",
-        "Last-Modified": "Fri, 03 Apr 2020 20:57:41 GMT",
-=======
-        "Date": "Tue, 14 Apr 2020 00:01:01 GMT",
-        "ETag": "\u00220x8D7E006EB83DBF3\u0022",
-        "Last-Modified": "Tue, 14 Apr 2020 00:01:02 GMT",
->>>>>>> b9bd85cb
-        "Server": [
-          "Windows-Azure-Blob/1.0",
-          "Microsoft-HTTPAPI/2.0"
-        ],
-        "x-ms-client-request-id": "30f4d50c-7096-6c58-2303-ba29d58d8f4a",
-<<<<<<< HEAD
-        "x-ms-request-id": "9621d712-f01e-0012-19fa-093670000000",
-        "x-ms-version": "2019-12-12"
-=======
-        "x-ms-request-id": "cde21457-801e-0055-71ef-115d2b000000",
-        "x-ms-version": "2019-07-07"
->>>>>>> b9bd85cb
-      },
-      "ResponseBody": []
-    },
-    {
-      "RequestUri": "http://seannsecanary.dfs.core.windows.net/test-filesystem-edc78164-805f-18be-a095-f4929f63266e/test-directory-9e616b3f-2f0f-ffaa-f61b-c1d1354c809f?resource=directory",
-      "RequestMethod": "PUT",
-      "RequestHeaders": {
-        "Authorization": "Sanitized",
-<<<<<<< HEAD
-        "traceparent": "00-5f0a957ddc30b342adbe4a15d30bf5e3-76fb558e39389c49-00",
-        "User-Agent": [
-          "azsdk-net-Storage.Files.DataLake/12.1.0-dev.20200403.1",
-          "(.NET Core 4.6.28325.01; Microsoft Windows 10.0.18362 )"
-        ],
-        "x-ms-client-request-id": "2c3300fe-579e-dc29-2af5-3a7aae8737d7",
-        "x-ms-date": "Fri, 03 Apr 2020 20:57:43 GMT",
-=======
-        "traceparent": "00-6a11c1992fce354da80efb09f3e1971a-aa775f256933444f-00",
-        "User-Agent": [
-          "azsdk-net-Storage.Files.DataLake/12.2.0-dev.20200413.1",
-          "(.NET Core 4.6.28325.01; Microsoft Windows 10.0.18362 )"
-        ],
-        "x-ms-client-request-id": "2c3300fe-579e-dc29-2af5-3a7aae8737d7",
-        "x-ms-date": "Tue, 14 Apr 2020 00:01:02 GMT",
->>>>>>> b9bd85cb
-        "x-ms-return-client-request-id": "true",
-        "x-ms-version": "2019-12-12"
-      },
-      "RequestBody": null,
-      "StatusCode": 201,
-      "ResponseHeaders": {
-        "Content-Length": "0",
-<<<<<<< HEAD
-        "Date": "Fri, 03 Apr 2020 20:57:41 GMT",
-        "ETag": "\u00220x8D7D811A68BDDD9\u0022",
-        "Last-Modified": "Fri, 03 Apr 2020 20:57:41 GMT",
-=======
-        "Date": "Tue, 14 Apr 2020 00:01:01 GMT",
-        "ETag": "\u00220x8D7E006EBB14275\u0022",
-        "Last-Modified": "Tue, 14 Apr 2020 00:01:02 GMT",
->>>>>>> b9bd85cb
-        "Server": [
-          "Windows-Azure-HDFS/1.0",
-          "Microsoft-HTTPAPI/2.0"
-        ],
-        "x-ms-client-request-id": "2c3300fe-579e-dc29-2af5-3a7aae8737d7",
-<<<<<<< HEAD
-        "x-ms-request-id": "fa43fdeb-201f-0097-71fa-091bad000000",
-        "x-ms-version": "2019-12-12"
-=======
-        "x-ms-request-id": "770a5067-801f-008e-66ef-119b16000000",
-        "x-ms-version": "2019-07-07"
->>>>>>> b9bd85cb
-      },
-      "ResponseBody": []
-    },
-    {
-      "RequestUri": "http://seannsecanary.dfs.core.windows.net/test-filesystem-edc78164-805f-18be-a095-f4929f63266e/test-directory-198a1a82-c506-49db-939d-2ab595505594?resource=directory",
-      "RequestMethod": "PUT",
-      "RequestHeaders": {
-        "Authorization": "Sanitized",
-<<<<<<< HEAD
-        "traceparent": "00-b9ec1de2267c434caaedfedcf201dfb9-9279d8e8fe8eda4d-00",
-        "User-Agent": [
-          "azsdk-net-Storage.Files.DataLake/12.1.0-dev.20200403.1",
-          "(.NET Core 4.6.28325.01; Microsoft Windows 10.0.18362 )"
-        ],
-        "x-ms-client-request-id": "8fd7c322-bdd7-3898-25ea-99002d7447da",
-        "x-ms-date": "Fri, 03 Apr 2020 20:57:43 GMT",
-=======
-        "traceparent": "00-a2d4e262c91f8b428ae66dced589e053-0118fbb69245de41-00",
-        "User-Agent": [
-          "azsdk-net-Storage.Files.DataLake/12.2.0-dev.20200413.1",
-          "(.NET Core 4.6.28325.01; Microsoft Windows 10.0.18362 )"
-        ],
-        "x-ms-client-request-id": "8fd7c322-bdd7-3898-25ea-99002d7447da",
-        "x-ms-date": "Tue, 14 Apr 2020 00:01:03 GMT",
->>>>>>> b9bd85cb
-        "x-ms-return-client-request-id": "true",
-        "x-ms-version": "2019-12-12"
-      },
-      "RequestBody": null,
-      "StatusCode": 201,
-      "ResponseHeaders": {
-        "Content-Length": "0",
-<<<<<<< HEAD
-        "Date": "Fri, 03 Apr 2020 20:57:41 GMT",
-        "ETag": "\u00220x8D7D811A6981043\u0022",
-        "Last-Modified": "Fri, 03 Apr 2020 20:57:41 GMT",
-=======
-        "Date": "Tue, 14 Apr 2020 00:01:01 GMT",
-        "ETag": "\u00220x8D7E006EBC1CB60\u0022",
-        "Last-Modified": "Tue, 14 Apr 2020 00:01:02 GMT",
->>>>>>> b9bd85cb
-        "Server": [
-          "Windows-Azure-HDFS/1.0",
-          "Microsoft-HTTPAPI/2.0"
-        ],
-        "x-ms-client-request-id": "8fd7c322-bdd7-3898-25ea-99002d7447da",
-<<<<<<< HEAD
-        "x-ms-request-id": "fa43fdec-201f-0097-72fa-091bad000000",
-        "x-ms-version": "2019-12-12"
-=======
-        "x-ms-request-id": "770a5069-801f-008e-67ef-119b16000000",
-        "x-ms-version": "2019-07-07"
->>>>>>> b9bd85cb
-      },
-      "ResponseBody": []
-    },
-    {
-      "RequestUri": "http://seannsecanary.dfs.core.windows.net/test-filesystem-edc78164-805f-18be-a095-f4929f63266e/test-directory-198a1a82-c506-49db-939d-2ab595505594?mode=legacy",
-      "RequestMethod": "PUT",
-      "RequestHeaders": {
-        "Authorization": "Sanitized",
-<<<<<<< HEAD
-        "If-Modified-Since": "Sat, 04 Apr 2020 20:57:42 GMT",
-        "User-Agent": [
-          "azsdk-net-Storage.Files.DataLake/12.1.0-dev.20200403.1",
-          "(.NET Core 4.6.28325.01; Microsoft Windows 10.0.18362 )"
-        ],
-        "x-ms-client-request-id": "d1923d87-c579-86bc-899a-0f2dba00191d",
-        "x-ms-date": "Fri, 03 Apr 2020 20:57:43 GMT",
-        "x-ms-rename-source": "/test-filesystem-edc78164-805f-18be-a095-f4929f63266e/test-directory-9e616b3f-2f0f-ffaa-f61b-c1d1354c809f",
-=======
-        "If-Modified-Since": "Wed, 15 Apr 2020 00:01:02 GMT",
-        "User-Agent": [
-          "azsdk-net-Storage.Files.DataLake/12.2.0-dev.20200413.1",
-          "(.NET Core 4.6.28325.01; Microsoft Windows 10.0.18362 )"
-        ],
-        "x-ms-client-request-id": "d1923d87-c579-86bc-899a-0f2dba00191d",
-        "x-ms-date": "Tue, 14 Apr 2020 00:01:03 GMT",
-        "x-ms-rename-source": "%2Ftest-filesystem-edc78164-805f-18be-a095-f4929f63266e%2Ftest-directory-9e616b3f-2f0f-ffaa-f61b-c1d1354c809f=",
->>>>>>> b9bd85cb
+        "x-ms-client-request-id": "9f0f14e0-4074-39cf-7468-175c3d9c885c",
+        "x-ms-date": "Fri, 01 May 2020 01:03:52 GMT",
+        "x-ms-return-client-request-id": "true",
+        "x-ms-version": "2019-12-12"
+      },
+      "RequestBody": null,
+      "StatusCode": 201,
+      "ResponseHeaders": {
+        "Content-Length": "0",
+        "Date": "Fri, 01 May 2020 01:03:54 GMT",
+        "ETag": "\u00220x8D7ED6B8461DE35\u0022",
+        "Last-Modified": "Fri, 01 May 2020 01:03:53 GMT",
+        "Server": [
+          "Windows-Azure-Blob/1.0",
+          "Microsoft-HTTPAPI/2.0"
+        ],
+        "x-ms-client-request-id": "9f0f14e0-4074-39cf-7468-175c3d9c885c",
+        "x-ms-request-id": "cfc91f37-a01e-0099-0a54-1f321d000000",
+        "x-ms-version": "2019-12-12"
+      },
+      "ResponseBody": []
+    },
+    {
+      "RequestUri": "https://seannsecanary.dfs.core.windows.net/test-filesystem-fc65611e-a9a2-6de5-092e-9cae585353b3/test-directory-8f83178f-4eb3-ac89-6ddf-f116cbc56e91?resource=directory",
+      "RequestMethod": "PUT",
+      "RequestHeaders": {
+        "Authorization": "Sanitized",
+        "traceparent": "00-ffcd30dcc4ac37468ca913167c761336-d9289deadac82d48-00",
+        "User-Agent": [
+          "azsdk-net-Storage.Files.DataLake/12.2.0-dev.20200430.1",
+          "(.NET Core 4.6.28325.01; Microsoft Windows 10.0.18362 )"
+        ],
+        "x-ms-client-request-id": "e7908203-e3f4-91f2-8a62-32944eb96eae",
+        "x-ms-date": "Fri, 01 May 2020 01:03:54 GMT",
+        "x-ms-return-client-request-id": "true",
+        "x-ms-version": "2019-12-12"
+      },
+      "RequestBody": null,
+      "StatusCode": 201,
+      "ResponseHeaders": {
+        "Content-Length": "0",
+        "Date": "Fri, 01 May 2020 01:03:54 GMT",
+        "ETag": "\u00220x8D7ED6B8579BCFC\u0022",
+        "Last-Modified": "Fri, 01 May 2020 01:03:55 GMT",
+        "Server": [
+          "Windows-Azure-HDFS/1.0",
+          "Microsoft-HTTPAPI/2.0"
+        ],
+        "x-ms-client-request-id": "e7908203-e3f4-91f2-8a62-32944eb96eae",
+        "x-ms-request-id": "ff4b7cac-701f-001c-5754-1f1fc0000000",
+        "x-ms-version": "2019-12-12"
+      },
+      "ResponseBody": []
+    },
+    {
+      "RequestUri": "https://seannsecanary.dfs.core.windows.net/test-filesystem-fc65611e-a9a2-6de5-092e-9cae585353b3/test-directory-47a185fa-43ce-db18-d8e8-323b5cee51d5?resource=directory",
+      "RequestMethod": "PUT",
+      "RequestHeaders": {
+        "Authorization": "Sanitized",
+        "traceparent": "00-d9a4d8a950d92843976aa29e60492b01-82ba309ea2b27e4b-00",
+        "User-Agent": [
+          "azsdk-net-Storage.Files.DataLake/12.2.0-dev.20200430.1",
+          "(.NET Core 4.6.28325.01; Microsoft Windows 10.0.18362 )"
+        ],
+        "x-ms-client-request-id": "d4a04309-00f6-bfa0-6ab4-0e0cb1b6349c",
+        "x-ms-date": "Fri, 01 May 2020 01:03:54 GMT",
+        "x-ms-return-client-request-id": "true",
+        "x-ms-version": "2019-12-12"
+      },
+      "RequestBody": null,
+      "StatusCode": 201,
+      "ResponseHeaders": {
+        "Content-Length": "0",
+        "Date": "Fri, 01 May 2020 01:03:54 GMT",
+        "ETag": "\u00220x8D7ED6B85874391\u0022",
+        "Last-Modified": "Fri, 01 May 2020 01:03:55 GMT",
+        "Server": [
+          "Windows-Azure-HDFS/1.0",
+          "Microsoft-HTTPAPI/2.0"
+        ],
+        "x-ms-client-request-id": "d4a04309-00f6-bfa0-6ab4-0e0cb1b6349c",
+        "x-ms-request-id": "ff4b7cc2-701f-001c-6d54-1f1fc0000000",
+        "x-ms-version": "2019-12-12"
+      },
+      "ResponseBody": []
+    },
+    {
+      "RequestUri": "https://seannsecanary.dfs.core.windows.net/test-filesystem-fc65611e-a9a2-6de5-092e-9cae585353b3/test-directory-47a185fa-43ce-db18-d8e8-323b5cee51d5?mode=legacy",
+      "RequestMethod": "PUT",
+      "RequestHeaders": {
+        "Authorization": "Sanitized",
+        "If-Modified-Since": "Sat, 02 May 2020 01:03:52 GMT",
+        "User-Agent": [
+          "azsdk-net-Storage.Files.DataLake/12.2.0-dev.20200430.1",
+          "(.NET Core 4.6.28325.01; Microsoft Windows 10.0.18362 )"
+        ],
+        "x-ms-client-request-id": "19328d9c-7d4d-97df-e353-de817791264d",
+        "x-ms-date": "Fri, 01 May 2020 01:03:54 GMT",
+        "x-ms-rename-source": "%2Ftest-filesystem-fc65611e-a9a2-6de5-092e-9cae585353b3%2Ftest-directory-8f83178f-4eb3-ac89-6ddf-f116cbc56e91=",
         "x-ms-return-client-request-id": "true",
         "x-ms-version": "2019-12-12"
       },
@@ -192,58 +118,35 @@
       "ResponseHeaders": {
         "Content-Length": "200",
         "Content-Type": "application/json; charset=utf-8",
-<<<<<<< HEAD
-        "Date": "Fri, 03 Apr 2020 20:57:41 GMT",
-=======
-        "Date": "Tue, 14 Apr 2020 00:01:02 GMT",
->>>>>>> b9bd85cb
-        "Server": [
-          "Windows-Azure-HDFS/1.0",
-          "Microsoft-HTTPAPI/2.0"
-        ],
-        "x-ms-client-request-id": "d1923d87-c579-86bc-899a-0f2dba00191d",
+        "Date": "Fri, 01 May 2020 01:03:54 GMT",
+        "Server": [
+          "Windows-Azure-HDFS/1.0",
+          "Microsoft-HTTPAPI/2.0"
+        ],
+        "x-ms-client-request-id": "19328d9c-7d4d-97df-e353-de817791264d",
         "x-ms-error-code": "ConditionNotMet",
-<<<<<<< HEAD
-        "x-ms-request-id": "fa43fded-201f-0097-73fa-091bad000000",
-        "x-ms-version": "2019-12-12"
-=======
-        "x-ms-request-id": "770a506a-801f-008e-68ef-119b16000000",
-        "x-ms-version": "2019-07-07"
->>>>>>> b9bd85cb
+        "x-ms-request-id": "ff4b7ce3-701f-001c-0e54-1f1fc0000000",
+        "x-ms-version": "2019-12-12"
       },
       "ResponseBody": {
         "error": {
           "code": "ConditionNotMet",
-<<<<<<< HEAD
-          "message": "The condition specified using HTTP conditional header(s) is not met.\nRequestId:fa43fded-201f-0097-73fa-091bad000000\nTime:2020-04-03T20:57:41.8448774Z"
-=======
-          "message": "The condition specified using HTTP conditional header(s) is not met.\nRequestId:770a506a-801f-008e-68ef-119b16000000\nTime:2020-04-14T00:01:02.7430270Z"
->>>>>>> b9bd85cb
+          "message": "The condition specified using HTTP conditional header(s) is not met.\nRequestId:ff4b7ce3-701f-001c-0e54-1f1fc0000000\nTime:2020-05-01T01:03:55.4804830Z"
         }
       }
     },
     {
-      "RequestUri": "http://seannsecanary.blob.core.windows.net/test-filesystem-edc78164-805f-18be-a095-f4929f63266e?restype=container",
+      "RequestUri": "https://seannsecanary.blob.core.windows.net/test-filesystem-fc65611e-a9a2-6de5-092e-9cae585353b3?restype=container",
       "RequestMethod": "DELETE",
       "RequestHeaders": {
         "Authorization": "Sanitized",
-<<<<<<< HEAD
-        "traceparent": "00-dbd9ed4a123b7c409cec35aaff8306ec-f45b5a05c668d44a-00",
-        "User-Agent": [
-          "azsdk-net-Storage.Files.DataLake/12.1.0-dev.20200403.1",
-          "(.NET Core 4.6.28325.01; Microsoft Windows 10.0.18362 )"
-        ],
-        "x-ms-client-request-id": "ef79635c-75e1-d960-eaaf-0219f2917318",
-        "x-ms-date": "Fri, 03 Apr 2020 20:57:43 GMT",
-=======
-        "traceparent": "00-026e906ef0ea33419b38c0c9b06aa76f-8c21c7c7968cd049-00",
-        "User-Agent": [
-          "azsdk-net-Storage.Files.DataLake/12.2.0-dev.20200413.1",
-          "(.NET Core 4.6.28325.01; Microsoft Windows 10.0.18362 )"
-        ],
-        "x-ms-client-request-id": "ef79635c-75e1-d960-eaaf-0219f2917318",
-        "x-ms-date": "Tue, 14 Apr 2020 00:01:03 GMT",
->>>>>>> b9bd85cb
+        "traceparent": "00-ae1ec602f5dc1b4eb889836385ea9ceb-738b3ff78a76464a-00",
+        "User-Agent": [
+          "azsdk-net-Storage.Files.DataLake/12.2.0-dev.20200430.1",
+          "(.NET Core 4.6.28325.01; Microsoft Windows 10.0.18362 )"
+        ],
+        "x-ms-client-request-id": "2470e05b-1b83-944f-7d64-e85346f7fc57",
+        "x-ms-date": "Fri, 01 May 2020 01:03:55 GMT",
         "x-ms-return-client-request-id": "true",
         "x-ms-version": "2019-12-12"
       },
@@ -251,210 +154,127 @@
       "StatusCode": 202,
       "ResponseHeaders": {
         "Content-Length": "0",
-<<<<<<< HEAD
-        "Date": "Fri, 03 Apr 2020 20:57:41 GMT",
-=======
-        "Date": "Tue, 14 Apr 2020 00:01:02 GMT",
->>>>>>> b9bd85cb
-        "Server": [
-          "Windows-Azure-Blob/1.0",
-          "Microsoft-HTTPAPI/2.0"
-        ],
-        "x-ms-client-request-id": "ef79635c-75e1-d960-eaaf-0219f2917318",
-<<<<<<< HEAD
-        "x-ms-request-id": "9621d737-f01e-0012-37fa-093670000000",
-        "x-ms-version": "2019-12-12"
-=======
-        "x-ms-request-id": "cde21495-801e-0055-26ef-115d2b000000",
-        "x-ms-version": "2019-07-07"
->>>>>>> b9bd85cb
-      },
-      "ResponseBody": []
-    },
-    {
-      "RequestUri": "http://seannsecanary.blob.core.windows.net/test-filesystem-60fb6a29-7886-fe0d-0572-cdd04f27514e?restype=container",
-      "RequestMethod": "PUT",
-      "RequestHeaders": {
-        "Authorization": "Sanitized",
-<<<<<<< HEAD
-        "traceparent": "00-688fce2e45fe3d4298d4bb82d2937a18-52420378acc64847-00",
-        "User-Agent": [
-          "azsdk-net-Storage.Files.DataLake/12.1.0-dev.20200403.1",
-=======
-        "traceparent": "00-950c7bb6ffbf04439c2fb011f9703a27-1341f91c51ac584a-00",
-        "User-Agent": [
-          "azsdk-net-Storage.Files.DataLake/12.2.0-dev.20200413.1",
->>>>>>> b9bd85cb
+        "Date": "Fri, 01 May 2020 01:03:55 GMT",
+        "Server": [
+          "Windows-Azure-Blob/1.0",
+          "Microsoft-HTTPAPI/2.0"
+        ],
+        "x-ms-client-request-id": "2470e05b-1b83-944f-7d64-e85346f7fc57",
+        "x-ms-request-id": "cfc92019-a01e-0099-4554-1f321d000000",
+        "x-ms-version": "2019-12-12"
+      },
+      "ResponseBody": []
+    },
+    {
+      "RequestUri": "https://seannsecanary.blob.core.windows.net/test-filesystem-6d89f5a3-3466-1b80-8e4f-4e2090b3dad4?restype=container",
+      "RequestMethod": "PUT",
+      "RequestHeaders": {
+        "Authorization": "Sanitized",
+        "traceparent": "00-aa7022ad0e770144b3ee2d8b11c46a48-9dd1e096f6a6f34d-00",
+        "User-Agent": [
+          "azsdk-net-Storage.Files.DataLake/12.2.0-dev.20200430.1",
           "(.NET Core 4.6.28325.01; Microsoft Windows 10.0.18362 )"
         ],
         "x-ms-blob-public-access": "container",
-        "x-ms-client-request-id": "cb6b5d35-b140-e33e-557a-ea6fa8908ac2",
-<<<<<<< HEAD
-        "x-ms-date": "Fri, 03 Apr 2020 20:57:43 GMT",
-=======
-        "x-ms-date": "Tue, 14 Apr 2020 00:01:03 GMT",
->>>>>>> b9bd85cb
-        "x-ms-return-client-request-id": "true",
-        "x-ms-version": "2019-12-12"
-      },
-      "RequestBody": null,
-      "StatusCode": 201,
-      "ResponseHeaders": {
-        "Content-Length": "0",
-<<<<<<< HEAD
-        "Date": "Fri, 03 Apr 2020 20:57:41 GMT",
-        "ETag": "\u00220x8D7D811A6C7A8CF\u0022",
-        "Last-Modified": "Fri, 03 Apr 2020 20:57:42 GMT",
-=======
-        "Date": "Tue, 14 Apr 2020 00:01:03 GMT",
-        "ETag": "\u00220x8D7E006EC100493\u0022",
-        "Last-Modified": "Tue, 14 Apr 2020 00:01:03 GMT",
->>>>>>> b9bd85cb
-        "Server": [
-          "Windows-Azure-Blob/1.0",
-          "Microsoft-HTTPAPI/2.0"
-        ],
-        "x-ms-client-request-id": "cb6b5d35-b140-e33e-557a-ea6fa8908ac2",
-<<<<<<< HEAD
-        "x-ms-request-id": "9621d73c-f01e-0012-3cfa-093670000000",
-        "x-ms-version": "2019-12-12"
-=======
-        "x-ms-request-id": "97709044-401e-0091-7aef-112812000000",
-        "x-ms-version": "2019-07-07"
->>>>>>> b9bd85cb
-      },
-      "ResponseBody": []
-    },
-    {
-      "RequestUri": "http://seannsecanary.dfs.core.windows.net/test-filesystem-60fb6a29-7886-fe0d-0572-cdd04f27514e/test-directory-a791b45e-1dc0-ff91-2e0f-fc854d9577e6?resource=directory",
-      "RequestMethod": "PUT",
-      "RequestHeaders": {
-        "Authorization": "Sanitized",
-<<<<<<< HEAD
-        "traceparent": "00-2d47224b3fc52c4484058b15d01d8fd4-60c91fe750d62646-00",
-        "User-Agent": [
-          "azsdk-net-Storage.Files.DataLake/12.1.0-dev.20200403.1",
-          "(.NET Core 4.6.28325.01; Microsoft Windows 10.0.18362 )"
-        ],
-        "x-ms-client-request-id": "d2196876-858d-18b2-cb6b-9c31b4b996c0",
-        "x-ms-date": "Fri, 03 Apr 2020 20:57:43 GMT",
-=======
-        "traceparent": "00-a69fb2f148a50e498f123b3f5ae8551a-f768483065dd8c43-00",
-        "User-Agent": [
-          "azsdk-net-Storage.Files.DataLake/12.2.0-dev.20200413.1",
-          "(.NET Core 4.6.28325.01; Microsoft Windows 10.0.18362 )"
-        ],
-        "x-ms-client-request-id": "d2196876-858d-18b2-cb6b-9c31b4b996c0",
-        "x-ms-date": "Tue, 14 Apr 2020 00:01:04 GMT",
->>>>>>> b9bd85cb
-        "x-ms-return-client-request-id": "true",
-        "x-ms-version": "2019-12-12"
-      },
-      "RequestBody": null,
-      "StatusCode": 201,
-      "ResponseHeaders": {
-        "Content-Length": "0",
-<<<<<<< HEAD
-        "Date": "Fri, 03 Apr 2020 20:57:41 GMT",
-        "ETag": "\u00220x8D7D811A6D62CE7\u0022",
-        "Last-Modified": "Fri, 03 Apr 2020 20:57:42 GMT",
-=======
-        "Date": "Tue, 14 Apr 2020 00:01:03 GMT",
-        "ETag": "\u00220x8D7E006EC7935AE\u0022",
-        "Last-Modified": "Tue, 14 Apr 2020 00:01:03 GMT",
->>>>>>> b9bd85cb
-        "Server": [
-          "Windows-Azure-HDFS/1.0",
-          "Microsoft-HTTPAPI/2.0"
-        ],
-        "x-ms-client-request-id": "d2196876-858d-18b2-cb6b-9c31b4b996c0",
-<<<<<<< HEAD
-        "x-ms-request-id": "fa43fdee-201f-0097-74fa-091bad000000",
-        "x-ms-version": "2019-12-12"
-=======
-        "x-ms-request-id": "7e3b2eab-301f-009b-46ef-118ca5000000",
-        "x-ms-version": "2019-07-07"
->>>>>>> b9bd85cb
-      },
-      "ResponseBody": []
-    },
-    {
-      "RequestUri": "http://seannsecanary.dfs.core.windows.net/test-filesystem-60fb6a29-7886-fe0d-0572-cdd04f27514e/test-directory-4d2b0303-98f4-d806-a7b9-9bd31c85c063?resource=directory",
-      "RequestMethod": "PUT",
-      "RequestHeaders": {
-        "Authorization": "Sanitized",
-<<<<<<< HEAD
-        "traceparent": "00-df6f8cf22aa56946be65f27a52bde36d-c49191c3b11d5a48-00",
-        "User-Agent": [
-          "azsdk-net-Storage.Files.DataLake/12.1.0-dev.20200403.1",
-          "(.NET Core 4.6.28325.01; Microsoft Windows 10.0.18362 )"
-        ],
-        "x-ms-client-request-id": "3b094056-f6a0-dedf-6140-2bd3eadffb46",
-        "x-ms-date": "Fri, 03 Apr 2020 20:57:43 GMT",
-=======
-        "traceparent": "00-fa08c5a22cd8db4f935a42d9db8aac0a-b9ef0b555be3d64b-00",
-        "User-Agent": [
-          "azsdk-net-Storage.Files.DataLake/12.2.0-dev.20200413.1",
-          "(.NET Core 4.6.28325.01; Microsoft Windows 10.0.18362 )"
-        ],
-        "x-ms-client-request-id": "3b094056-f6a0-dedf-6140-2bd3eadffb46",
-        "x-ms-date": "Tue, 14 Apr 2020 00:01:04 GMT",
->>>>>>> b9bd85cb
-        "x-ms-return-client-request-id": "true",
-        "x-ms-version": "2019-12-12"
-      },
-      "RequestBody": null,
-      "StatusCode": 201,
-      "ResponseHeaders": {
-        "Content-Length": "0",
-<<<<<<< HEAD
-        "Date": "Fri, 03 Apr 2020 20:57:41 GMT",
-        "ETag": "\u00220x8D7D811A6E2B85E\u0022",
-        "Last-Modified": "Fri, 03 Apr 2020 20:57:42 GMT",
-=======
-        "Date": "Tue, 14 Apr 2020 00:01:03 GMT",
-        "ETag": "\u00220x8D7E006EC85A437\u0022",
-        "Last-Modified": "Tue, 14 Apr 2020 00:01:03 GMT",
->>>>>>> b9bd85cb
-        "Server": [
-          "Windows-Azure-HDFS/1.0",
-          "Microsoft-HTTPAPI/2.0"
-        ],
-        "x-ms-client-request-id": "3b094056-f6a0-dedf-6140-2bd3eadffb46",
-<<<<<<< HEAD
-        "x-ms-request-id": "fa43fdef-201f-0097-75fa-091bad000000",
-        "x-ms-version": "2019-12-12"
-=======
-        "x-ms-request-id": "7e3b2eac-301f-009b-47ef-118ca5000000",
-        "x-ms-version": "2019-07-07"
->>>>>>> b9bd85cb
-      },
-      "ResponseBody": []
-    },
-    {
-      "RequestUri": "http://seannsecanary.dfs.core.windows.net/test-filesystem-60fb6a29-7886-fe0d-0572-cdd04f27514e/test-directory-4d2b0303-98f4-d806-a7b9-9bd31c85c063?mode=legacy",
-      "RequestMethod": "PUT",
-      "RequestHeaders": {
-        "Authorization": "Sanitized",
-<<<<<<< HEAD
-        "If-Unmodified-Since": "Thu, 02 Apr 2020 20:57:42 GMT",
-        "User-Agent": [
-          "azsdk-net-Storage.Files.DataLake/12.1.0-dev.20200403.1",
-          "(.NET Core 4.6.28325.01; Microsoft Windows 10.0.18362 )"
-        ],
-        "x-ms-client-request-id": "db7c4797-847b-d5c3-4830-833b7984d4c8",
-        "x-ms-date": "Fri, 03 Apr 2020 20:57:43 GMT",
-        "x-ms-rename-source": "/test-filesystem-60fb6a29-7886-fe0d-0572-cdd04f27514e/test-directory-a791b45e-1dc0-ff91-2e0f-fc854d9577e6",
-=======
-        "If-Unmodified-Since": "Mon, 13 Apr 2020 00:01:02 GMT",
-        "User-Agent": [
-          "azsdk-net-Storage.Files.DataLake/12.2.0-dev.20200413.1",
-          "(.NET Core 4.6.28325.01; Microsoft Windows 10.0.18362 )"
-        ],
-        "x-ms-client-request-id": "db7c4797-847b-d5c3-4830-833b7984d4c8",
-        "x-ms-date": "Tue, 14 Apr 2020 00:01:04 GMT",
-        "x-ms-rename-source": "%2Ftest-filesystem-60fb6a29-7886-fe0d-0572-cdd04f27514e%2Ftest-directory-a791b45e-1dc0-ff91-2e0f-fc854d9577e6=",
->>>>>>> b9bd85cb
+        "x-ms-client-request-id": "c7899530-c885-26cc-6054-9534cc2e03ca",
+        "x-ms-date": "Fri, 01 May 2020 01:03:55 GMT",
+        "x-ms-return-client-request-id": "true",
+        "x-ms-version": "2019-12-12"
+      },
+      "RequestBody": null,
+      "StatusCode": 201,
+      "ResponseHeaders": {
+        "Content-Length": "0",
+        "Date": "Fri, 01 May 2020 01:03:55 GMT",
+        "ETag": "\u00220x8D7ED6B85E0953D\u0022",
+        "Last-Modified": "Fri, 01 May 2020 01:03:55 GMT",
+        "Server": [
+          "Windows-Azure-Blob/1.0",
+          "Microsoft-HTTPAPI/2.0"
+        ],
+        "x-ms-client-request-id": "c7899530-c885-26cc-6054-9534cc2e03ca",
+        "x-ms-request-id": "0fece175-a01e-001f-7454-1ffea4000000",
+        "x-ms-version": "2019-12-12"
+      },
+      "ResponseBody": []
+    },
+    {
+      "RequestUri": "https://seannsecanary.dfs.core.windows.net/test-filesystem-6d89f5a3-3466-1b80-8e4f-4e2090b3dad4/test-directory-9a35148a-65d1-a136-2b9b-9f2a8c3683e3?resource=directory",
+      "RequestMethod": "PUT",
+      "RequestHeaders": {
+        "Authorization": "Sanitized",
+        "traceparent": "00-e222a2b40617fe4c962701ede40df571-b2734c50133ce040-00",
+        "User-Agent": [
+          "azsdk-net-Storage.Files.DataLake/12.2.0-dev.20200430.1",
+          "(.NET Core 4.6.28325.01; Microsoft Windows 10.0.18362 )"
+        ],
+        "x-ms-client-request-id": "84bfdd38-0275-ca02-5fe8-9be928a19929",
+        "x-ms-date": "Fri, 01 May 2020 01:03:55 GMT",
+        "x-ms-return-client-request-id": "true",
+        "x-ms-version": "2019-12-12"
+      },
+      "RequestBody": null,
+      "StatusCode": 201,
+      "ResponseHeaders": {
+        "Content-Length": "0",
+        "Date": "Fri, 01 May 2020 01:03:56 GMT",
+        "ETag": "\u00220x8D7ED6B8622C51F\u0022",
+        "Last-Modified": "Fri, 01 May 2020 01:03:56 GMT",
+        "Server": [
+          "Windows-Azure-HDFS/1.0",
+          "Microsoft-HTTPAPI/2.0"
+        ],
+        "x-ms-client-request-id": "84bfdd38-0275-ca02-5fe8-9be928a19929",
+        "x-ms-request-id": "1b432f4d-001f-004b-7454-1fb1f3000000",
+        "x-ms-version": "2019-12-12"
+      },
+      "ResponseBody": []
+    },
+    {
+      "RequestUri": "https://seannsecanary.dfs.core.windows.net/test-filesystem-6d89f5a3-3466-1b80-8e4f-4e2090b3dad4/test-directory-5282b1d1-083e-76a0-c5e0-bbd12f6a3496?resource=directory",
+      "RequestMethod": "PUT",
+      "RequestHeaders": {
+        "Authorization": "Sanitized",
+        "traceparent": "00-525b0d6564f6b54f898047cd182012a3-ed3f13ece1cf7744-00",
+        "User-Agent": [
+          "azsdk-net-Storage.Files.DataLake/12.2.0-dev.20200430.1",
+          "(.NET Core 4.6.28325.01; Microsoft Windows 10.0.18362 )"
+        ],
+        "x-ms-client-request-id": "bafa0c66-cd12-3060-3d48-be9447309bf4",
+        "x-ms-date": "Fri, 01 May 2020 01:03:55 GMT",
+        "x-ms-return-client-request-id": "true",
+        "x-ms-version": "2019-12-12"
+      },
+      "RequestBody": null,
+      "StatusCode": 201,
+      "ResponseHeaders": {
+        "Content-Length": "0",
+        "Date": "Fri, 01 May 2020 01:03:56 GMT",
+        "ETag": "\u00220x8D7ED6B8630B487\u0022",
+        "Last-Modified": "Fri, 01 May 2020 01:03:56 GMT",
+        "Server": [
+          "Windows-Azure-HDFS/1.0",
+          "Microsoft-HTTPAPI/2.0"
+        ],
+        "x-ms-client-request-id": "bafa0c66-cd12-3060-3d48-be9447309bf4",
+        "x-ms-request-id": "1b432f72-001f-004b-1954-1fb1f3000000",
+        "x-ms-version": "2019-12-12"
+      },
+      "ResponseBody": []
+    },
+    {
+      "RequestUri": "https://seannsecanary.dfs.core.windows.net/test-filesystem-6d89f5a3-3466-1b80-8e4f-4e2090b3dad4/test-directory-5282b1d1-083e-76a0-c5e0-bbd12f6a3496?mode=legacy",
+      "RequestMethod": "PUT",
+      "RequestHeaders": {
+        "Authorization": "Sanitized",
+        "If-Unmodified-Since": "Thu, 30 Apr 2020 01:03:52 GMT",
+        "User-Agent": [
+          "azsdk-net-Storage.Files.DataLake/12.2.0-dev.20200430.1",
+          "(.NET Core 4.6.28325.01; Microsoft Windows 10.0.18362 )"
+        ],
+        "x-ms-client-request-id": "226b7db3-7970-ad83-a0c2-712f40d96748",
+        "x-ms-date": "Fri, 01 May 2020 01:03:55 GMT",
+        "x-ms-rename-source": "%2Ftest-filesystem-6d89f5a3-3466-1b80-8e4f-4e2090b3dad4%2Ftest-directory-9a35148a-65d1-a136-2b9b-9f2a8c3683e3=",
         "x-ms-return-client-request-id": "true",
         "x-ms-version": "2019-12-12"
       },
@@ -463,58 +283,35 @@
       "ResponseHeaders": {
         "Content-Length": "200",
         "Content-Type": "application/json; charset=utf-8",
-<<<<<<< HEAD
-        "Date": "Fri, 03 Apr 2020 20:57:41 GMT",
-=======
-        "Date": "Tue, 14 Apr 2020 00:01:03 GMT",
->>>>>>> b9bd85cb
-        "Server": [
-          "Windows-Azure-HDFS/1.0",
-          "Microsoft-HTTPAPI/2.0"
-        ],
-        "x-ms-client-request-id": "db7c4797-847b-d5c3-4830-833b7984d4c8",
+        "Date": "Fri, 01 May 2020 01:03:56 GMT",
+        "Server": [
+          "Windows-Azure-HDFS/1.0",
+          "Microsoft-HTTPAPI/2.0"
+        ],
+        "x-ms-client-request-id": "226b7db3-7970-ad83-a0c2-712f40d96748",
         "x-ms-error-code": "ConditionNotMet",
-<<<<<<< HEAD
-        "x-ms-request-id": "fa43fdf0-201f-0097-76fa-091bad000000",
-        "x-ms-version": "2019-12-12"
-=======
-        "x-ms-request-id": "7e3b2ead-301f-009b-48ef-118ca5000000",
-        "x-ms-version": "2019-07-07"
->>>>>>> b9bd85cb
+        "x-ms-request-id": "1b432f8a-001f-004b-3154-1fb1f3000000",
+        "x-ms-version": "2019-12-12"
       },
       "ResponseBody": {
         "error": {
           "code": "ConditionNotMet",
-<<<<<<< HEAD
-          "message": "The condition specified using HTTP conditional header(s) is not met.\nRequestId:fa43fdf0-201f-0097-76fa-091bad000000\nTime:2020-04-03T20:57:42.3262156Z"
-=======
-          "message": "The condition specified using HTTP conditional header(s) is not met.\nRequestId:7e3b2ead-301f-009b-48ef-118ca5000000\nTime:2020-04-14T00:01:03.9767201Z"
->>>>>>> b9bd85cb
+          "message": "The condition specified using HTTP conditional header(s) is not met.\nRequestId:1b432f8a-001f-004b-3154-1fb1f3000000\nTime:2020-05-01T01:03:56.6675825Z"
         }
       }
     },
     {
-      "RequestUri": "http://seannsecanary.blob.core.windows.net/test-filesystem-60fb6a29-7886-fe0d-0572-cdd04f27514e?restype=container",
+      "RequestUri": "https://seannsecanary.blob.core.windows.net/test-filesystem-6d89f5a3-3466-1b80-8e4f-4e2090b3dad4?restype=container",
       "RequestMethod": "DELETE",
       "RequestHeaders": {
         "Authorization": "Sanitized",
-<<<<<<< HEAD
-        "traceparent": "00-4dc661fa34ed7240bc70e68522da007a-957fce01e056544b-00",
-        "User-Agent": [
-          "azsdk-net-Storage.Files.DataLake/12.1.0-dev.20200403.1",
-          "(.NET Core 4.6.28325.01; Microsoft Windows 10.0.18362 )"
-        ],
-        "x-ms-client-request-id": "a23c6051-2062-27ca-7590-447a2c08e426",
-        "x-ms-date": "Fri, 03 Apr 2020 20:57:43 GMT",
-=======
-        "traceparent": "00-89a65c691e49a646826616e89d9e7bd4-9275df4e2337e14c-00",
-        "User-Agent": [
-          "azsdk-net-Storage.Files.DataLake/12.2.0-dev.20200413.1",
-          "(.NET Core 4.6.28325.01; Microsoft Windows 10.0.18362 )"
-        ],
-        "x-ms-client-request-id": "a23c6051-2062-27ca-7590-447a2c08e426",
-        "x-ms-date": "Tue, 14 Apr 2020 00:01:04 GMT",
->>>>>>> b9bd85cb
+        "traceparent": "00-62b626449b364b409f18fcc04a52c5ac-1630cc2916e6cd40-00",
+        "User-Agent": [
+          "azsdk-net-Storage.Files.DataLake/12.2.0-dev.20200430.1",
+          "(.NET Core 4.6.28325.01; Microsoft Windows 10.0.18362 )"
+        ],
+        "x-ms-client-request-id": "c9e15e49-79c4-3984-81c0-87ec78839269",
+        "x-ms-date": "Fri, 01 May 2020 01:03:56 GMT",
         "x-ms-return-client-request-id": "true",
         "x-ms-version": "2019-12-12"
       },
@@ -522,208 +319,127 @@
       "StatusCode": 202,
       "ResponseHeaders": {
         "Content-Length": "0",
-<<<<<<< HEAD
-        "Date": "Fri, 03 Apr 2020 20:57:41 GMT",
-=======
-        "Date": "Tue, 14 Apr 2020 00:01:03 GMT",
->>>>>>> b9bd85cb
-        "Server": [
-          "Windows-Azure-Blob/1.0",
-          "Microsoft-HTTPAPI/2.0"
-        ],
-        "x-ms-client-request-id": "a23c6051-2062-27ca-7590-447a2c08e426",
-<<<<<<< HEAD
-        "x-ms-request-id": "9621d789-f01e-0012-01fa-093670000000",
-        "x-ms-version": "2019-12-12"
-=======
-        "x-ms-request-id": "977090cd-401e-0091-75ef-112812000000",
-        "x-ms-version": "2019-07-07"
->>>>>>> b9bd85cb
-      },
-      "ResponseBody": []
-    },
-    {
-      "RequestUri": "http://seannsecanary.blob.core.windows.net/test-filesystem-92eadc97-3f12-0155-9ed6-ded0f38f84da?restype=container",
-      "RequestMethod": "PUT",
-      "RequestHeaders": {
-        "Authorization": "Sanitized",
-<<<<<<< HEAD
-        "traceparent": "00-b17542215f9dd04fb20522ede50cfd50-97fcb66e77194545-00",
-        "User-Agent": [
-          "azsdk-net-Storage.Files.DataLake/12.1.0-dev.20200403.1",
-=======
-        "traceparent": "00-4c8cc2104898354e8e3de9a6a69321a2-af59051ea998d54d-00",
-        "User-Agent": [
-          "azsdk-net-Storage.Files.DataLake/12.2.0-dev.20200413.1",
->>>>>>> b9bd85cb
+        "Date": "Fri, 01 May 2020 01:03:56 GMT",
+        "Server": [
+          "Windows-Azure-Blob/1.0",
+          "Microsoft-HTTPAPI/2.0"
+        ],
+        "x-ms-client-request-id": "c9e15e49-79c4-3984-81c0-87ec78839269",
+        "x-ms-request-id": "0fece1d4-a01e-001f-4c54-1ffea4000000",
+        "x-ms-version": "2019-12-12"
+      },
+      "ResponseBody": []
+    },
+    {
+      "RequestUri": "https://seannsecanary.blob.core.windows.net/test-filesystem-c58e916c-8cd0-ae68-eff0-c8480244b958?restype=container",
+      "RequestMethod": "PUT",
+      "RequestHeaders": {
+        "Authorization": "Sanitized",
+        "traceparent": "00-a80b5c7df87a834a858f200efd5dda39-d070b3fa70705e49-00",
+        "User-Agent": [
+          "azsdk-net-Storage.Files.DataLake/12.2.0-dev.20200430.1",
           "(.NET Core 4.6.28325.01; Microsoft Windows 10.0.18362 )"
         ],
         "x-ms-blob-public-access": "container",
-        "x-ms-client-request-id": "749c6ac7-d982-1198-0a3a-048c41f933e5",
-<<<<<<< HEAD
-        "x-ms-date": "Fri, 03 Apr 2020 20:57:43 GMT",
-=======
-        "x-ms-date": "Tue, 14 Apr 2020 00:01:04 GMT",
->>>>>>> b9bd85cb
-        "x-ms-return-client-request-id": "true",
-        "x-ms-version": "2019-12-12"
-      },
-      "RequestBody": null,
-      "StatusCode": 201,
-      "ResponseHeaders": {
-        "Content-Length": "0",
-<<<<<<< HEAD
-        "Date": "Fri, 03 Apr 2020 20:57:42 GMT",
-        "ETag": "\u00220x8D7D811A70D49F8\u0022",
-        "Last-Modified": "Fri, 03 Apr 2020 20:57:42 GMT",
-=======
-        "Date": "Tue, 14 Apr 2020 00:01:05 GMT",
-        "ETag": "\u00220x8D7E006ECFFD0E0\u0022",
-        "Last-Modified": "Tue, 14 Apr 2020 00:01:04 GMT",
->>>>>>> b9bd85cb
-        "Server": [
-          "Windows-Azure-Blob/1.0",
-          "Microsoft-HTTPAPI/2.0"
-        ],
-        "x-ms-client-request-id": "749c6ac7-d982-1198-0a3a-048c41f933e5",
-<<<<<<< HEAD
-        "x-ms-request-id": "9621d792-f01e-0012-0afa-093670000000",
-        "x-ms-version": "2019-12-12"
-=======
-        "x-ms-request-id": "a8a97fec-f01e-002d-3aef-11fed3000000",
-        "x-ms-version": "2019-07-07"
->>>>>>> b9bd85cb
-      },
-      "ResponseBody": []
-    },
-    {
-      "RequestUri": "http://seannsecanary.dfs.core.windows.net/test-filesystem-92eadc97-3f12-0155-9ed6-ded0f38f84da/test-directory-54b66a0b-ca1d-65de-7684-7e950470b16f?resource=directory",
-      "RequestMethod": "PUT",
-      "RequestHeaders": {
-        "Authorization": "Sanitized",
-<<<<<<< HEAD
-        "traceparent": "00-7b83976cae069e4d92f98ca987edef65-f8dc938b1998a243-00",
-        "User-Agent": [
-          "azsdk-net-Storage.Files.DataLake/12.1.0-dev.20200403.1",
-          "(.NET Core 4.6.28325.01; Microsoft Windows 10.0.18362 )"
-        ],
-        "x-ms-client-request-id": "e6d95549-2578-fcd6-8c37-fdfe5a030d9a",
-        "x-ms-date": "Fri, 03 Apr 2020 20:57:44 GMT",
-=======
-        "traceparent": "00-d4e6898dd8ee9f44b895ae0f6d287941-42b0c329f3573f4f-00",
-        "User-Agent": [
-          "azsdk-net-Storage.Files.DataLake/12.2.0-dev.20200413.1",
-          "(.NET Core 4.6.28325.01; Microsoft Windows 10.0.18362 )"
-        ],
-        "x-ms-client-request-id": "e6d95549-2578-fcd6-8c37-fdfe5a030d9a",
-        "x-ms-date": "Tue, 14 Apr 2020 00:01:06 GMT",
->>>>>>> b9bd85cb
-        "x-ms-return-client-request-id": "true",
-        "x-ms-version": "2019-12-12"
-      },
-      "RequestBody": null,
-      "StatusCode": 201,
-      "ResponseHeaders": {
-        "Content-Length": "0",
-<<<<<<< HEAD
-        "Date": "Fri, 03 Apr 2020 20:57:42 GMT",
-        "ETag": "\u00220x8D7D811A71B6445\u0022",
-        "Last-Modified": "Fri, 03 Apr 2020 20:57:42 GMT",
-=======
-        "Date": "Tue, 14 Apr 2020 00:01:05 GMT",
-        "ETag": "\u00220x8D7E006EDD92F47\u0022",
-        "Last-Modified": "Tue, 14 Apr 2020 00:01:06 GMT",
->>>>>>> b9bd85cb
-        "Server": [
-          "Windows-Azure-HDFS/1.0",
-          "Microsoft-HTTPAPI/2.0"
-        ],
-        "x-ms-client-request-id": "e6d95549-2578-fcd6-8c37-fdfe5a030d9a",
-<<<<<<< HEAD
-        "x-ms-request-id": "fa43fdf2-201f-0097-77fa-091bad000000",
-        "x-ms-version": "2019-12-12"
-=======
-        "x-ms-request-id": "0b1c580a-c01f-006b-0fef-11ca54000000",
-        "x-ms-version": "2019-07-07"
->>>>>>> b9bd85cb
-      },
-      "ResponseBody": []
-    },
-    {
-      "RequestUri": "http://seannsecanary.dfs.core.windows.net/test-filesystem-92eadc97-3f12-0155-9ed6-ded0f38f84da/test-directory-582f9489-a9f0-fbf2-12cb-1345bbd0369c?resource=directory",
-      "RequestMethod": "PUT",
-      "RequestHeaders": {
-        "Authorization": "Sanitized",
-<<<<<<< HEAD
-        "traceparent": "00-9d4c1ff64608ab4b982181c50fd58b40-10d2ca79b51e924a-00",
-        "User-Agent": [
-          "azsdk-net-Storage.Files.DataLake/12.1.0-dev.20200403.1",
-          "(.NET Core 4.6.28325.01; Microsoft Windows 10.0.18362 )"
-        ],
-        "x-ms-client-request-id": "998374cb-cca9-9f2a-63de-d3ac119141bb",
-        "x-ms-date": "Fri, 03 Apr 2020 20:57:44 GMT",
-=======
-        "traceparent": "00-d9a97cfbb1801a4b895079192153a632-c4e130e08253ff44-00",
-        "User-Agent": [
-          "azsdk-net-Storage.Files.DataLake/12.2.0-dev.20200413.1",
-          "(.NET Core 4.6.28325.01; Microsoft Windows 10.0.18362 )"
-        ],
-        "x-ms-client-request-id": "998374cb-cca9-9f2a-63de-d3ac119141bb",
-        "x-ms-date": "Tue, 14 Apr 2020 00:01:06 GMT",
->>>>>>> b9bd85cb
-        "x-ms-return-client-request-id": "true",
-        "x-ms-version": "2019-12-12"
-      },
-      "RequestBody": null,
-      "StatusCode": 201,
-      "ResponseHeaders": {
-        "Content-Length": "0",
-<<<<<<< HEAD
-        "Date": "Fri, 03 Apr 2020 20:57:42 GMT",
-        "ETag": "\u00220x8D7D811A72901CD\u0022",
-        "Last-Modified": "Fri, 03 Apr 2020 20:57:42 GMT",
-=======
-        "Date": "Tue, 14 Apr 2020 00:01:05 GMT",
-        "ETag": "\u00220x8D7E006EDE6E015\u0022",
-        "Last-Modified": "Tue, 14 Apr 2020 00:01:06 GMT",
->>>>>>> b9bd85cb
-        "Server": [
-          "Windows-Azure-HDFS/1.0",
-          "Microsoft-HTTPAPI/2.0"
-        ],
-        "x-ms-client-request-id": "998374cb-cca9-9f2a-63de-d3ac119141bb",
-<<<<<<< HEAD
-        "x-ms-request-id": "fa43fdf3-201f-0097-78fa-091bad000000",
-        "x-ms-version": "2019-12-12"
-=======
-        "x-ms-request-id": "0b1c580b-c01f-006b-10ef-11ca54000000",
-        "x-ms-version": "2019-07-07"
->>>>>>> b9bd85cb
-      },
-      "ResponseBody": []
-    },
-    {
-      "RequestUri": "http://seannsecanary.dfs.core.windows.net/test-filesystem-92eadc97-3f12-0155-9ed6-ded0f38f84da/test-directory-582f9489-a9f0-fbf2-12cb-1345bbd0369c?mode=legacy",
+        "x-ms-client-request-id": "62d20d95-feb9-bc0e-f532-d9d4b03c373c",
+        "x-ms-date": "Fri, 01 May 2020 01:03:56 GMT",
+        "x-ms-return-client-request-id": "true",
+        "x-ms-version": "2019-12-12"
+      },
+      "RequestBody": null,
+      "StatusCode": 201,
+      "ResponseHeaders": {
+        "Content-Length": "0",
+        "Date": "Fri, 01 May 2020 01:03:56 GMT",
+        "ETag": "\u00220x8D7ED6B86942198\u0022",
+        "Last-Modified": "Fri, 01 May 2020 01:03:57 GMT",
+        "Server": [
+          "Windows-Azure-Blob/1.0",
+          "Microsoft-HTTPAPI/2.0"
+        ],
+        "x-ms-client-request-id": "62d20d95-feb9-bc0e-f532-d9d4b03c373c",
+        "x-ms-request-id": "14120fd9-e01e-006c-6654-1fa637000000",
+        "x-ms-version": "2019-12-12"
+      },
+      "ResponseBody": []
+    },
+    {
+      "RequestUri": "https://seannsecanary.dfs.core.windows.net/test-filesystem-c58e916c-8cd0-ae68-eff0-c8480244b958/test-directory-e5ee2e06-b09d-ce71-0d7e-a27b9a32304e?resource=directory",
+      "RequestMethod": "PUT",
+      "RequestHeaders": {
+        "Authorization": "Sanitized",
+        "traceparent": "00-a240b908668fb64d9abb7bba89de116d-954f133fc5ebdf46-00",
+        "User-Agent": [
+          "azsdk-net-Storage.Files.DataLake/12.2.0-dev.20200430.1",
+          "(.NET Core 4.6.28325.01; Microsoft Windows 10.0.18362 )"
+        ],
+        "x-ms-client-request-id": "4f30b51d-1db3-e439-9c04-543b5c9322c3",
+        "x-ms-date": "Fri, 01 May 2020 01:03:56 GMT",
+        "x-ms-return-client-request-id": "true",
+        "x-ms-version": "2019-12-12"
+      },
+      "RequestBody": null,
+      "StatusCode": 201,
+      "ResponseHeaders": {
+        "Content-Length": "0",
+        "Date": "Fri, 01 May 2020 01:03:56 GMT",
+        "ETag": "\u00220x8D7ED6B86CA2DCD\u0022",
+        "Last-Modified": "Fri, 01 May 2020 01:03:57 GMT",
+        "Server": [
+          "Windows-Azure-HDFS/1.0",
+          "Microsoft-HTTPAPI/2.0"
+        ],
+        "x-ms-client-request-id": "4f30b51d-1db3-e439-9c04-543b5c9322c3",
+        "x-ms-request-id": "3776e119-f01f-003d-7354-1f3bbb000000",
+        "x-ms-version": "2019-12-12"
+      },
+      "ResponseBody": []
+    },
+    {
+      "RequestUri": "https://seannsecanary.dfs.core.windows.net/test-filesystem-c58e916c-8cd0-ae68-eff0-c8480244b958/test-directory-bee78b02-4289-afc9-90ee-6173c5ab095e?resource=directory",
+      "RequestMethod": "PUT",
+      "RequestHeaders": {
+        "Authorization": "Sanitized",
+        "traceparent": "00-082f475b78167e49a3ea346e8abb2800-23e669935c858244-00",
+        "User-Agent": [
+          "azsdk-net-Storage.Files.DataLake/12.2.0-dev.20200430.1",
+          "(.NET Core 4.6.28325.01; Microsoft Windows 10.0.18362 )"
+        ],
+        "x-ms-client-request-id": "39c32707-a1c7-db5c-eb80-bec4bbc51ff0",
+        "x-ms-date": "Fri, 01 May 2020 01:03:57 GMT",
+        "x-ms-return-client-request-id": "true",
+        "x-ms-version": "2019-12-12"
+      },
+      "RequestBody": null,
+      "StatusCode": 201,
+      "ResponseHeaders": {
+        "Content-Length": "0",
+        "Date": "Fri, 01 May 2020 01:03:56 GMT",
+        "ETag": "\u00220x8D7ED6B86D6B2D9\u0022",
+        "Last-Modified": "Fri, 01 May 2020 01:03:57 GMT",
+        "Server": [
+          "Windows-Azure-HDFS/1.0",
+          "Microsoft-HTTPAPI/2.0"
+        ],
+        "x-ms-client-request-id": "39c32707-a1c7-db5c-eb80-bec4bbc51ff0",
+        "x-ms-request-id": "3776e14b-f01f-003d-2554-1f3bbb000000",
+        "x-ms-version": "2019-12-12"
+      },
+      "ResponseBody": []
+    },
+    {
+      "RequestUri": "https://seannsecanary.dfs.core.windows.net/test-filesystem-c58e916c-8cd0-ae68-eff0-c8480244b958/test-directory-bee78b02-4289-afc9-90ee-6173c5ab095e?mode=legacy",
       "RequestMethod": "PUT",
       "RequestHeaders": {
         "Authorization": "Sanitized",
         "If-Match": "\u0022garbage\u0022",
         "User-Agent": [
-<<<<<<< HEAD
-          "azsdk-net-Storage.Files.DataLake/12.1.0-dev.20200403.1",
-          "(.NET Core 4.6.28325.01; Microsoft Windows 10.0.18362 )"
-        ],
-        "x-ms-client-request-id": "4679d73b-9c4d-92f3-38ac-4cb8f74b2681",
-        "x-ms-date": "Fri, 03 Apr 2020 20:57:44 GMT",
-        "x-ms-rename-source": "/test-filesystem-92eadc97-3f12-0155-9ed6-ded0f38f84da/test-directory-54b66a0b-ca1d-65de-7684-7e950470b16f",
-=======
-          "azsdk-net-Storage.Files.DataLake/12.2.0-dev.20200413.1",
-          "(.NET Core 4.6.28325.01; Microsoft Windows 10.0.18362 )"
-        ],
-        "x-ms-client-request-id": "4679d73b-9c4d-92f3-38ac-4cb8f74b2681",
-        "x-ms-date": "Tue, 14 Apr 2020 00:01:06 GMT",
-        "x-ms-rename-source": "%2Ftest-filesystem-92eadc97-3f12-0155-9ed6-ded0f38f84da%2Ftest-directory-54b66a0b-ca1d-65de-7684-7e950470b16f=",
->>>>>>> b9bd85cb
+          "azsdk-net-Storage.Files.DataLake/12.2.0-dev.20200430.1",
+          "(.NET Core 4.6.28325.01; Microsoft Windows 10.0.18362 )"
+        ],
+        "x-ms-client-request-id": "9d6c714a-d0e7-7c96-6082-fa8122d613f2",
+        "x-ms-date": "Fri, 01 May 2020 01:03:57 GMT",
+        "x-ms-rename-source": "%2Ftest-filesystem-c58e916c-8cd0-ae68-eff0-c8480244b958%2Ftest-directory-e5ee2e06-b09d-ce71-0d7e-a27b9a32304e=",
         "x-ms-return-client-request-id": "true",
         "x-ms-version": "2019-12-12"
       },
@@ -732,58 +448,35 @@
       "ResponseHeaders": {
         "Content-Length": "200",
         "Content-Type": "application/json; charset=utf-8",
-<<<<<<< HEAD
-        "Date": "Fri, 03 Apr 2020 20:57:42 GMT",
-=======
-        "Date": "Tue, 14 Apr 2020 00:01:06 GMT",
->>>>>>> b9bd85cb
-        "Server": [
-          "Windows-Azure-HDFS/1.0",
-          "Microsoft-HTTPAPI/2.0"
-        ],
-        "x-ms-client-request-id": "4679d73b-9c4d-92f3-38ac-4cb8f74b2681",
+        "Date": "Fri, 01 May 2020 01:03:57 GMT",
+        "Server": [
+          "Windows-Azure-HDFS/1.0",
+          "Microsoft-HTTPAPI/2.0"
+        ],
+        "x-ms-client-request-id": "9d6c714a-d0e7-7c96-6082-fa8122d613f2",
         "x-ms-error-code": "ConditionNotMet",
-<<<<<<< HEAD
-        "x-ms-request-id": "fa43fdf4-201f-0097-79fa-091bad000000",
-        "x-ms-version": "2019-12-12"
-=======
-        "x-ms-request-id": "0b1c580c-c01f-006b-11ef-11ca54000000",
-        "x-ms-version": "2019-07-07"
->>>>>>> b9bd85cb
+        "x-ms-request-id": "3776e17b-f01f-003d-5554-1f3bbb000000",
+        "x-ms-version": "2019-12-12"
       },
       "ResponseBody": {
         "error": {
           "code": "ConditionNotMet",
-<<<<<<< HEAD
-          "message": "The condition specified using HTTP conditional header(s) is not met.\nRequestId:fa43fdf4-201f-0097-79fa-091bad000000\nTime:2020-04-03T20:57:42.7485122Z"
-=======
-          "message": "The condition specified using HTTP conditional header(s) is not met.\nRequestId:0b1c580c-c01f-006b-11ef-11ca54000000\nTime:2020-04-14T00:01:06.4661664Z"
->>>>>>> b9bd85cb
+          "message": "The condition specified using HTTP conditional header(s) is not met.\nRequestId:3776e17b-f01f-003d-5554-1f3bbb000000\nTime:2020-05-01T01:03:57.6610188Z"
         }
       }
     },
     {
-      "RequestUri": "http://seannsecanary.blob.core.windows.net/test-filesystem-92eadc97-3f12-0155-9ed6-ded0f38f84da?restype=container",
+      "RequestUri": "https://seannsecanary.blob.core.windows.net/test-filesystem-c58e916c-8cd0-ae68-eff0-c8480244b958?restype=container",
       "RequestMethod": "DELETE",
       "RequestHeaders": {
         "Authorization": "Sanitized",
-<<<<<<< HEAD
-        "traceparent": "00-6b09281e1c8e0648b7499f236b8324e3-c66dd461080c2e42-00",
-        "User-Agent": [
-          "azsdk-net-Storage.Files.DataLake/12.1.0-dev.20200403.1",
-          "(.NET Core 4.6.28325.01; Microsoft Windows 10.0.18362 )"
-        ],
-        "x-ms-client-request-id": "3a701af6-fa17-636e-6d0c-bf0b114cc650",
-        "x-ms-date": "Fri, 03 Apr 2020 20:57:44 GMT",
-=======
-        "traceparent": "00-a76cfe498f04434fabd29c5ab60474b8-87172292eee36847-00",
-        "User-Agent": [
-          "azsdk-net-Storage.Files.DataLake/12.2.0-dev.20200413.1",
-          "(.NET Core 4.6.28325.01; Microsoft Windows 10.0.18362 )"
-        ],
-        "x-ms-client-request-id": "3a701af6-fa17-636e-6d0c-bf0b114cc650",
-        "x-ms-date": "Tue, 14 Apr 2020 00:01:07 GMT",
->>>>>>> b9bd85cb
+        "traceparent": "00-d3b169b27d3a25419083ba7bb29603be-eb4a09d9d216974a-00",
+        "User-Agent": [
+          "azsdk-net-Storage.Files.DataLake/12.2.0-dev.20200430.1",
+          "(.NET Core 4.6.28325.01; Microsoft Windows 10.0.18362 )"
+        ],
+        "x-ms-client-request-id": "4a7a92d4-8258-2909-5fa0-3fb24240fe18",
+        "x-ms-date": "Fri, 01 May 2020 01:03:57 GMT",
         "x-ms-return-client-request-id": "true",
         "x-ms-version": "2019-12-12"
       },
@@ -791,205 +484,125 @@
       "StatusCode": 202,
       "ResponseHeaders": {
         "Content-Length": "0",
-<<<<<<< HEAD
-        "Date": "Fri, 03 Apr 2020 20:57:42 GMT",
-=======
-        "Date": "Tue, 14 Apr 2020 00:01:05 GMT",
->>>>>>> b9bd85cb
-        "Server": [
-          "Windows-Azure-Blob/1.0",
-          "Microsoft-HTTPAPI/2.0"
-        ],
-        "x-ms-client-request-id": "3a701af6-fa17-636e-6d0c-bf0b114cc650",
-<<<<<<< HEAD
-        "x-ms-request-id": "9621d7af-f01e-0012-24fa-093670000000",
-        "x-ms-version": "2019-12-12"
-=======
-        "x-ms-request-id": "a8a981cf-f01e-002d-48ef-11fed3000000",
-        "x-ms-version": "2019-07-07"
->>>>>>> b9bd85cb
-      },
-      "ResponseBody": []
-    },
-    {
-      "RequestUri": "http://seannsecanary.blob.core.windows.net/test-filesystem-6a17c3d2-367a-a3ff-510b-d6869f420af0?restype=container",
-      "RequestMethod": "PUT",
-      "RequestHeaders": {
-        "Authorization": "Sanitized",
-<<<<<<< HEAD
-        "traceparent": "00-d38266a5a5132942a2f6dd0d23c90018-3f6fadc9b648ea4f-00",
-        "User-Agent": [
-          "azsdk-net-Storage.Files.DataLake/12.1.0-dev.20200403.1",
-=======
-        "traceparent": "00-f8a3a45d2c7627418c63a03e29e842e2-1d036c00f9faf543-00",
-        "User-Agent": [
-          "azsdk-net-Storage.Files.DataLake/12.2.0-dev.20200413.1",
->>>>>>> b9bd85cb
+        "Date": "Fri, 01 May 2020 01:03:56 GMT",
+        "Server": [
+          "Windows-Azure-Blob/1.0",
+          "Microsoft-HTTPAPI/2.0"
+        ],
+        "x-ms-client-request-id": "4a7a92d4-8258-2909-5fa0-3fb24240fe18",
+        "x-ms-request-id": "1412103c-e01e-006c-3a54-1fa637000000",
+        "x-ms-version": "2019-12-12"
+      },
+      "ResponseBody": []
+    },
+    {
+      "RequestUri": "https://seannsecanary.blob.core.windows.net/test-filesystem-800d1305-9fe6-46e6-b5a2-374487e7e0bf?restype=container",
+      "RequestMethod": "PUT",
+      "RequestHeaders": {
+        "Authorization": "Sanitized",
+        "traceparent": "00-e3306be080fbbc4abf4039a8cbe78c4f-1800ada5315c0d48-00",
+        "User-Agent": [
+          "azsdk-net-Storage.Files.DataLake/12.2.0-dev.20200430.1",
           "(.NET Core 4.6.28325.01; Microsoft Windows 10.0.18362 )"
         ],
         "x-ms-blob-public-access": "container",
-        "x-ms-client-request-id": "c4dead00-8930-bfb1-1acd-e80b23e7c42a",
-<<<<<<< HEAD
-        "x-ms-date": "Fri, 03 Apr 2020 20:57:44 GMT",
-=======
-        "x-ms-date": "Tue, 14 Apr 2020 00:01:07 GMT",
->>>>>>> b9bd85cb
-        "x-ms-return-client-request-id": "true",
-        "x-ms-version": "2019-12-12"
-      },
-      "RequestBody": null,
-      "StatusCode": 201,
-      "ResponseHeaders": {
-        "Content-Length": "0",
-<<<<<<< HEAD
-        "Date": "Fri, 03 Apr 2020 20:57:42 GMT",
-        "ETag": "\u00220x8D7D811A75227A6\u0022",
-        "Last-Modified": "Fri, 03 Apr 2020 20:57:42 GMT",
-=======
-        "Date": "Tue, 14 Apr 2020 00:01:06 GMT",
-        "ETag": "\u00220x8D7E006EE4C475D\u0022",
-        "Last-Modified": "Tue, 14 Apr 2020 00:01:06 GMT",
->>>>>>> b9bd85cb
-        "Server": [
-          "Windows-Azure-Blob/1.0",
-          "Microsoft-HTTPAPI/2.0"
-        ],
-        "x-ms-client-request-id": "c4dead00-8930-bfb1-1acd-e80b23e7c42a",
-<<<<<<< HEAD
-        "x-ms-request-id": "9621d7c8-f01e-0012-3bfa-093670000000",
-        "x-ms-version": "2019-12-12"
-=======
-        "x-ms-request-id": "70ba669d-e01e-007c-55ef-11635f000000",
-        "x-ms-version": "2019-07-07"
->>>>>>> b9bd85cb
-      },
-      "ResponseBody": []
-    },
-    {
-      "RequestUri": "http://seannsecanary.dfs.core.windows.net/test-filesystem-6a17c3d2-367a-a3ff-510b-d6869f420af0/test-directory-f252ce02-e88a-e676-5946-9522f152cad7?resource=directory",
-      "RequestMethod": "PUT",
-      "RequestHeaders": {
-        "Authorization": "Sanitized",
-<<<<<<< HEAD
-        "traceparent": "00-1441cb94e2cce64596898b1fc196a221-4970585aa24f3946-00",
-        "User-Agent": [
-          "azsdk-net-Storage.Files.DataLake/12.1.0-dev.20200403.1",
-          "(.NET Core 4.6.28325.01; Microsoft Windows 10.0.18362 )"
-        ],
-        "x-ms-client-request-id": "0aaa1993-6a27-1799-36f8-6ae9f38fcdc8",
-        "x-ms-date": "Fri, 03 Apr 2020 20:57:44 GMT",
-=======
-        "traceparent": "00-0c6e73c564ab854c82471c0866e81e17-341c640b4a0c2045-00",
-        "User-Agent": [
-          "azsdk-net-Storage.Files.DataLake/12.2.0-dev.20200413.1",
-          "(.NET Core 4.6.28325.01; Microsoft Windows 10.0.18362 )"
-        ],
-        "x-ms-client-request-id": "0aaa1993-6a27-1799-36f8-6ae9f38fcdc8",
-        "x-ms-date": "Tue, 14 Apr 2020 00:01:07 GMT",
->>>>>>> b9bd85cb
-        "x-ms-return-client-request-id": "true",
-        "x-ms-version": "2019-12-12"
-      },
-      "RequestBody": null,
-      "StatusCode": 201,
-      "ResponseHeaders": {
-        "Content-Length": "0",
-<<<<<<< HEAD
-        "Date": "Fri, 03 Apr 2020 20:57:42 GMT",
-        "ETag": "\u00220x8D7D811A7606A45\u0022",
-        "Last-Modified": "Fri, 03 Apr 2020 20:57:43 GMT",
-=======
-        "Date": "Tue, 14 Apr 2020 00:01:07 GMT",
-        "ETag": "\u00220x8D7E006EEAB3989\u0022",
-        "Last-Modified": "Tue, 14 Apr 2020 00:01:07 GMT",
->>>>>>> b9bd85cb
-        "Server": [
-          "Windows-Azure-HDFS/1.0",
-          "Microsoft-HTTPAPI/2.0"
-        ],
-        "x-ms-client-request-id": "0aaa1993-6a27-1799-36f8-6ae9f38fcdc8",
-<<<<<<< HEAD
-        "x-ms-request-id": "fa43fdf5-201f-0097-7afa-091bad000000",
-        "x-ms-version": "2019-12-12"
-=======
-        "x-ms-request-id": "e86eed3c-301f-0050-72ef-118ff0000000",
-        "x-ms-version": "2019-07-07"
->>>>>>> b9bd85cb
-      },
-      "ResponseBody": []
-    },
-    {
-      "RequestUri": "http://seannsecanary.dfs.core.windows.net/test-filesystem-6a17c3d2-367a-a3ff-510b-d6869f420af0/test-directory-705c1103-d260-bbc7-0d22-84882669e3fb?resource=directory",
-      "RequestMethod": "PUT",
-      "RequestHeaders": {
-        "Authorization": "Sanitized",
-<<<<<<< HEAD
-        "traceparent": "00-f5202cff7d220e49989b20236f51135c-fd7d6baf545bd941-00",
-        "User-Agent": [
-          "azsdk-net-Storage.Files.DataLake/12.1.0-dev.20200403.1",
-          "(.NET Core 4.6.28325.01; Microsoft Windows 10.0.18362 )"
-        ],
-        "x-ms-client-request-id": "f209fa34-3c01-c18c-52ef-fc04e511f1cd",
-        "x-ms-date": "Fri, 03 Apr 2020 20:57:44 GMT",
-=======
-        "traceparent": "00-cb26bc95e6013c4e92179c6416314fee-7c52fc2152463547-00",
-        "User-Agent": [
-          "azsdk-net-Storage.Files.DataLake/12.2.0-dev.20200413.1",
-          "(.NET Core 4.6.28325.01; Microsoft Windows 10.0.18362 )"
-        ],
-        "x-ms-client-request-id": "f209fa34-3c01-c18c-52ef-fc04e511f1cd",
-        "x-ms-date": "Tue, 14 Apr 2020 00:01:08 GMT",
->>>>>>> b9bd85cb
-        "x-ms-return-client-request-id": "true",
-        "x-ms-version": "2019-12-12"
-      },
-      "RequestBody": null,
-      "StatusCode": 201,
-      "ResponseHeaders": {
-        "Content-Length": "0",
-<<<<<<< HEAD
-        "Date": "Fri, 03 Apr 2020 20:57:42 GMT",
-        "ETag": "\u00220x8D7D811A76C97F9\u0022",
-        "Last-Modified": "Fri, 03 Apr 2020 20:57:43 GMT",
-=======
-        "Date": "Tue, 14 Apr 2020 00:01:07 GMT",
-        "ETag": "\u00220x8D7E006EEB838B1\u0022",
-        "Last-Modified": "Tue, 14 Apr 2020 00:01:07 GMT",
->>>>>>> b9bd85cb
-        "Server": [
-          "Windows-Azure-HDFS/1.0",
-          "Microsoft-HTTPAPI/2.0"
-        ],
-        "x-ms-client-request-id": "f209fa34-3c01-c18c-52ef-fc04e511f1cd",
-<<<<<<< HEAD
-        "x-ms-request-id": "fa43fdf6-201f-0097-7bfa-091bad000000",
-        "x-ms-version": "2019-12-12"
-=======
-        "x-ms-request-id": "e86eed3d-301f-0050-73ef-118ff0000000",
-        "x-ms-version": "2019-07-07"
->>>>>>> b9bd85cb
-      },
-      "ResponseBody": []
-    },
-    {
-      "RequestUri": "http://seannsecanary.blob.core.windows.net/test-filesystem-6a17c3d2-367a-a3ff-510b-d6869f420af0/test-directory-705c1103-d260-bbc7-0d22-84882669e3fb",
+        "x-ms-client-request-id": "88aa30a4-7192-35a8-ac33-94b64bc5a277",
+        "x-ms-date": "Fri, 01 May 2020 01:03:57 GMT",
+        "x-ms-return-client-request-id": "true",
+        "x-ms-version": "2019-12-12"
+      },
+      "RequestBody": null,
+      "StatusCode": 201,
+      "ResponseHeaders": {
+        "Content-Length": "0",
+        "Date": "Fri, 01 May 2020 01:03:58 GMT",
+        "ETag": "\u00220x8D7ED6B872C4DC6\u0022",
+        "Last-Modified": "Fri, 01 May 2020 01:03:58 GMT",
+        "Server": [
+          "Windows-Azure-Blob/1.0",
+          "Microsoft-HTTPAPI/2.0"
+        ],
+        "x-ms-client-request-id": "88aa30a4-7192-35a8-ac33-94b64bc5a277",
+        "x-ms-request-id": "c16009d7-901e-0092-2a54-1fc976000000",
+        "x-ms-version": "2019-12-12"
+      },
+      "ResponseBody": []
+    },
+    {
+      "RequestUri": "https://seannsecanary.dfs.core.windows.net/test-filesystem-800d1305-9fe6-46e6-b5a2-374487e7e0bf/test-directory-d8217fc0-6e94-3cbc-78e1-219bf14081ab?resource=directory",
+      "RequestMethod": "PUT",
+      "RequestHeaders": {
+        "Authorization": "Sanitized",
+        "traceparent": "00-4dbcabdcc7856b4bb2dd47add70dca20-f308c7571197e141-00",
+        "User-Agent": [
+          "azsdk-net-Storage.Files.DataLake/12.2.0-dev.20200430.1",
+          "(.NET Core 4.6.28325.01; Microsoft Windows 10.0.18362 )"
+        ],
+        "x-ms-client-request-id": "45e535a8-b0e8-3691-746d-0fb14f0d436b",
+        "x-ms-date": "Fri, 01 May 2020 01:03:57 GMT",
+        "x-ms-return-client-request-id": "true",
+        "x-ms-version": "2019-12-12"
+      },
+      "RequestBody": null,
+      "StatusCode": 201,
+      "ResponseHeaders": {
+        "Content-Length": "0",
+        "Date": "Fri, 01 May 2020 01:03:57 GMT",
+        "ETag": "\u00220x8D7ED6B87652764\u0022",
+        "Last-Modified": "Fri, 01 May 2020 01:03:58 GMT",
+        "Server": [
+          "Windows-Azure-HDFS/1.0",
+          "Microsoft-HTTPAPI/2.0"
+        ],
+        "x-ms-client-request-id": "45e535a8-b0e8-3691-746d-0fb14f0d436b",
+        "x-ms-request-id": "47b4790a-a01f-0030-0e54-1ff36f000000",
+        "x-ms-version": "2019-12-12"
+      },
+      "ResponseBody": []
+    },
+    {
+      "RequestUri": "https://seannsecanary.dfs.core.windows.net/test-filesystem-800d1305-9fe6-46e6-b5a2-374487e7e0bf/test-directory-399be9b2-4b25-683a-5202-161d8a930894?resource=directory",
+      "RequestMethod": "PUT",
+      "RequestHeaders": {
+        "Authorization": "Sanitized",
+        "traceparent": "00-6638aa10bf9b574db59e04675070aa65-8ea31dc040210d4e-00",
+        "User-Agent": [
+          "azsdk-net-Storage.Files.DataLake/12.2.0-dev.20200430.1",
+          "(.NET Core 4.6.28325.01; Microsoft Windows 10.0.18362 )"
+        ],
+        "x-ms-client-request-id": "4a777733-a648-5d73-fb7d-f3e69973abe1",
+        "x-ms-date": "Fri, 01 May 2020 01:03:58 GMT",
+        "x-ms-return-client-request-id": "true",
+        "x-ms-version": "2019-12-12"
+      },
+      "RequestBody": null,
+      "StatusCode": 201,
+      "ResponseHeaders": {
+        "Content-Length": "0",
+        "Date": "Fri, 01 May 2020 01:03:57 GMT",
+        "ETag": "\u00220x8D7ED6B8772441C\u0022",
+        "Last-Modified": "Fri, 01 May 2020 01:03:58 GMT",
+        "Server": [
+          "Windows-Azure-HDFS/1.0",
+          "Microsoft-HTTPAPI/2.0"
+        ],
+        "x-ms-client-request-id": "4a777733-a648-5d73-fb7d-f3e69973abe1",
+        "x-ms-request-id": "47b4792f-a01f-0030-3354-1ff36f000000",
+        "x-ms-version": "2019-12-12"
+      },
+      "ResponseBody": []
+    },
+    {
+      "RequestUri": "https://seannsecanary.blob.core.windows.net/test-filesystem-800d1305-9fe6-46e6-b5a2-374487e7e0bf/test-directory-399be9b2-4b25-683a-5202-161d8a930894",
       "RequestMethod": "HEAD",
       "RequestHeaders": {
         "Authorization": "Sanitized",
         "User-Agent": [
-<<<<<<< HEAD
-          "azsdk-net-Storage.Files.DataLake/12.1.0-dev.20200403.1",
-          "(.NET Core 4.6.28325.01; Microsoft Windows 10.0.18362 )"
-        ],
-        "x-ms-client-request-id": "2b54a6e6-f15f-5dfa-1ccd-85b8c3aa5f08",
-        "x-ms-date": "Fri, 03 Apr 2020 20:57:44 GMT",
-=======
-          "azsdk-net-Storage.Files.DataLake/12.2.0-dev.20200413.1",
-          "(.NET Core 4.6.28325.01; Microsoft Windows 10.0.18362 )"
-        ],
-        "x-ms-client-request-id": "2b54a6e6-f15f-5dfa-1ccd-85b8c3aa5f08",
-        "x-ms-date": "Tue, 14 Apr 2020 00:01:08 GMT",
->>>>>>> b9bd85cb
+          "azsdk-net-Storage.Files.DataLake/12.2.0-dev.20200430.1",
+          "(.NET Core 4.6.28325.01; Microsoft Windows 10.0.18362 )"
+        ],
+        "x-ms-client-request-id": "13e96232-bd1c-5a4b-1495-c0de47ddd00c",
+        "x-ms-date": "Fri, 01 May 2020 01:03:58 GMT",
         "x-ms-return-client-request-id": "true",
         "x-ms-version": "2019-12-12"
       },
@@ -999,15 +612,9 @@
         "Accept-Ranges": "bytes",
         "Content-Length": "0",
         "Content-Type": "application/octet-stream",
-<<<<<<< HEAD
-        "Date": "Fri, 03 Apr 2020 20:57:42 GMT",
-        "ETag": "\u00220x8D7D811A76C97F9\u0022",
-        "Last-Modified": "Fri, 03 Apr 2020 20:57:43 GMT",
-=======
-        "Date": "Tue, 14 Apr 2020 00:01:07 GMT",
-        "ETag": "\u00220x8D7E006EEB838B1\u0022",
-        "Last-Modified": "Tue, 14 Apr 2020 00:01:07 GMT",
->>>>>>> b9bd85cb
+        "Date": "Fri, 01 May 2020 01:03:58 GMT",
+        "ETag": "\u00220x8D7ED6B8772441C\u0022",
+        "Last-Modified": "Fri, 01 May 2020 01:03:58 GMT",
         "Server": [
           "Windows-Azure-Blob/1.0",
           "Microsoft-HTTPAPI/2.0"
@@ -1015,49 +622,30 @@
         "x-ms-access-tier": "Hot",
         "x-ms-access-tier-inferred": "true",
         "x-ms-blob-type": "BlockBlob",
-        "x-ms-client-request-id": "2b54a6e6-f15f-5dfa-1ccd-85b8c3aa5f08",
-<<<<<<< HEAD
-        "x-ms-creation-time": "Fri, 03 Apr 2020 20:57:43 GMT",
+        "x-ms-client-request-id": "13e96232-bd1c-5a4b-1495-c0de47ddd00c",
+        "x-ms-creation-time": "Fri, 01 May 2020 01:03:58 GMT",
         "x-ms-lease-state": "available",
         "x-ms-lease-status": "unlocked",
         "x-ms-meta-hdi_isfolder": "true",
-        "x-ms-request-id": "9621d7fd-f01e-0012-69fa-093670000000",
-=======
-        "x-ms-creation-time": "Tue, 14 Apr 2020 00:01:07 GMT",
-        "x-ms-lease-state": "available",
-        "x-ms-lease-status": "unlocked",
-        "x-ms-meta-hdi_isfolder": "true",
-        "x-ms-request-id": "70ba66f4-e01e-007c-15ef-11635f000000",
->>>>>>> b9bd85cb
+        "x-ms-request-id": "c16009f1-901e-0092-3954-1fc976000000",
         "x-ms-server-encrypted": "true",
         "x-ms-version": "2019-12-12"
       },
       "ResponseBody": []
     },
     {
-      "RequestUri": "http://seannsecanary.dfs.core.windows.net/test-filesystem-6a17c3d2-367a-a3ff-510b-d6869f420af0/test-directory-705c1103-d260-bbc7-0d22-84882669e3fb?mode=legacy",
-      "RequestMethod": "PUT",
-      "RequestHeaders": {
-        "Authorization": "Sanitized",
-<<<<<<< HEAD
-        "If-None-Match": "\u00220x8D7D811A76C97F9\u0022",
-        "User-Agent": [
-          "azsdk-net-Storage.Files.DataLake/12.1.0-dev.20200403.1",
-          "(.NET Core 4.6.28325.01; Microsoft Windows 10.0.18362 )"
-        ],
-        "x-ms-client-request-id": "3f1ec50f-c5bd-236e-74f2-2d336f6780b6",
-        "x-ms-date": "Fri, 03 Apr 2020 20:57:44 GMT",
-        "x-ms-rename-source": "/test-filesystem-6a17c3d2-367a-a3ff-510b-d6869f420af0/test-directory-f252ce02-e88a-e676-5946-9522f152cad7",
-=======
-        "If-None-Match": "\u00220x8D7E006EEB838B1\u0022",
-        "User-Agent": [
-          "azsdk-net-Storage.Files.DataLake/12.2.0-dev.20200413.1",
-          "(.NET Core 4.6.28325.01; Microsoft Windows 10.0.18362 )"
-        ],
-        "x-ms-client-request-id": "3f1ec50f-c5bd-236e-74f2-2d336f6780b6",
-        "x-ms-date": "Tue, 14 Apr 2020 00:01:08 GMT",
-        "x-ms-rename-source": "%2Ftest-filesystem-6a17c3d2-367a-a3ff-510b-d6869f420af0%2Ftest-directory-f252ce02-e88a-e676-5946-9522f152cad7=",
->>>>>>> b9bd85cb
+      "RequestUri": "https://seannsecanary.dfs.core.windows.net/test-filesystem-800d1305-9fe6-46e6-b5a2-374487e7e0bf/test-directory-399be9b2-4b25-683a-5202-161d8a930894?mode=legacy",
+      "RequestMethod": "PUT",
+      "RequestHeaders": {
+        "Authorization": "Sanitized",
+        "If-None-Match": "\u00220x8D7ED6B8772441C\u0022",
+        "User-Agent": [
+          "azsdk-net-Storage.Files.DataLake/12.2.0-dev.20200430.1",
+          "(.NET Core 4.6.28325.01; Microsoft Windows 10.0.18362 )"
+        ],
+        "x-ms-client-request-id": "37b31d5d-9889-a8c5-2f54-b384c7322e48",
+        "x-ms-date": "Fri, 01 May 2020 01:03:58 GMT",
+        "x-ms-rename-source": "%2Ftest-filesystem-800d1305-9fe6-46e6-b5a2-374487e7e0bf%2Ftest-directory-d8217fc0-6e94-3cbc-78e1-219bf14081ab=",
         "x-ms-return-client-request-id": "true",
         "x-ms-version": "2019-12-12"
       },
@@ -1066,58 +654,35 @@
       "ResponseHeaders": {
         "Content-Length": "200",
         "Content-Type": "application/json; charset=utf-8",
-<<<<<<< HEAD
-        "Date": "Fri, 03 Apr 2020 20:57:42 GMT",
-=======
-        "Date": "Tue, 14 Apr 2020 00:01:07 GMT",
->>>>>>> b9bd85cb
-        "Server": [
-          "Windows-Azure-HDFS/1.0",
-          "Microsoft-HTTPAPI/2.0"
-        ],
-        "x-ms-client-request-id": "3f1ec50f-c5bd-236e-74f2-2d336f6780b6",
+        "Date": "Fri, 01 May 2020 01:03:57 GMT",
+        "Server": [
+          "Windows-Azure-HDFS/1.0",
+          "Microsoft-HTTPAPI/2.0"
+        ],
+        "x-ms-client-request-id": "37b31d5d-9889-a8c5-2f54-b384c7322e48",
         "x-ms-error-code": "ConditionNotMet",
-<<<<<<< HEAD
-        "x-ms-request-id": "fa43fdf7-201f-0097-7cfa-091bad000000",
-        "x-ms-version": "2019-12-12"
-=======
-        "x-ms-request-id": "e86eed3e-301f-0050-74ef-118ff0000000",
-        "x-ms-version": "2019-07-07"
->>>>>>> b9bd85cb
+        "x-ms-request-id": "47b47955-a01f-0030-5954-1ff36f000000",
+        "x-ms-version": "2019-12-12"
       },
       "ResponseBody": {
         "error": {
           "code": "ConditionNotMet",
-<<<<<<< HEAD
-          "message": "The condition specified using HTTP conditional header(s) is not met.\nRequestId:fa43fdf7-201f-0097-7cfa-091bad000000\nTime:2020-04-03T20:57:43.3119090Z"
-=======
-          "message": "The condition specified using HTTP conditional header(s) is not met.\nRequestId:e86eed3e-301f-0050-74ef-118ff0000000\nTime:2020-04-14T00:01:07.9082580Z"
->>>>>>> b9bd85cb
+          "message": "The condition specified using HTTP conditional header(s) is not met.\nRequestId:47b47955-a01f-0030-5954-1ff36f000000\nTime:2020-05-01T01:03:58.7957266Z"
         }
       }
     },
     {
-      "RequestUri": "http://seannsecanary.blob.core.windows.net/test-filesystem-6a17c3d2-367a-a3ff-510b-d6869f420af0?restype=container",
+      "RequestUri": "https://seannsecanary.blob.core.windows.net/test-filesystem-800d1305-9fe6-46e6-b5a2-374487e7e0bf?restype=container",
       "RequestMethod": "DELETE",
       "RequestHeaders": {
         "Authorization": "Sanitized",
-<<<<<<< HEAD
-        "traceparent": "00-df19143ac617a147b5ad144365d7a508-81330fec8664ef4b-00",
-        "User-Agent": [
-          "azsdk-net-Storage.Files.DataLake/12.1.0-dev.20200403.1",
-          "(.NET Core 4.6.28325.01; Microsoft Windows 10.0.18362 )"
-        ],
-        "x-ms-client-request-id": "fda88e22-208c-b84b-7e32-f995c4aacf72",
-        "x-ms-date": "Fri, 03 Apr 2020 20:57:44 GMT",
-=======
-        "traceparent": "00-149cdd6f22859540af69cc5a9b80b60a-591f294578a24545-00",
-        "User-Agent": [
-          "azsdk-net-Storage.Files.DataLake/12.2.0-dev.20200413.1",
-          "(.NET Core 4.6.28325.01; Microsoft Windows 10.0.18362 )"
-        ],
-        "x-ms-client-request-id": "fda88e22-208c-b84b-7e32-f995c4aacf72",
-        "x-ms-date": "Tue, 14 Apr 2020 00:01:08 GMT",
->>>>>>> b9bd85cb
+        "traceparent": "00-9dfbb80d49fd9647ad6cac2e9d3bee55-36bb3cc2b5b66e47-00",
+        "User-Agent": [
+          "azsdk-net-Storage.Files.DataLake/12.2.0-dev.20200430.1",
+          "(.NET Core 4.6.28325.01; Microsoft Windows 10.0.18362 )"
+        ],
+        "x-ms-client-request-id": "2a802fa1-9929-2482-3cc2-9e775415e334",
+        "x-ms-date": "Fri, 01 May 2020 01:03:58 GMT",
         "x-ms-return-client-request-id": "true",
         "x-ms-version": "2019-12-12"
       },
@@ -1125,207 +690,127 @@
       "StatusCode": 202,
       "ResponseHeaders": {
         "Content-Length": "0",
-<<<<<<< HEAD
-        "Date": "Fri, 03 Apr 2020 20:57:42 GMT",
-=======
-        "Date": "Tue, 14 Apr 2020 00:01:07 GMT",
->>>>>>> b9bd85cb
-        "Server": [
-          "Windows-Azure-Blob/1.0",
-          "Microsoft-HTTPAPI/2.0"
-        ],
-        "x-ms-client-request-id": "fda88e22-208c-b84b-7e32-f995c4aacf72",
-<<<<<<< HEAD
-        "x-ms-request-id": "9621d815-f01e-0012-01fa-093670000000",
-        "x-ms-version": "2019-12-12"
-=======
-        "x-ms-request-id": "70ba6711-e01e-007c-2aef-11635f000000",
-        "x-ms-version": "2019-07-07"
->>>>>>> b9bd85cb
-      },
-      "ResponseBody": []
-    },
-    {
-      "RequestUri": "http://seannsecanary.blob.core.windows.net/test-filesystem-9633da46-8028-9ef2-162b-76a774d6c364?restype=container",
-      "RequestMethod": "PUT",
-      "RequestHeaders": {
-        "Authorization": "Sanitized",
-<<<<<<< HEAD
-        "traceparent": "00-b101657705915348bc8058eada59060a-9df95b6b6913904b-00",
-        "User-Agent": [
-          "azsdk-net-Storage.Files.DataLake/12.1.0-dev.20200403.1",
-=======
-        "traceparent": "00-2bffda8d67c4f242bbe62ee368e4f423-78f945e438089b41-00",
-        "User-Agent": [
-          "azsdk-net-Storage.Files.DataLake/12.2.0-dev.20200413.1",
->>>>>>> b9bd85cb
+        "Date": "Fri, 01 May 2020 01:03:58 GMT",
+        "Server": [
+          "Windows-Azure-Blob/1.0",
+          "Microsoft-HTTPAPI/2.0"
+        ],
+        "x-ms-client-request-id": "2a802fa1-9929-2482-3cc2-9e775415e334",
+        "x-ms-request-id": "c16009f4-901e-0092-3b54-1fc976000000",
+        "x-ms-version": "2019-12-12"
+      },
+      "ResponseBody": []
+    },
+    {
+      "RequestUri": "https://seannsecanary.blob.core.windows.net/test-filesystem-40b7dcd1-8cb6-0a8f-1388-6f4beca90ffa?restype=container",
+      "RequestMethod": "PUT",
+      "RequestHeaders": {
+        "Authorization": "Sanitized",
+        "traceparent": "00-3dd81a1635e3e7478c91f25ef508a97d-44acd3c4b372a64c-00",
+        "User-Agent": [
+          "azsdk-net-Storage.Files.DataLake/12.2.0-dev.20200430.1",
           "(.NET Core 4.6.28325.01; Microsoft Windows 10.0.18362 )"
         ],
         "x-ms-blob-public-access": "container",
-        "x-ms-client-request-id": "8552df46-e1db-a257-9c0a-e761aaa344a8",
-<<<<<<< HEAD
-        "x-ms-date": "Fri, 03 Apr 2020 20:57:44 GMT",
-=======
-        "x-ms-date": "Tue, 14 Apr 2020 00:01:08 GMT",
->>>>>>> b9bd85cb
-        "x-ms-return-client-request-id": "true",
-        "x-ms-version": "2019-12-12"
-      },
-      "RequestBody": null,
-      "StatusCode": 201,
-      "ResponseHeaders": {
-        "Content-Length": "0",
-<<<<<<< HEAD
-        "Date": "Fri, 03 Apr 2020 20:57:43 GMT",
-        "ETag": "\u00220x8D7D811A7A3D8EC\u0022",
-        "Last-Modified": "Fri, 03 Apr 2020 20:57:43 GMT",
-=======
-        "Date": "Tue, 14 Apr 2020 00:01:08 GMT",
-        "ETag": "\u00220x8D7E006EF165674\u0022",
-        "Last-Modified": "Tue, 14 Apr 2020 00:01:08 GMT",
->>>>>>> b9bd85cb
-        "Server": [
-          "Windows-Azure-Blob/1.0",
-          "Microsoft-HTTPAPI/2.0"
-        ],
-        "x-ms-client-request-id": "8552df46-e1db-a257-9c0a-e761aaa344a8",
-<<<<<<< HEAD
-        "x-ms-request-id": "9621d825-f01e-0012-0ffa-093670000000",
-        "x-ms-version": "2019-12-12"
-=======
-        "x-ms-request-id": "aa0bb409-c01e-0054-58ef-1102f7000000",
-        "x-ms-version": "2019-07-07"
->>>>>>> b9bd85cb
-      },
-      "ResponseBody": []
-    },
-    {
-      "RequestUri": "http://seannsecanary.dfs.core.windows.net/test-filesystem-9633da46-8028-9ef2-162b-76a774d6c364/test-directory-171a946e-ee9a-c3b4-b09d-936dd42025fc?resource=directory",
-      "RequestMethod": "PUT",
-      "RequestHeaders": {
-        "Authorization": "Sanitized",
-<<<<<<< HEAD
-        "traceparent": "00-70303c2062fbde49ba7c044037167983-eeef3a3ff336af4b-00",
-        "User-Agent": [
-          "azsdk-net-Storage.Files.DataLake/12.1.0-dev.20200403.1",
-          "(.NET Core 4.6.28325.01; Microsoft Windows 10.0.18362 )"
-        ],
-        "x-ms-client-request-id": "e4630376-18ff-5883-2a8f-d43e4eeace7b",
-        "x-ms-date": "Fri, 03 Apr 2020 20:57:45 GMT",
-=======
-        "traceparent": "00-14cde0afb88219439c13cc268a7ccc0f-43591b8cb6152148-00",
-        "User-Agent": [
-          "azsdk-net-Storage.Files.DataLake/12.2.0-dev.20200413.1",
-          "(.NET Core 4.6.28325.01; Microsoft Windows 10.0.18362 )"
-        ],
-        "x-ms-client-request-id": "e4630376-18ff-5883-2a8f-d43e4eeace7b",
-        "x-ms-date": "Tue, 14 Apr 2020 00:01:08 GMT",
->>>>>>> b9bd85cb
-        "x-ms-return-client-request-id": "true",
-        "x-ms-version": "2019-12-12"
-      },
-      "RequestBody": null,
-      "StatusCode": 201,
-      "ResponseHeaders": {
-        "Content-Length": "0",
-<<<<<<< HEAD
-        "Date": "Fri, 03 Apr 2020 20:57:43 GMT",
-        "ETag": "\u00220x8D7D811A7C1DA4A\u0022",
-        "Last-Modified": "Fri, 03 Apr 2020 20:57:43 GMT",
-=======
-        "Date": "Tue, 14 Apr 2020 00:01:08 GMT",
-        "ETag": "\u00220x8D7E006EF3399EB\u0022",
-        "Last-Modified": "Tue, 14 Apr 2020 00:01:08 GMT",
->>>>>>> b9bd85cb
-        "Server": [
-          "Windows-Azure-HDFS/1.0",
-          "Microsoft-HTTPAPI/2.0"
-        ],
-        "x-ms-client-request-id": "e4630376-18ff-5883-2a8f-d43e4eeace7b",
-<<<<<<< HEAD
-        "x-ms-request-id": "fa43fdf9-201f-0097-7efa-091bad000000",
-        "x-ms-version": "2019-12-12"
-=======
-        "x-ms-request-id": "6c3c7a87-e01f-0098-31ef-116dc1000000",
-        "x-ms-version": "2019-07-07"
->>>>>>> b9bd85cb
-      },
-      "ResponseBody": []
-    },
-    {
-      "RequestUri": "http://seannsecanary.dfs.core.windows.net/test-filesystem-9633da46-8028-9ef2-162b-76a774d6c364/test-directory-5265eae5-af42-3024-0a82-c12ca90027e7?resource=directory",
-      "RequestMethod": "PUT",
-      "RequestHeaders": {
-        "Authorization": "Sanitized",
-<<<<<<< HEAD
-        "traceparent": "00-dcb1e4c884dfa244b4314a19a1d83a32-7bc48ba7e245a047-00",
-        "User-Agent": [
-          "azsdk-net-Storage.Files.DataLake/12.1.0-dev.20200403.1",
-          "(.NET Core 4.6.28325.01; Microsoft Windows 10.0.18362 )"
-        ],
-        "x-ms-client-request-id": "b0cec99e-9863-c71d-df32-d97c5656ae2a",
-        "x-ms-date": "Fri, 03 Apr 2020 20:57:45 GMT",
-=======
-        "traceparent": "00-736ba917a7941744911933a4775ae15a-ef76c971b0693b48-00",
-        "User-Agent": [
-          "azsdk-net-Storage.Files.DataLake/12.2.0-dev.20200413.1",
-          "(.NET Core 4.6.28325.01; Microsoft Windows 10.0.18362 )"
-        ],
-        "x-ms-client-request-id": "b0cec99e-9863-c71d-df32-d97c5656ae2a",
-        "x-ms-date": "Tue, 14 Apr 2020 00:01:08 GMT",
->>>>>>> b9bd85cb
-        "x-ms-return-client-request-id": "true",
-        "x-ms-version": "2019-12-12"
-      },
-      "RequestBody": null,
-      "StatusCode": 201,
-      "ResponseHeaders": {
-        "Content-Length": "0",
-<<<<<<< HEAD
-        "Date": "Fri, 03 Apr 2020 20:57:43 GMT",
-        "ETag": "\u00220x8D7D811A7CE2D42\u0022",
-        "Last-Modified": "Fri, 03 Apr 2020 20:57:43 GMT",
-=======
-        "Date": "Tue, 14 Apr 2020 00:01:08 GMT",
-        "ETag": "\u00220x8D7E006EF3FAB1E\u0022",
-        "Last-Modified": "Tue, 14 Apr 2020 00:01:08 GMT",
->>>>>>> b9bd85cb
-        "Server": [
-          "Windows-Azure-HDFS/1.0",
-          "Microsoft-HTTPAPI/2.0"
-        ],
-        "x-ms-client-request-id": "b0cec99e-9863-c71d-df32-d97c5656ae2a",
-<<<<<<< HEAD
-        "x-ms-request-id": "fa43fdfb-201f-0097-80fa-091bad000000",
-        "x-ms-version": "2019-12-12"
-=======
-        "x-ms-request-id": "6c3c7a98-e01f-0098-32ef-116dc1000000",
-        "x-ms-version": "2019-07-07"
->>>>>>> b9bd85cb
-      },
-      "ResponseBody": []
-    },
-    {
-      "RequestUri": "http://seannsecanary.dfs.core.windows.net/test-filesystem-9633da46-8028-9ef2-162b-76a774d6c364/test-directory-5265eae5-af42-3024-0a82-c12ca90027e7?mode=legacy",
-      "RequestMethod": "PUT",
-      "RequestHeaders": {
-        "Authorization": "Sanitized",
-        "User-Agent": [
-<<<<<<< HEAD
-          "azsdk-net-Storage.Files.DataLake/12.1.0-dev.20200403.1",
-          "(.NET Core 4.6.28325.01; Microsoft Windows 10.0.18362 )"
-        ],
-        "x-ms-client-request-id": "df8e5639-7632-1983-162f-f08a67808d7d",
-        "x-ms-date": "Fri, 03 Apr 2020 20:57:45 GMT",
-=======
-          "azsdk-net-Storage.Files.DataLake/12.2.0-dev.20200413.1",
-          "(.NET Core 4.6.28325.01; Microsoft Windows 10.0.18362 )"
-        ],
-        "x-ms-client-request-id": "df8e5639-7632-1983-162f-f08a67808d7d",
-        "x-ms-date": "Tue, 14 Apr 2020 00:01:09 GMT",
->>>>>>> b9bd85cb
-        "x-ms-lease-id": "5a1be2ec-cabe-2f1f-ae65-da966ad6ed07",
-        "x-ms-rename-source": "%2Ftest-filesystem-9633da46-8028-9ef2-162b-76a774d6c364%2Ftest-directory-171a946e-ee9a-c3b4-b09d-936dd42025fc=",
+        "x-ms-client-request-id": "bb49775b-2c7d-15a6-9f76-16a129373892",
+        "x-ms-date": "Fri, 01 May 2020 01:03:58 GMT",
+        "x-ms-return-client-request-id": "true",
+        "x-ms-version": "2019-12-12"
+      },
+      "RequestBody": null,
+      "StatusCode": 201,
+      "ResponseHeaders": {
+        "Content-Length": "0",
+        "Date": "Fri, 01 May 2020 01:03:59 GMT",
+        "ETag": "\u00220x8D7ED6B87E1A660\u0022",
+        "Last-Modified": "Fri, 01 May 2020 01:03:59 GMT",
+        "Server": [
+          "Windows-Azure-Blob/1.0",
+          "Microsoft-HTTPAPI/2.0"
+        ],
+        "x-ms-client-request-id": "bb49775b-2c7d-15a6-9f76-16a129373892",
+        "x-ms-request-id": "23602d0c-c01e-008f-0f54-1fc4ca000000",
+        "x-ms-version": "2019-12-12"
+      },
+      "ResponseBody": []
+    },
+    {
+      "RequestUri": "https://seannsecanary.dfs.core.windows.net/test-filesystem-40b7dcd1-8cb6-0a8f-1388-6f4beca90ffa/test-directory-fd90a3b2-4b32-cd83-bef0-16db60515680?resource=directory",
+      "RequestMethod": "PUT",
+      "RequestHeaders": {
+        "Authorization": "Sanitized",
+        "traceparent": "00-9d1469a611d6b646a42ab7a8c701de3e-0d7d88cb42744040-00",
+        "User-Agent": [
+          "azsdk-net-Storage.Files.DataLake/12.2.0-dev.20200430.1",
+          "(.NET Core 4.6.28325.01; Microsoft Windows 10.0.18362 )"
+        ],
+        "x-ms-client-request-id": "118c99a2-d802-107f-f37b-fd8c16cbb44e",
+        "x-ms-date": "Fri, 01 May 2020 01:03:58 GMT",
+        "x-ms-return-client-request-id": "true",
+        "x-ms-version": "2019-12-12"
+      },
+      "RequestBody": null,
+      "StatusCode": 201,
+      "ResponseHeaders": {
+        "Content-Length": "0",
+        "Date": "Fri, 01 May 2020 01:03:59 GMT",
+        "ETag": "\u00220x8D7ED6B8817FCAC\u0022",
+        "Last-Modified": "Fri, 01 May 2020 01:03:59 GMT",
+        "Server": [
+          "Windows-Azure-HDFS/1.0",
+          "Microsoft-HTTPAPI/2.0"
+        ],
+        "x-ms-client-request-id": "118c99a2-d802-107f-f37b-fd8c16cbb44e",
+        "x-ms-request-id": "21e8b52c-301f-009b-1054-1f8ca5000000",
+        "x-ms-version": "2019-12-12"
+      },
+      "ResponseBody": []
+    },
+    {
+      "RequestUri": "https://seannsecanary.dfs.core.windows.net/test-filesystem-40b7dcd1-8cb6-0a8f-1388-6f4beca90ffa/test-directory-6cef961f-c348-5e32-25d5-4e645348e041?resource=directory",
+      "RequestMethod": "PUT",
+      "RequestHeaders": {
+        "Authorization": "Sanitized",
+        "traceparent": "00-82058e6dcfd09b4f9bfe0ceeabcf2c1b-e664783ba67c8742-00",
+        "User-Agent": [
+          "azsdk-net-Storage.Files.DataLake/12.2.0-dev.20200430.1",
+          "(.NET Core 4.6.28325.01; Microsoft Windows 10.0.18362 )"
+        ],
+        "x-ms-client-request-id": "561ba918-308d-dfa9-662d-eb2d8a1bbdaa",
+        "x-ms-date": "Fri, 01 May 2020 01:03:59 GMT",
+        "x-ms-return-client-request-id": "true",
+        "x-ms-version": "2019-12-12"
+      },
+      "RequestBody": null,
+      "StatusCode": 201,
+      "ResponseHeaders": {
+        "Content-Length": "0",
+        "Date": "Fri, 01 May 2020 01:03:59 GMT",
+        "ETag": "\u00220x8D7ED6B88255CBF\u0022",
+        "Last-Modified": "Fri, 01 May 2020 01:03:59 GMT",
+        "Server": [
+          "Windows-Azure-HDFS/1.0",
+          "Microsoft-HTTPAPI/2.0"
+        ],
+        "x-ms-client-request-id": "561ba918-308d-dfa9-662d-eb2d8a1bbdaa",
+        "x-ms-request-id": "21e8b53e-301f-009b-2254-1f8ca5000000",
+        "x-ms-version": "2019-12-12"
+      },
+      "ResponseBody": []
+    },
+    {
+      "RequestUri": "https://seannsecanary.dfs.core.windows.net/test-filesystem-40b7dcd1-8cb6-0a8f-1388-6f4beca90ffa/test-directory-6cef961f-c348-5e32-25d5-4e645348e041?mode=legacy",
+      "RequestMethod": "PUT",
+      "RequestHeaders": {
+        "Authorization": "Sanitized",
+        "User-Agent": [
+          "azsdk-net-Storage.Files.DataLake/12.2.0-dev.20200430.1",
+          "(.NET Core 4.6.28325.01; Microsoft Windows 10.0.18362 )"
+        ],
+        "x-ms-client-request-id": "a94b6a31-892c-24b3-7a59-609759504e22",
+        "x-ms-date": "Fri, 01 May 2020 01:03:59 GMT",
+        "x-ms-lease-id": "21d659e2-da8a-e14a-afe3-cb5ebd64b58d",
+        "x-ms-rename-source": "%2Ftest-filesystem-40b7dcd1-8cb6-0a8f-1388-6f4beca90ffa%2Ftest-directory-fd90a3b2-4b32-cd83-bef0-16db60515680=",
         "x-ms-return-client-request-id": "true",
         "x-ms-version": "2019-12-12"
       },
@@ -1334,58 +819,35 @@
       "ResponseHeaders": {
         "Content-Length": "176",
         "Content-Type": "application/json; charset=utf-8",
-<<<<<<< HEAD
-        "Date": "Fri, 03 Apr 2020 20:57:43 GMT",
-=======
-        "Date": "Tue, 14 Apr 2020 00:01:08 GMT",
->>>>>>> b9bd85cb
-        "Server": [
-          "Windows-Azure-HDFS/1.0",
-          "Microsoft-HTTPAPI/2.0"
-        ],
-        "x-ms-client-request-id": "df8e5639-7632-1983-162f-f08a67808d7d",
+        "Date": "Fri, 01 May 2020 01:03:59 GMT",
+        "Server": [
+          "Windows-Azure-HDFS/1.0",
+          "Microsoft-HTTPAPI/2.0"
+        ],
+        "x-ms-client-request-id": "a94b6a31-892c-24b3-7a59-609759504e22",
         "x-ms-error-code": "LeaseNotPresent",
-<<<<<<< HEAD
-        "x-ms-request-id": "fa43fdfc-201f-0097-01fa-091bad000000",
-        "x-ms-version": "2019-12-12"
-=======
-        "x-ms-request-id": "6c3c7a9a-e01f-0098-33ef-116dc1000000",
-        "x-ms-version": "2019-07-07"
->>>>>>> b9bd85cb
+        "x-ms-request-id": "21e8b554-301f-009b-3854-1f8ca5000000",
+        "x-ms-version": "2019-12-12"
       },
       "ResponseBody": {
         "error": {
           "code": "LeaseNotPresent",
-<<<<<<< HEAD
-          "message": "There is currently no lease on the resource.\nRequestId:fa43fdfc-201f-0097-01fa-091bad000000\nTime:2020-04-03T20:57:43.8522891Z"
-=======
-          "message": "There is currently no lease on the resource.\nRequestId:6c3c7a9a-e01f-0098-33ef-116dc1000000\nTime:2020-04-14T00:01:08.5484529Z"
->>>>>>> b9bd85cb
+          "message": "There is currently no lease on the resource.\nRequestId:21e8b554-301f-009b-3854-1f8ca5000000\nTime:2020-05-01T01:03:59.8680143Z"
         }
       }
     },
     {
-      "RequestUri": "http://seannsecanary.blob.core.windows.net/test-filesystem-9633da46-8028-9ef2-162b-76a774d6c364?restype=container",
+      "RequestUri": "https://seannsecanary.blob.core.windows.net/test-filesystem-40b7dcd1-8cb6-0a8f-1388-6f4beca90ffa?restype=container",
       "RequestMethod": "DELETE",
       "RequestHeaders": {
         "Authorization": "Sanitized",
-<<<<<<< HEAD
-        "traceparent": "00-1095ef908ad3f94c969bdf58c12ad1b8-449cde34d282ec48-00",
-        "User-Agent": [
-          "azsdk-net-Storage.Files.DataLake/12.1.0-dev.20200403.1",
-          "(.NET Core 4.6.28325.01; Microsoft Windows 10.0.18362 )"
-        ],
-        "x-ms-client-request-id": "ff43196c-cfc8-f0f8-6971-05c30d333c6e",
-        "x-ms-date": "Fri, 03 Apr 2020 20:57:45 GMT",
-=======
-        "traceparent": "00-cd02d7d2b9924040888a4b839d0b0670-1e1ccc9639c5e443-00",
-        "User-Agent": [
-          "azsdk-net-Storage.Files.DataLake/12.2.0-dev.20200413.1",
-          "(.NET Core 4.6.28325.01; Microsoft Windows 10.0.18362 )"
-        ],
-        "x-ms-client-request-id": "ff43196c-cfc8-f0f8-6971-05c30d333c6e",
-        "x-ms-date": "Tue, 14 Apr 2020 00:01:09 GMT",
->>>>>>> b9bd85cb
+        "traceparent": "00-f83239bde011d24f9879c41b98b7301a-47df308107cf0f4e-00",
+        "User-Agent": [
+          "azsdk-net-Storage.Files.DataLake/12.2.0-dev.20200430.1",
+          "(.NET Core 4.6.28325.01; Microsoft Windows 10.0.18362 )"
+        ],
+        "x-ms-client-request-id": "20fbb724-13cf-127d-0813-763a8df180c8",
+        "x-ms-date": "Fri, 01 May 2020 01:03:59 GMT",
         "x-ms-return-client-request-id": "true",
         "x-ms-version": "2019-12-12"
       },
@@ -1393,34 +855,21 @@
       "StatusCode": 202,
       "ResponseHeaders": {
         "Content-Length": "0",
-<<<<<<< HEAD
-        "Date": "Fri, 03 Apr 2020 20:57:43 GMT",
-=======
-        "Date": "Tue, 14 Apr 2020 00:01:08 GMT",
->>>>>>> b9bd85cb
-        "Server": [
-          "Windows-Azure-Blob/1.0",
-          "Microsoft-HTTPAPI/2.0"
-        ],
-        "x-ms-client-request-id": "ff43196c-cfc8-f0f8-6971-05c30d333c6e",
-<<<<<<< HEAD
-        "x-ms-request-id": "9621d864-f01e-0012-45fa-093670000000",
-        "x-ms-version": "2019-12-12"
-=======
-        "x-ms-request-id": "aa0bb440-c01e-0054-07ef-1102f7000000",
-        "x-ms-version": "2019-07-07"
->>>>>>> b9bd85cb
+        "Date": "Fri, 01 May 2020 01:03:59 GMT",
+        "Server": [
+          "Windows-Azure-Blob/1.0",
+          "Microsoft-HTTPAPI/2.0"
+        ],
+        "x-ms-client-request-id": "20fbb724-13cf-127d-0813-763a8df180c8",
+        "x-ms-request-id": "23602d5d-c01e-008f-4c54-1fc4ca000000",
+        "x-ms-version": "2019-12-12"
       },
       "ResponseBody": []
     }
   ],
   "Variables": {
-<<<<<<< HEAD
-    "DateTimeOffsetNow": "2020-04-03T13:57:42.9913217-07:00",
-=======
-    "DateTimeOffsetNow": "2020-04-13T17:01:02.5985635-07:00",
->>>>>>> b9bd85cb
-    "RandomSeed": "1065204260",
-    "Storage_TestConfigHierarchicalNamespace": "NamespaceTenant\nseannsecanary\nU2FuaXRpemVk\nhttp://seannsecanary.blob.core.windows.net\nhttp://seannsecanary.file.core.windows.net\nhttp://seannsecanary.queue.core.windows.net\nhttp://seannsecanary.table.core.windows.net\n\n\n\n\nhttp://seannsecanary-secondary.blob.core.windows.net\nhttp://seannsecanary-secondary.file.core.windows.net\nhttp://seannsecanary-secondary.queue.core.windows.net\nhttp://seannsecanary-secondary.table.core.windows.net\n68390a19-a643-458b-b726-408abf67b4fc\nSanitized\n72f988bf-86f1-41af-91ab-2d7cd011db47\nhttps://login.microsoftonline.com/\nCloud\nBlobEndpoint=http://seannsecanary.blob.core.windows.net/;QueueEndpoint=http://seannsecanary.queue.core.windows.net/;FileEndpoint=http://seannsecanary.file.core.windows.net/;BlobSecondaryEndpoint=http://seannsecanary-secondary.blob.core.windows.net/;QueueSecondaryEndpoint=http://seannsecanary-secondary.queue.core.windows.net/;FileSecondaryEndpoint=http://seannsecanary-secondary.file.core.windows.net/;AccountName=seannsecanary;AccountKey=Sanitized\n"
+    "DateTimeOffsetNow": "2020-04-30T18:03:52.4547951-07:00",
+    "RandomSeed": "1521574768",
+    "Storage_TestConfigHierarchicalNamespace": "NamespaceTenant\nseannsecanary\nU2FuaXRpemVk\nhttps://seannsecanary.blob.core.windows.net\nhttps://seannsecanary.file.core.windows.net\nhttps://seannsecanary.queue.core.windows.net\nhttps://seannsecanary.table.core.windows.net\n\n\n\n\nhttps://seannsecanary-secondary.blob.core.windows.net\nhttps://seannsecanary-secondary.file.core.windows.net\nhttps://seannsecanary-secondary.queue.core.windows.net\nhttps://seannsecanary-secondary.table.core.windows.net\n68390a19-a643-458b-b726-408abf67b4fc\nSanitized\n72f988bf-86f1-41af-91ab-2d7cd011db47\nhttps://login.microsoftonline.com/\nCloud\nBlobEndpoint=https://seannsecanary.blob.core.windows.net/;QueueEndpoint=https://seannsecanary.queue.core.windows.net/;FileEndpoint=https://seannsecanary.file.core.windows.net/;BlobSecondaryEndpoint=https://seannsecanary-secondary.blob.core.windows.net/;QueueSecondaryEndpoint=https://seannsecanary-secondary.queue.core.windows.net/;FileSecondaryEndpoint=https://seannsecanary-secondary.file.core.windows.net/;AccountName=seannsecanary;AccountKey=Sanitized\n"
   }
 }