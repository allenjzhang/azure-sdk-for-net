--- conflicted
+++ resolved
@@ -68,11 +68,7 @@
           "Microsoft-HTTPAPI/2.0"
         ],
         "x-ms-client-request-id": "3a5d7659-2eef-13ec-5916-5187306f3649",
-<<<<<<< HEAD
-        "x-ms-request-id": "ffab4b3c-301e-0040-5d3b-f39503000000",
-=======
         "x-ms-request-id": "42a09196-901e-002b-1efa-09cd6c000000",
->>>>>>> 8d420312
         "x-ms-version": "2019-12-12"
       },
       "ResponseBody": []
@@ -103,11 +99,7 @@
           "Microsoft-HTTPAPI/2.0"
         ],
         "x-ms-client-request-id": "6508ab3a-479a-cc27-e18f-d9340af64370",
-<<<<<<< HEAD
-        "x-ms-request-id": "2891cf05-f01f-002d-733b-f32148000000",
-=======
         "x-ms-request-id": "ab156524-a01f-0042-06fa-09f420000000",
->>>>>>> 8d420312
         "x-ms-version": "2019-12-12"
       },
       "ResponseBody": []
@@ -176,11 +168,7 @@
           "Microsoft-HTTPAPI/2.0"
         ],
         "x-ms-client-request-id": "6fc46c5b-1d3a-fc8f-8cd7-7af6fdd9cb9a",
-<<<<<<< HEAD
-        "x-ms-request-id": "ffab4b47-301e-0040-633b-f39503000000",
-=======
         "x-ms-request-id": "42a0929b-901e-002b-04fa-09cd6c000000",
->>>>>>> 8d420312
         "x-ms-version": "2019-12-12"
       },
       "ResponseBody": []
