{
  "Entries": [
    {
<<<<<<< HEAD
      "RequestUri": "http://seannse.blob.core.windows.net/test-filesystem-0e5d618f-de77-ada2-171e-4c7acb66fb27?restype=container",
      "RequestMethod": "PUT",
      "RequestHeaders": {
        "Authorization": "Sanitized",
        "traceparent": "00-b96271ef51a1ef41aa318b1a4ab57553-a2d59cde94d78c41-00",
        "User-Agent": [
          "azsdk-net-Storage.Files.DataLake/12.1.0-dev.20200321.1",
          "(.NET Core 4.6.28325.01; Microsoft Windows 10.0.18362 )"
        ],
        "x-ms-blob-public-access": "container",
        "x-ms-client-request-id": "e1533521-46b7-ed4a-7b5c-9acd7a16e911",
        "x-ms-date": "Sat, 21 Mar 2020 16:41:59 GMT",
=======
      "RequestUri": "http://seannsecanary.blob.core.windows.net/test-filesystem-f4a04ad9-337c-0b04-6ff1-7bc15dc3178e?restype=container",
      "RequestMethod": "PUT",
      "RequestHeaders": {
        "Authorization": "Sanitized",
        "traceparent": "00-a520e3c9bb32eb49897d7865d094a8e2-ddccf4707cfe114a-00",
        "User-Agent": [
          "azsdk-net-Storage.Files.DataLake/12.1.0-dev.20200403.1",
          "(.NET Core 4.6.28325.01; Microsoft Windows 10.0.18362 )"
        ],
        "x-ms-blob-public-access": "container",
        "x-ms-client-request-id": "a4652efa-e668-7003-2dec-f71b119d15ab",
        "x-ms-date": "Sat, 04 Apr 2020 01:54:02 GMT",
>>>>>>> 8d420312
        "x-ms-return-client-request-id": "true",
        "x-ms-version": "2019-12-12"
      },
      "RequestBody": null,
      "StatusCode": 201,
      "ResponseHeaders": {
        "Content-Length": "0",
<<<<<<< HEAD
        "Date": "Sat, 21 Mar 2020 16:41:58 GMT",
        "ETag": "\u00220x8D7CDB6C68FD74C\u0022",
        "Last-Modified": "Sat, 21 Mar 2020 16:41:59 GMT",
=======
        "Date": "Sat, 04 Apr 2020 01:54:01 GMT",
        "ETag": "\u00220x8D7D83B0C88E0BE\u0022",
        "Last-Modified": "Sat, 04 Apr 2020 01:54:02 GMT",
>>>>>>> 8d420312
        "Server": [
          "Windows-Azure-Blob/1.0",
          "Microsoft-HTTPAPI/2.0"
        ],
<<<<<<< HEAD
        "x-ms-client-request-id": "e1533521-46b7-ed4a-7b5c-9acd7a16e911",
        "x-ms-request-id": "baab46d5-001e-00a3-509f-ff1a9a000000",
=======
        "x-ms-client-request-id": "a4652efa-e668-7003-2dec-f71b119d15ab",
        "x-ms-request-id": "42c998d6-901e-002b-7d23-0acd6c000000",
>>>>>>> 8d420312
        "x-ms-version": "2019-12-12"
      },
      "ResponseBody": []
    },
    {
<<<<<<< HEAD
      "RequestUri": "http://seannse.dfs.core.windows.net/test-filesystem-0e5d618f-de77-ada2-171e-4c7acb66fb27/test-directory-5f197a02-7fe9-7174-7717-7065dea60750?resource=directory",
      "RequestMethod": "PUT",
      "RequestHeaders": {
        "Authorization": "Sanitized",
        "traceparent": "00-267160439a41c04daa7b1f822b09473a-a15d730b71099448-00",
        "User-Agent": [
          "azsdk-net-Storage.Files.DataLake/12.1.0-dev.20200321.1",
          "(.NET Core 4.6.28325.01; Microsoft Windows 10.0.18362 )"
        ],
        "x-ms-client-request-id": "2bf9ee28-faad-a2f9-c0e1-6aa0d6e40ed5",
        "x-ms-date": "Sat, 21 Mar 2020 16:41:59 GMT",
=======
      "RequestUri": "http://seannsecanary.dfs.core.windows.net/test-filesystem-f4a04ad9-337c-0b04-6ff1-7bc15dc3178e/test-directory-33f44662-82ec-72dc-ab9b-dfb30eb75554?resource=directory",
      "RequestMethod": "PUT",
      "RequestHeaders": {
        "Authorization": "Sanitized",
        "traceparent": "00-96387c124e4d594baa82dd701085c4f1-f229bf8f7e22d745-00",
        "User-Agent": [
          "azsdk-net-Storage.Files.DataLake/12.1.0-dev.20200403.1",
          "(.NET Core 4.6.28325.01; Microsoft Windows 10.0.18362 )"
        ],
        "x-ms-client-request-id": "6feb7ab3-a927-77b2-52f2-f8cd07506276",
        "x-ms-date": "Sat, 04 Apr 2020 01:54:02 GMT",
>>>>>>> 8d420312
        "x-ms-return-client-request-id": "true",
        "x-ms-version": "2019-12-12"
      },
      "RequestBody": null,
      "StatusCode": 201,
      "ResponseHeaders": {
        "Content-Length": "0",
<<<<<<< HEAD
        "Date": "Sat, 21 Mar 2020 16:41:59 GMT",
        "ETag": "\u00220x8D7CDB6C6A014F4\u0022",
        "Last-Modified": "Sat, 21 Mar 2020 16:41:59 GMT",
=======
        "Date": "Sat, 04 Apr 2020 01:54:02 GMT",
        "ETag": "\u00220x8D7D83B0CA3F7A9\u0022",
        "Last-Modified": "Sat, 04 Apr 2020 01:54:02 GMT",
>>>>>>> 8d420312
        "Server": [
          "Windows-Azure-HDFS/1.0",
          "Microsoft-HTTPAPI/2.0"
        ],
<<<<<<< HEAD
        "x-ms-client-request-id": "2bf9ee28-faad-a2f9-c0e1-6aa0d6e40ed5",
        "x-ms-request-id": "a3468774-501f-004a-2c9f-ffdcd0000000",
=======
        "x-ms-client-request-id": "6feb7ab3-a927-77b2-52f2-f8cd07506276",
        "x-ms-request-id": "64837b97-b01f-0003-6823-0aacc4000000",
>>>>>>> 8d420312
        "x-ms-version": "2019-12-12"
      },
      "ResponseBody": []
    },
    {
<<<<<<< HEAD
      "RequestUri": "http://seannse.dfs.core.windows.net/test-filesystem-0e5d618f-de77-ada2-171e-4c7acb66fb27/test-directory-5f197a02-7fe9-7174-7717-7065dea60750?recursive=true",
      "RequestMethod": "DELETE",
      "RequestHeaders": {
        "Authorization": "Sanitized",
        "traceparent": "00-6fe97b150b42004090c275c2d3a27ef6-1f83e3370e51c641-00",
        "User-Agent": [
          "azsdk-net-Storage.Files.DataLake/12.1.0-dev.20200321.1",
          "(.NET Core 4.6.28325.01; Microsoft Windows 10.0.18362 )"
        ],
        "x-ms-client-request-id": "f03ce84c-dcac-c9a3-6eb6-d531afcf6dcb",
        "x-ms-date": "Sat, 21 Mar 2020 16:41:59 GMT",
=======
      "RequestUri": "http://seannsecanary.dfs.core.windows.net/test-filesystem-f4a04ad9-337c-0b04-6ff1-7bc15dc3178e/test-directory-33f44662-82ec-72dc-ab9b-dfb30eb75554?recursive=true",
      "RequestMethod": "DELETE",
      "RequestHeaders": {
        "Authorization": "Sanitized",
        "traceparent": "00-55b287c0585e5745a7174dfc173908c0-7ca1f3dbb6f8d14a-00",
        "User-Agent": [
          "azsdk-net-Storage.Files.DataLake/12.1.0-dev.20200403.1",
          "(.NET Core 4.6.28325.01; Microsoft Windows 10.0.18362 )"
        ],
        "x-ms-client-request-id": "94ff68a8-e5cc-6b2d-2a4f-db6b7a5927cd",
        "x-ms-date": "Sat, 04 Apr 2020 01:54:02 GMT",
>>>>>>> 8d420312
        "x-ms-return-client-request-id": "true",
        "x-ms-version": "2019-12-12"
      },
      "RequestBody": null,
      "StatusCode": 200,
      "ResponseHeaders": {
        "Content-Length": "0",
<<<<<<< HEAD
        "Date": "Sat, 21 Mar 2020 16:41:59 GMT",
=======
        "Date": "Sat, 04 Apr 2020 01:54:02 GMT",
>>>>>>> 8d420312
        "Server": [
          "Windows-Azure-HDFS/1.0",
          "Microsoft-HTTPAPI/2.0"
        ],
<<<<<<< HEAD
        "x-ms-client-request-id": "f03ce84c-dcac-c9a3-6eb6-d531afcf6dcb",
        "x-ms-request-id": "a3468775-501f-004a-2d9f-ffdcd0000000",
=======
        "x-ms-client-request-id": "94ff68a8-e5cc-6b2d-2a4f-db6b7a5927cd",
        "x-ms-request-id": "64837b98-b01f-0003-6923-0aacc4000000",
>>>>>>> 8d420312
        "x-ms-version": "2019-12-12"
      },
      "ResponseBody": []
    },
    {
<<<<<<< HEAD
      "RequestUri": "http://seannse.dfs.core.windows.net/test-filesystem-0e5d618f-de77-ada2-171e-4c7acb66fb27/test-directory-5f197a02-7fe9-7174-7717-7065dea60750?recursive=true",
      "RequestMethod": "DELETE",
      "RequestHeaders": {
        "Authorization": "Sanitized",
        "traceparent": "00-408ad045e5936e4e9d051713e05af617-6c2caf3ba9dbf645-00",
        "User-Agent": [
          "azsdk-net-Storage.Files.DataLake/12.1.0-dev.20200321.1",
          "(.NET Core 4.6.28325.01; Microsoft Windows 10.0.18362 )"
        ],
        "x-ms-client-request-id": "ed5310f2-1ea7-7828-a640-a3077dcc383c",
        "x-ms-date": "Sat, 21 Mar 2020 16:41:59 GMT",
=======
      "RequestUri": "http://seannsecanary.dfs.core.windows.net/test-filesystem-f4a04ad9-337c-0b04-6ff1-7bc15dc3178e/test-directory-33f44662-82ec-72dc-ab9b-dfb30eb75554?recursive=true",
      "RequestMethod": "DELETE",
      "RequestHeaders": {
        "Authorization": "Sanitized",
        "traceparent": "00-55239292311ffe44b2b97a04a26cc763-5e681e90a7669147-00",
        "User-Agent": [
          "azsdk-net-Storage.Files.DataLake/12.1.0-dev.20200403.1",
          "(.NET Core 4.6.28325.01; Microsoft Windows 10.0.18362 )"
        ],
        "x-ms-client-request-id": "9f24d1ef-ce51-b2a9-749b-09860ce275c7",
        "x-ms-date": "Sat, 04 Apr 2020 01:54:02 GMT",
>>>>>>> 8d420312
        "x-ms-return-client-request-id": "true",
        "x-ms-version": "2019-12-12"
      },
      "RequestBody": null,
      "StatusCode": 404,
      "ResponseHeaders": {
        "Content-Length": "163",
        "Content-Type": "application/json; charset=utf-8",
<<<<<<< HEAD
        "Date": "Sat, 21 Mar 2020 16:41:59 GMT",
=======
        "Date": "Sat, 04 Apr 2020 01:54:02 GMT",
>>>>>>> 8d420312
        "Server": [
          "Windows-Azure-HDFS/1.0",
          "Microsoft-HTTPAPI/2.0"
        ],
<<<<<<< HEAD
        "x-ms-client-request-id": "ed5310f2-1ea7-7828-a640-a3077dcc383c",
        "x-ms-error-code": "PathNotFound",
        "x-ms-request-id": "a3468776-501f-004a-2e9f-ffdcd0000000",
=======
        "x-ms-client-request-id": "9f24d1ef-ce51-b2a9-749b-09860ce275c7",
        "x-ms-error-code": "PathNotFound",
        "x-ms-request-id": "64837b99-b01f-0003-6a23-0aacc4000000",
>>>>>>> 8d420312
        "x-ms-version": "2019-12-12"
      },
      "ResponseBody": {
        "error": {
          "code": "PathNotFound",
<<<<<<< HEAD
          "message": "The specified path does not exist.\nRequestId:a3468776-501f-004a-2e9f-ffdcd0000000\nTime:2020-03-21T16:41:59.6702508Z"
        }
      }
    },
    {
      "RequestUri": "http://seannse.blob.core.windows.net/test-filesystem-0e5d618f-de77-ada2-171e-4c7acb66fb27?restype=container",
      "RequestMethod": "DELETE",
      "RequestHeaders": {
        "Authorization": "Sanitized",
        "traceparent": "00-5b145e4e8b36854e8f2faa343936b318-3d2000aea77e0043-00",
        "User-Agent": [
          "azsdk-net-Storage.Files.DataLake/12.1.0-dev.20200321.1",
          "(.NET Core 4.6.28325.01; Microsoft Windows 10.0.18362 )"
        ],
        "x-ms-client-request-id": "9f3ffa9b-807b-d524-f9c2-92d215c15922",
        "x-ms-date": "Sat, 21 Mar 2020 16:42:00 GMT",
=======
          "message": "The specified path does not exist.\nRequestId:64837b99-b01f-0003-6a23-0aacc4000000\nTime:2020-04-04T01:54:02.4588508Z"
        }
      }
    },
    {
      "RequestUri": "http://seannsecanary.blob.core.windows.net/test-filesystem-f4a04ad9-337c-0b04-6ff1-7bc15dc3178e?restype=container",
      "RequestMethod": "DELETE",
      "RequestHeaders": {
        "Authorization": "Sanitized",
        "traceparent": "00-bacef78e19417949a759e41199e03429-3900e17502941440-00",
        "User-Agent": [
          "azsdk-net-Storage.Files.DataLake/12.1.0-dev.20200403.1",
          "(.NET Core 4.6.28325.01; Microsoft Windows 10.0.18362 )"
        ],
        "x-ms-client-request-id": "a87c4ac4-8834-837c-75d0-57e1b41ac04a",
        "x-ms-date": "Sat, 04 Apr 2020 01:54:02 GMT",
>>>>>>> 8d420312
        "x-ms-return-client-request-id": "true",
        "x-ms-version": "2019-12-12"
      },
      "RequestBody": null,
      "StatusCode": 202,
      "ResponseHeaders": {
        "Content-Length": "0",
<<<<<<< HEAD
        "Date": "Sat, 21 Mar 2020 16:41:59 GMT",
=======
        "Date": "Sat, 04 Apr 2020 01:54:01 GMT",
>>>>>>> 8d420312
        "Server": [
          "Windows-Azure-Blob/1.0",
          "Microsoft-HTTPAPI/2.0"
        ],
<<<<<<< HEAD
        "x-ms-client-request-id": "9f3ffa9b-807b-d524-f9c2-92d215c15922",
        "x-ms-request-id": "baab4729-001e-00a3-139f-ff1a9a000000",
=======
        "x-ms-client-request-id": "a87c4ac4-8834-837c-75d0-57e1b41ac04a",
        "x-ms-request-id": "42c999a4-901e-002b-3f23-0acd6c000000",
>>>>>>> 8d420312
        "x-ms-version": "2019-12-12"
      },
      "ResponseBody": []
    }
  ],
  "Variables": {
<<<<<<< HEAD
    "RandomSeed": "1791169836",
    "Storage_TestConfigHierarchicalNamespace": "NamespaceTenant\nseannse\nU2FuaXRpemVk\nhttp://seannse.blob.core.windows.net\nhttp://seannse.file.core.windows.net\nhttp://seannse.queue.core.windows.net\nhttp://seannse.table.core.windows.net\n\n\n\n\nhttp://seannse-secondary.blob.core.windows.net\nhttp://seannse-secondary.file.core.windows.net\nhttp://seannse-secondary.queue.core.windows.net\nhttp://seannse-secondary.table.core.windows.net\n68390a19-a643-458b-b726-408abf67b4fc\nSanitized\n72f988bf-86f1-41af-91ab-2d7cd011db47\nhttps://login.microsoftonline.com/\nCloud\nBlobEndpoint=http://seannse.blob.core.windows.net/;QueueEndpoint=http://seannse.queue.core.windows.net/;FileEndpoint=http://seannse.file.core.windows.net/;BlobSecondaryEndpoint=http://seannse-secondary.blob.core.windows.net/;QueueSecondaryEndpoint=http://seannse-secondary.queue.core.windows.net/;FileSecondaryEndpoint=http://seannse-secondary.file.core.windows.net/;AccountName=seannse;AccountKey=Sanitized\n"
=======
    "RandomSeed": "855435285",
    "Storage_TestConfigHierarchicalNamespace": "NamespaceTenant\nseannsecanary\nU2FuaXRpemVk\nhttp://seannsecanary.blob.core.windows.net\nhttp://seannsecanary.file.core.windows.net\nhttp://seannsecanary.queue.core.windows.net\nhttp://seannsecanary.table.core.windows.net\n\n\n\n\nhttp://seannsecanary-secondary.blob.core.windows.net\nhttp://seannsecanary-secondary.file.core.windows.net\nhttp://seannsecanary-secondary.queue.core.windows.net\nhttp://seannsecanary-secondary.table.core.windows.net\n68390a19-a643-458b-b726-408abf67b4fc\nSanitized\n72f988bf-86f1-41af-91ab-2d7cd011db47\nhttps://login.microsoftonline.com/\nCloud\nBlobEndpoint=http://seannsecanary.blob.core.windows.net/;QueueEndpoint=http://seannsecanary.queue.core.windows.net/;FileEndpoint=http://seannsecanary.file.core.windows.net/;BlobSecondaryEndpoint=http://seannsecanary-secondary.blob.core.windows.net/;QueueSecondaryEndpoint=http://seannsecanary-secondary.queue.core.windows.net/;FileSecondaryEndpoint=http://seannsecanary-secondary.file.core.windows.net/;AccountName=seannsecanary;AccountKey=Sanitized\n"
>>>>>>> 8d420312
  }
}<|MERGE_RESOLUTION|>--- conflicted
+++ resolved
@@ -1,20 +1,6 @@
 {
   "Entries": [
     {
-<<<<<<< HEAD
-      "RequestUri": "http://seannse.blob.core.windows.net/test-filesystem-0e5d618f-de77-ada2-171e-4c7acb66fb27?restype=container",
-      "RequestMethod": "PUT",
-      "RequestHeaders": {
-        "Authorization": "Sanitized",
-        "traceparent": "00-b96271ef51a1ef41aa318b1a4ab57553-a2d59cde94d78c41-00",
-        "User-Agent": [
-          "azsdk-net-Storage.Files.DataLake/12.1.0-dev.20200321.1",
-          "(.NET Core 4.6.28325.01; Microsoft Windows 10.0.18362 )"
-        ],
-        "x-ms-blob-public-access": "container",
-        "x-ms-client-request-id": "e1533521-46b7-ed4a-7b5c-9acd7a16e911",
-        "x-ms-date": "Sat, 21 Mar 2020 16:41:59 GMT",
-=======
       "RequestUri": "http://seannsecanary.blob.core.windows.net/test-filesystem-f4a04ad9-337c-0b04-6ff1-7bc15dc3178e?restype=container",
       "RequestMethod": "PUT",
       "RequestHeaders": {
@@ -27,7 +13,6 @@
         "x-ms-blob-public-access": "container",
         "x-ms-client-request-id": "a4652efa-e668-7003-2dec-f71b119d15ab",
         "x-ms-date": "Sat, 04 Apr 2020 01:54:02 GMT",
->>>>>>> 8d420312
         "x-ms-return-client-request-id": "true",
         "x-ms-version": "2019-12-12"
       },
@@ -35,44 +20,20 @@
       "StatusCode": 201,
       "ResponseHeaders": {
         "Content-Length": "0",
-<<<<<<< HEAD
-        "Date": "Sat, 21 Mar 2020 16:41:58 GMT",
-        "ETag": "\u00220x8D7CDB6C68FD74C\u0022",
-        "Last-Modified": "Sat, 21 Mar 2020 16:41:59 GMT",
-=======
         "Date": "Sat, 04 Apr 2020 01:54:01 GMT",
         "ETag": "\u00220x8D7D83B0C88E0BE\u0022",
         "Last-Modified": "Sat, 04 Apr 2020 01:54:02 GMT",
->>>>>>> 8d420312
         "Server": [
           "Windows-Azure-Blob/1.0",
           "Microsoft-HTTPAPI/2.0"
         ],
-<<<<<<< HEAD
-        "x-ms-client-request-id": "e1533521-46b7-ed4a-7b5c-9acd7a16e911",
-        "x-ms-request-id": "baab46d5-001e-00a3-509f-ff1a9a000000",
-=======
         "x-ms-client-request-id": "a4652efa-e668-7003-2dec-f71b119d15ab",
         "x-ms-request-id": "42c998d6-901e-002b-7d23-0acd6c000000",
->>>>>>> 8d420312
         "x-ms-version": "2019-12-12"
       },
       "ResponseBody": []
     },
     {
-<<<<<<< HEAD
-      "RequestUri": "http://seannse.dfs.core.windows.net/test-filesystem-0e5d618f-de77-ada2-171e-4c7acb66fb27/test-directory-5f197a02-7fe9-7174-7717-7065dea60750?resource=directory",
-      "RequestMethod": "PUT",
-      "RequestHeaders": {
-        "Authorization": "Sanitized",
-        "traceparent": "00-267160439a41c04daa7b1f822b09473a-a15d730b71099448-00",
-        "User-Agent": [
-          "azsdk-net-Storage.Files.DataLake/12.1.0-dev.20200321.1",
-          "(.NET Core 4.6.28325.01; Microsoft Windows 10.0.18362 )"
-        ],
-        "x-ms-client-request-id": "2bf9ee28-faad-a2f9-c0e1-6aa0d6e40ed5",
-        "x-ms-date": "Sat, 21 Mar 2020 16:41:59 GMT",
-=======
       "RequestUri": "http://seannsecanary.dfs.core.windows.net/test-filesystem-f4a04ad9-337c-0b04-6ff1-7bc15dc3178e/test-directory-33f44662-82ec-72dc-ab9b-dfb30eb75554?resource=directory",
       "RequestMethod": "PUT",
       "RequestHeaders": {
@@ -84,7 +45,6 @@
         ],
         "x-ms-client-request-id": "6feb7ab3-a927-77b2-52f2-f8cd07506276",
         "x-ms-date": "Sat, 04 Apr 2020 01:54:02 GMT",
->>>>>>> 8d420312
         "x-ms-return-client-request-id": "true",
         "x-ms-version": "2019-12-12"
       },
@@ -92,44 +52,20 @@
       "StatusCode": 201,
       "ResponseHeaders": {
         "Content-Length": "0",
-<<<<<<< HEAD
-        "Date": "Sat, 21 Mar 2020 16:41:59 GMT",
-        "ETag": "\u00220x8D7CDB6C6A014F4\u0022",
-        "Last-Modified": "Sat, 21 Mar 2020 16:41:59 GMT",
-=======
         "Date": "Sat, 04 Apr 2020 01:54:02 GMT",
         "ETag": "\u00220x8D7D83B0CA3F7A9\u0022",
         "Last-Modified": "Sat, 04 Apr 2020 01:54:02 GMT",
->>>>>>> 8d420312
         "Server": [
           "Windows-Azure-HDFS/1.0",
           "Microsoft-HTTPAPI/2.0"
         ],
-<<<<<<< HEAD
-        "x-ms-client-request-id": "2bf9ee28-faad-a2f9-c0e1-6aa0d6e40ed5",
-        "x-ms-request-id": "a3468774-501f-004a-2c9f-ffdcd0000000",
-=======
         "x-ms-client-request-id": "6feb7ab3-a927-77b2-52f2-f8cd07506276",
         "x-ms-request-id": "64837b97-b01f-0003-6823-0aacc4000000",
->>>>>>> 8d420312
         "x-ms-version": "2019-12-12"
       },
       "ResponseBody": []
     },
     {
-<<<<<<< HEAD
-      "RequestUri": "http://seannse.dfs.core.windows.net/test-filesystem-0e5d618f-de77-ada2-171e-4c7acb66fb27/test-directory-5f197a02-7fe9-7174-7717-7065dea60750?recursive=true",
-      "RequestMethod": "DELETE",
-      "RequestHeaders": {
-        "Authorization": "Sanitized",
-        "traceparent": "00-6fe97b150b42004090c275c2d3a27ef6-1f83e3370e51c641-00",
-        "User-Agent": [
-          "azsdk-net-Storage.Files.DataLake/12.1.0-dev.20200321.1",
-          "(.NET Core 4.6.28325.01; Microsoft Windows 10.0.18362 )"
-        ],
-        "x-ms-client-request-id": "f03ce84c-dcac-c9a3-6eb6-d531afcf6dcb",
-        "x-ms-date": "Sat, 21 Mar 2020 16:41:59 GMT",
-=======
       "RequestUri": "http://seannsecanary.dfs.core.windows.net/test-filesystem-f4a04ad9-337c-0b04-6ff1-7bc15dc3178e/test-directory-33f44662-82ec-72dc-ab9b-dfb30eb75554?recursive=true",
       "RequestMethod": "DELETE",
       "RequestHeaders": {
@@ -141,7 +77,6 @@
         ],
         "x-ms-client-request-id": "94ff68a8-e5cc-6b2d-2a4f-db6b7a5927cd",
         "x-ms-date": "Sat, 04 Apr 2020 01:54:02 GMT",
->>>>>>> 8d420312
         "x-ms-return-client-request-id": "true",
         "x-ms-version": "2019-12-12"
       },
@@ -149,40 +84,18 @@
       "StatusCode": 200,
       "ResponseHeaders": {
         "Content-Length": "0",
-<<<<<<< HEAD
-        "Date": "Sat, 21 Mar 2020 16:41:59 GMT",
-=======
         "Date": "Sat, 04 Apr 2020 01:54:02 GMT",
->>>>>>> 8d420312
         "Server": [
           "Windows-Azure-HDFS/1.0",
           "Microsoft-HTTPAPI/2.0"
         ],
-<<<<<<< HEAD
-        "x-ms-client-request-id": "f03ce84c-dcac-c9a3-6eb6-d531afcf6dcb",
-        "x-ms-request-id": "a3468775-501f-004a-2d9f-ffdcd0000000",
-=======
         "x-ms-client-request-id": "94ff68a8-e5cc-6b2d-2a4f-db6b7a5927cd",
         "x-ms-request-id": "64837b98-b01f-0003-6923-0aacc4000000",
->>>>>>> 8d420312
         "x-ms-version": "2019-12-12"
       },
       "ResponseBody": []
     },
     {
-<<<<<<< HEAD
-      "RequestUri": "http://seannse.dfs.core.windows.net/test-filesystem-0e5d618f-de77-ada2-171e-4c7acb66fb27/test-directory-5f197a02-7fe9-7174-7717-7065dea60750?recursive=true",
-      "RequestMethod": "DELETE",
-      "RequestHeaders": {
-        "Authorization": "Sanitized",
-        "traceparent": "00-408ad045e5936e4e9d051713e05af617-6c2caf3ba9dbf645-00",
-        "User-Agent": [
-          "azsdk-net-Storage.Files.DataLake/12.1.0-dev.20200321.1",
-          "(.NET Core 4.6.28325.01; Microsoft Windows 10.0.18362 )"
-        ],
-        "x-ms-client-request-id": "ed5310f2-1ea7-7828-a640-a3077dcc383c",
-        "x-ms-date": "Sat, 21 Mar 2020 16:41:59 GMT",
-=======
       "RequestUri": "http://seannsecanary.dfs.core.windows.net/test-filesystem-f4a04ad9-337c-0b04-6ff1-7bc15dc3178e/test-directory-33f44662-82ec-72dc-ab9b-dfb30eb75554?recursive=true",
       "RequestMethod": "DELETE",
       "RequestHeaders": {
@@ -194,7 +107,6 @@
         ],
         "x-ms-client-request-id": "9f24d1ef-ce51-b2a9-749b-09860ce275c7",
         "x-ms-date": "Sat, 04 Apr 2020 01:54:02 GMT",
->>>>>>> 8d420312
         "x-ms-return-client-request-id": "true",
         "x-ms-version": "2019-12-12"
       },
@@ -203,47 +115,19 @@
       "ResponseHeaders": {
         "Content-Length": "163",
         "Content-Type": "application/json; charset=utf-8",
-<<<<<<< HEAD
-        "Date": "Sat, 21 Mar 2020 16:41:59 GMT",
-=======
         "Date": "Sat, 04 Apr 2020 01:54:02 GMT",
->>>>>>> 8d420312
         "Server": [
           "Windows-Azure-HDFS/1.0",
           "Microsoft-HTTPAPI/2.0"
         ],
-<<<<<<< HEAD
-        "x-ms-client-request-id": "ed5310f2-1ea7-7828-a640-a3077dcc383c",
-        "x-ms-error-code": "PathNotFound",
-        "x-ms-request-id": "a3468776-501f-004a-2e9f-ffdcd0000000",
-=======
         "x-ms-client-request-id": "9f24d1ef-ce51-b2a9-749b-09860ce275c7",
         "x-ms-error-code": "PathNotFound",
         "x-ms-request-id": "64837b99-b01f-0003-6a23-0aacc4000000",
->>>>>>> 8d420312
         "x-ms-version": "2019-12-12"
       },
       "ResponseBody": {
         "error": {
           "code": "PathNotFound",
-<<<<<<< HEAD
-          "message": "The specified path does not exist.\nRequestId:a3468776-501f-004a-2e9f-ffdcd0000000\nTime:2020-03-21T16:41:59.6702508Z"
-        }
-      }
-    },
-    {
-      "RequestUri": "http://seannse.blob.core.windows.net/test-filesystem-0e5d618f-de77-ada2-171e-4c7acb66fb27?restype=container",
-      "RequestMethod": "DELETE",
-      "RequestHeaders": {
-        "Authorization": "Sanitized",
-        "traceparent": "00-5b145e4e8b36854e8f2faa343936b318-3d2000aea77e0043-00",
-        "User-Agent": [
-          "azsdk-net-Storage.Files.DataLake/12.1.0-dev.20200321.1",
-          "(.NET Core 4.6.28325.01; Microsoft Windows 10.0.18362 )"
-        ],
-        "x-ms-client-request-id": "9f3ffa9b-807b-d524-f9c2-92d215c15922",
-        "x-ms-date": "Sat, 21 Mar 2020 16:42:00 GMT",
-=======
           "message": "The specified path does not exist.\nRequestId:64837b99-b01f-0003-6a23-0aacc4000000\nTime:2020-04-04T01:54:02.4588508Z"
         }
       }
@@ -260,7 +144,6 @@
         ],
         "x-ms-client-request-id": "a87c4ac4-8834-837c-75d0-57e1b41ac04a",
         "x-ms-date": "Sat, 04 Apr 2020 01:54:02 GMT",
->>>>>>> 8d420312
         "x-ms-return-client-request-id": "true",
         "x-ms-version": "2019-12-12"
       },
@@ -268,34 +151,20 @@
       "StatusCode": 202,
       "ResponseHeaders": {
         "Content-Length": "0",
-<<<<<<< HEAD
-        "Date": "Sat, 21 Mar 2020 16:41:59 GMT",
-=======
         "Date": "Sat, 04 Apr 2020 01:54:01 GMT",
->>>>>>> 8d420312
         "Server": [
           "Windows-Azure-Blob/1.0",
           "Microsoft-HTTPAPI/2.0"
         ],
-<<<<<<< HEAD
-        "x-ms-client-request-id": "9f3ffa9b-807b-d524-f9c2-92d215c15922",
-        "x-ms-request-id": "baab4729-001e-00a3-139f-ff1a9a000000",
-=======
         "x-ms-client-request-id": "a87c4ac4-8834-837c-75d0-57e1b41ac04a",
         "x-ms-request-id": "42c999a4-901e-002b-3f23-0acd6c000000",
->>>>>>> 8d420312
         "x-ms-version": "2019-12-12"
       },
       "ResponseBody": []
     }
   ],
   "Variables": {
-<<<<<<< HEAD
-    "RandomSeed": "1791169836",
-    "Storage_TestConfigHierarchicalNamespace": "NamespaceTenant\nseannse\nU2FuaXRpemVk\nhttp://seannse.blob.core.windows.net\nhttp://seannse.file.core.windows.net\nhttp://seannse.queue.core.windows.net\nhttp://seannse.table.core.windows.net\n\n\n\n\nhttp://seannse-secondary.blob.core.windows.net\nhttp://seannse-secondary.file.core.windows.net\nhttp://seannse-secondary.queue.core.windows.net\nhttp://seannse-secondary.table.core.windows.net\n68390a19-a643-458b-b726-408abf67b4fc\nSanitized\n72f988bf-86f1-41af-91ab-2d7cd011db47\nhttps://login.microsoftonline.com/\nCloud\nBlobEndpoint=http://seannse.blob.core.windows.net/;QueueEndpoint=http://seannse.queue.core.windows.net/;FileEndpoint=http://seannse.file.core.windows.net/;BlobSecondaryEndpoint=http://seannse-secondary.blob.core.windows.net/;QueueSecondaryEndpoint=http://seannse-secondary.queue.core.windows.net/;FileSecondaryEndpoint=http://seannse-secondary.file.core.windows.net/;AccountName=seannse;AccountKey=Sanitized\n"
-=======
     "RandomSeed": "855435285",
     "Storage_TestConfigHierarchicalNamespace": "NamespaceTenant\nseannsecanary\nU2FuaXRpemVk\nhttp://seannsecanary.blob.core.windows.net\nhttp://seannsecanary.file.core.windows.net\nhttp://seannsecanary.queue.core.windows.net\nhttp://seannsecanary.table.core.windows.net\n\n\n\n\nhttp://seannsecanary-secondary.blob.core.windows.net\nhttp://seannsecanary-secondary.file.core.windows.net\nhttp://seannsecanary-secondary.queue.core.windows.net\nhttp://seannsecanary-secondary.table.core.windows.net\n68390a19-a643-458b-b726-408abf67b4fc\nSanitized\n72f988bf-86f1-41af-91ab-2d7cd011db47\nhttps://login.microsoftonline.com/\nCloud\nBlobEndpoint=http://seannsecanary.blob.core.windows.net/;QueueEndpoint=http://seannsecanary.queue.core.windows.net/;FileEndpoint=http://seannsecanary.file.core.windows.net/;BlobSecondaryEndpoint=http://seannsecanary-secondary.blob.core.windows.net/;QueueSecondaryEndpoint=http://seannsecanary-secondary.queue.core.windows.net/;FileSecondaryEndpoint=http://seannsecanary-secondary.file.core.windows.net/;AccountName=seannsecanary;AccountKey=Sanitized\n"
->>>>>>> 8d420312
   }
 }