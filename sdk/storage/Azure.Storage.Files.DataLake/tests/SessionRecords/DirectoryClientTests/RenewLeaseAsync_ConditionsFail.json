--- conflicted
+++ resolved
@@ -1,22 +1,6 @@
 {
   "Entries": [
     {
-<<<<<<< HEAD
-      "RequestUri": "https://seanstagehierarchical.blob.core.windows.net/test-filesystem-5d246cfe-f80a-0288-0696-4b96ac755a5f?restype=container",
-      "RequestMethod": "PUT",
-      "RequestHeaders": {
-        "Authorization": "Sanitized",
-        "traceparent": "00-87ecdd90d0caa6409eb2cfd342653e61-c1453a1ede144449-00",
-        "User-Agent": [
-          "azsdk-net-Storage.Files.DataLake/12.0.0-dev.20200305.1",
-          "(.NET Core 4.6.28325.01; Microsoft Windows 10.0.18363 )"
-        ],
-        "x-ms-blob-public-access": "container",
-        "x-ms-client-request-id": "522cbfc3-4033-2fa5-5d48-89f7ae477539",
-        "x-ms-date": "Thu, 05 Mar 2020 22:09:47 GMT",
-        "x-ms-return-client-request-id": "true",
-        "x-ms-version": "2019-10-10"
-=======
       "RequestUri": "http://seannsecanary.blob.core.windows.net/test-filesystem-5d246cfe-f80a-0288-0696-4b96ac755a5f?restype=container",
       "RequestMethod": "PUT",
       "RequestHeaders": {
@@ -31,238 +15,122 @@
         "x-ms-date": "Fri, 03 Apr 2020 20:55:44 GMT",
         "x-ms-return-client-request-id": "true",
         "x-ms-version": "2019-12-12"
->>>>>>> 32e373e2
-      },
-      "RequestBody": null,
-      "StatusCode": 201,
-      "ResponseHeaders": {
-        "Content-Length": "0",
-<<<<<<< HEAD
-        "Date": "Thu, 05 Mar 2020 22:09:47 GMT",
-        "ETag": "\u00220x8D7C151EB1184F3\u0022",
-        "Last-Modified": "Thu, 05 Mar 2020 22:09:47 GMT",
-=======
+      },
+      "RequestBody": null,
+      "StatusCode": 201,
+      "ResponseHeaders": {
+        "Content-Length": "0",
         "Date": "Fri, 03 Apr 2020 20:55:43 GMT",
         "ETag": "\u00220x8D7D811602909DB\u0022",
         "Last-Modified": "Fri, 03 Apr 2020 20:55:43 GMT",
->>>>>>> 32e373e2
         "Server": [
           "Windows-Azure-Blob/1.0",
           "Microsoft-HTTPAPI/2.0"
         ],
         "x-ms-client-request-id": "522cbfc3-4033-2fa5-5d48-89f7ae477539",
-<<<<<<< HEAD
-        "x-ms-request-id": "8deaa131-a01e-0042-593a-f32bbb000000",
-        "x-ms-version": "2019-10-10"
-=======
         "x-ms-request-id": "96219df3-f01e-0012-59fa-093670000000",
         "x-ms-version": "2019-12-12"
->>>>>>> 32e373e2
-      },
-      "ResponseBody": []
-    },
-    {
-<<<<<<< HEAD
-      "RequestUri": "https://seanstagehierarchical.dfs.core.windows.net/test-filesystem-5d246cfe-f80a-0288-0696-4b96ac755a5f/test-directory-97327061-76ab-0960-450c-8c0ed7b36702?resource=directory",
-      "RequestMethod": "PUT",
-      "RequestHeaders": {
-        "Authorization": "Sanitized",
-        "traceparent": "00-31b6f7ac0e11224abb0ffb2f19b5d31b-e6c79818581d704e-00",
-        "User-Agent": [
-          "azsdk-net-Storage.Files.DataLake/12.0.0-dev.20200305.1",
-          "(.NET Core 4.6.28325.01; Microsoft Windows 10.0.18363 )"
+      },
+      "ResponseBody": []
+    },
+    {
+      "RequestUri": "http://seannsecanary.dfs.core.windows.net/test-filesystem-5d246cfe-f80a-0288-0696-4b96ac755a5f/test-directory-97327061-76ab-0960-450c-8c0ed7b36702?resource=directory",
+      "RequestMethod": "PUT",
+      "RequestHeaders": {
+        "Authorization": "Sanitized",
+        "traceparent": "00-3f7361ff4f8fa14fb4571c1c0661eb86-eab25c0df87d754a-00",
+        "User-Agent": [
+          "azsdk-net-Storage.Files.DataLake/12.1.0-dev.20200403.1",
+          "(.NET Core 4.6.28325.01; Microsoft Windows 10.0.18362 )"
         ],
         "x-ms-client-request-id": "2972e786-f8d0-4d7d-5e23-0d26b39757a9",
-        "x-ms-date": "Thu, 05 Mar 2020 22:09:47 GMT",
-        "x-ms-return-client-request-id": "true",
-        "x-ms-version": "2019-10-10"
-=======
-      "RequestUri": "http://seannsecanary.dfs.core.windows.net/test-filesystem-5d246cfe-f80a-0288-0696-4b96ac755a5f/test-directory-97327061-76ab-0960-450c-8c0ed7b36702?resource=directory",
-      "RequestMethod": "PUT",
-      "RequestHeaders": {
-        "Authorization": "Sanitized",
-        "traceparent": "00-3f7361ff4f8fa14fb4571c1c0661eb86-eab25c0df87d754a-00",
-        "User-Agent": [
-          "azsdk-net-Storage.Files.DataLake/12.1.0-dev.20200403.1",
-          "(.NET Core 4.6.28325.01; Microsoft Windows 10.0.18362 )"
-        ],
-        "x-ms-client-request-id": "2972e786-f8d0-4d7d-5e23-0d26b39757a9",
-        "x-ms-date": "Fri, 03 Apr 2020 20:55:45 GMT",
-        "x-ms-return-client-request-id": "true",
-        "x-ms-version": "2019-12-12"
->>>>>>> 32e373e2
-      },
-      "RequestBody": null,
-      "StatusCode": 201,
-      "ResponseHeaders": {
-        "Content-Length": "0",
-<<<<<<< HEAD
-        "Date": "Thu, 05 Mar 2020 22:09:47 GMT",
-        "ETag": "\u00220x8D7C151EB457982\u0022",
-        "Last-Modified": "Thu, 05 Mar 2020 22:09:47 GMT",
-=======
+        "x-ms-date": "Fri, 03 Apr 2020 20:55:45 GMT",
+        "x-ms-return-client-request-id": "true",
+        "x-ms-version": "2019-12-12"
+      },
+      "RequestBody": null,
+      "StatusCode": 201,
+      "ResponseHeaders": {
+        "Content-Length": "0",
         "Date": "Fri, 03 Apr 2020 20:55:43 GMT",
         "ETag": "\u00220x8D7D81160388452\u0022",
         "Last-Modified": "Fri, 03 Apr 2020 20:55:43 GMT",
->>>>>>> 32e373e2
         "Server": [
           "Windows-Azure-HDFS/1.0",
           "Microsoft-HTTPAPI/2.0"
         ],
         "x-ms-client-request-id": "2972e786-f8d0-4d7d-5e23-0d26b39757a9",
-<<<<<<< HEAD
-        "x-ms-request-id": "6c25552d-a01f-0020-3e3a-f3e99c000000",
-        "x-ms-version": "2019-10-10"
-=======
         "x-ms-request-id": "fa43fc38-201f-0097-09fa-091bad000000",
         "x-ms-version": "2019-12-12"
->>>>>>> 32e373e2
-      },
-      "ResponseBody": []
-    },
-    {
-<<<<<<< HEAD
-      "RequestUri": "https://seanstagehierarchical.blob.core.windows.net/test-filesystem-5d246cfe-f80a-0288-0696-4b96ac755a5f/test-directory-97327061-76ab-0960-450c-8c0ed7b36702?comp=lease",
-      "RequestMethod": "PUT",
-      "RequestHeaders": {
-        "Authorization": "Sanitized",
-        "traceparent": "00-06ab659d29b7f74cac8246496748aaaa-0e15692b88f96845-00",
-        "User-Agent": [
-          "azsdk-net-Storage.Files.DataLake/12.0.0-dev.20200305.1",
-          "(.NET Core 4.6.28325.01; Microsoft Windows 10.0.18363 )"
+      },
+      "ResponseBody": []
+    },
+    {
+      "RequestUri": "http://seannsecanary.blob.core.windows.net/test-filesystem-5d246cfe-f80a-0288-0696-4b96ac755a5f/test-directory-97327061-76ab-0960-450c-8c0ed7b36702?comp=lease",
+      "RequestMethod": "PUT",
+      "RequestHeaders": {
+        "Authorization": "Sanitized",
+        "traceparent": "00-077cf7f06328d54e80a47dde4a218edf-bcbfa48ac00d9241-00",
+        "User-Agent": [
+          "azsdk-net-Storage.Files.DataLake/12.1.0-dev.20200403.1",
+          "(.NET Core 4.6.28325.01; Microsoft Windows 10.0.18362 )"
         ],
         "x-ms-client-request-id": "e54233b2-df3d-fe15-f619-e597e8dcb421",
-        "x-ms-date": "Thu, 05 Mar 2020 22:09:48 GMT",
-=======
-      "RequestUri": "http://seannsecanary.blob.core.windows.net/test-filesystem-5d246cfe-f80a-0288-0696-4b96ac755a5f/test-directory-97327061-76ab-0960-450c-8c0ed7b36702?comp=lease",
-      "RequestMethod": "PUT",
-      "RequestHeaders": {
-        "Authorization": "Sanitized",
-        "traceparent": "00-077cf7f06328d54e80a47dde4a218edf-bcbfa48ac00d9241-00",
-        "User-Agent": [
-          "azsdk-net-Storage.Files.DataLake/12.1.0-dev.20200403.1",
-          "(.NET Core 4.6.28325.01; Microsoft Windows 10.0.18362 )"
-        ],
-        "x-ms-client-request-id": "e54233b2-df3d-fe15-f619-e597e8dcb421",
-        "x-ms-date": "Fri, 03 Apr 2020 20:55:45 GMT",
->>>>>>> 32e373e2
+        "x-ms-date": "Fri, 03 Apr 2020 20:55:45 GMT",
         "x-ms-lease-action": "acquire",
         "x-ms-lease-duration": "15",
         "x-ms-proposed-lease-id": "8af186e0-8873-59f0-4439-10a0983d9d16",
         "x-ms-return-client-request-id": "true",
-<<<<<<< HEAD
-        "x-ms-version": "2019-10-10"
-=======
-        "x-ms-version": "2019-12-12"
->>>>>>> 32e373e2
-      },
-      "RequestBody": null,
-      "StatusCode": 201,
-      "ResponseHeaders": {
-        "Content-Length": "0",
-<<<<<<< HEAD
-        "Date": "Thu, 05 Mar 2020 22:09:47 GMT",
-        "ETag": "\u00220x8D7C151EB457982\u0022",
-        "Last-Modified": "Thu, 05 Mar 2020 22:09:47 GMT",
-=======
+        "x-ms-version": "2019-12-12"
+      },
+      "RequestBody": null,
+      "StatusCode": 201,
+      "ResponseHeaders": {
+        "Content-Length": "0",
         "Date": "Fri, 03 Apr 2020 20:55:43 GMT",
         "ETag": "\u00220x8D7D81160388452\u0022",
         "Last-Modified": "Fri, 03 Apr 2020 20:55:43 GMT",
->>>>>>> 32e373e2
         "Server": [
           "Windows-Azure-Blob/1.0",
           "Microsoft-HTTPAPI/2.0"
         ],
         "x-ms-client-request-id": "e54233b2-df3d-fe15-f619-e597e8dcb421",
         "x-ms-lease-id": "8af186e0-8873-59f0-4439-10a0983d9d16",
-<<<<<<< HEAD
-        "x-ms-request-id": "8deaa13c-a01e-0042-613a-f32bbb000000",
-        "x-ms-version": "2019-10-10"
-=======
         "x-ms-request-id": "96219e06-f01e-0012-68fa-093670000000",
         "x-ms-version": "2019-12-12"
->>>>>>> 32e373e2
-      },
-      "ResponseBody": []
-    },
-    {
-<<<<<<< HEAD
-      "RequestUri": "https://seanstagehierarchical.blob.core.windows.net/test-filesystem-5d246cfe-f80a-0288-0696-4b96ac755a5f/test-directory-97327061-76ab-0960-450c-8c0ed7b36702?comp=lease",
-      "RequestMethod": "PUT",
-      "RequestHeaders": {
-        "Authorization": "Sanitized",
-        "If-Modified-Since": "Fri, 06 Mar 2020 22:09:47 GMT",
-        "traceparent": "00-bce9f222ee13d44b8a10820593a3e561-62b42adaf76bbf47-00",
-        "User-Agent": [
-          "azsdk-net-Storage.Files.DataLake/12.0.0-dev.20200305.1",
-          "(.NET Core 4.6.28325.01; Microsoft Windows 10.0.18363 )"
+      },
+      "ResponseBody": []
+    },
+    {
+      "RequestUri": "http://seannsecanary.blob.core.windows.net/test-filesystem-5d246cfe-f80a-0288-0696-4b96ac755a5f/test-directory-97327061-76ab-0960-450c-8c0ed7b36702?comp=lease",
+      "RequestMethod": "PUT",
+      "RequestHeaders": {
+        "Authorization": "Sanitized",
+        "If-Modified-Since": "Sat, 04 Apr 2020 20:55:44 GMT",
+        "traceparent": "00-5ca0d6222b90254c8b9999f89fe0033e-c86e81bc87b03145-00",
+        "User-Agent": [
+          "azsdk-net-Storage.Files.DataLake/12.1.0-dev.20200403.1",
+          "(.NET Core 4.6.28325.01; Microsoft Windows 10.0.18362 )"
         ],
         "x-ms-client-request-id": "64ee1ff4-b8fa-c2d9-ed88-fa27589a23ca",
-        "x-ms-date": "Thu, 05 Mar 2020 22:09:48 GMT",
+        "x-ms-date": "Fri, 03 Apr 2020 20:55:45 GMT",
         "x-ms-lease-action": "renew",
         "x-ms-lease-id": "8af186e0-8873-59f0-4439-10a0983d9d16",
         "x-ms-return-client-request-id": "true",
-        "x-ms-version": "2019-10-10"
-=======
-      "RequestUri": "http://seannsecanary.blob.core.windows.net/test-filesystem-5d246cfe-f80a-0288-0696-4b96ac755a5f/test-directory-97327061-76ab-0960-450c-8c0ed7b36702?comp=lease",
-      "RequestMethod": "PUT",
-      "RequestHeaders": {
-        "Authorization": "Sanitized",
-        "If-Modified-Since": "Sat, 04 Apr 2020 20:55:44 GMT",
-        "traceparent": "00-5ca0d6222b90254c8b9999f89fe0033e-c86e81bc87b03145-00",
-        "User-Agent": [
-          "azsdk-net-Storage.Files.DataLake/12.1.0-dev.20200403.1",
-          "(.NET Core 4.6.28325.01; Microsoft Windows 10.0.18362 )"
-        ],
-        "x-ms-client-request-id": "64ee1ff4-b8fa-c2d9-ed88-fa27589a23ca",
-        "x-ms-date": "Fri, 03 Apr 2020 20:55:45 GMT",
-        "x-ms-lease-action": "renew",
-        "x-ms-lease-id": "8af186e0-8873-59f0-4439-10a0983d9d16",
-        "x-ms-return-client-request-id": "true",
-        "x-ms-version": "2019-12-12"
->>>>>>> 32e373e2
+        "x-ms-version": "2019-12-12"
       },
       "RequestBody": null,
       "StatusCode": 412,
       "ResponseHeaders": {
         "Content-Length": "252",
         "Content-Type": "application/xml",
-<<<<<<< HEAD
-        "Date": "Thu, 05 Mar 2020 22:09:47 GMT",
-=======
         "Date": "Fri, 03 Apr 2020 20:55:43 GMT",
->>>>>>> 32e373e2
         "Server": [
           "Windows-Azure-Blob/1.0",
           "Microsoft-HTTPAPI/2.0"
         ],
         "x-ms-client-request-id": "64ee1ff4-b8fa-c2d9-ed88-fa27589a23ca",
         "x-ms-error-code": "ConditionNotMet",
-<<<<<<< HEAD
-        "x-ms-request-id": "8deaa141-a01e-0042-663a-f32bbb000000",
-        "x-ms-version": "2019-10-10"
-      },
-      "ResponseBody": [
-        "\uFEFF\u003C?xml version=\u00221.0\u0022 encoding=\u0022utf-8\u0022?\u003E\u003CError\u003E\u003CCode\u003EConditionNotMet\u003C/Code\u003E\u003CMessage\u003EThe condition specified using HTTP conditional header(s) is not met.\n",
-        "RequestId:8deaa141-a01e-0042-663a-f32bbb000000\n",
-        "Time:2020-03-05T22:09:48.2469543Z\u003C/Message\u003E\u003C/Error\u003E"
-      ]
-    },
-    {
-      "RequestUri": "https://seanstagehierarchical.blob.core.windows.net/test-filesystem-5d246cfe-f80a-0288-0696-4b96ac755a5f?restype=container",
-      "RequestMethod": "DELETE",
-      "RequestHeaders": {
-        "Authorization": "Sanitized",
-        "traceparent": "00-cd9aec7f3925bc4990521976ff4d531d-302126989235784a-00",
-        "User-Agent": [
-          "azsdk-net-Storage.Files.DataLake/12.0.0-dev.20200305.1",
-          "(.NET Core 4.6.28325.01; Microsoft Windows 10.0.18363 )"
-        ],
-        "x-ms-client-request-id": "c9a2a5b9-50ed-cc26-1cc2-c2876c4149b9",
-        "x-ms-date": "Thu, 05 Mar 2020 22:09:48 GMT",
-        "x-ms-return-client-request-id": "true",
-        "x-ms-version": "2019-10-10"
-=======
         "x-ms-request-id": "96219e0e-f01e-0012-6efa-093670000000",
         "x-ms-version": "2019-12-12"
       },
@@ -286,295 +154,153 @@
         "x-ms-date": "Fri, 03 Apr 2020 20:55:45 GMT",
         "x-ms-return-client-request-id": "true",
         "x-ms-version": "2019-12-12"
->>>>>>> 32e373e2
       },
       "RequestBody": null,
       "StatusCode": 202,
       "ResponseHeaders": {
         "Content-Length": "0",
-<<<<<<< HEAD
-        "Date": "Thu, 05 Mar 2020 22:09:47 GMT",
-=======
         "Date": "Fri, 03 Apr 2020 20:55:43 GMT",
->>>>>>> 32e373e2
         "Server": [
           "Windows-Azure-Blob/1.0",
           "Microsoft-HTTPAPI/2.0"
         ],
         "x-ms-client-request-id": "c9a2a5b9-50ed-cc26-1cc2-c2876c4149b9",
-<<<<<<< HEAD
-        "x-ms-request-id": "8deaa145-a01e-0042-6a3a-f32bbb000000",
-        "x-ms-version": "2019-10-10"
-=======
         "x-ms-request-id": "96219e12-f01e-0012-72fa-093670000000",
         "x-ms-version": "2019-12-12"
->>>>>>> 32e373e2
-      },
-      "ResponseBody": []
-    },
-    {
-<<<<<<< HEAD
-      "RequestUri": "https://seanstagehierarchical.blob.core.windows.net/test-filesystem-8d1c19c0-5a29-5fbf-3ea2-995b2780c6c5?restype=container",
-      "RequestMethod": "PUT",
-      "RequestHeaders": {
-        "Authorization": "Sanitized",
-        "traceparent": "00-84466ed812c873498617199eeb2353c0-c5067fd74d03bc4a-00",
-        "User-Agent": [
-          "azsdk-net-Storage.Files.DataLake/12.0.0-dev.20200305.1",
-          "(.NET Core 4.6.28325.01; Microsoft Windows 10.0.18363 )"
+      },
+      "ResponseBody": []
+    },
+    {
+      "RequestUri": "http://seannsecanary.blob.core.windows.net/test-filesystem-8d1c19c0-5a29-5fbf-3ea2-995b2780c6c5?restype=container",
+      "RequestMethod": "PUT",
+      "RequestHeaders": {
+        "Authorization": "Sanitized",
+        "traceparent": "00-edbd5a8b2c606a4eb8dac0ca3de900b2-1a96c7bfe50e104a-00",
+        "User-Agent": [
+          "azsdk-net-Storage.Files.DataLake/12.1.0-dev.20200403.1",
+          "(.NET Core 4.6.28325.01; Microsoft Windows 10.0.18362 )"
         ],
         "x-ms-blob-public-access": "container",
         "x-ms-client-request-id": "e297d755-770c-5f03-e543-8a4ab6cba59b",
-        "x-ms-date": "Thu, 05 Mar 2020 22:09:48 GMT",
-        "x-ms-return-client-request-id": "true",
-        "x-ms-version": "2019-10-10"
-=======
-      "RequestUri": "http://seannsecanary.blob.core.windows.net/test-filesystem-8d1c19c0-5a29-5fbf-3ea2-995b2780c6c5?restype=container",
-      "RequestMethod": "PUT",
-      "RequestHeaders": {
-        "Authorization": "Sanitized",
-        "traceparent": "00-edbd5a8b2c606a4eb8dac0ca3de900b2-1a96c7bfe50e104a-00",
-        "User-Agent": [
-          "azsdk-net-Storage.Files.DataLake/12.1.0-dev.20200403.1",
-          "(.NET Core 4.6.28325.01; Microsoft Windows 10.0.18362 )"
-        ],
-        "x-ms-blob-public-access": "container",
-        "x-ms-client-request-id": "e297d755-770c-5f03-e543-8a4ab6cba59b",
-        "x-ms-date": "Fri, 03 Apr 2020 20:55:45 GMT",
-        "x-ms-return-client-request-id": "true",
-        "x-ms-version": "2019-12-12"
->>>>>>> 32e373e2
-      },
-      "RequestBody": null,
-      "StatusCode": 201,
-      "ResponseHeaders": {
-        "Content-Length": "0",
-<<<<<<< HEAD
-        "Date": "Thu, 05 Mar 2020 22:09:48 GMT",
-        "ETag": "\u00220x8D7C151EBA85B99\u0022",
-        "Last-Modified": "Thu, 05 Mar 2020 22:09:48 GMT",
-=======
+        "x-ms-date": "Fri, 03 Apr 2020 20:55:45 GMT",
+        "x-ms-return-client-request-id": "true",
+        "x-ms-version": "2019-12-12"
+      },
+      "RequestBody": null,
+      "StatusCode": 201,
+      "ResponseHeaders": {
+        "Content-Length": "0",
         "Date": "Fri, 03 Apr 2020 20:55:43 GMT",
         "ETag": "\u00220x8D7D8116076E9E0\u0022",
         "Last-Modified": "Fri, 03 Apr 2020 20:55:44 GMT",
->>>>>>> 32e373e2
         "Server": [
           "Windows-Azure-Blob/1.0",
           "Microsoft-HTTPAPI/2.0"
         ],
         "x-ms-client-request-id": "e297d755-770c-5f03-e543-8a4ab6cba59b",
-<<<<<<< HEAD
-        "x-ms-request-id": "1dff5198-501e-000b-5d3a-f36950000000",
-        "x-ms-version": "2019-10-10"
-=======
         "x-ms-request-id": "96219e1e-f01e-0012-7dfa-093670000000",
         "x-ms-version": "2019-12-12"
->>>>>>> 32e373e2
-      },
-      "ResponseBody": []
-    },
-    {
-<<<<<<< HEAD
-      "RequestUri": "https://seanstagehierarchical.dfs.core.windows.net/test-filesystem-8d1c19c0-5a29-5fbf-3ea2-995b2780c6c5/test-directory-9f04fdfb-96d4-66c0-3c9b-475573028ce5?resource=directory",
-      "RequestMethod": "PUT",
-      "RequestHeaders": {
-        "Authorization": "Sanitized",
-        "traceparent": "00-b92566e4b01b9d40ac87983c0c0a1d6e-af3d47012e50c44d-00",
-        "User-Agent": [
-          "azsdk-net-Storage.Files.DataLake/12.0.0-dev.20200305.1",
-          "(.NET Core 4.6.28325.01; Microsoft Windows 10.0.18363 )"
+      },
+      "ResponseBody": []
+    },
+    {
+      "RequestUri": "http://seannsecanary.dfs.core.windows.net/test-filesystem-8d1c19c0-5a29-5fbf-3ea2-995b2780c6c5/test-directory-9f04fdfb-96d4-66c0-3c9b-475573028ce5?resource=directory",
+      "RequestMethod": "PUT",
+      "RequestHeaders": {
+        "Authorization": "Sanitized",
+        "traceparent": "00-72cc05d0e5d1c64abdd43e771d11d73d-22eba76877ea7448-00",
+        "User-Agent": [
+          "azsdk-net-Storage.Files.DataLake/12.1.0-dev.20200403.1",
+          "(.NET Core 4.6.28325.01; Microsoft Windows 10.0.18362 )"
         ],
         "x-ms-client-request-id": "d5c14b2e-3f55-bfb4-1631-a67130aeebe3",
-        "x-ms-date": "Thu, 05 Mar 2020 22:09:48 GMT",
-        "x-ms-return-client-request-id": "true",
-        "x-ms-version": "2019-10-10"
-=======
-      "RequestUri": "http://seannsecanary.dfs.core.windows.net/test-filesystem-8d1c19c0-5a29-5fbf-3ea2-995b2780c6c5/test-directory-9f04fdfb-96d4-66c0-3c9b-475573028ce5?resource=directory",
-      "RequestMethod": "PUT",
-      "RequestHeaders": {
-        "Authorization": "Sanitized",
-        "traceparent": "00-72cc05d0e5d1c64abdd43e771d11d73d-22eba76877ea7448-00",
-        "User-Agent": [
-          "azsdk-net-Storage.Files.DataLake/12.1.0-dev.20200403.1",
-          "(.NET Core 4.6.28325.01; Microsoft Windows 10.0.18362 )"
-        ],
-        "x-ms-client-request-id": "d5c14b2e-3f55-bfb4-1631-a67130aeebe3",
-        "x-ms-date": "Fri, 03 Apr 2020 20:55:45 GMT",
-        "x-ms-return-client-request-id": "true",
-        "x-ms-version": "2019-12-12"
->>>>>>> 32e373e2
-      },
-      "RequestBody": null,
-      "StatusCode": 201,
-      "ResponseHeaders": {
-        "Content-Length": "0",
-<<<<<<< HEAD
-        "Date": "Thu, 05 Mar 2020 22:09:48 GMT",
-        "ETag": "\u00220x8D7C151EBD867D7\u0022",
-        "Last-Modified": "Thu, 05 Mar 2020 22:09:48 GMT",
-=======
+        "x-ms-date": "Fri, 03 Apr 2020 20:55:45 GMT",
+        "x-ms-return-client-request-id": "true",
+        "x-ms-version": "2019-12-12"
+      },
+      "RequestBody": null,
+      "StatusCode": 201,
+      "ResponseHeaders": {
+        "Content-Length": "0",
         "Date": "Fri, 03 Apr 2020 20:55:43 GMT",
         "ETag": "\u00220x8D7D811608550D4\u0022",
         "Last-Modified": "Fri, 03 Apr 2020 20:55:44 GMT",
->>>>>>> 32e373e2
         "Server": [
           "Windows-Azure-HDFS/1.0",
           "Microsoft-HTTPAPI/2.0"
         ],
         "x-ms-client-request-id": "d5c14b2e-3f55-bfb4-1631-a67130aeebe3",
-<<<<<<< HEAD
-        "x-ms-request-id": "bc4e6ce0-801f-0018-793a-f34d5c000000",
-        "x-ms-version": "2019-10-10"
-=======
         "x-ms-request-id": "fa43fc39-201f-0097-0afa-091bad000000",
         "x-ms-version": "2019-12-12"
->>>>>>> 32e373e2
-      },
-      "ResponseBody": []
-    },
-    {
-<<<<<<< HEAD
-      "RequestUri": "https://seanstagehierarchical.blob.core.windows.net/test-filesystem-8d1c19c0-5a29-5fbf-3ea2-995b2780c6c5/test-directory-9f04fdfb-96d4-66c0-3c9b-475573028ce5?comp=lease",
-      "RequestMethod": "PUT",
-      "RequestHeaders": {
-        "Authorization": "Sanitized",
-        "traceparent": "00-8e2332388ff7a941bec282033c063fac-91ed9da4fa3b4b45-00",
-        "User-Agent": [
-          "azsdk-net-Storage.Files.DataLake/12.0.0-dev.20200305.1",
-          "(.NET Core 4.6.28325.01; Microsoft Windows 10.0.18363 )"
+      },
+      "ResponseBody": []
+    },
+    {
+      "RequestUri": "http://seannsecanary.blob.core.windows.net/test-filesystem-8d1c19c0-5a29-5fbf-3ea2-995b2780c6c5/test-directory-9f04fdfb-96d4-66c0-3c9b-475573028ce5?comp=lease",
+      "RequestMethod": "PUT",
+      "RequestHeaders": {
+        "Authorization": "Sanitized",
+        "traceparent": "00-a997d87f2fca8e408cc0aae75997d355-5b297869ba8f1e4e-00",
+        "User-Agent": [
+          "azsdk-net-Storage.Files.DataLake/12.1.0-dev.20200403.1",
+          "(.NET Core 4.6.28325.01; Microsoft Windows 10.0.18362 )"
         ],
         "x-ms-client-request-id": "2bffea22-230c-d8b3-99aa-915c6aeef60b",
-        "x-ms-date": "Thu, 05 Mar 2020 22:09:49 GMT",
-=======
-      "RequestUri": "http://seannsecanary.blob.core.windows.net/test-filesystem-8d1c19c0-5a29-5fbf-3ea2-995b2780c6c5/test-directory-9f04fdfb-96d4-66c0-3c9b-475573028ce5?comp=lease",
-      "RequestMethod": "PUT",
-      "RequestHeaders": {
-        "Authorization": "Sanitized",
-        "traceparent": "00-a997d87f2fca8e408cc0aae75997d355-5b297869ba8f1e4e-00",
-        "User-Agent": [
-          "azsdk-net-Storage.Files.DataLake/12.1.0-dev.20200403.1",
-          "(.NET Core 4.6.28325.01; Microsoft Windows 10.0.18362 )"
-        ],
-        "x-ms-client-request-id": "2bffea22-230c-d8b3-99aa-915c6aeef60b",
-        "x-ms-date": "Fri, 03 Apr 2020 20:55:45 GMT",
->>>>>>> 32e373e2
+        "x-ms-date": "Fri, 03 Apr 2020 20:55:45 GMT",
         "x-ms-lease-action": "acquire",
         "x-ms-lease-duration": "15",
         "x-ms-proposed-lease-id": "a686a4b6-55c6-17b2-44f8-d5c5c80b96a9",
         "x-ms-return-client-request-id": "true",
-<<<<<<< HEAD
-        "x-ms-version": "2019-10-10"
-=======
-        "x-ms-version": "2019-12-12"
->>>>>>> 32e373e2
-      },
-      "RequestBody": null,
-      "StatusCode": 201,
-      "ResponseHeaders": {
-        "Content-Length": "0",
-<<<<<<< HEAD
-        "Date": "Thu, 05 Mar 2020 22:09:48 GMT",
-        "ETag": "\u00220x8D7C151EBD867D7\u0022",
-        "Last-Modified": "Thu, 05 Mar 2020 22:09:48 GMT",
-=======
+        "x-ms-version": "2019-12-12"
+      },
+      "RequestBody": null,
+      "StatusCode": 201,
+      "ResponseHeaders": {
+        "Content-Length": "0",
         "Date": "Fri, 03 Apr 2020 20:55:44 GMT",
         "ETag": "\u00220x8D7D811608550D4\u0022",
         "Last-Modified": "Fri, 03 Apr 2020 20:55:44 GMT",
->>>>>>> 32e373e2
         "Server": [
           "Windows-Azure-Blob/1.0",
           "Microsoft-HTTPAPI/2.0"
         ],
         "x-ms-client-request-id": "2bffea22-230c-d8b3-99aa-915c6aeef60b",
         "x-ms-lease-id": "a686a4b6-55c6-17b2-44f8-d5c5c80b96a9",
-<<<<<<< HEAD
-        "x-ms-request-id": "1dff51a0-501e-000b-613a-f36950000000",
-        "x-ms-version": "2019-10-10"
-=======
         "x-ms-request-id": "96219e2f-f01e-0012-0cfa-093670000000",
         "x-ms-version": "2019-12-12"
->>>>>>> 32e373e2
-      },
-      "ResponseBody": []
-    },
-    {
-<<<<<<< HEAD
-      "RequestUri": "https://seanstagehierarchical.blob.core.windows.net/test-filesystem-8d1c19c0-5a29-5fbf-3ea2-995b2780c6c5/test-directory-9f04fdfb-96d4-66c0-3c9b-475573028ce5?comp=lease",
-      "RequestMethod": "PUT",
-      "RequestHeaders": {
-        "Authorization": "Sanitized",
-        "If-Unmodified-Since": "Wed, 04 Mar 2020 22:09:47 GMT",
-        "traceparent": "00-b6ea1a1265c4194bba78afbebb045c4e-efbd8d5a58074d4a-00",
-        "User-Agent": [
-          "azsdk-net-Storage.Files.DataLake/12.0.0-dev.20200305.1",
-          "(.NET Core 4.6.28325.01; Microsoft Windows 10.0.18363 )"
+      },
+      "ResponseBody": []
+    },
+    {
+      "RequestUri": "http://seannsecanary.blob.core.windows.net/test-filesystem-8d1c19c0-5a29-5fbf-3ea2-995b2780c6c5/test-directory-9f04fdfb-96d4-66c0-3c9b-475573028ce5?comp=lease",
+      "RequestMethod": "PUT",
+      "RequestHeaders": {
+        "Authorization": "Sanitized",
+        "If-Unmodified-Since": "Thu, 02 Apr 2020 20:55:44 GMT",
+        "traceparent": "00-044e62f92c957d40a9109ab1dbe325b0-312d1e139c548640-00",
+        "User-Agent": [
+          "azsdk-net-Storage.Files.DataLake/12.1.0-dev.20200403.1",
+          "(.NET Core 4.6.28325.01; Microsoft Windows 10.0.18362 )"
         ],
         "x-ms-client-request-id": "dda3b91d-6b0c-ad9d-1a4d-8e952634196d",
-        "x-ms-date": "Thu, 05 Mar 2020 22:09:49 GMT",
+        "x-ms-date": "Fri, 03 Apr 2020 20:55:45 GMT",
         "x-ms-lease-action": "renew",
         "x-ms-lease-id": "a686a4b6-55c6-17b2-44f8-d5c5c80b96a9",
         "x-ms-return-client-request-id": "true",
-        "x-ms-version": "2019-10-10"
-=======
-      "RequestUri": "http://seannsecanary.blob.core.windows.net/test-filesystem-8d1c19c0-5a29-5fbf-3ea2-995b2780c6c5/test-directory-9f04fdfb-96d4-66c0-3c9b-475573028ce5?comp=lease",
-      "RequestMethod": "PUT",
-      "RequestHeaders": {
-        "Authorization": "Sanitized",
-        "If-Unmodified-Since": "Thu, 02 Apr 2020 20:55:44 GMT",
-        "traceparent": "00-044e62f92c957d40a9109ab1dbe325b0-312d1e139c548640-00",
-        "User-Agent": [
-          "azsdk-net-Storage.Files.DataLake/12.1.0-dev.20200403.1",
-          "(.NET Core 4.6.28325.01; Microsoft Windows 10.0.18362 )"
-        ],
-        "x-ms-client-request-id": "dda3b91d-6b0c-ad9d-1a4d-8e952634196d",
-        "x-ms-date": "Fri, 03 Apr 2020 20:55:45 GMT",
-        "x-ms-lease-action": "renew",
-        "x-ms-lease-id": "a686a4b6-55c6-17b2-44f8-d5c5c80b96a9",
-        "x-ms-return-client-request-id": "true",
-        "x-ms-version": "2019-12-12"
->>>>>>> 32e373e2
+        "x-ms-version": "2019-12-12"
       },
       "RequestBody": null,
       "StatusCode": 412,
       "ResponseHeaders": {
         "Content-Length": "252",
         "Content-Type": "application/xml",
-<<<<<<< HEAD
-        "Date": "Thu, 05 Mar 2020 22:09:48 GMT",
-=======
-        "Date": "Fri, 03 Apr 2020 20:55:44 GMT",
->>>>>>> 32e373e2
+        "Date": "Fri, 03 Apr 2020 20:55:44 GMT",
         "Server": [
           "Windows-Azure-Blob/1.0",
           "Microsoft-HTTPAPI/2.0"
         ],
         "x-ms-client-request-id": "dda3b91d-6b0c-ad9d-1a4d-8e952634196d",
         "x-ms-error-code": "ConditionNotMet",
-<<<<<<< HEAD
-        "x-ms-request-id": "1dff51a3-501e-000b-633a-f36950000000",
-        "x-ms-version": "2019-10-10"
-      },
-      "ResponseBody": [
-        "\uFEFF\u003C?xml version=\u00221.0\u0022 encoding=\u0022utf-8\u0022?\u003E\u003CError\u003E\u003CCode\u003EConditionNotMet\u003C/Code\u003E\u003CMessage\u003EThe condition specified using HTTP conditional header(s) is not met.\n",
-        "RequestId:1dff51a3-501e-000b-633a-f36950000000\n",
-        "Time:2020-03-05T22:09:49.1186184Z\u003C/Message\u003E\u003C/Error\u003E"
-      ]
-    },
-    {
-      "RequestUri": "https://seanstagehierarchical.blob.core.windows.net/test-filesystem-8d1c19c0-5a29-5fbf-3ea2-995b2780c6c5?restype=container",
-      "RequestMethod": "DELETE",
-      "RequestHeaders": {
-        "Authorization": "Sanitized",
-        "traceparent": "00-04854bf9d56ebe42a6b7dc2de0ab5f13-6c605c162235384c-00",
-        "User-Agent": [
-          "azsdk-net-Storage.Files.DataLake/12.0.0-dev.20200305.1",
-          "(.NET Core 4.6.28325.01; Microsoft Windows 10.0.18363 )"
-        ],
-        "x-ms-client-request-id": "b13e94d2-194b-30fe-5ff2-4839350cd8e0",
-        "x-ms-date": "Thu, 05 Mar 2020 22:09:49 GMT",
-        "x-ms-return-client-request-id": "true",
-        "x-ms-version": "2019-10-10"
-=======
         "x-ms-request-id": "96219e36-f01e-0012-12fa-093670000000",
         "x-ms-version": "2019-12-12"
       },
@@ -598,294 +324,153 @@
         "x-ms-date": "Fri, 03 Apr 2020 20:55:45 GMT",
         "x-ms-return-client-request-id": "true",
         "x-ms-version": "2019-12-12"
->>>>>>> 32e373e2
       },
       "RequestBody": null,
       "StatusCode": 202,
       "ResponseHeaders": {
         "Content-Length": "0",
-<<<<<<< HEAD
-        "Date": "Thu, 05 Mar 2020 22:09:48 GMT",
-=======
-        "Date": "Fri, 03 Apr 2020 20:55:44 GMT",
->>>>>>> 32e373e2
+        "Date": "Fri, 03 Apr 2020 20:55:44 GMT",
         "Server": [
           "Windows-Azure-Blob/1.0",
           "Microsoft-HTTPAPI/2.0"
         ],
         "x-ms-client-request-id": "b13e94d2-194b-30fe-5ff2-4839350cd8e0",
-<<<<<<< HEAD
-        "x-ms-request-id": "1dff51ac-501e-000b-683a-f36950000000",
-        "x-ms-version": "2019-10-10"
-=======
         "x-ms-request-id": "96219e3d-f01e-0012-18fa-093670000000",
         "x-ms-version": "2019-12-12"
->>>>>>> 32e373e2
-      },
-      "ResponseBody": []
-    },
-    {
-<<<<<<< HEAD
-      "RequestUri": "https://seanstagehierarchical.blob.core.windows.net/test-filesystem-ed31dde8-96df-a654-2444-960b5492d4e7?restype=container",
-      "RequestMethod": "PUT",
-      "RequestHeaders": {
-        "Authorization": "Sanitized",
-        "traceparent": "00-d1b7d25c9beb4a44ba0df5a9391f33cc-9a5be2a552d9ae44-00",
-        "User-Agent": [
-          "azsdk-net-Storage.Files.DataLake/12.0.0-dev.20200305.1",
-          "(.NET Core 4.6.28325.01; Microsoft Windows 10.0.18363 )"
+      },
+      "ResponseBody": []
+    },
+    {
+      "RequestUri": "http://seannsecanary.blob.core.windows.net/test-filesystem-ed31dde8-96df-a654-2444-960b5492d4e7?restype=container",
+      "RequestMethod": "PUT",
+      "RequestHeaders": {
+        "Authorization": "Sanitized",
+        "traceparent": "00-28f05da24963d04abc1fe0ce47b69725-91d40095a038e947-00",
+        "User-Agent": [
+          "azsdk-net-Storage.Files.DataLake/12.1.0-dev.20200403.1",
+          "(.NET Core 4.6.28325.01; Microsoft Windows 10.0.18362 )"
         ],
         "x-ms-blob-public-access": "container",
         "x-ms-client-request-id": "fb223628-cf01-3bbe-3f98-8c0783f3dbcc",
-        "x-ms-date": "Thu, 05 Mar 2020 22:09:49 GMT",
-        "x-ms-return-client-request-id": "true",
-        "x-ms-version": "2019-10-10"
-=======
-      "RequestUri": "http://seannsecanary.blob.core.windows.net/test-filesystem-ed31dde8-96df-a654-2444-960b5492d4e7?restype=container",
-      "RequestMethod": "PUT",
-      "RequestHeaders": {
-        "Authorization": "Sanitized",
-        "traceparent": "00-28f05da24963d04abc1fe0ce47b69725-91d40095a038e947-00",
-        "User-Agent": [
-          "azsdk-net-Storage.Files.DataLake/12.1.0-dev.20200403.1",
-          "(.NET Core 4.6.28325.01; Microsoft Windows 10.0.18362 )"
-        ],
-        "x-ms-blob-public-access": "container",
-        "x-ms-client-request-id": "fb223628-cf01-3bbe-3f98-8c0783f3dbcc",
-        "x-ms-date": "Fri, 03 Apr 2020 20:55:45 GMT",
-        "x-ms-return-client-request-id": "true",
-        "x-ms-version": "2019-12-12"
->>>>>>> 32e373e2
-      },
-      "RequestBody": null,
-      "StatusCode": 201,
-      "ResponseHeaders": {
-        "Content-Length": "0",
-<<<<<<< HEAD
-        "Date": "Thu, 05 Mar 2020 22:09:49 GMT",
-        "ETag": "\u00220x8D7C151EC2C4FF4\u0022",
-        "Last-Modified": "Thu, 05 Mar 2020 22:09:49 GMT",
-=======
+        "x-ms-date": "Fri, 03 Apr 2020 20:55:45 GMT",
+        "x-ms-return-client-request-id": "true",
+        "x-ms-version": "2019-12-12"
+      },
+      "RequestBody": null,
+      "StatusCode": 201,
+      "ResponseHeaders": {
+        "Content-Length": "0",
         "Date": "Fri, 03 Apr 2020 20:55:44 GMT",
         "ETag": "\u00220x8D7D81160B9CB69\u0022",
         "Last-Modified": "Fri, 03 Apr 2020 20:55:44 GMT",
->>>>>>> 32e373e2
         "Server": [
           "Windows-Azure-Blob/1.0",
           "Microsoft-HTTPAPI/2.0"
         ],
         "x-ms-client-request-id": "fb223628-cf01-3bbe-3f98-8c0783f3dbcc",
-<<<<<<< HEAD
-        "x-ms-request-id": "9d525911-c01e-0044-063a-f31804000000",
-        "x-ms-version": "2019-10-10"
-=======
         "x-ms-request-id": "96219e45-f01e-0012-1efa-093670000000",
         "x-ms-version": "2019-12-12"
->>>>>>> 32e373e2
-      },
-      "ResponseBody": []
-    },
-    {
-<<<<<<< HEAD
-      "RequestUri": "https://seanstagehierarchical.dfs.core.windows.net/test-filesystem-ed31dde8-96df-a654-2444-960b5492d4e7/test-directory-45a8611e-4649-7fea-bbfb-bef3b49f77c9?resource=directory",
-      "RequestMethod": "PUT",
-      "RequestHeaders": {
-        "Authorization": "Sanitized",
-        "traceparent": "00-b22a2e034dd3f245ad750d3427e63901-a9f6ea56a21d594d-00",
-        "User-Agent": [
-          "azsdk-net-Storage.Files.DataLake/12.0.0-dev.20200305.1",
-          "(.NET Core 4.6.28325.01; Microsoft Windows 10.0.18363 )"
+      },
+      "ResponseBody": []
+    },
+    {
+      "RequestUri": "http://seannsecanary.dfs.core.windows.net/test-filesystem-ed31dde8-96df-a654-2444-960b5492d4e7/test-directory-45a8611e-4649-7fea-bbfb-bef3b49f77c9?resource=directory",
+      "RequestMethod": "PUT",
+      "RequestHeaders": {
+        "Authorization": "Sanitized",
+        "traceparent": "00-b159864bd3790044a42d96180147cb40-af2cf6954c96c64a-00",
+        "User-Agent": [
+          "azsdk-net-Storage.Files.DataLake/12.1.0-dev.20200403.1",
+          "(.NET Core 4.6.28325.01; Microsoft Windows 10.0.18362 )"
         ],
         "x-ms-client-request-id": "cd961510-e3b3-e1f1-4ca2-400511cb87a0",
-        "x-ms-date": "Thu, 05 Mar 2020 22:09:49 GMT",
-        "x-ms-return-client-request-id": "true",
-        "x-ms-version": "2019-10-10"
-=======
-      "RequestUri": "http://seannsecanary.dfs.core.windows.net/test-filesystem-ed31dde8-96df-a654-2444-960b5492d4e7/test-directory-45a8611e-4649-7fea-bbfb-bef3b49f77c9?resource=directory",
-      "RequestMethod": "PUT",
-      "RequestHeaders": {
-        "Authorization": "Sanitized",
-        "traceparent": "00-b159864bd3790044a42d96180147cb40-af2cf6954c96c64a-00",
-        "User-Agent": [
-          "azsdk-net-Storage.Files.DataLake/12.1.0-dev.20200403.1",
-          "(.NET Core 4.6.28325.01; Microsoft Windows 10.0.18362 )"
-        ],
-        "x-ms-client-request-id": "cd961510-e3b3-e1f1-4ca2-400511cb87a0",
-        "x-ms-date": "Fri, 03 Apr 2020 20:55:46 GMT",
-        "x-ms-return-client-request-id": "true",
-        "x-ms-version": "2019-12-12"
->>>>>>> 32e373e2
-      },
-      "RequestBody": null,
-      "StatusCode": 201,
-      "ResponseHeaders": {
-        "Content-Length": "0",
-<<<<<<< HEAD
-        "Date": "Thu, 05 Mar 2020 22:09:49 GMT",
-        "ETag": "\u00220x8D7C151EC5B75BE\u0022",
-        "Last-Modified": "Thu, 05 Mar 2020 22:09:49 GMT",
-=======
+        "x-ms-date": "Fri, 03 Apr 2020 20:55:46 GMT",
+        "x-ms-return-client-request-id": "true",
+        "x-ms-version": "2019-12-12"
+      },
+      "RequestBody": null,
+      "StatusCode": 201,
+      "ResponseHeaders": {
+        "Content-Length": "0",
         "Date": "Fri, 03 Apr 2020 20:55:44 GMT",
         "ETag": "\u00220x8D7D81160C93E6C\u0022",
         "Last-Modified": "Fri, 03 Apr 2020 20:55:44 GMT",
->>>>>>> 32e373e2
         "Server": [
           "Windows-Azure-HDFS/1.0",
           "Microsoft-HTTPAPI/2.0"
         ],
         "x-ms-client-request-id": "cd961510-e3b3-e1f1-4ca2-400511cb87a0",
-<<<<<<< HEAD
-        "x-ms-request-id": "5895a1bc-d01f-003a-153a-f38843000000",
-        "x-ms-version": "2019-10-10"
-=======
         "x-ms-request-id": "fa43fc3b-201f-0097-0bfa-091bad000000",
         "x-ms-version": "2019-12-12"
->>>>>>> 32e373e2
-      },
-      "ResponseBody": []
-    },
-    {
-<<<<<<< HEAD
-      "RequestUri": "https://seanstagehierarchical.blob.core.windows.net/test-filesystem-ed31dde8-96df-a654-2444-960b5492d4e7/test-directory-45a8611e-4649-7fea-bbfb-bef3b49f77c9?comp=lease",
-      "RequestMethod": "PUT",
-      "RequestHeaders": {
-        "Authorization": "Sanitized",
-        "traceparent": "00-86651b173dbe1846adde6db352c5d593-c31dc6860455974e-00",
-        "User-Agent": [
-          "azsdk-net-Storage.Files.DataLake/12.0.0-dev.20200305.1",
-          "(.NET Core 4.6.28325.01; Microsoft Windows 10.0.18363 )"
+      },
+      "ResponseBody": []
+    },
+    {
+      "RequestUri": "http://seannsecanary.blob.core.windows.net/test-filesystem-ed31dde8-96df-a654-2444-960b5492d4e7/test-directory-45a8611e-4649-7fea-bbfb-bef3b49f77c9?comp=lease",
+      "RequestMethod": "PUT",
+      "RequestHeaders": {
+        "Authorization": "Sanitized",
+        "traceparent": "00-a6271612626daf4083e6bd356583c2b9-8bdf2e52137c664d-00",
+        "User-Agent": [
+          "azsdk-net-Storage.Files.DataLake/12.1.0-dev.20200403.1",
+          "(.NET Core 4.6.28325.01; Microsoft Windows 10.0.18362 )"
         ],
         "x-ms-client-request-id": "193cb100-8a2e-522d-b950-53ccd031ecbe",
-        "x-ms-date": "Thu, 05 Mar 2020 22:09:49 GMT",
-=======
-      "RequestUri": "http://seannsecanary.blob.core.windows.net/test-filesystem-ed31dde8-96df-a654-2444-960b5492d4e7/test-directory-45a8611e-4649-7fea-bbfb-bef3b49f77c9?comp=lease",
-      "RequestMethod": "PUT",
-      "RequestHeaders": {
-        "Authorization": "Sanitized",
-        "traceparent": "00-a6271612626daf4083e6bd356583c2b9-8bdf2e52137c664d-00",
-        "User-Agent": [
-          "azsdk-net-Storage.Files.DataLake/12.1.0-dev.20200403.1",
-          "(.NET Core 4.6.28325.01; Microsoft Windows 10.0.18362 )"
-        ],
-        "x-ms-client-request-id": "193cb100-8a2e-522d-b950-53ccd031ecbe",
-        "x-ms-date": "Fri, 03 Apr 2020 20:55:46 GMT",
->>>>>>> 32e373e2
+        "x-ms-date": "Fri, 03 Apr 2020 20:55:46 GMT",
         "x-ms-lease-action": "acquire",
         "x-ms-lease-duration": "15",
         "x-ms-proposed-lease-id": "27ebc321-bd0f-465c-7ae6-13c0f58da3a1",
         "x-ms-return-client-request-id": "true",
-<<<<<<< HEAD
-        "x-ms-version": "2019-10-10"
-=======
-        "x-ms-version": "2019-12-12"
->>>>>>> 32e373e2
-      },
-      "RequestBody": null,
-      "StatusCode": 201,
-      "ResponseHeaders": {
-        "Content-Length": "0",
-<<<<<<< HEAD
-        "Date": "Thu, 05 Mar 2020 22:09:49 GMT",
-        "ETag": "\u00220x8D7C151EC5B75BE\u0022",
-        "Last-Modified": "Thu, 05 Mar 2020 22:09:49 GMT",
-=======
+        "x-ms-version": "2019-12-12"
+      },
+      "RequestBody": null,
+      "StatusCode": 201,
+      "ResponseHeaders": {
+        "Content-Length": "0",
         "Date": "Fri, 03 Apr 2020 20:55:44 GMT",
         "ETag": "\u00220x8D7D81160C93E6C\u0022",
         "Last-Modified": "Fri, 03 Apr 2020 20:55:44 GMT",
->>>>>>> 32e373e2
         "Server": [
           "Windows-Azure-Blob/1.0",
           "Microsoft-HTTPAPI/2.0"
         ],
         "x-ms-client-request-id": "193cb100-8a2e-522d-b950-53ccd031ecbe",
         "x-ms-lease-id": "27ebc321-bd0f-465c-7ae6-13c0f58da3a1",
-<<<<<<< HEAD
-        "x-ms-request-id": "9d52591c-c01e-0044-0c3a-f31804000000",
-        "x-ms-version": "2019-10-10"
-=======
         "x-ms-request-id": "96219e5a-f01e-0012-2cfa-093670000000",
         "x-ms-version": "2019-12-12"
->>>>>>> 32e373e2
-      },
-      "ResponseBody": []
-    },
-    {
-<<<<<<< HEAD
-      "RequestUri": "https://seanstagehierarchical.blob.core.windows.net/test-filesystem-ed31dde8-96df-a654-2444-960b5492d4e7/test-directory-45a8611e-4649-7fea-bbfb-bef3b49f77c9?comp=lease",
-=======
+      },
+      "ResponseBody": []
+    },
+    {
       "RequestUri": "http://seannsecanary.blob.core.windows.net/test-filesystem-ed31dde8-96df-a654-2444-960b5492d4e7/test-directory-45a8611e-4649-7fea-bbfb-bef3b49f77c9?comp=lease",
->>>>>>> 32e373e2
       "RequestMethod": "PUT",
       "RequestHeaders": {
         "Authorization": "Sanitized",
         "If-Match": "\u0022garbage\u0022",
-<<<<<<< HEAD
-        "traceparent": "00-37a8b36b95d7c84ba418bfb90f6e7b65-973216b00ccb9749-00",
-        "User-Agent": [
-          "azsdk-net-Storage.Files.DataLake/12.0.0-dev.20200305.1",
-          "(.NET Core 4.6.28325.01; Microsoft Windows 10.0.18363 )"
+        "traceparent": "00-4f7d6e37a457ca499ec51fe726a5006c-1715d79180179e44-00",
+        "User-Agent": [
+          "azsdk-net-Storage.Files.DataLake/12.1.0-dev.20200403.1",
+          "(.NET Core 4.6.28325.01; Microsoft Windows 10.0.18362 )"
         ],
         "x-ms-client-request-id": "43bfac35-8a51-be73-5490-e5b956496738",
-        "x-ms-date": "Thu, 05 Mar 2020 22:09:50 GMT",
+        "x-ms-date": "Fri, 03 Apr 2020 20:55:46 GMT",
         "x-ms-lease-action": "renew",
         "x-ms-lease-id": "27ebc321-bd0f-465c-7ae6-13c0f58da3a1",
         "x-ms-return-client-request-id": "true",
-        "x-ms-version": "2019-10-10"
-=======
-        "traceparent": "00-4f7d6e37a457ca499ec51fe726a5006c-1715d79180179e44-00",
-        "User-Agent": [
-          "azsdk-net-Storage.Files.DataLake/12.1.0-dev.20200403.1",
-          "(.NET Core 4.6.28325.01; Microsoft Windows 10.0.18362 )"
-        ],
-        "x-ms-client-request-id": "43bfac35-8a51-be73-5490-e5b956496738",
-        "x-ms-date": "Fri, 03 Apr 2020 20:55:46 GMT",
-        "x-ms-lease-action": "renew",
-        "x-ms-lease-id": "27ebc321-bd0f-465c-7ae6-13c0f58da3a1",
-        "x-ms-return-client-request-id": "true",
-        "x-ms-version": "2019-12-12"
->>>>>>> 32e373e2
+        "x-ms-version": "2019-12-12"
       },
       "RequestBody": null,
       "StatusCode": 412,
       "ResponseHeaders": {
         "Content-Length": "252",
         "Content-Type": "application/xml",
-<<<<<<< HEAD
-        "Date": "Thu, 05 Mar 2020 22:09:49 GMT",
-=======
-        "Date": "Fri, 03 Apr 2020 20:55:44 GMT",
->>>>>>> 32e373e2
+        "Date": "Fri, 03 Apr 2020 20:55:44 GMT",
         "Server": [
           "Windows-Azure-Blob/1.0",
           "Microsoft-HTTPAPI/2.0"
         ],
         "x-ms-client-request-id": "43bfac35-8a51-be73-5490-e5b956496738",
         "x-ms-error-code": "ConditionNotMet",
-<<<<<<< HEAD
-        "x-ms-request-id": "9d52591d-c01e-0044-0d3a-f31804000000",
-        "x-ms-version": "2019-10-10"
-      },
-      "ResponseBody": [
-        "\uFEFF\u003C?xml version=\u00221.0\u0022 encoding=\u0022utf-8\u0022?\u003E\u003CError\u003E\u003CCode\u003EConditionNotMet\u003C/Code\u003E\u003CMessage\u003EThe condition specified using HTTP conditional header(s) is not met.\n",
-        "RequestId:9d52591d-c01e-0044-0d3a-f31804000000\n",
-        "Time:2020-03-05T22:09:49.9823320Z\u003C/Message\u003E\u003C/Error\u003E"
-      ]
-    },
-    {
-      "RequestUri": "https://seanstagehierarchical.blob.core.windows.net/test-filesystem-ed31dde8-96df-a654-2444-960b5492d4e7?restype=container",
-      "RequestMethod": "DELETE",
-      "RequestHeaders": {
-        "Authorization": "Sanitized",
-        "traceparent": "00-b7c7a3d188cc6741b1b5a7fd774a0cec-b12957335c6e8b4e-00",
-        "User-Agent": [
-          "azsdk-net-Storage.Files.DataLake/12.0.0-dev.20200305.1",
-          "(.NET Core 4.6.28325.01; Microsoft Windows 10.0.18363 )"
-        ],
-        "x-ms-client-request-id": "2397baa2-a871-756d-2afe-3b5703dd2163",
-        "x-ms-date": "Thu, 05 Mar 2020 22:09:50 GMT",
-        "x-ms-return-client-request-id": "true",
-        "x-ms-version": "2019-10-10"
-=======
         "x-ms-request-id": "96219e5f-f01e-0012-31fa-093670000000",
         "x-ms-version": "2019-12-12"
       },
@@ -909,179 +494,100 @@
         "x-ms-date": "Fri, 03 Apr 2020 20:55:46 GMT",
         "x-ms-return-client-request-id": "true",
         "x-ms-version": "2019-12-12"
->>>>>>> 32e373e2
       },
       "RequestBody": null,
       "StatusCode": 202,
       "ResponseHeaders": {
         "Content-Length": "0",
-<<<<<<< HEAD
-        "Date": "Thu, 05 Mar 2020 22:09:49 GMT",
-=======
-        "Date": "Fri, 03 Apr 2020 20:55:44 GMT",
->>>>>>> 32e373e2
+        "Date": "Fri, 03 Apr 2020 20:55:44 GMT",
         "Server": [
           "Windows-Azure-Blob/1.0",
           "Microsoft-HTTPAPI/2.0"
         ],
         "x-ms-client-request-id": "2397baa2-a871-756d-2afe-3b5703dd2163",
-<<<<<<< HEAD
-        "x-ms-request-id": "9d52591e-c01e-0044-0e3a-f31804000000",
-        "x-ms-version": "2019-10-10"
-=======
         "x-ms-request-id": "96219e6d-f01e-0012-3cfa-093670000000",
         "x-ms-version": "2019-12-12"
->>>>>>> 32e373e2
-      },
-      "ResponseBody": []
-    },
-    {
-<<<<<<< HEAD
-      "RequestUri": "https://seanstagehierarchical.blob.core.windows.net/test-filesystem-d9f7864b-b4c0-1473-2da7-288c1ef8f134?restype=container",
-      "RequestMethod": "PUT",
-      "RequestHeaders": {
-        "Authorization": "Sanitized",
-        "traceparent": "00-9d3ba20a307c414999c30c1665feb650-ed53906fdaa8674f-00",
-        "User-Agent": [
-          "azsdk-net-Storage.Files.DataLake/12.0.0-dev.20200305.1",
-          "(.NET Core 4.6.28325.01; Microsoft Windows 10.0.18363 )"
+      },
+      "ResponseBody": []
+    },
+    {
+      "RequestUri": "http://seannsecanary.blob.core.windows.net/test-filesystem-d9f7864b-b4c0-1473-2da7-288c1ef8f134?restype=container",
+      "RequestMethod": "PUT",
+      "RequestHeaders": {
+        "Authorization": "Sanitized",
+        "traceparent": "00-0e16a144ede947408e7f70801f24252a-538dd023e201c641-00",
+        "User-Agent": [
+          "azsdk-net-Storage.Files.DataLake/12.1.0-dev.20200403.1",
+          "(.NET Core 4.6.28325.01; Microsoft Windows 10.0.18362 )"
         ],
         "x-ms-blob-public-access": "container",
         "x-ms-client-request-id": "462f08a3-8d28-ed69-4683-f5c97fe15732",
-        "x-ms-date": "Thu, 05 Mar 2020 22:09:50 GMT",
-        "x-ms-return-client-request-id": "true",
-        "x-ms-version": "2019-10-10"
-=======
-      "RequestUri": "http://seannsecanary.blob.core.windows.net/test-filesystem-d9f7864b-b4c0-1473-2da7-288c1ef8f134?restype=container",
-      "RequestMethod": "PUT",
-      "RequestHeaders": {
-        "Authorization": "Sanitized",
-        "traceparent": "00-0e16a144ede947408e7f70801f24252a-538dd023e201c641-00",
-        "User-Agent": [
-          "azsdk-net-Storage.Files.DataLake/12.1.0-dev.20200403.1",
-          "(.NET Core 4.6.28325.01; Microsoft Windows 10.0.18362 )"
-        ],
-        "x-ms-blob-public-access": "container",
-        "x-ms-client-request-id": "462f08a3-8d28-ed69-4683-f5c97fe15732",
-        "x-ms-date": "Fri, 03 Apr 2020 20:55:46 GMT",
-        "x-ms-return-client-request-id": "true",
-        "x-ms-version": "2019-12-12"
->>>>>>> 32e373e2
-      },
-      "RequestBody": null,
-      "StatusCode": 201,
-      "ResponseHeaders": {
-        "Content-Length": "0",
-<<<<<<< HEAD
-        "Date": "Thu, 05 Mar 2020 22:09:50 GMT",
-        "ETag": "\u00220x8D7C151ECB45E0F\u0022",
-        "Last-Modified": "Thu, 05 Mar 2020 22:09:50 GMT",
-=======
+        "x-ms-date": "Fri, 03 Apr 2020 20:55:46 GMT",
+        "x-ms-return-client-request-id": "true",
+        "x-ms-version": "2019-12-12"
+      },
+      "RequestBody": null,
+      "StatusCode": 201,
+      "ResponseHeaders": {
+        "Content-Length": "0",
         "Date": "Fri, 03 Apr 2020 20:55:44 GMT",
         "ETag": "\u00220x8D7D81160FB9B49\u0022",
         "Last-Modified": "Fri, 03 Apr 2020 20:55:44 GMT",
->>>>>>> 32e373e2
         "Server": [
           "Windows-Azure-Blob/1.0",
           "Microsoft-HTTPAPI/2.0"
         ],
         "x-ms-client-request-id": "462f08a3-8d28-ed69-4683-f5c97fe15732",
-<<<<<<< HEAD
-        "x-ms-request-id": "2d1946c4-901e-0004-523a-f31f3c000000",
-        "x-ms-version": "2019-10-10"
-=======
         "x-ms-request-id": "96219e75-f01e-0012-41fa-093670000000",
         "x-ms-version": "2019-12-12"
->>>>>>> 32e373e2
-      },
-      "ResponseBody": []
-    },
-    {
-<<<<<<< HEAD
-      "RequestUri": "https://seanstagehierarchical.dfs.core.windows.net/test-filesystem-d9f7864b-b4c0-1473-2da7-288c1ef8f134/test-directory-482c060c-85c6-07b1-bf8a-3468e44c2e06?resource=directory",
-      "RequestMethod": "PUT",
-      "RequestHeaders": {
-        "Authorization": "Sanitized",
-        "traceparent": "00-1b4f2f7c5db2774081fe04a0a583f54c-1146ab531fccaf43-00",
-        "User-Agent": [
-          "azsdk-net-Storage.Files.DataLake/12.0.0-dev.20200305.1",
-          "(.NET Core 4.6.28325.01; Microsoft Windows 10.0.18363 )"
+      },
+      "ResponseBody": []
+    },
+    {
+      "RequestUri": "http://seannsecanary.dfs.core.windows.net/test-filesystem-d9f7864b-b4c0-1473-2da7-288c1ef8f134/test-directory-482c060c-85c6-07b1-bf8a-3468e44c2e06?resource=directory",
+      "RequestMethod": "PUT",
+      "RequestHeaders": {
+        "Authorization": "Sanitized",
+        "traceparent": "00-5fbc3880dfb86c4d957e101a3830b22a-360888c2e97a804f-00",
+        "User-Agent": [
+          "azsdk-net-Storage.Files.DataLake/12.1.0-dev.20200403.1",
+          "(.NET Core 4.6.28325.01; Microsoft Windows 10.0.18362 )"
         ],
         "x-ms-client-request-id": "df1a9d01-ccfa-1d76-5727-869e580109f9",
-        "x-ms-date": "Thu, 05 Mar 2020 22:09:50 GMT",
-        "x-ms-return-client-request-id": "true",
-        "x-ms-version": "2019-10-10"
-=======
-      "RequestUri": "http://seannsecanary.dfs.core.windows.net/test-filesystem-d9f7864b-b4c0-1473-2da7-288c1ef8f134/test-directory-482c060c-85c6-07b1-bf8a-3468e44c2e06?resource=directory",
-      "RequestMethod": "PUT",
-      "RequestHeaders": {
-        "Authorization": "Sanitized",
-        "traceparent": "00-5fbc3880dfb86c4d957e101a3830b22a-360888c2e97a804f-00",
-        "User-Agent": [
-          "azsdk-net-Storage.Files.DataLake/12.1.0-dev.20200403.1",
-          "(.NET Core 4.6.28325.01; Microsoft Windows 10.0.18362 )"
-        ],
-        "x-ms-client-request-id": "df1a9d01-ccfa-1d76-5727-869e580109f9",
-        "x-ms-date": "Fri, 03 Apr 2020 20:55:46 GMT",
-        "x-ms-return-client-request-id": "true",
-        "x-ms-version": "2019-12-12"
->>>>>>> 32e373e2
-      },
-      "RequestBody": null,
-      "StatusCode": 201,
-      "ResponseHeaders": {
-        "Content-Length": "0",
-<<<<<<< HEAD
-        "Date": "Thu, 05 Mar 2020 22:09:50 GMT",
-        "ETag": "\u00220x8D7C151ECE6A950\u0022",
-        "Last-Modified": "Thu, 05 Mar 2020 22:09:50 GMT",
-=======
+        "x-ms-date": "Fri, 03 Apr 2020 20:55:46 GMT",
+        "x-ms-return-client-request-id": "true",
+        "x-ms-version": "2019-12-12"
+      },
+      "RequestBody": null,
+      "StatusCode": 201,
+      "ResponseHeaders": {
+        "Content-Length": "0",
         "Date": "Fri, 03 Apr 2020 20:55:44 GMT",
         "ETag": "\u00220x8D7D8116109D385\u0022",
         "Last-Modified": "Fri, 03 Apr 2020 20:55:45 GMT",
->>>>>>> 32e373e2
         "Server": [
           "Windows-Azure-HDFS/1.0",
           "Microsoft-HTTPAPI/2.0"
         ],
         "x-ms-client-request-id": "df1a9d01-ccfa-1d76-5727-869e580109f9",
-<<<<<<< HEAD
-        "x-ms-request-id": "d35d321a-201f-003e-783a-f30544000000",
-        "x-ms-version": "2019-10-10"
-=======
         "x-ms-request-id": "fa43fc3c-201f-0097-0cfa-091bad000000",
         "x-ms-version": "2019-12-12"
->>>>>>> 32e373e2
-      },
-      "ResponseBody": []
-    },
-    {
-<<<<<<< HEAD
-      "RequestUri": "https://seanstagehierarchical.blob.core.windows.net/test-filesystem-d9f7864b-b4c0-1473-2da7-288c1ef8f134/test-directory-482c060c-85c6-07b1-bf8a-3468e44c2e06",
-=======
+      },
+      "ResponseBody": []
+    },
+    {
       "RequestUri": "http://seannsecanary.blob.core.windows.net/test-filesystem-d9f7864b-b4c0-1473-2da7-288c1ef8f134/test-directory-482c060c-85c6-07b1-bf8a-3468e44c2e06",
->>>>>>> 32e373e2
       "RequestMethod": "HEAD",
       "RequestHeaders": {
         "Authorization": "Sanitized",
         "User-Agent": [
-<<<<<<< HEAD
-          "azsdk-net-Storage.Files.DataLake/12.0.0-dev.20200305.1",
-          "(.NET Core 4.6.28325.01; Microsoft Windows 10.0.18363 )"
+          "azsdk-net-Storage.Files.DataLake/12.1.0-dev.20200403.1",
+          "(.NET Core 4.6.28325.01; Microsoft Windows 10.0.18362 )"
         ],
         "x-ms-client-request-id": "5ed85c1f-59c6-bfcc-34ba-e46ad5d8eed3",
-        "x-ms-date": "Thu, 05 Mar 2020 22:09:50 GMT",
-        "x-ms-return-client-request-id": "true",
-        "x-ms-version": "2019-10-10"
-=======
-          "azsdk-net-Storage.Files.DataLake/12.1.0-dev.20200403.1",
-          "(.NET Core 4.6.28325.01; Microsoft Windows 10.0.18362 )"
-        ],
-        "x-ms-client-request-id": "5ed85c1f-59c6-bfcc-34ba-e46ad5d8eed3",
-        "x-ms-date": "Fri, 03 Apr 2020 20:55:46 GMT",
-        "x-ms-return-client-request-id": "true",
-        "x-ms-version": "2019-12-12"
->>>>>>> 32e373e2
+        "x-ms-date": "Fri, 03 Apr 2020 20:55:46 GMT",
+        "x-ms-return-client-request-id": "true",
+        "x-ms-version": "2019-12-12"
       },
       "RequestBody": null,
       "StatusCode": 200,
@@ -1089,15 +595,9 @@
         "Accept-Ranges": "bytes",
         "Content-Length": "0",
         "Content-Type": "application/octet-stream",
-<<<<<<< HEAD
-        "Date": "Thu, 05 Mar 2020 22:09:50 GMT",
-        "ETag": "\u00220x8D7C151ECE6A950\u0022",
-        "Last-Modified": "Thu, 05 Mar 2020 22:09:50 GMT",
-=======
         "Date": "Fri, 03 Apr 2020 20:55:44 GMT",
         "ETag": "\u00220x8D7D8116109D385\u0022",
         "Last-Modified": "Fri, 03 Apr 2020 20:55:45 GMT",
->>>>>>> 32e373e2
         "Server": [
           "Windows-Azure-Blob/1.0",
           "Microsoft-HTTPAPI/2.0"
@@ -1106,15 +606,6 @@
         "x-ms-access-tier-inferred": "true",
         "x-ms-blob-type": "BlockBlob",
         "x-ms-client-request-id": "5ed85c1f-59c6-bfcc-34ba-e46ad5d8eed3",
-<<<<<<< HEAD
-        "x-ms-creation-time": "Thu, 05 Mar 2020 22:09:50 GMT",
-        "x-ms-lease-state": "available",
-        "x-ms-lease-status": "unlocked",
-        "x-ms-meta-hdi_isfolder": "true",
-        "x-ms-request-id": "2d1946d0-901e-0004-593a-f31f3c000000",
-        "x-ms-server-encrypted": "true",
-        "x-ms-version": "2019-10-10"
-=======
         "x-ms-creation-time": "Fri, 03 Apr 2020 20:55:45 GMT",
         "x-ms-lease-state": "available",
         "x-ms-lease-status": "unlocked",
@@ -1122,153 +613,75 @@
         "x-ms-request-id": "96219e85-f01e-0012-4cfa-093670000000",
         "x-ms-server-encrypted": "true",
         "x-ms-version": "2019-12-12"
->>>>>>> 32e373e2
-      },
-      "ResponseBody": []
-    },
-    {
-<<<<<<< HEAD
-      "RequestUri": "https://seanstagehierarchical.blob.core.windows.net/test-filesystem-d9f7864b-b4c0-1473-2da7-288c1ef8f134/test-directory-482c060c-85c6-07b1-bf8a-3468e44c2e06?comp=lease",
-      "RequestMethod": "PUT",
-      "RequestHeaders": {
-        "Authorization": "Sanitized",
-        "traceparent": "00-ed2631e076273e47a6bea9eb4bd42064-6dfe9f3aa53ff546-00",
-        "User-Agent": [
-          "azsdk-net-Storage.Files.DataLake/12.0.0-dev.20200305.1",
-          "(.NET Core 4.6.28325.01; Microsoft Windows 10.0.18363 )"
+      },
+      "ResponseBody": []
+    },
+    {
+      "RequestUri": "http://seannsecanary.blob.core.windows.net/test-filesystem-d9f7864b-b4c0-1473-2da7-288c1ef8f134/test-directory-482c060c-85c6-07b1-bf8a-3468e44c2e06?comp=lease",
+      "RequestMethod": "PUT",
+      "RequestHeaders": {
+        "Authorization": "Sanitized",
+        "traceparent": "00-44033ec1ee61f744911da71ab269f33e-e9b858381b506149-00",
+        "User-Agent": [
+          "azsdk-net-Storage.Files.DataLake/12.1.0-dev.20200403.1",
+          "(.NET Core 4.6.28325.01; Microsoft Windows 10.0.18362 )"
         ],
         "x-ms-client-request-id": "d37da64b-5aaa-42fb-a4a6-137869a0f19d",
-        "x-ms-date": "Thu, 05 Mar 2020 22:09:51 GMT",
-=======
-      "RequestUri": "http://seannsecanary.blob.core.windows.net/test-filesystem-d9f7864b-b4c0-1473-2da7-288c1ef8f134/test-directory-482c060c-85c6-07b1-bf8a-3468e44c2e06?comp=lease",
-      "RequestMethod": "PUT",
-      "RequestHeaders": {
-        "Authorization": "Sanitized",
-        "traceparent": "00-44033ec1ee61f744911da71ab269f33e-e9b858381b506149-00",
-        "User-Agent": [
-          "azsdk-net-Storage.Files.DataLake/12.1.0-dev.20200403.1",
-          "(.NET Core 4.6.28325.01; Microsoft Windows 10.0.18362 )"
-        ],
-        "x-ms-client-request-id": "d37da64b-5aaa-42fb-a4a6-137869a0f19d",
-        "x-ms-date": "Fri, 03 Apr 2020 20:55:46 GMT",
->>>>>>> 32e373e2
+        "x-ms-date": "Fri, 03 Apr 2020 20:55:46 GMT",
         "x-ms-lease-action": "acquire",
         "x-ms-lease-duration": "15",
         "x-ms-proposed-lease-id": "9336ef55-41f7-6068-fa8f-f69d2f83b9c2",
         "x-ms-return-client-request-id": "true",
-<<<<<<< HEAD
-        "x-ms-version": "2019-10-10"
-=======
-        "x-ms-version": "2019-12-12"
->>>>>>> 32e373e2
-      },
-      "RequestBody": null,
-      "StatusCode": 201,
-      "ResponseHeaders": {
-        "Content-Length": "0",
-<<<<<<< HEAD
-        "Date": "Thu, 05 Mar 2020 22:09:50 GMT",
-        "ETag": "\u00220x8D7C151ECE6A950\u0022",
-        "Last-Modified": "Thu, 05 Mar 2020 22:09:50 GMT",
-=======
+        "x-ms-version": "2019-12-12"
+      },
+      "RequestBody": null,
+      "StatusCode": 201,
+      "ResponseHeaders": {
+        "Content-Length": "0",
         "Date": "Fri, 03 Apr 2020 20:55:45 GMT",
         "ETag": "\u00220x8D7D8116109D385\u0022",
         "Last-Modified": "Fri, 03 Apr 2020 20:55:45 GMT",
->>>>>>> 32e373e2
         "Server": [
           "Windows-Azure-Blob/1.0",
           "Microsoft-HTTPAPI/2.0"
         ],
         "x-ms-client-request-id": "d37da64b-5aaa-42fb-a4a6-137869a0f19d",
         "x-ms-lease-id": "9336ef55-41f7-6068-fa8f-f69d2f83b9c2",
-<<<<<<< HEAD
-        "x-ms-request-id": "2d1946d4-901e-0004-5c3a-f31f3c000000",
-        "x-ms-version": "2019-10-10"
-=======
         "x-ms-request-id": "96219e91-f01e-0012-54fa-093670000000",
         "x-ms-version": "2019-12-12"
->>>>>>> 32e373e2
-      },
-      "ResponseBody": []
-    },
-    {
-<<<<<<< HEAD
-      "RequestUri": "https://seanstagehierarchical.blob.core.windows.net/test-filesystem-d9f7864b-b4c0-1473-2da7-288c1ef8f134/test-directory-482c060c-85c6-07b1-bf8a-3468e44c2e06?comp=lease",
-      "RequestMethod": "PUT",
-      "RequestHeaders": {
-        "Authorization": "Sanitized",
-        "If-None-Match": "\u00220x8D7C151ECE6A950\u0022",
-        "traceparent": "00-2f4f743045ff1145875a51708cb9aa1f-4b1dee8946b86d43-00",
-        "User-Agent": [
-          "azsdk-net-Storage.Files.DataLake/12.0.0-dev.20200305.1",
-          "(.NET Core 4.6.28325.01; Microsoft Windows 10.0.18363 )"
+      },
+      "ResponseBody": []
+    },
+    {
+      "RequestUri": "http://seannsecanary.blob.core.windows.net/test-filesystem-d9f7864b-b4c0-1473-2da7-288c1ef8f134/test-directory-482c060c-85c6-07b1-bf8a-3468e44c2e06?comp=lease",
+      "RequestMethod": "PUT",
+      "RequestHeaders": {
+        "Authorization": "Sanitized",
+        "If-None-Match": "\u00220x8D7D8116109D385\u0022",
+        "traceparent": "00-f5767319686b9b48a66059feba617209-152739fe31a71944-00",
+        "User-Agent": [
+          "azsdk-net-Storage.Files.DataLake/12.1.0-dev.20200403.1",
+          "(.NET Core 4.6.28325.01; Microsoft Windows 10.0.18362 )"
         ],
         "x-ms-client-request-id": "2f1f587d-1a5b-1328-c9be-44f4ae4f9c42",
-        "x-ms-date": "Thu, 05 Mar 2020 22:09:51 GMT",
+        "x-ms-date": "Fri, 03 Apr 2020 20:55:46 GMT",
         "x-ms-lease-action": "renew",
         "x-ms-lease-id": "9336ef55-41f7-6068-fa8f-f69d2f83b9c2",
         "x-ms-return-client-request-id": "true",
-        "x-ms-version": "2019-10-10"
-=======
-      "RequestUri": "http://seannsecanary.blob.core.windows.net/test-filesystem-d9f7864b-b4c0-1473-2da7-288c1ef8f134/test-directory-482c060c-85c6-07b1-bf8a-3468e44c2e06?comp=lease",
-      "RequestMethod": "PUT",
-      "RequestHeaders": {
-        "Authorization": "Sanitized",
-        "If-None-Match": "\u00220x8D7D8116109D385\u0022",
-        "traceparent": "00-f5767319686b9b48a66059feba617209-152739fe31a71944-00",
-        "User-Agent": [
-          "azsdk-net-Storage.Files.DataLake/12.1.0-dev.20200403.1",
-          "(.NET Core 4.6.28325.01; Microsoft Windows 10.0.18362 )"
-        ],
-        "x-ms-client-request-id": "2f1f587d-1a5b-1328-c9be-44f4ae4f9c42",
-        "x-ms-date": "Fri, 03 Apr 2020 20:55:46 GMT",
-        "x-ms-lease-action": "renew",
-        "x-ms-lease-id": "9336ef55-41f7-6068-fa8f-f69d2f83b9c2",
-        "x-ms-return-client-request-id": "true",
-        "x-ms-version": "2019-12-12"
->>>>>>> 32e373e2
+        "x-ms-version": "2019-12-12"
       },
       "RequestBody": null,
       "StatusCode": 412,
       "ResponseHeaders": {
         "Content-Length": "252",
         "Content-Type": "application/xml",
-<<<<<<< HEAD
-        "Date": "Thu, 05 Mar 2020 22:09:50 GMT",
-=======
         "Date": "Fri, 03 Apr 2020 20:55:45 GMT",
->>>>>>> 32e373e2
         "Server": [
           "Windows-Azure-Blob/1.0",
           "Microsoft-HTTPAPI/2.0"
         ],
         "x-ms-client-request-id": "2f1f587d-1a5b-1328-c9be-44f4ae4f9c42",
         "x-ms-error-code": "ConditionNotMet",
-<<<<<<< HEAD
-        "x-ms-request-id": "2d1946d7-901e-0004-5f3a-f31f3c000000",
-        "x-ms-version": "2019-10-10"
-      },
-      "ResponseBody": [
-        "\uFEFF\u003C?xml version=\u00221.0\u0022 encoding=\u0022utf-8\u0022?\u003E\u003CError\u003E\u003CCode\u003EConditionNotMet\u003C/Code\u003E\u003CMessage\u003EThe condition specified using HTTP conditional header(s) is not met.\n",
-        "RequestId:2d1946d7-901e-0004-5f3a-f31f3c000000\n",
-        "Time:2020-03-05T22:09:51.1979869Z\u003C/Message\u003E\u003C/Error\u003E"
-      ]
-    },
-    {
-      "RequestUri": "https://seanstagehierarchical.blob.core.windows.net/test-filesystem-d9f7864b-b4c0-1473-2da7-288c1ef8f134?restype=container",
-      "RequestMethod": "DELETE",
-      "RequestHeaders": {
-        "Authorization": "Sanitized",
-        "traceparent": "00-dadd39a5ff7670469386cc5226e3d50c-cecdff01eef2b74d-00",
-        "User-Agent": [
-          "azsdk-net-Storage.Files.DataLake/12.0.0-dev.20200305.1",
-          "(.NET Core 4.6.28325.01; Microsoft Windows 10.0.18363 )"
-        ],
-        "x-ms-client-request-id": "11faa56a-c281-c242-c220-96ae16c1af45",
-        "x-ms-date": "Thu, 05 Mar 2020 22:09:51 GMT",
-        "x-ms-return-client-request-id": "true",
-        "x-ms-version": "2019-10-10"
-=======
         "x-ms-request-id": "96219e9d-f01e-0012-5dfa-093670000000",
         "x-ms-version": "2019-12-12"
       },
@@ -1292,42 +705,26 @@
         "x-ms-date": "Fri, 03 Apr 2020 20:55:46 GMT",
         "x-ms-return-client-request-id": "true",
         "x-ms-version": "2019-12-12"
->>>>>>> 32e373e2
       },
       "RequestBody": null,
       "StatusCode": 202,
       "ResponseHeaders": {
         "Content-Length": "0",
-<<<<<<< HEAD
-        "Date": "Thu, 05 Mar 2020 22:09:50 GMT",
-=======
         "Date": "Fri, 03 Apr 2020 20:55:45 GMT",
->>>>>>> 32e373e2
         "Server": [
           "Windows-Azure-Blob/1.0",
           "Microsoft-HTTPAPI/2.0"
         ],
         "x-ms-client-request-id": "11faa56a-c281-c242-c220-96ae16c1af45",
-<<<<<<< HEAD
-        "x-ms-request-id": "2d1946da-901e-0004-613a-f31f3c000000",
-        "x-ms-version": "2019-10-10"
-=======
         "x-ms-request-id": "96219ea1-f01e-0012-60fa-093670000000",
         "x-ms-version": "2019-12-12"
->>>>>>> 32e373e2
       },
       "ResponseBody": []
     }
   ],
   "Variables": {
-<<<<<<< HEAD
-    "DateTimeOffsetNow": "2020-03-05T14:09:47.4637510-08:00",
-    "RandomSeed": "1307725445",
-    "Storage_TestConfigHierarchicalNamespace": "NamespaceTenant\nseanstagehierarchical\nU2FuaXRpemVk\nhttps://seanstagehierarchical.blob.core.windows.net\nhttp://seanstagehierarchical.file.core.windows.net\nhttp://seanstagehierarchical.queue.core.windows.net\nhttp://seanstagehierarchical.table.core.windows.net\n\n\n\n\nhttp://seanstagehierarchical-secondary.blob.core.windows.net\nhttp://seanstagehierarchical-secondary.file.core.windows.net\nhttp://seanstagehierarchical-secondary.queue.core.windows.net\nhttp://seanstagehierarchical-secondary.table.core.windows.net\n68390a19-a643-458b-b726-408abf67b4fc\nSanitized\n72f988bf-86f1-41af-91ab-2d7cd011db47\nhttps://login.microsoftonline.com/\nCloud\nBlobEndpoint=https://seanstagehierarchical.blob.core.windows.net/;QueueEndpoint=http://seanstagehierarchical.queue.core.windows.net/;FileEndpoint=http://seanstagehierarchical.file.core.windows.net/;BlobSecondaryEndpoint=http://seanstagehierarchical-secondary.blob.core.windows.net/;QueueSecondaryEndpoint=http://seanstagehierarchical-secondary.queue.core.windows.net/;FileSecondaryEndpoint=http://seanstagehierarchical-secondary.file.core.windows.net/;AccountName=seanstagehierarchical;AccountKey=Sanitized\n"
-=======
     "DateTimeOffsetNow": "2020-04-03T13:55:44.9951844-07:00",
     "RandomSeed": "1307725445",
     "Storage_TestConfigHierarchicalNamespace": "NamespaceTenant\nseannsecanary\nU2FuaXRpemVk\nhttp://seannsecanary.blob.core.windows.net\nhttp://seannsecanary.file.core.windows.net\nhttp://seannsecanary.queue.core.windows.net\nhttp://seannsecanary.table.core.windows.net\n\n\n\n\nhttp://seannsecanary-secondary.blob.core.windows.net\nhttp://seannsecanary-secondary.file.core.windows.net\nhttp://seannsecanary-secondary.queue.core.windows.net\nhttp://seannsecanary-secondary.table.core.windows.net\n68390a19-a643-458b-b726-408abf67b4fc\nSanitized\n72f988bf-86f1-41af-91ab-2d7cd011db47\nhttps://login.microsoftonline.com/\nCloud\nBlobEndpoint=http://seannsecanary.blob.core.windows.net/;QueueEndpoint=http://seannsecanary.queue.core.windows.net/;FileEndpoint=http://seannsecanary.file.core.windows.net/;BlobSecondaryEndpoint=http://seannsecanary-secondary.blob.core.windows.net/;QueueSecondaryEndpoint=http://seannsecanary-secondary.queue.core.windows.net/;FileSecondaryEndpoint=http://seannsecanary-secondary.file.core.windows.net/;AccountName=seannsecanary;AccountKey=Sanitized\n"
->>>>>>> 32e373e2
   }
 }