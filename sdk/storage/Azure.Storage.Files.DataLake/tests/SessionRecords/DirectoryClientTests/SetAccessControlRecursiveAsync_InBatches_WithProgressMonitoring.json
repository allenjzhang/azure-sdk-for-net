--- conflicted
+++ resolved
@@ -14,7 +14,7 @@
         "x-ms-client-request-id": "f9ef9703-6d43-454a-5211-f7a1241dc69d",
         "x-ms-date": "Thu, 02 Apr 2020 16:49:47 GMT",
         "x-ms-return-client-request-id": "true",
-        "x-ms-version": "2019-12-12"
+        "x-ms-version": "2019-10-10"
       },
       "RequestBody": null,
       "StatusCode": 201,
@@ -28,13 +28,8 @@
         ],
         "Transfer-Encoding": "chunked",
         "x-ms-client-request-id": "f9ef9703-6d43-454a-5211-f7a1241dc69d",
-<<<<<<< HEAD
-        "x-ms-request-id": "7e70e792-701e-0002-5713-f788f4000000",
-        "x-ms-version": "2019-12-12"
-=======
         "x-ms-request-id": "a9b7ed05-201e-001f-620e-098548000000",
         "x-ms-version": "2019-10-10"
->>>>>>> 1e01f370
       },
       "ResponseBody": []
     },
@@ -51,7 +46,7 @@
         "x-ms-client-request-id": "732f6b78-7f5b-91ad-83f9-0aa690c9c7c0",
         "x-ms-date": "Thu, 02 Apr 2020 16:49:48 GMT",
         "x-ms-return-client-request-id": "true",
-        "x-ms-version": "2019-12-12"
+        "x-ms-version": "2019-10-10"
       },
       "RequestBody": null,
       "StatusCode": 201,
@@ -65,13 +60,8 @@
           "Microsoft-HTTPAPI/2.0"
         ],
         "x-ms-client-request-id": "732f6b78-7f5b-91ad-83f9-0aa690c9c7c0",
-<<<<<<< HEAD
-        "x-ms-request-id": "e25f5903-301f-005e-1413-f7ddac000000",
-        "x-ms-version": "2019-12-12"
-=======
         "x-ms-request-id": "bc45af6f-b01f-0032-6d0e-09363b000000",
         "x-ms-version": "2019-10-10"
->>>>>>> 1e01f370
       },
       "ResponseBody": []
     },
@@ -87,7 +77,7 @@
         "x-ms-client-request-id": "b7593723-cf19-6d4a-8744-ef93f46318f9",
         "x-ms-date": "Thu, 02 Apr 2020 16:49:48 GMT",
         "x-ms-return-client-request-id": "true",
-        "x-ms-version": "2019-12-12"
+        "x-ms-version": "2019-10-10"
       },
       "RequestBody": null,
       "StatusCode": 201,
@@ -101,13 +91,8 @@
           "Microsoft-HTTPAPI/2.0"
         ],
         "x-ms-client-request-id": "b7593723-cf19-6d4a-8744-ef93f46318f9",
-<<<<<<< HEAD
-        "x-ms-request-id": "e25f5904-301f-005e-1513-f7ddac000000",
-        "x-ms-version": "2019-12-12"
-=======
         "x-ms-request-id": "bc45af71-b01f-0032-6e0e-09363b000000",
         "x-ms-version": "2019-10-10"
->>>>>>> 1e01f370
       },
       "ResponseBody": []
     },
@@ -123,7 +108,7 @@
         "x-ms-client-request-id": "ec713ed8-3278-6faf-d796-2b70249f9a64",
         "x-ms-date": "Thu, 02 Apr 2020 16:49:48 GMT",
         "x-ms-return-client-request-id": "true",
-        "x-ms-version": "2019-12-12"
+        "x-ms-version": "2019-10-10"
       },
       "RequestBody": null,
       "StatusCode": 201,
@@ -137,13 +122,8 @@
           "Microsoft-HTTPAPI/2.0"
         ],
         "x-ms-client-request-id": "ec713ed8-3278-6faf-d796-2b70249f9a64",
-<<<<<<< HEAD
-        "x-ms-request-id": "e25f5905-301f-005e-1613-f7ddac000000",
-        "x-ms-version": "2019-12-12"
-=======
         "x-ms-request-id": "bc45af72-b01f-0032-6f0e-09363b000000",
         "x-ms-version": "2019-10-10"
->>>>>>> 1e01f370
       },
       "ResponseBody": []
     },
@@ -159,7 +139,7 @@
         "x-ms-client-request-id": "b1bb25ff-6cda-02c6-7415-a77c43874594",
         "x-ms-date": "Thu, 02 Apr 2020 16:49:48 GMT",
         "x-ms-return-client-request-id": "true",
-        "x-ms-version": "2019-12-12"
+        "x-ms-version": "2019-10-10"
       },
       "RequestBody": null,
       "StatusCode": 201,
@@ -173,13 +153,8 @@
           "Microsoft-HTTPAPI/2.0"
         ],
         "x-ms-client-request-id": "b1bb25ff-6cda-02c6-7415-a77c43874594",
-<<<<<<< HEAD
-        "x-ms-request-id": "e25f5906-301f-005e-1713-f7ddac000000",
-        "x-ms-version": "2019-12-12"
-=======
         "x-ms-request-id": "bc45af73-b01f-0032-700e-09363b000000",
         "x-ms-version": "2019-10-10"
->>>>>>> 1e01f370
       },
       "ResponseBody": []
     },
@@ -195,7 +170,7 @@
         "x-ms-client-request-id": "b348d671-4a55-f940-7252-8d08fa409745",
         "x-ms-date": "Thu, 02 Apr 2020 16:49:48 GMT",
         "x-ms-return-client-request-id": "true",
-        "x-ms-version": "2019-12-12"
+        "x-ms-version": "2019-10-10"
       },
       "RequestBody": null,
       "StatusCode": 201,
@@ -209,13 +184,8 @@
           "Microsoft-HTTPAPI/2.0"
         ],
         "x-ms-client-request-id": "b348d671-4a55-f940-7252-8d08fa409745",
-<<<<<<< HEAD
-        "x-ms-request-id": "e25f5907-301f-005e-1813-f7ddac000000",
-        "x-ms-version": "2019-12-12"
-=======
         "x-ms-request-id": "bc45af74-b01f-0032-710e-09363b000000",
         "x-ms-version": "2019-10-10"
->>>>>>> 1e01f370
       },
       "ResponseBody": []
     },
@@ -231,7 +201,7 @@
         "x-ms-client-request-id": "871cda39-23e4-2f81-c88b-de38af46145a",
         "x-ms-date": "Thu, 02 Apr 2020 16:49:48 GMT",
         "x-ms-return-client-request-id": "true",
-        "x-ms-version": "2019-12-12"
+        "x-ms-version": "2019-10-10"
       },
       "RequestBody": null,
       "StatusCode": 201,
@@ -245,13 +215,8 @@
           "Microsoft-HTTPAPI/2.0"
         ],
         "x-ms-client-request-id": "871cda39-23e4-2f81-c88b-de38af46145a",
-<<<<<<< HEAD
-        "x-ms-request-id": "e25f5908-301f-005e-1913-f7ddac000000",
-        "x-ms-version": "2019-12-12"
-=======
         "x-ms-request-id": "bc45af75-b01f-0032-720e-09363b000000",
         "x-ms-version": "2019-10-10"
->>>>>>> 1e01f370
       },
       "ResponseBody": []
     },
@@ -267,7 +232,7 @@
         "x-ms-client-request-id": "70fb361a-8f7a-3673-7c7e-488665507eee",
         "x-ms-date": "Thu, 02 Apr 2020 16:49:48 GMT",
         "x-ms-return-client-request-id": "true",
-        "x-ms-version": "2019-12-12"
+        "x-ms-version": "2019-10-10"
       },
       "RequestBody": null,
       "StatusCode": 201,
@@ -281,13 +246,8 @@
           "Microsoft-HTTPAPI/2.0"
         ],
         "x-ms-client-request-id": "70fb361a-8f7a-3673-7c7e-488665507eee",
-<<<<<<< HEAD
-        "x-ms-request-id": "e25f5909-301f-005e-1a13-f7ddac000000",
-        "x-ms-version": "2019-12-12"
-=======
         "x-ms-request-id": "bc45af76-b01f-0032-730e-09363b000000",
         "x-ms-version": "2019-10-10"
->>>>>>> 1e01f370
       },
       "ResponseBody": []
     },
@@ -304,7 +264,7 @@
         "x-ms-client-request-id": "7a176224-46dd-9425-8789-8e7c498cc5be",
         "x-ms-date": "Thu, 02 Apr 2020 16:49:49 GMT",
         "x-ms-return-client-request-id": "true",
-        "x-ms-version": "2019-12-12"
+        "x-ms-version": "2019-10-10"
       },
       "RequestBody": null,
       "StatusCode": 200,
@@ -318,13 +278,8 @@
         "x-ms-client-request-id": "7a176224-46dd-9425-8789-8e7c498cc5be",
         "x-ms-continuation": "VBbH7PGqt/7OjaABGIACGPoBL2FjbGNibjA2c3RmATAxRDVEN0UzRENFQzZCRTAvdGVzdC1maWxlc3lzdGVtLWUxYTI4ZDNhLTg3YmYtZTFiZS1lMzAyLWY1ODU1MmE5MGI0YgEwMUQ2MDkwRUI4MjYzMjExL3Rlc3QtZGlyZWN0b3J5LWM2MjU4ZGZkLTcxMzQtZjYxMy1lZTlkLWRjODA3ZTkxZTA2My90ZXN0LWRpcmVjdG9yeS0xMGU1OTQzMC0wYjliLWViZTMtODRjNy04YTRhNzk4OWFhZWYvdGVzdC1maWxlLTlhZTkxYjRmLWI0YzItYzM1Zi04Y2E4LWFhYWJkMzIyZTMyMhYAAAA=",
         "x-ms-namespace-enabled": "true",
-<<<<<<< HEAD
-        "x-ms-request-id": "e25f590a-301f-005e-1b13-f7ddac000000",
-        "x-ms-version": "2019-12-12"
-=======
         "x-ms-request-id": "bc45af77-b01f-0032-740e-09363b000000",
         "x-ms-version": "2019-10-10"
->>>>>>> 1e01f370
       },
       "ResponseBody": "eyJkaXJlY3Rvcmllc1N1Y2Nlc3NmdWwiOjIsImZhaWxlZEVudHJpZXMiOltdLCJmYWlsdXJlQ291bnQiOjAsImZpbGVzU3VjY2Vzc2Z1bCI6MH0K"
     },
@@ -341,7 +296,7 @@
         "x-ms-client-request-id": "03625be4-0439-8e11-1881-2dfd7ae25df7",
         "x-ms-date": "Thu, 02 Apr 2020 16:49:49 GMT",
         "x-ms-return-client-request-id": "true",
-        "x-ms-version": "2019-12-12"
+        "x-ms-version": "2019-10-10"
       },
       "RequestBody": null,
       "StatusCode": 200,
@@ -355,13 +310,8 @@
         "x-ms-client-request-id": "03625be4-0439-8e11-1881-2dfd7ae25df7",
         "x-ms-continuation": "VBbS0tS/qcSKyoYBGNEBGMsBL2FjbGNibjA2c3RmATAxRDVEN0UzRENFQzZCRTAvdGVzdC1maWxlc3lzdGVtLWUxYTI4ZDNhLTg3YmYtZTFiZS1lMzAyLWY1ODU1MmE5MGI0YgEwMUQ2MDkwRUI4MjYzMjExL3Rlc3QtZGlyZWN0b3J5LWM2MjU4ZGZkLTcxMzQtZjYxMy1lZTlkLWRjODA3ZTkxZTA2My90ZXN0LWRpcmVjdG9yeS03ZDEwMTM1MS0wNWNiLTY5YjMtMjNkMi03Mjg1NmEyZjk1ZGYWAAAA",
         "x-ms-namespace-enabled": "true",
-<<<<<<< HEAD
-        "x-ms-request-id": "e25f590c-301f-005e-1d13-f7ddac000000",
-        "x-ms-version": "2019-12-12"
-=======
         "x-ms-request-id": "bc45af78-b01f-0032-750e-09363b000000",
         "x-ms-version": "2019-10-10"
->>>>>>> 1e01f370
       },
       "ResponseBody": "eyJkaXJlY3Rvcmllc1N1Y2Nlc3NmdWwiOjAsImZhaWxlZEVudHJpZXMiOltdLCJmYWlsdXJlQ291bnQiOjAsImZpbGVzU3VjY2Vzc2Z1bCI6Mn0K"
     },
@@ -378,7 +328,7 @@
         "x-ms-client-request-id": "ed971588-c229-6184-ccf8-acbb57d797f5",
         "x-ms-date": "Thu, 02 Apr 2020 16:49:49 GMT",
         "x-ms-return-client-request-id": "true",
-        "x-ms-version": "2019-12-12"
+        "x-ms-version": "2019-10-10"
       },
       "RequestBody": null,
       "StatusCode": 200,
@@ -392,13 +342,8 @@
         "x-ms-client-request-id": "ed971588-c229-6184-ccf8-acbb57d797f5",
         "x-ms-continuation": "VBbTobrJ1Kyr1eABGMwBGMYBL2FjbGNibjA2c3RmATAxRDVEN0UzRENFQzZCRTAvdGVzdC1maWxlc3lzdGVtLWUxYTI4ZDNhLTg3YmYtZTFiZS1lMzAyLWY1ODU1MmE5MGI0YgEwMUQ2MDkwRUI4MjYzMjExL3Rlc3QtZGlyZWN0b3J5LWM2MjU4ZGZkLTcxMzQtZjYxMy1lZTlkLWRjODA3ZTkxZTA2My90ZXN0LWZpbGUtNmFiYTk2MzgtMDIyZC05ZDVlLTNlNWUtYmUzMWIxZDliNmEwFgAAAA==",
         "x-ms-namespace-enabled": "true",
-<<<<<<< HEAD
-        "x-ms-request-id": "e25f590d-301f-005e-1e13-f7ddac000000",
-        "x-ms-version": "2019-12-12"
-=======
         "x-ms-request-id": "bc45af79-b01f-0032-760e-09363b000000",
         "x-ms-version": "2019-10-10"
->>>>>>> 1e01f370
       },
       "ResponseBody": "eyJkaXJlY3Rvcmllc1N1Y2Nlc3NmdWwiOjEsImZhaWxlZEVudHJpZXMiOltdLCJmYWlsdXJlQ291bnQiOjAsImZpbGVzU3VjY2Vzc2Z1bCI6MX0K"
     },
@@ -415,7 +360,7 @@
         "x-ms-client-request-id": "6474cf20-6f4a-07cd-1883-8c8228f647b5",
         "x-ms-date": "Thu, 02 Apr 2020 16:49:49 GMT",
         "x-ms-return-client-request-id": "true",
-        "x-ms-version": "2019-12-12"
+        "x-ms-version": "2019-10-10"
       },
       "RequestBody": null,
       "StatusCode": 200,
@@ -428,13 +373,8 @@
         "Transfer-Encoding": "chunked",
         "x-ms-client-request-id": "6474cf20-6f4a-07cd-1883-8c8228f647b5",
         "x-ms-namespace-enabled": "true",
-<<<<<<< HEAD
-        "x-ms-request-id": "e25f590e-301f-005e-1f13-f7ddac000000",
-        "x-ms-version": "2019-12-12"
-=======
         "x-ms-request-id": "bc45af7a-b01f-0032-770e-09363b000000",
         "x-ms-version": "2019-10-10"
->>>>>>> 1e01f370
       },
       "ResponseBody": "eyJkaXJlY3Rvcmllc1N1Y2Nlc3NmdWwiOjAsImZhaWxlZEVudHJpZXMiOltdLCJmYWlsdXJlQ291bnQiOjAsImZpbGVzU3VjY2Vzc2Z1bCI6MX0K"
     },
@@ -451,7 +391,7 @@
         "x-ms-client-request-id": "879acdc3-3262-87ab-2719-7dc11c7be6b3",
         "x-ms-date": "Thu, 02 Apr 2020 16:49:49 GMT",
         "x-ms-return-client-request-id": "true",
-        "x-ms-version": "2019-12-12"
+        "x-ms-version": "2019-10-10"
       },
       "RequestBody": null,
       "StatusCode": 202,
@@ -463,13 +403,8 @@
         ],
         "Transfer-Encoding": "chunked",
         "x-ms-client-request-id": "879acdc3-3262-87ab-2719-7dc11c7be6b3",
-<<<<<<< HEAD
-        "x-ms-request-id": "7e70e796-701e-0002-5913-f788f4000000",
-        "x-ms-version": "2019-12-12"
-=======
         "x-ms-request-id": "a9b7ed0a-201e-001f-630e-098548000000",
         "x-ms-version": "2019-10-10"
->>>>>>> 1e01f370
       },
       "ResponseBody": []
     }
