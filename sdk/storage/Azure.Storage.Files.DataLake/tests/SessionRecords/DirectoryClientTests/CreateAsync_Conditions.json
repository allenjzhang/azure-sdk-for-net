{
  "Entries": [
    {
      "RequestUri": "http://seannsecanary.blob.core.windows.net/test-filesystem-e406dc08-a4c6-7385-597a-de4d4dc03c2c?restype=container",
      "RequestMethod": "PUT",
      "RequestHeaders": {
        "Authorization": "Sanitized",
        "traceparent": "00-8a3ebfd9e4ac7e42bc18349a25417fe6-4358df3bd1e89e4c-00",
        "User-Agent": [
          "azsdk-net-Storage.Files.DataLake/12.1.0-dev.20200403.1",
          "(.NET Core 4.6.28325.01; Microsoft Windows 10.0.18362 )"
        ],
        "x-ms-blob-public-access": "container",
        "x-ms-client-request-id": "8a0f5cff-5715-af7f-3e1c-e641e46b96a5",
        "x-ms-date": "Fri, 03 Apr 2020 20:53:04 GMT",
        "x-ms-return-client-request-id": "true",
        "x-ms-version": "2019-12-12"
      },
      "RequestBody": null,
      "StatusCode": 201,
      "ResponseHeaders": {
        "Content-Length": "0",
        "Date": "Fri, 03 Apr 2020 20:53:02 GMT",
        "ETag": "\u00220x8D7D81100A93ACF\u0022",
        "Last-Modified": "Fri, 03 Apr 2020 20:53:03 GMT",
        "Server": [
          "Windows-Azure-Blob/1.0",
          "Microsoft-HTTPAPI/2.0"
        ],
        "x-ms-client-request-id": "8a0f5cff-5715-af7f-3e1c-e641e46b96a5",
<<<<<<< HEAD
        "x-ms-request-id": "1b76d622-e01e-001e-5a3a-f37ee3000000",
=======
        "x-ms-request-id": "962155af-f01e-0012-7ff9-093670000000",
>>>>>>> 8d420312
        "x-ms-version": "2019-12-12"
      },
      "ResponseBody": []
    },
    {
      "RequestUri": "http://seannsecanary.dfs.core.windows.net/test-filesystem-e406dc08-a4c6-7385-597a-de4d4dc03c2c/test-directory-a0943c48-54d6-618c-95e6-aacb8c326594?resource=directory",
      "RequestMethod": "PUT",
      "RequestHeaders": {
        "Authorization": "Sanitized",
        "traceparent": "00-fe3dacd28fcab34fb71f9efcecea2cff-e452c54313933044-00",
        "User-Agent": [
          "azsdk-net-Storage.Files.DataLake/12.1.0-dev.20200403.1",
          "(.NET Core 4.6.28325.01; Microsoft Windows 10.0.18362 )"
        ],
        "x-ms-client-request-id": "d10a7263-6030-abfb-d0ae-f52facb3220c",
        "x-ms-date": "Fri, 03 Apr 2020 20:53:04 GMT",
        "x-ms-return-client-request-id": "true",
        "x-ms-version": "2019-12-12"
      },
      "RequestBody": null,
      "StatusCode": 201,
      "ResponseHeaders": {
        "Content-Length": "0",
        "Date": "Fri, 03 Apr 2020 20:53:02 GMT",
        "ETag": "\u00220x8D7D81100B7C427\u0022",
        "Last-Modified": "Fri, 03 Apr 2020 20:53:03 GMT",
        "Server": [
          "Windows-Azure-HDFS/1.0",
          "Microsoft-HTTPAPI/2.0"
        ],
        "x-ms-client-request-id": "d10a7263-6030-abfb-d0ae-f52facb3220c",
<<<<<<< HEAD
        "x-ms-request-id": "a481d24d-f01f-0012-043a-f3e9eb000000",
=======
        "x-ms-request-id": "fa43fa7b-201f-0097-4af9-091bad000000",
>>>>>>> 8d420312
        "x-ms-version": "2019-12-12"
      },
      "ResponseBody": []
    },
    {
      "RequestUri": "http://seannsecanary.dfs.core.windows.net/test-filesystem-e406dc08-a4c6-7385-597a-de4d4dc03c2c/test-directory-a0943c48-54d6-618c-95e6-aacb8c326594?resource=directory",
      "RequestMethod": "PUT",
      "RequestHeaders": {
        "Authorization": "Sanitized",
        "User-Agent": [
          "azsdk-net-Storage.Files.DataLake/12.1.0-dev.20200403.1",
          "(.NET Core 4.6.28325.01; Microsoft Windows 10.0.18362 )"
        ],
        "x-ms-client-request-id": "1968dba9-9328-1964-11a2-2003bce62203",
        "x-ms-date": "Fri, 03 Apr 2020 20:53:04 GMT",
        "x-ms-return-client-request-id": "true",
        "x-ms-version": "2019-12-12"
      },
      "RequestBody": null,
      "StatusCode": 201,
      "ResponseHeaders": {
        "Content-Length": "0",
        "Date": "Fri, 03 Apr 2020 20:53:02 GMT",
        "ETag": "\u00220x8D7D81100C91A9B\u0022",
        "Last-Modified": "Fri, 03 Apr 2020 20:53:03 GMT",
        "Server": [
          "Windows-Azure-HDFS/1.0",
          "Microsoft-HTTPAPI/2.0"
        ],
        "x-ms-client-request-id": "1968dba9-9328-1964-11a2-2003bce62203",
<<<<<<< HEAD
        "x-ms-request-id": "a481d24e-f01f-0012-053a-f3e9eb000000",
=======
        "x-ms-request-id": "fa43fa7c-201f-0097-4bf9-091bad000000",
>>>>>>> 8d420312
        "x-ms-version": "2019-12-12"
      },
      "ResponseBody": []
    },
    {
      "RequestUri": "http://seannsecanary.blob.core.windows.net/test-filesystem-e406dc08-a4c6-7385-597a-de4d4dc03c2c?restype=container",
      "RequestMethod": "DELETE",
      "RequestHeaders": {
        "Authorization": "Sanitized",
        "traceparent": "00-0137c423a5036d4097ac2a8307abcb28-392e6dbc2b498b4d-00",
        "User-Agent": [
          "azsdk-net-Storage.Files.DataLake/12.1.0-dev.20200403.1",
          "(.NET Core 4.6.28325.01; Microsoft Windows 10.0.18362 )"
        ],
        "x-ms-client-request-id": "d185650d-084b-23e4-ecad-c67b86efd93e",
        "x-ms-date": "Fri, 03 Apr 2020 20:53:05 GMT",
        "x-ms-return-client-request-id": "true",
        "x-ms-version": "2019-12-12"
      },
      "RequestBody": null,
      "StatusCode": 202,
      "ResponseHeaders": {
        "Content-Length": "0",
        "Date": "Fri, 03 Apr 2020 20:53:02 GMT",
        "Server": [
          "Windows-Azure-Blob/1.0",
          "Microsoft-HTTPAPI/2.0"
        ],
        "x-ms-client-request-id": "d185650d-084b-23e4-ecad-c67b86efd93e",
<<<<<<< HEAD
        "x-ms-request-id": "1b76d628-e01e-001e-5d3a-f37ee3000000",
=======
        "x-ms-request-id": "962155d0-f01e-0012-1ef9-093670000000",
>>>>>>> 8d420312
        "x-ms-version": "2019-12-12"
      },
      "ResponseBody": []
    },
    {
      "RequestUri": "http://seannsecanary.blob.core.windows.net/test-filesystem-1a1ce6a2-303c-4551-29ab-9ab3e7f9a3fe?restype=container",
      "RequestMethod": "PUT",
      "RequestHeaders": {
        "Authorization": "Sanitized",
        "traceparent": "00-1538cbcd7c042b45a087237849fb0e34-842dbc70def7cf41-00",
        "User-Agent": [
          "azsdk-net-Storage.Files.DataLake/12.1.0-dev.20200403.1",
          "(.NET Core 4.6.28325.01; Microsoft Windows 10.0.18362 )"
        ],
        "x-ms-blob-public-access": "container",
        "x-ms-client-request-id": "90c76d9a-60f5-dd0a-1440-a8a06e303cf3",
        "x-ms-date": "Fri, 03 Apr 2020 20:53:05 GMT",
        "x-ms-return-client-request-id": "true",
        "x-ms-version": "2019-12-12"
      },
      "RequestBody": null,
      "StatusCode": 201,
      "ResponseHeaders": {
        "Content-Length": "0",
        "Date": "Fri, 03 Apr 2020 20:53:02 GMT",
        "ETag": "\u00220x8D7D81100E42BBC\u0022",
        "Last-Modified": "Fri, 03 Apr 2020 20:53:03 GMT",
        "Server": [
          "Windows-Azure-Blob/1.0",
          "Microsoft-HTTPAPI/2.0"
        ],
        "x-ms-client-request-id": "90c76d9a-60f5-dd0a-1440-a8a06e303cf3",
<<<<<<< HEAD
        "x-ms-request-id": "80951d38-a01e-0020-443a-f3e99c000000",
=======
        "x-ms-request-id": "962155dc-f01e-0012-27f9-093670000000",
>>>>>>> 8d420312
        "x-ms-version": "2019-12-12"
      },
      "ResponseBody": []
    },
    {
      "RequestUri": "http://seannsecanary.dfs.core.windows.net/test-filesystem-1a1ce6a2-303c-4551-29ab-9ab3e7f9a3fe/test-directory-ac54c80a-83f9-52dd-2e59-e713aec1a7f3?resource=directory",
      "RequestMethod": "PUT",
      "RequestHeaders": {
        "Authorization": "Sanitized",
        "traceparent": "00-3923a277d2c0f6459cb4d67d1de195ba-36e7fc8d33794a4e-00",
        "User-Agent": [
          "azsdk-net-Storage.Files.DataLake/12.1.0-dev.20200403.1",
          "(.NET Core 4.6.28325.01; Microsoft Windows 10.0.18362 )"
        ],
        "x-ms-client-request-id": "d5858fec-8ae2-1796-8f75-619b78f62f52",
        "x-ms-date": "Fri, 03 Apr 2020 20:53:05 GMT",
        "x-ms-return-client-request-id": "true",
        "x-ms-version": "2019-12-12"
      },
      "RequestBody": null,
      "StatusCode": 201,
      "ResponseHeaders": {
        "Content-Length": "0",
        "Date": "Fri, 03 Apr 2020 20:53:02 GMT",
        "ETag": "\u00220x8D7D81100F5B389\u0022",
        "Last-Modified": "Fri, 03 Apr 2020 20:53:03 GMT",
        "Server": [
          "Windows-Azure-HDFS/1.0",
          "Microsoft-HTTPAPI/2.0"
        ],
        "x-ms-client-request-id": "d5858fec-8ae2-1796-8f75-619b78f62f52",
<<<<<<< HEAD
        "x-ms-request-id": "a481d24f-f01f-0012-063a-f3e9eb000000",
=======
        "x-ms-request-id": "fa43fa7d-201f-0097-4cf9-091bad000000",
>>>>>>> 8d420312
        "x-ms-version": "2019-12-12"
      },
      "ResponseBody": []
    },
    {
      "RequestUri": "http://seannsecanary.dfs.core.windows.net/test-filesystem-1a1ce6a2-303c-4551-29ab-9ab3e7f9a3fe/test-directory-ac54c80a-83f9-52dd-2e59-e713aec1a7f3?resource=directory",
      "RequestMethod": "PUT",
      "RequestHeaders": {
        "Authorization": "Sanitized",
        "If-Modified-Since": "Thu, 02 Apr 2020 20:53:04 GMT",
        "User-Agent": [
          "azsdk-net-Storage.Files.DataLake/12.1.0-dev.20200403.1",
          "(.NET Core 4.6.28325.01; Microsoft Windows 10.0.18362 )"
        ],
        "x-ms-client-request-id": "1e26e505-d23c-ea11-7302-ebbcb16c4ed8",
        "x-ms-date": "Fri, 03 Apr 2020 20:53:05 GMT",
        "x-ms-return-client-request-id": "true",
        "x-ms-version": "2019-12-12"
      },
      "RequestBody": null,
      "StatusCode": 201,
      "ResponseHeaders": {
        "Content-Length": "0",
        "Date": "Fri, 03 Apr 2020 20:53:03 GMT",
        "ETag": "\u00220x8D7D81101032AEF\u0022",
        "Last-Modified": "Fri, 03 Apr 2020 20:53:03 GMT",
        "Server": [
          "Windows-Azure-HDFS/1.0",
          "Microsoft-HTTPAPI/2.0"
        ],
        "x-ms-client-request-id": "1e26e505-d23c-ea11-7302-ebbcb16c4ed8",
<<<<<<< HEAD
        "x-ms-request-id": "a481d250-f01f-0012-073a-f3e9eb000000",
=======
        "x-ms-request-id": "fa43fa7e-201f-0097-4df9-091bad000000",
>>>>>>> 8d420312
        "x-ms-version": "2019-12-12"
      },
      "ResponseBody": []
    },
    {
      "RequestUri": "http://seannsecanary.blob.core.windows.net/test-filesystem-1a1ce6a2-303c-4551-29ab-9ab3e7f9a3fe?restype=container",
      "RequestMethod": "DELETE",
      "RequestHeaders": {
        "Authorization": "Sanitized",
        "traceparent": "00-f17fb9a64414a240bcd3608171372cc5-3ae0fc8765f35c4a-00",
        "User-Agent": [
          "azsdk-net-Storage.Files.DataLake/12.1.0-dev.20200403.1",
          "(.NET Core 4.6.28325.01; Microsoft Windows 10.0.18362 )"
        ],
        "x-ms-client-request-id": "929648cc-10cf-c616-a342-f015d6054652",
        "x-ms-date": "Fri, 03 Apr 2020 20:53:05 GMT",
        "x-ms-return-client-request-id": "true",
        "x-ms-version": "2019-12-12"
      },
      "RequestBody": null,
      "StatusCode": 202,
      "ResponseHeaders": {
        "Content-Length": "0",
        "Date": "Fri, 03 Apr 2020 20:53:03 GMT",
        "Server": [
          "Windows-Azure-Blob/1.0",
          "Microsoft-HTTPAPI/2.0"
        ],
        "x-ms-client-request-id": "929648cc-10cf-c616-a342-f015d6054652",
<<<<<<< HEAD
        "x-ms-request-id": "80951d3d-a01e-0020-463a-f3e99c000000",
=======
        "x-ms-request-id": "96215607-f01e-0012-48f9-093670000000",
>>>>>>> 8d420312
        "x-ms-version": "2019-12-12"
      },
      "ResponseBody": []
    },
    {
      "RequestUri": "http://seannsecanary.blob.core.windows.net/test-filesystem-51f7053e-b536-142e-fafb-50aebcbc3dbe?restype=container",
      "RequestMethod": "PUT",
      "RequestHeaders": {
        "Authorization": "Sanitized",
        "traceparent": "00-af48fc2668a69946971c5493878b4a2a-d62f89c492c44946-00",
        "User-Agent": [
          "azsdk-net-Storage.Files.DataLake/12.1.0-dev.20200403.1",
          "(.NET Core 4.6.28325.01; Microsoft Windows 10.0.18362 )"
        ],
        "x-ms-blob-public-access": "container",
        "x-ms-client-request-id": "a617c347-84be-169b-1a81-98d4c0670ae7",
        "x-ms-date": "Fri, 03 Apr 2020 20:53:05 GMT",
        "x-ms-return-client-request-id": "true",
        "x-ms-version": "2019-12-12"
      },
      "RequestBody": null,
      "StatusCode": 201,
      "ResponseHeaders": {
        "Content-Length": "0",
        "Date": "Fri, 03 Apr 2020 20:53:03 GMT",
        "ETag": "\u00220x8D7D811011D207C\u0022",
        "Last-Modified": "Fri, 03 Apr 2020 20:53:04 GMT",
        "Server": [
          "Windows-Azure-Blob/1.0",
          "Microsoft-HTTPAPI/2.0"
        ],
        "x-ms-client-request-id": "a617c347-84be-169b-1a81-98d4c0670ae7",
<<<<<<< HEAD
        "x-ms-request-id": "6ed31e59-401e-0038-533a-f336fb000000",
=======
        "x-ms-request-id": "96215619-f01e-0012-56f9-093670000000",
>>>>>>> 8d420312
        "x-ms-version": "2019-12-12"
      },
      "ResponseBody": []
    },
    {
      "RequestUri": "http://seannsecanary.dfs.core.windows.net/test-filesystem-51f7053e-b536-142e-fafb-50aebcbc3dbe/test-directory-bce93104-dd15-827c-fd1e-777665871424?resource=directory",
      "RequestMethod": "PUT",
      "RequestHeaders": {
        "Authorization": "Sanitized",
        "traceparent": "00-1afafb229f9238418276d123e6ae3711-2e92b543eb0d834e-00",
        "User-Agent": [
          "azsdk-net-Storage.Files.DataLake/12.1.0-dev.20200403.1",
          "(.NET Core 4.6.28325.01; Microsoft Windows 10.0.18362 )"
        ],
        "x-ms-client-request-id": "cea268b5-98ec-6ab3-4794-a99f0d25b092",
        "x-ms-date": "Fri, 03 Apr 2020 20:53:05 GMT",
        "x-ms-return-client-request-id": "true",
        "x-ms-version": "2019-12-12"
      },
      "RequestBody": null,
      "StatusCode": 201,
      "ResponseHeaders": {
        "Content-Length": "0",
        "Date": "Fri, 03 Apr 2020 20:53:03 GMT",
        "ETag": "\u00220x8D7D811012C08D2\u0022",
        "Last-Modified": "Fri, 03 Apr 2020 20:53:04 GMT",
        "Server": [
          "Windows-Azure-HDFS/1.0",
          "Microsoft-HTTPAPI/2.0"
        ],
        "x-ms-client-request-id": "cea268b5-98ec-6ab3-4794-a99f0d25b092",
<<<<<<< HEAD
        "x-ms-request-id": "265fe38e-e01f-000e-733a-f3bb8b000000",
=======
        "x-ms-request-id": "fa43fa7f-201f-0097-4ef9-091bad000000",
>>>>>>> 8d420312
        "x-ms-version": "2019-12-12"
      },
      "ResponseBody": []
    },
    {
      "RequestUri": "http://seannsecanary.dfs.core.windows.net/test-filesystem-51f7053e-b536-142e-fafb-50aebcbc3dbe/test-directory-bce93104-dd15-827c-fd1e-777665871424?resource=directory",
      "RequestMethod": "PUT",
      "RequestHeaders": {
        "Authorization": "Sanitized",
        "If-Unmodified-Since": "Sat, 04 Apr 2020 20:53:04 GMT",
        "User-Agent": [
          "azsdk-net-Storage.Files.DataLake/12.1.0-dev.20200403.1",
          "(.NET Core 4.6.28325.01; Microsoft Windows 10.0.18362 )"
        ],
        "x-ms-client-request-id": "fdc00405-45e5-0e38-d4fc-b110ed609958",
        "x-ms-date": "Fri, 03 Apr 2020 20:53:05 GMT",
        "x-ms-return-client-request-id": "true",
        "x-ms-version": "2019-12-12"
      },
      "RequestBody": null,
      "StatusCode": 201,
      "ResponseHeaders": {
        "Content-Length": "0",
        "Date": "Fri, 03 Apr 2020 20:53:03 GMT",
        "ETag": "\u00220x8D7D8110138355E\u0022",
        "Last-Modified": "Fri, 03 Apr 2020 20:53:04 GMT",
        "Server": [
          "Windows-Azure-HDFS/1.0",
          "Microsoft-HTTPAPI/2.0"
        ],
        "x-ms-client-request-id": "fdc00405-45e5-0e38-d4fc-b110ed609958",
<<<<<<< HEAD
        "x-ms-request-id": "265fe38f-e01f-000e-743a-f3bb8b000000",
=======
        "x-ms-request-id": "fa43fa80-201f-0097-4ff9-091bad000000",
>>>>>>> 8d420312
        "x-ms-version": "2019-12-12"
      },
      "ResponseBody": []
    },
    {
      "RequestUri": "http://seannsecanary.blob.core.windows.net/test-filesystem-51f7053e-b536-142e-fafb-50aebcbc3dbe?restype=container",
      "RequestMethod": "DELETE",
      "RequestHeaders": {
        "Authorization": "Sanitized",
        "traceparent": "00-79195cc27a40324793e72ec504e107bc-ad4df68d7e86d142-00",
        "User-Agent": [
          "azsdk-net-Storage.Files.DataLake/12.1.0-dev.20200403.1",
          "(.NET Core 4.6.28325.01; Microsoft Windows 10.0.18362 )"
        ],
        "x-ms-client-request-id": "099ae036-b265-28ac-3b20-63045f3280d1",
        "x-ms-date": "Fri, 03 Apr 2020 20:53:05 GMT",
        "x-ms-return-client-request-id": "true",
        "x-ms-version": "2019-12-12"
      },
      "RequestBody": null,
      "StatusCode": 202,
      "ResponseHeaders": {
        "Content-Length": "0",
        "Date": "Fri, 03 Apr 2020 20:53:03 GMT",
        "Server": [
          "Windows-Azure-Blob/1.0",
          "Microsoft-HTTPAPI/2.0"
        ],
        "x-ms-client-request-id": "099ae036-b265-28ac-3b20-63045f3280d1",
<<<<<<< HEAD
        "x-ms-request-id": "6ed31e5f-401e-0038-553a-f336fb000000",
=======
        "x-ms-request-id": "9621563d-f01e-0012-73f9-093670000000",
>>>>>>> 8d420312
        "x-ms-version": "2019-12-12"
      },
      "ResponseBody": []
    },
    {
      "RequestUri": "http://seannsecanary.blob.core.windows.net/test-filesystem-d211e7a8-ae3f-25c3-921c-d7b0a78db55c?restype=container",
      "RequestMethod": "PUT",
      "RequestHeaders": {
        "Authorization": "Sanitized",
        "traceparent": "00-62aa06b9433b4c4daf052df1d00acf04-7d579e50b35a1c42-00",
        "User-Agent": [
          "azsdk-net-Storage.Files.DataLake/12.1.0-dev.20200403.1",
          "(.NET Core 4.6.28325.01; Microsoft Windows 10.0.18362 )"
        ],
        "x-ms-blob-public-access": "container",
        "x-ms-client-request-id": "7102ccb4-0966-88df-1c75-7648dbfc80ad",
        "x-ms-date": "Fri, 03 Apr 2020 20:53:05 GMT",
        "x-ms-return-client-request-id": "true",
        "x-ms-version": "2019-12-12"
      },
      "RequestBody": null,
      "StatusCode": 201,
      "ResponseHeaders": {
        "Content-Length": "0",
        "Date": "Fri, 03 Apr 2020 20:53:03 GMT",
        "ETag": "\u00220x8D7D81101526B10\u0022",
        "Last-Modified": "Fri, 03 Apr 2020 20:53:04 GMT",
        "Server": [
          "Windows-Azure-Blob/1.0",
          "Microsoft-HTTPAPI/2.0"
        ],
        "x-ms-client-request-id": "7102ccb4-0966-88df-1c75-7648dbfc80ad",
<<<<<<< HEAD
        "x-ms-request-id": "9d525001-c01e-0044-0d3a-f31804000000",
=======
        "x-ms-request-id": "96215647-f01e-0012-7bf9-093670000000",
>>>>>>> 8d420312
        "x-ms-version": "2019-12-12"
      },
      "ResponseBody": []
    },
    {
      "RequestUri": "http://seannsecanary.dfs.core.windows.net/test-filesystem-d211e7a8-ae3f-25c3-921c-d7b0a78db55c/test-directory-cde3076b-7358-180b-f49a-c38038dea825?resource=directory",
      "RequestMethod": "PUT",
      "RequestHeaders": {
        "Authorization": "Sanitized",
        "traceparent": "00-51ed2468d98af244bd87abd7e8228a09-7aae328d1e282540-00",
        "User-Agent": [
          "azsdk-net-Storage.Files.DataLake/12.1.0-dev.20200403.1",
          "(.NET Core 4.6.28325.01; Microsoft Windows 10.0.18362 )"
        ],
        "x-ms-client-request-id": "757ac73f-758a-419b-c0ea-7dcb465f4f3e",
        "x-ms-date": "Fri, 03 Apr 2020 20:53:05 GMT",
        "x-ms-return-client-request-id": "true",
        "x-ms-version": "2019-12-12"
      },
      "RequestBody": null,
      "StatusCode": 201,
      "ResponseHeaders": {
        "Content-Length": "0",
        "Date": "Fri, 03 Apr 2020 20:53:03 GMT",
        "ETag": "\u00220x8D7D8110160C234\u0022",
        "Last-Modified": "Fri, 03 Apr 2020 20:53:04 GMT",
        "Server": [
          "Windows-Azure-HDFS/1.0",
          "Microsoft-HTTPAPI/2.0"
        ],
        "x-ms-client-request-id": "757ac73f-758a-419b-c0ea-7dcb465f4f3e",
<<<<<<< HEAD
        "x-ms-request-id": "24af87bd-101f-0025-783a-f33b47000000",
=======
        "x-ms-request-id": "fa43fa82-201f-0097-50f9-091bad000000",
>>>>>>> 8d420312
        "x-ms-version": "2019-12-12"
      },
      "ResponseBody": []
    },
    {
      "RequestUri": "http://seannsecanary.blob.core.windows.net/test-filesystem-d211e7a8-ae3f-25c3-921c-d7b0a78db55c/test-directory-cde3076b-7358-180b-f49a-c38038dea825",
      "RequestMethod": "HEAD",
      "RequestHeaders": {
        "Authorization": "Sanitized",
        "User-Agent": [
          "azsdk-net-Storage.Files.DataLake/12.1.0-dev.20200403.1",
          "(.NET Core 4.6.28325.01; Microsoft Windows 10.0.18362 )"
        ],
        "x-ms-client-request-id": "7141af00-3263-639a-47ba-1aa0c52ad153",
        "x-ms-date": "Fri, 03 Apr 2020 20:53:06 GMT",
        "x-ms-return-client-request-id": "true",
        "x-ms-version": "2019-12-12"
      },
      "RequestBody": null,
      "StatusCode": 200,
      "ResponseHeaders": {
        "Accept-Ranges": "bytes",
        "Content-Length": "0",
        "Content-Type": "application/octet-stream",
        "Date": "Fri, 03 Apr 2020 20:53:03 GMT",
        "ETag": "\u00220x8D7D8110160C234\u0022",
        "Last-Modified": "Fri, 03 Apr 2020 20:53:04 GMT",
        "Server": [
          "Windows-Azure-Blob/1.0",
          "Microsoft-HTTPAPI/2.0"
        ],
        "x-ms-access-tier": "Hot",
        "x-ms-access-tier-inferred": "true",
        "x-ms-blob-type": "BlockBlob",
        "x-ms-client-request-id": "7141af00-3263-639a-47ba-1aa0c52ad153",
        "x-ms-creation-time": "Fri, 03 Apr 2020 20:53:04 GMT",
        "x-ms-lease-state": "available",
        "x-ms-lease-status": "unlocked",
        "x-ms-meta-hdi_isfolder": "true",
        "x-ms-request-id": "9621565d-f01e-0012-0ff9-093670000000",
        "x-ms-server-encrypted": "true",
        "x-ms-version": "2019-12-12"
      },
      "ResponseBody": []
    },
    {
      "RequestUri": "http://seannsecanary.dfs.core.windows.net/test-filesystem-d211e7a8-ae3f-25c3-921c-d7b0a78db55c/test-directory-cde3076b-7358-180b-f49a-c38038dea825?resource=directory",
      "RequestMethod": "PUT",
      "RequestHeaders": {
        "Authorization": "Sanitized",
        "If-Match": "\u00220x8D7D8110160C234\u0022",
        "User-Agent": [
          "azsdk-net-Storage.Files.DataLake/12.1.0-dev.20200403.1",
          "(.NET Core 4.6.28325.01; Microsoft Windows 10.0.18362 )"
        ],
        "x-ms-client-request-id": "96cb34ec-de1d-9adb-b60b-b145898261e5",
        "x-ms-date": "Fri, 03 Apr 2020 20:53:06 GMT",
        "x-ms-return-client-request-id": "true",
        "x-ms-version": "2019-12-12"
      },
      "RequestBody": null,
      "StatusCode": 201,
      "ResponseHeaders": {
        "Content-Length": "0",
        "Date": "Fri, 03 Apr 2020 20:53:03 GMT",
        "ETag": "\u00220x8D7D81101796A1A\u0022",
        "Last-Modified": "Fri, 03 Apr 2020 20:53:04 GMT",
        "Server": [
          "Windows-Azure-HDFS/1.0",
          "Microsoft-HTTPAPI/2.0"
        ],
        "x-ms-client-request-id": "96cb34ec-de1d-9adb-b60b-b145898261e5",
<<<<<<< HEAD
        "x-ms-request-id": "24af87be-101f-0025-793a-f33b47000000",
=======
        "x-ms-request-id": "fa43fa84-201f-0097-52f9-091bad000000",
>>>>>>> 8d420312
        "x-ms-version": "2019-12-12"
      },
      "ResponseBody": []
    },
    {
      "RequestUri": "http://seannsecanary.blob.core.windows.net/test-filesystem-d211e7a8-ae3f-25c3-921c-d7b0a78db55c?restype=container",
      "RequestMethod": "DELETE",
      "RequestHeaders": {
        "Authorization": "Sanitized",
        "traceparent": "00-da925142d73ac849987da56a179fa20d-bcc4538ac7c0be4f-00",
        "User-Agent": [
          "azsdk-net-Storage.Files.DataLake/12.1.0-dev.20200403.1",
          "(.NET Core 4.6.28325.01; Microsoft Windows 10.0.18362 )"
        ],
        "x-ms-client-request-id": "91b413fc-3a5f-2335-d6e9-122ff0cd1121",
        "x-ms-date": "Fri, 03 Apr 2020 20:53:06 GMT",
        "x-ms-return-client-request-id": "true",
        "x-ms-version": "2019-12-12"
      },
      "RequestBody": null,
      "StatusCode": 202,
      "ResponseHeaders": {
        "Content-Length": "0",
        "Date": "Fri, 03 Apr 2020 20:53:04 GMT",
        "Server": [
          "Windows-Azure-Blob/1.0",
          "Microsoft-HTTPAPI/2.0"
        ],
        "x-ms-client-request-id": "91b413fc-3a5f-2335-d6e9-122ff0cd1121",
<<<<<<< HEAD
        "x-ms-request-id": "9d52500d-c01e-0044-163a-f31804000000",
=======
        "x-ms-request-id": "9621566f-f01e-0012-20f9-093670000000",
>>>>>>> 8d420312
        "x-ms-version": "2019-12-12"
      },
      "ResponseBody": []
    },
    {
      "RequestUri": "http://seannsecanary.blob.core.windows.net/test-filesystem-92c37ff1-ec8f-b7d1-266c-f97611cacdd9?restype=container",
      "RequestMethod": "PUT",
      "RequestHeaders": {
        "Authorization": "Sanitized",
        "traceparent": "00-e166c7b330bf1e4aaab072fd15946e42-9698d057d383ae4b-00",
        "User-Agent": [
          "azsdk-net-Storage.Files.DataLake/12.1.0-dev.20200403.1",
          "(.NET Core 4.6.28325.01; Microsoft Windows 10.0.18362 )"
        ],
        "x-ms-blob-public-access": "container",
        "x-ms-client-request-id": "4d1fab95-7619-0f23-42fc-6af341bf120c",
        "x-ms-date": "Fri, 03 Apr 2020 20:53:06 GMT",
        "x-ms-return-client-request-id": "true",
        "x-ms-version": "2019-12-12"
      },
      "RequestBody": null,
      "StatusCode": 201,
      "ResponseHeaders": {
        "Content-Length": "0",
        "Date": "Fri, 03 Apr 2020 20:53:04 GMT",
        "ETag": "\u00220x8D7D81101935084\u0022",
        "Last-Modified": "Fri, 03 Apr 2020 20:53:04 GMT",
        "Server": [
          "Windows-Azure-Blob/1.0",
          "Microsoft-HTTPAPI/2.0"
        ],
        "x-ms-client-request-id": "4d1fab95-7619-0f23-42fc-6af341bf120c",
<<<<<<< HEAD
        "x-ms-request-id": "9d998a68-f01e-0002-5b3a-f32c83000000",
=======
        "x-ms-request-id": "96215675-f01e-0012-25f9-093670000000",
>>>>>>> 8d420312
        "x-ms-version": "2019-12-12"
      },
      "ResponseBody": []
    },
    {
      "RequestUri": "http://seannsecanary.dfs.core.windows.net/test-filesystem-92c37ff1-ec8f-b7d1-266c-f97611cacdd9/test-directory-f12c381b-9b84-2052-f903-00adf1859548?resource=directory",
      "RequestMethod": "PUT",
      "RequestHeaders": {
        "Authorization": "Sanitized",
        "traceparent": "00-1a7f60b1f82a7645b1a210b7ffed2a5d-237a0560a3ab764e-00",
        "User-Agent": [
          "azsdk-net-Storage.Files.DataLake/12.1.0-dev.20200403.1",
          "(.NET Core 4.6.28325.01; Microsoft Windows 10.0.18362 )"
        ],
        "x-ms-client-request-id": "e930efcf-7cb1-fa4a-58ff-541575751dbd",
        "x-ms-date": "Fri, 03 Apr 2020 20:53:06 GMT",
        "x-ms-return-client-request-id": "true",
        "x-ms-version": "2019-12-12"
      },
      "RequestBody": null,
      "StatusCode": 201,
      "ResponseHeaders": {
        "Content-Length": "0",
        "Date": "Fri, 03 Apr 2020 20:53:04 GMT",
        "ETag": "\u00220x8D7D81101A3439F\u0022",
        "Last-Modified": "Fri, 03 Apr 2020 20:53:04 GMT",
        "Server": [
          "Windows-Azure-HDFS/1.0",
          "Microsoft-HTTPAPI/2.0"
        ],
        "x-ms-client-request-id": "e930efcf-7cb1-fa4a-58ff-541575751dbd",
<<<<<<< HEAD
        "x-ms-request-id": "dc315ae9-901f-0049-083a-f3d0d0000000",
=======
        "x-ms-request-id": "fa43fa86-201f-0097-54f9-091bad000000",
>>>>>>> 8d420312
        "x-ms-version": "2019-12-12"
      },
      "ResponseBody": []
    },
    {
      "RequestUri": "http://seannsecanary.dfs.core.windows.net/test-filesystem-92c37ff1-ec8f-b7d1-266c-f97611cacdd9/test-directory-f12c381b-9b84-2052-f903-00adf1859548?resource=directory",
      "RequestMethod": "PUT",
      "RequestHeaders": {
        "Authorization": "Sanitized",
        "If-None-Match": "\u0022garbage\u0022",
        "User-Agent": [
          "azsdk-net-Storage.Files.DataLake/12.1.0-dev.20200403.1",
          "(.NET Core 4.6.28325.01; Microsoft Windows 10.0.18362 )"
        ],
        "x-ms-client-request-id": "02de2e85-ab54-8297-e0e6-0daa2bab1765",
        "x-ms-date": "Fri, 03 Apr 2020 20:53:06 GMT",
        "x-ms-return-client-request-id": "true",
        "x-ms-version": "2019-12-12"
      },
      "RequestBody": null,
      "StatusCode": 201,
      "ResponseHeaders": {
        "Content-Length": "0",
        "Date": "Fri, 03 Apr 2020 20:53:04 GMT",
        "ETag": "\u00220x8D7D81101B3C702\u0022",
        "Last-Modified": "Fri, 03 Apr 2020 20:53:05 GMT",
        "Server": [
          "Windows-Azure-HDFS/1.0",
          "Microsoft-HTTPAPI/2.0"
        ],
        "x-ms-client-request-id": "02de2e85-ab54-8297-e0e6-0daa2bab1765",
<<<<<<< HEAD
        "x-ms-request-id": "dc315aea-901f-0049-093a-f3d0d0000000",
=======
        "x-ms-request-id": "fa43fa87-201f-0097-55f9-091bad000000",
>>>>>>> 8d420312
        "x-ms-version": "2019-12-12"
      },
      "ResponseBody": []
    },
    {
      "RequestUri": "http://seannsecanary.blob.core.windows.net/test-filesystem-92c37ff1-ec8f-b7d1-266c-f97611cacdd9?restype=container",
      "RequestMethod": "DELETE",
      "RequestHeaders": {
        "Authorization": "Sanitized",
        "traceparent": "00-0b3998150607b44bb665ad25c78b38eb-f57b33b99239ce46-00",
        "User-Agent": [
          "azsdk-net-Storage.Files.DataLake/12.1.0-dev.20200403.1",
          "(.NET Core 4.6.28325.01; Microsoft Windows 10.0.18362 )"
        ],
        "x-ms-client-request-id": "4790ee43-1b97-bc68-8a71-35f89fb770cc",
        "x-ms-date": "Fri, 03 Apr 2020 20:53:06 GMT",
        "x-ms-return-client-request-id": "true",
        "x-ms-version": "2019-12-12"
      },
      "RequestBody": null,
      "StatusCode": 202,
      "ResponseHeaders": {
        "Content-Length": "0",
        "Date": "Fri, 03 Apr 2020 20:53:04 GMT",
        "Server": [
          "Windows-Azure-Blob/1.0",
          "Microsoft-HTTPAPI/2.0"
        ],
        "x-ms-client-request-id": "4790ee43-1b97-bc68-8a71-35f89fb770cc",
<<<<<<< HEAD
        "x-ms-request-id": "9d998a90-f01e-0002-7a3a-f32c83000000",
=======
        "x-ms-request-id": "962156a6-f01e-0012-4af9-093670000000",
>>>>>>> 8d420312
        "x-ms-version": "2019-12-12"
      },
      "ResponseBody": []
    },
    {
      "RequestUri": "http://seannsecanary.blob.core.windows.net/test-filesystem-f22eb187-7716-1dc7-3abb-75c039851ce1?restype=container",
      "RequestMethod": "PUT",
      "RequestHeaders": {
        "Authorization": "Sanitized",
        "traceparent": "00-a576b13952b2eb47aee60c6383371fa1-7f3ab516f84d184e-00",
        "User-Agent": [
          "azsdk-net-Storage.Files.DataLake/12.1.0-dev.20200403.1",
          "(.NET Core 4.6.28325.01; Microsoft Windows 10.0.18362 )"
        ],
        "x-ms-blob-public-access": "container",
        "x-ms-client-request-id": "b48aa523-9fd1-cbc1-2772-0cdca6a88204",
        "x-ms-date": "Fri, 03 Apr 2020 20:53:06 GMT",
        "x-ms-return-client-request-id": "true",
        "x-ms-version": "2019-12-12"
      },
      "RequestBody": null,
      "StatusCode": 201,
      "ResponseHeaders": {
        "Content-Length": "0",
        "Date": "Fri, 03 Apr 2020 20:53:04 GMT",
        "ETag": "\u00220x8D7D81101CEDDCE\u0022",
        "Last-Modified": "Fri, 03 Apr 2020 20:53:05 GMT",
        "Server": [
          "Windows-Azure-Blob/1.0",
          "Microsoft-HTTPAPI/2.0"
        ],
        "x-ms-client-request-id": "b48aa523-9fd1-cbc1-2772-0cdca6a88204",
<<<<<<< HEAD
        "x-ms-request-id": "17953e98-101e-0025-1a3a-f33b47000000",
=======
        "x-ms-request-id": "962156b3-f01e-0012-54f9-093670000000",
>>>>>>> 8d420312
        "x-ms-version": "2019-12-12"
      },
      "ResponseBody": []
    },
    {
      "RequestUri": "http://seannsecanary.dfs.core.windows.net/test-filesystem-f22eb187-7716-1dc7-3abb-75c039851ce1/test-directory-6aa45454-334f-b7b1-e32c-e567be9aeb40?resource=directory",
      "RequestMethod": "PUT",
      "RequestHeaders": {
        "Authorization": "Sanitized",
        "traceparent": "00-dcefadb0e3b1974bb2434a5bb7157e0c-6afaf2b885ffb645-00",
        "User-Agent": [
          "azsdk-net-Storage.Files.DataLake/12.1.0-dev.20200403.1",
          "(.NET Core 4.6.28325.01; Microsoft Windows 10.0.18362 )"
        ],
        "x-ms-client-request-id": "ddd8b42c-1955-f086-f4d2-d0a4ba590d8d",
        "x-ms-date": "Fri, 03 Apr 2020 20:53:06 GMT",
        "x-ms-return-client-request-id": "true",
        "x-ms-version": "2019-12-12"
      },
      "RequestBody": null,
      "StatusCode": 201,
      "ResponseHeaders": {
        "Content-Length": "0",
        "Date": "Fri, 03 Apr 2020 20:53:04 GMT",
        "ETag": "\u00220x8D7D81101DE2EF9\u0022",
        "Last-Modified": "Fri, 03 Apr 2020 20:53:05 GMT",
        "Server": [
          "Windows-Azure-HDFS/1.0",
          "Microsoft-HTTPAPI/2.0"
        ],
        "x-ms-client-request-id": "ddd8b42c-1955-f086-f4d2-d0a4ba590d8d",
<<<<<<< HEAD
        "x-ms-request-id": "0234ff25-701f-0033-7d3a-f3cd90000000",
=======
        "x-ms-request-id": "fa43fa88-201f-0097-56f9-091bad000000",
>>>>>>> 8d420312
        "x-ms-version": "2019-12-12"
      },
      "ResponseBody": []
    },
    {
      "RequestUri": "http://seannsecanary.blob.core.windows.net/test-filesystem-f22eb187-7716-1dc7-3abb-75c039851ce1/test-directory-6aa45454-334f-b7b1-e32c-e567be9aeb40?comp=lease",
      "RequestMethod": "PUT",
      "RequestHeaders": {
        "Authorization": "Sanitized",
        "traceparent": "00-a6a1b730675c834fbe38adf8268ba43e-4175386641bd2d47-00",
        "User-Agent": [
          "azsdk-net-Storage.Files.DataLake/12.1.0-dev.20200403.1",
          "(.NET Core 4.6.28325.01; Microsoft Windows 10.0.18362 )"
        ],
        "x-ms-client-request-id": "f621888d-534d-3e59-aceb-986623d1d1eb",
        "x-ms-date": "Fri, 03 Apr 2020 20:53:06 GMT",
        "x-ms-lease-action": "acquire",
        "x-ms-lease-duration": "-1",
        "x-ms-proposed-lease-id": "07a4cc86-ed0b-ec08-44ef-f6b41e08f4f2",
        "x-ms-return-client-request-id": "true",
        "x-ms-version": "2019-12-12"
      },
      "RequestBody": null,
      "StatusCode": 201,
      "ResponseHeaders": {
        "Content-Length": "0",
        "Date": "Fri, 03 Apr 2020 20:53:04 GMT",
        "ETag": "\u00220x8D7D81101DE2EF9\u0022",
        "Last-Modified": "Fri, 03 Apr 2020 20:53:05 GMT",
        "Server": [
          "Windows-Azure-Blob/1.0",
          "Microsoft-HTTPAPI/2.0"
        ],
        "x-ms-client-request-id": "f621888d-534d-3e59-aceb-986623d1d1eb",
        "x-ms-lease-id": "07a4cc86-ed0b-ec08-44ef-f6b41e08f4f2",
<<<<<<< HEAD
        "x-ms-request-id": "17953ea3-101e-0025-203a-f33b47000000",
=======
        "x-ms-request-id": "962156c8-f01e-0012-64f9-093670000000",
>>>>>>> 8d420312
        "x-ms-version": "2019-12-12"
      },
      "ResponseBody": []
    },
    {
      "RequestUri": "http://seannsecanary.dfs.core.windows.net/test-filesystem-f22eb187-7716-1dc7-3abb-75c039851ce1/test-directory-6aa45454-334f-b7b1-e32c-e567be9aeb40?resource=directory",
      "RequestMethod": "PUT",
      "RequestHeaders": {
        "Authorization": "Sanitized",
        "User-Agent": [
          "azsdk-net-Storage.Files.DataLake/12.1.0-dev.20200403.1",
          "(.NET Core 4.6.28325.01; Microsoft Windows 10.0.18362 )"
        ],
        "x-ms-client-request-id": "9626dbf4-fde6-7ea4-25fd-5dd67684fb46",
        "x-ms-date": "Fri, 03 Apr 2020 20:53:06 GMT",
        "x-ms-lease-id": "07a4cc86-ed0b-ec08-44ef-f6b41e08f4f2",
        "x-ms-return-client-request-id": "true",
        "x-ms-version": "2019-12-12"
      },
      "RequestBody": null,
      "StatusCode": 201,
      "ResponseHeaders": {
        "Content-Length": "0",
        "Date": "Fri, 03 Apr 2020 20:53:04 GMT",
        "ETag": "\u00220x8D7D81101F92E64\u0022",
        "Last-Modified": "Fri, 03 Apr 2020 20:53:05 GMT",
        "Server": [
          "Windows-Azure-HDFS/1.0",
          "Microsoft-HTTPAPI/2.0"
        ],
        "x-ms-client-request-id": "9626dbf4-fde6-7ea4-25fd-5dd67684fb46",
<<<<<<< HEAD
        "x-ms-request-id": "0234ff26-701f-0033-7e3a-f3cd90000000",
=======
        "x-ms-request-id": "fa43fa89-201f-0097-57f9-091bad000000",
>>>>>>> 8d420312
        "x-ms-version": "2019-12-12"
      },
      "ResponseBody": []
    },
    {
      "RequestUri": "http://seannsecanary.blob.core.windows.net/test-filesystem-f22eb187-7716-1dc7-3abb-75c039851ce1?restype=container",
      "RequestMethod": "DELETE",
      "RequestHeaders": {
        "Authorization": "Sanitized",
        "traceparent": "00-b348e472cffa054aa74fa7974ac4210c-29580172ea4e9c43-00",
        "User-Agent": [
          "azsdk-net-Storage.Files.DataLake/12.1.0-dev.20200403.1",
          "(.NET Core 4.6.28325.01; Microsoft Windows 10.0.18362 )"
        ],
        "x-ms-client-request-id": "4771bf96-3baa-df05-3954-1420a6f4015d",
        "x-ms-date": "Fri, 03 Apr 2020 20:53:07 GMT",
        "x-ms-return-client-request-id": "true",
        "x-ms-version": "2019-12-12"
      },
      "RequestBody": null,
      "StatusCode": 202,
      "ResponseHeaders": {
        "Content-Length": "0",
        "Date": "Fri, 03 Apr 2020 20:53:04 GMT",
        "Server": [
          "Windows-Azure-Blob/1.0",
          "Microsoft-HTTPAPI/2.0"
        ],
        "x-ms-client-request-id": "4771bf96-3baa-df05-3954-1420a6f4015d",
<<<<<<< HEAD
        "x-ms-request-id": "17953ea6-101e-0025-233a-f33b47000000",
=======
        "x-ms-request-id": "962156e6-f01e-0012-80f9-093670000000",
>>>>>>> 8d420312
        "x-ms-version": "2019-12-12"
      },
      "ResponseBody": []
    }
  ],
  "Variables": {
    "DateTimeOffsetNow": "2020-04-03T13:53:04.7719077-07:00",
    "RandomSeed": "177389198",
    "Storage_TestConfigHierarchicalNamespace": "NamespaceTenant\nseannsecanary\nU2FuaXRpemVk\nhttp://seannsecanary.blob.core.windows.net\nhttp://seannsecanary.file.core.windows.net\nhttp://seannsecanary.queue.core.windows.net\nhttp://seannsecanary.table.core.windows.net\n\n\n\n\nhttp://seannsecanary-secondary.blob.core.windows.net\nhttp://seannsecanary-secondary.file.core.windows.net\nhttp://seannsecanary-secondary.queue.core.windows.net\nhttp://seannsecanary-secondary.table.core.windows.net\n68390a19-a643-458b-b726-408abf67b4fc\nSanitized\n72f988bf-86f1-41af-91ab-2d7cd011db47\nhttps://login.microsoftonline.com/\nCloud\nBlobEndpoint=http://seannsecanary.blob.core.windows.net/;QueueEndpoint=http://seannsecanary.queue.core.windows.net/;FileEndpoint=http://seannsecanary.file.core.windows.net/;BlobSecondaryEndpoint=http://seannsecanary-secondary.blob.core.windows.net/;QueueSecondaryEndpoint=http://seannsecanary-secondary.queue.core.windows.net/;FileSecondaryEndpoint=http://seannsecanary-secondary.file.core.windows.net/;AccountName=seannsecanary;AccountKey=Sanitized\n"
  }
}<|MERGE_RESOLUTION|>--- conflicted
+++ resolved
@@ -28,11 +28,7 @@
           "Microsoft-HTTPAPI/2.0"
         ],
         "x-ms-client-request-id": "8a0f5cff-5715-af7f-3e1c-e641e46b96a5",
-<<<<<<< HEAD
-        "x-ms-request-id": "1b76d622-e01e-001e-5a3a-f37ee3000000",
-=======
         "x-ms-request-id": "962155af-f01e-0012-7ff9-093670000000",
->>>>>>> 8d420312
         "x-ms-version": "2019-12-12"
       },
       "ResponseBody": []
@@ -64,11 +60,7 @@
           "Microsoft-HTTPAPI/2.0"
         ],
         "x-ms-client-request-id": "d10a7263-6030-abfb-d0ae-f52facb3220c",
-<<<<<<< HEAD
-        "x-ms-request-id": "a481d24d-f01f-0012-043a-f3e9eb000000",
-=======
         "x-ms-request-id": "fa43fa7b-201f-0097-4af9-091bad000000",
->>>>>>> 8d420312
         "x-ms-version": "2019-12-12"
       },
       "ResponseBody": []
@@ -99,11 +91,7 @@
           "Microsoft-HTTPAPI/2.0"
         ],
         "x-ms-client-request-id": "1968dba9-9328-1964-11a2-2003bce62203",
-<<<<<<< HEAD
-        "x-ms-request-id": "a481d24e-f01f-0012-053a-f3e9eb000000",
-=======
         "x-ms-request-id": "fa43fa7c-201f-0097-4bf9-091bad000000",
->>>>>>> 8d420312
         "x-ms-version": "2019-12-12"
       },
       "ResponseBody": []
@@ -133,11 +121,7 @@
           "Microsoft-HTTPAPI/2.0"
         ],
         "x-ms-client-request-id": "d185650d-084b-23e4-ecad-c67b86efd93e",
-<<<<<<< HEAD
-        "x-ms-request-id": "1b76d628-e01e-001e-5d3a-f37ee3000000",
-=======
         "x-ms-request-id": "962155d0-f01e-0012-1ef9-093670000000",
->>>>>>> 8d420312
         "x-ms-version": "2019-12-12"
       },
       "ResponseBody": []
@@ -170,11 +154,7 @@
           "Microsoft-HTTPAPI/2.0"
         ],
         "x-ms-client-request-id": "90c76d9a-60f5-dd0a-1440-a8a06e303cf3",
-<<<<<<< HEAD
-        "x-ms-request-id": "80951d38-a01e-0020-443a-f3e99c000000",
-=======
         "x-ms-request-id": "962155dc-f01e-0012-27f9-093670000000",
->>>>>>> 8d420312
         "x-ms-version": "2019-12-12"
       },
       "ResponseBody": []
@@ -206,11 +186,7 @@
           "Microsoft-HTTPAPI/2.0"
         ],
         "x-ms-client-request-id": "d5858fec-8ae2-1796-8f75-619b78f62f52",
-<<<<<<< HEAD
-        "x-ms-request-id": "a481d24f-f01f-0012-063a-f3e9eb000000",
-=======
         "x-ms-request-id": "fa43fa7d-201f-0097-4cf9-091bad000000",
->>>>>>> 8d420312
         "x-ms-version": "2019-12-12"
       },
       "ResponseBody": []
@@ -242,11 +218,7 @@
           "Microsoft-HTTPAPI/2.0"
         ],
         "x-ms-client-request-id": "1e26e505-d23c-ea11-7302-ebbcb16c4ed8",
-<<<<<<< HEAD
-        "x-ms-request-id": "a481d250-f01f-0012-073a-f3e9eb000000",
-=======
         "x-ms-request-id": "fa43fa7e-201f-0097-4df9-091bad000000",
->>>>>>> 8d420312
         "x-ms-version": "2019-12-12"
       },
       "ResponseBody": []
@@ -276,11 +248,7 @@
           "Microsoft-HTTPAPI/2.0"
         ],
         "x-ms-client-request-id": "929648cc-10cf-c616-a342-f015d6054652",
-<<<<<<< HEAD
-        "x-ms-request-id": "80951d3d-a01e-0020-463a-f3e99c000000",
-=======
         "x-ms-request-id": "96215607-f01e-0012-48f9-093670000000",
->>>>>>> 8d420312
         "x-ms-version": "2019-12-12"
       },
       "ResponseBody": []
@@ -313,11 +281,7 @@
           "Microsoft-HTTPAPI/2.0"
         ],
         "x-ms-client-request-id": "a617c347-84be-169b-1a81-98d4c0670ae7",
-<<<<<<< HEAD
-        "x-ms-request-id": "6ed31e59-401e-0038-533a-f336fb000000",
-=======
         "x-ms-request-id": "96215619-f01e-0012-56f9-093670000000",
->>>>>>> 8d420312
         "x-ms-version": "2019-12-12"
       },
       "ResponseBody": []
@@ -349,11 +313,7 @@
           "Microsoft-HTTPAPI/2.0"
         ],
         "x-ms-client-request-id": "cea268b5-98ec-6ab3-4794-a99f0d25b092",
-<<<<<<< HEAD
-        "x-ms-request-id": "265fe38e-e01f-000e-733a-f3bb8b000000",
-=======
         "x-ms-request-id": "fa43fa7f-201f-0097-4ef9-091bad000000",
->>>>>>> 8d420312
         "x-ms-version": "2019-12-12"
       },
       "ResponseBody": []
@@ -385,11 +345,7 @@
           "Microsoft-HTTPAPI/2.0"
         ],
         "x-ms-client-request-id": "fdc00405-45e5-0e38-d4fc-b110ed609958",
-<<<<<<< HEAD
-        "x-ms-request-id": "265fe38f-e01f-000e-743a-f3bb8b000000",
-=======
         "x-ms-request-id": "fa43fa80-201f-0097-4ff9-091bad000000",
->>>>>>> 8d420312
         "x-ms-version": "2019-12-12"
       },
       "ResponseBody": []
@@ -419,11 +375,7 @@
           "Microsoft-HTTPAPI/2.0"
         ],
         "x-ms-client-request-id": "099ae036-b265-28ac-3b20-63045f3280d1",
-<<<<<<< HEAD
-        "x-ms-request-id": "6ed31e5f-401e-0038-553a-f336fb000000",
-=======
         "x-ms-request-id": "9621563d-f01e-0012-73f9-093670000000",
->>>>>>> 8d420312
         "x-ms-version": "2019-12-12"
       },
       "ResponseBody": []
@@ -456,11 +408,7 @@
           "Microsoft-HTTPAPI/2.0"
         ],
         "x-ms-client-request-id": "7102ccb4-0966-88df-1c75-7648dbfc80ad",
-<<<<<<< HEAD
-        "x-ms-request-id": "9d525001-c01e-0044-0d3a-f31804000000",
-=======
         "x-ms-request-id": "96215647-f01e-0012-7bf9-093670000000",
->>>>>>> 8d420312
         "x-ms-version": "2019-12-12"
       },
       "ResponseBody": []
@@ -492,11 +440,7 @@
           "Microsoft-HTTPAPI/2.0"
         ],
         "x-ms-client-request-id": "757ac73f-758a-419b-c0ea-7dcb465f4f3e",
-<<<<<<< HEAD
-        "x-ms-request-id": "24af87bd-101f-0025-783a-f33b47000000",
-=======
         "x-ms-request-id": "fa43fa82-201f-0097-50f9-091bad000000",
->>>>>>> 8d420312
         "x-ms-version": "2019-12-12"
       },
       "ResponseBody": []
@@ -569,11 +513,7 @@
           "Microsoft-HTTPAPI/2.0"
         ],
         "x-ms-client-request-id": "96cb34ec-de1d-9adb-b60b-b145898261e5",
-<<<<<<< HEAD
-        "x-ms-request-id": "24af87be-101f-0025-793a-f33b47000000",
-=======
         "x-ms-request-id": "fa43fa84-201f-0097-52f9-091bad000000",
->>>>>>> 8d420312
         "x-ms-version": "2019-12-12"
       },
       "ResponseBody": []
@@ -603,11 +543,7 @@
           "Microsoft-HTTPAPI/2.0"
         ],
         "x-ms-client-request-id": "91b413fc-3a5f-2335-d6e9-122ff0cd1121",
-<<<<<<< HEAD
-        "x-ms-request-id": "9d52500d-c01e-0044-163a-f31804000000",
-=======
         "x-ms-request-id": "9621566f-f01e-0012-20f9-093670000000",
->>>>>>> 8d420312
         "x-ms-version": "2019-12-12"
       },
       "ResponseBody": []
@@ -640,11 +576,7 @@
           "Microsoft-HTTPAPI/2.0"
         ],
         "x-ms-client-request-id": "4d1fab95-7619-0f23-42fc-6af341bf120c",
-<<<<<<< HEAD
-        "x-ms-request-id": "9d998a68-f01e-0002-5b3a-f32c83000000",
-=======
         "x-ms-request-id": "96215675-f01e-0012-25f9-093670000000",
->>>>>>> 8d420312
         "x-ms-version": "2019-12-12"
       },
       "ResponseBody": []
@@ -676,11 +608,7 @@
           "Microsoft-HTTPAPI/2.0"
         ],
         "x-ms-client-request-id": "e930efcf-7cb1-fa4a-58ff-541575751dbd",
-<<<<<<< HEAD
-        "x-ms-request-id": "dc315ae9-901f-0049-083a-f3d0d0000000",
-=======
         "x-ms-request-id": "fa43fa86-201f-0097-54f9-091bad000000",
->>>>>>> 8d420312
         "x-ms-version": "2019-12-12"
       },
       "ResponseBody": []
@@ -712,11 +640,7 @@
           "Microsoft-HTTPAPI/2.0"
         ],
         "x-ms-client-request-id": "02de2e85-ab54-8297-e0e6-0daa2bab1765",
-<<<<<<< HEAD
-        "x-ms-request-id": "dc315aea-901f-0049-093a-f3d0d0000000",
-=======
         "x-ms-request-id": "fa43fa87-201f-0097-55f9-091bad000000",
->>>>>>> 8d420312
         "x-ms-version": "2019-12-12"
       },
       "ResponseBody": []
@@ -746,11 +670,7 @@
           "Microsoft-HTTPAPI/2.0"
         ],
         "x-ms-client-request-id": "4790ee43-1b97-bc68-8a71-35f89fb770cc",
-<<<<<<< HEAD
-        "x-ms-request-id": "9d998a90-f01e-0002-7a3a-f32c83000000",
-=======
         "x-ms-request-id": "962156a6-f01e-0012-4af9-093670000000",
->>>>>>> 8d420312
         "x-ms-version": "2019-12-12"
       },
       "ResponseBody": []
@@ -783,11 +703,7 @@
           "Microsoft-HTTPAPI/2.0"
         ],
         "x-ms-client-request-id": "b48aa523-9fd1-cbc1-2772-0cdca6a88204",
-<<<<<<< HEAD
-        "x-ms-request-id": "17953e98-101e-0025-1a3a-f33b47000000",
-=======
         "x-ms-request-id": "962156b3-f01e-0012-54f9-093670000000",
->>>>>>> 8d420312
         "x-ms-version": "2019-12-12"
       },
       "ResponseBody": []
@@ -819,11 +735,7 @@
           "Microsoft-HTTPAPI/2.0"
         ],
         "x-ms-client-request-id": "ddd8b42c-1955-f086-f4d2-d0a4ba590d8d",
-<<<<<<< HEAD
-        "x-ms-request-id": "0234ff25-701f-0033-7d3a-f3cd90000000",
-=======
         "x-ms-request-id": "fa43fa88-201f-0097-56f9-091bad000000",
->>>>>>> 8d420312
         "x-ms-version": "2019-12-12"
       },
       "ResponseBody": []
@@ -859,11 +771,7 @@
         ],
         "x-ms-client-request-id": "f621888d-534d-3e59-aceb-986623d1d1eb",
         "x-ms-lease-id": "07a4cc86-ed0b-ec08-44ef-f6b41e08f4f2",
-<<<<<<< HEAD
-        "x-ms-request-id": "17953ea3-101e-0025-203a-f33b47000000",
-=======
         "x-ms-request-id": "962156c8-f01e-0012-64f9-093670000000",
->>>>>>> 8d420312
         "x-ms-version": "2019-12-12"
       },
       "ResponseBody": []
@@ -895,11 +803,7 @@
           "Microsoft-HTTPAPI/2.0"
         ],
         "x-ms-client-request-id": "9626dbf4-fde6-7ea4-25fd-5dd67684fb46",
-<<<<<<< HEAD
-        "x-ms-request-id": "0234ff26-701f-0033-7e3a-f3cd90000000",
-=======
         "x-ms-request-id": "fa43fa89-201f-0097-57f9-091bad000000",
->>>>>>> 8d420312
         "x-ms-version": "2019-12-12"
       },
       "ResponseBody": []
@@ -929,11 +833,7 @@
           "Microsoft-HTTPAPI/2.0"
         ],
         "x-ms-client-request-id": "4771bf96-3baa-df05-3954-1420a6f4015d",
-<<<<<<< HEAD
-        "x-ms-request-id": "17953ea6-101e-0025-233a-f33b47000000",
-=======
         "x-ms-request-id": "962156e6-f01e-0012-80f9-093670000000",
->>>>>>> 8d420312
         "x-ms-version": "2019-12-12"
       },
       "ResponseBody": []
