--- conflicted
+++ resolved
@@ -1,140 +1,71 @@
 {
   "Entries": [
     {
-<<<<<<< HEAD
-      "RequestUri": "https://seanstagehierarchical.blob.core.windows.net/test-filesystem-2230b6c4-2181-019d-3ca8-d6c03dde388a?restype=container",
-      "RequestMethod": "PUT",
-      "RequestHeaders": {
-        "Authorization": "Sanitized",
-        "traceparent": "00-1a2f3a28909064488b88ebeea1a3fc99-9d53df80c2c8e749-00",
-        "User-Agent": [
-          "azsdk-net-Storage.Files.DataLake/12.0.0-dev.20200305.1",
-          "(.NET Core 4.6.28325.01; Microsoft Windows 10.0.18363 )"
+      "RequestUri": "http://seannsecanary.blob.core.windows.net/test-filesystem-2230b6c4-2181-019d-3ca8-d6c03dde388a?restype=container",
+      "RequestMethod": "PUT",
+      "RequestHeaders": {
+        "Authorization": "Sanitized",
+        "traceparent": "00-3b53274ead3ccc47a933f48e8f14e01a-7d1b69f6a1dbe84a-00",
+        "User-Agent": [
+          "azsdk-net-Storage.Files.DataLake/12.1.0-dev.20200403.1",
+          "(.NET Core 4.6.28325.01; Microsoft Windows 10.0.18362 )"
         ],
         "x-ms-blob-public-access": "container",
         "x-ms-client-request-id": "ef2e5fc3-99c4-b7e0-b2dd-8e634e65b9a1",
-        "x-ms-date": "Thu, 05 Mar 2020 22:06:42 GMT",
-        "x-ms-return-client-request-id": "true",
-        "x-ms-version": "2019-10-10"
-=======
-      "RequestUri": "http://seannsecanary.blob.core.windows.net/test-filesystem-2230b6c4-2181-019d-3ca8-d6c03dde388a?restype=container",
-      "RequestMethod": "PUT",
-      "RequestHeaders": {
-        "Authorization": "Sanitized",
-        "traceparent": "00-3b53274ead3ccc47a933f48e8f14e01a-7d1b69f6a1dbe84a-00",
-        "User-Agent": [
-          "azsdk-net-Storage.Files.DataLake/12.1.0-dev.20200403.1",
-          "(.NET Core 4.6.28325.01; Microsoft Windows 10.0.18362 )"
-        ],
-        "x-ms-blob-public-access": "container",
-        "x-ms-client-request-id": "ef2e5fc3-99c4-b7e0-b2dd-8e634e65b9a1",
-        "x-ms-date": "Fri, 03 Apr 2020 20:52:52 GMT",
-        "x-ms-return-client-request-id": "true",
-        "x-ms-version": "2019-12-12"
->>>>>>> 32e373e2
-      },
-      "RequestBody": null,
-      "StatusCode": 201,
-      "ResponseHeaders": {
-        "Content-Length": "0",
-<<<<<<< HEAD
-        "Date": "Thu, 05 Mar 2020 22:06:41 GMT",
-        "ETag": "\u00220x8D7C1517C8AF8FF\u0022",
-        "Last-Modified": "Thu, 05 Mar 2020 22:06:42 GMT",
-=======
+        "x-ms-date": "Fri, 03 Apr 2020 20:52:52 GMT",
+        "x-ms-return-client-request-id": "true",
+        "x-ms-version": "2019-12-12"
+      },
+      "RequestBody": null,
+      "StatusCode": 201,
+      "ResponseHeaders": {
+        "Content-Length": "0",
         "Date": "Fri, 03 Apr 2020 20:52:50 GMT",
         "ETag": "\u00220x8D7D810F93A7811\u0022",
         "Last-Modified": "Fri, 03 Apr 2020 20:52:50 GMT",
->>>>>>> 32e373e2
         "Server": [
           "Windows-Azure-Blob/1.0",
           "Microsoft-HTTPAPI/2.0"
         ],
         "x-ms-client-request-id": "ef2e5fc3-99c4-b7e0-b2dd-8e634e65b9a1",
-<<<<<<< HEAD
-        "x-ms-request-id": "e0bd3854-301e-000d-1f3a-f35aef000000",
-        "x-ms-version": "2019-10-10"
-=======
         "x-ms-request-id": "96214efd-f01e-0012-53f9-093670000000",
         "x-ms-version": "2019-12-12"
->>>>>>> 32e373e2
-      },
-      "ResponseBody": []
-    },
-    {
-<<<<<<< HEAD
-      "RequestUri": "https://seanstagehierarchical.dfs.core.windows.net/test-filesystem-2230b6c4-2181-019d-3ca8-d6c03dde388a/test-directory-032568be-d14f-94a2-1dad-d6b6a7451fb6?resource=directory",
-      "RequestMethod": "PUT",
-      "RequestHeaders": {
-        "Authorization": "Sanitized",
-        "traceparent": "00-a883d39b70074e4c8a3564c05a11cac2-527a8581e3c51c41-00",
-        "User-Agent": [
-          "azsdk-net-Storage.Files.DataLake/12.0.0-dev.20200305.1",
-          "(.NET Core 4.6.28325.01; Microsoft Windows 10.0.18363 )"
+      },
+      "ResponseBody": []
+    },
+    {
+      "RequestUri": "http://seannsecanary.dfs.core.windows.net/test-filesystem-2230b6c4-2181-019d-3ca8-d6c03dde388a/test-directory-032568be-d14f-94a2-1dad-d6b6a7451fb6?resource=directory",
+      "RequestMethod": "PUT",
+      "RequestHeaders": {
+        "Authorization": "Sanitized",
+        "traceparent": "00-a9f1c5df3b19154b9f63d0d92d69b5ee-8a05ddd2f59ea848-00",
+        "User-Agent": [
+          "azsdk-net-Storage.Files.DataLake/12.1.0-dev.20200403.1",
+          "(.NET Core 4.6.28325.01; Microsoft Windows 10.0.18362 )"
         ],
         "x-ms-client-request-id": "7999d811-0b5f-f2a0-bc99-d116c3290f6d",
-        "x-ms-date": "Thu, 05 Mar 2020 22:06:42 GMT",
-        "x-ms-return-client-request-id": "true",
-        "x-ms-version": "2019-10-10"
-=======
-      "RequestUri": "http://seannsecanary.dfs.core.windows.net/test-filesystem-2230b6c4-2181-019d-3ca8-d6c03dde388a/test-directory-032568be-d14f-94a2-1dad-d6b6a7451fb6?resource=directory",
-      "RequestMethod": "PUT",
-      "RequestHeaders": {
-        "Authorization": "Sanitized",
-        "traceparent": "00-a9f1c5df3b19154b9f63d0d92d69b5ee-8a05ddd2f59ea848-00",
-        "User-Agent": [
-          "azsdk-net-Storage.Files.DataLake/12.1.0-dev.20200403.1",
-          "(.NET Core 4.6.28325.01; Microsoft Windows 10.0.18362 )"
-        ],
-        "x-ms-client-request-id": "7999d811-0b5f-f2a0-bc99-d116c3290f6d",
-        "x-ms-date": "Fri, 03 Apr 2020 20:52:52 GMT",
-        "x-ms-return-client-request-id": "true",
-        "x-ms-version": "2019-12-12"
->>>>>>> 32e373e2
-      },
-      "RequestBody": null,
-      "StatusCode": 201,
-      "ResponseHeaders": {
-        "Content-Length": "0",
-<<<<<<< HEAD
-        "Date": "Thu, 05 Mar 2020 22:06:42 GMT",
-        "ETag": "\u00220x8D7C1517CBD5741\u0022",
-        "Last-Modified": "Thu, 05 Mar 2020 22:06:42 GMT",
-=======
+        "x-ms-date": "Fri, 03 Apr 2020 20:52:52 GMT",
+        "x-ms-return-client-request-id": "true",
+        "x-ms-version": "2019-12-12"
+      },
+      "RequestBody": null,
+      "StatusCode": 201,
+      "ResponseHeaders": {
+        "Content-Length": "0",
         "Date": "Fri, 03 Apr 2020 20:52:50 GMT",
         "ETag": "\u00220x8D7D810F94EEF72\u0022",
         "Last-Modified": "Fri, 03 Apr 2020 20:52:50 GMT",
->>>>>>> 32e373e2
         "Server": [
           "Windows-Azure-HDFS/1.0",
           "Microsoft-HTTPAPI/2.0"
         ],
         "x-ms-client-request-id": "7999d811-0b5f-f2a0-bc99-d116c3290f6d",
-<<<<<<< HEAD
-        "x-ms-request-id": "5895a168-d01f-003a-653a-f38843000000",
-        "x-ms-version": "2019-10-10"
-=======
         "x-ms-request-id": "fa43fa5c-201f-0097-2ff9-091bad000000",
         "x-ms-version": "2019-12-12"
->>>>>>> 32e373e2
-      },
-      "ResponseBody": []
-    },
-    {
-<<<<<<< HEAD
-      "RequestUri": "https://seanstagehierarchical.blob.core.windows.net/test-filesystem-2230b6c4-2181-019d-3ca8-d6c03dde388a/test-directory-032568be-d14f-94a2-1dad-d6b6a7451fb6?comp=lease",
-      "RequestMethod": "PUT",
-      "RequestHeaders": {
-        "Authorization": "Sanitized",
-        "If-Modified-Since": "Fri, 06 Mar 2020 22:06:42 GMT",
-        "traceparent": "00-708a24486433ef4a936ffb5124efe300-45a221fe2ad5db46-00",
-        "User-Agent": [
-          "azsdk-net-Storage.Files.DataLake/12.0.0-dev.20200305.1",
-          "(.NET Core 4.6.28325.01; Microsoft Windows 10.0.18363 )"
-        ],
-        "x-ms-client-request-id": "c9f7da72-cb6c-357d-e724-d71a19d268ce",
-        "x-ms-date": "Thu, 05 Mar 2020 22:06:42 GMT",
-=======
+      },
+      "ResponseBody": []
+    },
+    {
       "RequestUri": "http://seannsecanary.blob.core.windows.net/test-filesystem-2230b6c4-2181-019d-3ca8-d6c03dde388a/test-directory-032568be-d14f-94a2-1dad-d6b6a7451fb6?comp=lease",
       "RequestMethod": "PUT",
       "RequestHeaders": {
@@ -147,58 +78,24 @@
         ],
         "x-ms-client-request-id": "c9f7da72-cb6c-357d-e724-d71a19d268ce",
         "x-ms-date": "Fri, 03 Apr 2020 20:52:52 GMT",
->>>>>>> 32e373e2
         "x-ms-lease-action": "acquire",
         "x-ms-lease-duration": "15",
         "x-ms-proposed-lease-id": "68cad7bd-db68-75f0-a145-f2cd89edf3e6",
         "x-ms-return-client-request-id": "true",
-<<<<<<< HEAD
-        "x-ms-version": "2019-10-10"
-=======
-        "x-ms-version": "2019-12-12"
->>>>>>> 32e373e2
+        "x-ms-version": "2019-12-12"
       },
       "RequestBody": null,
       "StatusCode": 412,
       "ResponseHeaders": {
         "Content-Length": "252",
         "Content-Type": "application/xml",
-<<<<<<< HEAD
-        "Date": "Thu, 05 Mar 2020 22:06:42 GMT",
-=======
-        "Date": "Fri, 03 Apr 2020 20:52:50 GMT",
->>>>>>> 32e373e2
+        "Date": "Fri, 03 Apr 2020 20:52:50 GMT",
         "Server": [
           "Windows-Azure-Blob/1.0",
           "Microsoft-HTTPAPI/2.0"
         ],
         "x-ms-client-request-id": "c9f7da72-cb6c-357d-e724-d71a19d268ce",
         "x-ms-error-code": "ConditionNotMet",
-<<<<<<< HEAD
-        "x-ms-request-id": "e0bd387c-301e-000d-413a-f35aef000000",
-        "x-ms-version": "2019-10-10"
-      },
-      "ResponseBody": [
-        "\uFEFF\u003C?xml version=\u00221.0\u0022 encoding=\u0022utf-8\u0022?\u003E\u003CError\u003E\u003CCode\u003EConditionNotMet\u003C/Code\u003E\u003CMessage\u003EThe condition specified using HTTP conditional header(s) is not met.\n",
-        "RequestId:e0bd387c-301e-000d-413a-f35aef000000\n",
-        "Time:2020-03-05T22:06:42.9188745Z\u003C/Message\u003E\u003C/Error\u003E"
-      ]
-    },
-    {
-      "RequestUri": "https://seanstagehierarchical.blob.core.windows.net/test-filesystem-2230b6c4-2181-019d-3ca8-d6c03dde388a?restype=container",
-      "RequestMethod": "DELETE",
-      "RequestHeaders": {
-        "Authorization": "Sanitized",
-        "traceparent": "00-509ea20b54eeb24483c52f6f2015e885-e80a531104d44647-00",
-        "User-Agent": [
-          "azsdk-net-Storage.Files.DataLake/12.0.0-dev.20200305.1",
-          "(.NET Core 4.6.28325.01; Microsoft Windows 10.0.18363 )"
-        ],
-        "x-ms-client-request-id": "af5a0a27-29f6-ae7a-736f-e788cf3c7372",
-        "x-ms-date": "Thu, 05 Mar 2020 22:06:43 GMT",
-        "x-ms-return-client-request-id": "true",
-        "x-ms-version": "2019-10-10"
-=======
         "x-ms-request-id": "96214f1d-f01e-0012-6ef9-093670000000",
         "x-ms-version": "2019-12-12"
       },
@@ -222,167 +119,88 @@
         "x-ms-date": "Fri, 03 Apr 2020 20:52:52 GMT",
         "x-ms-return-client-request-id": "true",
         "x-ms-version": "2019-12-12"
->>>>>>> 32e373e2
       },
       "RequestBody": null,
       "StatusCode": 202,
       "ResponseHeaders": {
         "Content-Length": "0",
-<<<<<<< HEAD
-        "Date": "Thu, 05 Mar 2020 22:06:42 GMT",
-=======
-        "Date": "Fri, 03 Apr 2020 20:52:50 GMT",
->>>>>>> 32e373e2
+        "Date": "Fri, 03 Apr 2020 20:52:50 GMT",
         "Server": [
           "Windows-Azure-Blob/1.0",
           "Microsoft-HTTPAPI/2.0"
         ],
         "x-ms-client-request-id": "af5a0a27-29f6-ae7a-736f-e788cf3c7372",
-<<<<<<< HEAD
-        "x-ms-request-id": "e0bd389c-301e-000d-613a-f35aef000000",
-        "x-ms-version": "2019-10-10"
-=======
         "x-ms-request-id": "96214f3c-f01e-0012-05f9-093670000000",
         "x-ms-version": "2019-12-12"
->>>>>>> 32e373e2
-      },
-      "ResponseBody": []
-    },
-    {
-<<<<<<< HEAD
-      "RequestUri": "https://seanstagehierarchical.blob.core.windows.net/test-filesystem-8c7053a2-4b13-3264-19e0-482fa8207c0d?restype=container",
-      "RequestMethod": "PUT",
-      "RequestHeaders": {
-        "Authorization": "Sanitized",
-        "traceparent": "00-e09834528ff8154ab53b2a5946296087-6e6ba6095f3f614c-00",
-        "User-Agent": [
-          "azsdk-net-Storage.Files.DataLake/12.0.0-dev.20200305.1",
-          "(.NET Core 4.6.28325.01; Microsoft Windows 10.0.18363 )"
+      },
+      "ResponseBody": []
+    },
+    {
+      "RequestUri": "http://seannsecanary.blob.core.windows.net/test-filesystem-8c7053a2-4b13-3264-19e0-482fa8207c0d?restype=container",
+      "RequestMethod": "PUT",
+      "RequestHeaders": {
+        "Authorization": "Sanitized",
+        "traceparent": "00-5532b7de204d4343853d8f689b2df104-cf3be4f819f88642-00",
+        "User-Agent": [
+          "azsdk-net-Storage.Files.DataLake/12.1.0-dev.20200403.1",
+          "(.NET Core 4.6.28325.01; Microsoft Windows 10.0.18362 )"
         ],
         "x-ms-blob-public-access": "container",
         "x-ms-client-request-id": "66bab0c9-7069-dcdd-a628-9615e14b0552",
-        "x-ms-date": "Thu, 05 Mar 2020 22:06:43 GMT",
-        "x-ms-return-client-request-id": "true",
-        "x-ms-version": "2019-10-10"
-=======
-      "RequestUri": "http://seannsecanary.blob.core.windows.net/test-filesystem-8c7053a2-4b13-3264-19e0-482fa8207c0d?restype=container",
-      "RequestMethod": "PUT",
-      "RequestHeaders": {
-        "Authorization": "Sanitized",
-        "traceparent": "00-5532b7de204d4343853d8f689b2df104-cf3be4f819f88642-00",
-        "User-Agent": [
-          "azsdk-net-Storage.Files.DataLake/12.1.0-dev.20200403.1",
-          "(.NET Core 4.6.28325.01; Microsoft Windows 10.0.18362 )"
-        ],
-        "x-ms-blob-public-access": "container",
-        "x-ms-client-request-id": "66bab0c9-7069-dcdd-a628-9615e14b0552",
-        "x-ms-date": "Fri, 03 Apr 2020 20:52:52 GMT",
-        "x-ms-return-client-request-id": "true",
-        "x-ms-version": "2019-12-12"
->>>>>>> 32e373e2
-      },
-      "RequestBody": null,
-      "StatusCode": 201,
-      "ResponseHeaders": {
-        "Content-Length": "0",
-<<<<<<< HEAD
-        "Date": "Thu, 05 Mar 2020 22:06:42 GMT",
-        "ETag": "\u00220x8D7C1517D3100D2\u0022",
-        "Last-Modified": "Thu, 05 Mar 2020 22:06:43 GMT",
-=======
+        "x-ms-date": "Fri, 03 Apr 2020 20:52:52 GMT",
+        "x-ms-return-client-request-id": "true",
+        "x-ms-version": "2019-12-12"
+      },
+      "RequestBody": null,
+      "StatusCode": 201,
+      "ResponseHeaders": {
+        "Content-Length": "0",
         "Date": "Fri, 03 Apr 2020 20:52:50 GMT",
         "ETag": "\u00220x8D7D810F981C757\u0022",
         "Last-Modified": "Fri, 03 Apr 2020 20:52:51 GMT",
->>>>>>> 32e373e2
         "Server": [
           "Windows-Azure-Blob/1.0",
           "Microsoft-HTTPAPI/2.0"
         ],
         "x-ms-client-request-id": "66bab0c9-7069-dcdd-a628-9615e14b0552",
-<<<<<<< HEAD
-        "x-ms-request-id": "d715121d-d01e-003a-423a-f38843000000",
-        "x-ms-version": "2019-10-10"
-=======
         "x-ms-request-id": "96214f51-f01e-0012-17f9-093670000000",
         "x-ms-version": "2019-12-12"
->>>>>>> 32e373e2
-      },
-      "ResponseBody": []
-    },
-    {
-<<<<<<< HEAD
-      "RequestUri": "https://seanstagehierarchical.dfs.core.windows.net/test-filesystem-8c7053a2-4b13-3264-19e0-482fa8207c0d/test-directory-e961d9f3-6449-e9fa-7af3-1c25ec50d9e0?resource=directory",
-      "RequestMethod": "PUT",
-      "RequestHeaders": {
-        "Authorization": "Sanitized",
-        "traceparent": "00-470f9fb2f05e9e428dda84e859c6e5c0-2da13c34af9c764c-00",
-        "User-Agent": [
-          "azsdk-net-Storage.Files.DataLake/12.0.0-dev.20200305.1",
-          "(.NET Core 4.6.28325.01; Microsoft Windows 10.0.18363 )"
+      },
+      "ResponseBody": []
+    },
+    {
+      "RequestUri": "http://seannsecanary.dfs.core.windows.net/test-filesystem-8c7053a2-4b13-3264-19e0-482fa8207c0d/test-directory-e961d9f3-6449-e9fa-7af3-1c25ec50d9e0?resource=directory",
+      "RequestMethod": "PUT",
+      "RequestHeaders": {
+        "Authorization": "Sanitized",
+        "traceparent": "00-10dadbfeb8251746b9604dfb7e751f52-3acfd0f4112ead4f-00",
+        "User-Agent": [
+          "azsdk-net-Storage.Files.DataLake/12.1.0-dev.20200403.1",
+          "(.NET Core 4.6.28325.01; Microsoft Windows 10.0.18362 )"
         ],
         "x-ms-client-request-id": "7f200ce8-5ed7-64fb-b5d0-eb7554b7f055",
-        "x-ms-date": "Thu, 05 Mar 2020 22:06:43 GMT",
-        "x-ms-return-client-request-id": "true",
-        "x-ms-version": "2019-10-10"
-=======
-      "RequestUri": "http://seannsecanary.dfs.core.windows.net/test-filesystem-8c7053a2-4b13-3264-19e0-482fa8207c0d/test-directory-e961d9f3-6449-e9fa-7af3-1c25ec50d9e0?resource=directory",
-      "RequestMethod": "PUT",
-      "RequestHeaders": {
-        "Authorization": "Sanitized",
-        "traceparent": "00-10dadbfeb8251746b9604dfb7e751f52-3acfd0f4112ead4f-00",
-        "User-Agent": [
-          "azsdk-net-Storage.Files.DataLake/12.1.0-dev.20200403.1",
-          "(.NET Core 4.6.28325.01; Microsoft Windows 10.0.18362 )"
-        ],
-        "x-ms-client-request-id": "7f200ce8-5ed7-64fb-b5d0-eb7554b7f055",
-        "x-ms-date": "Fri, 03 Apr 2020 20:52:52 GMT",
-        "x-ms-return-client-request-id": "true",
-        "x-ms-version": "2019-12-12"
->>>>>>> 32e373e2
-      },
-      "RequestBody": null,
-      "StatusCode": 201,
-      "ResponseHeaders": {
-        "Content-Length": "0",
-<<<<<<< HEAD
-        "Date": "Thu, 05 Mar 2020 22:06:43 GMT",
-        "ETag": "\u00220x8D7C1517D69108C\u0022",
-        "Last-Modified": "Thu, 05 Mar 2020 22:06:43 GMT",
-=======
+        "x-ms-date": "Fri, 03 Apr 2020 20:52:52 GMT",
+        "x-ms-return-client-request-id": "true",
+        "x-ms-version": "2019-12-12"
+      },
+      "RequestBody": null,
+      "StatusCode": 201,
+      "ResponseHeaders": {
+        "Content-Length": "0",
         "Date": "Fri, 03 Apr 2020 20:52:50 GMT",
         "ETag": "\u00220x8D7D810F990C423\u0022",
         "Last-Modified": "Fri, 03 Apr 2020 20:52:51 GMT",
->>>>>>> 32e373e2
         "Server": [
           "Windows-Azure-HDFS/1.0",
           "Microsoft-HTTPAPI/2.0"
         ],
         "x-ms-client-request-id": "7f200ce8-5ed7-64fb-b5d0-eb7554b7f055",
-<<<<<<< HEAD
-        "x-ms-request-id": "c7d2fad5-001f-0039-333a-f36927000000",
-        "x-ms-version": "2019-10-10"
-=======
         "x-ms-request-id": "fa43fa5d-201f-0097-30f9-091bad000000",
         "x-ms-version": "2019-12-12"
->>>>>>> 32e373e2
-      },
-      "ResponseBody": []
-    },
-    {
-<<<<<<< HEAD
-      "RequestUri": "https://seanstagehierarchical.blob.core.windows.net/test-filesystem-8c7053a2-4b13-3264-19e0-482fa8207c0d/test-directory-e961d9f3-6449-e9fa-7af3-1c25ec50d9e0?comp=lease",
-      "RequestMethod": "PUT",
-      "RequestHeaders": {
-        "Authorization": "Sanitized",
-        "If-Unmodified-Since": "Wed, 04 Mar 2020 22:06:42 GMT",
-        "traceparent": "00-34d0485a3c3cac4687dadc3b732f84d8-6102ae478e4f304a-00",
-        "User-Agent": [
-          "azsdk-net-Storage.Files.DataLake/12.0.0-dev.20200305.1",
-          "(.NET Core 4.6.28325.01; Microsoft Windows 10.0.18363 )"
-        ],
-        "x-ms-client-request-id": "6b021325-bd45-da3f-1f42-492c7cc7670b",
-        "x-ms-date": "Thu, 05 Mar 2020 22:06:43 GMT",
-=======
+      },
+      "ResponseBody": []
+    },
+    {
       "RequestUri": "http://seannsecanary.blob.core.windows.net/test-filesystem-8c7053a2-4b13-3264-19e0-482fa8207c0d/test-directory-e961d9f3-6449-e9fa-7af3-1c25ec50d9e0?comp=lease",
       "RequestMethod": "PUT",
       "RequestHeaders": {
@@ -395,58 +213,24 @@
         ],
         "x-ms-client-request-id": "6b021325-bd45-da3f-1f42-492c7cc7670b",
         "x-ms-date": "Fri, 03 Apr 2020 20:52:52 GMT",
->>>>>>> 32e373e2
         "x-ms-lease-action": "acquire",
         "x-ms-lease-duration": "15",
         "x-ms-proposed-lease-id": "dd7db64e-0de5-ddec-35ab-e133fcaac7b8",
         "x-ms-return-client-request-id": "true",
-<<<<<<< HEAD
-        "x-ms-version": "2019-10-10"
-=======
-        "x-ms-version": "2019-12-12"
->>>>>>> 32e373e2
+        "x-ms-version": "2019-12-12"
       },
       "RequestBody": null,
       "StatusCode": 412,
       "ResponseHeaders": {
         "Content-Length": "252",
         "Content-Type": "application/xml",
-<<<<<<< HEAD
-        "Date": "Thu, 05 Mar 2020 22:06:43 GMT",
-=======
-        "Date": "Fri, 03 Apr 2020 20:52:50 GMT",
->>>>>>> 32e373e2
+        "Date": "Fri, 03 Apr 2020 20:52:50 GMT",
         "Server": [
           "Windows-Azure-Blob/1.0",
           "Microsoft-HTTPAPI/2.0"
         ],
         "x-ms-client-request-id": "6b021325-bd45-da3f-1f42-492c7cc7670b",
         "x-ms-error-code": "ConditionNotMet",
-<<<<<<< HEAD
-        "x-ms-request-id": "d715122f-d01e-003a-4e3a-f38843000000",
-        "x-ms-version": "2019-10-10"
-      },
-      "ResponseBody": [
-        "\uFEFF\u003C?xml version=\u00221.0\u0022 encoding=\u0022utf-8\u0022?\u003E\u003CError\u003E\u003CCode\u003EConditionNotMet\u003C/Code\u003E\u003CMessage\u003EThe condition specified using HTTP conditional header(s) is not met.\n",
-        "RequestId:d715122f-d01e-003a-4e3a-f38843000000\n",
-        "Time:2020-03-05T22:06:44.1677518Z\u003C/Message\u003E\u003C/Error\u003E"
-      ]
-    },
-    {
-      "RequestUri": "https://seanstagehierarchical.blob.core.windows.net/test-filesystem-8c7053a2-4b13-3264-19e0-482fa8207c0d?restype=container",
-      "RequestMethod": "DELETE",
-      "RequestHeaders": {
-        "Authorization": "Sanitized",
-        "traceparent": "00-9e11c761f0d1cf448ca07ae268cd2003-67c492bacc80d445-00",
-        "User-Agent": [
-          "azsdk-net-Storage.Files.DataLake/12.0.0-dev.20200305.1",
-          "(.NET Core 4.6.28325.01; Microsoft Windows 10.0.18363 )"
-        ],
-        "x-ms-client-request-id": "e90e904a-5ba8-9b72-b762-bfed11dcbd40",
-        "x-ms-date": "Thu, 05 Mar 2020 22:06:44 GMT",
-        "x-ms-return-client-request-id": "true",
-        "x-ms-version": "2019-10-10"
-=======
         "x-ms-request-id": "96214f6f-f01e-0012-30f9-093670000000",
         "x-ms-version": "2019-12-12"
       },
@@ -470,230 +254,118 @@
         "x-ms-date": "Fri, 03 Apr 2020 20:52:53 GMT",
         "x-ms-return-client-request-id": "true",
         "x-ms-version": "2019-12-12"
->>>>>>> 32e373e2
       },
       "RequestBody": null,
       "StatusCode": 202,
       "ResponseHeaders": {
         "Content-Length": "0",
-<<<<<<< HEAD
-        "Date": "Thu, 05 Mar 2020 22:06:43 GMT",
-=======
-        "Date": "Fri, 03 Apr 2020 20:52:50 GMT",
->>>>>>> 32e373e2
+        "Date": "Fri, 03 Apr 2020 20:52:50 GMT",
         "Server": [
           "Windows-Azure-Blob/1.0",
           "Microsoft-HTTPAPI/2.0"
         ],
         "x-ms-client-request-id": "e90e904a-5ba8-9b72-b762-bfed11dcbd40",
-<<<<<<< HEAD
-        "x-ms-request-id": "d7151243-d01e-003a-623a-f38843000000",
-        "x-ms-version": "2019-10-10"
-=======
         "x-ms-request-id": "96214f7b-f01e-0012-3af9-093670000000",
         "x-ms-version": "2019-12-12"
->>>>>>> 32e373e2
-      },
-      "ResponseBody": []
-    },
-    {
-<<<<<<< HEAD
-      "RequestUri": "https://seanstagehierarchical.blob.core.windows.net/test-filesystem-f68b3799-0411-13d6-ee0e-be03e75b0fc7?restype=container",
-      "RequestMethod": "PUT",
-      "RequestHeaders": {
-        "Authorization": "Sanitized",
-        "traceparent": "00-fc72332eb2bf8f4599446f492c1aeb04-26543e34dea18c4a-00",
-        "User-Agent": [
-          "azsdk-net-Storage.Files.DataLake/12.0.0-dev.20200305.1",
-          "(.NET Core 4.6.28325.01; Microsoft Windows 10.0.18363 )"
+      },
+      "ResponseBody": []
+    },
+    {
+      "RequestUri": "http://seannsecanary.blob.core.windows.net/test-filesystem-f68b3799-0411-13d6-ee0e-be03e75b0fc7?restype=container",
+      "RequestMethod": "PUT",
+      "RequestHeaders": {
+        "Authorization": "Sanitized",
+        "traceparent": "00-289e121c06f22c42b2ac7ccaa9537606-7041fb470bcf394b-00",
+        "User-Agent": [
+          "azsdk-net-Storage.Files.DataLake/12.1.0-dev.20200403.1",
+          "(.NET Core 4.6.28325.01; Microsoft Windows 10.0.18362 )"
         ],
         "x-ms-blob-public-access": "container",
         "x-ms-client-request-id": "93499685-bbcc-45f5-bafa-fa999d6fb45b",
-        "x-ms-date": "Thu, 05 Mar 2020 22:06:44 GMT",
-        "x-ms-return-client-request-id": "true",
-        "x-ms-version": "2019-10-10"
-=======
-      "RequestUri": "http://seannsecanary.blob.core.windows.net/test-filesystem-f68b3799-0411-13d6-ee0e-be03e75b0fc7?restype=container",
-      "RequestMethod": "PUT",
-      "RequestHeaders": {
-        "Authorization": "Sanitized",
-        "traceparent": "00-289e121c06f22c42b2ac7ccaa9537606-7041fb470bcf394b-00",
-        "User-Agent": [
-          "azsdk-net-Storage.Files.DataLake/12.1.0-dev.20200403.1",
-          "(.NET Core 4.6.28325.01; Microsoft Windows 10.0.18362 )"
-        ],
-        "x-ms-blob-public-access": "container",
-        "x-ms-client-request-id": "93499685-bbcc-45f5-bafa-fa999d6fb45b",
-        "x-ms-date": "Fri, 03 Apr 2020 20:52:53 GMT",
-        "x-ms-return-client-request-id": "true",
-        "x-ms-version": "2019-12-12"
->>>>>>> 32e373e2
-      },
-      "RequestBody": null,
-      "StatusCode": 201,
-      "ResponseHeaders": {
-        "Content-Length": "0",
-<<<<<<< HEAD
-        "Date": "Thu, 05 Mar 2020 22:06:44 GMT",
-        "ETag": "\u00220x8D7C1517DF14C65\u0022",
-        "Last-Modified": "Thu, 05 Mar 2020 22:06:44 GMT",
-=======
+        "x-ms-date": "Fri, 03 Apr 2020 20:52:53 GMT",
+        "x-ms-return-client-request-id": "true",
+        "x-ms-version": "2019-12-12"
+      },
+      "RequestBody": null,
+      "StatusCode": 201,
+      "ResponseHeaders": {
+        "Content-Length": "0",
         "Date": "Fri, 03 Apr 2020 20:52:50 GMT",
         "ETag": "\u00220x8D7D810F9B9AA70\u0022",
         "Last-Modified": "Fri, 03 Apr 2020 20:52:51 GMT",
->>>>>>> 32e373e2
         "Server": [
           "Windows-Azure-Blob/1.0",
           "Microsoft-HTTPAPI/2.0"
         ],
         "x-ms-client-request-id": "93499685-bbcc-45f5-bafa-fa999d6fb45b",
-<<<<<<< HEAD
-        "x-ms-request-id": "19851399-201e-0011-1e3a-f3088f000000",
-        "x-ms-version": "2019-10-10"
-=======
         "x-ms-request-id": "96214f8a-f01e-0012-46f9-093670000000",
         "x-ms-version": "2019-12-12"
->>>>>>> 32e373e2
-      },
-      "ResponseBody": []
-    },
-    {
-<<<<<<< HEAD
-      "RequestUri": "https://seanstagehierarchical.dfs.core.windows.net/test-filesystem-f68b3799-0411-13d6-ee0e-be03e75b0fc7/test-directory-ce5df853-d1fa-1a86-d4de-358f5ebfc2b7?resource=directory",
-      "RequestMethod": "PUT",
-      "RequestHeaders": {
-        "Authorization": "Sanitized",
-        "traceparent": "00-a6754be9089fcc42954cd3bd27d4390c-838275722023c949-00",
-        "User-Agent": [
-          "azsdk-net-Storage.Files.DataLake/12.0.0-dev.20200305.1",
-          "(.NET Core 4.6.28325.01; Microsoft Windows 10.0.18363 )"
+      },
+      "ResponseBody": []
+    },
+    {
+      "RequestUri": "http://seannsecanary.dfs.core.windows.net/test-filesystem-f68b3799-0411-13d6-ee0e-be03e75b0fc7/test-directory-ce5df853-d1fa-1a86-d4de-358f5ebfc2b7?resource=directory",
+      "RequestMethod": "PUT",
+      "RequestHeaders": {
+        "Authorization": "Sanitized",
+        "traceparent": "00-f0be58179ca8b54b97cdb08f7c03b1a4-fde9f755ed9eda44-00",
+        "User-Agent": [
+          "azsdk-net-Storage.Files.DataLake/12.1.0-dev.20200403.1",
+          "(.NET Core 4.6.28325.01; Microsoft Windows 10.0.18362 )"
         ],
         "x-ms-client-request-id": "59c349cd-13d9-b3d6-0f2f-bfed8666e7fb",
-        "x-ms-date": "Thu, 05 Mar 2020 22:06:44 GMT",
-        "x-ms-return-client-request-id": "true",
-        "x-ms-version": "2019-10-10"
-=======
-      "RequestUri": "http://seannsecanary.dfs.core.windows.net/test-filesystem-f68b3799-0411-13d6-ee0e-be03e75b0fc7/test-directory-ce5df853-d1fa-1a86-d4de-358f5ebfc2b7?resource=directory",
-      "RequestMethod": "PUT",
-      "RequestHeaders": {
-        "Authorization": "Sanitized",
-        "traceparent": "00-f0be58179ca8b54b97cdb08f7c03b1a4-fde9f755ed9eda44-00",
-        "User-Agent": [
-          "azsdk-net-Storage.Files.DataLake/12.1.0-dev.20200403.1",
-          "(.NET Core 4.6.28325.01; Microsoft Windows 10.0.18362 )"
-        ],
-        "x-ms-client-request-id": "59c349cd-13d9-b3d6-0f2f-bfed8666e7fb",
-        "x-ms-date": "Fri, 03 Apr 2020 20:52:53 GMT",
-        "x-ms-return-client-request-id": "true",
-        "x-ms-version": "2019-12-12"
->>>>>>> 32e373e2
-      },
-      "RequestBody": null,
-      "StatusCode": 201,
-      "ResponseHeaders": {
-        "Content-Length": "0",
-<<<<<<< HEAD
-        "Date": "Thu, 05 Mar 2020 22:06:44 GMT",
-        "ETag": "\u00220x8D7C1517E22BE82\u0022",
-        "Last-Modified": "Thu, 05 Mar 2020 22:06:44 GMT",
-=======
+        "x-ms-date": "Fri, 03 Apr 2020 20:52:53 GMT",
+        "x-ms-return-client-request-id": "true",
+        "x-ms-version": "2019-12-12"
+      },
+      "RequestBody": null,
+      "StatusCode": 201,
+      "ResponseHeaders": {
+        "Content-Length": "0",
         "Date": "Fri, 03 Apr 2020 20:52:50 GMT",
         "ETag": "\u00220x8D7D810F9C998BB\u0022",
         "Last-Modified": "Fri, 03 Apr 2020 20:52:51 GMT",
->>>>>>> 32e373e2
         "Server": [
           "Windows-Azure-HDFS/1.0",
           "Microsoft-HTTPAPI/2.0"
         ],
         "x-ms-client-request-id": "59c349cd-13d9-b3d6-0f2f-bfed8666e7fb",
-<<<<<<< HEAD
-        "x-ms-request-id": "5895a169-d01f-003a-663a-f38843000000",
-        "x-ms-version": "2019-10-10"
-=======
         "x-ms-request-id": "fa43fa5f-201f-0097-31f9-091bad000000",
         "x-ms-version": "2019-12-12"
->>>>>>> 32e373e2
-      },
-      "ResponseBody": []
-    },
-    {
-<<<<<<< HEAD
-      "RequestUri": "https://seanstagehierarchical.blob.core.windows.net/test-filesystem-f68b3799-0411-13d6-ee0e-be03e75b0fc7/test-directory-ce5df853-d1fa-1a86-d4de-358f5ebfc2b7?comp=lease",
-=======
+      },
+      "ResponseBody": []
+    },
+    {
       "RequestUri": "http://seannsecanary.blob.core.windows.net/test-filesystem-f68b3799-0411-13d6-ee0e-be03e75b0fc7/test-directory-ce5df853-d1fa-1a86-d4de-358f5ebfc2b7?comp=lease",
->>>>>>> 32e373e2
       "RequestMethod": "PUT",
       "RequestHeaders": {
         "Authorization": "Sanitized",
         "If-Match": "\u0022garbage\u0022",
-<<<<<<< HEAD
-        "traceparent": "00-0d7a10df0ccfff4194e0dddcf6ff3a29-3bacd0a385f0fc4a-00",
-        "User-Agent": [
-          "azsdk-net-Storage.Files.DataLake/12.0.0-dev.20200305.1",
-          "(.NET Core 4.6.28325.01; Microsoft Windows 10.0.18363 )"
+        "traceparent": "00-3df99aeb05dbb643b6d33e3324ebe683-5297326f64f01a4f-00",
+        "User-Agent": [
+          "azsdk-net-Storage.Files.DataLake/12.1.0-dev.20200403.1",
+          "(.NET Core 4.6.28325.01; Microsoft Windows 10.0.18362 )"
         ],
         "x-ms-client-request-id": "418636b5-5f5d-6a60-00eb-5c5090781446",
-        "x-ms-date": "Thu, 05 Mar 2020 22:06:45 GMT",
-=======
-        "traceparent": "00-3df99aeb05dbb643b6d33e3324ebe683-5297326f64f01a4f-00",
-        "User-Agent": [
-          "azsdk-net-Storage.Files.DataLake/12.1.0-dev.20200403.1",
-          "(.NET Core 4.6.28325.01; Microsoft Windows 10.0.18362 )"
-        ],
-        "x-ms-client-request-id": "418636b5-5f5d-6a60-00eb-5c5090781446",
-        "x-ms-date": "Fri, 03 Apr 2020 20:52:53 GMT",
->>>>>>> 32e373e2
+        "x-ms-date": "Fri, 03 Apr 2020 20:52:53 GMT",
         "x-ms-lease-action": "acquire",
         "x-ms-lease-duration": "15",
         "x-ms-proposed-lease-id": "b06c4338-63f1-d749-fc89-825e9fc8960a",
         "x-ms-return-client-request-id": "true",
-<<<<<<< HEAD
-        "x-ms-version": "2019-10-10"
-=======
-        "x-ms-version": "2019-12-12"
->>>>>>> 32e373e2
+        "x-ms-version": "2019-12-12"
       },
       "RequestBody": null,
       "StatusCode": 412,
       "ResponseHeaders": {
         "Content-Length": "252",
         "Content-Type": "application/xml",
-<<<<<<< HEAD
-        "Date": "Thu, 05 Mar 2020 22:06:44 GMT",
-=======
-        "Date": "Fri, 03 Apr 2020 20:52:51 GMT",
->>>>>>> 32e373e2
+        "Date": "Fri, 03 Apr 2020 20:52:51 GMT",
         "Server": [
           "Windows-Azure-Blob/1.0",
           "Microsoft-HTTPAPI/2.0"
         ],
         "x-ms-client-request-id": "418636b5-5f5d-6a60-00eb-5c5090781446",
         "x-ms-error-code": "ConditionNotMet",
-<<<<<<< HEAD
-        "x-ms-request-id": "198513b7-201e-0011-373a-f3088f000000",
-        "x-ms-version": "2019-10-10"
-      },
-      "ResponseBody": [
-        "\uFEFF\u003C?xml version=\u00221.0\u0022 encoding=\u0022utf-8\u0022?\u003E\u003CError\u003E\u003CCode\u003EConditionNotMet\u003C/Code\u003E\u003CMessage\u003EThe condition specified using HTTP conditional header(s) is not met.\n",
-        "RequestId:198513b7-201e-0011-373a-f3088f000000\n",
-        "Time:2020-03-05T22:06:44.9751366Z\u003C/Message\u003E\u003C/Error\u003E"
-      ]
-    },
-    {
-      "RequestUri": "https://seanstagehierarchical.blob.core.windows.net/test-filesystem-f68b3799-0411-13d6-ee0e-be03e75b0fc7?restype=container",
-      "RequestMethod": "DELETE",
-      "RequestHeaders": {
-        "Authorization": "Sanitized",
-        "traceparent": "00-0570017c6c738e42bd8fc912f078728a-f0c95e35597d8945-00",
-        "User-Agent": [
-          "azsdk-net-Storage.Files.DataLake/12.0.0-dev.20200305.1",
-          "(.NET Core 4.6.28325.01; Microsoft Windows 10.0.18363 )"
-        ],
-        "x-ms-client-request-id": "69a89c3b-5441-6ead-8356-140f0c8d889d",
-        "x-ms-date": "Thu, 05 Mar 2020 22:06:45 GMT",
-        "x-ms-return-client-request-id": "true",
-        "x-ms-version": "2019-10-10"
-=======
         "x-ms-request-id": "96214fa3-f01e-0012-57f9-093670000000",
         "x-ms-version": "2019-12-12"
       },
@@ -717,179 +389,100 @@
         "x-ms-date": "Fri, 03 Apr 2020 20:52:53 GMT",
         "x-ms-return-client-request-id": "true",
         "x-ms-version": "2019-12-12"
->>>>>>> 32e373e2
       },
       "RequestBody": null,
       "StatusCode": 202,
       "ResponseHeaders": {
         "Content-Length": "0",
-<<<<<<< HEAD
-        "Date": "Thu, 05 Mar 2020 22:06:44 GMT",
-=======
-        "Date": "Fri, 03 Apr 2020 20:52:51 GMT",
->>>>>>> 32e373e2
+        "Date": "Fri, 03 Apr 2020 20:52:51 GMT",
         "Server": [
           "Windows-Azure-Blob/1.0",
           "Microsoft-HTTPAPI/2.0"
         ],
         "x-ms-client-request-id": "69a89c3b-5441-6ead-8356-140f0c8d889d",
-<<<<<<< HEAD
-        "x-ms-request-id": "198513be-201e-0011-3e3a-f3088f000000",
-        "x-ms-version": "2019-10-10"
-=======
         "x-ms-request-id": "96214faf-f01e-0012-62f9-093670000000",
         "x-ms-version": "2019-12-12"
->>>>>>> 32e373e2
-      },
-      "ResponseBody": []
-    },
-    {
-<<<<<<< HEAD
-      "RequestUri": "https://seanstagehierarchical.blob.core.windows.net/test-filesystem-0649fab6-abee-e240-36b7-dc0ac6394999?restype=container",
-      "RequestMethod": "PUT",
-      "RequestHeaders": {
-        "Authorization": "Sanitized",
-        "traceparent": "00-0cadd4c40b72714cbede1478f8b11b80-d2d1cde7e2e35647-00",
-        "User-Agent": [
-          "azsdk-net-Storage.Files.DataLake/12.0.0-dev.20200305.1",
-          "(.NET Core 4.6.28325.01; Microsoft Windows 10.0.18363 )"
+      },
+      "ResponseBody": []
+    },
+    {
+      "RequestUri": "http://seannsecanary.blob.core.windows.net/test-filesystem-0649fab6-abee-e240-36b7-dc0ac6394999?restype=container",
+      "RequestMethod": "PUT",
+      "RequestHeaders": {
+        "Authorization": "Sanitized",
+        "traceparent": "00-f8aa724571964b44a1d7bf3f69aff853-9647fc1728ec994c-00",
+        "User-Agent": [
+          "azsdk-net-Storage.Files.DataLake/12.1.0-dev.20200403.1",
+          "(.NET Core 4.6.28325.01; Microsoft Windows 10.0.18362 )"
         ],
         "x-ms-blob-public-access": "container",
         "x-ms-client-request-id": "2670fcca-151c-9000-5cc6-338a78a3a849",
-        "x-ms-date": "Thu, 05 Mar 2020 22:06:45 GMT",
-        "x-ms-return-client-request-id": "true",
-        "x-ms-version": "2019-10-10"
-=======
-      "RequestUri": "http://seannsecanary.blob.core.windows.net/test-filesystem-0649fab6-abee-e240-36b7-dc0ac6394999?restype=container",
-      "RequestMethod": "PUT",
-      "RequestHeaders": {
-        "Authorization": "Sanitized",
-        "traceparent": "00-f8aa724571964b44a1d7bf3f69aff853-9647fc1728ec994c-00",
-        "User-Agent": [
-          "azsdk-net-Storage.Files.DataLake/12.1.0-dev.20200403.1",
-          "(.NET Core 4.6.28325.01; Microsoft Windows 10.0.18362 )"
-        ],
-        "x-ms-blob-public-access": "container",
-        "x-ms-client-request-id": "2670fcca-151c-9000-5cc6-338a78a3a849",
-        "x-ms-date": "Fri, 03 Apr 2020 20:52:53 GMT",
-        "x-ms-return-client-request-id": "true",
-        "x-ms-version": "2019-12-12"
->>>>>>> 32e373e2
-      },
-      "RequestBody": null,
-      "StatusCode": 201,
-      "ResponseHeaders": {
-        "Content-Length": "0",
-<<<<<<< HEAD
-        "Date": "Thu, 05 Mar 2020 22:06:44 GMT",
-        "ETag": "\u00220x8D7C1517E6BCDF9\u0022",
-        "Last-Modified": "Thu, 05 Mar 2020 22:06:45 GMT",
-=======
+        "x-ms-date": "Fri, 03 Apr 2020 20:52:53 GMT",
+        "x-ms-return-client-request-id": "true",
+        "x-ms-version": "2019-12-12"
+      },
+      "RequestBody": null,
+      "StatusCode": 201,
+      "ResponseHeaders": {
+        "Content-Length": "0",
         "Date": "Fri, 03 Apr 2020 20:52:51 GMT",
         "ETag": "\u00220x8D7D810F9F1B4A9\u0022",
         "Last-Modified": "Fri, 03 Apr 2020 20:52:52 GMT",
->>>>>>> 32e373e2
         "Server": [
           "Windows-Azure-Blob/1.0",
           "Microsoft-HTTPAPI/2.0"
         ],
         "x-ms-client-request-id": "2670fcca-151c-9000-5cc6-338a78a3a849",
-<<<<<<< HEAD
-        "x-ms-request-id": "35972fc6-201e-0001-663a-f3cde7000000",
-        "x-ms-version": "2019-10-10"
-=======
         "x-ms-request-id": "96214fbc-f01e-0012-6df9-093670000000",
         "x-ms-version": "2019-12-12"
->>>>>>> 32e373e2
-      },
-      "ResponseBody": []
-    },
-    {
-<<<<<<< HEAD
-      "RequestUri": "https://seanstagehierarchical.dfs.core.windows.net/test-filesystem-0649fab6-abee-e240-36b7-dc0ac6394999/test-directory-9e3f7b0c-9479-0bce-f506-fe3c8bf02445?resource=directory",
-      "RequestMethod": "PUT",
-      "RequestHeaders": {
-        "Authorization": "Sanitized",
-        "traceparent": "00-e98ea2672640a845a2bdcace2c47d5c5-1a5becafe0d1854b-00",
-        "User-Agent": [
-          "azsdk-net-Storage.Files.DataLake/12.0.0-dev.20200305.1",
-          "(.NET Core 4.6.28325.01; Microsoft Windows 10.0.18363 )"
+      },
+      "ResponseBody": []
+    },
+    {
+      "RequestUri": "http://seannsecanary.dfs.core.windows.net/test-filesystem-0649fab6-abee-e240-36b7-dc0ac6394999/test-directory-9e3f7b0c-9479-0bce-f506-fe3c8bf02445?resource=directory",
+      "RequestMethod": "PUT",
+      "RequestHeaders": {
+        "Authorization": "Sanitized",
+        "traceparent": "00-8bca92ed65b57e459453fe2edb623d6c-dcf67bc326593243-00",
+        "User-Agent": [
+          "azsdk-net-Storage.Files.DataLake/12.1.0-dev.20200403.1",
+          "(.NET Core 4.6.28325.01; Microsoft Windows 10.0.18362 )"
         ],
         "x-ms-client-request-id": "4242d509-23b1-355e-2d65-301616c3046b",
-        "x-ms-date": "Thu, 05 Mar 2020 22:06:45 GMT",
-        "x-ms-return-client-request-id": "true",
-        "x-ms-version": "2019-10-10"
-=======
-      "RequestUri": "http://seannsecanary.dfs.core.windows.net/test-filesystem-0649fab6-abee-e240-36b7-dc0ac6394999/test-directory-9e3f7b0c-9479-0bce-f506-fe3c8bf02445?resource=directory",
-      "RequestMethod": "PUT",
-      "RequestHeaders": {
-        "Authorization": "Sanitized",
-        "traceparent": "00-8bca92ed65b57e459453fe2edb623d6c-dcf67bc326593243-00",
-        "User-Agent": [
-          "azsdk-net-Storage.Files.DataLake/12.1.0-dev.20200403.1",
-          "(.NET Core 4.6.28325.01; Microsoft Windows 10.0.18362 )"
-        ],
-        "x-ms-client-request-id": "4242d509-23b1-355e-2d65-301616c3046b",
-        "x-ms-date": "Fri, 03 Apr 2020 20:52:53 GMT",
-        "x-ms-return-client-request-id": "true",
-        "x-ms-version": "2019-12-12"
->>>>>>> 32e373e2
-      },
-      "RequestBody": null,
-      "StatusCode": 201,
-      "ResponseHeaders": {
-        "Content-Length": "0",
-<<<<<<< HEAD
-        "Date": "Thu, 05 Mar 2020 22:06:45 GMT",
-        "ETag": "\u00220x8D7C1517E9C4F36\u0022",
-        "Last-Modified": "Thu, 05 Mar 2020 22:06:45 GMT",
-=======
+        "x-ms-date": "Fri, 03 Apr 2020 20:52:53 GMT",
+        "x-ms-return-client-request-id": "true",
+        "x-ms-version": "2019-12-12"
+      },
+      "RequestBody": null,
+      "StatusCode": 201,
+      "ResponseHeaders": {
+        "Content-Length": "0",
         "Date": "Fri, 03 Apr 2020 20:52:51 GMT",
         "ETag": "\u00220x8D7D810FA009F87\u0022",
         "Last-Modified": "Fri, 03 Apr 2020 20:52:52 GMT",
->>>>>>> 32e373e2
         "Server": [
           "Windows-Azure-HDFS/1.0",
           "Microsoft-HTTPAPI/2.0"
         ],
         "x-ms-client-request-id": "4242d509-23b1-355e-2d65-301616c3046b",
-<<<<<<< HEAD
-        "x-ms-request-id": "91ed5909-401f-0017-4f3a-f33b30000000",
-        "x-ms-version": "2019-10-10"
-=======
         "x-ms-request-id": "fa43fa60-201f-0097-32f9-091bad000000",
         "x-ms-version": "2019-12-12"
->>>>>>> 32e373e2
-      },
-      "ResponseBody": []
-    },
-    {
-<<<<<<< HEAD
-      "RequestUri": "https://seanstagehierarchical.blob.core.windows.net/test-filesystem-0649fab6-abee-e240-36b7-dc0ac6394999/test-directory-9e3f7b0c-9479-0bce-f506-fe3c8bf02445",
-=======
+      },
+      "ResponseBody": []
+    },
+    {
       "RequestUri": "http://seannsecanary.blob.core.windows.net/test-filesystem-0649fab6-abee-e240-36b7-dc0ac6394999/test-directory-9e3f7b0c-9479-0bce-f506-fe3c8bf02445",
->>>>>>> 32e373e2
       "RequestMethod": "HEAD",
       "RequestHeaders": {
         "Authorization": "Sanitized",
         "User-Agent": [
-<<<<<<< HEAD
-          "azsdk-net-Storage.Files.DataLake/12.0.0-dev.20200305.1",
-          "(.NET Core 4.6.28325.01; Microsoft Windows 10.0.18363 )"
+          "azsdk-net-Storage.Files.DataLake/12.1.0-dev.20200403.1",
+          "(.NET Core 4.6.28325.01; Microsoft Windows 10.0.18362 )"
         ],
         "x-ms-client-request-id": "8a672b7f-57e6-2a01-5458-432cf2683869",
-        "x-ms-date": "Thu, 05 Mar 2020 22:06:45 GMT",
-        "x-ms-return-client-request-id": "true",
-        "x-ms-version": "2019-10-10"
-=======
-          "azsdk-net-Storage.Files.DataLake/12.1.0-dev.20200403.1",
-          "(.NET Core 4.6.28325.01; Microsoft Windows 10.0.18362 )"
-        ],
-        "x-ms-client-request-id": "8a672b7f-57e6-2a01-5458-432cf2683869",
-        "x-ms-date": "Fri, 03 Apr 2020 20:52:53 GMT",
-        "x-ms-return-client-request-id": "true",
-        "x-ms-version": "2019-12-12"
->>>>>>> 32e373e2
+        "x-ms-date": "Fri, 03 Apr 2020 20:52:53 GMT",
+        "x-ms-return-client-request-id": "true",
+        "x-ms-version": "2019-12-12"
       },
       "RequestBody": null,
       "StatusCode": 200,
@@ -897,15 +490,9 @@
         "Accept-Ranges": "bytes",
         "Content-Length": "0",
         "Content-Type": "application/octet-stream",
-<<<<<<< HEAD
-        "Date": "Thu, 05 Mar 2020 22:06:45 GMT",
-        "ETag": "\u00220x8D7C1517E9C4F36\u0022",
-        "Last-Modified": "Thu, 05 Mar 2020 22:06:45 GMT",
-=======
         "Date": "Fri, 03 Apr 2020 20:52:51 GMT",
         "ETag": "\u00220x8D7D810FA009F87\u0022",
         "Last-Modified": "Fri, 03 Apr 2020 20:52:52 GMT",
->>>>>>> 32e373e2
         "Server": [
           "Windows-Azure-Blob/1.0",
           "Microsoft-HTTPAPI/2.0"
@@ -914,15 +501,6 @@
         "x-ms-access-tier-inferred": "true",
         "x-ms-blob-type": "BlockBlob",
         "x-ms-client-request-id": "8a672b7f-57e6-2a01-5458-432cf2683869",
-<<<<<<< HEAD
-        "x-ms-creation-time": "Thu, 05 Mar 2020 22:06:45 GMT",
-        "x-ms-lease-state": "available",
-        "x-ms-lease-status": "unlocked",
-        "x-ms-meta-hdi_isfolder": "true",
-        "x-ms-request-id": "35972fdf-201e-0001-7a3a-f3cde7000000",
-        "x-ms-server-encrypted": "true",
-        "x-ms-version": "2019-10-10"
-=======
         "x-ms-creation-time": "Fri, 03 Apr 2020 20:52:52 GMT",
         "x-ms-lease-state": "available",
         "x-ms-lease-status": "unlocked",
@@ -930,25 +508,10 @@
         "x-ms-request-id": "96214fd7-f01e-0012-03f9-093670000000",
         "x-ms-server-encrypted": "true",
         "x-ms-version": "2019-12-12"
->>>>>>> 32e373e2
-      },
-      "ResponseBody": []
-    },
-    {
-<<<<<<< HEAD
-      "RequestUri": "https://seanstagehierarchical.blob.core.windows.net/test-filesystem-0649fab6-abee-e240-36b7-dc0ac6394999/test-directory-9e3f7b0c-9479-0bce-f506-fe3c8bf02445?comp=lease",
-      "RequestMethod": "PUT",
-      "RequestHeaders": {
-        "Authorization": "Sanitized",
-        "If-None-Match": "\u00220x8D7C1517E9C4F36\u0022",
-        "traceparent": "00-5a80e015561427458ecdefcd86cf1469-8e98e7b1ec3a894b-00",
-        "User-Agent": [
-          "azsdk-net-Storage.Files.DataLake/12.0.0-dev.20200305.1",
-          "(.NET Core 4.6.28325.01; Microsoft Windows 10.0.18363 )"
-        ],
-        "x-ms-client-request-id": "d07685e0-095d-e394-9808-61569e67e03d",
-        "x-ms-date": "Thu, 05 Mar 2020 22:06:46 GMT",
-=======
+      },
+      "ResponseBody": []
+    },
+    {
       "RequestUri": "http://seannsecanary.blob.core.windows.net/test-filesystem-0649fab6-abee-e240-36b7-dc0ac6394999/test-directory-9e3f7b0c-9479-0bce-f506-fe3c8bf02445?comp=lease",
       "RequestMethod": "PUT",
       "RequestHeaders": {
@@ -961,58 +524,24 @@
         ],
         "x-ms-client-request-id": "d07685e0-095d-e394-9808-61569e67e03d",
         "x-ms-date": "Fri, 03 Apr 2020 20:52:53 GMT",
->>>>>>> 32e373e2
         "x-ms-lease-action": "acquire",
         "x-ms-lease-duration": "15",
         "x-ms-proposed-lease-id": "7394eda1-de63-e980-ff84-30f5fcc4937b",
         "x-ms-return-client-request-id": "true",
-<<<<<<< HEAD
-        "x-ms-version": "2019-10-10"
-=======
-        "x-ms-version": "2019-12-12"
->>>>>>> 32e373e2
+        "x-ms-version": "2019-12-12"
       },
       "RequestBody": null,
       "StatusCode": 412,
       "ResponseHeaders": {
         "Content-Length": "252",
         "Content-Type": "application/xml",
-<<<<<<< HEAD
-        "Date": "Thu, 05 Mar 2020 22:06:45 GMT",
-=======
-        "Date": "Fri, 03 Apr 2020 20:52:51 GMT",
->>>>>>> 32e373e2
+        "Date": "Fri, 03 Apr 2020 20:52:51 GMT",
         "Server": [
           "Windows-Azure-Blob/1.0",
           "Microsoft-HTTPAPI/2.0"
         ],
         "x-ms-client-request-id": "d07685e0-095d-e394-9808-61569e67e03d",
         "x-ms-error-code": "ConditionNotMet",
-<<<<<<< HEAD
-        "x-ms-request-id": "35972fed-201e-0001-083a-f3cde7000000",
-        "x-ms-version": "2019-10-10"
-      },
-      "ResponseBody": [
-        "\uFEFF\u003C?xml version=\u00221.0\u0022 encoding=\u0022utf-8\u0022?\u003E\u003CError\u003E\u003CCode\u003EConditionNotMet\u003C/Code\u003E\u003CMessage\u003EThe condition specified using HTTP conditional header(s) is not met.\n",
-        "RequestId:35972fed-201e-0001-083a-f3cde7000000\n",
-        "Time:2020-03-05T22:06:46.0630254Z\u003C/Message\u003E\u003C/Error\u003E"
-      ]
-    },
-    {
-      "RequestUri": "https://seanstagehierarchical.blob.core.windows.net/test-filesystem-0649fab6-abee-e240-36b7-dc0ac6394999?restype=container",
-      "RequestMethod": "DELETE",
-      "RequestHeaders": {
-        "Authorization": "Sanitized",
-        "traceparent": "00-fce8650c97b0a042ae1e53627451c285-b56100cbb78eba46-00",
-        "User-Agent": [
-          "azsdk-net-Storage.Files.DataLake/12.0.0-dev.20200305.1",
-          "(.NET Core 4.6.28325.01; Microsoft Windows 10.0.18363 )"
-        ],
-        "x-ms-client-request-id": "6d4ba961-67f2-c80b-21f8-e386ed6621f1",
-        "x-ms-date": "Thu, 05 Mar 2020 22:06:46 GMT",
-        "x-ms-return-client-request-id": "true",
-        "x-ms-version": "2019-10-10"
-=======
         "x-ms-request-id": "96214ff9-f01e-0012-24f9-093670000000",
         "x-ms-version": "2019-12-12"
       },
@@ -1036,42 +565,26 @@
         "x-ms-date": "Fri, 03 Apr 2020 20:52:53 GMT",
         "x-ms-return-client-request-id": "true",
         "x-ms-version": "2019-12-12"
->>>>>>> 32e373e2
       },
       "RequestBody": null,
       "StatusCode": 202,
       "ResponseHeaders": {
         "Content-Length": "0",
-<<<<<<< HEAD
-        "Date": "Thu, 05 Mar 2020 22:06:45 GMT",
-=======
-        "Date": "Fri, 03 Apr 2020 20:52:51 GMT",
->>>>>>> 32e373e2
+        "Date": "Fri, 03 Apr 2020 20:52:51 GMT",
         "Server": [
           "Windows-Azure-Blob/1.0",
           "Microsoft-HTTPAPI/2.0"
         ],
         "x-ms-client-request-id": "6d4ba961-67f2-c80b-21f8-e386ed6621f1",
-<<<<<<< HEAD
-        "x-ms-request-id": "35972ff4-201e-0001-0f3a-f3cde7000000",
-        "x-ms-version": "2019-10-10"
-=======
         "x-ms-request-id": "9621501d-f01e-0012-46f9-093670000000",
         "x-ms-version": "2019-12-12"
->>>>>>> 32e373e2
       },
       "ResponseBody": []
     }
   ],
   "Variables": {
-<<<<<<< HEAD
-    "DateTimeOffsetNow": "2020-03-05T14:06:42.0205984-08:00",
-    "RandomSeed": "580060172",
-    "Storage_TestConfigHierarchicalNamespace": "NamespaceTenant\nseanstagehierarchical\nU2FuaXRpemVk\nhttps://seanstagehierarchical.blob.core.windows.net\nhttp://seanstagehierarchical.file.core.windows.net\nhttp://seanstagehierarchical.queue.core.windows.net\nhttp://seanstagehierarchical.table.core.windows.net\n\n\n\n\nhttp://seanstagehierarchical-secondary.blob.core.windows.net\nhttp://seanstagehierarchical-secondary.file.core.windows.net\nhttp://seanstagehierarchical-secondary.queue.core.windows.net\nhttp://seanstagehierarchical-secondary.table.core.windows.net\n68390a19-a643-458b-b726-408abf67b4fc\nSanitized\n72f988bf-86f1-41af-91ab-2d7cd011db47\nhttps://login.microsoftonline.com/\nCloud\nBlobEndpoint=https://seanstagehierarchical.blob.core.windows.net/;QueueEndpoint=http://seanstagehierarchical.queue.core.windows.net/;FileEndpoint=http://seanstagehierarchical.file.core.windows.net/;BlobSecondaryEndpoint=http://seanstagehierarchical-secondary.blob.core.windows.net/;QueueSecondaryEndpoint=http://seanstagehierarchical-secondary.queue.core.windows.net/;FileSecondaryEndpoint=http://seanstagehierarchical-secondary.file.core.windows.net/;AccountName=seanstagehierarchical;AccountKey=Sanitized\n"
-=======
     "DateTimeOffsetNow": "2020-04-03T13:52:52.3024360-07:00",
     "RandomSeed": "580060172",
     "Storage_TestConfigHierarchicalNamespace": "NamespaceTenant\nseannsecanary\nU2FuaXRpemVk\nhttp://seannsecanary.blob.core.windows.net\nhttp://seannsecanary.file.core.windows.net\nhttp://seannsecanary.queue.core.windows.net\nhttp://seannsecanary.table.core.windows.net\n\n\n\n\nhttp://seannsecanary-secondary.blob.core.windows.net\nhttp://seannsecanary-secondary.file.core.windows.net\nhttp://seannsecanary-secondary.queue.core.windows.net\nhttp://seannsecanary-secondary.table.core.windows.net\n68390a19-a643-458b-b726-408abf67b4fc\nSanitized\n72f988bf-86f1-41af-91ab-2d7cd011db47\nhttps://login.microsoftonline.com/\nCloud\nBlobEndpoint=http://seannsecanary.blob.core.windows.net/;QueueEndpoint=http://seannsecanary.queue.core.windows.net/;FileEndpoint=http://seannsecanary.file.core.windows.net/;BlobSecondaryEndpoint=http://seannsecanary-secondary.blob.core.windows.net/;QueueSecondaryEndpoint=http://seannsecanary-secondary.queue.core.windows.net/;FileSecondaryEndpoint=http://seannsecanary-secondary.file.core.windows.net/;AccountName=seannsecanary;AccountKey=Sanitized\n"
->>>>>>> 32e373e2
   }
 }