{
  "Entries": [
    {
      "RequestUri": "https://seannsecanary.blob.core.windows.net/test-filesystem-93b93430-d043-74a4-e610-476f117d8558?restype=container",
      "RequestMethod": "PUT",
      "RequestHeaders": {
        "Authorization": "Sanitized",
        "traceparent": "00-161eeff5465fd64ab0a5c08d968e482d-8f27755b8279d741-00",
        "User-Agent": [
          "azsdk-net-Storage.Files.DataLake/12.2.0-dev.20200430.1",
          "(.NET Core 4.6.28325.01; Microsoft Windows 10.0.18362 )"
        ],
        "x-ms-blob-public-access": "container",
        "x-ms-client-request-id": "8c0b1d59-043a-3163-1c9b-5ded85bbc6e7",
        "x-ms-date": "Fri, 01 May 2020 01:04:12 GMT",
        "x-ms-return-client-request-id": "true",
        "x-ms-version": "2019-12-12"
      },
      "RequestBody": null,
      "StatusCode": 201,
      "ResponseHeaders": {
        "Content-Length": "0",
        "Date": "Fri, 01 May 2020 01:04:13 GMT",
        "ETag": "\u00220x8D7ED6B9051E580\u0022",
        "Last-Modified": "Fri, 01 May 2020 01:04:13 GMT",
        "Server": [
          "Windows-Azure-Blob/1.0",
          "Microsoft-HTTPAPI/2.0"
        ],
<<<<<<< HEAD
        "x-ms-client-request-id": "e28c69b4-00eb-1d23-2a97-2697046baf77",
        "x-ms-request-id": "64e3c58c-b01e-0003-213b-f3735f000000",
=======
        "x-ms-client-request-id": "8c0b1d59-043a-3163-1c9b-5ded85bbc6e7",
        "x-ms-request-id": "fecfbaf3-f01e-0012-5954-1f3670000000",
>>>>>>> 8d420312
        "x-ms-version": "2019-12-12"
      },
      "ResponseBody": []
    },
    {
      "RequestUri": "https://seannsecanary.dfs.core.windows.net/test-filesystem-93b93430-d043-74a4-e610-476f117d8558/test-directory-f7ec6956-d188-10b2-0401-cfae1186dc5c?resource=directory",
      "RequestMethod": "PUT",
      "RequestHeaders": {
        "Authorization": "Sanitized",
        "traceparent": "00-ded4453faf41564ab0d3aadff4b0a4ce-024580fb1faa4849-00",
        "User-Agent": [
          "azsdk-net-Storage.Files.DataLake/12.2.0-dev.20200430.1",
          "(.NET Core 4.6.28325.01; Microsoft Windows 10.0.18362 )"
        ],
        "x-ms-client-request-id": "2ec7d7ce-689e-87c6-6afa-873835b52095",
        "x-ms-date": "Fri, 01 May 2020 01:04:13 GMT",
        "x-ms-return-client-request-id": "true",
        "x-ms-version": "2019-12-12"
      },
      "RequestBody": null,
      "StatusCode": 201,
      "ResponseHeaders": {
        "Content-Length": "0",
        "Date": "Fri, 01 May 2020 01:04:13 GMT",
        "ETag": "\u00220x8D7ED6B9092A070\u0022",
        "Last-Modified": "Fri, 01 May 2020 01:04:13 GMT",
        "Server": [
          "Windows-Azure-HDFS/1.0",
          "Microsoft-HTTPAPI/2.0"
        ],
<<<<<<< HEAD
        "x-ms-client-request-id": "7bc9a82c-3a85-50d5-591c-9df04ff538c9",
        "x-ms-request-id": "0234ffd9-701f-0033-603b-f3cd90000000",
=======
        "x-ms-client-request-id": "2ec7d7ce-689e-87c6-6afa-873835b52095",
        "x-ms-request-id": "154e5c61-d01f-0077-7154-1f9834000000",
>>>>>>> 8d420312
        "x-ms-version": "2019-12-12"
      },
      "ResponseBody": []
    },
    {
      "RequestUri": "https://seannsecanary.dfs.core.windows.net/test-filesystem-93b93430-d043-74a4-e610-476f117d8558/test-directory-8d3d01be-d2a4-5c74-4b89-e7ac49884dc3?resource=directory",
      "RequestMethod": "PUT",
      "RequestHeaders": {
        "Authorization": "Sanitized",
        "traceparent": "00-848e04d318e27e49b2a0372eeb75ea99-aadb2c12d8cec045-00",
        "User-Agent": [
          "azsdk-net-Storage.Files.DataLake/12.2.0-dev.20200430.1",
          "(.NET Core 4.6.28325.01; Microsoft Windows 10.0.18362 )"
        ],
        "x-ms-client-request-id": "c06bf2bb-a504-fc63-626a-e21481193ee1",
        "x-ms-date": "Fri, 01 May 2020 01:04:13 GMT",
        "x-ms-return-client-request-id": "true",
        "x-ms-version": "2019-12-12"
      },
      "RequestBody": null,
      "StatusCode": 201,
      "ResponseHeaders": {
        "Content-Length": "0",
        "Date": "Fri, 01 May 2020 01:04:13 GMT",
        "ETag": "\u00220x8D7ED6B909F0E16\u0022",
        "Last-Modified": "Fri, 01 May 2020 01:04:13 GMT",
        "Server": [
          "Windows-Azure-HDFS/1.0",
          "Microsoft-HTTPAPI/2.0"
        ],
<<<<<<< HEAD
        "x-ms-client-request-id": "6f4d497b-1807-52bb-74c3-e373bbd5ffbd",
        "x-ms-request-id": "0234ffda-701f-0033-613b-f3cd90000000",
=======
        "x-ms-client-request-id": "c06bf2bb-a504-fc63-626a-e21481193ee1",
        "x-ms-request-id": "154e5c7a-d01f-0077-0a54-1f9834000000",
>>>>>>> 8d420312
        "x-ms-version": "2019-12-12"
      },
      "ResponseBody": []
    },
    {
      "RequestUri": "https://seannsecanary.dfs.core.windows.net/test-filesystem-93b93430-d043-74a4-e610-476f117d8558/test-directory-8d3d01be-d2a4-5c74-4b89-e7ac49884dc3?mode=legacy",
      "RequestMethod": "PUT",
      "RequestHeaders": {
        "Authorization": "Sanitized",
        "User-Agent": [
          "azsdk-net-Storage.Files.DataLake/12.2.0-dev.20200430.1",
          "(.NET Core 4.6.28325.01; Microsoft Windows 10.0.18362 )"
        ],
        "x-ms-client-request-id": "56f18e5c-8c1d-2abe-62e3-d755cba9c617",
        "x-ms-date": "Fri, 01 May 2020 01:04:13 GMT",
        "x-ms-rename-source": "%2Ftest-filesystem-93b93430-d043-74a4-e610-476f117d8558%2Ftest-directory-f7ec6956-d188-10b2-0401-cfae1186dc5c=",
        "x-ms-return-client-request-id": "true",
<<<<<<< HEAD
        "x-ms-source-if-modified-since": "Fri, 06 Mar 2020 22:13:25 GMT",
=======
        "x-ms-source-if-modified-since": "Sat, 02 May 2020 01:04:12 GMT",
>>>>>>> 8d420312
        "x-ms-version": "2019-12-12"
      },
      "RequestBody": null,
      "StatusCode": 412,
      "ResponseHeaders": {
        "Content-Length": "213",
        "Content-Type": "application/json; charset=utf-8",
        "Date": "Fri, 01 May 2020 01:04:14 GMT",
        "Server": [
          "Windows-Azure-HDFS/1.0",
          "Microsoft-HTTPAPI/2.0"
        ],
        "x-ms-client-request-id": "56f18e5c-8c1d-2abe-62e3-d755cba9c617",
        "x-ms-error-code": "SourceConditionNotMet",
<<<<<<< HEAD
        "x-ms-request-id": "0234ffdb-701f-0033-623b-f3cd90000000",
=======
        "x-ms-request-id": "154e5c92-d01f-0077-2254-1f9834000000",
>>>>>>> 8d420312
        "x-ms-version": "2019-12-12"
      },
      "ResponseBody": {
        "error": {
          "code": "SourceConditionNotMet",
          "message": "The source condition specified using HTTP conditional header(s) is not met.\nRequestId:154e5c92-d01f-0077-2254-1f9834000000\nTime:2020-05-01T01:04:14.0838175Z"
        }
      }
    },
    {
      "RequestUri": "https://seannsecanary.blob.core.windows.net/test-filesystem-93b93430-d043-74a4-e610-476f117d8558?restype=container",
      "RequestMethod": "DELETE",
      "RequestHeaders": {
        "Authorization": "Sanitized",
        "traceparent": "00-2deb82feea193a46bc073b22d7cfe1b2-ebfc45aeb48d9c46-00",
        "User-Agent": [
          "azsdk-net-Storage.Files.DataLake/12.2.0-dev.20200430.1",
          "(.NET Core 4.6.28325.01; Microsoft Windows 10.0.18362 )"
        ],
        "x-ms-client-request-id": "f2b87c80-e728-20c4-053e-0cf30e804599",
        "x-ms-date": "Fri, 01 May 2020 01:04:13 GMT",
        "x-ms-return-client-request-id": "true",
        "x-ms-version": "2019-12-12"
      },
      "RequestBody": null,
      "StatusCode": 202,
      "ResponseHeaders": {
        "Content-Length": "0",
        "Date": "Fri, 01 May 2020 01:04:13 GMT",
        "Server": [
          "Windows-Azure-Blob/1.0",
          "Microsoft-HTTPAPI/2.0"
        ],
<<<<<<< HEAD
        "x-ms-client-request-id": "f1ab7812-f852-3e6f-8228-6c46335f24c1",
        "x-ms-request-id": "64e3c5b4-b01e-0003-473b-f3735f000000",
=======
        "x-ms-client-request-id": "f2b87c80-e728-20c4-053e-0cf30e804599",
        "x-ms-request-id": "fecfbb20-f01e-0012-7754-1f3670000000",
>>>>>>> 8d420312
        "x-ms-version": "2019-12-12"
      },
      "ResponseBody": []
    },
    {
      "RequestUri": "https://seannsecanary.blob.core.windows.net/test-filesystem-a0c5442e-3b32-9fea-0a1b-39c30fafe115?restype=container",
      "RequestMethod": "PUT",
      "RequestHeaders": {
        "Authorization": "Sanitized",
        "traceparent": "00-e86ecf3e3e39194e9a5adb478b329250-55543c50c0e38640-00",
        "User-Agent": [
          "azsdk-net-Storage.Files.DataLake/12.2.0-dev.20200430.1",
          "(.NET Core 4.6.28325.01; Microsoft Windows 10.0.18362 )"
        ],
        "x-ms-blob-public-access": "container",
        "x-ms-client-request-id": "05dfe315-1387-4433-9218-e80dad001155",
        "x-ms-date": "Fri, 01 May 2020 01:04:13 GMT",
        "x-ms-return-client-request-id": "true",
        "x-ms-version": "2019-12-12"
      },
      "RequestBody": null,
      "StatusCode": 201,
      "ResponseHeaders": {
        "Content-Length": "0",
        "Date": "Fri, 01 May 2020 01:04:14 GMT",
        "ETag": "\u00220x8D7ED6B90F58B87\u0022",
        "Last-Modified": "Fri, 01 May 2020 01:04:14 GMT",
        "Server": [
          "Windows-Azure-Blob/1.0",
          "Microsoft-HTTPAPI/2.0"
        ],
<<<<<<< HEAD
        "x-ms-client-request-id": "188799f4-554c-2a8b-39ae-e64f0839e285",
        "x-ms-request-id": "84b2f9cf-f01e-003d-4f3b-f3e420000000",
=======
        "x-ms-client-request-id": "05dfe315-1387-4433-9218-e80dad001155",
        "x-ms-request-id": "992d1d67-801e-0037-4d54-1f9f0c000000",
>>>>>>> 8d420312
        "x-ms-version": "2019-12-12"
      },
      "ResponseBody": []
    },
    {
      "RequestUri": "https://seannsecanary.dfs.core.windows.net/test-filesystem-a0c5442e-3b32-9fea-0a1b-39c30fafe115/test-directory-9dc4f65d-f6ac-5ba8-545c-bc8793acee7a?resource=directory",
      "RequestMethod": "PUT",
      "RequestHeaders": {
        "Authorization": "Sanitized",
        "traceparent": "00-895362e9a2e1b344909c2b62651a5204-1732ff013de1a049-00",
        "User-Agent": [
          "azsdk-net-Storage.Files.DataLake/12.2.0-dev.20200430.1",
          "(.NET Core 4.6.28325.01; Microsoft Windows 10.0.18362 )"
        ],
        "x-ms-client-request-id": "bae05299-29cb-1ff0-3a84-b02b56acb1e5",
        "x-ms-date": "Fri, 01 May 2020 01:04:14 GMT",
        "x-ms-return-client-request-id": "true",
        "x-ms-version": "2019-12-12"
      },
      "RequestBody": null,
      "StatusCode": 201,
      "ResponseHeaders": {
        "Content-Length": "0",
        "Date": "Fri, 01 May 2020 01:04:14 GMT",
        "ETag": "\u00220x8D7ED6B91293F94\u0022",
        "Last-Modified": "Fri, 01 May 2020 01:04:14 GMT",
        "Server": [
          "Windows-Azure-HDFS/1.0",
          "Microsoft-HTTPAPI/2.0"
        ],
<<<<<<< HEAD
        "x-ms-client-request-id": "7c4dc110-7aed-6618-7e87-e20b05a289fe",
        "x-ms-request-id": "81a51230-a01f-0042-4a3b-f32bbb000000",
=======
        "x-ms-client-request-id": "bae05299-29cb-1ff0-3a84-b02b56acb1e5",
        "x-ms-request-id": "5a752cf8-501f-0069-7354-1f74ec000000",
>>>>>>> 8d420312
        "x-ms-version": "2019-12-12"
      },
      "ResponseBody": []
    },
    {
      "RequestUri": "https://seannsecanary.dfs.core.windows.net/test-filesystem-a0c5442e-3b32-9fea-0a1b-39c30fafe115/test-directory-10b96d2a-e553-8186-69a8-601c39d06f73?resource=directory",
      "RequestMethod": "PUT",
      "RequestHeaders": {
        "Authorization": "Sanitized",
        "traceparent": "00-cbee72a49e380d4e8c463f40a61122e8-785de3001683f44a-00",
        "User-Agent": [
          "azsdk-net-Storage.Files.DataLake/12.2.0-dev.20200430.1",
          "(.NET Core 4.6.28325.01; Microsoft Windows 10.0.18362 )"
        ],
        "x-ms-client-request-id": "7eadd6dd-ab28-b38f-cc5e-5123c8d3e56a",
        "x-ms-date": "Fri, 01 May 2020 01:04:14 GMT",
        "x-ms-return-client-request-id": "true",
        "x-ms-version": "2019-12-12"
      },
      "RequestBody": null,
      "StatusCode": 201,
      "ResponseHeaders": {
        "Content-Length": "0",
        "Date": "Fri, 01 May 2020 01:04:14 GMT",
        "ETag": "\u00220x8D7ED6B9135A267\u0022",
        "Last-Modified": "Fri, 01 May 2020 01:04:14 GMT",
        "Server": [
          "Windows-Azure-HDFS/1.0",
          "Microsoft-HTTPAPI/2.0"
        ],
<<<<<<< HEAD
        "x-ms-client-request-id": "49e85e0b-222a-f11d-b0f0-dac57c0e365b",
        "x-ms-request-id": "81a51231-a01f-0042-4b3b-f32bbb000000",
=======
        "x-ms-client-request-id": "7eadd6dd-ab28-b38f-cc5e-5123c8d3e56a",
        "x-ms-request-id": "5a752d20-501f-0069-1b54-1f74ec000000",
>>>>>>> 8d420312
        "x-ms-version": "2019-12-12"
      },
      "ResponseBody": []
    },
    {
      "RequestUri": "https://seannsecanary.dfs.core.windows.net/test-filesystem-a0c5442e-3b32-9fea-0a1b-39c30fafe115/test-directory-10b96d2a-e553-8186-69a8-601c39d06f73?mode=legacy",
      "RequestMethod": "PUT",
      "RequestHeaders": {
        "Authorization": "Sanitized",
        "User-Agent": [
          "azsdk-net-Storage.Files.DataLake/12.2.0-dev.20200430.1",
          "(.NET Core 4.6.28325.01; Microsoft Windows 10.0.18362 )"
        ],
        "x-ms-client-request-id": "633ecfe3-f123-f54a-493a-736de38b62d9",
        "x-ms-date": "Fri, 01 May 2020 01:04:14 GMT",
        "x-ms-rename-source": "%2Ftest-filesystem-a0c5442e-3b32-9fea-0a1b-39c30fafe115%2Ftest-directory-9dc4f65d-f6ac-5ba8-545c-bc8793acee7a=",
        "x-ms-return-client-request-id": "true",
<<<<<<< HEAD
        "x-ms-source-if-unmodified-since": "Wed, 04 Mar 2020 22:13:25 GMT",
=======
        "x-ms-source-if-unmodified-since": "Thu, 30 Apr 2020 01:04:12 GMT",
>>>>>>> 8d420312
        "x-ms-version": "2019-12-12"
      },
      "RequestBody": null,
      "StatusCode": 412,
      "ResponseHeaders": {
        "Content-Length": "213",
        "Content-Type": "application/json; charset=utf-8",
        "Date": "Fri, 01 May 2020 01:04:14 GMT",
        "Server": [
          "Windows-Azure-HDFS/1.0",
          "Microsoft-HTTPAPI/2.0"
        ],
        "x-ms-client-request-id": "633ecfe3-f123-f54a-493a-736de38b62d9",
        "x-ms-error-code": "SourceConditionNotMet",
<<<<<<< HEAD
        "x-ms-request-id": "81a51232-a01f-0042-4c3b-f32bbb000000",
=======
        "x-ms-request-id": "5a752d3f-501f-0069-3a54-1f74ec000000",
>>>>>>> 8d420312
        "x-ms-version": "2019-12-12"
      },
      "ResponseBody": {
        "error": {
          "code": "SourceConditionNotMet",
          "message": "The source condition specified using HTTP conditional header(s) is not met.\nRequestId:5a752d3f-501f-0069-3a54-1f74ec000000\nTime:2020-05-01T01:04:15.0636858Z"
        }
      }
    },
    {
      "RequestUri": "https://seannsecanary.blob.core.windows.net/test-filesystem-a0c5442e-3b32-9fea-0a1b-39c30fafe115?restype=container",
      "RequestMethod": "DELETE",
      "RequestHeaders": {
        "Authorization": "Sanitized",
        "traceparent": "00-b36eff522343b44f826fc91c566d8373-a24666bf3ccb0344-00",
        "User-Agent": [
          "azsdk-net-Storage.Files.DataLake/12.2.0-dev.20200430.1",
          "(.NET Core 4.6.28325.01; Microsoft Windows 10.0.18362 )"
        ],
        "x-ms-client-request-id": "f9404a08-8195-2446-f295-3383fdac1333",
        "x-ms-date": "Fri, 01 May 2020 01:04:14 GMT",
        "x-ms-return-client-request-id": "true",
        "x-ms-version": "2019-12-12"
      },
      "RequestBody": null,
      "StatusCode": 202,
      "ResponseHeaders": {
        "Content-Length": "0",
        "Date": "Fri, 01 May 2020 01:04:15 GMT",
        "Server": [
          "Windows-Azure-Blob/1.0",
          "Microsoft-HTTPAPI/2.0"
        ],
<<<<<<< HEAD
        "x-ms-client-request-id": "affb690b-640f-0d21-2a94-aee27b12a4d2",
        "x-ms-request-id": "84b2fa26-f01e-003d-203b-f3e420000000",
=======
        "x-ms-client-request-id": "f9404a08-8195-2446-f295-3383fdac1333",
        "x-ms-request-id": "992d1db0-801e-0037-7c54-1f9f0c000000",
>>>>>>> 8d420312
        "x-ms-version": "2019-12-12"
      },
      "ResponseBody": []
    },
    {
      "RequestUri": "https://seannsecanary.blob.core.windows.net/test-filesystem-6f1a8a2c-6705-9b2d-fbd2-a66c31b1ac7e?restype=container",
      "RequestMethod": "PUT",
      "RequestHeaders": {
        "Authorization": "Sanitized",
        "traceparent": "00-acbd9280e1874940ad64161f2a67e3bc-8abc64f8bc352540-00",
        "User-Agent": [
          "azsdk-net-Storage.Files.DataLake/12.2.0-dev.20200430.1",
          "(.NET Core 4.6.28325.01; Microsoft Windows 10.0.18362 )"
        ],
        "x-ms-blob-public-access": "container",
        "x-ms-client-request-id": "be6d8ca3-4fb0-a18b-1ca4-fec3dadaf240",
        "x-ms-date": "Fri, 01 May 2020 01:04:14 GMT",
        "x-ms-return-client-request-id": "true",
        "x-ms-version": "2019-12-12"
      },
      "RequestBody": null,
      "StatusCode": 201,
      "ResponseHeaders": {
        "Content-Length": "0",
        "Date": "Fri, 01 May 2020 01:04:16 GMT",
        "ETag": "\u00220x8D7ED6B91A0A988\u0022",
        "Last-Modified": "Fri, 01 May 2020 01:04:15 GMT",
        "Server": [
          "Windows-Azure-Blob/1.0",
          "Microsoft-HTTPAPI/2.0"
        ],
<<<<<<< HEAD
        "x-ms-client-request-id": "d326c556-2785-2c2f-6dc3-4a71e0e38dad",
        "x-ms-request-id": "36ca041c-201e-003e-263b-f30544000000",
=======
        "x-ms-client-request-id": "be6d8ca3-4fb0-a18b-1ca4-fec3dadaf240",
        "x-ms-request-id": "5afbb897-501e-0034-4b54-1f7e68000000",
>>>>>>> 8d420312
        "x-ms-version": "2019-12-12"
      },
      "ResponseBody": []
    },
    {
      "RequestUri": "https://seannsecanary.dfs.core.windows.net/test-filesystem-6f1a8a2c-6705-9b2d-fbd2-a66c31b1ac7e/test-directory-1b07b5e8-7b48-c4e9-46f3-2ff46aea88ab?resource=directory",
      "RequestMethod": "PUT",
      "RequestHeaders": {
        "Authorization": "Sanitized",
        "traceparent": "00-bc5545127eb0ce4fa40fd78b4c4f8513-eed1cd1429644542-00",
        "User-Agent": [
          "azsdk-net-Storage.Files.DataLake/12.2.0-dev.20200430.1",
          "(.NET Core 4.6.28325.01; Microsoft Windows 10.0.18362 )"
        ],
        "x-ms-client-request-id": "5d5abb1e-5448-27c7-a3a9-77bd1f973631",
        "x-ms-date": "Fri, 01 May 2020 01:04:15 GMT",
        "x-ms-return-client-request-id": "true",
        "x-ms-version": "2019-12-12"
      },
      "RequestBody": null,
      "StatusCode": 201,
      "ResponseHeaders": {
        "Content-Length": "0",
        "Date": "Fri, 01 May 2020 01:04:15 GMT",
        "ETag": "\u00220x8D7ED6B92218A1B\u0022",
        "Last-Modified": "Fri, 01 May 2020 01:04:16 GMT",
        "Server": [
          "Windows-Azure-HDFS/1.0",
          "Microsoft-HTTPAPI/2.0"
        ],
<<<<<<< HEAD
        "x-ms-client-request-id": "53022e2b-0c71-901a-d691-374bff8b2a4f",
        "x-ms-request-id": "265fe447-e01f-000e-563b-f3bb8b000000",
=======
        "x-ms-client-request-id": "5d5abb1e-5448-27c7-a3a9-77bd1f973631",
        "x-ms-request-id": "91a938f4-d01f-0048-1454-1f5097000000",
>>>>>>> 8d420312
        "x-ms-version": "2019-12-12"
      },
      "ResponseBody": []
    },
    {
      "RequestUri": "https://seannsecanary.dfs.core.windows.net/test-filesystem-6f1a8a2c-6705-9b2d-fbd2-a66c31b1ac7e/test-directory-4460521c-4d10-f9fd-e7db-c485004359c5?resource=directory",
      "RequestMethod": "PUT",
      "RequestHeaders": {
        "Authorization": "Sanitized",
        "traceparent": "00-6a7b001267a1094d96d115ad87a55842-a96ea00d7953d144-00",
        "User-Agent": [
          "azsdk-net-Storage.Files.DataLake/12.2.0-dev.20200430.1",
          "(.NET Core 4.6.28325.01; Microsoft Windows 10.0.18362 )"
        ],
        "x-ms-client-request-id": "1788498c-0820-d054-be60-766d8f41275f",
        "x-ms-date": "Fri, 01 May 2020 01:04:16 GMT",
        "x-ms-return-client-request-id": "true",
        "x-ms-version": "2019-12-12"
      },
      "RequestBody": null,
      "StatusCode": 201,
      "ResponseHeaders": {
        "Content-Length": "0",
        "Date": "Fri, 01 May 2020 01:04:15 GMT",
        "ETag": "\u00220x8D7ED6B922E5C10\u0022",
        "Last-Modified": "Fri, 01 May 2020 01:04:16 GMT",
        "Server": [
          "Windows-Azure-HDFS/1.0",
          "Microsoft-HTTPAPI/2.0"
        ],
<<<<<<< HEAD
        "x-ms-client-request-id": "5aaf219b-c7d6-59e7-d60a-5b05a6c03b07",
        "x-ms-request-id": "265fe448-e01f-000e-573b-f3bb8b000000",
=======
        "x-ms-client-request-id": "1788498c-0820-d054-be60-766d8f41275f",
        "x-ms-request-id": "91a9390f-d01f-0048-2f54-1f5097000000",
>>>>>>> 8d420312
        "x-ms-version": "2019-12-12"
      },
      "ResponseBody": []
    },
    {
      "RequestUri": "https://seannsecanary.dfs.core.windows.net/test-filesystem-6f1a8a2c-6705-9b2d-fbd2-a66c31b1ac7e/test-directory-4460521c-4d10-f9fd-e7db-c485004359c5?mode=legacy",
      "RequestMethod": "PUT",
      "RequestHeaders": {
        "Authorization": "Sanitized",
        "User-Agent": [
          "azsdk-net-Storage.Files.DataLake/12.2.0-dev.20200430.1",
          "(.NET Core 4.6.28325.01; Microsoft Windows 10.0.18362 )"
        ],
        "x-ms-client-request-id": "b6f904ce-42ba-9da4-7505-f12fb4f57f8e",
        "x-ms-date": "Fri, 01 May 2020 01:04:16 GMT",
        "x-ms-rename-source": "%2Ftest-filesystem-6f1a8a2c-6705-9b2d-fbd2-a66c31b1ac7e%2Ftest-directory-1b07b5e8-7b48-c4e9-46f3-2ff46aea88ab=",
        "x-ms-return-client-request-id": "true",
        "x-ms-source-if-match": "\u0022garbage\u0022",
        "x-ms-version": "2019-12-12"
      },
      "RequestBody": null,
      "StatusCode": 412,
      "ResponseHeaders": {
        "Content-Length": "213",
        "Content-Type": "application/json; charset=utf-8",
        "Date": "Fri, 01 May 2020 01:04:16 GMT",
        "Server": [
          "Windows-Azure-HDFS/1.0",
          "Microsoft-HTTPAPI/2.0"
        ],
        "x-ms-client-request-id": "b6f904ce-42ba-9da4-7505-f12fb4f57f8e",
        "x-ms-error-code": "SourceConditionNotMet",
<<<<<<< HEAD
        "x-ms-request-id": "265fe449-e01f-000e-583b-f3bb8b000000",
=======
        "x-ms-request-id": "91a93929-d01f-0048-4954-1f5097000000",
>>>>>>> 8d420312
        "x-ms-version": "2019-12-12"
      },
      "ResponseBody": {
        "error": {
          "code": "SourceConditionNotMet",
          "message": "The source condition specified using HTTP conditional header(s) is not met.\nRequestId:91a93929-d01f-0048-4954-1f5097000000\nTime:2020-05-01T01:04:16.6854170Z"
        }
      }
    },
    {
      "RequestUri": "https://seannsecanary.blob.core.windows.net/test-filesystem-6f1a8a2c-6705-9b2d-fbd2-a66c31b1ac7e?restype=container",
      "RequestMethod": "DELETE",
      "RequestHeaders": {
        "Authorization": "Sanitized",
        "traceparent": "00-d7a21bed11fc6d4e960b36b3420a45b6-ce7f5f225b49ab4e-00",
        "User-Agent": [
          "azsdk-net-Storage.Files.DataLake/12.2.0-dev.20200430.1",
          "(.NET Core 4.6.28325.01; Microsoft Windows 10.0.18362 )"
        ],
        "x-ms-client-request-id": "8a9e9fdd-7047-0da4-0d78-dfba95713efa",
        "x-ms-date": "Fri, 01 May 2020 01:04:16 GMT",
        "x-ms-return-client-request-id": "true",
        "x-ms-version": "2019-12-12"
      },
      "RequestBody": null,
      "StatusCode": 202,
      "ResponseHeaders": {
        "Content-Length": "0",
        "Date": "Fri, 01 May 2020 01:04:16 GMT",
        "Server": [
          "Windows-Azure-Blob/1.0",
          "Microsoft-HTTPAPI/2.0"
        ],
<<<<<<< HEAD
        "x-ms-client-request-id": "2740b0be-0801-4ae7-f75f-60f35925cb91",
        "x-ms-request-id": "36ca0430-201e-003e-353b-f30544000000",
=======
        "x-ms-client-request-id": "8a9e9fdd-7047-0da4-0d78-dfba95713efa",
        "x-ms-request-id": "5afbb944-501e-0034-5554-1f7e68000000",
>>>>>>> 8d420312
        "x-ms-version": "2019-12-12"
      },
      "ResponseBody": []
    },
    {
      "RequestUri": "https://seannsecanary.blob.core.windows.net/test-filesystem-a9f3e5d1-be18-17dc-06f4-0e241ad5098e?restype=container",
      "RequestMethod": "PUT",
      "RequestHeaders": {
        "Authorization": "Sanitized",
        "traceparent": "00-bb36ccad6e689644ba661ffc03e682c6-e992ad9296b3c445-00",
        "User-Agent": [
          "azsdk-net-Storage.Files.DataLake/12.2.0-dev.20200430.1",
          "(.NET Core 4.6.28325.01; Microsoft Windows 10.0.18362 )"
        ],
        "x-ms-blob-public-access": "container",
        "x-ms-client-request-id": "aefd2d58-dbf2-1f41-c386-84526280f238",
        "x-ms-date": "Fri, 01 May 2020 01:04:16 GMT",
        "x-ms-return-client-request-id": "true",
        "x-ms-version": "2019-12-12"
      },
      "RequestBody": null,
      "StatusCode": 201,
      "ResponseHeaders": {
        "Content-Length": "0",
        "Date": "Fri, 01 May 2020 01:04:16 GMT",
        "ETag": "\u00220x8D7ED6B927D32DE\u0022",
        "Last-Modified": "Fri, 01 May 2020 01:04:17 GMT",
        "Server": [
          "Windows-Azure-Blob/1.0",
          "Microsoft-HTTPAPI/2.0"
        ],
<<<<<<< HEAD
        "x-ms-client-request-id": "60bbce73-57b6-f2af-e067-7d86c2063489",
        "x-ms-request-id": "581dbb34-101e-000a-553b-f3368c000000",
=======
        "x-ms-client-request-id": "aefd2d58-dbf2-1f41-c386-84526280f238",
        "x-ms-request-id": "d71d146f-401e-005a-0554-1f2b47000000",
>>>>>>> 8d420312
        "x-ms-version": "2019-12-12"
      },
      "ResponseBody": []
    },
    {
      "RequestUri": "https://seannsecanary.dfs.core.windows.net/test-filesystem-a9f3e5d1-be18-17dc-06f4-0e241ad5098e/test-directory-ff39506f-291f-dda3-9fea-abdb085a40c2?resource=directory",
      "RequestMethod": "PUT",
      "RequestHeaders": {
        "Authorization": "Sanitized",
        "traceparent": "00-3cce35ba26c67e46833fd16b5a18c1fa-c5a866864635004e-00",
        "User-Agent": [
          "azsdk-net-Storage.Files.DataLake/12.2.0-dev.20200430.1",
          "(.NET Core 4.6.28325.01; Microsoft Windows 10.0.18362 )"
        ],
        "x-ms-client-request-id": "86117d4a-6f0a-2f16-8920-0f082f661668",
        "x-ms-date": "Fri, 01 May 2020 01:04:16 GMT",
        "x-ms-return-client-request-id": "true",
        "x-ms-version": "2019-12-12"
      },
      "RequestBody": null,
      "StatusCode": 201,
      "ResponseHeaders": {
        "Content-Length": "0",
        "Date": "Fri, 01 May 2020 01:04:17 GMT",
        "ETag": "\u00220x8D7ED6B92B49734\u0022",
        "Last-Modified": "Fri, 01 May 2020 01:04:17 GMT",
        "Server": [
          "Windows-Azure-HDFS/1.0",
          "Microsoft-HTTPAPI/2.0"
        ],
<<<<<<< HEAD
        "x-ms-client-request-id": "44d2ff83-4da1-9bf2-668c-ce3d3ad6ae8d",
        "x-ms-request-id": "3d415753-601f-0000-513b-f3923b000000",
=======
        "x-ms-client-request-id": "86117d4a-6f0a-2f16-8920-0f082f661668",
        "x-ms-request-id": "2eed07e4-901f-003b-0254-1f0804000000",
>>>>>>> 8d420312
        "x-ms-version": "2019-12-12"
      },
      "ResponseBody": []
    },
    {
      "RequestUri": "https://seannsecanary.dfs.core.windows.net/test-filesystem-a9f3e5d1-be18-17dc-06f4-0e241ad5098e/test-directory-89cdc246-05b5-1460-b493-aaecd8d36dab?resource=directory",
      "RequestMethod": "PUT",
      "RequestHeaders": {
        "Authorization": "Sanitized",
        "traceparent": "00-04f3ed6b702df8409259319ae2d7e466-ee27c017de1e7240-00",
        "User-Agent": [
          "azsdk-net-Storage.Files.DataLake/12.2.0-dev.20200430.1",
          "(.NET Core 4.6.28325.01; Microsoft Windows 10.0.18362 )"
        ],
        "x-ms-client-request-id": "ad89e91c-1d26-45c8-1cfd-d276c42a57b6",
        "x-ms-date": "Fri, 01 May 2020 01:04:16 GMT",
        "x-ms-return-client-request-id": "true",
        "x-ms-version": "2019-12-12"
      },
      "RequestBody": null,
      "StatusCode": 201,
      "ResponseHeaders": {
        "Content-Length": "0",
        "Date": "Fri, 01 May 2020 01:04:17 GMT",
        "ETag": "\u00220x8D7ED6B92C18F0E\u0022",
        "Last-Modified": "Fri, 01 May 2020 01:04:17 GMT",
        "Server": [
          "Windows-Azure-HDFS/1.0",
          "Microsoft-HTTPAPI/2.0"
        ],
<<<<<<< HEAD
        "x-ms-client-request-id": "aba985b0-0ded-9756-287d-61bebc7dd7c0",
        "x-ms-request-id": "3d415754-601f-0000-523b-f3923b000000",
=======
        "x-ms-client-request-id": "ad89e91c-1d26-45c8-1cfd-d276c42a57b6",
        "x-ms-request-id": "2eed07f1-901f-003b-0f54-1f0804000000",
>>>>>>> 8d420312
        "x-ms-version": "2019-12-12"
      },
      "ResponseBody": []
    },
    {
      "RequestUri": "https://seannsecanary.blob.core.windows.net/test-filesystem-a9f3e5d1-be18-17dc-06f4-0e241ad5098e/test-directory-ff39506f-291f-dda3-9fea-abdb085a40c2",
      "RequestMethod": "HEAD",
      "RequestHeaders": {
        "Authorization": "Sanitized",
        "User-Agent": [
          "azsdk-net-Storage.Files.DataLake/12.2.0-dev.20200430.1",
          "(.NET Core 4.6.28325.01; Microsoft Windows 10.0.18362 )"
        ],
        "x-ms-client-request-id": "eed0bc1d-bf49-2584-664b-6d4be7415197",
        "x-ms-date": "Fri, 01 May 2020 01:04:17 GMT",
        "x-ms-return-client-request-id": "true",
        "x-ms-version": "2019-12-12"
      },
      "RequestBody": null,
      "StatusCode": 200,
      "ResponseHeaders": {
        "Accept-Ranges": "bytes",
        "Content-Length": "0",
        "Content-Type": "application/octet-stream",
        "Date": "Fri, 01 May 2020 01:04:17 GMT",
        "ETag": "\u00220x8D7ED6B92B49734\u0022",
        "Last-Modified": "Fri, 01 May 2020 01:04:17 GMT",
        "Server": [
          "Windows-Azure-Blob/1.0",
          "Microsoft-HTTPAPI/2.0"
        ],
        "x-ms-access-tier": "Hot",
        "x-ms-access-tier-inferred": "true",
        "x-ms-blob-type": "BlockBlob",
        "x-ms-client-request-id": "eed0bc1d-bf49-2584-664b-6d4be7415197",
        "x-ms-creation-time": "Fri, 01 May 2020 01:04:17 GMT",
        "x-ms-lease-state": "available",
        "x-ms-lease-status": "unlocked",
        "x-ms-meta-hdi_isfolder": "true",
        "x-ms-request-id": "d71d14d4-401e-005a-5c54-1f2b47000000",
        "x-ms-server-encrypted": "true",
        "x-ms-version": "2019-12-12"
      },
      "ResponseBody": []
    },
    {
      "RequestUri": "https://seannsecanary.dfs.core.windows.net/test-filesystem-a9f3e5d1-be18-17dc-06f4-0e241ad5098e/test-directory-89cdc246-05b5-1460-b493-aaecd8d36dab?mode=legacy",
      "RequestMethod": "PUT",
      "RequestHeaders": {
        "Authorization": "Sanitized",
        "User-Agent": [
          "azsdk-net-Storage.Files.DataLake/12.2.0-dev.20200430.1",
          "(.NET Core 4.6.28325.01; Microsoft Windows 10.0.18362 )"
        ],
        "x-ms-client-request-id": "0859b134-685a-f46c-de9f-9b881ed3a5c9",
        "x-ms-date": "Fri, 01 May 2020 01:04:17 GMT",
        "x-ms-rename-source": "%2Ftest-filesystem-a9f3e5d1-be18-17dc-06f4-0e241ad5098e%2Ftest-directory-ff39506f-291f-dda3-9fea-abdb085a40c2=",
        "x-ms-return-client-request-id": "true",
<<<<<<< HEAD
        "x-ms-source-if-none-match": "\u00220x8D7C1526F2E3D5C\u0022",
=======
        "x-ms-source-if-none-match": "\u00220x8D7ED6B92B49734\u0022",
>>>>>>> 8d420312
        "x-ms-version": "2019-12-12"
      },
      "RequestBody": null,
      "StatusCode": 412,
      "ResponseHeaders": {
        "Content-Length": "213",
        "Content-Type": "application/json; charset=utf-8",
        "Date": "Fri, 01 May 2020 01:04:17 GMT",
        "Server": [
          "Windows-Azure-HDFS/1.0",
          "Microsoft-HTTPAPI/2.0"
        ],
        "x-ms-client-request-id": "0859b134-685a-f46c-de9f-9b881ed3a5c9",
        "x-ms-error-code": "SourceConditionNotMet",
<<<<<<< HEAD
        "x-ms-request-id": "3d415755-601f-0000-533b-f3923b000000",
=======
        "x-ms-request-id": "2eed080f-901f-003b-2d54-1f0804000000",
>>>>>>> 8d420312
        "x-ms-version": "2019-12-12"
      },
      "ResponseBody": {
        "error": {
          "code": "SourceConditionNotMet",
          "message": "The source condition specified using HTTP conditional header(s) is not met.\nRequestId:2eed080f-901f-003b-2d54-1f0804000000\nTime:2020-05-01T01:04:17.7383334Z"
        }
      }
    },
    {
      "RequestUri": "https://seannsecanary.blob.core.windows.net/test-filesystem-a9f3e5d1-be18-17dc-06f4-0e241ad5098e?restype=container",
      "RequestMethod": "DELETE",
      "RequestHeaders": {
        "Authorization": "Sanitized",
        "traceparent": "00-bb6e982b2a64b4489b514d2431be984d-50c48e989fa9254a-00",
        "User-Agent": [
          "azsdk-net-Storage.Files.DataLake/12.2.0-dev.20200430.1",
          "(.NET Core 4.6.28325.01; Microsoft Windows 10.0.18362 )"
        ],
        "x-ms-client-request-id": "3517faa8-48e7-dc3d-400f-092fd89171f6",
        "x-ms-date": "Fri, 01 May 2020 01:04:17 GMT",
        "x-ms-return-client-request-id": "true",
        "x-ms-version": "2019-12-12"
      },
      "RequestBody": null,
      "StatusCode": 202,
      "ResponseHeaders": {
        "Content-Length": "0",
        "Date": "Fri, 01 May 2020 01:04:17 GMT",
        "Server": [
          "Windows-Azure-Blob/1.0",
          "Microsoft-HTTPAPI/2.0"
        ],
<<<<<<< HEAD
        "x-ms-client-request-id": "0252a431-236a-6156-5cd3-021ae4f5f86f",
        "x-ms-request-id": "581dbb3a-101e-000a-583b-f3368c000000",
=======
        "x-ms-client-request-id": "3517faa8-48e7-dc3d-400f-092fd89171f6",
        "x-ms-request-id": "d71d1514-401e-005a-1554-1f2b47000000",
>>>>>>> 8d420312
        "x-ms-version": "2019-12-12"
      },
      "ResponseBody": []
    },
    {
      "RequestUri": "https://seannsecanary.blob.core.windows.net/test-filesystem-240ad956-afdb-53cd-60b0-661a431fd7c9?restype=container",
      "RequestMethod": "PUT",
      "RequestHeaders": {
        "Authorization": "Sanitized",
        "traceparent": "00-ffec2602a82a364c839c07b4da2ec8b0-197b85a4f2e18f46-00",
        "User-Agent": [
          "azsdk-net-Storage.Files.DataLake/12.2.0-dev.20200430.1",
          "(.NET Core 4.6.28325.01; Microsoft Windows 10.0.18362 )"
        ],
        "x-ms-blob-public-access": "container",
        "x-ms-client-request-id": "42f62dce-ab0a-f8db-2cc4-d437e2239821",
        "x-ms-date": "Fri, 01 May 2020 01:04:17 GMT",
        "x-ms-return-client-request-id": "true",
        "x-ms-version": "2019-12-12"
      },
      "RequestBody": null,
      "StatusCode": 201,
      "ResponseHeaders": {
        "Content-Length": "0",
        "Date": "Fri, 01 May 2020 01:04:18 GMT",
        "ETag": "\u00220x8D7ED6B932E25DE\u0022",
        "Last-Modified": "Fri, 01 May 2020 01:04:18 GMT",
        "Server": [
          "Windows-Azure-Blob/1.0",
          "Microsoft-HTTPAPI/2.0"
        ],
<<<<<<< HEAD
        "x-ms-client-request-id": "02305585-1180-8e85-720b-0814671b8efa",
        "x-ms-request-id": "589c0d08-e01e-0021-193b-f3b640000000",
=======
        "x-ms-client-request-id": "42f62dce-ab0a-f8db-2cc4-d437e2239821",
        "x-ms-request-id": "3628a46b-501e-001b-0854-1f73a3000000",
>>>>>>> 8d420312
        "x-ms-version": "2019-12-12"
      },
      "ResponseBody": []
    },
    {
      "RequestUri": "https://seannsecanary.dfs.core.windows.net/test-filesystem-240ad956-afdb-53cd-60b0-661a431fd7c9/test-directory-f3603f37-4cb0-e63b-f7ee-31e4fc377b3f?resource=directory",
      "RequestMethod": "PUT",
      "RequestHeaders": {
        "Authorization": "Sanitized",
        "traceparent": "00-6c5c72be4a983842ab8e8c4d1679e80c-5ca9609a634dfc4d-00",
        "User-Agent": [
          "azsdk-net-Storage.Files.DataLake/12.2.0-dev.20200430.1",
          "(.NET Core 4.6.28325.01; Microsoft Windows 10.0.18362 )"
        ],
        "x-ms-client-request-id": "985e915e-dcc0-8160-f20f-4a1c7af6fbf5",
        "x-ms-date": "Fri, 01 May 2020 01:04:17 GMT",
        "x-ms-return-client-request-id": "true",
        "x-ms-version": "2019-12-12"
      },
      "RequestBody": null,
      "StatusCode": 201,
      "ResponseHeaders": {
        "Content-Length": "0",
        "Date": "Fri, 01 May 2020 01:04:17 GMT",
        "ETag": "\u00220x8D7ED6B936AF818\u0022",
        "Last-Modified": "Fri, 01 May 2020 01:04:18 GMT",
        "Server": [
          "Windows-Azure-HDFS/1.0",
          "Microsoft-HTTPAPI/2.0"
        ],
<<<<<<< HEAD
        "x-ms-client-request-id": "3d3292da-c7a8-3649-9c64-b685ae2b79b3",
        "x-ms-request-id": "725e61e8-501f-0046-2c3b-f3a6bc000000",
=======
        "x-ms-client-request-id": "985e915e-dcc0-8160-f20f-4a1c7af6fbf5",
        "x-ms-request-id": "77af2aa6-701f-0041-0154-1f1544000000",
>>>>>>> 8d420312
        "x-ms-version": "2019-12-12"
      },
      "ResponseBody": []
    },
    {
      "RequestUri": "https://seannsecanary.dfs.core.windows.net/test-filesystem-240ad956-afdb-53cd-60b0-661a431fd7c9/test-directory-8c579548-82d7-a2f7-7f3d-eac755434b4d?resource=directory",
      "RequestMethod": "PUT",
      "RequestHeaders": {
        "Authorization": "Sanitized",
        "traceparent": "00-7ebe1262926a184ca94a850f3ece50e4-8980a8867b189346-00",
        "User-Agent": [
          "azsdk-net-Storage.Files.DataLake/12.2.0-dev.20200430.1",
          "(.NET Core 4.6.28325.01; Microsoft Windows 10.0.18362 )"
        ],
        "x-ms-client-request-id": "05af01ed-ad53-dbf8-9abb-1882f1982cae",
        "x-ms-date": "Fri, 01 May 2020 01:04:18 GMT",
        "x-ms-return-client-request-id": "true",
        "x-ms-version": "2019-12-12"
      },
      "RequestBody": null,
      "StatusCode": 201,
      "ResponseHeaders": {
        "Content-Length": "0",
        "Date": "Fri, 01 May 2020 01:04:17 GMT",
        "ETag": "\u00220x8D7ED6B9377767B\u0022",
        "Last-Modified": "Fri, 01 May 2020 01:04:18 GMT",
        "Server": [
          "Windows-Azure-HDFS/1.0",
          "Microsoft-HTTPAPI/2.0"
        ],
<<<<<<< HEAD
        "x-ms-client-request-id": "be828387-491e-c8cf-c883-6ee42ee41e8f",
        "x-ms-request-id": "725e61e9-501f-0046-2d3b-f3a6bc000000",
=======
        "x-ms-client-request-id": "05af01ed-ad53-dbf8-9abb-1882f1982cae",
        "x-ms-request-id": "77af2ac3-701f-0041-1e54-1f1544000000",
>>>>>>> 8d420312
        "x-ms-version": "2019-12-12"
      },
      "ResponseBody": []
    },
    {
      "RequestUri": "https://seannsecanary.dfs.core.windows.net/test-filesystem-240ad956-afdb-53cd-60b0-661a431fd7c9/test-directory-8c579548-82d7-a2f7-7f3d-eac755434b4d?mode=legacy",
      "RequestMethod": "PUT",
      "RequestHeaders": {
        "Authorization": "Sanitized",
        "User-Agent": [
          "azsdk-net-Storage.Files.DataLake/12.2.0-dev.20200430.1",
          "(.NET Core 4.6.28325.01; Microsoft Windows 10.0.18362 )"
        ],
        "x-ms-client-request-id": "53dad795-4594-05f9-67aa-d01dcbfb115c",
        "x-ms-date": "Fri, 01 May 2020 01:04:18 GMT",
        "x-ms-rename-source": "%2Ftest-filesystem-240ad956-afdb-53cd-60b0-661a431fd7c9%2Ftest-directory-f3603f37-4cb0-e63b-f7ee-31e4fc377b3f=",
        "x-ms-return-client-request-id": "true",
<<<<<<< HEAD
        "x-ms-source-lease-id": "a3374b24-9f66-ee64-46cb-bf46f685a21d",
=======
        "x-ms-source-lease-id": "440fc002-cdfe-d82b-64dc-c1536a967677",
>>>>>>> 8d420312
        "x-ms-version": "2019-12-12"
      },
      "RequestBody": null,
      "StatusCode": 412,
      "ResponseHeaders": {
        "Content-Length": "176",
        "Content-Type": "application/json; charset=utf-8",
        "Date": "Fri, 01 May 2020 01:04:17 GMT",
        "Server": [
          "Windows-Azure-HDFS/1.0",
          "Microsoft-HTTPAPI/2.0"
        ],
        "x-ms-client-request-id": "53dad795-4594-05f9-67aa-d01dcbfb115c",
        "x-ms-error-code": "LeaseNotPresent",
<<<<<<< HEAD
        "x-ms-request-id": "725e61ea-501f-0046-2e3b-f3a6bc000000",
=======
        "x-ms-request-id": "77af2ad3-701f-0041-2e54-1f1544000000",
>>>>>>> 8d420312
        "x-ms-version": "2019-12-12"
      },
      "ResponseBody": {
        "error": {
          "code": "LeaseNotPresent",
          "message": "There is currently no lease on the resource.\nRequestId:77af2ad3-701f-0041-2e54-1f1544000000\nTime:2020-05-01T01:04:18.8496853Z"
        }
      }
    },
    {
      "RequestUri": "https://seannsecanary.blob.core.windows.net/test-filesystem-240ad956-afdb-53cd-60b0-661a431fd7c9?restype=container",
      "RequestMethod": "DELETE",
      "RequestHeaders": {
        "Authorization": "Sanitized",
        "traceparent": "00-56328f8131eaff48bcd27842314695d8-7380d79236958f49-00",
        "User-Agent": [
          "azsdk-net-Storage.Files.DataLake/12.2.0-dev.20200430.1",
          "(.NET Core 4.6.28325.01; Microsoft Windows 10.0.18362 )"
        ],
        "x-ms-client-request-id": "1aed3c63-d9be-7e1a-0462-b2c6c000991b",
        "x-ms-date": "Fri, 01 May 2020 01:04:18 GMT",
        "x-ms-return-client-request-id": "true",
        "x-ms-version": "2019-12-12"
      },
      "RequestBody": null,
      "StatusCode": 202,
      "ResponseHeaders": {
        "Content-Length": "0",
        "Date": "Fri, 01 May 2020 01:04:18 GMT",
        "Server": [
          "Windows-Azure-Blob/1.0",
          "Microsoft-HTTPAPI/2.0"
        ],
<<<<<<< HEAD
        "x-ms-client-request-id": "cd9474af-8905-4403-7e23-20f53c1e4e00",
        "x-ms-request-id": "589c0d0d-e01e-0021-1c3b-f3b640000000",
=======
        "x-ms-client-request-id": "1aed3c63-d9be-7e1a-0462-b2c6c000991b",
        "x-ms-request-id": "3628a4c8-501e-001b-5a54-1f73a3000000",
>>>>>>> 8d420312
        "x-ms-version": "2019-12-12"
      },
      "ResponseBody": []
    }
  ],
  "Variables": {
    "DateTimeOffsetNow": "2020-04-30T18:04:12.3276347-07:00",
    "RandomSeed": "274450787",
    "Storage_TestConfigHierarchicalNamespace": "NamespaceTenant\nseannsecanary\nU2FuaXRpemVk\nhttps://seannsecanary.blob.core.windows.net\nhttps://seannsecanary.file.core.windows.net\nhttps://seannsecanary.queue.core.windows.net\nhttps://seannsecanary.table.core.windows.net\n\n\n\n\nhttps://seannsecanary-secondary.blob.core.windows.net\nhttps://seannsecanary-secondary.file.core.windows.net\nhttps://seannsecanary-secondary.queue.core.windows.net\nhttps://seannsecanary-secondary.table.core.windows.net\n68390a19-a643-458b-b726-408abf67b4fc\nSanitized\n72f988bf-86f1-41af-91ab-2d7cd011db47\nhttps://login.microsoftonline.com/\nCloud\nBlobEndpoint=https://seannsecanary.blob.core.windows.net/;QueueEndpoint=https://seannsecanary.queue.core.windows.net/;FileEndpoint=https://seannsecanary.file.core.windows.net/;BlobSecondaryEndpoint=https://seannsecanary-secondary.blob.core.windows.net/;QueueSecondaryEndpoint=https://seannsecanary-secondary.queue.core.windows.net/;FileSecondaryEndpoint=https://seannsecanary-secondary.file.core.windows.net/;AccountName=seannsecanary;AccountKey=Sanitized\n"
  }
}<|MERGE_RESOLUTION|>--- conflicted
+++ resolved
@@ -27,13 +27,8 @@
           "Windows-Azure-Blob/1.0",
           "Microsoft-HTTPAPI/2.0"
         ],
-<<<<<<< HEAD
-        "x-ms-client-request-id": "e28c69b4-00eb-1d23-2a97-2697046baf77",
-        "x-ms-request-id": "64e3c58c-b01e-0003-213b-f3735f000000",
-=======
         "x-ms-client-request-id": "8c0b1d59-043a-3163-1c9b-5ded85bbc6e7",
         "x-ms-request-id": "fecfbaf3-f01e-0012-5954-1f3670000000",
->>>>>>> 8d420312
         "x-ms-version": "2019-12-12"
       },
       "ResponseBody": []
@@ -64,13 +59,8 @@
           "Windows-Azure-HDFS/1.0",
           "Microsoft-HTTPAPI/2.0"
         ],
-<<<<<<< HEAD
-        "x-ms-client-request-id": "7bc9a82c-3a85-50d5-591c-9df04ff538c9",
-        "x-ms-request-id": "0234ffd9-701f-0033-603b-f3cd90000000",
-=======
         "x-ms-client-request-id": "2ec7d7ce-689e-87c6-6afa-873835b52095",
         "x-ms-request-id": "154e5c61-d01f-0077-7154-1f9834000000",
->>>>>>> 8d420312
         "x-ms-version": "2019-12-12"
       },
       "ResponseBody": []
@@ -101,13 +91,8 @@
           "Windows-Azure-HDFS/1.0",
           "Microsoft-HTTPAPI/2.0"
         ],
-<<<<<<< HEAD
-        "x-ms-client-request-id": "6f4d497b-1807-52bb-74c3-e373bbd5ffbd",
-        "x-ms-request-id": "0234ffda-701f-0033-613b-f3cd90000000",
-=======
         "x-ms-client-request-id": "c06bf2bb-a504-fc63-626a-e21481193ee1",
         "x-ms-request-id": "154e5c7a-d01f-0077-0a54-1f9834000000",
->>>>>>> 8d420312
         "x-ms-version": "2019-12-12"
       },
       "ResponseBody": []
@@ -125,11 +110,7 @@
         "x-ms-date": "Fri, 01 May 2020 01:04:13 GMT",
         "x-ms-rename-source": "%2Ftest-filesystem-93b93430-d043-74a4-e610-476f117d8558%2Ftest-directory-f7ec6956-d188-10b2-0401-cfae1186dc5c=",
         "x-ms-return-client-request-id": "true",
-<<<<<<< HEAD
-        "x-ms-source-if-modified-since": "Fri, 06 Mar 2020 22:13:25 GMT",
-=======
         "x-ms-source-if-modified-since": "Sat, 02 May 2020 01:04:12 GMT",
->>>>>>> 8d420312
         "x-ms-version": "2019-12-12"
       },
       "RequestBody": null,
@@ -144,11 +125,7 @@
         ],
         "x-ms-client-request-id": "56f18e5c-8c1d-2abe-62e3-d755cba9c617",
         "x-ms-error-code": "SourceConditionNotMet",
-<<<<<<< HEAD
-        "x-ms-request-id": "0234ffdb-701f-0033-623b-f3cd90000000",
-=======
         "x-ms-request-id": "154e5c92-d01f-0077-2254-1f9834000000",
->>>>>>> 8d420312
         "x-ms-version": "2019-12-12"
       },
       "ResponseBody": {
@@ -182,13 +159,8 @@
           "Windows-Azure-Blob/1.0",
           "Microsoft-HTTPAPI/2.0"
         ],
-<<<<<<< HEAD
-        "x-ms-client-request-id": "f1ab7812-f852-3e6f-8228-6c46335f24c1",
-        "x-ms-request-id": "64e3c5b4-b01e-0003-473b-f3735f000000",
-=======
         "x-ms-client-request-id": "f2b87c80-e728-20c4-053e-0cf30e804599",
         "x-ms-request-id": "fecfbb20-f01e-0012-7754-1f3670000000",
->>>>>>> 8d420312
         "x-ms-version": "2019-12-12"
       },
       "ResponseBody": []
@@ -220,13 +192,8 @@
           "Windows-Azure-Blob/1.0",
           "Microsoft-HTTPAPI/2.0"
         ],
-<<<<<<< HEAD
-        "x-ms-client-request-id": "188799f4-554c-2a8b-39ae-e64f0839e285",
-        "x-ms-request-id": "84b2f9cf-f01e-003d-4f3b-f3e420000000",
-=======
         "x-ms-client-request-id": "05dfe315-1387-4433-9218-e80dad001155",
         "x-ms-request-id": "992d1d67-801e-0037-4d54-1f9f0c000000",
->>>>>>> 8d420312
         "x-ms-version": "2019-12-12"
       },
       "ResponseBody": []
@@ -257,13 +224,8 @@
           "Windows-Azure-HDFS/1.0",
           "Microsoft-HTTPAPI/2.0"
         ],
-<<<<<<< HEAD
-        "x-ms-client-request-id": "7c4dc110-7aed-6618-7e87-e20b05a289fe",
-        "x-ms-request-id": "81a51230-a01f-0042-4a3b-f32bbb000000",
-=======
         "x-ms-client-request-id": "bae05299-29cb-1ff0-3a84-b02b56acb1e5",
         "x-ms-request-id": "5a752cf8-501f-0069-7354-1f74ec000000",
->>>>>>> 8d420312
         "x-ms-version": "2019-12-12"
       },
       "ResponseBody": []
@@ -294,13 +256,8 @@
           "Windows-Azure-HDFS/1.0",
           "Microsoft-HTTPAPI/2.0"
         ],
-<<<<<<< HEAD
-        "x-ms-client-request-id": "49e85e0b-222a-f11d-b0f0-dac57c0e365b",
-        "x-ms-request-id": "81a51231-a01f-0042-4b3b-f32bbb000000",
-=======
         "x-ms-client-request-id": "7eadd6dd-ab28-b38f-cc5e-5123c8d3e56a",
         "x-ms-request-id": "5a752d20-501f-0069-1b54-1f74ec000000",
->>>>>>> 8d420312
         "x-ms-version": "2019-12-12"
       },
       "ResponseBody": []
@@ -318,11 +275,7 @@
         "x-ms-date": "Fri, 01 May 2020 01:04:14 GMT",
         "x-ms-rename-source": "%2Ftest-filesystem-a0c5442e-3b32-9fea-0a1b-39c30fafe115%2Ftest-directory-9dc4f65d-f6ac-5ba8-545c-bc8793acee7a=",
         "x-ms-return-client-request-id": "true",
-<<<<<<< HEAD
-        "x-ms-source-if-unmodified-since": "Wed, 04 Mar 2020 22:13:25 GMT",
-=======
         "x-ms-source-if-unmodified-since": "Thu, 30 Apr 2020 01:04:12 GMT",
->>>>>>> 8d420312
         "x-ms-version": "2019-12-12"
       },
       "RequestBody": null,
@@ -337,11 +290,7 @@
         ],
         "x-ms-client-request-id": "633ecfe3-f123-f54a-493a-736de38b62d9",
         "x-ms-error-code": "SourceConditionNotMet",
-<<<<<<< HEAD
-        "x-ms-request-id": "81a51232-a01f-0042-4c3b-f32bbb000000",
-=======
         "x-ms-request-id": "5a752d3f-501f-0069-3a54-1f74ec000000",
->>>>>>> 8d420312
         "x-ms-version": "2019-12-12"
       },
       "ResponseBody": {
@@ -375,13 +324,8 @@
           "Windows-Azure-Blob/1.0",
           "Microsoft-HTTPAPI/2.0"
         ],
-<<<<<<< HEAD
-        "x-ms-client-request-id": "affb690b-640f-0d21-2a94-aee27b12a4d2",
-        "x-ms-request-id": "84b2fa26-f01e-003d-203b-f3e420000000",
-=======
         "x-ms-client-request-id": "f9404a08-8195-2446-f295-3383fdac1333",
         "x-ms-request-id": "992d1db0-801e-0037-7c54-1f9f0c000000",
->>>>>>> 8d420312
         "x-ms-version": "2019-12-12"
       },
       "ResponseBody": []
@@ -413,13 +357,8 @@
           "Windows-Azure-Blob/1.0",
           "Microsoft-HTTPAPI/2.0"
         ],
-<<<<<<< HEAD
-        "x-ms-client-request-id": "d326c556-2785-2c2f-6dc3-4a71e0e38dad",
-        "x-ms-request-id": "36ca041c-201e-003e-263b-f30544000000",
-=======
         "x-ms-client-request-id": "be6d8ca3-4fb0-a18b-1ca4-fec3dadaf240",
         "x-ms-request-id": "5afbb897-501e-0034-4b54-1f7e68000000",
->>>>>>> 8d420312
         "x-ms-version": "2019-12-12"
       },
       "ResponseBody": []
@@ -450,13 +389,8 @@
           "Windows-Azure-HDFS/1.0",
           "Microsoft-HTTPAPI/2.0"
         ],
-<<<<<<< HEAD
-        "x-ms-client-request-id": "53022e2b-0c71-901a-d691-374bff8b2a4f",
-        "x-ms-request-id": "265fe447-e01f-000e-563b-f3bb8b000000",
-=======
         "x-ms-client-request-id": "5d5abb1e-5448-27c7-a3a9-77bd1f973631",
         "x-ms-request-id": "91a938f4-d01f-0048-1454-1f5097000000",
->>>>>>> 8d420312
         "x-ms-version": "2019-12-12"
       },
       "ResponseBody": []
@@ -487,13 +421,8 @@
           "Windows-Azure-HDFS/1.0",
           "Microsoft-HTTPAPI/2.0"
         ],
-<<<<<<< HEAD
-        "x-ms-client-request-id": "5aaf219b-c7d6-59e7-d60a-5b05a6c03b07",
-        "x-ms-request-id": "265fe448-e01f-000e-573b-f3bb8b000000",
-=======
         "x-ms-client-request-id": "1788498c-0820-d054-be60-766d8f41275f",
         "x-ms-request-id": "91a9390f-d01f-0048-2f54-1f5097000000",
->>>>>>> 8d420312
         "x-ms-version": "2019-12-12"
       },
       "ResponseBody": []
@@ -526,11 +455,7 @@
         ],
         "x-ms-client-request-id": "b6f904ce-42ba-9da4-7505-f12fb4f57f8e",
         "x-ms-error-code": "SourceConditionNotMet",
-<<<<<<< HEAD
-        "x-ms-request-id": "265fe449-e01f-000e-583b-f3bb8b000000",
-=======
         "x-ms-request-id": "91a93929-d01f-0048-4954-1f5097000000",
->>>>>>> 8d420312
         "x-ms-version": "2019-12-12"
       },
       "ResponseBody": {
@@ -564,13 +489,8 @@
           "Windows-Azure-Blob/1.0",
           "Microsoft-HTTPAPI/2.0"
         ],
-<<<<<<< HEAD
-        "x-ms-client-request-id": "2740b0be-0801-4ae7-f75f-60f35925cb91",
-        "x-ms-request-id": "36ca0430-201e-003e-353b-f30544000000",
-=======
         "x-ms-client-request-id": "8a9e9fdd-7047-0da4-0d78-dfba95713efa",
         "x-ms-request-id": "5afbb944-501e-0034-5554-1f7e68000000",
->>>>>>> 8d420312
         "x-ms-version": "2019-12-12"
       },
       "ResponseBody": []
@@ -602,13 +522,8 @@
           "Windows-Azure-Blob/1.0",
           "Microsoft-HTTPAPI/2.0"
         ],
-<<<<<<< HEAD
-        "x-ms-client-request-id": "60bbce73-57b6-f2af-e067-7d86c2063489",
-        "x-ms-request-id": "581dbb34-101e-000a-553b-f3368c000000",
-=======
         "x-ms-client-request-id": "aefd2d58-dbf2-1f41-c386-84526280f238",
         "x-ms-request-id": "d71d146f-401e-005a-0554-1f2b47000000",
->>>>>>> 8d420312
         "x-ms-version": "2019-12-12"
       },
       "ResponseBody": []
@@ -639,13 +554,8 @@
           "Windows-Azure-HDFS/1.0",
           "Microsoft-HTTPAPI/2.0"
         ],
-<<<<<<< HEAD
-        "x-ms-client-request-id": "44d2ff83-4da1-9bf2-668c-ce3d3ad6ae8d",
-        "x-ms-request-id": "3d415753-601f-0000-513b-f3923b000000",
-=======
         "x-ms-client-request-id": "86117d4a-6f0a-2f16-8920-0f082f661668",
         "x-ms-request-id": "2eed07e4-901f-003b-0254-1f0804000000",
->>>>>>> 8d420312
         "x-ms-version": "2019-12-12"
       },
       "ResponseBody": []
@@ -676,13 +586,8 @@
           "Windows-Azure-HDFS/1.0",
           "Microsoft-HTTPAPI/2.0"
         ],
-<<<<<<< HEAD
-        "x-ms-client-request-id": "aba985b0-0ded-9756-287d-61bebc7dd7c0",
-        "x-ms-request-id": "3d415754-601f-0000-523b-f3923b000000",
-=======
         "x-ms-client-request-id": "ad89e91c-1d26-45c8-1cfd-d276c42a57b6",
         "x-ms-request-id": "2eed07f1-901f-003b-0f54-1f0804000000",
->>>>>>> 8d420312
         "x-ms-version": "2019-12-12"
       },
       "ResponseBody": []
@@ -741,11 +646,7 @@
         "x-ms-date": "Fri, 01 May 2020 01:04:17 GMT",
         "x-ms-rename-source": "%2Ftest-filesystem-a9f3e5d1-be18-17dc-06f4-0e241ad5098e%2Ftest-directory-ff39506f-291f-dda3-9fea-abdb085a40c2=",
         "x-ms-return-client-request-id": "true",
-<<<<<<< HEAD
-        "x-ms-source-if-none-match": "\u00220x8D7C1526F2E3D5C\u0022",
-=======
         "x-ms-source-if-none-match": "\u00220x8D7ED6B92B49734\u0022",
->>>>>>> 8d420312
         "x-ms-version": "2019-12-12"
       },
       "RequestBody": null,
@@ -760,11 +661,7 @@
         ],
         "x-ms-client-request-id": "0859b134-685a-f46c-de9f-9b881ed3a5c9",
         "x-ms-error-code": "SourceConditionNotMet",
-<<<<<<< HEAD
-        "x-ms-request-id": "3d415755-601f-0000-533b-f3923b000000",
-=======
         "x-ms-request-id": "2eed080f-901f-003b-2d54-1f0804000000",
->>>>>>> 8d420312
         "x-ms-version": "2019-12-12"
       },
       "ResponseBody": {
@@ -798,13 +695,8 @@
           "Windows-Azure-Blob/1.0",
           "Microsoft-HTTPAPI/2.0"
         ],
-<<<<<<< HEAD
-        "x-ms-client-request-id": "0252a431-236a-6156-5cd3-021ae4f5f86f",
-        "x-ms-request-id": "581dbb3a-101e-000a-583b-f3368c000000",
-=======
         "x-ms-client-request-id": "3517faa8-48e7-dc3d-400f-092fd89171f6",
         "x-ms-request-id": "d71d1514-401e-005a-1554-1f2b47000000",
->>>>>>> 8d420312
         "x-ms-version": "2019-12-12"
       },
       "ResponseBody": []
@@ -836,13 +728,8 @@
           "Windows-Azure-Blob/1.0",
           "Microsoft-HTTPAPI/2.0"
         ],
-<<<<<<< HEAD
-        "x-ms-client-request-id": "02305585-1180-8e85-720b-0814671b8efa",
-        "x-ms-request-id": "589c0d08-e01e-0021-193b-f3b640000000",
-=======
         "x-ms-client-request-id": "42f62dce-ab0a-f8db-2cc4-d437e2239821",
         "x-ms-request-id": "3628a46b-501e-001b-0854-1f73a3000000",
->>>>>>> 8d420312
         "x-ms-version": "2019-12-12"
       },
       "ResponseBody": []
@@ -873,13 +760,8 @@
           "Windows-Azure-HDFS/1.0",
           "Microsoft-HTTPAPI/2.0"
         ],
-<<<<<<< HEAD
-        "x-ms-client-request-id": "3d3292da-c7a8-3649-9c64-b685ae2b79b3",
-        "x-ms-request-id": "725e61e8-501f-0046-2c3b-f3a6bc000000",
-=======
         "x-ms-client-request-id": "985e915e-dcc0-8160-f20f-4a1c7af6fbf5",
         "x-ms-request-id": "77af2aa6-701f-0041-0154-1f1544000000",
->>>>>>> 8d420312
         "x-ms-version": "2019-12-12"
       },
       "ResponseBody": []
@@ -910,13 +792,8 @@
           "Windows-Azure-HDFS/1.0",
           "Microsoft-HTTPAPI/2.0"
         ],
-<<<<<<< HEAD
-        "x-ms-client-request-id": "be828387-491e-c8cf-c883-6ee42ee41e8f",
-        "x-ms-request-id": "725e61e9-501f-0046-2d3b-f3a6bc000000",
-=======
         "x-ms-client-request-id": "05af01ed-ad53-dbf8-9abb-1882f1982cae",
         "x-ms-request-id": "77af2ac3-701f-0041-1e54-1f1544000000",
->>>>>>> 8d420312
         "x-ms-version": "2019-12-12"
       },
       "ResponseBody": []
@@ -934,11 +811,7 @@
         "x-ms-date": "Fri, 01 May 2020 01:04:18 GMT",
         "x-ms-rename-source": "%2Ftest-filesystem-240ad956-afdb-53cd-60b0-661a431fd7c9%2Ftest-directory-f3603f37-4cb0-e63b-f7ee-31e4fc377b3f=",
         "x-ms-return-client-request-id": "true",
-<<<<<<< HEAD
-        "x-ms-source-lease-id": "a3374b24-9f66-ee64-46cb-bf46f685a21d",
-=======
         "x-ms-source-lease-id": "440fc002-cdfe-d82b-64dc-c1536a967677",
->>>>>>> 8d420312
         "x-ms-version": "2019-12-12"
       },
       "RequestBody": null,
@@ -953,11 +826,7 @@
         ],
         "x-ms-client-request-id": "53dad795-4594-05f9-67aa-d01dcbfb115c",
         "x-ms-error-code": "LeaseNotPresent",
-<<<<<<< HEAD
-        "x-ms-request-id": "725e61ea-501f-0046-2e3b-f3a6bc000000",
-=======
         "x-ms-request-id": "77af2ad3-701f-0041-2e54-1f1544000000",
->>>>>>> 8d420312
         "x-ms-version": "2019-12-12"
       },
       "ResponseBody": {
@@ -991,13 +860,8 @@
           "Windows-Azure-Blob/1.0",
           "Microsoft-HTTPAPI/2.0"
         ],
-<<<<<<< HEAD
-        "x-ms-client-request-id": "cd9474af-8905-4403-7e23-20f53c1e4e00",
-        "x-ms-request-id": "589c0d0d-e01e-0021-1c3b-f3b640000000",
-=======
         "x-ms-client-request-id": "1aed3c63-d9be-7e1a-0462-b2c6c000991b",
         "x-ms-request-id": "3628a4c8-501e-001b-5a54-1f73a3000000",
->>>>>>> 8d420312
         "x-ms-version": "2019-12-12"
       },
       "ResponseBody": []
