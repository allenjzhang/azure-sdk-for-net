--- conflicted
+++ resolved
@@ -1,22 +1,6 @@
 {
   "Entries": [
     {
-<<<<<<< HEAD
-      "RequestUri": "https://seanstagehierarchical.blob.core.windows.net/test-filesystem-f9ed7976-d17c-1da4-b4c6-e17c0410abb4?restype=container",
-      "RequestMethod": "PUT",
-      "RequestHeaders": {
-        "Authorization": "Sanitized",
-        "traceparent": "00-07f98e7491c1554a866318547dd5e4d5-a1ff09a67b2c4a45-00",
-        "User-Agent": [
-          "azsdk-net-Storage.Files.DataLake/12.0.0-dev.20200305.1",
-          "(.NET Core 4.6.28325.01; Microsoft Windows 10.0.18363 )"
-        ],
-        "x-ms-blob-public-access": "container",
-        "x-ms-client-request-id": "b8267281-4bef-168c-64cf-c6b68828c2d2",
-        "x-ms-date": "Thu, 05 Mar 2020 22:14:05 GMT",
-        "x-ms-return-client-request-id": "true",
-        "x-ms-version": "2019-10-10"
-=======
       "RequestUri": "http://seannsecanary.blob.core.windows.net/test-filesystem-f9ed7976-d17c-1da4-b4c6-e17c0410abb4?restype=container",
       "RequestMethod": "PUT",
       "RequestHeaders": {
@@ -31,52 +15,25 @@
         "x-ms-date": "Fri, 03 Apr 2020 20:58:07 GMT",
         "x-ms-return-client-request-id": "true",
         "x-ms-version": "2019-12-12"
->>>>>>> 32e373e2
-      },
-      "RequestBody": null,
-      "StatusCode": 201,
-      "ResponseHeaders": {
-        "Content-Length": "0",
-<<<<<<< HEAD
-        "Date": "Thu, 05 Mar 2020 22:14:05 GMT",
-        "ETag": "\u00220x8D7C15284EF9650\u0022",
-        "Last-Modified": "Thu, 05 Mar 2020 22:14:05 GMT",
-=======
+      },
+      "RequestBody": null,
+      "StatusCode": 201,
+      "ResponseHeaders": {
+        "Content-Length": "0",
         "Date": "Fri, 03 Apr 2020 20:58:05 GMT",
         "ETag": "\u00220x8D7D811B5370F7F\u0022",
         "Last-Modified": "Fri, 03 Apr 2020 20:58:06 GMT",
->>>>>>> 32e373e2
         "Server": [
           "Windows-Azure-Blob/1.0",
           "Microsoft-HTTPAPI/2.0"
         ],
         "x-ms-client-request-id": "b8267281-4bef-168c-64cf-c6b68828c2d2",
-<<<<<<< HEAD
-        "x-ms-request-id": "beed3529-601e-002f-303b-f39ff0000000",
-        "x-ms-version": "2019-10-10"
-=======
         "x-ms-request-id": "9621e2a3-f01e-0012-1dfa-093670000000",
         "x-ms-version": "2019-12-12"
->>>>>>> 32e373e2
-      },
-      "ResponseBody": []
-    },
-    {
-<<<<<<< HEAD
-      "RequestUri": "https://seanstagehierarchical.dfs.core.windows.net/test-filesystem-f9ed7976-d17c-1da4-b4c6-e17c0410abb4/test-directory-bf933f77-f405-68ad-a7b3-e5e902efdee4?resource=directory",
-      "RequestMethod": "PUT",
-      "RequestHeaders": {
-        "Authorization": "Sanitized",
-        "traceparent": "00-5ea366d1ca2692449b3609dd47b003bb-a2155e1604ccf047-00",
-        "User-Agent": [
-          "azsdk-net-Storage.Files.DataLake/12.0.0-dev.20200305.1",
-          "(.NET Core 4.6.28325.01; Microsoft Windows 10.0.18363 )"
-        ],
-        "x-ms-client-request-id": "ff3dfcd1-ee3c-8d17-c5bd-113c65a31374",
-        "x-ms-date": "Thu, 05 Mar 2020 22:14:05 GMT",
-        "x-ms-return-client-request-id": "true",
-        "x-ms-version": "2019-10-10"
-=======
+      },
+      "ResponseBody": []
+    },
+    {
       "RequestUri": "http://seannsecanary.dfs.core.windows.net/test-filesystem-f9ed7976-d17c-1da4-b4c6-e17c0410abb4/test-directory-bf933f77-f405-68ad-a7b3-e5e902efdee4?resource=directory",
       "RequestMethod": "PUT",
       "RequestHeaders": {
@@ -90,116 +47,61 @@
         "x-ms-date": "Fri, 03 Apr 2020 20:58:07 GMT",
         "x-ms-return-client-request-id": "true",
         "x-ms-version": "2019-12-12"
->>>>>>> 32e373e2
-      },
-      "RequestBody": null,
-      "StatusCode": 201,
-      "ResponseHeaders": {
-        "Content-Length": "0",
-<<<<<<< HEAD
-        "Date": "Thu, 05 Mar 2020 22:14:05 GMT",
-        "ETag": "\u00220x8D7C1528521C847\u0022",
-        "Last-Modified": "Thu, 05 Mar 2020 22:14:06 GMT",
-=======
+      },
+      "RequestBody": null,
+      "StatusCode": 201,
+      "ResponseHeaders": {
+        "Content-Length": "0",
         "Date": "Fri, 03 Apr 2020 20:58:05 GMT",
         "ETag": "\u00220x8D7D811B546CEE3\u0022",
         "Last-Modified": "Fri, 03 Apr 2020 20:58:06 GMT",
->>>>>>> 32e373e2
         "Server": [
           "Windows-Azure-HDFS/1.0",
           "Microsoft-HTTPAPI/2.0"
         ],
         "x-ms-client-request-id": "ff3dfcd1-ee3c-8d17-c5bd-113c65a31374",
-<<<<<<< HEAD
-        "x-ms-request-id": "f1e75a38-901f-0004-403b-f31f3c000000",
-        "x-ms-version": "2019-10-10"
-=======
         "x-ms-request-id": "fa43fe5d-201f-0097-5afa-091bad000000",
         "x-ms-version": "2019-12-12"
->>>>>>> 32e373e2
-      },
-      "ResponseBody": []
-    },
-    {
-<<<<<<< HEAD
-      "RequestUri": "https://seanstagehierarchical.blob.core.windows.net/test-filesystem-f9ed7976-d17c-1da4-b4c6-e17c0410abb4/test-directory-bf933f77-f405-68ad-a7b3-e5e902efdee4?comp=metadata",
-=======
+      },
+      "ResponseBody": []
+    },
+    {
       "RequestUri": "http://seannsecanary.blob.core.windows.net/test-filesystem-f9ed7976-d17c-1da4-b4c6-e17c0410abb4/test-directory-bf933f77-f405-68ad-a7b3-e5e902efdee4?comp=metadata",
->>>>>>> 32e373e2
-      "RequestMethod": "PUT",
-      "RequestHeaders": {
-        "Authorization": "Sanitized",
-        "User-Agent": [
-<<<<<<< HEAD
-          "azsdk-net-Storage.Files.DataLake/12.0.0-dev.20200305.1",
-          "(.NET Core 4.6.28325.01; Microsoft Windows 10.0.18363 )"
-        ],
-        "x-ms-client-request-id": "0617fa01-deb1-2aa8-ad6c-cb2ce188656a",
-        "x-ms-date": "Thu, 05 Mar 2020 22:14:06 GMT",
-=======
+      "RequestMethod": "PUT",
+      "RequestHeaders": {
+        "Authorization": "Sanitized",
+        "User-Agent": [
           "azsdk-net-Storage.Files.DataLake/12.1.0-dev.20200403.1",
           "(.NET Core 4.6.28325.01; Microsoft Windows 10.0.18362 )"
         ],
         "x-ms-client-request-id": "0617fa01-deb1-2aa8-ad6c-cb2ce188656a",
         "x-ms-date": "Fri, 03 Apr 2020 20:58:07 GMT",
->>>>>>> 32e373e2
         "x-ms-meta-Capital": "letter",
         "x-ms-meta-foo": "bar",
         "x-ms-meta-meta": "data",
         "x-ms-meta-UPPER": "case",
         "x-ms-return-client-request-id": "true",
-<<<<<<< HEAD
-        "x-ms-version": "2019-10-10"
-=======
-        "x-ms-version": "2019-12-12"
->>>>>>> 32e373e2
+        "x-ms-version": "2019-12-12"
       },
       "RequestBody": null,
       "StatusCode": 200,
       "ResponseHeaders": {
         "Content-Length": "0",
-<<<<<<< HEAD
-        "Date": "Thu, 05 Mar 2020 22:14:06 GMT",
-        "ETag": "\u00220x8D7C152853B92E7\u0022",
-        "Last-Modified": "Thu, 05 Mar 2020 22:14:06 GMT",
-=======
         "Date": "Fri, 03 Apr 2020 20:58:05 GMT",
         "ETag": "\u00220x8D7D811B5533129\u0022",
         "Last-Modified": "Fri, 03 Apr 2020 20:58:06 GMT",
->>>>>>> 32e373e2
         "Server": [
           "Windows-Azure-Blob/1.0",
           "Microsoft-HTTPAPI/2.0"
         ],
         "x-ms-client-request-id": "0617fa01-deb1-2aa8-ad6c-cb2ce188656a",
-<<<<<<< HEAD
-        "x-ms-request-id": "beed352f-601e-002f-333b-f39ff0000000",
-        "x-ms-request-server-encrypted": "true",
-        "x-ms-version": "2019-10-10"
-=======
         "x-ms-request-id": "9621e2b8-f01e-0012-2ffa-093670000000",
         "x-ms-request-server-encrypted": "true",
         "x-ms-version": "2019-12-12"
->>>>>>> 32e373e2
-      },
-      "ResponseBody": []
-    },
-    {
-<<<<<<< HEAD
-      "RequestUri": "https://seanstagehierarchical.blob.core.windows.net/test-filesystem-f9ed7976-d17c-1da4-b4c6-e17c0410abb4?restype=container",
-      "RequestMethod": "DELETE",
-      "RequestHeaders": {
-        "Authorization": "Sanitized",
-        "traceparent": "00-9185e8348e99a34c81517a0c8b896f71-612bd95031863247-00",
-        "User-Agent": [
-          "azsdk-net-Storage.Files.DataLake/12.0.0-dev.20200305.1",
-          "(.NET Core 4.6.28325.01; Microsoft Windows 10.0.18363 )"
-        ],
-        "x-ms-client-request-id": "6a3a859c-0d8b-13c3-3973-16c164bba3f2",
-        "x-ms-date": "Thu, 05 Mar 2020 22:14:06 GMT",
-        "x-ms-return-client-request-id": "true",
-        "x-ms-version": "2019-10-10"
-=======
+      },
+      "ResponseBody": []
+    },
+    {
       "RequestUri": "http://seannsecanary.blob.core.windows.net/test-filesystem-f9ed7976-d17c-1da4-b4c6-e17c0410abb4?restype=container",
       "RequestMethod": "DELETE",
       "RequestHeaders": {
@@ -213,235 +115,125 @@
         "x-ms-date": "Fri, 03 Apr 2020 20:58:07 GMT",
         "x-ms-return-client-request-id": "true",
         "x-ms-version": "2019-12-12"
->>>>>>> 32e373e2
       },
       "RequestBody": null,
       "StatusCode": 202,
       "ResponseHeaders": {
         "Content-Length": "0",
-<<<<<<< HEAD
-        "Date": "Thu, 05 Mar 2020 22:14:06 GMT",
-=======
         "Date": "Fri, 03 Apr 2020 20:58:05 GMT",
->>>>>>> 32e373e2
         "Server": [
           "Windows-Azure-Blob/1.0",
           "Microsoft-HTTPAPI/2.0"
         ],
         "x-ms-client-request-id": "6a3a859c-0d8b-13c3-3973-16c164bba3f2",
-<<<<<<< HEAD
-        "x-ms-request-id": "beed3531-601e-002f-353b-f39ff0000000",
-        "x-ms-version": "2019-10-10"
-=======
         "x-ms-request-id": "9621e2c0-f01e-0012-37fa-093670000000",
         "x-ms-version": "2019-12-12"
->>>>>>> 32e373e2
-      },
-      "ResponseBody": []
-    },
-    {
-<<<<<<< HEAD
-      "RequestUri": "https://seanstagehierarchical.blob.core.windows.net/test-filesystem-c4254762-ba80-130e-3e77-f2f85a34eea1?restype=container",
-      "RequestMethod": "PUT",
-      "RequestHeaders": {
-        "Authorization": "Sanitized",
-        "traceparent": "00-0c83a45b2892c043a8988b549218fa85-910d27a35818944a-00",
-        "User-Agent": [
-          "azsdk-net-Storage.Files.DataLake/12.0.0-dev.20200305.1",
-          "(.NET Core 4.6.28325.01; Microsoft Windows 10.0.18363 )"
+      },
+      "ResponseBody": []
+    },
+    {
+      "RequestUri": "http://seannsecanary.blob.core.windows.net/test-filesystem-c4254762-ba80-130e-3e77-f2f85a34eea1?restype=container",
+      "RequestMethod": "PUT",
+      "RequestHeaders": {
+        "Authorization": "Sanitized",
+        "traceparent": "00-903b7bfc4fd80a419acbcaf2802acb63-bdd07a796ef81542-00",
+        "User-Agent": [
+          "azsdk-net-Storage.Files.DataLake/12.1.0-dev.20200403.1",
+          "(.NET Core 4.6.28325.01; Microsoft Windows 10.0.18362 )"
         ],
         "x-ms-blob-public-access": "container",
         "x-ms-client-request-id": "f3119114-a7e5-e1a7-7627-2c141bcab905",
-        "x-ms-date": "Thu, 05 Mar 2020 22:14:06 GMT",
-        "x-ms-return-client-request-id": "true",
-        "x-ms-version": "2019-10-10"
-=======
-      "RequestUri": "http://seannsecanary.blob.core.windows.net/test-filesystem-c4254762-ba80-130e-3e77-f2f85a34eea1?restype=container",
-      "RequestMethod": "PUT",
-      "RequestHeaders": {
-        "Authorization": "Sanitized",
-        "traceparent": "00-903b7bfc4fd80a419acbcaf2802acb63-bdd07a796ef81542-00",
-        "User-Agent": [
-          "azsdk-net-Storage.Files.DataLake/12.1.0-dev.20200403.1",
-          "(.NET Core 4.6.28325.01; Microsoft Windows 10.0.18362 )"
-        ],
-        "x-ms-blob-public-access": "container",
-        "x-ms-client-request-id": "f3119114-a7e5-e1a7-7627-2c141bcab905",
-        "x-ms-date": "Fri, 03 Apr 2020 20:58:08 GMT",
-        "x-ms-return-client-request-id": "true",
-        "x-ms-version": "2019-12-12"
->>>>>>> 32e373e2
-      },
-      "RequestBody": null,
-      "StatusCode": 201,
-      "ResponseHeaders": {
-        "Content-Length": "0",
-<<<<<<< HEAD
-        "Date": "Thu, 05 Mar 2020 22:14:06 GMT",
-        "ETag": "\u00220x8D7C152857D18E5\u0022",
-        "Last-Modified": "Thu, 05 Mar 2020 22:14:06 GMT",
-=======
+        "x-ms-date": "Fri, 03 Apr 2020 20:58:08 GMT",
+        "x-ms-return-client-request-id": "true",
+        "x-ms-version": "2019-12-12"
+      },
+      "RequestBody": null,
+      "StatusCode": 201,
+      "ResponseHeaders": {
+        "Content-Length": "0",
         "Date": "Fri, 03 Apr 2020 20:58:06 GMT",
         "ETag": "\u00220x8D7D811B56CCF3E\u0022",
         "Last-Modified": "Fri, 03 Apr 2020 20:58:06 GMT",
->>>>>>> 32e373e2
         "Server": [
           "Windows-Azure-Blob/1.0",
           "Microsoft-HTTPAPI/2.0"
         ],
         "x-ms-client-request-id": "f3119114-a7e5-e1a7-7627-2c141bcab905",
-<<<<<<< HEAD
-        "x-ms-request-id": "45e4e48d-501e-001b-3f3b-f3ac38000000",
-        "x-ms-version": "2019-10-10"
-=======
         "x-ms-request-id": "9621e2c8-f01e-0012-3cfa-093670000000",
         "x-ms-version": "2019-12-12"
->>>>>>> 32e373e2
-      },
-      "ResponseBody": []
-    },
-    {
-<<<<<<< HEAD
-      "RequestUri": "https://seanstagehierarchical.dfs.core.windows.net/test-filesystem-c4254762-ba80-130e-3e77-f2f85a34eea1/test-directory-c0c07485-482b-68a4-684d-2b768d043a42?resource=directory",
-      "RequestMethod": "PUT",
-      "RequestHeaders": {
-        "Authorization": "Sanitized",
-        "traceparent": "00-5278ac1c06da37489dacf936e3e0f099-6be050978aedeb4d-00",
-        "User-Agent": [
-          "azsdk-net-Storage.Files.DataLake/12.0.0-dev.20200305.1",
-          "(.NET Core 4.6.28325.01; Microsoft Windows 10.0.18363 )"
+      },
+      "ResponseBody": []
+    },
+    {
+      "RequestUri": "http://seannsecanary.dfs.core.windows.net/test-filesystem-c4254762-ba80-130e-3e77-f2f85a34eea1/test-directory-c0c07485-482b-68a4-684d-2b768d043a42?resource=directory",
+      "RequestMethod": "PUT",
+      "RequestHeaders": {
+        "Authorization": "Sanitized",
+        "traceparent": "00-5bb33942075f7347b09d78b02d0a853a-0998e6d35278c640-00",
+        "User-Agent": [
+          "azsdk-net-Storage.Files.DataLake/12.1.0-dev.20200403.1",
+          "(.NET Core 4.6.28325.01; Microsoft Windows 10.0.18362 )"
         ],
         "x-ms-client-request-id": "64842750-7b3b-cc2d-eda9-8a987c315471",
-        "x-ms-date": "Thu, 05 Mar 2020 22:14:06 GMT",
-        "x-ms-return-client-request-id": "true",
-        "x-ms-version": "2019-10-10"
-=======
-      "RequestUri": "http://seannsecanary.dfs.core.windows.net/test-filesystem-c4254762-ba80-130e-3e77-f2f85a34eea1/test-directory-c0c07485-482b-68a4-684d-2b768d043a42?resource=directory",
-      "RequestMethod": "PUT",
-      "RequestHeaders": {
-        "Authorization": "Sanitized",
-        "traceparent": "00-5bb33942075f7347b09d78b02d0a853a-0998e6d35278c640-00",
-        "User-Agent": [
-          "azsdk-net-Storage.Files.DataLake/12.1.0-dev.20200403.1",
-          "(.NET Core 4.6.28325.01; Microsoft Windows 10.0.18362 )"
-        ],
-        "x-ms-client-request-id": "64842750-7b3b-cc2d-eda9-8a987c315471",
-        "x-ms-date": "Fri, 03 Apr 2020 20:58:08 GMT",
-        "x-ms-return-client-request-id": "true",
-        "x-ms-version": "2019-12-12"
->>>>>>> 32e373e2
-      },
-      "RequestBody": null,
-      "StatusCode": 201,
-      "ResponseHeaders": {
-        "Content-Length": "0",
-<<<<<<< HEAD
-        "Date": "Thu, 05 Mar 2020 22:14:07 GMT",
-        "ETag": "\u00220x8D7C15285B53FCB\u0022",
-        "Last-Modified": "Thu, 05 Mar 2020 22:14:07 GMT",
-=======
+        "x-ms-date": "Fri, 03 Apr 2020 20:58:08 GMT",
+        "x-ms-return-client-request-id": "true",
+        "x-ms-version": "2019-12-12"
+      },
+      "RequestBody": null,
+      "StatusCode": 201,
+      "ResponseHeaders": {
+        "Content-Length": "0",
         "Date": "Fri, 03 Apr 2020 20:58:06 GMT",
         "ETag": "\u00220x8D7D811B57CC775\u0022",
         "Last-Modified": "Fri, 03 Apr 2020 20:58:06 GMT",
->>>>>>> 32e373e2
         "Server": [
           "Windows-Azure-HDFS/1.0",
           "Microsoft-HTTPAPI/2.0"
         ],
         "x-ms-client-request-id": "64842750-7b3b-cc2d-eda9-8a987c315471",
-<<<<<<< HEAD
-        "x-ms-request-id": "4012f75a-401f-0028-4e3b-f3f393000000",
-        "x-ms-version": "2019-10-10"
-=======
         "x-ms-request-id": "fa43fe5e-201f-0097-5bfa-091bad000000",
         "x-ms-version": "2019-12-12"
->>>>>>> 32e373e2
-      },
-      "ResponseBody": []
-    },
-    {
-<<<<<<< HEAD
-      "RequestUri": "https://seanstagehierarchical.blob.core.windows.net/test-filesystem-c4254762-ba80-130e-3e77-f2f85a34eea1/test-directory-c0c07485-482b-68a4-684d-2b768d043a42?comp=metadata",
-      "RequestMethod": "PUT",
-      "RequestHeaders": {
-        "Authorization": "Sanitized",
-        "If-Modified-Since": "Wed, 04 Mar 2020 22:14:05 GMT",
-        "User-Agent": [
-          "azsdk-net-Storage.Files.DataLake/12.0.0-dev.20200305.1",
-          "(.NET Core 4.6.28325.01; Microsoft Windows 10.0.18363 )"
+      },
+      "ResponseBody": []
+    },
+    {
+      "RequestUri": "http://seannsecanary.blob.core.windows.net/test-filesystem-c4254762-ba80-130e-3e77-f2f85a34eea1/test-directory-c0c07485-482b-68a4-684d-2b768d043a42?comp=metadata",
+      "RequestMethod": "PUT",
+      "RequestHeaders": {
+        "Authorization": "Sanitized",
+        "If-Modified-Since": "Thu, 02 Apr 2020 20:58:07 GMT",
+        "User-Agent": [
+          "azsdk-net-Storage.Files.DataLake/12.1.0-dev.20200403.1",
+          "(.NET Core 4.6.28325.01; Microsoft Windows 10.0.18362 )"
         ],
         "x-ms-client-request-id": "65255b90-d680-c006-6d17-db797023ddcb",
-        "x-ms-date": "Thu, 05 Mar 2020 22:14:07 GMT",
-=======
-      "RequestUri": "http://seannsecanary.blob.core.windows.net/test-filesystem-c4254762-ba80-130e-3e77-f2f85a34eea1/test-directory-c0c07485-482b-68a4-684d-2b768d043a42?comp=metadata",
-      "RequestMethod": "PUT",
-      "RequestHeaders": {
-        "Authorization": "Sanitized",
-        "If-Modified-Since": "Thu, 02 Apr 2020 20:58:07 GMT",
-        "User-Agent": [
-          "azsdk-net-Storage.Files.DataLake/12.1.0-dev.20200403.1",
-          "(.NET Core 4.6.28325.01; Microsoft Windows 10.0.18362 )"
-        ],
-        "x-ms-client-request-id": "65255b90-d680-c006-6d17-db797023ddcb",
-        "x-ms-date": "Fri, 03 Apr 2020 20:58:08 GMT",
->>>>>>> 32e373e2
+        "x-ms-date": "Fri, 03 Apr 2020 20:58:08 GMT",
         "x-ms-meta-Capital": "letter",
         "x-ms-meta-foo": "bar",
         "x-ms-meta-meta": "data",
         "x-ms-meta-UPPER": "case",
         "x-ms-return-client-request-id": "true",
-<<<<<<< HEAD
-        "x-ms-version": "2019-10-10"
-=======
-        "x-ms-version": "2019-12-12"
->>>>>>> 32e373e2
+        "x-ms-version": "2019-12-12"
       },
       "RequestBody": null,
       "StatusCode": 200,
       "ResponseHeaders": {
         "Content-Length": "0",
-<<<<<<< HEAD
-        "Date": "Thu, 05 Mar 2020 22:14:06 GMT",
-        "ETag": "\u00220x8D7C15285C463CC\u0022",
-        "Last-Modified": "Thu, 05 Mar 2020 22:14:07 GMT",
-=======
         "Date": "Fri, 03 Apr 2020 20:58:06 GMT",
         "ETag": "\u00220x8D7D811B5891CA6\u0022",
         "Last-Modified": "Fri, 03 Apr 2020 20:58:06 GMT",
->>>>>>> 32e373e2
         "Server": [
           "Windows-Azure-Blob/1.0",
           "Microsoft-HTTPAPI/2.0"
         ],
         "x-ms-client-request-id": "65255b90-d680-c006-6d17-db797023ddcb",
-<<<<<<< HEAD
-        "x-ms-request-id": "45e4e496-501e-001b-453b-f3ac38000000",
-        "x-ms-request-server-encrypted": "true",
-        "x-ms-version": "2019-10-10"
-=======
         "x-ms-request-id": "9621e2e4-f01e-0012-55fa-093670000000",
         "x-ms-request-server-encrypted": "true",
         "x-ms-version": "2019-12-12"
->>>>>>> 32e373e2
-      },
-      "ResponseBody": []
-    },
-    {
-<<<<<<< HEAD
-      "RequestUri": "https://seanstagehierarchical.blob.core.windows.net/test-filesystem-c4254762-ba80-130e-3e77-f2f85a34eea1?restype=container",
-      "RequestMethod": "DELETE",
-      "RequestHeaders": {
-        "Authorization": "Sanitized",
-        "traceparent": "00-7349dd3aa69dd64491fac6a16e2349e1-8fd64dc61638a644-00",
-        "User-Agent": [
-          "azsdk-net-Storage.Files.DataLake/12.0.0-dev.20200305.1",
-          "(.NET Core 4.6.28325.01; Microsoft Windows 10.0.18363 )"
-        ],
-        "x-ms-client-request-id": "2008ec0f-ef0b-15f1-e317-13ce15681a94",
-        "x-ms-date": "Thu, 05 Mar 2020 22:14:07 GMT",
-        "x-ms-return-client-request-id": "true",
-        "x-ms-version": "2019-10-10"
-=======
+      },
+      "ResponseBody": []
+    },
+    {
       "RequestUri": "http://seannsecanary.blob.core.windows.net/test-filesystem-c4254762-ba80-130e-3e77-f2f85a34eea1?restype=container",
       "RequestMethod": "DELETE",
       "RequestHeaders": {
@@ -455,235 +247,125 @@
         "x-ms-date": "Fri, 03 Apr 2020 20:58:08 GMT",
         "x-ms-return-client-request-id": "true",
         "x-ms-version": "2019-12-12"
->>>>>>> 32e373e2
       },
       "RequestBody": null,
       "StatusCode": 202,
       "ResponseHeaders": {
         "Content-Length": "0",
-<<<<<<< HEAD
-        "Date": "Thu, 05 Mar 2020 22:14:06 GMT",
-=======
-        "Date": "Fri, 03 Apr 2020 20:58:06 GMT",
->>>>>>> 32e373e2
+        "Date": "Fri, 03 Apr 2020 20:58:06 GMT",
         "Server": [
           "Windows-Azure-Blob/1.0",
           "Microsoft-HTTPAPI/2.0"
         ],
         "x-ms-client-request-id": "2008ec0f-ef0b-15f1-e317-13ce15681a94",
-<<<<<<< HEAD
-        "x-ms-request-id": "45e4e499-501e-001b-473b-f3ac38000000",
-        "x-ms-version": "2019-10-10"
-=======
         "x-ms-request-id": "9621e2eb-f01e-0012-5cfa-093670000000",
         "x-ms-version": "2019-12-12"
->>>>>>> 32e373e2
-      },
-      "ResponseBody": []
-    },
-    {
-<<<<<<< HEAD
-      "RequestUri": "https://seanstagehierarchical.blob.core.windows.net/test-filesystem-ef22f888-b542-53ab-72c5-1f862a3109bd?restype=container",
-      "RequestMethod": "PUT",
-      "RequestHeaders": {
-        "Authorization": "Sanitized",
-        "traceparent": "00-da2fc4993fe9ce40a19f61d11e068f88-4d4880b268ac0841-00",
-        "User-Agent": [
-          "azsdk-net-Storage.Files.DataLake/12.0.0-dev.20200305.1",
-          "(.NET Core 4.6.28325.01; Microsoft Windows 10.0.18363 )"
+      },
+      "ResponseBody": []
+    },
+    {
+      "RequestUri": "http://seannsecanary.blob.core.windows.net/test-filesystem-ef22f888-b542-53ab-72c5-1f862a3109bd?restype=container",
+      "RequestMethod": "PUT",
+      "RequestHeaders": {
+        "Authorization": "Sanitized",
+        "traceparent": "00-a00b2e091ed3344b91cb7fa0b9ae40ef-05455622451d2548-00",
+        "User-Agent": [
+          "azsdk-net-Storage.Files.DataLake/12.1.0-dev.20200403.1",
+          "(.NET Core 4.6.28325.01; Microsoft Windows 10.0.18362 )"
         ],
         "x-ms-blob-public-access": "container",
         "x-ms-client-request-id": "be4c18df-798d-592d-41b4-ad45cf6aebb1",
-        "x-ms-date": "Thu, 05 Mar 2020 22:14:07 GMT",
-        "x-ms-return-client-request-id": "true",
-        "x-ms-version": "2019-10-10"
-=======
-      "RequestUri": "http://seannsecanary.blob.core.windows.net/test-filesystem-ef22f888-b542-53ab-72c5-1f862a3109bd?restype=container",
-      "RequestMethod": "PUT",
-      "RequestHeaders": {
-        "Authorization": "Sanitized",
-        "traceparent": "00-a00b2e091ed3344b91cb7fa0b9ae40ef-05455622451d2548-00",
-        "User-Agent": [
-          "azsdk-net-Storage.Files.DataLake/12.1.0-dev.20200403.1",
-          "(.NET Core 4.6.28325.01; Microsoft Windows 10.0.18362 )"
-        ],
-        "x-ms-blob-public-access": "container",
-        "x-ms-client-request-id": "be4c18df-798d-592d-41b4-ad45cf6aebb1",
-        "x-ms-date": "Fri, 03 Apr 2020 20:58:08 GMT",
-        "x-ms-return-client-request-id": "true",
-        "x-ms-version": "2019-12-12"
->>>>>>> 32e373e2
-      },
-      "RequestBody": null,
-      "StatusCode": 201,
-      "ResponseHeaders": {
-        "Content-Length": "0",
-<<<<<<< HEAD
-        "Date": "Thu, 05 Mar 2020 22:14:06 GMT",
-        "ETag": "\u00220x8D7C15285F492C2\u0022",
-        "Last-Modified": "Thu, 05 Mar 2020 22:14:07 GMT",
-=======
+        "x-ms-date": "Fri, 03 Apr 2020 20:58:08 GMT",
+        "x-ms-return-client-request-id": "true",
+        "x-ms-version": "2019-12-12"
+      },
+      "RequestBody": null,
+      "StatusCode": 201,
+      "ResponseHeaders": {
+        "Content-Length": "0",
         "Date": "Fri, 03 Apr 2020 20:58:06 GMT",
         "ETag": "\u00220x8D7D811B5A267F2\u0022",
         "Last-Modified": "Fri, 03 Apr 2020 20:58:06 GMT",
->>>>>>> 32e373e2
         "Server": [
           "Windows-Azure-Blob/1.0",
           "Microsoft-HTTPAPI/2.0"
         ],
         "x-ms-client-request-id": "be4c18df-798d-592d-41b4-ad45cf6aebb1",
-<<<<<<< HEAD
-        "x-ms-request-id": "45e4e49c-501e-001b-4a3b-f3ac38000000",
-        "x-ms-version": "2019-10-10"
-=======
         "x-ms-request-id": "9621e2f6-f01e-0012-66fa-093670000000",
         "x-ms-version": "2019-12-12"
->>>>>>> 32e373e2
-      },
-      "ResponseBody": []
-    },
-    {
-<<<<<<< HEAD
-      "RequestUri": "https://seanstagehierarchical.dfs.core.windows.net/test-filesystem-ef22f888-b542-53ab-72c5-1f862a3109bd/test-directory-aa1f550e-97fd-cb78-38b8-6d1cb4d02958?resource=directory",
-      "RequestMethod": "PUT",
-      "RequestHeaders": {
-        "Authorization": "Sanitized",
-        "traceparent": "00-5a0dc7d35b75e849ad0384672d9cb756-a8c2550fb5c54545-00",
-        "User-Agent": [
-          "azsdk-net-Storage.Files.DataLake/12.0.0-dev.20200305.1",
-          "(.NET Core 4.6.28325.01; Microsoft Windows 10.0.18363 )"
+      },
+      "ResponseBody": []
+    },
+    {
+      "RequestUri": "http://seannsecanary.dfs.core.windows.net/test-filesystem-ef22f888-b542-53ab-72c5-1f862a3109bd/test-directory-aa1f550e-97fd-cb78-38b8-6d1cb4d02958?resource=directory",
+      "RequestMethod": "PUT",
+      "RequestHeaders": {
+        "Authorization": "Sanitized",
+        "traceparent": "00-4f47f3b7f84af04d83a515bccbb914fe-e8ec6ab2665f5847-00",
+        "User-Agent": [
+          "azsdk-net-Storage.Files.DataLake/12.1.0-dev.20200403.1",
+          "(.NET Core 4.6.28325.01; Microsoft Windows 10.0.18362 )"
         ],
         "x-ms-client-request-id": "d3cc4f3a-a0fa-48df-9f81-86d50b10a571",
-        "x-ms-date": "Thu, 05 Mar 2020 22:14:07 GMT",
-        "x-ms-return-client-request-id": "true",
-        "x-ms-version": "2019-10-10"
-=======
-      "RequestUri": "http://seannsecanary.dfs.core.windows.net/test-filesystem-ef22f888-b542-53ab-72c5-1f862a3109bd/test-directory-aa1f550e-97fd-cb78-38b8-6d1cb4d02958?resource=directory",
-      "RequestMethod": "PUT",
-      "RequestHeaders": {
-        "Authorization": "Sanitized",
-        "traceparent": "00-4f47f3b7f84af04d83a515bccbb914fe-e8ec6ab2665f5847-00",
-        "User-Agent": [
-          "azsdk-net-Storage.Files.DataLake/12.1.0-dev.20200403.1",
-          "(.NET Core 4.6.28325.01; Microsoft Windows 10.0.18362 )"
-        ],
-        "x-ms-client-request-id": "d3cc4f3a-a0fa-48df-9f81-86d50b10a571",
-        "x-ms-date": "Fri, 03 Apr 2020 20:58:08 GMT",
-        "x-ms-return-client-request-id": "true",
-        "x-ms-version": "2019-12-12"
->>>>>>> 32e373e2
-      },
-      "RequestBody": null,
-      "StatusCode": 201,
-      "ResponseHeaders": {
-        "Content-Length": "0",
-<<<<<<< HEAD
-        "Date": "Thu, 05 Mar 2020 22:14:06 GMT",
-        "ETag": "\u00220x8D7C1528624E5CF\u0022",
-        "Last-Modified": "Thu, 05 Mar 2020 22:14:07 GMT",
-=======
+        "x-ms-date": "Fri, 03 Apr 2020 20:58:08 GMT",
+        "x-ms-return-client-request-id": "true",
+        "x-ms-version": "2019-12-12"
+      },
+      "RequestBody": null,
+      "StatusCode": 201,
+      "ResponseHeaders": {
+        "Content-Length": "0",
         "Date": "Fri, 03 Apr 2020 20:58:06 GMT",
         "ETag": "\u00220x8D7D811B5B0E326\u0022",
         "Last-Modified": "Fri, 03 Apr 2020 20:58:07 GMT",
->>>>>>> 32e373e2
         "Server": [
           "Windows-Azure-HDFS/1.0",
           "Microsoft-HTTPAPI/2.0"
         ],
         "x-ms-client-request-id": "d3cc4f3a-a0fa-48df-9f81-86d50b10a571",
-<<<<<<< HEAD
-        "x-ms-request-id": "6c7e8475-101f-0047-6c3b-f3f960000000",
-        "x-ms-version": "2019-10-10"
-=======
         "x-ms-request-id": "fa43fe5f-201f-0097-5cfa-091bad000000",
         "x-ms-version": "2019-12-12"
->>>>>>> 32e373e2
-      },
-      "ResponseBody": []
-    },
-    {
-<<<<<<< HEAD
-      "RequestUri": "https://seanstagehierarchical.blob.core.windows.net/test-filesystem-ef22f888-b542-53ab-72c5-1f862a3109bd/test-directory-aa1f550e-97fd-cb78-38b8-6d1cb4d02958?comp=metadata",
-      "RequestMethod": "PUT",
-      "RequestHeaders": {
-        "Authorization": "Sanitized",
-        "If-Unmodified-Since": "Fri, 06 Mar 2020 22:14:05 GMT",
-        "User-Agent": [
-          "azsdk-net-Storage.Files.DataLake/12.0.0-dev.20200305.1",
-          "(.NET Core 4.6.28325.01; Microsoft Windows 10.0.18363 )"
+      },
+      "ResponseBody": []
+    },
+    {
+      "RequestUri": "http://seannsecanary.blob.core.windows.net/test-filesystem-ef22f888-b542-53ab-72c5-1f862a3109bd/test-directory-aa1f550e-97fd-cb78-38b8-6d1cb4d02958?comp=metadata",
+      "RequestMethod": "PUT",
+      "RequestHeaders": {
+        "Authorization": "Sanitized",
+        "If-Unmodified-Since": "Sat, 04 Apr 2020 20:58:07 GMT",
+        "User-Agent": [
+          "azsdk-net-Storage.Files.DataLake/12.1.0-dev.20200403.1",
+          "(.NET Core 4.6.28325.01; Microsoft Windows 10.0.18362 )"
         ],
         "x-ms-client-request-id": "64e2561e-5504-db5d-635d-7264c45a282d",
-        "x-ms-date": "Thu, 05 Mar 2020 22:14:07 GMT",
-=======
-      "RequestUri": "http://seannsecanary.blob.core.windows.net/test-filesystem-ef22f888-b542-53ab-72c5-1f862a3109bd/test-directory-aa1f550e-97fd-cb78-38b8-6d1cb4d02958?comp=metadata",
-      "RequestMethod": "PUT",
-      "RequestHeaders": {
-        "Authorization": "Sanitized",
-        "If-Unmodified-Since": "Sat, 04 Apr 2020 20:58:07 GMT",
-        "User-Agent": [
-          "azsdk-net-Storage.Files.DataLake/12.1.0-dev.20200403.1",
-          "(.NET Core 4.6.28325.01; Microsoft Windows 10.0.18362 )"
-        ],
-        "x-ms-client-request-id": "64e2561e-5504-db5d-635d-7264c45a282d",
-        "x-ms-date": "Fri, 03 Apr 2020 20:58:08 GMT",
->>>>>>> 32e373e2
+        "x-ms-date": "Fri, 03 Apr 2020 20:58:08 GMT",
         "x-ms-meta-Capital": "letter",
         "x-ms-meta-foo": "bar",
         "x-ms-meta-meta": "data",
         "x-ms-meta-UPPER": "case",
         "x-ms-return-client-request-id": "true",
-<<<<<<< HEAD
-        "x-ms-version": "2019-10-10"
-=======
-        "x-ms-version": "2019-12-12"
->>>>>>> 32e373e2
+        "x-ms-version": "2019-12-12"
       },
       "RequestBody": null,
       "StatusCode": 200,
       "ResponseHeaders": {
         "Content-Length": "0",
-<<<<<<< HEAD
-        "Date": "Thu, 05 Mar 2020 22:14:07 GMT",
-        "ETag": "\u00220x8D7C15286318F23\u0022",
-        "Last-Modified": "Thu, 05 Mar 2020 22:14:07 GMT",
-=======
         "Date": "Fri, 03 Apr 2020 20:58:06 GMT",
         "ETag": "\u00220x8D7D811B5BD55BA\u0022",
         "Last-Modified": "Fri, 03 Apr 2020 20:58:07 GMT",
->>>>>>> 32e373e2
         "Server": [
           "Windows-Azure-Blob/1.0",
           "Microsoft-HTTPAPI/2.0"
         ],
         "x-ms-client-request-id": "64e2561e-5504-db5d-635d-7264c45a282d",
-<<<<<<< HEAD
-        "x-ms-request-id": "45e4e4a0-501e-001b-4d3b-f3ac38000000",
-        "x-ms-request-server-encrypted": "true",
-        "x-ms-version": "2019-10-10"
-=======
         "x-ms-request-id": "9621e30b-f01e-0012-77fa-093670000000",
         "x-ms-request-server-encrypted": "true",
         "x-ms-version": "2019-12-12"
->>>>>>> 32e373e2
-      },
-      "ResponseBody": []
-    },
-    {
-<<<<<<< HEAD
-      "RequestUri": "https://seanstagehierarchical.blob.core.windows.net/test-filesystem-ef22f888-b542-53ab-72c5-1f862a3109bd?restype=container",
-      "RequestMethod": "DELETE",
-      "RequestHeaders": {
-        "Authorization": "Sanitized",
-        "traceparent": "00-94dd08b1450a0e43a2a9bee225fd803f-248b31b4215bc948-00",
-        "User-Agent": [
-          "azsdk-net-Storage.Files.DataLake/12.0.0-dev.20200305.1",
-          "(.NET Core 4.6.28325.01; Microsoft Windows 10.0.18363 )"
-        ],
-        "x-ms-client-request-id": "b5b7c8c5-402e-356c-f8ef-29676667fecc",
-        "x-ms-date": "Thu, 05 Mar 2020 22:14:08 GMT",
-        "x-ms-return-client-request-id": "true",
-        "x-ms-version": "2019-10-10"
-=======
+      },
+      "ResponseBody": []
+    },
+    {
       "RequestUri": "http://seannsecanary.blob.core.windows.net/test-filesystem-ef22f888-b542-53ab-72c5-1f862a3109bd?restype=container",
       "RequestMethod": "DELETE",
       "RequestHeaders": {
@@ -697,179 +379,100 @@
         "x-ms-date": "Fri, 03 Apr 2020 20:58:08 GMT",
         "x-ms-return-client-request-id": "true",
         "x-ms-version": "2019-12-12"
->>>>>>> 32e373e2
       },
       "RequestBody": null,
       "StatusCode": 202,
       "ResponseHeaders": {
         "Content-Length": "0",
-<<<<<<< HEAD
-        "Date": "Thu, 05 Mar 2020 22:14:07 GMT",
-=======
-        "Date": "Fri, 03 Apr 2020 20:58:06 GMT",
->>>>>>> 32e373e2
+        "Date": "Fri, 03 Apr 2020 20:58:06 GMT",
         "Server": [
           "Windows-Azure-Blob/1.0",
           "Microsoft-HTTPAPI/2.0"
         ],
         "x-ms-client-request-id": "b5b7c8c5-402e-356c-f8ef-29676667fecc",
-<<<<<<< HEAD
-        "x-ms-request-id": "45e4e4a3-501e-001b-503b-f3ac38000000",
-        "x-ms-version": "2019-10-10"
-=======
         "x-ms-request-id": "9621e318-f01e-0012-04fa-093670000000",
         "x-ms-version": "2019-12-12"
->>>>>>> 32e373e2
-      },
-      "ResponseBody": []
-    },
-    {
-<<<<<<< HEAD
-      "RequestUri": "https://seanstagehierarchical.blob.core.windows.net/test-filesystem-85813ec2-0136-100d-0481-e0fba84da671?restype=container",
-      "RequestMethod": "PUT",
-      "RequestHeaders": {
-        "Authorization": "Sanitized",
-        "traceparent": "00-e72329a9baceca47af82484685698a02-cd0a49e6052dbc4d-00",
-        "User-Agent": [
-          "azsdk-net-Storage.Files.DataLake/12.0.0-dev.20200305.1",
-          "(.NET Core 4.6.28325.01; Microsoft Windows 10.0.18363 )"
+      },
+      "ResponseBody": []
+    },
+    {
+      "RequestUri": "http://seannsecanary.blob.core.windows.net/test-filesystem-85813ec2-0136-100d-0481-e0fba84da671?restype=container",
+      "RequestMethod": "PUT",
+      "RequestHeaders": {
+        "Authorization": "Sanitized",
+        "traceparent": "00-ea1770f95de2e54c83a029105f153ac2-efdafa0b21a1144e-00",
+        "User-Agent": [
+          "azsdk-net-Storage.Files.DataLake/12.1.0-dev.20200403.1",
+          "(.NET Core 4.6.28325.01; Microsoft Windows 10.0.18362 )"
         ],
         "x-ms-blob-public-access": "container",
         "x-ms-client-request-id": "f54ce00a-6d70-c457-bba6-b0ac5f718daa",
-        "x-ms-date": "Thu, 05 Mar 2020 22:14:08 GMT",
-        "x-ms-return-client-request-id": "true",
-        "x-ms-version": "2019-10-10"
-=======
-      "RequestUri": "http://seannsecanary.blob.core.windows.net/test-filesystem-85813ec2-0136-100d-0481-e0fba84da671?restype=container",
-      "RequestMethod": "PUT",
-      "RequestHeaders": {
-        "Authorization": "Sanitized",
-        "traceparent": "00-ea1770f95de2e54c83a029105f153ac2-efdafa0b21a1144e-00",
-        "User-Agent": [
-          "azsdk-net-Storage.Files.DataLake/12.1.0-dev.20200403.1",
-          "(.NET Core 4.6.28325.01; Microsoft Windows 10.0.18362 )"
-        ],
-        "x-ms-blob-public-access": "container",
-        "x-ms-client-request-id": "f54ce00a-6d70-c457-bba6-b0ac5f718daa",
-        "x-ms-date": "Fri, 03 Apr 2020 20:58:08 GMT",
-        "x-ms-return-client-request-id": "true",
-        "x-ms-version": "2019-12-12"
->>>>>>> 32e373e2
-      },
-      "RequestBody": null,
-      "StatusCode": 201,
-      "ResponseHeaders": {
-        "Content-Length": "0",
-<<<<<<< HEAD
-        "Date": "Thu, 05 Mar 2020 22:14:08 GMT",
-        "ETag": "\u00220x8D7C15286723BDE\u0022",
-        "Last-Modified": "Thu, 05 Mar 2020 22:14:08 GMT",
-=======
+        "x-ms-date": "Fri, 03 Apr 2020 20:58:08 GMT",
+        "x-ms-return-client-request-id": "true",
+        "x-ms-version": "2019-12-12"
+      },
+      "RequestBody": null,
+      "StatusCode": 201,
+      "ResponseHeaders": {
+        "Content-Length": "0",
         "Date": "Fri, 03 Apr 2020 20:58:06 GMT",
         "ETag": "\u00220x8D7D811B5D7D97E\u0022",
         "Last-Modified": "Fri, 03 Apr 2020 20:58:07 GMT",
->>>>>>> 32e373e2
         "Server": [
           "Windows-Azure-Blob/1.0",
           "Microsoft-HTTPAPI/2.0"
         ],
         "x-ms-client-request-id": "f54ce00a-6d70-c457-bba6-b0ac5f718daa",
-<<<<<<< HEAD
-        "x-ms-request-id": "33bad05e-201e-002e-3e3b-f3c02c000000",
-        "x-ms-version": "2019-10-10"
-=======
         "x-ms-request-id": "9621e322-f01e-0012-0dfa-093670000000",
         "x-ms-version": "2019-12-12"
->>>>>>> 32e373e2
-      },
-      "ResponseBody": []
-    },
-    {
-<<<<<<< HEAD
-      "RequestUri": "https://seanstagehierarchical.dfs.core.windows.net/test-filesystem-85813ec2-0136-100d-0481-e0fba84da671/test-directory-80fdb848-03c9-4f29-3e55-21913f4b2c19?resource=directory",
-      "RequestMethod": "PUT",
-      "RequestHeaders": {
-        "Authorization": "Sanitized",
-        "traceparent": "00-462425d577d3e340a742a4565e44d98e-4240e9d3477ea94f-00",
-        "User-Agent": [
-          "azsdk-net-Storage.Files.DataLake/12.0.0-dev.20200305.1",
-          "(.NET Core 4.6.28325.01; Microsoft Windows 10.0.18363 )"
+      },
+      "ResponseBody": []
+    },
+    {
+      "RequestUri": "http://seannsecanary.dfs.core.windows.net/test-filesystem-85813ec2-0136-100d-0481-e0fba84da671/test-directory-80fdb848-03c9-4f29-3e55-21913f4b2c19?resource=directory",
+      "RequestMethod": "PUT",
+      "RequestHeaders": {
+        "Authorization": "Sanitized",
+        "traceparent": "00-0aef1a74aae94743a1326cfa0a95534c-0786ede74fab1546-00",
+        "User-Agent": [
+          "azsdk-net-Storage.Files.DataLake/12.1.0-dev.20200403.1",
+          "(.NET Core 4.6.28325.01; Microsoft Windows 10.0.18362 )"
         ],
         "x-ms-client-request-id": "2b791717-7aee-0752-b7fd-b61b4cc58570",
-        "x-ms-date": "Thu, 05 Mar 2020 22:14:08 GMT",
-        "x-ms-return-client-request-id": "true",
-        "x-ms-version": "2019-10-10"
-=======
-      "RequestUri": "http://seannsecanary.dfs.core.windows.net/test-filesystem-85813ec2-0136-100d-0481-e0fba84da671/test-directory-80fdb848-03c9-4f29-3e55-21913f4b2c19?resource=directory",
-      "RequestMethod": "PUT",
-      "RequestHeaders": {
-        "Authorization": "Sanitized",
-        "traceparent": "00-0aef1a74aae94743a1326cfa0a95534c-0786ede74fab1546-00",
-        "User-Agent": [
-          "azsdk-net-Storage.Files.DataLake/12.1.0-dev.20200403.1",
-          "(.NET Core 4.6.28325.01; Microsoft Windows 10.0.18362 )"
-        ],
-        "x-ms-client-request-id": "2b791717-7aee-0752-b7fd-b61b4cc58570",
-        "x-ms-date": "Fri, 03 Apr 2020 20:58:08 GMT",
-        "x-ms-return-client-request-id": "true",
-        "x-ms-version": "2019-12-12"
->>>>>>> 32e373e2
-      },
-      "RequestBody": null,
-      "StatusCode": 201,
-      "ResponseHeaders": {
-        "Content-Length": "0",
-<<<<<<< HEAD
-        "Date": "Thu, 05 Mar 2020 22:14:08 GMT",
-        "ETag": "\u00220x8D7C15286A2ABAF\u0022",
-        "Last-Modified": "Thu, 05 Mar 2020 22:14:08 GMT",
-=======
+        "x-ms-date": "Fri, 03 Apr 2020 20:58:08 GMT",
+        "x-ms-return-client-request-id": "true",
+        "x-ms-version": "2019-12-12"
+      },
+      "RequestBody": null,
+      "StatusCode": 201,
+      "ResponseHeaders": {
+        "Content-Length": "0",
         "Date": "Fri, 03 Apr 2020 20:58:06 GMT",
         "ETag": "\u00220x8D7D811B5E69CA8\u0022",
         "Last-Modified": "Fri, 03 Apr 2020 20:58:07 GMT",
->>>>>>> 32e373e2
         "Server": [
           "Windows-Azure-HDFS/1.0",
           "Microsoft-HTTPAPI/2.0"
         ],
         "x-ms-client-request-id": "2b791717-7aee-0752-b7fd-b61b4cc58570",
-<<<<<<< HEAD
-        "x-ms-request-id": "1ea16e31-701f-000c-113b-f30533000000",
-        "x-ms-version": "2019-10-10"
-=======
         "x-ms-request-id": "fa43fe60-201f-0097-5dfa-091bad000000",
         "x-ms-version": "2019-12-12"
->>>>>>> 32e373e2
-      },
-      "ResponseBody": []
-    },
-    {
-<<<<<<< HEAD
-      "RequestUri": "https://seanstagehierarchical.blob.core.windows.net/test-filesystem-85813ec2-0136-100d-0481-e0fba84da671/test-directory-80fdb848-03c9-4f29-3e55-21913f4b2c19",
-=======
+      },
+      "ResponseBody": []
+    },
+    {
       "RequestUri": "http://seannsecanary.blob.core.windows.net/test-filesystem-85813ec2-0136-100d-0481-e0fba84da671/test-directory-80fdb848-03c9-4f29-3e55-21913f4b2c19",
->>>>>>> 32e373e2
       "RequestMethod": "HEAD",
       "RequestHeaders": {
         "Authorization": "Sanitized",
         "User-Agent": [
-<<<<<<< HEAD
-          "azsdk-net-Storage.Files.DataLake/12.0.0-dev.20200305.1",
-          "(.NET Core 4.6.28325.01; Microsoft Windows 10.0.18363 )"
+          "azsdk-net-Storage.Files.DataLake/12.1.0-dev.20200403.1",
+          "(.NET Core 4.6.28325.01; Microsoft Windows 10.0.18362 )"
         ],
         "x-ms-client-request-id": "27792f89-01d2-0b2b-71ea-0f03fae5b0c8",
-        "x-ms-date": "Thu, 05 Mar 2020 22:14:08 GMT",
-        "x-ms-return-client-request-id": "true",
-        "x-ms-version": "2019-10-10"
-=======
-          "azsdk-net-Storage.Files.DataLake/12.1.0-dev.20200403.1",
-          "(.NET Core 4.6.28325.01; Microsoft Windows 10.0.18362 )"
-        ],
-        "x-ms-client-request-id": "27792f89-01d2-0b2b-71ea-0f03fae5b0c8",
-        "x-ms-date": "Fri, 03 Apr 2020 20:58:08 GMT",
-        "x-ms-return-client-request-id": "true",
-        "x-ms-version": "2019-12-12"
->>>>>>> 32e373e2
+        "x-ms-date": "Fri, 03 Apr 2020 20:58:08 GMT",
+        "x-ms-return-client-request-id": "true",
+        "x-ms-version": "2019-12-12"
       },
       "RequestBody": null,
       "StatusCode": 200,
@@ -877,15 +480,9 @@
         "Accept-Ranges": "bytes",
         "Content-Length": "0",
         "Content-Type": "application/octet-stream",
-<<<<<<< HEAD
-        "Date": "Thu, 05 Mar 2020 22:14:08 GMT",
-        "ETag": "\u00220x8D7C15286A2ABAF\u0022",
-        "Last-Modified": "Thu, 05 Mar 2020 22:14:08 GMT",
-=======
         "Date": "Fri, 03 Apr 2020 20:58:06 GMT",
         "ETag": "\u00220x8D7D811B5E69CA8\u0022",
         "Last-Modified": "Fri, 03 Apr 2020 20:58:07 GMT",
->>>>>>> 32e373e2
         "Server": [
           "Windows-Azure-Blob/1.0",
           "Microsoft-HTTPAPI/2.0"
@@ -894,15 +491,6 @@
         "x-ms-access-tier-inferred": "true",
         "x-ms-blob-type": "BlockBlob",
         "x-ms-client-request-id": "27792f89-01d2-0b2b-71ea-0f03fae5b0c8",
-<<<<<<< HEAD
-        "x-ms-creation-time": "Thu, 05 Mar 2020 22:14:08 GMT",
-        "x-ms-lease-state": "available",
-        "x-ms-lease-status": "unlocked",
-        "x-ms-meta-hdi_isfolder": "true",
-        "x-ms-request-id": "33bad06a-201e-002e-433b-f3c02c000000",
-        "x-ms-server-encrypted": "true",
-        "x-ms-version": "2019-10-10"
-=======
         "x-ms-creation-time": "Fri, 03 Apr 2020 20:58:07 GMT",
         "x-ms-lease-state": "available",
         "x-ms-lease-status": "unlocked",
@@ -910,93 +498,47 @@
         "x-ms-request-id": "9621e33f-f01e-0012-23fa-093670000000",
         "x-ms-server-encrypted": "true",
         "x-ms-version": "2019-12-12"
->>>>>>> 32e373e2
-      },
-      "ResponseBody": []
-    },
-    {
-<<<<<<< HEAD
-      "RequestUri": "https://seanstagehierarchical.blob.core.windows.net/test-filesystem-85813ec2-0136-100d-0481-e0fba84da671/test-directory-80fdb848-03c9-4f29-3e55-21913f4b2c19?comp=metadata",
-      "RequestMethod": "PUT",
-      "RequestHeaders": {
-        "Authorization": "Sanitized",
-        "If-Match": "\u00220x8D7C15286A2ABAF\u0022",
-        "User-Agent": [
-          "azsdk-net-Storage.Files.DataLake/12.0.0-dev.20200305.1",
-          "(.NET Core 4.6.28325.01; Microsoft Windows 10.0.18363 )"
+      },
+      "ResponseBody": []
+    },
+    {
+      "RequestUri": "http://seannsecanary.blob.core.windows.net/test-filesystem-85813ec2-0136-100d-0481-e0fba84da671/test-directory-80fdb848-03c9-4f29-3e55-21913f4b2c19?comp=metadata",
+      "RequestMethod": "PUT",
+      "RequestHeaders": {
+        "Authorization": "Sanitized",
+        "If-Match": "\u00220x8D7D811B5E69CA8\u0022",
+        "User-Agent": [
+          "azsdk-net-Storage.Files.DataLake/12.1.0-dev.20200403.1",
+          "(.NET Core 4.6.28325.01; Microsoft Windows 10.0.18362 )"
         ],
         "x-ms-client-request-id": "1c91ca71-5d4b-789d-6c1c-2896b6a59cd1",
-        "x-ms-date": "Thu, 05 Mar 2020 22:14:08 GMT",
-=======
-      "RequestUri": "http://seannsecanary.blob.core.windows.net/test-filesystem-85813ec2-0136-100d-0481-e0fba84da671/test-directory-80fdb848-03c9-4f29-3e55-21913f4b2c19?comp=metadata",
-      "RequestMethod": "PUT",
-      "RequestHeaders": {
-        "Authorization": "Sanitized",
-        "If-Match": "\u00220x8D7D811B5E69CA8\u0022",
-        "User-Agent": [
-          "azsdk-net-Storage.Files.DataLake/12.1.0-dev.20200403.1",
-          "(.NET Core 4.6.28325.01; Microsoft Windows 10.0.18362 )"
-        ],
-        "x-ms-client-request-id": "1c91ca71-5d4b-789d-6c1c-2896b6a59cd1",
-        "x-ms-date": "Fri, 03 Apr 2020 20:58:09 GMT",
->>>>>>> 32e373e2
+        "x-ms-date": "Fri, 03 Apr 2020 20:58:09 GMT",
         "x-ms-meta-Capital": "letter",
         "x-ms-meta-foo": "bar",
         "x-ms-meta-meta": "data",
         "x-ms-meta-UPPER": "case",
         "x-ms-return-client-request-id": "true",
-<<<<<<< HEAD
-        "x-ms-version": "2019-10-10"
-=======
-        "x-ms-version": "2019-12-12"
->>>>>>> 32e373e2
+        "x-ms-version": "2019-12-12"
       },
       "RequestBody": null,
       "StatusCode": 200,
       "ResponseHeaders": {
         "Content-Length": "0",
-<<<<<<< HEAD
-        "Date": "Thu, 05 Mar 2020 22:14:08 GMT",
-        "ETag": "\u00220x8D7C15286BEC300\u0022",
-        "Last-Modified": "Thu, 05 Mar 2020 22:14:08 GMT",
-=======
         "Date": "Fri, 03 Apr 2020 20:58:07 GMT",
         "ETag": "\u00220x8D7D811B5FF1335\u0022",
         "Last-Modified": "Fri, 03 Apr 2020 20:58:07 GMT",
->>>>>>> 32e373e2
         "Server": [
           "Windows-Azure-Blob/1.0",
           "Microsoft-HTTPAPI/2.0"
         ],
         "x-ms-client-request-id": "1c91ca71-5d4b-789d-6c1c-2896b6a59cd1",
-<<<<<<< HEAD
-        "x-ms-request-id": "33bad06f-201e-002e-463b-f3c02c000000",
-        "x-ms-request-server-encrypted": "true",
-        "x-ms-version": "2019-10-10"
-=======
         "x-ms-request-id": "9621e352-f01e-0012-34fa-093670000000",
         "x-ms-request-server-encrypted": "true",
         "x-ms-version": "2019-12-12"
->>>>>>> 32e373e2
-      },
-      "ResponseBody": []
-    },
-    {
-<<<<<<< HEAD
-      "RequestUri": "https://seanstagehierarchical.blob.core.windows.net/test-filesystem-85813ec2-0136-100d-0481-e0fba84da671?restype=container",
-      "RequestMethod": "DELETE",
-      "RequestHeaders": {
-        "Authorization": "Sanitized",
-        "traceparent": "00-64e7b20c23075a40a7a6557dd5e5d0f0-8dc61b7f91d71b4a-00",
-        "User-Agent": [
-          "azsdk-net-Storage.Files.DataLake/12.0.0-dev.20200305.1",
-          "(.NET Core 4.6.28325.01; Microsoft Windows 10.0.18363 )"
-        ],
-        "x-ms-client-request-id": "309284a6-9353-f67c-310a-be0f08da9bc9",
-        "x-ms-date": "Thu, 05 Mar 2020 22:14:08 GMT",
-        "x-ms-return-client-request-id": "true",
-        "x-ms-version": "2019-10-10"
-=======
+      },
+      "ResponseBody": []
+    },
+    {
       "RequestUri": "http://seannsecanary.blob.core.windows.net/test-filesystem-85813ec2-0136-100d-0481-e0fba84da671?restype=container",
       "RequestMethod": "DELETE",
       "RequestHeaders": {
@@ -1010,233 +552,125 @@
         "x-ms-date": "Fri, 03 Apr 2020 20:58:09 GMT",
         "x-ms-return-client-request-id": "true",
         "x-ms-version": "2019-12-12"
->>>>>>> 32e373e2
       },
       "RequestBody": null,
       "StatusCode": 202,
       "ResponseHeaders": {
         "Content-Length": "0",
-<<<<<<< HEAD
-        "Date": "Thu, 05 Mar 2020 22:14:08 GMT",
-=======
-        "Date": "Fri, 03 Apr 2020 20:58:07 GMT",
->>>>>>> 32e373e2
+        "Date": "Fri, 03 Apr 2020 20:58:07 GMT",
         "Server": [
           "Windows-Azure-Blob/1.0",
           "Microsoft-HTTPAPI/2.0"
         ],
         "x-ms-client-request-id": "309284a6-9353-f67c-310a-be0f08da9bc9",
-<<<<<<< HEAD
-        "x-ms-request-id": "33bad070-201e-002e-473b-f3c02c000000",
-        "x-ms-version": "2019-10-10"
-=======
         "x-ms-request-id": "9621e35f-f01e-0012-3ffa-093670000000",
         "x-ms-version": "2019-12-12"
->>>>>>> 32e373e2
-      },
-      "ResponseBody": []
-    },
-    {
-<<<<<<< HEAD
-      "RequestUri": "https://seanstagehierarchical.blob.core.windows.net/test-filesystem-5d9ca245-50c8-0fe1-093a-5d23a5adec2e?restype=container",
-      "RequestMethod": "PUT",
-      "RequestHeaders": {
-        "Authorization": "Sanitized",
-        "traceparent": "00-9fe77abf33d8934ba1c36f38de79b09a-cce3b4647165df4e-00",
-        "User-Agent": [
-          "azsdk-net-Storage.Files.DataLake/12.0.0-dev.20200305.1",
-          "(.NET Core 4.6.28325.01; Microsoft Windows 10.0.18363 )"
+      },
+      "ResponseBody": []
+    },
+    {
+      "RequestUri": "http://seannsecanary.blob.core.windows.net/test-filesystem-5d9ca245-50c8-0fe1-093a-5d23a5adec2e?restype=container",
+      "RequestMethod": "PUT",
+      "RequestHeaders": {
+        "Authorization": "Sanitized",
+        "traceparent": "00-fba4f074c35947459b85a689e4a8041e-c589062b3c33844a-00",
+        "User-Agent": [
+          "azsdk-net-Storage.Files.DataLake/12.1.0-dev.20200403.1",
+          "(.NET Core 4.6.28325.01; Microsoft Windows 10.0.18362 )"
         ],
         "x-ms-blob-public-access": "container",
         "x-ms-client-request-id": "e9aaef8c-26a1-5645-a382-261836595184",
-        "x-ms-date": "Thu, 05 Mar 2020 22:14:09 GMT",
-        "x-ms-return-client-request-id": "true",
-        "x-ms-version": "2019-10-10"
-=======
-      "RequestUri": "http://seannsecanary.blob.core.windows.net/test-filesystem-5d9ca245-50c8-0fe1-093a-5d23a5adec2e?restype=container",
-      "RequestMethod": "PUT",
-      "RequestHeaders": {
-        "Authorization": "Sanitized",
-        "traceparent": "00-fba4f074c35947459b85a689e4a8041e-c589062b3c33844a-00",
-        "User-Agent": [
-          "azsdk-net-Storage.Files.DataLake/12.1.0-dev.20200403.1",
-          "(.NET Core 4.6.28325.01; Microsoft Windows 10.0.18362 )"
-        ],
-        "x-ms-blob-public-access": "container",
-        "x-ms-client-request-id": "e9aaef8c-26a1-5645-a382-261836595184",
-        "x-ms-date": "Fri, 03 Apr 2020 20:58:09 GMT",
-        "x-ms-return-client-request-id": "true",
-        "x-ms-version": "2019-12-12"
->>>>>>> 32e373e2
-      },
-      "RequestBody": null,
-      "StatusCode": 201,
-      "ResponseHeaders": {
-        "Content-Length": "0",
-<<<<<<< HEAD
-        "Date": "Thu, 05 Mar 2020 22:14:09 GMT",
-        "ETag": "\u00220x8D7C15286F093D7\u0022",
-        "Last-Modified": "Thu, 05 Mar 2020 22:14:09 GMT",
-=======
+        "x-ms-date": "Fri, 03 Apr 2020 20:58:09 GMT",
+        "x-ms-return-client-request-id": "true",
+        "x-ms-version": "2019-12-12"
+      },
+      "RequestBody": null,
+      "StatusCode": 201,
+      "ResponseHeaders": {
+        "Content-Length": "0",
         "Date": "Fri, 03 Apr 2020 20:58:07 GMT",
         "ETag": "\u00220x8D7D811B6190D06\u0022",
         "Last-Modified": "Fri, 03 Apr 2020 20:58:07 GMT",
->>>>>>> 32e373e2
         "Server": [
           "Windows-Azure-Blob/1.0",
           "Microsoft-HTTPAPI/2.0"
         ],
         "x-ms-client-request-id": "e9aaef8c-26a1-5645-a382-261836595184",
-<<<<<<< HEAD
-        "x-ms-request-id": "33bad075-201e-002e-4a3b-f3c02c000000",
-        "x-ms-version": "2019-10-10"
-=======
         "x-ms-request-id": "9621e36e-f01e-0012-4cfa-093670000000",
         "x-ms-version": "2019-12-12"
->>>>>>> 32e373e2
-      },
-      "ResponseBody": []
-    },
-    {
-<<<<<<< HEAD
-      "RequestUri": "https://seanstagehierarchical.dfs.core.windows.net/test-filesystem-5d9ca245-50c8-0fe1-093a-5d23a5adec2e/test-directory-ee76901e-69ea-d9b6-24df-af258e426d57?resource=directory",
-      "RequestMethod": "PUT",
-      "RequestHeaders": {
-        "Authorization": "Sanitized",
-        "traceparent": "00-9d227afc2c119a4786e8656c0e986c74-d44eadcc4897ea47-00",
-        "User-Agent": [
-          "azsdk-net-Storage.Files.DataLake/12.0.0-dev.20200305.1",
-          "(.NET Core 4.6.28325.01; Microsoft Windows 10.0.18363 )"
+      },
+      "ResponseBody": []
+    },
+    {
+      "RequestUri": "http://seannsecanary.dfs.core.windows.net/test-filesystem-5d9ca245-50c8-0fe1-093a-5d23a5adec2e/test-directory-ee76901e-69ea-d9b6-24df-af258e426d57?resource=directory",
+      "RequestMethod": "PUT",
+      "RequestHeaders": {
+        "Authorization": "Sanitized",
+        "traceparent": "00-18e167fc512c01428cd5dd4fe65ac7a9-9e45d6d152359b41-00",
+        "User-Agent": [
+          "azsdk-net-Storage.Files.DataLake/12.1.0-dev.20200403.1",
+          "(.NET Core 4.6.28325.01; Microsoft Windows 10.0.18362 )"
         ],
         "x-ms-client-request-id": "11803d52-603b-22f8-39d0-c5c17620c760",
-        "x-ms-date": "Thu, 05 Mar 2020 22:14:09 GMT",
-        "x-ms-return-client-request-id": "true",
-        "x-ms-version": "2019-10-10"
-=======
-      "RequestUri": "http://seannsecanary.dfs.core.windows.net/test-filesystem-5d9ca245-50c8-0fe1-093a-5d23a5adec2e/test-directory-ee76901e-69ea-d9b6-24df-af258e426d57?resource=directory",
-      "RequestMethod": "PUT",
-      "RequestHeaders": {
-        "Authorization": "Sanitized",
-        "traceparent": "00-18e167fc512c01428cd5dd4fe65ac7a9-9e45d6d152359b41-00",
-        "User-Agent": [
-          "azsdk-net-Storage.Files.DataLake/12.1.0-dev.20200403.1",
-          "(.NET Core 4.6.28325.01; Microsoft Windows 10.0.18362 )"
-        ],
-        "x-ms-client-request-id": "11803d52-603b-22f8-39d0-c5c17620c760",
-        "x-ms-date": "Fri, 03 Apr 2020 20:58:09 GMT",
-        "x-ms-return-client-request-id": "true",
-        "x-ms-version": "2019-12-12"
->>>>>>> 32e373e2
-      },
-      "RequestBody": null,
-      "StatusCode": 201,
-      "ResponseHeaders": {
-        "Content-Length": "0",
-<<<<<<< HEAD
-        "Date": "Thu, 05 Mar 2020 22:14:09 GMT",
-        "ETag": "\u00220x8D7C152871EC650\u0022",
-        "Last-Modified": "Thu, 05 Mar 2020 22:14:09 GMT",
-=======
+        "x-ms-date": "Fri, 03 Apr 2020 20:58:09 GMT",
+        "x-ms-return-client-request-id": "true",
+        "x-ms-version": "2019-12-12"
+      },
+      "RequestBody": null,
+      "StatusCode": 201,
+      "ResponseHeaders": {
+        "Content-Length": "0",
         "Date": "Fri, 03 Apr 2020 20:58:07 GMT",
         "ETag": "\u00220x8D7D811B6272792\u0022",
         "Last-Modified": "Fri, 03 Apr 2020 20:58:07 GMT",
->>>>>>> 32e373e2
         "Server": [
           "Windows-Azure-HDFS/1.0",
           "Microsoft-HTTPAPI/2.0"
         ],
         "x-ms-client-request-id": "11803d52-603b-22f8-39d0-c5c17620c760",
-<<<<<<< HEAD
-        "x-ms-request-id": "0f34bafb-401f-0038-673b-f336fb000000",
-        "x-ms-version": "2019-10-10"
-=======
         "x-ms-request-id": "fa43fe61-201f-0097-5efa-091bad000000",
         "x-ms-version": "2019-12-12"
->>>>>>> 32e373e2
-      },
-      "ResponseBody": []
-    },
-    {
-<<<<<<< HEAD
-      "RequestUri": "https://seanstagehierarchical.blob.core.windows.net/test-filesystem-5d9ca245-50c8-0fe1-093a-5d23a5adec2e/test-directory-ee76901e-69ea-d9b6-24df-af258e426d57?comp=metadata",
-=======
+      },
+      "ResponseBody": []
+    },
+    {
       "RequestUri": "http://seannsecanary.blob.core.windows.net/test-filesystem-5d9ca245-50c8-0fe1-093a-5d23a5adec2e/test-directory-ee76901e-69ea-d9b6-24df-af258e426d57?comp=metadata",
->>>>>>> 32e373e2
       "RequestMethod": "PUT",
       "RequestHeaders": {
         "Authorization": "Sanitized",
         "If-None-Match": "\u0022garbage\u0022",
         "User-Agent": [
-<<<<<<< HEAD
-          "azsdk-net-Storage.Files.DataLake/12.0.0-dev.20200305.1",
-          "(.NET Core 4.6.28325.01; Microsoft Windows 10.0.18363 )"
+          "azsdk-net-Storage.Files.DataLake/12.1.0-dev.20200403.1",
+          "(.NET Core 4.6.28325.01; Microsoft Windows 10.0.18362 )"
         ],
         "x-ms-client-request-id": "50d25b59-5bc2-8b1b-8173-7c323ccbfcb5",
-        "x-ms-date": "Thu, 05 Mar 2020 22:14:09 GMT",
-=======
-          "azsdk-net-Storage.Files.DataLake/12.1.0-dev.20200403.1",
-          "(.NET Core 4.6.28325.01; Microsoft Windows 10.0.18362 )"
-        ],
-        "x-ms-client-request-id": "50d25b59-5bc2-8b1b-8173-7c323ccbfcb5",
-        "x-ms-date": "Fri, 03 Apr 2020 20:58:09 GMT",
->>>>>>> 32e373e2
+        "x-ms-date": "Fri, 03 Apr 2020 20:58:09 GMT",
         "x-ms-meta-Capital": "letter",
         "x-ms-meta-foo": "bar",
         "x-ms-meta-meta": "data",
         "x-ms-meta-UPPER": "case",
         "x-ms-return-client-request-id": "true",
-<<<<<<< HEAD
-        "x-ms-version": "2019-10-10"
-=======
-        "x-ms-version": "2019-12-12"
->>>>>>> 32e373e2
+        "x-ms-version": "2019-12-12"
       },
       "RequestBody": null,
       "StatusCode": 200,
       "ResponseHeaders": {
         "Content-Length": "0",
-<<<<<<< HEAD
-        "Date": "Thu, 05 Mar 2020 22:14:09 GMT",
-        "ETag": "\u00220x8D7C152872B17F8\u0022",
-        "Last-Modified": "Thu, 05 Mar 2020 22:14:09 GMT",
-=======
         "Date": "Fri, 03 Apr 2020 20:58:07 GMT",
         "ETag": "\u00220x8D7D811B633B1C8\u0022",
         "Last-Modified": "Fri, 03 Apr 2020 20:58:07 GMT",
->>>>>>> 32e373e2
         "Server": [
           "Windows-Azure-Blob/1.0",
           "Microsoft-HTTPAPI/2.0"
         ],
         "x-ms-client-request-id": "50d25b59-5bc2-8b1b-8173-7c323ccbfcb5",
-<<<<<<< HEAD
-        "x-ms-request-id": "33bad078-201e-002e-4c3b-f3c02c000000",
-        "x-ms-request-server-encrypted": "true",
-        "x-ms-version": "2019-10-10"
-=======
         "x-ms-request-id": "9621e388-f01e-0012-61fa-093670000000",
         "x-ms-request-server-encrypted": "true",
         "x-ms-version": "2019-12-12"
->>>>>>> 32e373e2
-      },
-      "ResponseBody": []
-    },
-    {
-<<<<<<< HEAD
-      "RequestUri": "https://seanstagehierarchical.blob.core.windows.net/test-filesystem-5d9ca245-50c8-0fe1-093a-5d23a5adec2e?restype=container",
-      "RequestMethod": "DELETE",
-      "RequestHeaders": {
-        "Authorization": "Sanitized",
-        "traceparent": "00-08f87cbd105450409780994571a4a234-f30cd7ef29651d4c-00",
-        "User-Agent": [
-          "azsdk-net-Storage.Files.DataLake/12.0.0-dev.20200305.1",
-          "(.NET Core 4.6.28325.01; Microsoft Windows 10.0.18363 )"
-        ],
-        "x-ms-client-request-id": "1a68073d-764d-b99d-b3a1-3a4e1f4de038",
-        "x-ms-date": "Thu, 05 Mar 2020 22:14:09 GMT",
-        "x-ms-return-client-request-id": "true",
-        "x-ms-version": "2019-10-10"
-=======
+      },
+      "ResponseBody": []
+    },
+    {
       "RequestUri": "http://seannsecanary.blob.core.windows.net/test-filesystem-5d9ca245-50c8-0fe1-093a-5d23a5adec2e?restype=container",
       "RequestMethod": "DELETE",
       "RequestHeaders": {
@@ -1250,298 +684,161 @@
         "x-ms-date": "Fri, 03 Apr 2020 20:58:09 GMT",
         "x-ms-return-client-request-id": "true",
         "x-ms-version": "2019-12-12"
->>>>>>> 32e373e2
       },
       "RequestBody": null,
       "StatusCode": 202,
       "ResponseHeaders": {
         "Content-Length": "0",
-<<<<<<< HEAD
-        "Date": "Thu, 05 Mar 2020 22:14:09 GMT",
-=======
-        "Date": "Fri, 03 Apr 2020 20:58:07 GMT",
->>>>>>> 32e373e2
+        "Date": "Fri, 03 Apr 2020 20:58:07 GMT",
         "Server": [
           "Windows-Azure-Blob/1.0",
           "Microsoft-HTTPAPI/2.0"
         ],
         "x-ms-client-request-id": "1a68073d-764d-b99d-b3a1-3a4e1f4de038",
-<<<<<<< HEAD
-        "x-ms-request-id": "33bad07a-201e-002e-4e3b-f3c02c000000",
-        "x-ms-version": "2019-10-10"
-=======
         "x-ms-request-id": "9621e38f-f01e-0012-67fa-093670000000",
         "x-ms-version": "2019-12-12"
->>>>>>> 32e373e2
-      },
-      "ResponseBody": []
-    },
-    {
-<<<<<<< HEAD
-      "RequestUri": "https://seanstagehierarchical.blob.core.windows.net/test-filesystem-ad7e6207-1da9-8e85-c91c-935e4ee444d9?restype=container",
-      "RequestMethod": "PUT",
-      "RequestHeaders": {
-        "Authorization": "Sanitized",
-        "traceparent": "00-ec7329c4273e134babeaafccfb557c4b-bb2b0eaca2e1ea41-00",
-        "User-Agent": [
-          "azsdk-net-Storage.Files.DataLake/12.0.0-dev.20200305.1",
-          "(.NET Core 4.6.28325.01; Microsoft Windows 10.0.18363 )"
+      },
+      "ResponseBody": []
+    },
+    {
+      "RequestUri": "http://seannsecanary.blob.core.windows.net/test-filesystem-ad7e6207-1da9-8e85-c91c-935e4ee444d9?restype=container",
+      "RequestMethod": "PUT",
+      "RequestHeaders": {
+        "Authorization": "Sanitized",
+        "traceparent": "00-792aa0924e4de2408cc18a7af46dad42-71f381084793ae43-00",
+        "User-Agent": [
+          "azsdk-net-Storage.Files.DataLake/12.1.0-dev.20200403.1",
+          "(.NET Core 4.6.28325.01; Microsoft Windows 10.0.18362 )"
         ],
         "x-ms-blob-public-access": "container",
         "x-ms-client-request-id": "e42fd483-9929-1f6a-81d9-5131e33e6acf",
-        "x-ms-date": "Thu, 05 Mar 2020 22:14:09 GMT",
-        "x-ms-return-client-request-id": "true",
-        "x-ms-version": "2019-10-10"
-=======
-      "RequestUri": "http://seannsecanary.blob.core.windows.net/test-filesystem-ad7e6207-1da9-8e85-c91c-935e4ee444d9?restype=container",
-      "RequestMethod": "PUT",
-      "RequestHeaders": {
-        "Authorization": "Sanitized",
-        "traceparent": "00-792aa0924e4de2408cc18a7af46dad42-71f381084793ae43-00",
-        "User-Agent": [
-          "azsdk-net-Storage.Files.DataLake/12.1.0-dev.20200403.1",
-          "(.NET Core 4.6.28325.01; Microsoft Windows 10.0.18362 )"
-        ],
-        "x-ms-blob-public-access": "container",
-        "x-ms-client-request-id": "e42fd483-9929-1f6a-81d9-5131e33e6acf",
-        "x-ms-date": "Fri, 03 Apr 2020 20:58:09 GMT",
-        "x-ms-return-client-request-id": "true",
-        "x-ms-version": "2019-12-12"
->>>>>>> 32e373e2
-      },
-      "RequestBody": null,
-      "StatusCode": 201,
-      "ResponseHeaders": {
-        "Content-Length": "0",
-<<<<<<< HEAD
-        "Date": "Thu, 05 Mar 2020 22:14:09 GMT",
-        "ETag": "\u00220x8D7C1528766034E\u0022",
-        "Last-Modified": "Thu, 05 Mar 2020 22:14:09 GMT",
-=======
+        "x-ms-date": "Fri, 03 Apr 2020 20:58:09 GMT",
+        "x-ms-return-client-request-id": "true",
+        "x-ms-version": "2019-12-12"
+      },
+      "RequestBody": null,
+      "StatusCode": 201,
+      "ResponseHeaders": {
+        "Content-Length": "0",
         "Date": "Fri, 03 Apr 2020 20:58:07 GMT",
         "ETag": "\u00220x8D7D811B65228C5\u0022",
         "Last-Modified": "Fri, 03 Apr 2020 20:58:08 GMT",
->>>>>>> 32e373e2
         "Server": [
           "Windows-Azure-Blob/1.0",
           "Microsoft-HTTPAPI/2.0"
         ],
         "x-ms-client-request-id": "e42fd483-9929-1f6a-81d9-5131e33e6acf",
-<<<<<<< HEAD
-        "x-ms-request-id": "9626910e-f01e-002d-723b-f32148000000",
-        "x-ms-version": "2019-10-10"
-=======
         "x-ms-request-id": "9621e3a8-f01e-0012-7cfa-093670000000",
         "x-ms-version": "2019-12-12"
->>>>>>> 32e373e2
-      },
-      "ResponseBody": []
-    },
-    {
-<<<<<<< HEAD
-      "RequestUri": "https://seanstagehierarchical.dfs.core.windows.net/test-filesystem-ad7e6207-1da9-8e85-c91c-935e4ee444d9/test-directory-b722605d-ab58-26d6-fa22-1ce65beefd86?resource=directory",
-      "RequestMethod": "PUT",
-      "RequestHeaders": {
-        "Authorization": "Sanitized",
-        "traceparent": "00-f24ab9c7b5283f40b34c42d5e9ab1fd8-a392b46563329145-00",
-        "User-Agent": [
-          "azsdk-net-Storage.Files.DataLake/12.0.0-dev.20200305.1",
-          "(.NET Core 4.6.28325.01; Microsoft Windows 10.0.18363 )"
+      },
+      "ResponseBody": []
+    },
+    {
+      "RequestUri": "http://seannsecanary.dfs.core.windows.net/test-filesystem-ad7e6207-1da9-8e85-c91c-935e4ee444d9/test-directory-b722605d-ab58-26d6-fa22-1ce65beefd86?resource=directory",
+      "RequestMethod": "PUT",
+      "RequestHeaders": {
+        "Authorization": "Sanitized",
+        "traceparent": "00-a622b386f022c34f9c093d71b1e3fa2e-7131fb73c4f1f94f-00",
+        "User-Agent": [
+          "azsdk-net-Storage.Files.DataLake/12.1.0-dev.20200403.1",
+          "(.NET Core 4.6.28325.01; Microsoft Windows 10.0.18362 )"
         ],
         "x-ms-client-request-id": "303af257-df21-d817-fe09-e9077d83c393",
-        "x-ms-date": "Thu, 05 Mar 2020 22:14:10 GMT",
-        "x-ms-return-client-request-id": "true",
-        "x-ms-version": "2019-10-10"
-=======
-      "RequestUri": "http://seannsecanary.dfs.core.windows.net/test-filesystem-ad7e6207-1da9-8e85-c91c-935e4ee444d9/test-directory-b722605d-ab58-26d6-fa22-1ce65beefd86?resource=directory",
-      "RequestMethod": "PUT",
-      "RequestHeaders": {
-        "Authorization": "Sanitized",
-        "traceparent": "00-a622b386f022c34f9c093d71b1e3fa2e-7131fb73c4f1f94f-00",
-        "User-Agent": [
-          "azsdk-net-Storage.Files.DataLake/12.1.0-dev.20200403.1",
-          "(.NET Core 4.6.28325.01; Microsoft Windows 10.0.18362 )"
-        ],
-        "x-ms-client-request-id": "303af257-df21-d817-fe09-e9077d83c393",
-        "x-ms-date": "Fri, 03 Apr 2020 20:58:09 GMT",
-        "x-ms-return-client-request-id": "true",
-        "x-ms-version": "2019-12-12"
->>>>>>> 32e373e2
-      },
-      "RequestBody": null,
-      "StatusCode": 201,
-      "ResponseHeaders": {
-        "Content-Length": "0",
-<<<<<<< HEAD
-        "Date": "Thu, 05 Mar 2020 22:14:09 GMT",
-        "ETag": "\u00220x8D7C152879AD313\u0022",
-        "Last-Modified": "Thu, 05 Mar 2020 22:14:10 GMT",
-=======
+        "x-ms-date": "Fri, 03 Apr 2020 20:58:09 GMT",
+        "x-ms-return-client-request-id": "true",
+        "x-ms-version": "2019-12-12"
+      },
+      "RequestBody": null,
+      "StatusCode": 201,
+      "ResponseHeaders": {
+        "Content-Length": "0",
         "Date": "Fri, 03 Apr 2020 20:58:07 GMT",
         "ETag": "\u00220x8D7D811B6625822\u0022",
         "Last-Modified": "Fri, 03 Apr 2020 20:58:08 GMT",
->>>>>>> 32e373e2
         "Server": [
           "Windows-Azure-HDFS/1.0",
           "Microsoft-HTTPAPI/2.0"
         ],
         "x-ms-client-request-id": "303af257-df21-d817-fe09-e9077d83c393",
-<<<<<<< HEAD
-        "x-ms-request-id": "ee5621a9-d01f-002a-673b-f34d2b000000",
-        "x-ms-version": "2019-10-10"
-=======
         "x-ms-request-id": "fa43fe72-201f-0097-5ffa-091bad000000",
         "x-ms-version": "2019-12-12"
->>>>>>> 32e373e2
-      },
-      "ResponseBody": []
-    },
-    {
-<<<<<<< HEAD
-      "RequestUri": "https://seanstagehierarchical.blob.core.windows.net/test-filesystem-ad7e6207-1da9-8e85-c91c-935e4ee444d9/test-directory-b722605d-ab58-26d6-fa22-1ce65beefd86?comp=lease",
-      "RequestMethod": "PUT",
-      "RequestHeaders": {
-        "Authorization": "Sanitized",
-        "traceparent": "00-1605a835071b1b48b8f0ffb7e289aa33-8dac814e000a334a-00",
-        "User-Agent": [
-          "azsdk-net-Storage.Files.DataLake/12.0.0-dev.20200305.1",
-          "(.NET Core 4.6.28325.01; Microsoft Windows 10.0.18363 )"
+      },
+      "ResponseBody": []
+    },
+    {
+      "RequestUri": "http://seannsecanary.blob.core.windows.net/test-filesystem-ad7e6207-1da9-8e85-c91c-935e4ee444d9/test-directory-b722605d-ab58-26d6-fa22-1ce65beefd86?comp=lease",
+      "RequestMethod": "PUT",
+      "RequestHeaders": {
+        "Authorization": "Sanitized",
+        "traceparent": "00-b2cd544a66228c46a3dae6fc71d8957b-4755635613130f4b-00",
+        "User-Agent": [
+          "azsdk-net-Storage.Files.DataLake/12.1.0-dev.20200403.1",
+          "(.NET Core 4.6.28325.01; Microsoft Windows 10.0.18362 )"
         ],
         "x-ms-client-request-id": "c5ac2012-b98b-66ef-d73c-7f912595dfb1",
-        "x-ms-date": "Thu, 05 Mar 2020 22:14:10 GMT",
-=======
-      "RequestUri": "http://seannsecanary.blob.core.windows.net/test-filesystem-ad7e6207-1da9-8e85-c91c-935e4ee444d9/test-directory-b722605d-ab58-26d6-fa22-1ce65beefd86?comp=lease",
-      "RequestMethod": "PUT",
-      "RequestHeaders": {
-        "Authorization": "Sanitized",
-        "traceparent": "00-b2cd544a66228c46a3dae6fc71d8957b-4755635613130f4b-00",
-        "User-Agent": [
-          "azsdk-net-Storage.Files.DataLake/12.1.0-dev.20200403.1",
-          "(.NET Core 4.6.28325.01; Microsoft Windows 10.0.18362 )"
-        ],
-        "x-ms-client-request-id": "c5ac2012-b98b-66ef-d73c-7f912595dfb1",
-        "x-ms-date": "Fri, 03 Apr 2020 20:58:09 GMT",
->>>>>>> 32e373e2
+        "x-ms-date": "Fri, 03 Apr 2020 20:58:09 GMT",
         "x-ms-lease-action": "acquire",
         "x-ms-lease-duration": "-1",
         "x-ms-proposed-lease-id": "beabcadc-f163-fe1a-b08f-b981f84d95c3",
         "x-ms-return-client-request-id": "true",
-<<<<<<< HEAD
-        "x-ms-version": "2019-10-10"
-=======
-        "x-ms-version": "2019-12-12"
->>>>>>> 32e373e2
-      },
-      "RequestBody": null,
-      "StatusCode": 201,
-      "ResponseHeaders": {
-        "Content-Length": "0",
-<<<<<<< HEAD
-        "Date": "Thu, 05 Mar 2020 22:14:09 GMT",
-        "ETag": "\u00220x8D7C152879AD313\u0022",
-        "Last-Modified": "Thu, 05 Mar 2020 22:14:10 GMT",
-=======
+        "x-ms-version": "2019-12-12"
+      },
+      "RequestBody": null,
+      "StatusCode": 201,
+      "ResponseHeaders": {
+        "Content-Length": "0",
         "Date": "Fri, 03 Apr 2020 20:58:07 GMT",
         "ETag": "\u00220x8D7D811B6625822\u0022",
         "Last-Modified": "Fri, 03 Apr 2020 20:58:08 GMT",
->>>>>>> 32e373e2
         "Server": [
           "Windows-Azure-Blob/1.0",
           "Microsoft-HTTPAPI/2.0"
         ],
         "x-ms-client-request-id": "c5ac2012-b98b-66ef-d73c-7f912595dfb1",
         "x-ms-lease-id": "beabcadc-f163-fe1a-b08f-b981f84d95c3",
-<<<<<<< HEAD
-        "x-ms-request-id": "96269112-f01e-002d-733b-f32148000000",
-        "x-ms-version": "2019-10-10"
-=======
         "x-ms-request-id": "9621e3c0-f01e-0012-10fa-093670000000",
         "x-ms-version": "2019-12-12"
->>>>>>> 32e373e2
-      },
-      "ResponseBody": []
-    },
-    {
-<<<<<<< HEAD
-      "RequestUri": "https://seanstagehierarchical.blob.core.windows.net/test-filesystem-ad7e6207-1da9-8e85-c91c-935e4ee444d9/test-directory-b722605d-ab58-26d6-fa22-1ce65beefd86?comp=metadata",
-=======
+      },
+      "ResponseBody": []
+    },
+    {
       "RequestUri": "http://seannsecanary.blob.core.windows.net/test-filesystem-ad7e6207-1da9-8e85-c91c-935e4ee444d9/test-directory-b722605d-ab58-26d6-fa22-1ce65beefd86?comp=metadata",
->>>>>>> 32e373e2
-      "RequestMethod": "PUT",
-      "RequestHeaders": {
-        "Authorization": "Sanitized",
-        "User-Agent": [
-<<<<<<< HEAD
-          "azsdk-net-Storage.Files.DataLake/12.0.0-dev.20200305.1",
-          "(.NET Core 4.6.28325.01; Microsoft Windows 10.0.18363 )"
+      "RequestMethod": "PUT",
+      "RequestHeaders": {
+        "Authorization": "Sanitized",
+        "User-Agent": [
+          "azsdk-net-Storage.Files.DataLake/12.1.0-dev.20200403.1",
+          "(.NET Core 4.6.28325.01; Microsoft Windows 10.0.18362 )"
         ],
         "x-ms-client-request-id": "d86e3f7a-cfa0-f038-da28-91784dd38078",
-        "x-ms-date": "Thu, 05 Mar 2020 22:14:10 GMT",
-=======
-          "azsdk-net-Storage.Files.DataLake/12.1.0-dev.20200403.1",
-          "(.NET Core 4.6.28325.01; Microsoft Windows 10.0.18362 )"
-        ],
-        "x-ms-client-request-id": "d86e3f7a-cfa0-f038-da28-91784dd38078",
-        "x-ms-date": "Fri, 03 Apr 2020 20:58:09 GMT",
->>>>>>> 32e373e2
+        "x-ms-date": "Fri, 03 Apr 2020 20:58:09 GMT",
         "x-ms-lease-id": "beabcadc-f163-fe1a-b08f-b981f84d95c3",
         "x-ms-meta-Capital": "letter",
         "x-ms-meta-foo": "bar",
         "x-ms-meta-meta": "data",
         "x-ms-meta-UPPER": "case",
         "x-ms-return-client-request-id": "true",
-<<<<<<< HEAD
-        "x-ms-version": "2019-10-10"
-=======
-        "x-ms-version": "2019-12-12"
->>>>>>> 32e373e2
+        "x-ms-version": "2019-12-12"
       },
       "RequestBody": null,
       "StatusCode": 200,
       "ResponseHeaders": {
         "Content-Length": "0",
-<<<<<<< HEAD
-        "Date": "Thu, 05 Mar 2020 22:14:09 GMT",
-        "ETag": "\u00220x8D7C15287C11944\u0022",
-        "Last-Modified": "Thu, 05 Mar 2020 22:14:10 GMT",
-=======
         "Date": "Fri, 03 Apr 2020 20:58:07 GMT",
         "ETag": "\u00220x8D7D811B67B35EC\u0022",
         "Last-Modified": "Fri, 03 Apr 2020 20:58:08 GMT",
->>>>>>> 32e373e2
         "Server": [
           "Windows-Azure-Blob/1.0",
           "Microsoft-HTTPAPI/2.0"
         ],
         "x-ms-client-request-id": "d86e3f7a-cfa0-f038-da28-91784dd38078",
-<<<<<<< HEAD
-        "x-ms-request-id": "96269113-f01e-002d-743b-f32148000000",
-        "x-ms-request-server-encrypted": "true",
-        "x-ms-version": "2019-10-10"
-=======
         "x-ms-request-id": "9621e3cb-f01e-0012-18fa-093670000000",
         "x-ms-request-server-encrypted": "true",
         "x-ms-version": "2019-12-12"
->>>>>>> 32e373e2
-      },
-      "ResponseBody": []
-    },
-    {
-<<<<<<< HEAD
-      "RequestUri": "https://seanstagehierarchical.blob.core.windows.net/test-filesystem-ad7e6207-1da9-8e85-c91c-935e4ee444d9?restype=container",
-      "RequestMethod": "DELETE",
-      "RequestHeaders": {
-        "Authorization": "Sanitized",
-        "traceparent": "00-174719c2f33022488f0da46e10033e89-87db26d8797e0a43-00",
-        "User-Agent": [
-          "azsdk-net-Storage.Files.DataLake/12.0.0-dev.20200305.1",
-          "(.NET Core 4.6.28325.01; Microsoft Windows 10.0.18363 )"
-        ],
-        "x-ms-client-request-id": "e61778b3-0726-a410-ed6c-d8cbc965c191",
-        "x-ms-date": "Thu, 05 Mar 2020 22:14:10 GMT",
-        "x-ms-return-client-request-id": "true",
-        "x-ms-version": "2019-10-10"
-=======
+      },
+      "ResponseBody": []
+    },
+    {
       "RequestUri": "http://seannsecanary.blob.core.windows.net/test-filesystem-ad7e6207-1da9-8e85-c91c-935e4ee444d9?restype=container",
       "RequestMethod": "DELETE",
       "RequestHeaders": {
@@ -1555,42 +852,26 @@
         "x-ms-date": "Fri, 03 Apr 2020 20:58:09 GMT",
         "x-ms-return-client-request-id": "true",
         "x-ms-version": "2019-12-12"
->>>>>>> 32e373e2
       },
       "RequestBody": null,
       "StatusCode": 202,
       "ResponseHeaders": {
         "Content-Length": "0",
-<<<<<<< HEAD
-        "Date": "Thu, 05 Mar 2020 22:14:09 GMT",
-=======
-        "Date": "Fri, 03 Apr 2020 20:58:07 GMT",
->>>>>>> 32e373e2
+        "Date": "Fri, 03 Apr 2020 20:58:07 GMT",
         "Server": [
           "Windows-Azure-Blob/1.0",
           "Microsoft-HTTPAPI/2.0"
         ],
         "x-ms-client-request-id": "e61778b3-0726-a410-ed6c-d8cbc965c191",
-<<<<<<< HEAD
-        "x-ms-request-id": "96269114-f01e-002d-753b-f32148000000",
-        "x-ms-version": "2019-10-10"
-=======
         "x-ms-request-id": "9621e3da-f01e-0012-24fa-093670000000",
         "x-ms-version": "2019-12-12"
->>>>>>> 32e373e2
       },
       "ResponseBody": []
     }
   ],
   "Variables": {
-<<<<<<< HEAD
-    "DateTimeOffsetNow": "2020-03-05T14:14:05.5799036-08:00",
-    "RandomSeed": "174956984",
-    "Storage_TestConfigHierarchicalNamespace": "NamespaceTenant\nseanstagehierarchical\nU2FuaXRpemVk\nhttps://seanstagehierarchical.blob.core.windows.net\nhttp://seanstagehierarchical.file.core.windows.net\nhttp://seanstagehierarchical.queue.core.windows.net\nhttp://seanstagehierarchical.table.core.windows.net\n\n\n\n\nhttp://seanstagehierarchical-secondary.blob.core.windows.net\nhttp://seanstagehierarchical-secondary.file.core.windows.net\nhttp://seanstagehierarchical-secondary.queue.core.windows.net\nhttp://seanstagehierarchical-secondary.table.core.windows.net\n68390a19-a643-458b-b726-408abf67b4fc\nSanitized\n72f988bf-86f1-41af-91ab-2d7cd011db47\nhttps://login.microsoftonline.com/\nCloud\nBlobEndpoint=https://seanstagehierarchical.blob.core.windows.net/;QueueEndpoint=http://seanstagehierarchical.queue.core.windows.net/;FileEndpoint=http://seanstagehierarchical.file.core.windows.net/;BlobSecondaryEndpoint=http://seanstagehierarchical-secondary.blob.core.windows.net/;QueueSecondaryEndpoint=http://seanstagehierarchical-secondary.queue.core.windows.net/;FileSecondaryEndpoint=http://seanstagehierarchical-secondary.file.core.windows.net/;AccountName=seanstagehierarchical;AccountKey=Sanitized\n"
-=======
     "DateTimeOffsetNow": "2020-04-03T13:58:07.6949872-07:00",
     "RandomSeed": "174956984",
     "Storage_TestConfigHierarchicalNamespace": "NamespaceTenant\nseannsecanary\nU2FuaXRpemVk\nhttp://seannsecanary.blob.core.windows.net\nhttp://seannsecanary.file.core.windows.net\nhttp://seannsecanary.queue.core.windows.net\nhttp://seannsecanary.table.core.windows.net\n\n\n\n\nhttp://seannsecanary-secondary.blob.core.windows.net\nhttp://seannsecanary-secondary.file.core.windows.net\nhttp://seannsecanary-secondary.queue.core.windows.net\nhttp://seannsecanary-secondary.table.core.windows.net\n68390a19-a643-458b-b726-408abf67b4fc\nSanitized\n72f988bf-86f1-41af-91ab-2d7cd011db47\nhttps://login.microsoftonline.com/\nCloud\nBlobEndpoint=http://seannsecanary.blob.core.windows.net/;QueueEndpoint=http://seannsecanary.queue.core.windows.net/;FileEndpoint=http://seannsecanary.file.core.windows.net/;BlobSecondaryEndpoint=http://seannsecanary-secondary.blob.core.windows.net/;QueueSecondaryEndpoint=http://seannsecanary-secondary.queue.core.windows.net/;FileSecondaryEndpoint=http://seannsecanary-secondary.file.core.windows.net/;AccountName=seannsecanary;AccountKey=Sanitized\n"
->>>>>>> 32e373e2
   }
 }