--- conflicted
+++ resolved
@@ -1,21 +1,6 @@
 {
   "Entries": [
     {
-<<<<<<< HEAD
-      "RequestUri": "https://seanstagehierarchical.dfs.core.windows.net/test-filesystem-fd0a8867-46d2-6676-3d42-715f2d54042f/test-directory-4343b01d-bcf1-5a33-8ae0-95e1d5a25ac1/test-directory-ac50b5f0-aee0-1ea0-b316-31fe17c78ed3?resource=directory",
-      "RequestMethod": "PUT",
-      "RequestHeaders": {
-        "Authorization": "Sanitized",
-        "traceparent": "00-518a8221957c3d4fb3446a1d2616fa43-d000924bb9be7540-00",
-        "User-Agent": [
-          "azsdk-net-Storage.Files.DataLake/12.0.0-dev.20200305.1",
-          "(.NET Core 4.6.28325.01; Microsoft Windows 10.0.18363 )"
-        ],
-        "x-ms-client-request-id": "776eafe8-5703-6f4e-1025-8fdb8b3543c2",
-        "x-ms-date": "Thu, 05 Mar 2020 22:07:45 GMT",
-        "x-ms-return-client-request-id": "true",
-        "x-ms-version": "2019-10-10"
-=======
       "RequestUri": "http://seannsecanary.dfs.core.windows.net/test-filesystem-fd0a8867-46d2-6676-3d42-715f2d54042f/test-directory-4343b01d-bcf1-5a33-8ae0-95e1d5a25ac1/test-directory-ac50b5f0-aee0-1ea0-b316-31fe17c78ed3?resource=directory",
       "RequestMethod": "PUT",
       "RequestHeaders": {
@@ -29,50 +14,32 @@
         "x-ms-date": "Fri, 03 Apr 2020 20:53:19 GMT",
         "x-ms-return-client-request-id": "true",
         "x-ms-version": "2019-12-12"
->>>>>>> 32e373e2
       },
       "RequestBody": null,
       "StatusCode": 404,
       "ResponseHeaders": {
         "Content-Length": "175",
         "Content-Type": "application/json; charset=utf-8",
-<<<<<<< HEAD
-        "Date": "Thu, 05 Mar 2020 22:07:45 GMT",
-=======
         "Date": "Fri, 03 Apr 2020 20:53:17 GMT",
->>>>>>> 32e373e2
         "Server": [
           "Windows-Azure-HDFS/1.0",
           "Microsoft-HTTPAPI/2.0"
         ],
         "x-ms-client-request-id": "776eafe8-5703-6f4e-1025-8fdb8b3543c2",
         "x-ms-error-code": "FilesystemNotFound",
-<<<<<<< HEAD
-        "x-ms-request-id": "24af87d0-101f-0025-023a-f33b47000000",
-        "x-ms-version": "2019-10-10"
-=======
         "x-ms-request-id": "fa43fae2-201f-0097-1bf9-091bad000000",
         "x-ms-version": "2019-12-12"
->>>>>>> 32e373e2
       },
       "ResponseBody": {
         "error": {
           "code": "FilesystemNotFound",
-<<<<<<< HEAD
-          "message": "The specified filesystem does not exist.\nRequestId:24af87d0-101f-0025-023a-f33b47000000\nTime:2020-03-05T22:07:45.2920111Z"
-=======
           "message": "The specified filesystem does not exist.\nRequestId:fa43fae2-201f-0097-1bf9-091bad000000\nTime:2020-04-03T20:53:18.1584053Z"
->>>>>>> 32e373e2
         }
       }
     }
   ],
   "Variables": {
     "RandomSeed": "1150199732",
-<<<<<<< HEAD
-    "Storage_TestConfigHierarchicalNamespace": "NamespaceTenant\nseanstagehierarchical\nU2FuaXRpemVk\nhttps://seanstagehierarchical.blob.core.windows.net\nhttp://seanstagehierarchical.file.core.windows.net\nhttp://seanstagehierarchical.queue.core.windows.net\nhttp://seanstagehierarchical.table.core.windows.net\n\n\n\n\nhttp://seanstagehierarchical-secondary.blob.core.windows.net\nhttp://seanstagehierarchical-secondary.file.core.windows.net\nhttp://seanstagehierarchical-secondary.queue.core.windows.net\nhttp://seanstagehierarchical-secondary.table.core.windows.net\n68390a19-a643-458b-b726-408abf67b4fc\nSanitized\n72f988bf-86f1-41af-91ab-2d7cd011db47\nhttps://login.microsoftonline.com/\nCloud\nBlobEndpoint=https://seanstagehierarchical.blob.core.windows.net/;QueueEndpoint=http://seanstagehierarchical.queue.core.windows.net/;FileEndpoint=http://seanstagehierarchical.file.core.windows.net/;BlobSecondaryEndpoint=http://seanstagehierarchical-secondary.blob.core.windows.net/;QueueSecondaryEndpoint=http://seanstagehierarchical-secondary.queue.core.windows.net/;FileSecondaryEndpoint=http://seanstagehierarchical-secondary.file.core.windows.net/;AccountName=seanstagehierarchical;AccountKey=Sanitized\n"
-=======
     "Storage_TestConfigHierarchicalNamespace": "NamespaceTenant\nseannsecanary\nU2FuaXRpemVk\nhttp://seannsecanary.blob.core.windows.net\nhttp://seannsecanary.file.core.windows.net\nhttp://seannsecanary.queue.core.windows.net\nhttp://seannsecanary.table.core.windows.net\n\n\n\n\nhttp://seannsecanary-secondary.blob.core.windows.net\nhttp://seannsecanary-secondary.file.core.windows.net\nhttp://seannsecanary-secondary.queue.core.windows.net\nhttp://seannsecanary-secondary.table.core.windows.net\n68390a19-a643-458b-b726-408abf67b4fc\nSanitized\n72f988bf-86f1-41af-91ab-2d7cd011db47\nhttps://login.microsoftonline.com/\nCloud\nBlobEndpoint=http://seannsecanary.blob.core.windows.net/;QueueEndpoint=http://seannsecanary.queue.core.windows.net/;FileEndpoint=http://seannsecanary.file.core.windows.net/;BlobSecondaryEndpoint=http://seannsecanary-secondary.blob.core.windows.net/;QueueSecondaryEndpoint=http://seannsecanary-secondary.queue.core.windows.net/;FileSecondaryEndpoint=http://seannsecanary-secondary.file.core.windows.net/;AccountName=seannsecanary;AccountKey=Sanitized\n"
->>>>>>> 32e373e2
   }
 }