--- conflicted
+++ resolved
@@ -6,17 +6,10 @@
       "RequestHeaders": {
         "Content-Length": "169",
         "Content-Type": "application/x-www-form-urlencoded",
-<<<<<<< HEAD
-        "traceparent": "00-fefa93dffc3c5e43bc0b9bf55e62b92f-ae2cde2d1482314f-00",
+        "traceparent": "00-39c035acd41f664fb225bd4780dbaf09-991fbb4863d87b47-00",
         "User-Agent": [
           "azsdk-net-Identity/1.1.1",
-          "(.NET Core 4.6.28325.01; Microsoft Windows 10.0.18363 )"
-=======
-        "traceparent": "00-39c035acd41f664fb225bd4780dbaf09-991fbb4863d87b47-00",
-        "User-Agent": [
-          "azsdk-net-Identity/1.1.1",
-          "(.NET Core 4.6.28325.01; Microsoft Windows 10.0.18362 )"
->>>>>>> 32e373e2
+          "(.NET Core 4.6.28325.01; Microsoft Windows 10.0.18362 )"
         ],
         "x-ms-client-request-id": "cf21c3e4bbfa8e3e14099980f2fb75a4",
         "x-ms-return-client-request-id": "true"
@@ -27,25 +20,11 @@
         "Cache-Control": "no-store, no-cache",
         "Content-Length": "92",
         "Content-Type": "application/json; charset=utf-8",
-<<<<<<< HEAD
-        "Date": "Thu, 05 Mar 2020 22:33:10 GMT",
-=======
         "Date": "Fri, 03 Apr 2020 21:13:28 GMT",
->>>>>>> 32e373e2
         "Expires": "-1",
         "P3P": "CP=\u0022DSP CUR OTPi IND OTRi ONL FIN\u0022",
         "Pragma": "no-cache",
         "Set-Cookie": [
-<<<<<<< HEAD
-          "fpc=AjTj1R0T3MpMpp15cgRZC-jeSEc1BwAAABJ189UOAAAA; expires=Sat, 04-Apr-2020 22:33:10 GMT; path=/; secure; HttpOnly; SameSite=None",
-          "x-ms-gateway-slice=corp; path=/; SameSite=None; secure; HttpOnly",
-          "stsservicecookie=estscorp; path=/; secure; HttpOnly; SameSite=None"
-        ],
-        "Strict-Transport-Security": "max-age=31536000; includeSubDomains",
-        "X-Content-Type-Options": "nosniff",
-        "x-ms-ests-server": "2.1.10155.16 - WST ProdSlices",
-        "x-ms-request-id": "0c60508f-0775-469d-a572-2906b69d0900"
-=======
           "fpc=Asxj6vsL2E1NtnyGKiBtAOfeSEc1AwAAAPKdGdYOAAAA; expires=Sun, 03-May-2020 21:13:28 GMT; path=/; secure; HttpOnly; SameSite=None",
           "x-ms-gateway-slice=prod; path=/; SameSite=None; secure; HttpOnly",
           "stsservicecookie=ests; path=/; secure; HttpOnly; SameSite=None"
@@ -54,7 +33,6 @@
         "X-Content-Type-Options": "nosniff",
         "x-ms-ests-server": "2.1.10321.6 - SAN ProdSlices",
         "x-ms-request-id": "af740055-7034-4523-b374-914ecbdf0b00"
->>>>>>> 32e373e2
       },
       "ResponseBody": {
         "token_type": "Bearer",
@@ -68,52 +46,30 @@
       "RequestMethod": "PUT",
       "RequestHeaders": {
         "Authorization": "Sanitized",
-<<<<<<< HEAD
-        "traceparent": "00-fefa93dffc3c5e43bc0b9bf55e62b92f-1874fe0ef2c1d847-00",
-        "User-Agent": [
-          "azsdk-net-Storage.Files.DataLake/12.0.0-dev.20200305.1",
-          "(.NET Core 4.6.28325.01; Microsoft Windows 10.0.18363 )"
-=======
         "traceparent": "00-39c035acd41f664fb225bd4780dbaf09-d2e59e24c7b0c749-00",
         "User-Agent": [
           "azsdk-net-Storage.Files.DataLake/12.1.0-dev.20200403.1",
           "(.NET Core 4.6.28325.01; Microsoft Windows 10.0.18362 )"
->>>>>>> 32e373e2
         ],
         "x-ms-blob-public-access": "container",
         "x-ms-client-request-id": "f06d4d5a-066f-7494-54f3-aaec7da3a7f9",
         "x-ms-return-client-request-id": "true",
-<<<<<<< HEAD
-        "x-ms-version": "2019-10-10"
-=======
-        "x-ms-version": "2019-12-12"
->>>>>>> 32e373e2
+        "x-ms-version": "2019-12-12"
       },
       "RequestBody": null,
       "StatusCode": 201,
       "ResponseHeaders": {
         "Content-Length": "0",
-<<<<<<< HEAD
-        "Date": "Thu, 05 Mar 2020 22:33:09 GMT",
-        "ETag": "\u00220x8D7C1552F5E4CE1\u0022",
-        "Last-Modified": "Thu, 05 Mar 2020 22:33:10 GMT",
-=======
         "Date": "Fri, 03 Apr 2020 21:13:28 GMT",
         "ETag": "\u00220x8D7D813DB6B0B02\u0022",
         "Last-Modified": "Fri, 03 Apr 2020 21:13:29 GMT",
->>>>>>> 32e373e2
         "Server": [
           "Windows-Azure-Blob/1.0",
           "Microsoft-HTTPAPI/2.0"
         ],
         "x-ms-client-request-id": "f06d4d5a-066f-7494-54f3-aaec7da3a7f9",
-<<<<<<< HEAD
-        "x-ms-request-id": "b9ebf10d-001e-0016-573e-f364ec000000",
-        "x-ms-version": "2019-10-10"
-=======
         "x-ms-request-id": "50527ad3-f01e-0002-22fc-09f318000000",
         "x-ms-version": "2019-12-12"
->>>>>>> 32e373e2
       },
       "ResponseBody": []
     },
@@ -122,51 +78,29 @@
       "RequestMethod": "PUT",
       "RequestHeaders": {
         "Authorization": "Sanitized",
-<<<<<<< HEAD
-        "traceparent": "00-4bbafcc2c6caef439eb8036f8d9fbd55-78bd74e71f483544-00",
-        "User-Agent": [
-          "azsdk-net-Storage.Files.DataLake/12.0.0-dev.20200305.1",
-          "(.NET Core 4.6.28325.01; Microsoft Windows 10.0.18363 )"
+        "traceparent": "00-95730e9ed736e54eaa136075d99e3071-1c1169ebfc88c94a-00",
+        "User-Agent": [
+          "azsdk-net-Storage.Files.DataLake/12.1.0-dev.20200403.1",
+          "(.NET Core 4.6.28325.01; Microsoft Windows 10.0.18362 )"
         ],
         "x-ms-client-request-id": "286cf444-26ae-9f93-0fde-db666c138259",
         "x-ms-return-client-request-id": "true",
-        "x-ms-version": "2019-10-10"
-=======
-        "traceparent": "00-95730e9ed736e54eaa136075d99e3071-1c1169ebfc88c94a-00",
-        "User-Agent": [
-          "azsdk-net-Storage.Files.DataLake/12.1.0-dev.20200403.1",
-          "(.NET Core 4.6.28325.01; Microsoft Windows 10.0.18362 )"
-        ],
-        "x-ms-client-request-id": "286cf444-26ae-9f93-0fde-db666c138259",
-        "x-ms-return-client-request-id": "true",
-        "x-ms-version": "2019-12-12"
->>>>>>> 32e373e2
+        "x-ms-version": "2019-12-12"
       },
       "RequestBody": null,
       "StatusCode": 201,
       "ResponseHeaders": {
         "Content-Length": "0",
-<<<<<<< HEAD
-        "Date": "Thu, 05 Mar 2020 22:33:10 GMT",
-        "ETag": "\u00220x8D7C1552FA5FA63\u0022",
-        "Last-Modified": "Thu, 05 Mar 2020 22:33:11 GMT",
-=======
         "Date": "Fri, 03 Apr 2020 21:13:29 GMT",
         "ETag": "\u00220x8D7D813DBDFF3A2\u0022",
         "Last-Modified": "Fri, 03 Apr 2020 21:13:30 GMT",
->>>>>>> 32e373e2
         "Server": [
           "Windows-Azure-HDFS/1.0",
           "Microsoft-HTTPAPI/2.0"
         ],
         "x-ms-client-request-id": "286cf444-26ae-9f93-0fde-db666c138259",
-<<<<<<< HEAD
-        "x-ms-request-id": "cc91dd23-f01f-0002-7d3e-f32c83000000",
-        "x-ms-version": "2019-10-10"
-=======
         "x-ms-request-id": "2b65a876-101f-0057-6afc-09e393000000",
         "x-ms-version": "2019-12-12"
->>>>>>> 32e373e2
       },
       "ResponseBody": []
     },
@@ -177,22 +111,6 @@
         "Authorization": "Sanitized",
         "Content-Length": "56",
         "Content-Type": "application/xml",
-<<<<<<< HEAD
-        "traceparent": "00-2eadce0bcd86e94f92a7b17c66d540e0-5b86aa15b5b0174b-00",
-        "User-Agent": [
-          "azsdk-net-Storage.Files.DataLake/12.0.0-dev.20200305.1",
-          "(.NET Core 4.6.28325.01; Microsoft Windows 10.0.18363 )"
-        ],
-        "x-ms-client-request-id": "fd3c8cd8-4c8e-85f6-49db-b07090285956",
-        "x-ms-return-client-request-id": "true",
-        "x-ms-version": "2019-10-10"
-      },
-      "RequestBody": "\u003CKeyInfo\u003E\u003CExpiry\u003E2020-03-05T23:33:11Z\u003C/Expiry\u003E\u003C/KeyInfo\u003E",
-      "StatusCode": 200,
-      "ResponseHeaders": {
-        "Content-Type": "application/xml",
-        "Date": "Thu, 05 Mar 2020 22:33:10 GMT",
-=======
         "traceparent": "00-2f0ce909d909ab49a0b0f13234dd5603-60ce5f3175c3e848-00",
         "User-Agent": [
           "azsdk-net-Storage.Files.DataLake/12.1.0-dev.20200403.1",
@@ -207,32 +125,12 @@
       "ResponseHeaders": {
         "Content-Type": "application/xml",
         "Date": "Fri, 03 Apr 2020 21:13:29 GMT",
->>>>>>> 32e373e2
         "Server": [
           "Windows-Azure-Blob/1.0",
           "Microsoft-HTTPAPI/2.0"
         ],
         "Transfer-Encoding": "chunked",
         "x-ms-client-request-id": "fd3c8cd8-4c8e-85f6-49db-b07090285956",
-<<<<<<< HEAD
-        "x-ms-request-id": "b9ebf125-001e-0016-683e-f364ec000000",
-        "x-ms-version": "2019-10-10"
-      },
-      "ResponseBody": "\uFEFF\u003C?xml version=\u00221.0\u0022 encoding=\u0022utf-8\u0022?\u003E\u003CUserDelegationKey\u003E\u003CSignedOid\u003Ec4f48289-bb84-4086-b250-6f94a8f64cee\u003C/SignedOid\u003E\u003CSignedTid\u003E72f988bf-86f1-41af-91ab-2d7cd011db47\u003C/SignedTid\u003E\u003CSignedStart\u003E2020-03-05T22:33:11Z\u003C/SignedStart\u003E\u003CSignedExpiry\u003E2020-03-05T23:33:11Z\u003C/SignedExpiry\u003E\u003CSignedService\u003Eb\u003C/SignedService\u003E\u003CSignedVersion\u003E2019-10-10\u003C/SignedVersion\u003E\u003CValue\u003Ebw6tUKOc4O2\u002BuZXTPyFreGlhkc7uWUSlkY7zxVVvWZE=\u003C/Value\u003E\u003C/UserDelegationKey\u003E"
-    },
-    {
-      "RequestUri": "https://seanstagehierarchical.blob.core.windows.net/test-filesystem-1f55a154-e78e-b579-b541-c1eecd0d48a0/test-directory-4ab71eed-e06c-614c-74a1-6ad50dbc5cfd?skoid=c4f48289-bb84-4086-b250-6f94a8f64cee\u0026sktid=72f988bf-86f1-41af-91ab-2d7cd011db47\u0026skt=2020-03-05T22%3A33%3A11Z\u0026ske=2020-03-05T23%3A33%3A11Z\u0026sks=b\u0026skv=2019-10-10\u0026sv=2019-10-10\u0026st=2020-03-05T21%3A33%3A11Z\u0026se=2020-03-05T23%3A33%3A11Z\u0026sr=c\u0026sp=racwdl\u0026sig=Sanitized",
-      "RequestMethod": "HEAD",
-      "RequestHeaders": {
-        "traceparent": "00-913422e0ec20f9459ab6aa35deb4f3da-16d1065d0b998e43-00",
-        "User-Agent": [
-          "azsdk-net-Storage.Files.DataLake/12.0.0-dev.20200305.1",
-          "(.NET Core 4.6.28325.01; Microsoft Windows 10.0.18363 )"
-        ],
-        "x-ms-client-request-id": "e08de303-84d7-32ca-0fba-564c3739e80c",
-        "x-ms-return-client-request-id": "true",
-        "x-ms-version": "2019-10-10"
-=======
         "x-ms-request-id": "50527b8e-f01e-0002-38fc-09f318000000",
         "x-ms-version": "2019-12-12"
       },
@@ -250,7 +148,6 @@
         "x-ms-client-request-id": "e08de303-84d7-32ca-0fba-564c3739e80c",
         "x-ms-return-client-request-id": "true",
         "x-ms-version": "2019-12-12"
->>>>>>> 32e373e2
       },
       "RequestBody": null,
       "StatusCode": 200,
@@ -258,15 +155,9 @@
         "Accept-Ranges": "bytes",
         "Content-Length": "0",
         "Content-Type": "application/octet-stream",
-<<<<<<< HEAD
-        "Date": "Thu, 05 Mar 2020 22:33:10 GMT",
-        "ETag": "\u00220x8D7C1552FA5FA63\u0022",
-        "Last-Modified": "Thu, 05 Mar 2020 22:33:11 GMT",
-=======
         "Date": "Fri, 03 Apr 2020 21:13:30 GMT",
         "ETag": "\u00220x8D7D813DBDFF3A2\u0022",
         "Last-Modified": "Fri, 03 Apr 2020 21:13:30 GMT",
->>>>>>> 32e373e2
         "Server": [
           "Windows-Azure-Blob/1.0",
           "Microsoft-HTTPAPI/2.0"
@@ -275,15 +166,6 @@
         "x-ms-access-tier-inferred": "true",
         "x-ms-blob-type": "BlockBlob",
         "x-ms-client-request-id": "e08de303-84d7-32ca-0fba-564c3739e80c",
-<<<<<<< HEAD
-        "x-ms-creation-time": "Thu, 05 Mar 2020 22:33:11 GMT",
-        "x-ms-lease-state": "available",
-        "x-ms-lease-status": "unlocked",
-        "x-ms-meta-hdi_isfolder": "true",
-        "x-ms-request-id": "ee945fd8-101e-0047-273e-f3f960000000",
-        "x-ms-server-encrypted": "true",
-        "x-ms-version": "2019-10-10"
-=======
         "x-ms-creation-time": "Fri, 03 Apr 2020 21:13:30 GMT",
         "x-ms-lease-state": "available",
         "x-ms-lease-status": "unlocked",
@@ -291,7 +173,6 @@
         "x-ms-request-id": "aaebcbf5-501e-0024-47fc-09bb00000000",
         "x-ms-server-encrypted": "true",
         "x-ms-version": "2019-12-12"
->>>>>>> 32e373e2
       },
       "ResponseBody": []
     },
@@ -300,60 +181,34 @@
       "RequestMethod": "DELETE",
       "RequestHeaders": {
         "Authorization": "Sanitized",
-<<<<<<< HEAD
-        "traceparent": "00-d0e1adb2b76a84498f0966e173efccc2-85d4ff39c05f5a48-00",
-        "User-Agent": [
-          "azsdk-net-Storage.Files.DataLake/12.0.0-dev.20200305.1",
-          "(.NET Core 4.6.28325.01; Microsoft Windows 10.0.18363 )"
+        "traceparent": "00-12fa94ba7130ad46baafde5b1ddb2866-fa15503e2af72249-00",
+        "User-Agent": [
+          "azsdk-net-Storage.Files.DataLake/12.1.0-dev.20200403.1",
+          "(.NET Core 4.6.28325.01; Microsoft Windows 10.0.18362 )"
         ],
         "x-ms-client-request-id": "ad6d72bf-789a-977f-14bc-9e213a982510",
         "x-ms-return-client-request-id": "true",
-        "x-ms-version": "2019-10-10"
-=======
-        "traceparent": "00-12fa94ba7130ad46baafde5b1ddb2866-fa15503e2af72249-00",
-        "User-Agent": [
-          "azsdk-net-Storage.Files.DataLake/12.1.0-dev.20200403.1",
-          "(.NET Core 4.6.28325.01; Microsoft Windows 10.0.18362 )"
+        "x-ms-version": "2019-12-12"
+      },
+      "RequestBody": null,
+      "StatusCode": 202,
+      "ResponseHeaders": {
+        "Content-Length": "0",
+        "Date": "Fri, 03 Apr 2020 21:13:30 GMT",
+        "Server": [
+          "Windows-Azure-Blob/1.0",
+          "Microsoft-HTTPAPI/2.0"
         ],
         "x-ms-client-request-id": "ad6d72bf-789a-977f-14bc-9e213a982510",
-        "x-ms-return-client-request-id": "true",
-        "x-ms-version": "2019-12-12"
->>>>>>> 32e373e2
-      },
-      "RequestBody": null,
-      "StatusCode": 202,
-      "ResponseHeaders": {
-        "Content-Length": "0",
-<<<<<<< HEAD
-        "Date": "Thu, 05 Mar 2020 22:33:10 GMT",
-=======
-        "Date": "Fri, 03 Apr 2020 21:13:30 GMT",
->>>>>>> 32e373e2
-        "Server": [
-          "Windows-Azure-Blob/1.0",
-          "Microsoft-HTTPAPI/2.0"
-        ],
-        "x-ms-client-request-id": "ad6d72bf-789a-977f-14bc-9e213a982510",
-<<<<<<< HEAD
-        "x-ms-request-id": "b9ebf12c-001e-0016-6f3e-f364ec000000",
-        "x-ms-version": "2019-10-10"
-=======
         "x-ms-request-id": "aaebcc0d-501e-0024-58fc-09bb00000000",
         "x-ms-version": "2019-12-12"
->>>>>>> 32e373e2
       },
       "ResponseBody": []
     }
   ],
   "Variables": {
-<<<<<<< HEAD
-    "DateTimeOffsetNow": "2020-03-05T14:33:11.3134997-08:00",
-    "RandomSeed": "118801963",
-    "Storage_TestConfigHierarchicalNamespace": "NamespaceTenant\nseanstagehierarchical\nU2FuaXRpemVk\nhttps://seanstagehierarchical.blob.core.windows.net\nhttp://seanstagehierarchical.file.core.windows.net\nhttp://seanstagehierarchical.queue.core.windows.net\nhttp://seanstagehierarchical.table.core.windows.net\n\n\n\n\nhttp://seanstagehierarchical-secondary.blob.core.windows.net\nhttp://seanstagehierarchical-secondary.file.core.windows.net\nhttp://seanstagehierarchical-secondary.queue.core.windows.net\nhttp://seanstagehierarchical-secondary.table.core.windows.net\n68390a19-a643-458b-b726-408abf67b4fc\nSanitized\n72f988bf-86f1-41af-91ab-2d7cd011db47\nhttps://login.microsoftonline.com/\nCloud\nBlobEndpoint=https://seanstagehierarchical.blob.core.windows.net/;QueueEndpoint=http://seanstagehierarchical.queue.core.windows.net/;FileEndpoint=http://seanstagehierarchical.file.core.windows.net/;BlobSecondaryEndpoint=http://seanstagehierarchical-secondary.blob.core.windows.net/;QueueSecondaryEndpoint=http://seanstagehierarchical-secondary.queue.core.windows.net/;FileSecondaryEndpoint=http://seanstagehierarchical-secondary.file.core.windows.net/;AccountName=seanstagehierarchical;AccountKey=Sanitized\n"
-=======
     "DateTimeOffsetNow": "2020-04-03T14:13:31.6849114-07:00",
     "RandomSeed": "118801963",
     "Storage_TestConfigHierarchicalNamespace": "NamespaceTenant\nseannsecanary\nU2FuaXRpemVk\nhttp://seannsecanary.blob.core.windows.net\nhttp://seannsecanary.file.core.windows.net\nhttp://seannsecanary.queue.core.windows.net\nhttp://seannsecanary.table.core.windows.net\n\n\n\n\nhttp://seannsecanary-secondary.blob.core.windows.net\nhttp://seannsecanary-secondary.file.core.windows.net\nhttp://seannsecanary-secondary.queue.core.windows.net\nhttp://seannsecanary-secondary.table.core.windows.net\n68390a19-a643-458b-b726-408abf67b4fc\nSanitized\n72f988bf-86f1-41af-91ab-2d7cd011db47\nhttps://login.microsoftonline.com/\nCloud\nBlobEndpoint=http://seannsecanary.blob.core.windows.net/;QueueEndpoint=http://seannsecanary.queue.core.windows.net/;FileEndpoint=http://seannsecanary.file.core.windows.net/;BlobSecondaryEndpoint=http://seannsecanary-secondary.blob.core.windows.net/;QueueSecondaryEndpoint=http://seannsecanary-secondary.queue.core.windows.net/;FileSecondaryEndpoint=http://seannsecanary-secondary.file.core.windows.net/;AccountName=seannsecanary;AccountKey=Sanitized\n"
->>>>>>> 32e373e2
   }
 }