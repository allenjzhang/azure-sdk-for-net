{
  "Entries": [
    {
<<<<<<< HEAD
      "RequestUri": "https://seanstagehierarchical.blob.core.windows.net/test-filesystem-86cc5039-274e-5d35-6044-18c4f81f2281?restype=container",
      "RequestMethod": "PUT",
      "RequestHeaders": {
        "Authorization": "Sanitized",
        "traceparent": "00-a6af8498d9222b4f8b8633190a93a07c-287714322345464a-00",
        "User-Agent": [
          "azsdk-net-Storage.Files.DataLake/12.0.0-dev.20200305.1",
          "(.NET Core 4.6.28325.01; Microsoft Windows 10.0.18363 )"
        ],
        "x-ms-blob-public-access": "container",
        "x-ms-client-request-id": "3b257efa-6064-fb4d-24ff-5019fa41a4d1",
        "x-ms-date": "Thu, 05 Mar 2020 22:32:48 GMT",
        "x-ms-return-client-request-id": "true",
        "x-ms-version": "2019-10-10"
=======
      "RequestUri": "http://seannsecanary.blob.core.windows.net/test-filesystem-86cc5039-274e-5d35-6044-18c4f81f2281?restype=container",
      "RequestMethod": "PUT",
      "RequestHeaders": {
        "Authorization": "Sanitized",
        "traceparent": "00-8aa2b52aab8bbc42b0cd05ad9a40889f-95124cf9f6798842-00",
        "User-Agent": [
          "azsdk-net-Storage.Files.DataLake/12.1.0-dev.20200403.1",
          "(.NET Core 4.6.28325.01; Microsoft Windows 10.0.18362 )"
        ],
        "x-ms-blob-public-access": "container",
        "x-ms-client-request-id": "3b257efa-6064-fb4d-24ff-5019fa41a4d1",
        "x-ms-date": "Fri, 03 Apr 2020 21:12:10 GMT",
        "x-ms-return-client-request-id": "true",
        "x-ms-version": "2019-12-12"
>>>>>>> 32e373e2
      },
      "RequestBody": null,
      "StatusCode": 201,
      "ResponseHeaders": {
        "Content-Length": "0",
<<<<<<< HEAD
        "Date": "Thu, 05 Mar 2020 22:32:48 GMT",
        "ETag": "\u00220x8D7C1552292AFDB\u0022",
        "Last-Modified": "Thu, 05 Mar 2020 22:32:49 GMT",
=======
        "Date": "Fri, 03 Apr 2020 21:12:08 GMT",
        "ETag": "\u00220x8D7D813ABB6E51E\u0022",
        "Last-Modified": "Fri, 03 Apr 2020 21:12:09 GMT",
>>>>>>> 32e373e2
        "Server": [
          "Windows-Azure-Blob/1.0",
          "Microsoft-HTTPAPI/2.0"
        ],
        "x-ms-client-request-id": "3b257efa-6064-fb4d-24ff-5019fa41a4d1",
<<<<<<< HEAD
        "x-ms-request-id": "95838aa3-601e-0010-263e-f35753000000",
        "x-ms-version": "2019-10-10"
=======
        "x-ms-request-id": "5699d482-501e-0079-1dfc-09b184000000",
        "x-ms-version": "2019-12-12"
>>>>>>> 32e373e2
      },
      "ResponseBody": []
    },
    {
<<<<<<< HEAD
      "RequestUri": "https://seanstagehierarchical.dfs.core.windows.net/test-filesystem-86cc5039-274e-5d35-6044-18c4f81f2281/test-directory-71dc9061-420a-279b-0589-b73151f5499a?resource=directory",
      "RequestMethod": "PUT",
      "RequestHeaders": {
        "Authorization": "Sanitized",
        "traceparent": "00-39f098897b2e284dabc4121ca6542f96-1d02cab5ccace64e-00",
        "User-Agent": [
          "azsdk-net-Storage.Files.DataLake/12.0.0-dev.20200305.1",
          "(.NET Core 4.6.28325.01; Microsoft Windows 10.0.18363 )"
        ],
        "x-ms-client-request-id": "045fdde5-a00d-e3a7-6ff5-7b0389f1fc73",
        "x-ms-date": "Thu, 05 Mar 2020 22:32:49 GMT",
        "x-ms-return-client-request-id": "true",
        "x-ms-version": "2019-10-10"
=======
      "RequestUri": "http://seannsecanary.dfs.core.windows.net/test-filesystem-86cc5039-274e-5d35-6044-18c4f81f2281/test-directory-71dc9061-420a-279b-0589-b73151f5499a?resource=directory",
      "RequestMethod": "PUT",
      "RequestHeaders": {
        "Authorization": "Sanitized",
        "traceparent": "00-adb7e64d9089fc47af38c7d61e719a99-e5df509b03ea0d47-00",
        "User-Agent": [
          "azsdk-net-Storage.Files.DataLake/12.1.0-dev.20200403.1",
          "(.NET Core 4.6.28325.01; Microsoft Windows 10.0.18362 )"
        ],
        "x-ms-client-request-id": "045fdde5-a00d-e3a7-6ff5-7b0389f1fc73",
        "x-ms-date": "Fri, 03 Apr 2020 21:12:10 GMT",
        "x-ms-return-client-request-id": "true",
        "x-ms-version": "2019-12-12"
>>>>>>> 32e373e2
      },
      "RequestBody": null,
      "StatusCode": 201,
      "ResponseHeaders": {
        "Content-Length": "0",
<<<<<<< HEAD
        "Date": "Thu, 05 Mar 2020 22:32:49 GMT",
        "ETag": "\u00220x8D7C15522DA8BDC\u0022",
        "Last-Modified": "Thu, 05 Mar 2020 22:32:49 GMT",
=======
        "Date": "Fri, 03 Apr 2020 21:12:08 GMT",
        "ETag": "\u00220x8D7D813ABD5E590\u0022",
        "Last-Modified": "Fri, 03 Apr 2020 21:12:09 GMT",
>>>>>>> 32e373e2
        "Server": [
          "Windows-Azure-HDFS/1.0",
          "Microsoft-HTTPAPI/2.0"
        ],
        "x-ms-client-request-id": "045fdde5-a00d-e3a7-6ff5-7b0389f1fc73",
<<<<<<< HEAD
        "x-ms-request-id": "f4f1ce7e-601f-0010-193e-f35753000000",
        "x-ms-version": "2019-10-10"
=======
        "x-ms-request-id": "4ae6a1d4-401f-0038-25fc-09e960000000",
        "x-ms-version": "2019-12-12"
>>>>>>> 32e373e2
      },
      "ResponseBody": []
    },
    {
<<<<<<< HEAD
      "RequestUri": "https://seanstagehierarchical.dfs.core.windows.net/test-filesystem-86cc5039-274e-5d35-6044-18c4f81f2281/test-directory-71dc9061-420a-279b-0589-b73151f5499a/test-directory-c1bbbd9f-6633-dc6b-20f1-47598233db0b?resource=directory",
=======
      "RequestUri": "http://seannsecanary.dfs.core.windows.net/test-filesystem-86cc5039-274e-5d35-6044-18c4f81f2281/test-directory-71dc9061-420a-279b-0589-b73151f5499a/test-directory-c1bbbd9f-6633-dc6b-20f1-47598233db0b?resource=directory",
>>>>>>> 32e373e2
      "RequestMethod": "PUT",
      "RequestHeaders": {
        "Authorization": "Sanitized",
        "User-Agent": [
<<<<<<< HEAD
          "azsdk-net-Storage.Files.DataLake/12.0.0-dev.20200305.1",
          "(.NET Core 4.6.28325.01; Microsoft Windows 10.0.18363 )"
        ],
        "x-ms-client-request-id": "1d333593-9fe2-0dc3-0509-250e2d943bc1",
        "x-ms-date": "Thu, 05 Mar 2020 22:32:49 GMT",
        "x-ms-return-client-request-id": "true",
        "x-ms-version": "2019-10-10"
=======
          "azsdk-net-Storage.Files.DataLake/12.1.0-dev.20200403.1",
          "(.NET Core 4.6.28325.01; Microsoft Windows 10.0.18362 )"
        ],
        "x-ms-client-request-id": "1d333593-9fe2-0dc3-0509-250e2d943bc1",
        "x-ms-date": "Fri, 03 Apr 2020 21:12:11 GMT",
        "x-ms-return-client-request-id": "true",
        "x-ms-version": "2019-12-12"
>>>>>>> 32e373e2
      },
      "RequestBody": null,
      "StatusCode": 201,
      "ResponseHeaders": {
        "Content-Length": "0",
<<<<<<< HEAD
        "Date": "Thu, 05 Mar 2020 22:32:49 GMT",
        "ETag": "\u00220x8D7C15522E9BAAE\u0022",
        "Last-Modified": "Thu, 05 Mar 2020 22:32:49 GMT",
=======
        "Date": "Fri, 03 Apr 2020 21:12:08 GMT",
        "ETag": "\u00220x8D7D813ABE5F07E\u0022",
        "Last-Modified": "Fri, 03 Apr 2020 21:12:09 GMT",
>>>>>>> 32e373e2
        "Server": [
          "Windows-Azure-HDFS/1.0",
          "Microsoft-HTTPAPI/2.0"
        ],
        "x-ms-client-request-id": "1d333593-9fe2-0dc3-0509-250e2d943bc1",
<<<<<<< HEAD
        "x-ms-request-id": "f4f1ce7f-601f-0010-1a3e-f35753000000",
        "x-ms-version": "2019-10-10"
=======
        "x-ms-request-id": "4ae6a1d5-401f-0038-26fc-09e960000000",
        "x-ms-version": "2019-12-12"
>>>>>>> 32e373e2
      },
      "ResponseBody": []
    },
    {
<<<<<<< HEAD
      "RequestUri": "https://seanstagehierarchical.blob.core.windows.net/test-filesystem-86cc5039-274e-5d35-6044-18c4f81f2281/test-directory-71dc9061-420a-279b-0589-b73151f5499a/test-directory-c1bbbd9f-6633-dc6b-20f1-47598233db0b?sv=2019-10-10\u0026ss=b\u0026srt=sco\u0026st=2020-03-05T21%3A32%3A49Z\u0026se=2020-03-05T23%3A32%3A49Z\u0026sp=rwdlac\u0026sig=Sanitized",
      "RequestMethod": "HEAD",
      "RequestHeaders": {
        "traceparent": "00-610643eb6fad3c4ca412660306d73d0f-975d2356f49b6e4e-00",
        "User-Agent": [
          "azsdk-net-Storage.Files.DataLake/12.0.0-dev.20200305.1",
          "(.NET Core 4.6.28325.01; Microsoft Windows 10.0.18363 )"
        ],
        "x-ms-client-request-id": "546ffcde-dfbd-6191-eb0a-bf0e52572252",
        "x-ms-return-client-request-id": "true",
        "x-ms-version": "2019-10-10"
=======
      "RequestUri": "http://seannsecanary.blob.core.windows.net/test-filesystem-86cc5039-274e-5d35-6044-18c4f81f2281/test-directory-71dc9061-420a-279b-0589-b73151f5499a/test-directory-c1bbbd9f-6633-dc6b-20f1-47598233db0b?sv=2019-07-07\u0026ss=b\u0026srt=sco\u0026st=2020-04-03T20%3A12%3A11Z\u0026se=2020-04-03T22%3A12%3A11Z\u0026sp=rwdlac\u0026sig=Sanitized",
      "RequestMethod": "HEAD",
      "RequestHeaders": {
        "traceparent": "00-0414feb913cc5c49b5b9c751fcb019b4-1e3a488720a2d049-00",
        "User-Agent": [
          "azsdk-net-Storage.Files.DataLake/12.1.0-dev.20200403.1",
          "(.NET Core 4.6.28325.01; Microsoft Windows 10.0.18362 )"
        ],
        "x-ms-client-request-id": "546ffcde-dfbd-6191-eb0a-bf0e52572252",
        "x-ms-return-client-request-id": "true",
        "x-ms-version": "2019-12-12"
>>>>>>> 32e373e2
      },
      "RequestBody": null,
      "StatusCode": 200,
      "ResponseHeaders": {
        "Accept-Ranges": "bytes",
        "Content-Length": "0",
        "Content-Type": "application/octet-stream",
<<<<<<< HEAD
        "Date": "Thu, 05 Mar 2020 22:32:49 GMT",
        "ETag": "\u00220x8D7C15522E9BAAE\u0022",
        "Last-Modified": "Thu, 05 Mar 2020 22:32:49 GMT",
=======
        "Date": "Fri, 03 Apr 2020 21:12:09 GMT",
        "ETag": "\u00220x8D7D813ABE5F07E\u0022",
        "Last-Modified": "Fri, 03 Apr 2020 21:12:09 GMT",
>>>>>>> 32e373e2
        "Server": [
          "Windows-Azure-Blob/1.0",
          "Microsoft-HTTPAPI/2.0"
        ],
        "x-ms-access-tier": "Hot",
        "x-ms-access-tier-inferred": "true",
        "x-ms-blob-type": "BlockBlob",
        "x-ms-client-request-id": "546ffcde-dfbd-6191-eb0a-bf0e52572252",
<<<<<<< HEAD
        "x-ms-creation-time": "Thu, 05 Mar 2020 22:32:49 GMT",
        "x-ms-lease-state": "available",
        "x-ms-lease-status": "unlocked",
        "x-ms-meta-hdi_isfolder": "true",
        "x-ms-request-id": "84b37a69-f01e-003d-793e-f3e420000000",
        "x-ms-server-encrypted": "true",
        "x-ms-version": "2019-10-10"
=======
        "x-ms-creation-time": "Fri, 03 Apr 2020 21:12:09 GMT",
        "x-ms-lease-state": "available",
        "x-ms-lease-status": "unlocked",
        "x-ms-meta-hdi_isfolder": "true",
        "x-ms-request-id": "5699d4a7-501e-0079-3bfc-09b184000000",
        "x-ms-server-encrypted": "true",
        "x-ms-version": "2019-12-12"
>>>>>>> 32e373e2
      },
      "ResponseBody": []
    },
    {
<<<<<<< HEAD
      "RequestUri": "https://seanstagehierarchical.blob.core.windows.net/test-filesystem-86cc5039-274e-5d35-6044-18c4f81f2281?restype=container",
      "RequestMethod": "DELETE",
      "RequestHeaders": {
        "Authorization": "Sanitized",
        "traceparent": "00-50bab08e54687342830ad4397a0ec223-d48c8b484488db48-00",
        "User-Agent": [
          "azsdk-net-Storage.Files.DataLake/12.0.0-dev.20200305.1",
          "(.NET Core 4.6.28325.01; Microsoft Windows 10.0.18363 )"
        ],
        "x-ms-client-request-id": "30307579-e625-e703-062b-4982e8f51b1f",
        "x-ms-date": "Thu, 05 Mar 2020 22:32:50 GMT",
        "x-ms-return-client-request-id": "true",
        "x-ms-version": "2019-10-10"
=======
      "RequestUri": "http://seannsecanary.blob.core.windows.net/test-filesystem-86cc5039-274e-5d35-6044-18c4f81f2281?restype=container",
      "RequestMethod": "DELETE",
      "RequestHeaders": {
        "Authorization": "Sanitized",
        "traceparent": "00-301a960bd641874b8f3b30059b42a884-2097c8df9903db4e-00",
        "User-Agent": [
          "azsdk-net-Storage.Files.DataLake/12.1.0-dev.20200403.1",
          "(.NET Core 4.6.28325.01; Microsoft Windows 10.0.18362 )"
        ],
        "x-ms-client-request-id": "30307579-e625-e703-062b-4982e8f51b1f",
        "x-ms-date": "Fri, 03 Apr 2020 21:12:11 GMT",
        "x-ms-return-client-request-id": "true",
        "x-ms-version": "2019-12-12"
>>>>>>> 32e373e2
      },
      "RequestBody": null,
      "StatusCode": 202,
      "ResponseHeaders": {
        "Content-Length": "0",
<<<<<<< HEAD
        "Date": "Thu, 05 Mar 2020 22:32:49 GMT",
=======
        "Date": "Fri, 03 Apr 2020 21:12:09 GMT",
>>>>>>> 32e373e2
        "Server": [
          "Windows-Azure-Blob/1.0",
          "Microsoft-HTTPAPI/2.0"
        ],
        "x-ms-client-request-id": "30307579-e625-e703-062b-4982e8f51b1f",
<<<<<<< HEAD
        "x-ms-request-id": "95838aaf-601e-0010-2d3e-f35753000000",
        "x-ms-version": "2019-10-10"
=======
        "x-ms-request-id": "5699d4d4-501e-0079-62fc-09b184000000",
        "x-ms-version": "2019-12-12"
>>>>>>> 32e373e2
      },
      "ResponseBody": []
    }
  ],
  "Variables": {
<<<<<<< HEAD
    "DateTimeOffsetNow": "2020-03-05T14:32:49.9482480-08:00",
    "RandomSeed": "1632213416",
    "Storage_TestConfigHierarchicalNamespace": "NamespaceTenant\nseanstagehierarchical\nU2FuaXRpemVk\nhttps://seanstagehierarchical.blob.core.windows.net\nhttp://seanstagehierarchical.file.core.windows.net\nhttp://seanstagehierarchical.queue.core.windows.net\nhttp://seanstagehierarchical.table.core.windows.net\n\n\n\n\nhttp://seanstagehierarchical-secondary.blob.core.windows.net\nhttp://seanstagehierarchical-secondary.file.core.windows.net\nhttp://seanstagehierarchical-secondary.queue.core.windows.net\nhttp://seanstagehierarchical-secondary.table.core.windows.net\n68390a19-a643-458b-b726-408abf67b4fc\nSanitized\n72f988bf-86f1-41af-91ab-2d7cd011db47\nhttps://login.microsoftonline.com/\nCloud\nBlobEndpoint=https://seanstagehierarchical.blob.core.windows.net/;QueueEndpoint=http://seanstagehierarchical.queue.core.windows.net/;FileEndpoint=http://seanstagehierarchical.file.core.windows.net/;BlobSecondaryEndpoint=http://seanstagehierarchical-secondary.blob.core.windows.net/;QueueSecondaryEndpoint=http://seanstagehierarchical-secondary.queue.core.windows.net/;FileSecondaryEndpoint=http://seanstagehierarchical-secondary.file.core.windows.net/;AccountName=seanstagehierarchical;AccountKey=Sanitized\n"
=======
    "DateTimeOffsetNow": "2020-04-03T14:12:11.1625618-07:00",
    "RandomSeed": "1632213416",
    "Storage_TestConfigHierarchicalNamespace": "NamespaceTenant\nseannsecanary\nU2FuaXRpemVk\nhttp://seannsecanary.blob.core.windows.net\nhttp://seannsecanary.file.core.windows.net\nhttp://seannsecanary.queue.core.windows.net\nhttp://seannsecanary.table.core.windows.net\n\n\n\n\nhttp://seannsecanary-secondary.blob.core.windows.net\nhttp://seannsecanary-secondary.file.core.windows.net\nhttp://seannsecanary-secondary.queue.core.windows.net\nhttp://seannsecanary-secondary.table.core.windows.net\n68390a19-a643-458b-b726-408abf67b4fc\nSanitized\n72f988bf-86f1-41af-91ab-2d7cd011db47\nhttps://login.microsoftonline.com/\nCloud\nBlobEndpoint=http://seannsecanary.blob.core.windows.net/;QueueEndpoint=http://seannsecanary.queue.core.windows.net/;FileEndpoint=http://seannsecanary.file.core.windows.net/;BlobSecondaryEndpoint=http://seannsecanary-secondary.blob.core.windows.net/;QueueSecondaryEndpoint=http://seannsecanary-secondary.queue.core.windows.net/;FileSecondaryEndpoint=http://seannsecanary-secondary.file.core.windows.net/;AccountName=seannsecanary;AccountKey=Sanitized\n"
>>>>>>> 32e373e2
  }
}<|MERGE_RESOLUTION|>--- conflicted
+++ resolved
@@ -1,22 +1,6 @@
 {
   "Entries": [
     {
-<<<<<<< HEAD
-      "RequestUri": "https://seanstagehierarchical.blob.core.windows.net/test-filesystem-86cc5039-274e-5d35-6044-18c4f81f2281?restype=container",
-      "RequestMethod": "PUT",
-      "RequestHeaders": {
-        "Authorization": "Sanitized",
-        "traceparent": "00-a6af8498d9222b4f8b8633190a93a07c-287714322345464a-00",
-        "User-Agent": [
-          "azsdk-net-Storage.Files.DataLake/12.0.0-dev.20200305.1",
-          "(.NET Core 4.6.28325.01; Microsoft Windows 10.0.18363 )"
-        ],
-        "x-ms-blob-public-access": "container",
-        "x-ms-client-request-id": "3b257efa-6064-fb4d-24ff-5019fa41a4d1",
-        "x-ms-date": "Thu, 05 Mar 2020 22:32:48 GMT",
-        "x-ms-return-client-request-id": "true",
-        "x-ms-version": "2019-10-10"
-=======
       "RequestUri": "http://seannsecanary.blob.core.windows.net/test-filesystem-86cc5039-274e-5d35-6044-18c4f81f2281?restype=container",
       "RequestMethod": "PUT",
       "RequestHeaders": {
@@ -31,52 +15,25 @@
         "x-ms-date": "Fri, 03 Apr 2020 21:12:10 GMT",
         "x-ms-return-client-request-id": "true",
         "x-ms-version": "2019-12-12"
->>>>>>> 32e373e2
       },
       "RequestBody": null,
       "StatusCode": 201,
       "ResponseHeaders": {
         "Content-Length": "0",
-<<<<<<< HEAD
-        "Date": "Thu, 05 Mar 2020 22:32:48 GMT",
-        "ETag": "\u00220x8D7C1552292AFDB\u0022",
-        "Last-Modified": "Thu, 05 Mar 2020 22:32:49 GMT",
-=======
         "Date": "Fri, 03 Apr 2020 21:12:08 GMT",
         "ETag": "\u00220x8D7D813ABB6E51E\u0022",
         "Last-Modified": "Fri, 03 Apr 2020 21:12:09 GMT",
->>>>>>> 32e373e2
         "Server": [
           "Windows-Azure-Blob/1.0",
           "Microsoft-HTTPAPI/2.0"
         ],
         "x-ms-client-request-id": "3b257efa-6064-fb4d-24ff-5019fa41a4d1",
-<<<<<<< HEAD
-        "x-ms-request-id": "95838aa3-601e-0010-263e-f35753000000",
-        "x-ms-version": "2019-10-10"
-=======
         "x-ms-request-id": "5699d482-501e-0079-1dfc-09b184000000",
         "x-ms-version": "2019-12-12"
->>>>>>> 32e373e2
       },
       "ResponseBody": []
     },
     {
-<<<<<<< HEAD
-      "RequestUri": "https://seanstagehierarchical.dfs.core.windows.net/test-filesystem-86cc5039-274e-5d35-6044-18c4f81f2281/test-directory-71dc9061-420a-279b-0589-b73151f5499a?resource=directory",
-      "RequestMethod": "PUT",
-      "RequestHeaders": {
-        "Authorization": "Sanitized",
-        "traceparent": "00-39f098897b2e284dabc4121ca6542f96-1d02cab5ccace64e-00",
-        "User-Agent": [
-          "azsdk-net-Storage.Files.DataLake/12.0.0-dev.20200305.1",
-          "(.NET Core 4.6.28325.01; Microsoft Windows 10.0.18363 )"
-        ],
-        "x-ms-client-request-id": "045fdde5-a00d-e3a7-6ff5-7b0389f1fc73",
-        "x-ms-date": "Thu, 05 Mar 2020 22:32:49 GMT",
-        "x-ms-return-client-request-id": "true",
-        "x-ms-version": "2019-10-10"
-=======
       "RequestUri": "http://seannsecanary.dfs.core.windows.net/test-filesystem-86cc5039-274e-5d35-6044-18c4f81f2281/test-directory-71dc9061-420a-279b-0589-b73151f5499a?resource=directory",
       "RequestMethod": "PUT",
       "RequestHeaders": {
@@ -90,55 +47,30 @@
         "x-ms-date": "Fri, 03 Apr 2020 21:12:10 GMT",
         "x-ms-return-client-request-id": "true",
         "x-ms-version": "2019-12-12"
->>>>>>> 32e373e2
       },
       "RequestBody": null,
       "StatusCode": 201,
       "ResponseHeaders": {
         "Content-Length": "0",
-<<<<<<< HEAD
-        "Date": "Thu, 05 Mar 2020 22:32:49 GMT",
-        "ETag": "\u00220x8D7C15522DA8BDC\u0022",
-        "Last-Modified": "Thu, 05 Mar 2020 22:32:49 GMT",
-=======
         "Date": "Fri, 03 Apr 2020 21:12:08 GMT",
         "ETag": "\u00220x8D7D813ABD5E590\u0022",
         "Last-Modified": "Fri, 03 Apr 2020 21:12:09 GMT",
->>>>>>> 32e373e2
         "Server": [
           "Windows-Azure-HDFS/1.0",
           "Microsoft-HTTPAPI/2.0"
         ],
         "x-ms-client-request-id": "045fdde5-a00d-e3a7-6ff5-7b0389f1fc73",
-<<<<<<< HEAD
-        "x-ms-request-id": "f4f1ce7e-601f-0010-193e-f35753000000",
-        "x-ms-version": "2019-10-10"
-=======
         "x-ms-request-id": "4ae6a1d4-401f-0038-25fc-09e960000000",
         "x-ms-version": "2019-12-12"
->>>>>>> 32e373e2
       },
       "ResponseBody": []
     },
     {
-<<<<<<< HEAD
-      "RequestUri": "https://seanstagehierarchical.dfs.core.windows.net/test-filesystem-86cc5039-274e-5d35-6044-18c4f81f2281/test-directory-71dc9061-420a-279b-0589-b73151f5499a/test-directory-c1bbbd9f-6633-dc6b-20f1-47598233db0b?resource=directory",
-=======
       "RequestUri": "http://seannsecanary.dfs.core.windows.net/test-filesystem-86cc5039-274e-5d35-6044-18c4f81f2281/test-directory-71dc9061-420a-279b-0589-b73151f5499a/test-directory-c1bbbd9f-6633-dc6b-20f1-47598233db0b?resource=directory",
->>>>>>> 32e373e2
       "RequestMethod": "PUT",
       "RequestHeaders": {
         "Authorization": "Sanitized",
         "User-Agent": [
-<<<<<<< HEAD
-          "azsdk-net-Storage.Files.DataLake/12.0.0-dev.20200305.1",
-          "(.NET Core 4.6.28325.01; Microsoft Windows 10.0.18363 )"
-        ],
-        "x-ms-client-request-id": "1d333593-9fe2-0dc3-0509-250e2d943bc1",
-        "x-ms-date": "Thu, 05 Mar 2020 22:32:49 GMT",
-        "x-ms-return-client-request-id": "true",
-        "x-ms-version": "2019-10-10"
-=======
           "azsdk-net-Storage.Files.DataLake/12.1.0-dev.20200403.1",
           "(.NET Core 4.6.28325.01; Microsoft Windows 10.0.18362 )"
         ],
@@ -146,50 +78,25 @@
         "x-ms-date": "Fri, 03 Apr 2020 21:12:11 GMT",
         "x-ms-return-client-request-id": "true",
         "x-ms-version": "2019-12-12"
->>>>>>> 32e373e2
       },
       "RequestBody": null,
       "StatusCode": 201,
       "ResponseHeaders": {
         "Content-Length": "0",
-<<<<<<< HEAD
-        "Date": "Thu, 05 Mar 2020 22:32:49 GMT",
-        "ETag": "\u00220x8D7C15522E9BAAE\u0022",
-        "Last-Modified": "Thu, 05 Mar 2020 22:32:49 GMT",
-=======
         "Date": "Fri, 03 Apr 2020 21:12:08 GMT",
         "ETag": "\u00220x8D7D813ABE5F07E\u0022",
         "Last-Modified": "Fri, 03 Apr 2020 21:12:09 GMT",
->>>>>>> 32e373e2
         "Server": [
           "Windows-Azure-HDFS/1.0",
           "Microsoft-HTTPAPI/2.0"
         ],
         "x-ms-client-request-id": "1d333593-9fe2-0dc3-0509-250e2d943bc1",
-<<<<<<< HEAD
-        "x-ms-request-id": "f4f1ce7f-601f-0010-1a3e-f35753000000",
-        "x-ms-version": "2019-10-10"
-=======
         "x-ms-request-id": "4ae6a1d5-401f-0038-26fc-09e960000000",
         "x-ms-version": "2019-12-12"
->>>>>>> 32e373e2
       },
       "ResponseBody": []
     },
     {
-<<<<<<< HEAD
-      "RequestUri": "https://seanstagehierarchical.blob.core.windows.net/test-filesystem-86cc5039-274e-5d35-6044-18c4f81f2281/test-directory-71dc9061-420a-279b-0589-b73151f5499a/test-directory-c1bbbd9f-6633-dc6b-20f1-47598233db0b?sv=2019-10-10\u0026ss=b\u0026srt=sco\u0026st=2020-03-05T21%3A32%3A49Z\u0026se=2020-03-05T23%3A32%3A49Z\u0026sp=rwdlac\u0026sig=Sanitized",
-      "RequestMethod": "HEAD",
-      "RequestHeaders": {
-        "traceparent": "00-610643eb6fad3c4ca412660306d73d0f-975d2356f49b6e4e-00",
-        "User-Agent": [
-          "azsdk-net-Storage.Files.DataLake/12.0.0-dev.20200305.1",
-          "(.NET Core 4.6.28325.01; Microsoft Windows 10.0.18363 )"
-        ],
-        "x-ms-client-request-id": "546ffcde-dfbd-6191-eb0a-bf0e52572252",
-        "x-ms-return-client-request-id": "true",
-        "x-ms-version": "2019-10-10"
-=======
       "RequestUri": "http://seannsecanary.blob.core.windows.net/test-filesystem-86cc5039-274e-5d35-6044-18c4f81f2281/test-directory-71dc9061-420a-279b-0589-b73151f5499a/test-directory-c1bbbd9f-6633-dc6b-20f1-47598233db0b?sv=2019-07-07\u0026ss=b\u0026srt=sco\u0026st=2020-04-03T20%3A12%3A11Z\u0026se=2020-04-03T22%3A12%3A11Z\u0026sp=rwdlac\u0026sig=Sanitized",
       "RequestMethod": "HEAD",
       "RequestHeaders": {
@@ -201,7 +108,6 @@
         "x-ms-client-request-id": "546ffcde-dfbd-6191-eb0a-bf0e52572252",
         "x-ms-return-client-request-id": "true",
         "x-ms-version": "2019-12-12"
->>>>>>> 32e373e2
       },
       "RequestBody": null,
       "StatusCode": 200,
@@ -209,15 +115,9 @@
         "Accept-Ranges": "bytes",
         "Content-Length": "0",
         "Content-Type": "application/octet-stream",
-<<<<<<< HEAD
-        "Date": "Thu, 05 Mar 2020 22:32:49 GMT",
-        "ETag": "\u00220x8D7C15522E9BAAE\u0022",
-        "Last-Modified": "Thu, 05 Mar 2020 22:32:49 GMT",
-=======
         "Date": "Fri, 03 Apr 2020 21:12:09 GMT",
         "ETag": "\u00220x8D7D813ABE5F07E\u0022",
         "Last-Modified": "Fri, 03 Apr 2020 21:12:09 GMT",
->>>>>>> 32e373e2
         "Server": [
           "Windows-Azure-Blob/1.0",
           "Microsoft-HTTPAPI/2.0"
@@ -226,15 +126,6 @@
         "x-ms-access-tier-inferred": "true",
         "x-ms-blob-type": "BlockBlob",
         "x-ms-client-request-id": "546ffcde-dfbd-6191-eb0a-bf0e52572252",
-<<<<<<< HEAD
-        "x-ms-creation-time": "Thu, 05 Mar 2020 22:32:49 GMT",
-        "x-ms-lease-state": "available",
-        "x-ms-lease-status": "unlocked",
-        "x-ms-meta-hdi_isfolder": "true",
-        "x-ms-request-id": "84b37a69-f01e-003d-793e-f3e420000000",
-        "x-ms-server-encrypted": "true",
-        "x-ms-version": "2019-10-10"
-=======
         "x-ms-creation-time": "Fri, 03 Apr 2020 21:12:09 GMT",
         "x-ms-lease-state": "available",
         "x-ms-lease-status": "unlocked",
@@ -242,26 +133,10 @@
         "x-ms-request-id": "5699d4a7-501e-0079-3bfc-09b184000000",
         "x-ms-server-encrypted": "true",
         "x-ms-version": "2019-12-12"
->>>>>>> 32e373e2
       },
       "ResponseBody": []
     },
     {
-<<<<<<< HEAD
-      "RequestUri": "https://seanstagehierarchical.blob.core.windows.net/test-filesystem-86cc5039-274e-5d35-6044-18c4f81f2281?restype=container",
-      "RequestMethod": "DELETE",
-      "RequestHeaders": {
-        "Authorization": "Sanitized",
-        "traceparent": "00-50bab08e54687342830ad4397a0ec223-d48c8b484488db48-00",
-        "User-Agent": [
-          "azsdk-net-Storage.Files.DataLake/12.0.0-dev.20200305.1",
-          "(.NET Core 4.6.28325.01; Microsoft Windows 10.0.18363 )"
-        ],
-        "x-ms-client-request-id": "30307579-e625-e703-062b-4982e8f51b1f",
-        "x-ms-date": "Thu, 05 Mar 2020 22:32:50 GMT",
-        "x-ms-return-client-request-id": "true",
-        "x-ms-version": "2019-10-10"
-=======
       "RequestUri": "http://seannsecanary.blob.core.windows.net/test-filesystem-86cc5039-274e-5d35-6044-18c4f81f2281?restype=container",
       "RequestMethod": "DELETE",
       "RequestHeaders": {
@@ -275,42 +150,26 @@
         "x-ms-date": "Fri, 03 Apr 2020 21:12:11 GMT",
         "x-ms-return-client-request-id": "true",
         "x-ms-version": "2019-12-12"
->>>>>>> 32e373e2
       },
       "RequestBody": null,
       "StatusCode": 202,
       "ResponseHeaders": {
         "Content-Length": "0",
-<<<<<<< HEAD
-        "Date": "Thu, 05 Mar 2020 22:32:49 GMT",
-=======
         "Date": "Fri, 03 Apr 2020 21:12:09 GMT",
->>>>>>> 32e373e2
         "Server": [
           "Windows-Azure-Blob/1.0",
           "Microsoft-HTTPAPI/2.0"
         ],
         "x-ms-client-request-id": "30307579-e625-e703-062b-4982e8f51b1f",
-<<<<<<< HEAD
-        "x-ms-request-id": "95838aaf-601e-0010-2d3e-f35753000000",
-        "x-ms-version": "2019-10-10"
-=======
         "x-ms-request-id": "5699d4d4-501e-0079-62fc-09b184000000",
         "x-ms-version": "2019-12-12"
->>>>>>> 32e373e2
       },
       "ResponseBody": []
     }
   ],
   "Variables": {
-<<<<<<< HEAD
-    "DateTimeOffsetNow": "2020-03-05T14:32:49.9482480-08:00",
-    "RandomSeed": "1632213416",
-    "Storage_TestConfigHierarchicalNamespace": "NamespaceTenant\nseanstagehierarchical\nU2FuaXRpemVk\nhttps://seanstagehierarchical.blob.core.windows.net\nhttp://seanstagehierarchical.file.core.windows.net\nhttp://seanstagehierarchical.queue.core.windows.net\nhttp://seanstagehierarchical.table.core.windows.net\n\n\n\n\nhttp://seanstagehierarchical-secondary.blob.core.windows.net\nhttp://seanstagehierarchical-secondary.file.core.windows.net\nhttp://seanstagehierarchical-secondary.queue.core.windows.net\nhttp://seanstagehierarchical-secondary.table.core.windows.net\n68390a19-a643-458b-b726-408abf67b4fc\nSanitized\n72f988bf-86f1-41af-91ab-2d7cd011db47\nhttps://login.microsoftonline.com/\nCloud\nBlobEndpoint=https://seanstagehierarchical.blob.core.windows.net/;QueueEndpoint=http://seanstagehierarchical.queue.core.windows.net/;FileEndpoint=http://seanstagehierarchical.file.core.windows.net/;BlobSecondaryEndpoint=http://seanstagehierarchical-secondary.blob.core.windows.net/;QueueSecondaryEndpoint=http://seanstagehierarchical-secondary.queue.core.windows.net/;FileSecondaryEndpoint=http://seanstagehierarchical-secondary.file.core.windows.net/;AccountName=seanstagehierarchical;AccountKey=Sanitized\n"
-=======
     "DateTimeOffsetNow": "2020-04-03T14:12:11.1625618-07:00",
     "RandomSeed": "1632213416",
     "Storage_TestConfigHierarchicalNamespace": "NamespaceTenant\nseannsecanary\nU2FuaXRpemVk\nhttp://seannsecanary.blob.core.windows.net\nhttp://seannsecanary.file.core.windows.net\nhttp://seannsecanary.queue.core.windows.net\nhttp://seannsecanary.table.core.windows.net\n\n\n\n\nhttp://seannsecanary-secondary.blob.core.windows.net\nhttp://seannsecanary-secondary.file.core.windows.net\nhttp://seannsecanary-secondary.queue.core.windows.net\nhttp://seannsecanary-secondary.table.core.windows.net\n68390a19-a643-458b-b726-408abf67b4fc\nSanitized\n72f988bf-86f1-41af-91ab-2d7cd011db47\nhttps://login.microsoftonline.com/\nCloud\nBlobEndpoint=http://seannsecanary.blob.core.windows.net/;QueueEndpoint=http://seannsecanary.queue.core.windows.net/;FileEndpoint=http://seannsecanary.file.core.windows.net/;BlobSecondaryEndpoint=http://seannsecanary-secondary.blob.core.windows.net/;QueueSecondaryEndpoint=http://seannsecanary-secondary.queue.core.windows.net/;FileSecondaryEndpoint=http://seannsecanary-secondary.file.core.windows.net/;AccountName=seannsecanary;AccountKey=Sanitized\n"
->>>>>>> 32e373e2
   }
 }