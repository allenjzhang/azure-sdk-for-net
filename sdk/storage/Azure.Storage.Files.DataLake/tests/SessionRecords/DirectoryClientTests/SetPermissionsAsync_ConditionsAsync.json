{
  "Entries": [
    {
      "RequestUri": "http://seannsecanary.blob.core.windows.net/test-filesystem-74fd025f-3906-d236-b349-45385877dbd8?restype=container",
      "RequestMethod": "PUT",
      "RequestHeaders": {
        "Authorization": "Sanitized",
        "traceparent": "00-e3fa9aa2f8f07e458912084b0e8675e0-332486cb0639774a-00",
        "User-Agent": [
          "azsdk-net-Storage.Files.DataLake/12.1.0-dev.20200403.1",
          "(.NET Core 4.6.28325.01; Microsoft Windows 10.0.18362 )"
        ],
        "x-ms-blob-public-access": "container",
        "x-ms-client-request-id": "df36f963-0bf3-b88a-682f-be236b66b877",
        "x-ms-date": "Fri, 03 Apr 2020 20:58:12 GMT",
        "x-ms-return-client-request-id": "true",
        "x-ms-version": "2019-12-12"
      },
      "RequestBody": null,
      "StatusCode": 201,
      "ResponseHeaders": {
        "Content-Length": "0",
        "Date": "Fri, 03 Apr 2020 20:58:10 GMT",
        "ETag": "\u00220x8D7D811B81119E0\u0022",
        "Last-Modified": "Fri, 03 Apr 2020 20:58:11 GMT",
        "Server": [
          "Windows-Azure-Blob/1.0",
          "Microsoft-HTTPAPI/2.0"
        ],
        "x-ms-client-request-id": "df36f963-0bf3-b88a-682f-be236b66b877",
<<<<<<< HEAD
        "x-ms-request-id": "ffab4eb3-301e-0040-4f3b-f39503000000",
=======
        "x-ms-request-id": "9621e532-f01e-0012-3dfa-093670000000",
>>>>>>> 8d420312
        "x-ms-version": "2019-12-12"
      },
      "ResponseBody": []
    },
    {
      "RequestUri": "http://seannsecanary.dfs.core.windows.net/test-filesystem-74fd025f-3906-d236-b349-45385877dbd8/test-directory-fcbd81aa-7920-dd1b-c3a6-a1f5d04b4483?resource=directory",
      "RequestMethod": "PUT",
      "RequestHeaders": {
        "Authorization": "Sanitized",
        "traceparent": "00-2a7931f7b15ea640a8cfc834dec246cc-c015525de860ce4e-00",
        "User-Agent": [
          "azsdk-net-Storage.Files.DataLake/12.1.0-dev.20200403.1",
          "(.NET Core 4.6.28325.01; Microsoft Windows 10.0.18362 )"
        ],
        "x-ms-client-request-id": "0c40f158-3c72-eae3-de58-1c4c6a94e71d",
        "x-ms-date": "Fri, 03 Apr 2020 20:58:12 GMT",
        "x-ms-return-client-request-id": "true",
        "x-ms-version": "2019-12-12"
      },
      "RequestBody": null,
      "StatusCode": 201,
      "ResponseHeaders": {
        "Content-Length": "0",
        "Date": "Fri, 03 Apr 2020 20:58:10 GMT",
        "ETag": "\u00220x8D7D811B82004A3\u0022",
        "Last-Modified": "Fri, 03 Apr 2020 20:58:11 GMT",
        "Server": [
          "Windows-Azure-HDFS/1.0",
          "Microsoft-HTTPAPI/2.0"
        ],
        "x-ms-client-request-id": "0c40f158-3c72-eae3-de58-1c4c6a94e71d",
<<<<<<< HEAD
        "x-ms-request-id": "19e46d10-601f-003f-443b-f35a98000000",
=======
        "x-ms-request-id": "fa43fe7f-201f-0097-69fa-091bad000000",
>>>>>>> 8d420312
        "x-ms-version": "2019-12-12"
      },
      "ResponseBody": []
    },
    {
      "RequestUri": "http://seannsecanary.dfs.core.windows.net/test-filesystem-74fd025f-3906-d236-b349-45385877dbd8/test-directory-fcbd81aa-7920-dd1b-c3a6-a1f5d04b4483?action=setAccessControl",
      "RequestMethod": "PATCH",
      "RequestHeaders": {
        "Authorization": "Sanitized",
        "User-Agent": [
          "azsdk-net-Storage.Files.DataLake/12.1.0-dev.20200403.1",
          "(.NET Core 4.6.28325.01; Microsoft Windows 10.0.18362 )"
        ],
        "x-ms-client-request-id": "df9d34ba-380a-d311-5dea-80e9e099df4a",
        "x-ms-date": "Fri, 03 Apr 2020 20:58:12 GMT",
        "x-ms-permissions": "rwxrwxrwx",
        "x-ms-return-client-request-id": "true",
        "x-ms-version": "2019-12-12"
      },
      "RequestBody": null,
      "StatusCode": 200,
      "ResponseHeaders": {
        "Content-Length": "0",
        "Date": "Fri, 03 Apr 2020 20:58:10 GMT",
        "ETag": "\u00220x8D7D811B82004A3\u0022",
        "Last-Modified": "Fri, 03 Apr 2020 20:58:11 GMT",
        "Server": [
          "Windows-Azure-HDFS/1.0",
          "Microsoft-HTTPAPI/2.0"
        ],
        "x-ms-client-request-id": "df9d34ba-380a-d311-5dea-80e9e099df4a",
        "x-ms-namespace-enabled": "true",
<<<<<<< HEAD
        "x-ms-request-id": "19e46d11-601f-003f-453b-f35a98000000",
=======
        "x-ms-request-id": "fa43fe80-201f-0097-6afa-091bad000000",
>>>>>>> 8d420312
        "x-ms-version": "2019-12-12"
      },
      "ResponseBody": []
    },
    {
      "RequestUri": "http://seannsecanary.blob.core.windows.net/test-filesystem-74fd025f-3906-d236-b349-45385877dbd8?restype=container",
      "RequestMethod": "DELETE",
      "RequestHeaders": {
        "Authorization": "Sanitized",
        "traceparent": "00-86137c6d51664c4e8c30960cba9d8eb1-24d3a9dfd6aad147-00",
        "User-Agent": [
          "azsdk-net-Storage.Files.DataLake/12.1.0-dev.20200403.1",
          "(.NET Core 4.6.28325.01; Microsoft Windows 10.0.18362 )"
        ],
        "x-ms-client-request-id": "3592753d-08f7-b212-283e-cba7d94ccd02",
        "x-ms-date": "Fri, 03 Apr 2020 20:58:12 GMT",
        "x-ms-return-client-request-id": "true",
        "x-ms-version": "2019-12-12"
      },
      "RequestBody": null,
      "StatusCode": 202,
      "ResponseHeaders": {
        "Content-Length": "0",
        "Date": "Fri, 03 Apr 2020 20:58:10 GMT",
        "Server": [
          "Windows-Azure-Blob/1.0",
          "Microsoft-HTTPAPI/2.0"
        ],
        "x-ms-client-request-id": "3592753d-08f7-b212-283e-cba7d94ccd02",
<<<<<<< HEAD
        "x-ms-request-id": "ffab4ebb-301e-0040-543b-f39503000000",
=======
        "x-ms-request-id": "9621e570-f01e-0012-75fa-093670000000",
>>>>>>> 8d420312
        "x-ms-version": "2019-12-12"
      },
      "ResponseBody": []
    },
    {
      "RequestUri": "http://seannsecanary.blob.core.windows.net/test-filesystem-924ad193-9299-f79d-5a9e-2378c713b3bb?restype=container",
      "RequestMethod": "PUT",
      "RequestHeaders": {
        "Authorization": "Sanitized",
        "traceparent": "00-41c2e02f7cc8904499a302b27da5927e-97f526ce6a166f47-00",
        "User-Agent": [
          "azsdk-net-Storage.Files.DataLake/12.1.0-dev.20200403.1",
          "(.NET Core 4.6.28325.01; Microsoft Windows 10.0.18362 )"
        ],
        "x-ms-blob-public-access": "container",
        "x-ms-client-request-id": "4d6a6ec4-e058-ab5f-d79a-db58e49aea15",
        "x-ms-date": "Fri, 03 Apr 2020 20:58:12 GMT",
        "x-ms-return-client-request-id": "true",
        "x-ms-version": "2019-12-12"
      },
      "RequestBody": null,
      "StatusCode": 201,
      "ResponseHeaders": {
        "Content-Length": "0",
        "Date": "Fri, 03 Apr 2020 20:58:10 GMT",
        "ETag": "\u00220x8D7D811B84B9573\u0022",
        "Last-Modified": "Fri, 03 Apr 2020 20:58:11 GMT",
        "Server": [
          "Windows-Azure-Blob/1.0",
          "Microsoft-HTTPAPI/2.0"
        ],
        "x-ms-client-request-id": "4d6a6ec4-e058-ab5f-d79a-db58e49aea15",
<<<<<<< HEAD
        "x-ms-request-id": "ee93eaa2-101e-0047-733b-f3f960000000",
=======
        "x-ms-request-id": "9621e589-f01e-0012-0bfa-093670000000",
>>>>>>> 8d420312
        "x-ms-version": "2019-12-12"
      },
      "ResponseBody": []
    },
    {
      "RequestUri": "http://seannsecanary.dfs.core.windows.net/test-filesystem-924ad193-9299-f79d-5a9e-2378c713b3bb/test-directory-5130108b-62a0-e9fb-7e5b-c00032d30027?resource=directory",
      "RequestMethod": "PUT",
      "RequestHeaders": {
        "Authorization": "Sanitized",
        "traceparent": "00-3ebb76392fea7b4888fb1a1840a3b69b-bea5924690bcc346-00",
        "User-Agent": [
          "azsdk-net-Storage.Files.DataLake/12.1.0-dev.20200403.1",
          "(.NET Core 4.6.28325.01; Microsoft Windows 10.0.18362 )"
        ],
        "x-ms-client-request-id": "e63f49ae-d202-61cf-7280-cffc1f5f7804",
        "x-ms-date": "Fri, 03 Apr 2020 20:58:12 GMT",
        "x-ms-return-client-request-id": "true",
        "x-ms-version": "2019-12-12"
      },
      "RequestBody": null,
      "StatusCode": 201,
      "ResponseHeaders": {
        "Content-Length": "0",
        "Date": "Fri, 03 Apr 2020 20:58:10 GMT",
        "ETag": "\u00220x8D7D811B85B7DBD\u0022",
        "Last-Modified": "Fri, 03 Apr 2020 20:58:11 GMT",
        "Server": [
          "Windows-Azure-HDFS/1.0",
          "Microsoft-HTTPAPI/2.0"
        ],
        "x-ms-client-request-id": "e63f49ae-d202-61cf-7280-cffc1f5f7804",
<<<<<<< HEAD
        "x-ms-request-id": "dc315bb4-901f-0049-773b-f3d0d0000000",
=======
        "x-ms-request-id": "fa43fe81-201f-0097-6bfa-091bad000000",
>>>>>>> 8d420312
        "x-ms-version": "2019-12-12"
      },
      "ResponseBody": []
    },
    {
      "RequestUri": "http://seannsecanary.dfs.core.windows.net/test-filesystem-924ad193-9299-f79d-5a9e-2378c713b3bb/test-directory-5130108b-62a0-e9fb-7e5b-c00032d30027?action=setAccessControl",
      "RequestMethod": "PATCH",
      "RequestHeaders": {
        "Authorization": "Sanitized",
        "If-Modified-Since": "Thu, 02 Apr 2020 20:58:12 GMT",
        "User-Agent": [
          "azsdk-net-Storage.Files.DataLake/12.1.0-dev.20200403.1",
          "(.NET Core 4.6.28325.01; Microsoft Windows 10.0.18362 )"
        ],
        "x-ms-client-request-id": "e8518951-1993-a625-e451-e627966677c8",
        "x-ms-date": "Fri, 03 Apr 2020 20:58:13 GMT",
        "x-ms-permissions": "rwxrwxrwx",
        "x-ms-return-client-request-id": "true",
        "x-ms-version": "2019-12-12"
      },
      "RequestBody": null,
      "StatusCode": 200,
      "ResponseHeaders": {
        "Content-Length": "0",
        "Date": "Fri, 03 Apr 2020 20:58:11 GMT",
        "ETag": "\u00220x8D7D811B85B7DBD\u0022",
        "Last-Modified": "Fri, 03 Apr 2020 20:58:11 GMT",
        "Server": [
          "Windows-Azure-HDFS/1.0",
          "Microsoft-HTTPAPI/2.0"
        ],
        "x-ms-client-request-id": "e8518951-1993-a625-e451-e627966677c8",
        "x-ms-namespace-enabled": "true",
<<<<<<< HEAD
        "x-ms-request-id": "dc315bb5-901f-0049-783b-f3d0d0000000",
=======
        "x-ms-request-id": "fa43fe82-201f-0097-6cfa-091bad000000",
>>>>>>> 8d420312
        "x-ms-version": "2019-12-12"
      },
      "ResponseBody": []
    },
    {
      "RequestUri": "http://seannsecanary.blob.core.windows.net/test-filesystem-924ad193-9299-f79d-5a9e-2378c713b3bb?restype=container",
      "RequestMethod": "DELETE",
      "RequestHeaders": {
        "Authorization": "Sanitized",
        "traceparent": "00-aec45418c8136642934415632eeb4529-e2ec3e989b800b4d-00",
        "User-Agent": [
          "azsdk-net-Storage.Files.DataLake/12.1.0-dev.20200403.1",
          "(.NET Core 4.6.28325.01; Microsoft Windows 10.0.18362 )"
        ],
        "x-ms-client-request-id": "95ab4a66-900d-7f70-8e38-4c95ab458e46",
        "x-ms-date": "Fri, 03 Apr 2020 20:58:13 GMT",
        "x-ms-return-client-request-id": "true",
        "x-ms-version": "2019-12-12"
      },
      "RequestBody": null,
      "StatusCode": 202,
      "ResponseHeaders": {
        "Content-Length": "0",
        "Date": "Fri, 03 Apr 2020 20:58:11 GMT",
        "Server": [
          "Windows-Azure-Blob/1.0",
          "Microsoft-HTTPAPI/2.0"
        ],
        "x-ms-client-request-id": "95ab4a66-900d-7f70-8e38-4c95ab458e46",
<<<<<<< HEAD
        "x-ms-request-id": "ee93eab8-101e-0047-033b-f3f960000000",
=======
        "x-ms-request-id": "9621e5aa-f01e-0012-22fa-093670000000",
>>>>>>> 8d420312
        "x-ms-version": "2019-12-12"
      },
      "ResponseBody": []
    },
    {
      "RequestUri": "http://seannsecanary.blob.core.windows.net/test-filesystem-40186121-febd-7869-3934-0b79dfbbfdb4?restype=container",
      "RequestMethod": "PUT",
      "RequestHeaders": {
        "Authorization": "Sanitized",
        "traceparent": "00-c78b3e25d7e03a45a0974165642c4fe4-7feed8146edbaa46-00",
        "User-Agent": [
          "azsdk-net-Storage.Files.DataLake/12.1.0-dev.20200403.1",
          "(.NET Core 4.6.28325.01; Microsoft Windows 10.0.18362 )"
        ],
        "x-ms-blob-public-access": "container",
        "x-ms-client-request-id": "4748f48b-5117-6724-e132-5cd984f6a0d2",
        "x-ms-date": "Fri, 03 Apr 2020 20:58:13 GMT",
        "x-ms-return-client-request-id": "true",
        "x-ms-version": "2019-12-12"
      },
      "RequestBody": null,
      "StatusCode": 201,
      "ResponseHeaders": {
        "Content-Length": "0",
        "Date": "Fri, 03 Apr 2020 20:58:11 GMT",
        "ETag": "\u00220x8D7D811B882DC18\u0022",
        "Last-Modified": "Fri, 03 Apr 2020 20:58:11 GMT",
        "Server": [
          "Windows-Azure-Blob/1.0",
          "Microsoft-HTTPAPI/2.0"
        ],
        "x-ms-client-request-id": "4748f48b-5117-6724-e132-5cd984f6a0d2",
<<<<<<< HEAD
        "x-ms-request-id": "33bad0d5-201e-002e-173b-f3c02c000000",
=======
        "x-ms-request-id": "9621e5b2-f01e-0012-2afa-093670000000",
>>>>>>> 8d420312
        "x-ms-version": "2019-12-12"
      },
      "ResponseBody": []
    },
    {
      "RequestUri": "http://seannsecanary.dfs.core.windows.net/test-filesystem-40186121-febd-7869-3934-0b79dfbbfdb4/test-directory-a7d5973a-4284-3e8a-a621-226b7185ec7d?resource=directory",
      "RequestMethod": "PUT",
      "RequestHeaders": {
        "Authorization": "Sanitized",
        "traceparent": "00-dda5849c52fc194c876d8a3a3a2d2667-43685e1da54fe44b-00",
        "User-Agent": [
          "azsdk-net-Storage.Files.DataLake/12.1.0-dev.20200403.1",
          "(.NET Core 4.6.28325.01; Microsoft Windows 10.0.18362 )"
        ],
        "x-ms-client-request-id": "f4a9bab2-cae6-4913-6909-a1f52eb9f65c",
        "x-ms-date": "Fri, 03 Apr 2020 20:58:13 GMT",
        "x-ms-return-client-request-id": "true",
        "x-ms-version": "2019-12-12"
      },
      "RequestBody": null,
      "StatusCode": 201,
      "ResponseHeaders": {
        "Content-Length": "0",
        "Date": "Fri, 03 Apr 2020 20:58:11 GMT",
        "ETag": "\u00220x8D7D811B8913067\u0022",
        "Last-Modified": "Fri, 03 Apr 2020 20:58:11 GMT",
        "Server": [
          "Windows-Azure-HDFS/1.0",
          "Microsoft-HTTPAPI/2.0"
        ],
        "x-ms-client-request-id": "f4a9bab2-cae6-4913-6909-a1f52eb9f65c",
<<<<<<< HEAD
        "x-ms-request-id": "66a93e49-b01f-0003-663b-f3735f000000",
=======
        "x-ms-request-id": "fa43fe83-201f-0097-6dfa-091bad000000",
>>>>>>> 8d420312
        "x-ms-version": "2019-12-12"
      },
      "ResponseBody": []
    },
    {
      "RequestUri": "http://seannsecanary.dfs.core.windows.net/test-filesystem-40186121-febd-7869-3934-0b79dfbbfdb4/test-directory-a7d5973a-4284-3e8a-a621-226b7185ec7d?action=setAccessControl",
      "RequestMethod": "PATCH",
      "RequestHeaders": {
        "Authorization": "Sanitized",
        "If-Unmodified-Since": "Sat, 04 Apr 2020 20:58:12 GMT",
        "User-Agent": [
          "azsdk-net-Storage.Files.DataLake/12.1.0-dev.20200403.1",
          "(.NET Core 4.6.28325.01; Microsoft Windows 10.0.18362 )"
        ],
        "x-ms-client-request-id": "b6b9fbae-f8dc-f897-61a4-826a14a73f25",
        "x-ms-date": "Fri, 03 Apr 2020 20:58:13 GMT",
        "x-ms-permissions": "rwxrwxrwx",
        "x-ms-return-client-request-id": "true",
        "x-ms-version": "2019-12-12"
      },
      "RequestBody": null,
      "StatusCode": 200,
      "ResponseHeaders": {
        "Content-Length": "0",
        "Date": "Fri, 03 Apr 2020 20:58:11 GMT",
        "ETag": "\u00220x8D7D811B8913067\u0022",
        "Last-Modified": "Fri, 03 Apr 2020 20:58:11 GMT",
        "Server": [
          "Windows-Azure-HDFS/1.0",
          "Microsoft-HTTPAPI/2.0"
        ],
        "x-ms-client-request-id": "b6b9fbae-f8dc-f897-61a4-826a14a73f25",
        "x-ms-namespace-enabled": "true",
<<<<<<< HEAD
        "x-ms-request-id": "66a93e4a-b01f-0003-673b-f3735f000000",
=======
        "x-ms-request-id": "fa43fe84-201f-0097-6efa-091bad000000",
>>>>>>> 8d420312
        "x-ms-version": "2019-12-12"
      },
      "ResponseBody": []
    },
    {
      "RequestUri": "http://seannsecanary.blob.core.windows.net/test-filesystem-40186121-febd-7869-3934-0b79dfbbfdb4?restype=container",
      "RequestMethod": "DELETE",
      "RequestHeaders": {
        "Authorization": "Sanitized",
        "traceparent": "00-b1874acbc898dc47963e81a58fdcfb4e-a18bba8da4883341-00",
        "User-Agent": [
          "azsdk-net-Storage.Files.DataLake/12.1.0-dev.20200403.1",
          "(.NET Core 4.6.28325.01; Microsoft Windows 10.0.18362 )"
        ],
        "x-ms-client-request-id": "3347dc4f-3fff-4e7f-471f-ae6432f57052",
        "x-ms-date": "Fri, 03 Apr 2020 20:58:13 GMT",
        "x-ms-return-client-request-id": "true",
        "x-ms-version": "2019-12-12"
      },
      "RequestBody": null,
      "StatusCode": 202,
      "ResponseHeaders": {
        "Content-Length": "0",
        "Date": "Fri, 03 Apr 2020 20:58:11 GMT",
        "Server": [
          "Windows-Azure-Blob/1.0",
          "Microsoft-HTTPAPI/2.0"
        ],
        "x-ms-client-request-id": "3347dc4f-3fff-4e7f-471f-ae6432f57052",
<<<<<<< HEAD
        "x-ms-request-id": "33bad0e2-201e-002e-1e3b-f3c02c000000",
=======
        "x-ms-request-id": "9621e5d0-f01e-0012-46fa-093670000000",
>>>>>>> 8d420312
        "x-ms-version": "2019-12-12"
      },
      "ResponseBody": []
    },
    {
      "RequestUri": "http://seannsecanary.blob.core.windows.net/test-filesystem-cac7a327-13c0-4afb-dcbc-5bb8fe18f778?restype=container",
      "RequestMethod": "PUT",
      "RequestHeaders": {
        "Authorization": "Sanitized",
        "traceparent": "00-9a82d931fa87d24b9bb3bfafd8e594b3-121ce9855008d74c-00",
        "User-Agent": [
          "azsdk-net-Storage.Files.DataLake/12.1.0-dev.20200403.1",
          "(.NET Core 4.6.28325.01; Microsoft Windows 10.0.18362 )"
        ],
        "x-ms-blob-public-access": "container",
        "x-ms-client-request-id": "5e57a7b4-a621-3ca5-e0fc-5743e3c7502e",
        "x-ms-date": "Fri, 03 Apr 2020 20:58:13 GMT",
        "x-ms-return-client-request-id": "true",
        "x-ms-version": "2019-12-12"
      },
      "RequestBody": null,
      "StatusCode": 201,
      "ResponseHeaders": {
        "Content-Length": "0",
        "Date": "Fri, 03 Apr 2020 20:58:11 GMT",
        "ETag": "\u00220x8D7D811B8BBD0D6\u0022",
        "Last-Modified": "Fri, 03 Apr 2020 20:58:12 GMT",
        "Server": [
          "Windows-Azure-Blob/1.0",
          "Microsoft-HTTPAPI/2.0"
        ],
        "x-ms-client-request-id": "5e57a7b4-a621-3ca5-e0fc-5743e3c7502e",
<<<<<<< HEAD
        "x-ms-request-id": "80953385-a01e-0020-783b-f3e99c000000",
=======
        "x-ms-request-id": "9621e5d9-f01e-0012-4dfa-093670000000",
>>>>>>> 8d420312
        "x-ms-version": "2019-12-12"
      },
      "ResponseBody": []
    },
    {
      "RequestUri": "http://seannsecanary.dfs.core.windows.net/test-filesystem-cac7a327-13c0-4afb-dcbc-5bb8fe18f778/test-directory-16313528-38da-1bf2-7ca3-3bcdb4519623?resource=directory",
      "RequestMethod": "PUT",
      "RequestHeaders": {
        "Authorization": "Sanitized",
        "traceparent": "00-f2cd94060a282543888ecbf781504056-33425dc2bfb4cc4c-00",
        "User-Agent": [
          "azsdk-net-Storage.Files.DataLake/12.1.0-dev.20200403.1",
          "(.NET Core 4.6.28325.01; Microsoft Windows 10.0.18362 )"
        ],
        "x-ms-client-request-id": "7e822fa3-b487-7b8b-b53c-e17d6ad8878f",
        "x-ms-date": "Fri, 03 Apr 2020 20:58:13 GMT",
        "x-ms-return-client-request-id": "true",
        "x-ms-version": "2019-12-12"
      },
      "RequestBody": null,
      "StatusCode": 201,
      "ResponseHeaders": {
        "Content-Length": "0",
        "Date": "Fri, 03 Apr 2020 20:58:11 GMT",
        "ETag": "\u00220x8D7D811B8CA7053\u0022",
        "Last-Modified": "Fri, 03 Apr 2020 20:58:12 GMT",
        "Server": [
          "Windows-Azure-HDFS/1.0",
          "Microsoft-HTTPAPI/2.0"
        ],
        "x-ms-client-request-id": "7e822fa3-b487-7b8b-b53c-e17d6ad8878f",
<<<<<<< HEAD
        "x-ms-request-id": "7a82a436-e01f-001e-5b3b-f37ee3000000",
=======
        "x-ms-request-id": "fa43fe85-201f-0097-6ffa-091bad000000",
>>>>>>> 8d420312
        "x-ms-version": "2019-12-12"
      },
      "ResponseBody": []
    },
    {
      "RequestUri": "http://seannsecanary.blob.core.windows.net/test-filesystem-cac7a327-13c0-4afb-dcbc-5bb8fe18f778/test-directory-16313528-38da-1bf2-7ca3-3bcdb4519623",
      "RequestMethod": "HEAD",
      "RequestHeaders": {
        "Authorization": "Sanitized",
        "User-Agent": [
          "azsdk-net-Storage.Files.DataLake/12.1.0-dev.20200403.1",
          "(.NET Core 4.6.28325.01; Microsoft Windows 10.0.18362 )"
        ],
        "x-ms-client-request-id": "84297463-17cf-3c9b-6987-a084b7d9219c",
        "x-ms-date": "Fri, 03 Apr 2020 20:58:13 GMT",
        "x-ms-return-client-request-id": "true",
        "x-ms-version": "2019-12-12"
      },
      "RequestBody": null,
      "StatusCode": 200,
      "ResponseHeaders": {
        "Accept-Ranges": "bytes",
        "Content-Length": "0",
        "Content-Type": "application/octet-stream",
        "Date": "Fri, 03 Apr 2020 20:58:11 GMT",
        "ETag": "\u00220x8D7D811B8CA7053\u0022",
        "Last-Modified": "Fri, 03 Apr 2020 20:58:12 GMT",
        "Server": [
          "Windows-Azure-Blob/1.0",
          "Microsoft-HTTPAPI/2.0"
        ],
        "x-ms-access-tier": "Hot",
        "x-ms-access-tier-inferred": "true",
        "x-ms-blob-type": "BlockBlob",
        "x-ms-client-request-id": "84297463-17cf-3c9b-6987-a084b7d9219c",
        "x-ms-creation-time": "Fri, 03 Apr 2020 20:58:12 GMT",
        "x-ms-lease-state": "available",
        "x-ms-lease-status": "unlocked",
        "x-ms-meta-hdi_isfolder": "true",
        "x-ms-request-id": "9621e5f3-f01e-0012-5dfa-093670000000",
        "x-ms-server-encrypted": "true",
        "x-ms-version": "2019-12-12"
      },
      "ResponseBody": []
    },
    {
      "RequestUri": "http://seannsecanary.dfs.core.windows.net/test-filesystem-cac7a327-13c0-4afb-dcbc-5bb8fe18f778/test-directory-16313528-38da-1bf2-7ca3-3bcdb4519623?action=setAccessControl",
      "RequestMethod": "PATCH",
      "RequestHeaders": {
        "Authorization": "Sanitized",
        "If-Match": "\u00220x8D7D811B8CA7053\u0022",
        "User-Agent": [
          "azsdk-net-Storage.Files.DataLake/12.1.0-dev.20200403.1",
          "(.NET Core 4.6.28325.01; Microsoft Windows 10.0.18362 )"
        ],
        "x-ms-client-request-id": "f61a47d5-03af-4ec0-9815-853b59e9d703",
        "x-ms-date": "Fri, 03 Apr 2020 20:58:13 GMT",
        "x-ms-permissions": "rwxrwxrwx",
        "x-ms-return-client-request-id": "true",
        "x-ms-version": "2019-12-12"
      },
      "RequestBody": null,
      "StatusCode": 200,
      "ResponseHeaders": {
        "Content-Length": "0",
        "Date": "Fri, 03 Apr 2020 20:58:11 GMT",
        "ETag": "\u00220x8D7D811B8CA7053\u0022",
        "Last-Modified": "Fri, 03 Apr 2020 20:58:12 GMT",
        "Server": [
          "Windows-Azure-HDFS/1.0",
          "Microsoft-HTTPAPI/2.0"
        ],
        "x-ms-client-request-id": "f61a47d5-03af-4ec0-9815-853b59e9d703",
        "x-ms-namespace-enabled": "true",
<<<<<<< HEAD
        "x-ms-request-id": "7a82a437-e01f-001e-5c3b-f37ee3000000",
=======
        "x-ms-request-id": "fa43fe87-201f-0097-70fa-091bad000000",
>>>>>>> 8d420312
        "x-ms-version": "2019-12-12"
      },
      "ResponseBody": []
    },
    {
      "RequestUri": "http://seannsecanary.blob.core.windows.net/test-filesystem-cac7a327-13c0-4afb-dcbc-5bb8fe18f778?restype=container",
      "RequestMethod": "DELETE",
      "RequestHeaders": {
        "Authorization": "Sanitized",
        "traceparent": "00-6861a9115ef21a478fc3f3fc91e4420f-959ac0e79b27a541-00",
        "User-Agent": [
          "azsdk-net-Storage.Files.DataLake/12.1.0-dev.20200403.1",
          "(.NET Core 4.6.28325.01; Microsoft Windows 10.0.18362 )"
        ],
        "x-ms-client-request-id": "70af79ed-2bbf-53ed-07ae-e77accc750d8",
        "x-ms-date": "Fri, 03 Apr 2020 20:58:13 GMT",
        "x-ms-return-client-request-id": "true",
        "x-ms-version": "2019-12-12"
      },
      "RequestBody": null,
      "StatusCode": 202,
      "ResponseHeaders": {
        "Content-Length": "0",
        "Date": "Fri, 03 Apr 2020 20:58:11 GMT",
        "Server": [
          "Windows-Azure-Blob/1.0",
          "Microsoft-HTTPAPI/2.0"
        ],
        "x-ms-client-request-id": "70af79ed-2bbf-53ed-07ae-e77accc750d8",
<<<<<<< HEAD
        "x-ms-request-id": "80953389-a01e-0020-7b3b-f3e99c000000",
=======
        "x-ms-request-id": "9621e600-f01e-0012-69fa-093670000000",
>>>>>>> 8d420312
        "x-ms-version": "2019-12-12"
      },
      "ResponseBody": []
    },
    {
      "RequestUri": "http://seannsecanary.blob.core.windows.net/test-filesystem-0f609d1b-80e9-ef95-3d08-842f3fe4d8e0?restype=container",
      "RequestMethod": "PUT",
      "RequestHeaders": {
        "Authorization": "Sanitized",
        "traceparent": "00-0084b64d1b8d8043834353c9d97e0f20-1477e4bab57d1549-00",
        "User-Agent": [
          "azsdk-net-Storage.Files.DataLake/12.1.0-dev.20200403.1",
          "(.NET Core 4.6.28325.01; Microsoft Windows 10.0.18362 )"
        ],
        "x-ms-blob-public-access": "container",
        "x-ms-client-request-id": "d9c0eb2f-1957-6cf1-e3bf-32b6a7bd1323",
        "x-ms-date": "Fri, 03 Apr 2020 20:58:14 GMT",
        "x-ms-return-client-request-id": "true",
        "x-ms-version": "2019-12-12"
      },
      "RequestBody": null,
      "StatusCode": 201,
      "ResponseHeaders": {
        "Content-Length": "0",
        "Date": "Fri, 03 Apr 2020 20:58:12 GMT",
        "ETag": "\u00220x8D7D811B8FF4ED8\u0022",
        "Last-Modified": "Fri, 03 Apr 2020 20:58:12 GMT",
        "Server": [
          "Windows-Azure-Blob/1.0",
          "Microsoft-HTTPAPI/2.0"
        ],
        "x-ms-client-request-id": "d9c0eb2f-1957-6cf1-e3bf-32b6a7bd1323",
<<<<<<< HEAD
        "x-ms-request-id": "728c4658-801e-0018-7c3b-f34d5c000000",
=======
        "x-ms-request-id": "9621e60c-f01e-0012-72fa-093670000000",
>>>>>>> 8d420312
        "x-ms-version": "2019-12-12"
      },
      "ResponseBody": []
    },
    {
      "RequestUri": "http://seannsecanary.dfs.core.windows.net/test-filesystem-0f609d1b-80e9-ef95-3d08-842f3fe4d8e0/test-directory-218e07d5-7078-b49d-5809-f8966eb2f1af?resource=directory",
      "RequestMethod": "PUT",
      "RequestHeaders": {
        "Authorization": "Sanitized",
        "traceparent": "00-47b5a365f19e7046ac0cbe55cb37ccb4-1c051fdb4133994a-00",
        "User-Agent": [
          "azsdk-net-Storage.Files.DataLake/12.1.0-dev.20200403.1",
          "(.NET Core 4.6.28325.01; Microsoft Windows 10.0.18362 )"
        ],
        "x-ms-client-request-id": "f60dee3f-2300-be30-4d0b-804e215afd31",
        "x-ms-date": "Fri, 03 Apr 2020 20:58:14 GMT",
        "x-ms-return-client-request-id": "true",
        "x-ms-version": "2019-12-12"
      },
      "RequestBody": null,
      "StatusCode": 201,
      "ResponseHeaders": {
        "Content-Length": "0",
        "Date": "Fri, 03 Apr 2020 20:58:12 GMT",
        "ETag": "\u00220x8D7D811B90E28AD\u0022",
        "Last-Modified": "Fri, 03 Apr 2020 20:58:12 GMT",
        "Server": [
          "Windows-Azure-HDFS/1.0",
          "Microsoft-HTTPAPI/2.0"
        ],
        "x-ms-client-request-id": "f60dee3f-2300-be30-4d0b-804e215afd31",
<<<<<<< HEAD
        "x-ms-request-id": "30548b66-501f-000b-3d3b-f36950000000",
=======
        "x-ms-request-id": "fa43fe88-201f-0097-71fa-091bad000000",
>>>>>>> 8d420312
        "x-ms-version": "2019-12-12"
      },
      "ResponseBody": []
    },
    {
      "RequestUri": "http://seannsecanary.dfs.core.windows.net/test-filesystem-0f609d1b-80e9-ef95-3d08-842f3fe4d8e0/test-directory-218e07d5-7078-b49d-5809-f8966eb2f1af?action=setAccessControl",
      "RequestMethod": "PATCH",
      "RequestHeaders": {
        "Authorization": "Sanitized",
        "If-None-Match": "\u0022garbage\u0022",
        "User-Agent": [
          "azsdk-net-Storage.Files.DataLake/12.1.0-dev.20200403.1",
          "(.NET Core 4.6.28325.01; Microsoft Windows 10.0.18362 )"
        ],
        "x-ms-client-request-id": "80579f58-faa4-a0af-aa42-07187e39b15e",
        "x-ms-date": "Fri, 03 Apr 2020 20:58:14 GMT",
        "x-ms-permissions": "rwxrwxrwx",
        "x-ms-return-client-request-id": "true",
        "x-ms-version": "2019-12-12"
      },
      "RequestBody": null,
      "StatusCode": 200,
      "ResponseHeaders": {
        "Content-Length": "0",
        "Date": "Fri, 03 Apr 2020 20:58:12 GMT",
        "ETag": "\u00220x8D7D811B90E28AD\u0022",
        "Last-Modified": "Fri, 03 Apr 2020 20:58:12 GMT",
        "Server": [
          "Windows-Azure-HDFS/1.0",
          "Microsoft-HTTPAPI/2.0"
        ],
        "x-ms-client-request-id": "80579f58-faa4-a0af-aa42-07187e39b15e",
        "x-ms-namespace-enabled": "true",
<<<<<<< HEAD
        "x-ms-request-id": "30548b67-501f-000b-3e3b-f36950000000",
=======
        "x-ms-request-id": "fa43fe89-201f-0097-72fa-091bad000000",
>>>>>>> 8d420312
        "x-ms-version": "2019-12-12"
      },
      "ResponseBody": []
    },
    {
      "RequestUri": "http://seannsecanary.blob.core.windows.net/test-filesystem-0f609d1b-80e9-ef95-3d08-842f3fe4d8e0?restype=container",
      "RequestMethod": "DELETE",
      "RequestHeaders": {
        "Authorization": "Sanitized",
        "traceparent": "00-0dd72a65a46e3b4dadcf27cdcd63b035-f700fb3e845a974c-00",
        "User-Agent": [
          "azsdk-net-Storage.Files.DataLake/12.1.0-dev.20200403.1",
          "(.NET Core 4.6.28325.01; Microsoft Windows 10.0.18362 )"
        ],
        "x-ms-client-request-id": "82f5b68c-7d03-d48d-d352-217ab7e65744",
        "x-ms-date": "Fri, 03 Apr 2020 20:58:14 GMT",
        "x-ms-return-client-request-id": "true",
        "x-ms-version": "2019-12-12"
      },
      "RequestBody": null,
      "StatusCode": 202,
      "ResponseHeaders": {
        "Content-Length": "0",
        "Date": "Fri, 03 Apr 2020 20:58:12 GMT",
        "Server": [
          "Windows-Azure-Blob/1.0",
          "Microsoft-HTTPAPI/2.0"
        ],
        "x-ms-client-request-id": "82f5b68c-7d03-d48d-d352-217ab7e65744",
<<<<<<< HEAD
        "x-ms-request-id": "728c466c-801e-0018-0a3b-f34d5c000000",
=======
        "x-ms-request-id": "9621e621-f01e-0012-06fa-093670000000",
>>>>>>> 8d420312
        "x-ms-version": "2019-12-12"
      },
      "ResponseBody": []
    },
    {
      "RequestUri": "http://seannsecanary.blob.core.windows.net/test-filesystem-aab1080a-cd77-742e-02d6-906c816ae40f?restype=container",
      "RequestMethod": "PUT",
      "RequestHeaders": {
        "Authorization": "Sanitized",
        "traceparent": "00-724eda4fb19a314c96df4325fed52459-d9a0515c332fe74e-00",
        "User-Agent": [
          "azsdk-net-Storage.Files.DataLake/12.1.0-dev.20200403.1",
          "(.NET Core 4.6.28325.01; Microsoft Windows 10.0.18362 )"
        ],
        "x-ms-blob-public-access": "container",
        "x-ms-client-request-id": "b23a33e0-9de8-beb3-8781-7f2ded205269",
        "x-ms-date": "Fri, 03 Apr 2020 20:58:14 GMT",
        "x-ms-return-client-request-id": "true",
        "x-ms-version": "2019-12-12"
      },
      "RequestBody": null,
      "StatusCode": 201,
      "ResponseHeaders": {
        "Content-Length": "0",
        "Date": "Fri, 03 Apr 2020 20:58:12 GMT",
        "ETag": "\u00220x8D7D811B9366E7E\u0022",
        "Last-Modified": "Fri, 03 Apr 2020 20:58:12 GMT",
        "Server": [
          "Windows-Azure-Blob/1.0",
          "Microsoft-HTTPAPI/2.0"
        ],
        "x-ms-client-request-id": "b23a33e0-9de8-beb3-8781-7f2ded205269",
<<<<<<< HEAD
        "x-ms-request-id": "728c4678-801e-0018-153b-f34d5c000000",
=======
        "x-ms-request-id": "9621e629-f01e-0012-0dfa-093670000000",
>>>>>>> 8d420312
        "x-ms-version": "2019-12-12"
      },
      "ResponseBody": []
    },
    {
      "RequestUri": "http://seannsecanary.dfs.core.windows.net/test-filesystem-aab1080a-cd77-742e-02d6-906c816ae40f/test-directory-da80116d-8f59-da00-ad49-6e9fefe5b2e0?resource=directory",
      "RequestMethod": "PUT",
      "RequestHeaders": {
        "Authorization": "Sanitized",
        "traceparent": "00-f7a23ba3e2b70041a495a843dfdcb8f8-2e73e88a5699374e-00",
        "User-Agent": [
          "azsdk-net-Storage.Files.DataLake/12.1.0-dev.20200403.1",
          "(.NET Core 4.6.28325.01; Microsoft Windows 10.0.18362 )"
        ],
        "x-ms-client-request-id": "b0dc7484-efa1-50af-325f-049f2f13cea2",
        "x-ms-date": "Fri, 03 Apr 2020 20:58:14 GMT",
        "x-ms-return-client-request-id": "true",
        "x-ms-version": "2019-12-12"
      },
      "RequestBody": null,
      "StatusCode": 201,
      "ResponseHeaders": {
        "Content-Length": "0",
        "Date": "Fri, 03 Apr 2020 20:58:12 GMT",
        "ETag": "\u00220x8D7D811B94517A1\u0022",
        "Last-Modified": "Fri, 03 Apr 2020 20:58:13 GMT",
        "Server": [
          "Windows-Azure-HDFS/1.0",
          "Microsoft-HTTPAPI/2.0"
        ],
        "x-ms-client-request-id": "b0dc7484-efa1-50af-325f-049f2f13cea2",
<<<<<<< HEAD
        "x-ms-request-id": "8f93d95d-c01f-0044-1b3b-f31804000000",
=======
        "x-ms-request-id": "fa43fe8a-201f-0097-73fa-091bad000000",
>>>>>>> 8d420312
        "x-ms-version": "2019-12-12"
      },
      "ResponseBody": []
    },
    {
      "RequestUri": "http://seannsecanary.blob.core.windows.net/test-filesystem-aab1080a-cd77-742e-02d6-906c816ae40f/test-directory-da80116d-8f59-da00-ad49-6e9fefe5b2e0?comp=lease",
      "RequestMethod": "PUT",
      "RequestHeaders": {
        "Authorization": "Sanitized",
        "traceparent": "00-549b5c15fd82094f872f854c72f253f9-2d80e395463e9342-00",
        "User-Agent": [
          "azsdk-net-Storage.Files.DataLake/12.1.0-dev.20200403.1",
          "(.NET Core 4.6.28325.01; Microsoft Windows 10.0.18362 )"
        ],
        "x-ms-client-request-id": "10f49eff-140c-8087-3ba1-c57d3e2302f4",
        "x-ms-date": "Fri, 03 Apr 2020 20:58:14 GMT",
        "x-ms-lease-action": "acquire",
        "x-ms-lease-duration": "-1",
        "x-ms-proposed-lease-id": "66219fce-0494-3a39-ea24-b08b4e3d2b7f",
        "x-ms-return-client-request-id": "true",
        "x-ms-version": "2019-12-12"
      },
      "RequestBody": null,
      "StatusCode": 201,
      "ResponseHeaders": {
        "Content-Length": "0",
        "Date": "Fri, 03 Apr 2020 20:58:12 GMT",
        "ETag": "\u00220x8D7D811B94517A1\u0022",
        "Last-Modified": "Fri, 03 Apr 2020 20:58:13 GMT",
        "Server": [
          "Windows-Azure-Blob/1.0",
          "Microsoft-HTTPAPI/2.0"
        ],
        "x-ms-client-request-id": "10f49eff-140c-8087-3ba1-c57d3e2302f4",
        "x-ms-lease-id": "66219fce-0494-3a39-ea24-b08b4e3d2b7f",
<<<<<<< HEAD
        "x-ms-request-id": "728c4689-801e-0018-223b-f34d5c000000",
=======
        "x-ms-request-id": "9621e642-f01e-0012-23fa-093670000000",
>>>>>>> 8d420312
        "x-ms-version": "2019-12-12"
      },
      "ResponseBody": []
    },
    {
      "RequestUri": "http://seannsecanary.dfs.core.windows.net/test-filesystem-aab1080a-cd77-742e-02d6-906c816ae40f/test-directory-da80116d-8f59-da00-ad49-6e9fefe5b2e0?action=setAccessControl",
      "RequestMethod": "PATCH",
      "RequestHeaders": {
        "Authorization": "Sanitized",
        "User-Agent": [
          "azsdk-net-Storage.Files.DataLake/12.1.0-dev.20200403.1",
          "(.NET Core 4.6.28325.01; Microsoft Windows 10.0.18362 )"
        ],
        "x-ms-client-request-id": "af8c9bf8-1a49-ba72-ca9b-3f673bc0ddb2",
        "x-ms-date": "Fri, 03 Apr 2020 20:58:14 GMT",
        "x-ms-lease-id": "66219fce-0494-3a39-ea24-b08b4e3d2b7f",
        "x-ms-permissions": "rwxrwxrwx",
        "x-ms-return-client-request-id": "true",
        "x-ms-version": "2019-12-12"
      },
      "RequestBody": null,
      "StatusCode": 200,
      "ResponseHeaders": {
        "Content-Length": "0",
        "Date": "Fri, 03 Apr 2020 20:58:12 GMT",
        "ETag": "\u00220x8D7D811B94517A1\u0022",
        "Last-Modified": "Fri, 03 Apr 2020 20:58:13 GMT",
        "Server": [
          "Windows-Azure-HDFS/1.0",
          "Microsoft-HTTPAPI/2.0"
        ],
        "x-ms-client-request-id": "af8c9bf8-1a49-ba72-ca9b-3f673bc0ddb2",
        "x-ms-namespace-enabled": "true",
<<<<<<< HEAD
        "x-ms-request-id": "8f93d95e-c01f-0044-1c3b-f31804000000",
=======
        "x-ms-request-id": "fa43fe8b-201f-0097-74fa-091bad000000",
>>>>>>> 8d420312
        "x-ms-version": "2019-12-12"
      },
      "ResponseBody": []
    },
    {
      "RequestUri": "http://seannsecanary.blob.core.windows.net/test-filesystem-aab1080a-cd77-742e-02d6-906c816ae40f?restype=container",
      "RequestMethod": "DELETE",
      "RequestHeaders": {
        "Authorization": "Sanitized",
        "traceparent": "00-766666b8acf8ba43b7ce1e57a48abdf0-8ec66bf420d3e34a-00",
        "User-Agent": [
          "azsdk-net-Storage.Files.DataLake/12.1.0-dev.20200403.1",
          "(.NET Core 4.6.28325.01; Microsoft Windows 10.0.18362 )"
        ],
        "x-ms-client-request-id": "a3846294-5397-19ab-1215-135c133291a0",
        "x-ms-date": "Fri, 03 Apr 2020 20:58:14 GMT",
        "x-ms-return-client-request-id": "true",
        "x-ms-version": "2019-12-12"
      },
      "RequestBody": null,
      "StatusCode": 202,
      "ResponseHeaders": {
        "Content-Length": "0",
        "Date": "Fri, 03 Apr 2020 20:58:12 GMT",
        "Server": [
          "Windows-Azure-Blob/1.0",
          "Microsoft-HTTPAPI/2.0"
        ],
        "x-ms-client-request-id": "a3846294-5397-19ab-1215-135c133291a0",
<<<<<<< HEAD
        "x-ms-request-id": "728c468d-801e-0018-253b-f34d5c000000",
=======
        "x-ms-request-id": "9621e660-f01e-0012-39fa-093670000000",
>>>>>>> 8d420312
        "x-ms-version": "2019-12-12"
      },
      "ResponseBody": []
    }
  ],
  "Variables": {
    "DateTimeOffsetNow": "2020-04-03T13:58:12.4781888-07:00",
    "RandomSeed": "1837462829",
    "Storage_TestConfigHierarchicalNamespace": "NamespaceTenant\nseannsecanary\nU2FuaXRpemVk\nhttp://seannsecanary.blob.core.windows.net\nhttp://seannsecanary.file.core.windows.net\nhttp://seannsecanary.queue.core.windows.net\nhttp://seannsecanary.table.core.windows.net\n\n\n\n\nhttp://seannsecanary-secondary.blob.core.windows.net\nhttp://seannsecanary-secondary.file.core.windows.net\nhttp://seannsecanary-secondary.queue.core.windows.net\nhttp://seannsecanary-secondary.table.core.windows.net\n68390a19-a643-458b-b726-408abf67b4fc\nSanitized\n72f988bf-86f1-41af-91ab-2d7cd011db47\nhttps://login.microsoftonline.com/\nCloud\nBlobEndpoint=http://seannsecanary.blob.core.windows.net/;QueueEndpoint=http://seannsecanary.queue.core.windows.net/;FileEndpoint=http://seannsecanary.file.core.windows.net/;BlobSecondaryEndpoint=http://seannsecanary-secondary.blob.core.windows.net/;QueueSecondaryEndpoint=http://seannsecanary-secondary.queue.core.windows.net/;FileSecondaryEndpoint=http://seannsecanary-secondary.file.core.windows.net/;AccountName=seannsecanary;AccountKey=Sanitized\n"
  }
}<|MERGE_RESOLUTION|>--- conflicted
+++ resolved
@@ -28,11 +28,7 @@
           "Microsoft-HTTPAPI/2.0"
         ],
         "x-ms-client-request-id": "df36f963-0bf3-b88a-682f-be236b66b877",
-<<<<<<< HEAD
-        "x-ms-request-id": "ffab4eb3-301e-0040-4f3b-f39503000000",
-=======
         "x-ms-request-id": "9621e532-f01e-0012-3dfa-093670000000",
->>>>>>> 8d420312
         "x-ms-version": "2019-12-12"
       },
       "ResponseBody": []
@@ -64,11 +60,7 @@
           "Microsoft-HTTPAPI/2.0"
         ],
         "x-ms-client-request-id": "0c40f158-3c72-eae3-de58-1c4c6a94e71d",
-<<<<<<< HEAD
-        "x-ms-request-id": "19e46d10-601f-003f-443b-f35a98000000",
-=======
         "x-ms-request-id": "fa43fe7f-201f-0097-69fa-091bad000000",
->>>>>>> 8d420312
         "x-ms-version": "2019-12-12"
       },
       "ResponseBody": []
@@ -101,11 +93,7 @@
         ],
         "x-ms-client-request-id": "df9d34ba-380a-d311-5dea-80e9e099df4a",
         "x-ms-namespace-enabled": "true",
-<<<<<<< HEAD
-        "x-ms-request-id": "19e46d11-601f-003f-453b-f35a98000000",
-=======
         "x-ms-request-id": "fa43fe80-201f-0097-6afa-091bad000000",
->>>>>>> 8d420312
         "x-ms-version": "2019-12-12"
       },
       "ResponseBody": []
@@ -135,11 +123,7 @@
           "Microsoft-HTTPAPI/2.0"
         ],
         "x-ms-client-request-id": "3592753d-08f7-b212-283e-cba7d94ccd02",
-<<<<<<< HEAD
-        "x-ms-request-id": "ffab4ebb-301e-0040-543b-f39503000000",
-=======
         "x-ms-request-id": "9621e570-f01e-0012-75fa-093670000000",
->>>>>>> 8d420312
         "x-ms-version": "2019-12-12"
       },
       "ResponseBody": []
@@ -172,11 +156,7 @@
           "Microsoft-HTTPAPI/2.0"
         ],
         "x-ms-client-request-id": "4d6a6ec4-e058-ab5f-d79a-db58e49aea15",
-<<<<<<< HEAD
-        "x-ms-request-id": "ee93eaa2-101e-0047-733b-f3f960000000",
-=======
         "x-ms-request-id": "9621e589-f01e-0012-0bfa-093670000000",
->>>>>>> 8d420312
         "x-ms-version": "2019-12-12"
       },
       "ResponseBody": []
@@ -208,11 +188,7 @@
           "Microsoft-HTTPAPI/2.0"
         ],
         "x-ms-client-request-id": "e63f49ae-d202-61cf-7280-cffc1f5f7804",
-<<<<<<< HEAD
-        "x-ms-request-id": "dc315bb4-901f-0049-773b-f3d0d0000000",
-=======
         "x-ms-request-id": "fa43fe81-201f-0097-6bfa-091bad000000",
->>>>>>> 8d420312
         "x-ms-version": "2019-12-12"
       },
       "ResponseBody": []
@@ -246,11 +222,7 @@
         ],
         "x-ms-client-request-id": "e8518951-1993-a625-e451-e627966677c8",
         "x-ms-namespace-enabled": "true",
-<<<<<<< HEAD
-        "x-ms-request-id": "dc315bb5-901f-0049-783b-f3d0d0000000",
-=======
         "x-ms-request-id": "fa43fe82-201f-0097-6cfa-091bad000000",
->>>>>>> 8d420312
         "x-ms-version": "2019-12-12"
       },
       "ResponseBody": []
@@ -280,11 +252,7 @@
           "Microsoft-HTTPAPI/2.0"
         ],
         "x-ms-client-request-id": "95ab4a66-900d-7f70-8e38-4c95ab458e46",
-<<<<<<< HEAD
-        "x-ms-request-id": "ee93eab8-101e-0047-033b-f3f960000000",
-=======
         "x-ms-request-id": "9621e5aa-f01e-0012-22fa-093670000000",
->>>>>>> 8d420312
         "x-ms-version": "2019-12-12"
       },
       "ResponseBody": []
@@ -317,11 +285,7 @@
           "Microsoft-HTTPAPI/2.0"
         ],
         "x-ms-client-request-id": "4748f48b-5117-6724-e132-5cd984f6a0d2",
-<<<<<<< HEAD
-        "x-ms-request-id": "33bad0d5-201e-002e-173b-f3c02c000000",
-=======
         "x-ms-request-id": "9621e5b2-f01e-0012-2afa-093670000000",
->>>>>>> 8d420312
         "x-ms-version": "2019-12-12"
       },
       "ResponseBody": []
@@ -353,11 +317,7 @@
           "Microsoft-HTTPAPI/2.0"
         ],
         "x-ms-client-request-id": "f4a9bab2-cae6-4913-6909-a1f52eb9f65c",
-<<<<<<< HEAD
-        "x-ms-request-id": "66a93e49-b01f-0003-663b-f3735f000000",
-=======
         "x-ms-request-id": "fa43fe83-201f-0097-6dfa-091bad000000",
->>>>>>> 8d420312
         "x-ms-version": "2019-12-12"
       },
       "ResponseBody": []
@@ -391,11 +351,7 @@
         ],
         "x-ms-client-request-id": "b6b9fbae-f8dc-f897-61a4-826a14a73f25",
         "x-ms-namespace-enabled": "true",
-<<<<<<< HEAD
-        "x-ms-request-id": "66a93e4a-b01f-0003-673b-f3735f000000",
-=======
         "x-ms-request-id": "fa43fe84-201f-0097-6efa-091bad000000",
->>>>>>> 8d420312
         "x-ms-version": "2019-12-12"
       },
       "ResponseBody": []
@@ -425,11 +381,7 @@
           "Microsoft-HTTPAPI/2.0"
         ],
         "x-ms-client-request-id": "3347dc4f-3fff-4e7f-471f-ae6432f57052",
-<<<<<<< HEAD
-        "x-ms-request-id": "33bad0e2-201e-002e-1e3b-f3c02c000000",
-=======
         "x-ms-request-id": "9621e5d0-f01e-0012-46fa-093670000000",
->>>>>>> 8d420312
         "x-ms-version": "2019-12-12"
       },
       "ResponseBody": []
@@ -462,11 +414,7 @@
           "Microsoft-HTTPAPI/2.0"
         ],
         "x-ms-client-request-id": "5e57a7b4-a621-3ca5-e0fc-5743e3c7502e",
-<<<<<<< HEAD
-        "x-ms-request-id": "80953385-a01e-0020-783b-f3e99c000000",
-=======
         "x-ms-request-id": "9621e5d9-f01e-0012-4dfa-093670000000",
->>>>>>> 8d420312
         "x-ms-version": "2019-12-12"
       },
       "ResponseBody": []
@@ -498,11 +446,7 @@
           "Microsoft-HTTPAPI/2.0"
         ],
         "x-ms-client-request-id": "7e822fa3-b487-7b8b-b53c-e17d6ad8878f",
-<<<<<<< HEAD
-        "x-ms-request-id": "7a82a436-e01f-001e-5b3b-f37ee3000000",
-=======
         "x-ms-request-id": "fa43fe85-201f-0097-6ffa-091bad000000",
->>>>>>> 8d420312
         "x-ms-version": "2019-12-12"
       },
       "ResponseBody": []
@@ -577,11 +521,7 @@
         ],
         "x-ms-client-request-id": "f61a47d5-03af-4ec0-9815-853b59e9d703",
         "x-ms-namespace-enabled": "true",
-<<<<<<< HEAD
-        "x-ms-request-id": "7a82a437-e01f-001e-5c3b-f37ee3000000",
-=======
         "x-ms-request-id": "fa43fe87-201f-0097-70fa-091bad000000",
->>>>>>> 8d420312
         "x-ms-version": "2019-12-12"
       },
       "ResponseBody": []
@@ -611,11 +551,7 @@
           "Microsoft-HTTPAPI/2.0"
         ],
         "x-ms-client-request-id": "70af79ed-2bbf-53ed-07ae-e77accc750d8",
-<<<<<<< HEAD
-        "x-ms-request-id": "80953389-a01e-0020-7b3b-f3e99c000000",
-=======
         "x-ms-request-id": "9621e600-f01e-0012-69fa-093670000000",
->>>>>>> 8d420312
         "x-ms-version": "2019-12-12"
       },
       "ResponseBody": []
@@ -648,11 +584,7 @@
           "Microsoft-HTTPAPI/2.0"
         ],
         "x-ms-client-request-id": "d9c0eb2f-1957-6cf1-e3bf-32b6a7bd1323",
-<<<<<<< HEAD
-        "x-ms-request-id": "728c4658-801e-0018-7c3b-f34d5c000000",
-=======
         "x-ms-request-id": "9621e60c-f01e-0012-72fa-093670000000",
->>>>>>> 8d420312
         "x-ms-version": "2019-12-12"
       },
       "ResponseBody": []
@@ -684,11 +616,7 @@
           "Microsoft-HTTPAPI/2.0"
         ],
         "x-ms-client-request-id": "f60dee3f-2300-be30-4d0b-804e215afd31",
-<<<<<<< HEAD
-        "x-ms-request-id": "30548b66-501f-000b-3d3b-f36950000000",
-=======
         "x-ms-request-id": "fa43fe88-201f-0097-71fa-091bad000000",
->>>>>>> 8d420312
         "x-ms-version": "2019-12-12"
       },
       "ResponseBody": []
@@ -722,11 +650,7 @@
         ],
         "x-ms-client-request-id": "80579f58-faa4-a0af-aa42-07187e39b15e",
         "x-ms-namespace-enabled": "true",
-<<<<<<< HEAD
-        "x-ms-request-id": "30548b67-501f-000b-3e3b-f36950000000",
-=======
         "x-ms-request-id": "fa43fe89-201f-0097-72fa-091bad000000",
->>>>>>> 8d420312
         "x-ms-version": "2019-12-12"
       },
       "ResponseBody": []
@@ -756,11 +680,7 @@
           "Microsoft-HTTPAPI/2.0"
         ],
         "x-ms-client-request-id": "82f5b68c-7d03-d48d-d352-217ab7e65744",
-<<<<<<< HEAD
-        "x-ms-request-id": "728c466c-801e-0018-0a3b-f34d5c000000",
-=======
         "x-ms-request-id": "9621e621-f01e-0012-06fa-093670000000",
->>>>>>> 8d420312
         "x-ms-version": "2019-12-12"
       },
       "ResponseBody": []
@@ -793,11 +713,7 @@
           "Microsoft-HTTPAPI/2.0"
         ],
         "x-ms-client-request-id": "b23a33e0-9de8-beb3-8781-7f2ded205269",
-<<<<<<< HEAD
-        "x-ms-request-id": "728c4678-801e-0018-153b-f34d5c000000",
-=======
         "x-ms-request-id": "9621e629-f01e-0012-0dfa-093670000000",
->>>>>>> 8d420312
         "x-ms-version": "2019-12-12"
       },
       "ResponseBody": []
@@ -829,11 +745,7 @@
           "Microsoft-HTTPAPI/2.0"
         ],
         "x-ms-client-request-id": "b0dc7484-efa1-50af-325f-049f2f13cea2",
-<<<<<<< HEAD
-        "x-ms-request-id": "8f93d95d-c01f-0044-1b3b-f31804000000",
-=======
         "x-ms-request-id": "fa43fe8a-201f-0097-73fa-091bad000000",
->>>>>>> 8d420312
         "x-ms-version": "2019-12-12"
       },
       "ResponseBody": []
@@ -869,11 +781,7 @@
         ],
         "x-ms-client-request-id": "10f49eff-140c-8087-3ba1-c57d3e2302f4",
         "x-ms-lease-id": "66219fce-0494-3a39-ea24-b08b4e3d2b7f",
-<<<<<<< HEAD
-        "x-ms-request-id": "728c4689-801e-0018-223b-f34d5c000000",
-=======
         "x-ms-request-id": "9621e642-f01e-0012-23fa-093670000000",
->>>>>>> 8d420312
         "x-ms-version": "2019-12-12"
       },
       "ResponseBody": []
@@ -907,11 +815,7 @@
         ],
         "x-ms-client-request-id": "af8c9bf8-1a49-ba72-ca9b-3f673bc0ddb2",
         "x-ms-namespace-enabled": "true",
-<<<<<<< HEAD
-        "x-ms-request-id": "8f93d95e-c01f-0044-1c3b-f31804000000",
-=======
         "x-ms-request-id": "fa43fe8b-201f-0097-74fa-091bad000000",
->>>>>>> 8d420312
         "x-ms-version": "2019-12-12"
       },
       "ResponseBody": []
@@ -941,11 +845,7 @@
           "Microsoft-HTTPAPI/2.0"
         ],
         "x-ms-client-request-id": "a3846294-5397-19ab-1215-135c133291a0",
-<<<<<<< HEAD
-        "x-ms-request-id": "728c468d-801e-0018-253b-f34d5c000000",
-=======
         "x-ms-request-id": "9621e660-f01e-0012-39fa-093670000000",
->>>>>>> 8d420312
         "x-ms-version": "2019-12-12"
       },
       "ResponseBody": []
