{
  "Entries": [
    {
<<<<<<< HEAD
      "RequestUri": "https://seanstagehierarchical.blob.core.windows.net/test-filesystem-bdd22d38-9f67-8901-c407-ef735787bc4a?restype=container",
      "RequestMethod": "PUT",
      "RequestHeaders": {
        "Authorization": "Sanitized",
        "traceparent": "00-5541fd7412c94947aa6a84e458a54525-304a55ee9793434a-00",
        "User-Agent": [
          "azsdk-net-Storage.Files.DataLake/12.0.0-dev.20200305.1",
          "(.NET Core 4.6.28325.01; Microsoft Windows 10.0.18363 )"
        ],
        "x-ms-blob-public-access": "container",
        "x-ms-client-request-id": "cf5eeefe-37e2-33a7-3511-8e8b64654b01",
        "x-ms-date": "Thu, 05 Mar 2020 22:07:00 GMT",
        "x-ms-return-client-request-id": "true",
        "x-ms-version": "2019-10-10"
=======
      "RequestUri": "http://seannsecanary.blob.core.windows.net/test-filesystem-bdd22d38-9f67-8901-c407-ef735787bc4a?restype=container",
      "RequestMethod": "PUT",
      "RequestHeaders": {
        "Authorization": "Sanitized",
        "traceparent": "00-017327ac7ef2464ca895eca76d40224f-96617f7dbe2c2246-00",
        "User-Agent": [
          "azsdk-net-Storage.Files.DataLake/12.1.0-dev.20200403.1",
          "(.NET Core 4.6.28325.01; Microsoft Windows 10.0.18362 )"
        ],
        "x-ms-blob-public-access": "container",
        "x-ms-client-request-id": "cf5eeefe-37e2-33a7-3511-8e8b64654b01",
        "x-ms-date": "Fri, 03 Apr 2020 20:52:59 GMT",
        "x-ms-return-client-request-id": "true",
        "x-ms-version": "2019-12-12"
>>>>>>> 32e373e2
      },
      "RequestBody": null,
      "StatusCode": 201,
      "ResponseHeaders": {
        "Content-Length": "0",
<<<<<<< HEAD
        "Date": "Thu, 05 Mar 2020 22:06:59 GMT",
        "ETag": "\u00220x8D7C151874994D3\u0022",
        "Last-Modified": "Thu, 05 Mar 2020 22:07:00 GMT",
=======
        "Date": "Fri, 03 Apr 2020 20:52:57 GMT",
        "ETag": "\u00220x8D7D810FDC43079\u0022",
        "Last-Modified": "Fri, 03 Apr 2020 20:52:58 GMT",
>>>>>>> 32e373e2
        "Server": [
          "Windows-Azure-Blob/1.0",
          "Microsoft-HTTPAPI/2.0"
        ],
        "x-ms-client-request-id": "cf5eeefe-37e2-33a7-3511-8e8b64654b01",
<<<<<<< HEAD
        "x-ms-request-id": "1b76d5ac-e01e-001e-033a-f37ee3000000",
        "x-ms-version": "2019-10-10"
=======
        "x-ms-request-id": "962152e4-f01e-0012-25f9-093670000000",
        "x-ms-version": "2019-12-12"
>>>>>>> 32e373e2
      },
      "ResponseBody": []
    },
    {
<<<<<<< HEAD
      "RequestUri": "https://seanstagehierarchical.dfs.core.windows.net/test-filesystem-bdd22d38-9f67-8901-c407-ef735787bc4a/test-directory-8e95f61f-9005-75e6-d6f2-365360cbf357?resource=directory",
      "RequestMethod": "PUT",
      "RequestHeaders": {
        "Authorization": "Sanitized",
        "traceparent": "00-2c43b0bc0e39dc4aa1bf0fc0b11b1f49-2e7492bd3f543446-00",
        "User-Agent": [
          "azsdk-net-Storage.Files.DataLake/12.0.0-dev.20200305.1",
          "(.NET Core 4.6.28325.01; Microsoft Windows 10.0.18363 )"
        ],
        "x-ms-client-request-id": "9e163dc8-01d8-6d2e-08e9-f8f00154d369",
        "x-ms-date": "Thu, 05 Mar 2020 22:07:00 GMT",
        "x-ms-return-client-request-id": "true",
        "x-ms-version": "2019-10-10"
=======
      "RequestUri": "http://seannsecanary.dfs.core.windows.net/test-filesystem-bdd22d38-9f67-8901-c407-ef735787bc4a/test-directory-8e95f61f-9005-75e6-d6f2-365360cbf357?resource=directory",
      "RequestMethod": "PUT",
      "RequestHeaders": {
        "Authorization": "Sanitized",
        "traceparent": "00-9fd8f78a03157240892eef76285a2914-f31e475dbc9df444-00",
        "User-Agent": [
          "azsdk-net-Storage.Files.DataLake/12.1.0-dev.20200403.1",
          "(.NET Core 4.6.28325.01; Microsoft Windows 10.0.18362 )"
        ],
        "x-ms-client-request-id": "9e163dc8-01d8-6d2e-08e9-f8f00154d369",
        "x-ms-date": "Fri, 03 Apr 2020 20:53:00 GMT",
        "x-ms-return-client-request-id": "true",
        "x-ms-version": "2019-12-12"
>>>>>>> 32e373e2
      },
      "RequestBody": null,
      "StatusCode": 201,
      "ResponseHeaders": {
        "Content-Length": "0",
<<<<<<< HEAD
        "Date": "Thu, 05 Mar 2020 22:06:59 GMT",
        "ETag": "\u00220x8D7C151877D029F\u0022",
        "Last-Modified": "Thu, 05 Mar 2020 22:07:00 GMT",
=======
        "Date": "Fri, 03 Apr 2020 20:52:57 GMT",
        "ETag": "\u00220x8D7D810FDD3874C\u0022",
        "Last-Modified": "Fri, 03 Apr 2020 20:52:58 GMT",
>>>>>>> 32e373e2
        "Server": [
          "Windows-Azure-HDFS/1.0",
          "Microsoft-HTTPAPI/2.0"
        ],
        "x-ms-client-request-id": "9e163dc8-01d8-6d2e-08e9-f8f00154d369",
<<<<<<< HEAD
        "x-ms-request-id": "b61268bd-c01f-0026-443a-f3da23000000",
        "x-ms-version": "2019-10-10"
=======
        "x-ms-request-id": "fa43fa6f-201f-0097-40f9-091bad000000",
        "x-ms-version": "2019-12-12"
>>>>>>> 32e373e2
      },
      "ResponseBody": []
    },
    {
<<<<<<< HEAD
      "RequestUri": "https://seanstagehierarchical.blob.core.windows.net/test-filesystem-bdd22d38-9f67-8901-c407-ef735787bc4a/test-directory-8e95f61f-9005-75e6-d6f2-365360cbf357?comp=lease",
      "RequestMethod": "PUT",
      "RequestHeaders": {
        "Authorization": "Sanitized",
        "traceparent": "00-f8a96e697dc97d49b1f29e7c7002adc5-bb93582d644d5c42-00",
        "User-Agent": [
          "azsdk-net-Storage.Files.DataLake/12.0.0-dev.20200305.1",
          "(.NET Core 4.6.28325.01; Microsoft Windows 10.0.18363 )"
        ],
        "x-ms-client-request-id": "ed79eda8-b1c9-c9b4-b89e-1ae983993e18",
        "x-ms-date": "Thu, 05 Mar 2020 22:07:00 GMT",
=======
      "RequestUri": "http://seannsecanary.blob.core.windows.net/test-filesystem-bdd22d38-9f67-8901-c407-ef735787bc4a/test-directory-8e95f61f-9005-75e6-d6f2-365360cbf357?comp=lease",
      "RequestMethod": "PUT",
      "RequestHeaders": {
        "Authorization": "Sanitized",
        "traceparent": "00-9cad491a5592134f93b86e6049135480-162a12150519be4f-00",
        "User-Agent": [
          "azsdk-net-Storage.Files.DataLake/12.1.0-dev.20200403.1",
          "(.NET Core 4.6.28325.01; Microsoft Windows 10.0.18362 )"
        ],
        "x-ms-client-request-id": "ed79eda8-b1c9-c9b4-b89e-1ae983993e18",
        "x-ms-date": "Fri, 03 Apr 2020 20:53:00 GMT",
>>>>>>> 32e373e2
        "x-ms-lease-action": "acquire",
        "x-ms-lease-duration": "15",
        "x-ms-proposed-lease-id": "a814371e-e2f0-32d8-8f2e-4049b0a6400b",
        "x-ms-return-client-request-id": "true",
<<<<<<< HEAD
        "x-ms-version": "2019-10-10"
=======
        "x-ms-version": "2019-12-12"
>>>>>>> 32e373e2
      },
      "RequestBody": null,
      "StatusCode": 201,
      "ResponseHeaders": {
        "Content-Length": "0",
<<<<<<< HEAD
        "Date": "Thu, 05 Mar 2020 22:07:00 GMT",
        "ETag": "\u00220x8D7C151877D029F\u0022",
        "Last-Modified": "Thu, 05 Mar 2020 22:07:00 GMT",
=======
        "Date": "Fri, 03 Apr 2020 20:52:57 GMT",
        "ETag": "\u00220x8D7D810FDD3874C\u0022",
        "Last-Modified": "Fri, 03 Apr 2020 20:52:58 GMT",
>>>>>>> 32e373e2
        "Server": [
          "Windows-Azure-Blob/1.0",
          "Microsoft-HTTPAPI/2.0"
        ],
        "x-ms-client-request-id": "ed79eda8-b1c9-c9b4-b89e-1ae983993e18",
        "x-ms-lease-id": "a814371e-e2f0-32d8-8f2e-4049b0a6400b",
<<<<<<< HEAD
        "x-ms-request-id": "1b76d5b2-e01e-001e-053a-f37ee3000000",
        "x-ms-version": "2019-10-10"
=======
        "x-ms-request-id": "96215300-f01e-0012-3ff9-093670000000",
        "x-ms-version": "2019-12-12"
>>>>>>> 32e373e2
      },
      "ResponseBody": []
    },
    {
<<<<<<< HEAD
      "RequestUri": "https://seanstagehierarchical.blob.core.windows.net/test-filesystem-bdd22d38-9f67-8901-c407-ef735787bc4a/test-directory-8e95f61f-9005-75e6-d6f2-365360cbf357?comp=lease",
      "RequestMethod": "PUT",
      "RequestHeaders": {
        "Authorization": "Sanitized",
        "traceparent": "00-5bb4ad44fef1844b94fca0e3a60d5f6b-2a583ee7d20c2e42-00",
        "User-Agent": [
          "azsdk-net-Storage.Files.DataLake/12.0.0-dev.20200305.1",
          "(.NET Core 4.6.28325.01; Microsoft Windows 10.0.18363 )"
        ],
        "x-ms-client-request-id": "0696fd49-77fd-362f-c157-4417b84862cb",
        "x-ms-date": "Thu, 05 Mar 2020 22:07:01 GMT",
=======
      "RequestUri": "http://seannsecanary.blob.core.windows.net/test-filesystem-bdd22d38-9f67-8901-c407-ef735787bc4a/test-directory-8e95f61f-9005-75e6-d6f2-365360cbf357?comp=lease",
      "RequestMethod": "PUT",
      "RequestHeaders": {
        "Authorization": "Sanitized",
        "traceparent": "00-318d6cac54af0a459ef9a8d1d9020310-6260c91e648d7047-00",
        "User-Agent": [
          "azsdk-net-Storage.Files.DataLake/12.1.0-dev.20200403.1",
          "(.NET Core 4.6.28325.01; Microsoft Windows 10.0.18362 )"
        ],
        "x-ms-client-request-id": "0696fd49-77fd-362f-c157-4417b84862cb",
        "x-ms-date": "Fri, 03 Apr 2020 20:53:00 GMT",
>>>>>>> 32e373e2
        "x-ms-lease-action": "change",
        "x-ms-lease-id": "a814371e-e2f0-32d8-8f2e-4049b0a6400b",
        "x-ms-proposed-lease-id": "228a1376-54b4-757e-8d07-5f3ff37665f9",
        "x-ms-return-client-request-id": "true",
<<<<<<< HEAD
        "x-ms-version": "2019-10-10"
=======
        "x-ms-version": "2019-12-12"
>>>>>>> 32e373e2
      },
      "RequestBody": null,
      "StatusCode": 200,
      "ResponseHeaders": {
        "Content-Length": "0",
<<<<<<< HEAD
        "Date": "Thu, 05 Mar 2020 22:07:00 GMT",
        "ETag": "\u00220x8D7C151877D029F\u0022",
        "Last-Modified": "Thu, 05 Mar 2020 22:07:00 GMT",
=======
        "Date": "Fri, 03 Apr 2020 20:52:58 GMT",
        "ETag": "\u00220x8D7D810FDD3874C\u0022",
        "Last-Modified": "Fri, 03 Apr 2020 20:52:58 GMT",
>>>>>>> 32e373e2
        "Server": [
          "Windows-Azure-Blob/1.0",
          "Microsoft-HTTPAPI/2.0"
        ],
        "x-ms-client-request-id": "0696fd49-77fd-362f-c157-4417b84862cb",
        "x-ms-lease-id": "228a1376-54b4-757e-8d07-5f3ff37665f9",
<<<<<<< HEAD
        "x-ms-request-id": "1b76d5b7-e01e-001e-083a-f37ee3000000",
        "x-ms-version": "2019-10-10"
=======
        "x-ms-request-id": "96215314-f01e-0012-51f9-093670000000",
        "x-ms-version": "2019-12-12"
>>>>>>> 32e373e2
      },
      "ResponseBody": []
    },
    {
<<<<<<< HEAD
      "RequestUri": "https://seanstagehierarchical.blob.core.windows.net/test-filesystem-bdd22d38-9f67-8901-c407-ef735787bc4a?restype=container",
      "RequestMethod": "DELETE",
      "RequestHeaders": {
        "Authorization": "Sanitized",
        "traceparent": "00-717e8329230c814a93b67a5f2c22b785-34543278d6ba1546-00",
        "User-Agent": [
          "azsdk-net-Storage.Files.DataLake/12.0.0-dev.20200305.1",
          "(.NET Core 4.6.28325.01; Microsoft Windows 10.0.18363 )"
        ],
        "x-ms-client-request-id": "869f71ea-3803-521b-172a-782cff3ceb99",
        "x-ms-date": "Thu, 05 Mar 2020 22:07:01 GMT",
        "x-ms-return-client-request-id": "true",
        "x-ms-version": "2019-10-10"
=======
      "RequestUri": "http://seannsecanary.blob.core.windows.net/test-filesystem-bdd22d38-9f67-8901-c407-ef735787bc4a?restype=container",
      "RequestMethod": "DELETE",
      "RequestHeaders": {
        "Authorization": "Sanitized",
        "traceparent": "00-53212f4d063d7749ab7d6e29e9e2e99e-e66fbd7e42955c4e-00",
        "User-Agent": [
          "azsdk-net-Storage.Files.DataLake/12.1.0-dev.20200403.1",
          "(.NET Core 4.6.28325.01; Microsoft Windows 10.0.18362 )"
        ],
        "x-ms-client-request-id": "869f71ea-3803-521b-172a-782cff3ceb99",
        "x-ms-date": "Fri, 03 Apr 2020 20:53:00 GMT",
        "x-ms-return-client-request-id": "true",
        "x-ms-version": "2019-12-12"
>>>>>>> 32e373e2
      },
      "RequestBody": null,
      "StatusCode": 202,
      "ResponseHeaders": {
        "Content-Length": "0",
<<<<<<< HEAD
        "Date": "Thu, 05 Mar 2020 22:07:00 GMT",
=======
        "Date": "Fri, 03 Apr 2020 20:52:58 GMT",
>>>>>>> 32e373e2
        "Server": [
          "Windows-Azure-Blob/1.0",
          "Microsoft-HTTPAPI/2.0"
        ],
        "x-ms-client-request-id": "869f71ea-3803-521b-172a-782cff3ceb99",
<<<<<<< HEAD
        "x-ms-request-id": "1b76d5b8-e01e-001e-093a-f37ee3000000",
        "x-ms-version": "2019-10-10"
=======
        "x-ms-request-id": "96215322-f01e-0012-5ef9-093670000000",
        "x-ms-version": "2019-12-12"
>>>>>>> 32e373e2
      },
      "ResponseBody": []
    },
    {
<<<<<<< HEAD
      "RequestUri": "https://seanstagehierarchical.blob.core.windows.net/test-filesystem-4d2bf243-3af5-c626-1e31-6d276b0a42de?restype=container",
      "RequestMethod": "PUT",
      "RequestHeaders": {
        "Authorization": "Sanitized",
        "traceparent": "00-04263365cb00e8449e74b39c4590d08a-0b886b613c30864b-00",
        "User-Agent": [
          "azsdk-net-Storage.Files.DataLake/12.0.0-dev.20200305.1",
          "(.NET Core 4.6.28325.01; Microsoft Windows 10.0.18363 )"
        ],
        "x-ms-blob-public-access": "container",
        "x-ms-client-request-id": "01e172eb-37b8-b0ee-4bd8-67d1caf3e60c",
        "x-ms-date": "Thu, 05 Mar 2020 22:07:01 GMT",
        "x-ms-return-client-request-id": "true",
        "x-ms-version": "2019-10-10"
=======
      "RequestUri": "http://seannsecanary.blob.core.windows.net/test-filesystem-4d2bf243-3af5-c626-1e31-6d276b0a42de?restype=container",
      "RequestMethod": "PUT",
      "RequestHeaders": {
        "Authorization": "Sanitized",
        "traceparent": "00-46a1e3e677c02b4aadd85cf6a3226ed3-078885a226456045-00",
        "User-Agent": [
          "azsdk-net-Storage.Files.DataLake/12.1.0-dev.20200403.1",
          "(.NET Core 4.6.28325.01; Microsoft Windows 10.0.18362 )"
        ],
        "x-ms-blob-public-access": "container",
        "x-ms-client-request-id": "01e172eb-37b8-b0ee-4bd8-67d1caf3e60c",
        "x-ms-date": "Fri, 03 Apr 2020 20:53:00 GMT",
        "x-ms-return-client-request-id": "true",
        "x-ms-version": "2019-12-12"
>>>>>>> 32e373e2
      },
      "RequestBody": null,
      "StatusCode": 201,
      "ResponseHeaders": {
        "Content-Length": "0",
<<<<<<< HEAD
        "Date": "Thu, 05 Mar 2020 22:07:00 GMT",
        "ETag": "\u00220x8D7C15187FF82E8\u0022",
        "Last-Modified": "Thu, 05 Mar 2020 22:07:01 GMT",
=======
        "Date": "Fri, 03 Apr 2020 20:52:58 GMT",
        "ETag": "\u00220x8D7D810FE0B58C5\u0022",
        "Last-Modified": "Fri, 03 Apr 2020 20:52:58 GMT",
>>>>>>> 32e373e2
        "Server": [
          "Windows-Azure-Blob/1.0",
          "Microsoft-HTTPAPI/2.0"
        ],
        "x-ms-client-request-id": "01e172eb-37b8-b0ee-4bd8-67d1caf3e60c",
<<<<<<< HEAD
        "x-ms-request-id": "95834013-601e-0010-5e3a-f35753000000",
        "x-ms-version": "2019-10-10"
=======
        "x-ms-request-id": "9621532c-f01e-0012-67f9-093670000000",
        "x-ms-version": "2019-12-12"
>>>>>>> 32e373e2
      },
      "ResponseBody": []
    },
    {
<<<<<<< HEAD
      "RequestUri": "https://seanstagehierarchical.dfs.core.windows.net/test-filesystem-4d2bf243-3af5-c626-1e31-6d276b0a42de/test-directory-9e599ae7-a40f-66f0-2abd-7167d7ceba6c?resource=directory",
      "RequestMethod": "PUT",
      "RequestHeaders": {
        "Authorization": "Sanitized",
        "traceparent": "00-60b12d429cb1704a8f64ee4c49c288f7-0fffd05867b5f844-00",
        "User-Agent": [
          "azsdk-net-Storage.Files.DataLake/12.0.0-dev.20200305.1",
          "(.NET Core 4.6.28325.01; Microsoft Windows 10.0.18363 )"
        ],
        "x-ms-client-request-id": "717056a7-c658-464c-827a-d7fac686d87c",
        "x-ms-date": "Thu, 05 Mar 2020 22:07:01 GMT",
        "x-ms-return-client-request-id": "true",
        "x-ms-version": "2019-10-10"
=======
      "RequestUri": "http://seannsecanary.dfs.core.windows.net/test-filesystem-4d2bf243-3af5-c626-1e31-6d276b0a42de/test-directory-9e599ae7-a40f-66f0-2abd-7167d7ceba6c?resource=directory",
      "RequestMethod": "PUT",
      "RequestHeaders": {
        "Authorization": "Sanitized",
        "traceparent": "00-502bcb164fa19b4595bf6003d8ca4040-7af9e36c175d5e48-00",
        "User-Agent": [
          "azsdk-net-Storage.Files.DataLake/12.1.0-dev.20200403.1",
          "(.NET Core 4.6.28325.01; Microsoft Windows 10.0.18362 )"
        ],
        "x-ms-client-request-id": "717056a7-c658-464c-827a-d7fac686d87c",
        "x-ms-date": "Fri, 03 Apr 2020 20:53:00 GMT",
        "x-ms-return-client-request-id": "true",
        "x-ms-version": "2019-12-12"
>>>>>>> 32e373e2
      },
      "RequestBody": null,
      "StatusCode": 201,
      "ResponseHeaders": {
        "Content-Length": "0",
<<<<<<< HEAD
        "Date": "Thu, 05 Mar 2020 22:07:01 GMT",
        "ETag": "\u00220x8D7C15188500BFF\u0022",
        "Last-Modified": "Thu, 05 Mar 2020 22:07:01 GMT",
=======
        "Date": "Fri, 03 Apr 2020 20:52:58 GMT",
        "ETag": "\u00220x8D7D810FE1962D0\u0022",
        "Last-Modified": "Fri, 03 Apr 2020 20:52:59 GMT",
>>>>>>> 32e373e2
        "Server": [
          "Windows-Azure-HDFS/1.0",
          "Microsoft-HTTPAPI/2.0"
        ],
        "x-ms-client-request-id": "717056a7-c658-464c-827a-d7fac686d87c",
<<<<<<< HEAD
        "x-ms-request-id": "5a9dc9b1-201f-0001-243a-f3cde7000000",
        "x-ms-version": "2019-10-10"
=======
        "x-ms-request-id": "fa43fa70-201f-0097-41f9-091bad000000",
        "x-ms-version": "2019-12-12"
>>>>>>> 32e373e2
      },
      "ResponseBody": []
    },
    {
<<<<<<< HEAD
      "RequestUri": "https://seanstagehierarchical.blob.core.windows.net/test-filesystem-4d2bf243-3af5-c626-1e31-6d276b0a42de/test-directory-9e599ae7-a40f-66f0-2abd-7167d7ceba6c?comp=lease",
      "RequestMethod": "PUT",
      "RequestHeaders": {
        "Authorization": "Sanitized",
        "traceparent": "00-e7ad03dc752e864793403dd38f08baa8-3edecfa770c09646-00",
        "User-Agent": [
          "azsdk-net-Storage.Files.DataLake/12.0.0-dev.20200305.1",
          "(.NET Core 4.6.28325.01; Microsoft Windows 10.0.18363 )"
        ],
        "x-ms-client-request-id": "3ddea288-57c6-d41e-e6ff-f5c276343c49",
        "x-ms-date": "Thu, 05 Mar 2020 22:07:02 GMT",
=======
      "RequestUri": "http://seannsecanary.blob.core.windows.net/test-filesystem-4d2bf243-3af5-c626-1e31-6d276b0a42de/test-directory-9e599ae7-a40f-66f0-2abd-7167d7ceba6c?comp=lease",
      "RequestMethod": "PUT",
      "RequestHeaders": {
        "Authorization": "Sanitized",
        "traceparent": "00-fb768aac8354ab4282974f3bb8bdaf75-76531cf2cb921b41-00",
        "User-Agent": [
          "azsdk-net-Storage.Files.DataLake/12.1.0-dev.20200403.1",
          "(.NET Core 4.6.28325.01; Microsoft Windows 10.0.18362 )"
        ],
        "x-ms-client-request-id": "3ddea288-57c6-d41e-e6ff-f5c276343c49",
        "x-ms-date": "Fri, 03 Apr 2020 20:53:00 GMT",
>>>>>>> 32e373e2
        "x-ms-lease-action": "acquire",
        "x-ms-lease-duration": "15",
        "x-ms-proposed-lease-id": "b905fa1d-edb7-a6e3-74be-2b92a81ff234",
        "x-ms-return-client-request-id": "true",
<<<<<<< HEAD
        "x-ms-version": "2019-10-10"
=======
        "x-ms-version": "2019-12-12"
>>>>>>> 32e373e2
      },
      "RequestBody": null,
      "StatusCode": 201,
      "ResponseHeaders": {
        "Content-Length": "0",
<<<<<<< HEAD
        "Date": "Thu, 05 Mar 2020 22:07:01 GMT",
        "ETag": "\u00220x8D7C15188500BFF\u0022",
        "Last-Modified": "Thu, 05 Mar 2020 22:07:01 GMT",
=======
        "Date": "Fri, 03 Apr 2020 20:52:58 GMT",
        "ETag": "\u00220x8D7D810FE1962D0\u0022",
        "Last-Modified": "Fri, 03 Apr 2020 20:52:59 GMT",
>>>>>>> 32e373e2
        "Server": [
          "Windows-Azure-Blob/1.0",
          "Microsoft-HTTPAPI/2.0"
        ],
        "x-ms-client-request-id": "3ddea288-57c6-d41e-e6ff-f5c276343c49",
        "x-ms-lease-id": "b905fa1d-edb7-a6e3-74be-2b92a81ff234",
<<<<<<< HEAD
        "x-ms-request-id": "9583401b-601e-0010-623a-f35753000000",
        "x-ms-version": "2019-10-10"
=======
        "x-ms-request-id": "9621534f-f01e-0012-05f9-093670000000",
        "x-ms-version": "2019-12-12"
>>>>>>> 32e373e2
      },
      "ResponseBody": []
    },
    {
<<<<<<< HEAD
      "RequestUri": "https://seanstagehierarchical.blob.core.windows.net/test-filesystem-4d2bf243-3af5-c626-1e31-6d276b0a42de/test-directory-9e599ae7-a40f-66f0-2abd-7167d7ceba6c?comp=lease",
      "RequestMethod": "PUT",
      "RequestHeaders": {
        "Authorization": "Sanitized",
        "If-Modified-Since": "Wed, 04 Mar 2020 22:07:00 GMT",
        "traceparent": "00-e59a5705cd75b246a55d1e44330bbd77-ed0be49b366afb44-00",
        "User-Agent": [
          "azsdk-net-Storage.Files.DataLake/12.0.0-dev.20200305.1",
          "(.NET Core 4.6.28325.01; Microsoft Windows 10.0.18363 )"
        ],
        "x-ms-client-request-id": "c7261457-974c-4d25-60de-93f1f36d433e",
        "x-ms-date": "Thu, 05 Mar 2020 22:07:02 GMT",
=======
      "RequestUri": "http://seannsecanary.blob.core.windows.net/test-filesystem-4d2bf243-3af5-c626-1e31-6d276b0a42de/test-directory-9e599ae7-a40f-66f0-2abd-7167d7ceba6c?comp=lease",
      "RequestMethod": "PUT",
      "RequestHeaders": {
        "Authorization": "Sanitized",
        "If-Modified-Since": "Thu, 02 Apr 2020 20:52:59 GMT",
        "traceparent": "00-45a5511e1a65f24fb55b50fa3da6405d-426782f414f76946-00",
        "User-Agent": [
          "azsdk-net-Storage.Files.DataLake/12.1.0-dev.20200403.1",
          "(.NET Core 4.6.28325.01; Microsoft Windows 10.0.18362 )"
        ],
        "x-ms-client-request-id": "c7261457-974c-4d25-60de-93f1f36d433e",
        "x-ms-date": "Fri, 03 Apr 2020 20:53:00 GMT",
>>>>>>> 32e373e2
        "x-ms-lease-action": "change",
        "x-ms-lease-id": "b905fa1d-edb7-a6e3-74be-2b92a81ff234",
        "x-ms-proposed-lease-id": "81c0881b-495e-0614-c4f5-76ae6a2bd5ec",
        "x-ms-return-client-request-id": "true",
<<<<<<< HEAD
        "x-ms-version": "2019-10-10"
=======
        "x-ms-version": "2019-12-12"
>>>>>>> 32e373e2
      },
      "RequestBody": null,
      "StatusCode": 200,
      "ResponseHeaders": {
        "Content-Length": "0",
<<<<<<< HEAD
        "Date": "Thu, 05 Mar 2020 22:07:01 GMT",
        "ETag": "\u00220x8D7C15188500BFF\u0022",
        "Last-Modified": "Thu, 05 Mar 2020 22:07:01 GMT",
=======
        "Date": "Fri, 03 Apr 2020 20:52:58 GMT",
        "ETag": "\u00220x8D7D810FE1962D0\u0022",
        "Last-Modified": "Fri, 03 Apr 2020 20:52:59 GMT",
>>>>>>> 32e373e2
        "Server": [
          "Windows-Azure-Blob/1.0",
          "Microsoft-HTTPAPI/2.0"
        ],
        "x-ms-client-request-id": "c7261457-974c-4d25-60de-93f1f36d433e",
        "x-ms-lease-id": "81c0881b-495e-0614-c4f5-76ae6a2bd5ec",
<<<<<<< HEAD
        "x-ms-request-id": "9583401f-601e-0010-643a-f35753000000",
        "x-ms-version": "2019-10-10"
=======
        "x-ms-request-id": "96215367-f01e-0012-19f9-093670000000",
        "x-ms-version": "2019-12-12"
>>>>>>> 32e373e2
      },
      "ResponseBody": []
    },
    {
<<<<<<< HEAD
      "RequestUri": "https://seanstagehierarchical.blob.core.windows.net/test-filesystem-4d2bf243-3af5-c626-1e31-6d276b0a42de?restype=container",
      "RequestMethod": "DELETE",
      "RequestHeaders": {
        "Authorization": "Sanitized",
        "traceparent": "00-099edb334ad39c42b551c424d34e80ea-73febd9ec280c742-00",
        "User-Agent": [
          "azsdk-net-Storage.Files.DataLake/12.0.0-dev.20200305.1",
          "(.NET Core 4.6.28325.01; Microsoft Windows 10.0.18363 )"
        ],
        "x-ms-client-request-id": "626beb94-740e-51fc-199f-c88ee5513fea",
        "x-ms-date": "Thu, 05 Mar 2020 22:07:02 GMT",
        "x-ms-return-client-request-id": "true",
        "x-ms-version": "2019-10-10"
=======
      "RequestUri": "http://seannsecanary.blob.core.windows.net/test-filesystem-4d2bf243-3af5-c626-1e31-6d276b0a42de?restype=container",
      "RequestMethod": "DELETE",
      "RequestHeaders": {
        "Authorization": "Sanitized",
        "traceparent": "00-1aae6fa011656f45a29f2ab4d052cd29-910095ba6f30bf4b-00",
        "User-Agent": [
          "azsdk-net-Storage.Files.DataLake/12.1.0-dev.20200403.1",
          "(.NET Core 4.6.28325.01; Microsoft Windows 10.0.18362 )"
        ],
        "x-ms-client-request-id": "626beb94-740e-51fc-199f-c88ee5513fea",
        "x-ms-date": "Fri, 03 Apr 2020 20:53:00 GMT",
        "x-ms-return-client-request-id": "true",
        "x-ms-version": "2019-12-12"
>>>>>>> 32e373e2
      },
      "RequestBody": null,
      "StatusCode": 202,
      "ResponseHeaders": {
        "Content-Length": "0",
<<<<<<< HEAD
        "Date": "Thu, 05 Mar 2020 22:07:01 GMT",
=======
        "Date": "Fri, 03 Apr 2020 20:52:58 GMT",
>>>>>>> 32e373e2
        "Server": [
          "Windows-Azure-Blob/1.0",
          "Microsoft-HTTPAPI/2.0"
        ],
        "x-ms-client-request-id": "626beb94-740e-51fc-199f-c88ee5513fea",
<<<<<<< HEAD
        "x-ms-request-id": "95834020-601e-0010-653a-f35753000000",
        "x-ms-version": "2019-10-10"
=======
        "x-ms-request-id": "9621536d-f01e-0012-1ff9-093670000000",
        "x-ms-version": "2019-12-12"
>>>>>>> 32e373e2
      },
      "ResponseBody": []
    },
    {
<<<<<<< HEAD
      "RequestUri": "https://seanstagehierarchical.blob.core.windows.net/test-filesystem-9907d0c3-0fca-e23d-1e16-68a0b26604d7?restype=container",
      "RequestMethod": "PUT",
      "RequestHeaders": {
        "Authorization": "Sanitized",
        "traceparent": "00-d9b4dfc03933b34ca652d5b681947df1-f5ed7ebd5e3b134d-00",
        "User-Agent": [
          "azsdk-net-Storage.Files.DataLake/12.0.0-dev.20200305.1",
          "(.NET Core 4.6.28325.01; Microsoft Windows 10.0.18363 )"
        ],
        "x-ms-blob-public-access": "container",
        "x-ms-client-request-id": "78fcfa6c-ee81-84a0-ad88-43f70c5c9eb3",
        "x-ms-date": "Thu, 05 Mar 2020 22:07:02 GMT",
        "x-ms-return-client-request-id": "true",
        "x-ms-version": "2019-10-10"
=======
      "RequestUri": "http://seannsecanary.blob.core.windows.net/test-filesystem-9907d0c3-0fca-e23d-1e16-68a0b26604d7?restype=container",
      "RequestMethod": "PUT",
      "RequestHeaders": {
        "Authorization": "Sanitized",
        "traceparent": "00-28a6a0a05f69d0478987204920ab37a2-ce90b10c6d662145-00",
        "User-Agent": [
          "azsdk-net-Storage.Files.DataLake/12.1.0-dev.20200403.1",
          "(.NET Core 4.6.28325.01; Microsoft Windows 10.0.18362 )"
        ],
        "x-ms-blob-public-access": "container",
        "x-ms-client-request-id": "78fcfa6c-ee81-84a0-ad88-43f70c5c9eb3",
        "x-ms-date": "Fri, 03 Apr 2020 20:53:00 GMT",
        "x-ms-return-client-request-id": "true",
        "x-ms-version": "2019-12-12"
>>>>>>> 32e373e2
      },
      "RequestBody": null,
      "StatusCode": 201,
      "ResponseHeaders": {
        "Content-Length": "0",
<<<<<<< HEAD
        "Date": "Thu, 05 Mar 2020 22:07:02 GMT",
        "ETag": "\u00220x8D7C15188B5584A\u0022",
        "Last-Modified": "Thu, 05 Mar 2020 22:07:02 GMT",
=======
        "Date": "Fri, 03 Apr 2020 20:52:58 GMT",
        "ETag": "\u00220x8D7D810FE50D30D\u0022",
        "Last-Modified": "Fri, 03 Apr 2020 20:52:59 GMT",
>>>>>>> 32e373e2
        "Server": [
          "Windows-Azure-Blob/1.0",
          "Microsoft-HTTPAPI/2.0"
        ],
        "x-ms-client-request-id": "78fcfa6c-ee81-84a0-ad88-43f70c5c9eb3",
<<<<<<< HEAD
        "x-ms-request-id": "c8d7e83e-701e-000c-333a-f30533000000",
        "x-ms-version": "2019-10-10"
=======
        "x-ms-request-id": "96215376-f01e-0012-28f9-093670000000",
        "x-ms-version": "2019-12-12"
>>>>>>> 32e373e2
      },
      "ResponseBody": []
    },
    {
<<<<<<< HEAD
      "RequestUri": "https://seanstagehierarchical.dfs.core.windows.net/test-filesystem-9907d0c3-0fca-e23d-1e16-68a0b26604d7/test-directory-bc37f19a-37f3-e2e8-a0ef-e26bcc1037b7?resource=directory",
      "RequestMethod": "PUT",
      "RequestHeaders": {
        "Authorization": "Sanitized",
        "traceparent": "00-6974862d2717ca41a305364a3a262511-47e0f7aaddba3d44-00",
        "User-Agent": [
          "azsdk-net-Storage.Files.DataLake/12.0.0-dev.20200305.1",
          "(.NET Core 4.6.28325.01; Microsoft Windows 10.0.18363 )"
        ],
        "x-ms-client-request-id": "ba918fc0-6d2f-341a-1119-d7920b35b89d",
        "x-ms-date": "Thu, 05 Mar 2020 22:07:02 GMT",
        "x-ms-return-client-request-id": "true",
        "x-ms-version": "2019-10-10"
=======
      "RequestUri": "http://seannsecanary.dfs.core.windows.net/test-filesystem-9907d0c3-0fca-e23d-1e16-68a0b26604d7/test-directory-bc37f19a-37f3-e2e8-a0ef-e26bcc1037b7?resource=directory",
      "RequestMethod": "PUT",
      "RequestHeaders": {
        "Authorization": "Sanitized",
        "traceparent": "00-65a4b907da16a84e874574959ebe0ef1-150391501bfd6849-00",
        "User-Agent": [
          "azsdk-net-Storage.Files.DataLake/12.1.0-dev.20200403.1",
          "(.NET Core 4.6.28325.01; Microsoft Windows 10.0.18362 )"
        ],
        "x-ms-client-request-id": "ba918fc0-6d2f-341a-1119-d7920b35b89d",
        "x-ms-date": "Fri, 03 Apr 2020 20:53:00 GMT",
        "x-ms-return-client-request-id": "true",
        "x-ms-version": "2019-12-12"
>>>>>>> 32e373e2
      },
      "RequestBody": null,
      "StatusCode": 201,
      "ResponseHeaders": {
        "Content-Length": "0",
<<<<<<< HEAD
        "Date": "Thu, 05 Mar 2020 22:07:02 GMT",
        "ETag": "\u00220x8D7C15188E5831C\u0022",
        "Last-Modified": "Thu, 05 Mar 2020 22:07:02 GMT",
=======
        "Date": "Fri, 03 Apr 2020 20:52:58 GMT",
        "ETag": "\u00220x8D7D810FE60448A\u0022",
        "Last-Modified": "Fri, 03 Apr 2020 20:52:59 GMT",
>>>>>>> 32e373e2
        "Server": [
          "Windows-Azure-HDFS/1.0",
          "Microsoft-HTTPAPI/2.0"
        ],
        "x-ms-client-request-id": "ba918fc0-6d2f-341a-1119-d7920b35b89d",
<<<<<<< HEAD
        "x-ms-request-id": "0f34ba29-401f-0038-773a-f336fb000000",
        "x-ms-version": "2019-10-10"
=======
        "x-ms-request-id": "fa43fa72-201f-0097-42f9-091bad000000",
        "x-ms-version": "2019-12-12"
>>>>>>> 32e373e2
      },
      "ResponseBody": []
    },
    {
<<<<<<< HEAD
      "RequestUri": "https://seanstagehierarchical.blob.core.windows.net/test-filesystem-9907d0c3-0fca-e23d-1e16-68a0b26604d7/test-directory-bc37f19a-37f3-e2e8-a0ef-e26bcc1037b7?comp=lease",
      "RequestMethod": "PUT",
      "RequestHeaders": {
        "Authorization": "Sanitized",
        "traceparent": "00-8f4d780cfe0cf04d9e53f86823ab76b0-19666683ba0b7948-00",
        "User-Agent": [
          "azsdk-net-Storage.Files.DataLake/12.0.0-dev.20200305.1",
          "(.NET Core 4.6.28325.01; Microsoft Windows 10.0.18363 )"
        ],
        "x-ms-client-request-id": "84ae6ed3-7b8a-d41e-058c-71283ff958d6",
        "x-ms-date": "Thu, 05 Mar 2020 22:07:03 GMT",
=======
      "RequestUri": "http://seannsecanary.blob.core.windows.net/test-filesystem-9907d0c3-0fca-e23d-1e16-68a0b26604d7/test-directory-bc37f19a-37f3-e2e8-a0ef-e26bcc1037b7?comp=lease",
      "RequestMethod": "PUT",
      "RequestHeaders": {
        "Authorization": "Sanitized",
        "traceparent": "00-edb4ca21960bc54ab9db6a8fd9f8c011-9cb312a925a0504d-00",
        "User-Agent": [
          "azsdk-net-Storage.Files.DataLake/12.1.0-dev.20200403.1",
          "(.NET Core 4.6.28325.01; Microsoft Windows 10.0.18362 )"
        ],
        "x-ms-client-request-id": "84ae6ed3-7b8a-d41e-058c-71283ff958d6",
        "x-ms-date": "Fri, 03 Apr 2020 20:53:01 GMT",
>>>>>>> 32e373e2
        "x-ms-lease-action": "acquire",
        "x-ms-lease-duration": "15",
        "x-ms-proposed-lease-id": "b10a8c51-e628-0e49-9ace-351add6f4568",
        "x-ms-return-client-request-id": "true",
<<<<<<< HEAD
        "x-ms-version": "2019-10-10"
=======
        "x-ms-version": "2019-12-12"
>>>>>>> 32e373e2
      },
      "RequestBody": null,
      "StatusCode": 201,
      "ResponseHeaders": {
        "Content-Length": "0",
<<<<<<< HEAD
        "Date": "Thu, 05 Mar 2020 22:07:02 GMT",
        "ETag": "\u00220x8D7C15188E5831C\u0022",
        "Last-Modified": "Thu, 05 Mar 2020 22:07:02 GMT",
=======
        "Date": "Fri, 03 Apr 2020 20:52:58 GMT",
        "ETag": "\u00220x8D7D810FE60448A\u0022",
        "Last-Modified": "Fri, 03 Apr 2020 20:52:59 GMT",
>>>>>>> 32e373e2
        "Server": [
          "Windows-Azure-Blob/1.0",
          "Microsoft-HTTPAPI/2.0"
        ],
        "x-ms-client-request-id": "84ae6ed3-7b8a-d41e-058c-71283ff958d6",
        "x-ms-lease-id": "b10a8c51-e628-0e49-9ace-351add6f4568",
<<<<<<< HEAD
        "x-ms-request-id": "c8d7e848-701e-000c-3a3a-f30533000000",
        "x-ms-version": "2019-10-10"
=======
        "x-ms-request-id": "96215390-f01e-0012-3ef9-093670000000",
        "x-ms-version": "2019-12-12"
>>>>>>> 32e373e2
      },
      "ResponseBody": []
    },
    {
<<<<<<< HEAD
      "RequestUri": "https://seanstagehierarchical.blob.core.windows.net/test-filesystem-9907d0c3-0fca-e23d-1e16-68a0b26604d7/test-directory-bc37f19a-37f3-e2e8-a0ef-e26bcc1037b7?comp=lease",
      "RequestMethod": "PUT",
      "RequestHeaders": {
        "Authorization": "Sanitized",
        "If-Unmodified-Since": "Fri, 06 Mar 2020 22:07:00 GMT",
        "traceparent": "00-4ed8bee8d24e4b43bfbec52388f97118-4da6f2d8c1eaa74b-00",
        "User-Agent": [
          "azsdk-net-Storage.Files.DataLake/12.0.0-dev.20200305.1",
          "(.NET Core 4.6.28325.01; Microsoft Windows 10.0.18363 )"
        ],
        "x-ms-client-request-id": "467c05a9-d815-a4c7-9d52-0aa0e8099a4c",
        "x-ms-date": "Thu, 05 Mar 2020 22:07:03 GMT",
=======
      "RequestUri": "http://seannsecanary.blob.core.windows.net/test-filesystem-9907d0c3-0fca-e23d-1e16-68a0b26604d7/test-directory-bc37f19a-37f3-e2e8-a0ef-e26bcc1037b7?comp=lease",
      "RequestMethod": "PUT",
      "RequestHeaders": {
        "Authorization": "Sanitized",
        "If-Unmodified-Since": "Sat, 04 Apr 2020 20:52:59 GMT",
        "traceparent": "00-a7462bb5961a8f44adb6cece058611df-504dadfd6247d143-00",
        "User-Agent": [
          "azsdk-net-Storage.Files.DataLake/12.1.0-dev.20200403.1",
          "(.NET Core 4.6.28325.01; Microsoft Windows 10.0.18362 )"
        ],
        "x-ms-client-request-id": "467c05a9-d815-a4c7-9d52-0aa0e8099a4c",
        "x-ms-date": "Fri, 03 Apr 2020 20:53:01 GMT",
>>>>>>> 32e373e2
        "x-ms-lease-action": "change",
        "x-ms-lease-id": "b10a8c51-e628-0e49-9ace-351add6f4568",
        "x-ms-proposed-lease-id": "3cab87e3-7d7e-7e87-40ff-a750b5c45c52",
        "x-ms-return-client-request-id": "true",
<<<<<<< HEAD
        "x-ms-version": "2019-10-10"
=======
        "x-ms-version": "2019-12-12"
>>>>>>> 32e373e2
      },
      "RequestBody": null,
      "StatusCode": 200,
      "ResponseHeaders": {
        "Content-Length": "0",
<<<<<<< HEAD
        "Date": "Thu, 05 Mar 2020 22:07:02 GMT",
        "ETag": "\u00220x8D7C15188E5831C\u0022",
        "Last-Modified": "Thu, 05 Mar 2020 22:07:02 GMT",
=======
        "Date": "Fri, 03 Apr 2020 20:52:58 GMT",
        "ETag": "\u00220x8D7D810FE60448A\u0022",
        "Last-Modified": "Fri, 03 Apr 2020 20:52:59 GMT",
>>>>>>> 32e373e2
        "Server": [
          "Windows-Azure-Blob/1.0",
          "Microsoft-HTTPAPI/2.0"
        ],
        "x-ms-client-request-id": "467c05a9-d815-a4c7-9d52-0aa0e8099a4c",
        "x-ms-lease-id": "3cab87e3-7d7e-7e87-40ff-a750b5c45c52",
<<<<<<< HEAD
        "x-ms-request-id": "c8d7e84d-701e-000c-3f3a-f30533000000",
        "x-ms-version": "2019-10-10"
=======
        "x-ms-request-id": "9621539d-f01e-0012-48f9-093670000000",
        "x-ms-version": "2019-12-12"
>>>>>>> 32e373e2
      },
      "ResponseBody": []
    },
    {
<<<<<<< HEAD
      "RequestUri": "https://seanstagehierarchical.blob.core.windows.net/test-filesystem-9907d0c3-0fca-e23d-1e16-68a0b26604d7?restype=container",
      "RequestMethod": "DELETE",
      "RequestHeaders": {
        "Authorization": "Sanitized",
        "traceparent": "00-0dc0b5866e2296419c6e5b1072531244-d5ea796b4c589343-00",
        "User-Agent": [
          "azsdk-net-Storage.Files.DataLake/12.0.0-dev.20200305.1",
          "(.NET Core 4.6.28325.01; Microsoft Windows 10.0.18363 )"
        ],
        "x-ms-client-request-id": "397f3045-117d-99c0-1b55-83f52b9aa04c",
        "x-ms-date": "Thu, 05 Mar 2020 22:07:03 GMT",
        "x-ms-return-client-request-id": "true",
        "x-ms-version": "2019-10-10"
=======
      "RequestUri": "http://seannsecanary.blob.core.windows.net/test-filesystem-9907d0c3-0fca-e23d-1e16-68a0b26604d7?restype=container",
      "RequestMethod": "DELETE",
      "RequestHeaders": {
        "Authorization": "Sanitized",
        "traceparent": "00-7e56d3c5ed144341861a34fb507ab667-c3cb63793635c84b-00",
        "User-Agent": [
          "azsdk-net-Storage.Files.DataLake/12.1.0-dev.20200403.1",
          "(.NET Core 4.6.28325.01; Microsoft Windows 10.0.18362 )"
        ],
        "x-ms-client-request-id": "397f3045-117d-99c0-1b55-83f52b9aa04c",
        "x-ms-date": "Fri, 03 Apr 2020 20:53:01 GMT",
        "x-ms-return-client-request-id": "true",
        "x-ms-version": "2019-12-12"
>>>>>>> 32e373e2
      },
      "RequestBody": null,
      "StatusCode": 202,
      "ResponseHeaders": {
        "Content-Length": "0",
<<<<<<< HEAD
        "Date": "Thu, 05 Mar 2020 22:07:02 GMT",
=======
        "Date": "Fri, 03 Apr 2020 20:52:58 GMT",
>>>>>>> 32e373e2
        "Server": [
          "Windows-Azure-Blob/1.0",
          "Microsoft-HTTPAPI/2.0"
        ],
        "x-ms-client-request-id": "397f3045-117d-99c0-1b55-83f52b9aa04c",
<<<<<<< HEAD
        "x-ms-request-id": "c8d7e851-701e-000c-433a-f30533000000",
        "x-ms-version": "2019-10-10"
=======
        "x-ms-request-id": "962153a5-f01e-0012-50f9-093670000000",
        "x-ms-version": "2019-12-12"
>>>>>>> 32e373e2
      },
      "ResponseBody": []
    },
    {
<<<<<<< HEAD
      "RequestUri": "https://seanstagehierarchical.blob.core.windows.net/test-filesystem-14cfa937-f037-733b-acde-14f0aa0f1f79?restype=container",
      "RequestMethod": "PUT",
      "RequestHeaders": {
        "Authorization": "Sanitized",
        "traceparent": "00-d0a16ebfec6df942bc9b8b7e622d63fb-932aeb9011e15448-00",
        "User-Agent": [
          "azsdk-net-Storage.Files.DataLake/12.0.0-dev.20200305.1",
          "(.NET Core 4.6.28325.01; Microsoft Windows 10.0.18363 )"
        ],
        "x-ms-blob-public-access": "container",
        "x-ms-client-request-id": "db80e284-6154-55a7-f40b-8c9ffdd0ef0b",
        "x-ms-date": "Thu, 05 Mar 2020 22:07:03 GMT",
        "x-ms-return-client-request-id": "true",
        "x-ms-version": "2019-10-10"
=======
      "RequestUri": "http://seannsecanary.blob.core.windows.net/test-filesystem-14cfa937-f037-733b-acde-14f0aa0f1f79?restype=container",
      "RequestMethod": "PUT",
      "RequestHeaders": {
        "Authorization": "Sanitized",
        "traceparent": "00-23e0d6d0b431a2458ac0d4958c8f7ccf-78f541e1c44c104e-00",
        "User-Agent": [
          "azsdk-net-Storage.Files.DataLake/12.1.0-dev.20200403.1",
          "(.NET Core 4.6.28325.01; Microsoft Windows 10.0.18362 )"
        ],
        "x-ms-blob-public-access": "container",
        "x-ms-client-request-id": "db80e284-6154-55a7-f40b-8c9ffdd0ef0b",
        "x-ms-date": "Fri, 03 Apr 2020 20:53:01 GMT",
        "x-ms-return-client-request-id": "true",
        "x-ms-version": "2019-12-12"
>>>>>>> 32e373e2
      },
      "RequestBody": null,
      "StatusCode": 201,
      "ResponseHeaders": {
        "Content-Length": "0",
<<<<<<< HEAD
        "Date": "Thu, 05 Mar 2020 22:07:03 GMT",
        "ETag": "\u00220x8D7C151894D53E2\u0022",
        "Last-Modified": "Thu, 05 Mar 2020 22:07:03 GMT",
=======
        "Date": "Fri, 03 Apr 2020 20:52:59 GMT",
        "ETag": "\u00220x8D7D810FE93667C\u0022",
        "Last-Modified": "Fri, 03 Apr 2020 20:52:59 GMT",
>>>>>>> 32e373e2
        "Server": [
          "Windows-Azure-Blob/1.0",
          "Microsoft-HTTPAPI/2.0"
        ],
        "x-ms-client-request-id": "db80e284-6154-55a7-f40b-8c9ffdd0ef0b",
<<<<<<< HEAD
        "x-ms-request-id": "1b76d5cd-e01e-001e-1b3a-f37ee3000000",
        "x-ms-version": "2019-10-10"
=======
        "x-ms-request-id": "962153b6-f01e-0012-5ff9-093670000000",
        "x-ms-version": "2019-12-12"
>>>>>>> 32e373e2
      },
      "ResponseBody": []
    },
    {
<<<<<<< HEAD
      "RequestUri": "https://seanstagehierarchical.dfs.core.windows.net/test-filesystem-14cfa937-f037-733b-acde-14f0aa0f1f79/test-directory-00190936-e93f-d6c1-d9b6-8ce2b68cc149?resource=directory",
      "RequestMethod": "PUT",
      "RequestHeaders": {
        "Authorization": "Sanitized",
        "traceparent": "00-294f8a9634caef4f9c73c5cb74fe801b-8254adfaa95bd541-00",
        "User-Agent": [
          "azsdk-net-Storage.Files.DataLake/12.0.0-dev.20200305.1",
          "(.NET Core 4.6.28325.01; Microsoft Windows 10.0.18363 )"
        ],
        "x-ms-client-request-id": "a8782f66-7149-9b58-20aa-019ed5c59f67",
        "x-ms-date": "Thu, 05 Mar 2020 22:07:03 GMT",
        "x-ms-return-client-request-id": "true",
        "x-ms-version": "2019-10-10"
=======
      "RequestUri": "http://seannsecanary.dfs.core.windows.net/test-filesystem-14cfa937-f037-733b-acde-14f0aa0f1f79/test-directory-00190936-e93f-d6c1-d9b6-8ce2b68cc149?resource=directory",
      "RequestMethod": "PUT",
      "RequestHeaders": {
        "Authorization": "Sanitized",
        "traceparent": "00-9f0521de31c9d4409349aa76d790c33c-2f21df4a275afd42-00",
        "User-Agent": [
          "azsdk-net-Storage.Files.DataLake/12.1.0-dev.20200403.1",
          "(.NET Core 4.6.28325.01; Microsoft Windows 10.0.18362 )"
        ],
        "x-ms-client-request-id": "a8782f66-7149-9b58-20aa-019ed5c59f67",
        "x-ms-date": "Fri, 03 Apr 2020 20:53:01 GMT",
        "x-ms-return-client-request-id": "true",
        "x-ms-version": "2019-12-12"
>>>>>>> 32e373e2
      },
      "RequestBody": null,
      "StatusCode": 201,
      "ResponseHeaders": {
        "Content-Length": "0",
<<<<<<< HEAD
        "Date": "Thu, 05 Mar 2020 22:07:03 GMT",
        "ETag": "\u00220x8D7C15189C99CDC\u0022",
        "Last-Modified": "Thu, 05 Mar 2020 22:07:04 GMT",
=======
        "Date": "Fri, 03 Apr 2020 20:52:59 GMT",
        "ETag": "\u00220x8D7D810FEA2FAAD\u0022",
        "Last-Modified": "Fri, 03 Apr 2020 20:52:59 GMT",
>>>>>>> 32e373e2
        "Server": [
          "Windows-Azure-HDFS/1.0",
          "Microsoft-HTTPAPI/2.0"
        ],
        "x-ms-client-request-id": "a8782f66-7149-9b58-20aa-019ed5c59f67",
<<<<<<< HEAD
        "x-ms-request-id": "bd87f55e-a01f-0030-743a-f32cf4000000",
        "x-ms-version": "2019-10-10"
=======
        "x-ms-request-id": "fa43fa74-201f-0097-43f9-091bad000000",
        "x-ms-version": "2019-12-12"
>>>>>>> 32e373e2
      },
      "ResponseBody": []
    },
    {
<<<<<<< HEAD
      "RequestUri": "https://seanstagehierarchical.blob.core.windows.net/test-filesystem-14cfa937-f037-733b-acde-14f0aa0f1f79/test-directory-00190936-e93f-d6c1-d9b6-8ce2b68cc149",
=======
      "RequestUri": "http://seannsecanary.blob.core.windows.net/test-filesystem-14cfa937-f037-733b-acde-14f0aa0f1f79/test-directory-00190936-e93f-d6c1-d9b6-8ce2b68cc149",
>>>>>>> 32e373e2
      "RequestMethod": "HEAD",
      "RequestHeaders": {
        "Authorization": "Sanitized",
        "User-Agent": [
<<<<<<< HEAD
          "azsdk-net-Storage.Files.DataLake/12.0.0-dev.20200305.1",
          "(.NET Core 4.6.28325.01; Microsoft Windows 10.0.18363 )"
        ],
        "x-ms-client-request-id": "010458a7-1849-3053-4339-5e928098b05c",
        "x-ms-date": "Thu, 05 Mar 2020 22:07:04 GMT",
        "x-ms-return-client-request-id": "true",
        "x-ms-version": "2019-10-10"
=======
          "azsdk-net-Storage.Files.DataLake/12.1.0-dev.20200403.1",
          "(.NET Core 4.6.28325.01; Microsoft Windows 10.0.18362 )"
        ],
        "x-ms-client-request-id": "010458a7-1849-3053-4339-5e928098b05c",
        "x-ms-date": "Fri, 03 Apr 2020 20:53:01 GMT",
        "x-ms-return-client-request-id": "true",
        "x-ms-version": "2019-12-12"
>>>>>>> 32e373e2
      },
      "RequestBody": null,
      "StatusCode": 200,
      "ResponseHeaders": {
        "Accept-Ranges": "bytes",
        "Content-Length": "0",
        "Content-Type": "application/octet-stream",
<<<<<<< HEAD
        "Date": "Thu, 05 Mar 2020 22:07:04 GMT",
        "ETag": "\u00220x8D7C15189C99CDC\u0022",
        "Last-Modified": "Thu, 05 Mar 2020 22:07:04 GMT",
=======
        "Date": "Fri, 03 Apr 2020 20:52:59 GMT",
        "ETag": "\u00220x8D7D810FEA2FAAD\u0022",
        "Last-Modified": "Fri, 03 Apr 2020 20:52:59 GMT",
>>>>>>> 32e373e2
        "Server": [
          "Windows-Azure-Blob/1.0",
          "Microsoft-HTTPAPI/2.0"
        ],
        "x-ms-access-tier": "Hot",
        "x-ms-access-tier-inferred": "true",
        "x-ms-blob-type": "BlockBlob",
        "x-ms-client-request-id": "010458a7-1849-3053-4339-5e928098b05c",
<<<<<<< HEAD
        "x-ms-creation-time": "Thu, 05 Mar 2020 22:07:04 GMT",
        "x-ms-lease-state": "available",
        "x-ms-lease-status": "unlocked",
        "x-ms-meta-hdi_isfolder": "true",
        "x-ms-request-id": "1b76d5d5-e01e-001e-223a-f37ee3000000",
        "x-ms-server-encrypted": "true",
        "x-ms-version": "2019-10-10"
=======
        "x-ms-creation-time": "Fri, 03 Apr 2020 20:52:59 GMT",
        "x-ms-lease-state": "available",
        "x-ms-lease-status": "unlocked",
        "x-ms-meta-hdi_isfolder": "true",
        "x-ms-request-id": "962153cb-f01e-0012-70f9-093670000000",
        "x-ms-server-encrypted": "true",
        "x-ms-version": "2019-12-12"
>>>>>>> 32e373e2
      },
      "ResponseBody": []
    },
    {
<<<<<<< HEAD
      "RequestUri": "https://seanstagehierarchical.blob.core.windows.net/test-filesystem-14cfa937-f037-733b-acde-14f0aa0f1f79/test-directory-00190936-e93f-d6c1-d9b6-8ce2b68cc149?comp=lease",
      "RequestMethod": "PUT",
      "RequestHeaders": {
        "Authorization": "Sanitized",
        "traceparent": "00-7cbc4dfd1bc82341afa130ad380f0670-273fad6a7d90544d-00",
        "User-Agent": [
          "azsdk-net-Storage.Files.DataLake/12.0.0-dev.20200305.1",
          "(.NET Core 4.6.28325.01; Microsoft Windows 10.0.18363 )"
        ],
        "x-ms-client-request-id": "ea3cc95b-a383-4e73-0703-4dc43bc1bd19",
        "x-ms-date": "Thu, 05 Mar 2020 22:07:04 GMT",
=======
      "RequestUri": "http://seannsecanary.blob.core.windows.net/test-filesystem-14cfa937-f037-733b-acde-14f0aa0f1f79/test-directory-00190936-e93f-d6c1-d9b6-8ce2b68cc149?comp=lease",
      "RequestMethod": "PUT",
      "RequestHeaders": {
        "Authorization": "Sanitized",
        "traceparent": "00-4cc0691888eade4c95e98ce4db18cb66-cc4620a350ca554d-00",
        "User-Agent": [
          "azsdk-net-Storage.Files.DataLake/12.1.0-dev.20200403.1",
          "(.NET Core 4.6.28325.01; Microsoft Windows 10.0.18362 )"
        ],
        "x-ms-client-request-id": "ea3cc95b-a383-4e73-0703-4dc43bc1bd19",
        "x-ms-date": "Fri, 03 Apr 2020 20:53:01 GMT",
>>>>>>> 32e373e2
        "x-ms-lease-action": "acquire",
        "x-ms-lease-duration": "15",
        "x-ms-proposed-lease-id": "81334349-2763-f27c-e39f-7d39254302a9",
        "x-ms-return-client-request-id": "true",
<<<<<<< HEAD
        "x-ms-version": "2019-10-10"
=======
        "x-ms-version": "2019-12-12"
>>>>>>> 32e373e2
      },
      "RequestBody": null,
      "StatusCode": 201,
      "ResponseHeaders": {
        "Content-Length": "0",
<<<<<<< HEAD
        "Date": "Thu, 05 Mar 2020 22:07:04 GMT",
        "ETag": "\u00220x8D7C15189C99CDC\u0022",
        "Last-Modified": "Thu, 05 Mar 2020 22:07:04 GMT",
=======
        "Date": "Fri, 03 Apr 2020 20:52:59 GMT",
        "ETag": "\u00220x8D7D810FEA2FAAD\u0022",
        "Last-Modified": "Fri, 03 Apr 2020 20:52:59 GMT",
>>>>>>> 32e373e2
        "Server": [
          "Windows-Azure-Blob/1.0",
          "Microsoft-HTTPAPI/2.0"
        ],
        "x-ms-client-request-id": "ea3cc95b-a383-4e73-0703-4dc43bc1bd19",
        "x-ms-lease-id": "81334349-2763-f27c-e39f-7d39254302a9",
<<<<<<< HEAD
        "x-ms-request-id": "1b76d5d8-e01e-001e-253a-f37ee3000000",
        "x-ms-version": "2019-10-10"
=======
        "x-ms-request-id": "962153db-f01e-0012-7cf9-093670000000",
        "x-ms-version": "2019-12-12"
>>>>>>> 32e373e2
      },
      "ResponseBody": []
    },
    {
<<<<<<< HEAD
      "RequestUri": "https://seanstagehierarchical.blob.core.windows.net/test-filesystem-14cfa937-f037-733b-acde-14f0aa0f1f79/test-directory-00190936-e93f-d6c1-d9b6-8ce2b68cc149?comp=lease",
      "RequestMethod": "PUT",
      "RequestHeaders": {
        "Authorization": "Sanitized",
        "If-Match": "\u00220x8D7C15189C99CDC\u0022",
        "traceparent": "00-9cc875d78d4b0945ac076295ff5fb402-515759194751e64b-00",
        "User-Agent": [
          "azsdk-net-Storage.Files.DataLake/12.0.0-dev.20200305.1",
          "(.NET Core 4.6.28325.01; Microsoft Windows 10.0.18363 )"
        ],
        "x-ms-client-request-id": "b6375a33-c55b-56d9-4c85-c20a24e7c4bd",
        "x-ms-date": "Thu, 05 Mar 2020 22:07:04 GMT",
=======
      "RequestUri": "http://seannsecanary.blob.core.windows.net/test-filesystem-14cfa937-f037-733b-acde-14f0aa0f1f79/test-directory-00190936-e93f-d6c1-d9b6-8ce2b68cc149?comp=lease",
      "RequestMethod": "PUT",
      "RequestHeaders": {
        "Authorization": "Sanitized",
        "If-Match": "\u00220x8D7D810FEA2FAAD\u0022",
        "traceparent": "00-4b5ead8144289a4a8643651d137e7cfa-eb0bf0a474e9e24a-00",
        "User-Agent": [
          "azsdk-net-Storage.Files.DataLake/12.1.0-dev.20200403.1",
          "(.NET Core 4.6.28325.01; Microsoft Windows 10.0.18362 )"
        ],
        "x-ms-client-request-id": "b6375a33-c55b-56d9-4c85-c20a24e7c4bd",
        "x-ms-date": "Fri, 03 Apr 2020 20:53:01 GMT",
>>>>>>> 32e373e2
        "x-ms-lease-action": "change",
        "x-ms-lease-id": "81334349-2763-f27c-e39f-7d39254302a9",
        "x-ms-proposed-lease-id": "867cd399-1913-fa00-23d1-a7e44287a4bd",
        "x-ms-return-client-request-id": "true",
<<<<<<< HEAD
        "x-ms-version": "2019-10-10"
=======
        "x-ms-version": "2019-12-12"
>>>>>>> 32e373e2
      },
      "RequestBody": null,
      "StatusCode": 200,
      "ResponseHeaders": {
        "Content-Length": "0",
<<<<<<< HEAD
        "Date": "Thu, 05 Mar 2020 22:07:04 GMT",
        "ETag": "\u00220x8D7C15189C99CDC\u0022",
        "Last-Modified": "Thu, 05 Mar 2020 22:07:04 GMT",
=======
        "Date": "Fri, 03 Apr 2020 20:52:59 GMT",
        "ETag": "\u00220x8D7D810FEA2FAAD\u0022",
        "Last-Modified": "Fri, 03 Apr 2020 20:52:59 GMT",
>>>>>>> 32e373e2
        "Server": [
          "Windows-Azure-Blob/1.0",
          "Microsoft-HTTPAPI/2.0"
        ],
        "x-ms-client-request-id": "b6375a33-c55b-56d9-4c85-c20a24e7c4bd",
        "x-ms-lease-id": "867cd399-1913-fa00-23d1-a7e44287a4bd",
<<<<<<< HEAD
        "x-ms-request-id": "1b76d5d9-e01e-001e-263a-f37ee3000000",
        "x-ms-version": "2019-10-10"
=======
        "x-ms-request-id": "962153e8-f01e-0012-06f9-093670000000",
        "x-ms-version": "2019-12-12"
>>>>>>> 32e373e2
      },
      "ResponseBody": []
    },
    {
<<<<<<< HEAD
      "RequestUri": "https://seanstagehierarchical.blob.core.windows.net/test-filesystem-14cfa937-f037-733b-acde-14f0aa0f1f79?restype=container",
      "RequestMethod": "DELETE",
      "RequestHeaders": {
        "Authorization": "Sanitized",
        "traceparent": "00-83f9dded5f7c064fafc694c51f45df1d-d0007943955fe94f-00",
        "User-Agent": [
          "azsdk-net-Storage.Files.DataLake/12.0.0-dev.20200305.1",
          "(.NET Core 4.6.28325.01; Microsoft Windows 10.0.18363 )"
        ],
        "x-ms-client-request-id": "e1905f26-068a-10bd-8f5a-e6c5e8c311c4",
        "x-ms-date": "Thu, 05 Mar 2020 22:07:04 GMT",
        "x-ms-return-client-request-id": "true",
        "x-ms-version": "2019-10-10"
=======
      "RequestUri": "http://seannsecanary.blob.core.windows.net/test-filesystem-14cfa937-f037-733b-acde-14f0aa0f1f79?restype=container",
      "RequestMethod": "DELETE",
      "RequestHeaders": {
        "Authorization": "Sanitized",
        "traceparent": "00-8434cd08f8c788448d7701503625a3fb-b3fc5b0a52595243-00",
        "User-Agent": [
          "azsdk-net-Storage.Files.DataLake/12.1.0-dev.20200403.1",
          "(.NET Core 4.6.28325.01; Microsoft Windows 10.0.18362 )"
        ],
        "x-ms-client-request-id": "e1905f26-068a-10bd-8f5a-e6c5e8c311c4",
        "x-ms-date": "Fri, 03 Apr 2020 20:53:01 GMT",
        "x-ms-return-client-request-id": "true",
        "x-ms-version": "2019-12-12"
>>>>>>> 32e373e2
      },
      "RequestBody": null,
      "StatusCode": 202,
      "ResponseHeaders": {
        "Content-Length": "0",
<<<<<<< HEAD
        "Date": "Thu, 05 Mar 2020 22:07:04 GMT",
=======
        "Date": "Fri, 03 Apr 2020 20:52:59 GMT",
>>>>>>> 32e373e2
        "Server": [
          "Windows-Azure-Blob/1.0",
          "Microsoft-HTTPAPI/2.0"
        ],
        "x-ms-client-request-id": "e1905f26-068a-10bd-8f5a-e6c5e8c311c4",
<<<<<<< HEAD
        "x-ms-request-id": "1b76d5de-e01e-001e-2b3a-f37ee3000000",
        "x-ms-version": "2019-10-10"
=======
        "x-ms-request-id": "962153f5-f01e-0012-10f9-093670000000",
        "x-ms-version": "2019-12-12"
>>>>>>> 32e373e2
      },
      "ResponseBody": []
    },
    {
<<<<<<< HEAD
      "RequestUri": "https://seanstagehierarchical.blob.core.windows.net/test-filesystem-888cc440-f10f-6049-a086-bc54885a35e5?restype=container",
      "RequestMethod": "PUT",
      "RequestHeaders": {
        "Authorization": "Sanitized",
        "traceparent": "00-f4849e4fbacb8b43a0a4689301cdb4b6-2ab932f920c31546-00",
        "User-Agent": [
          "azsdk-net-Storage.Files.DataLake/12.0.0-dev.20200305.1",
          "(.NET Core 4.6.28325.01; Microsoft Windows 10.0.18363 )"
        ],
        "x-ms-blob-public-access": "container",
        "x-ms-client-request-id": "5d3e78f6-81db-3531-1630-40034a698734",
        "x-ms-date": "Thu, 05 Mar 2020 22:07:04 GMT",
        "x-ms-return-client-request-id": "true",
        "x-ms-version": "2019-10-10"
=======
      "RequestUri": "http://seannsecanary.blob.core.windows.net/test-filesystem-888cc440-f10f-6049-a086-bc54885a35e5?restype=container",
      "RequestMethod": "PUT",
      "RequestHeaders": {
        "Authorization": "Sanitized",
        "traceparent": "00-4bf458282d633f44bfbde0146aa9a8fd-3f94bef4cc7eb542-00",
        "User-Agent": [
          "azsdk-net-Storage.Files.DataLake/12.1.0-dev.20200403.1",
          "(.NET Core 4.6.28325.01; Microsoft Windows 10.0.18362 )"
        ],
        "x-ms-blob-public-access": "container",
        "x-ms-client-request-id": "5d3e78f6-81db-3531-1630-40034a698734",
        "x-ms-date": "Fri, 03 Apr 2020 20:53:01 GMT",
        "x-ms-return-client-request-id": "true",
        "x-ms-version": "2019-12-12"
>>>>>>> 32e373e2
      },
      "RequestBody": null,
      "StatusCode": 201,
      "ResponseHeaders": {
        "Content-Length": "0",
<<<<<<< HEAD
        "Date": "Thu, 05 Mar 2020 22:07:05 GMT",
        "ETag": "\u00220x8D7C1518A392275\u0022",
        "Last-Modified": "Thu, 05 Mar 2020 22:07:05 GMT",
=======
        "Date": "Fri, 03 Apr 2020 20:52:59 GMT",
        "ETag": "\u00220x8D7D810FEE93756\u0022",
        "Last-Modified": "Fri, 03 Apr 2020 20:53:00 GMT",
>>>>>>> 32e373e2
        "Server": [
          "Windows-Azure-Blob/1.0",
          "Microsoft-HTTPAPI/2.0"
        ],
        "x-ms-client-request-id": "5d3e78f6-81db-3531-1630-40034a698734",
<<<<<<< HEAD
        "x-ms-request-id": "4a11cc5e-c01e-0026-713a-f3da23000000",
        "x-ms-version": "2019-10-10"
=======
        "x-ms-request-id": "9621540a-f01e-0012-24f9-093670000000",
        "x-ms-version": "2019-12-12"
>>>>>>> 32e373e2
      },
      "ResponseBody": []
    },
    {
<<<<<<< HEAD
      "RequestUri": "https://seanstagehierarchical.dfs.core.windows.net/test-filesystem-888cc440-f10f-6049-a086-bc54885a35e5/test-directory-674a0124-4cdf-5d6d-9112-8b6894fe74ac?resource=directory",
      "RequestMethod": "PUT",
      "RequestHeaders": {
        "Authorization": "Sanitized",
        "traceparent": "00-cc7ee7e2c9c63e4d94040c239bc57e9b-5c9251336c6e8140-00",
        "User-Agent": [
          "azsdk-net-Storage.Files.DataLake/12.0.0-dev.20200305.1",
          "(.NET Core 4.6.28325.01; Microsoft Windows 10.0.18363 )"
        ],
        "x-ms-client-request-id": "ea25281e-60a9-a956-0ae0-cbc8f5c8a118",
        "x-ms-date": "Thu, 05 Mar 2020 22:07:05 GMT",
        "x-ms-return-client-request-id": "true",
        "x-ms-version": "2019-10-10"
=======
      "RequestUri": "http://seannsecanary.dfs.core.windows.net/test-filesystem-888cc440-f10f-6049-a086-bc54885a35e5/test-directory-674a0124-4cdf-5d6d-9112-8b6894fe74ac?resource=directory",
      "RequestMethod": "PUT",
      "RequestHeaders": {
        "Authorization": "Sanitized",
        "traceparent": "00-1ba332da7cdcec488db00a236b9e5991-3000543b8b2fb844-00",
        "User-Agent": [
          "azsdk-net-Storage.Files.DataLake/12.1.0-dev.20200403.1",
          "(.NET Core 4.6.28325.01; Microsoft Windows 10.0.18362 )"
        ],
        "x-ms-client-request-id": "ea25281e-60a9-a956-0ae0-cbc8f5c8a118",
        "x-ms-date": "Fri, 03 Apr 2020 20:53:01 GMT",
        "x-ms-return-client-request-id": "true",
        "x-ms-version": "2019-12-12"
>>>>>>> 32e373e2
      },
      "RequestBody": null,
      "StatusCode": 201,
      "ResponseHeaders": {
        "Content-Length": "0",
<<<<<<< HEAD
        "Date": "Thu, 05 Mar 2020 22:07:04 GMT",
        "ETag": "\u00220x8D7C1518A72DA3F\u0022",
        "Last-Modified": "Thu, 05 Mar 2020 22:07:05 GMT",
=======
        "Date": "Fri, 03 Apr 2020 20:52:59 GMT",
        "ETag": "\u00220x8D7D810FEFBB67B\u0022",
        "Last-Modified": "Fri, 03 Apr 2020 20:53:00 GMT",
>>>>>>> 32e373e2
        "Server": [
          "Windows-Azure-HDFS/1.0",
          "Microsoft-HTTPAPI/2.0"
        ],
        "x-ms-client-request-id": "ea25281e-60a9-a956-0ae0-cbc8f5c8a118",
<<<<<<< HEAD
        "x-ms-request-id": "2891ce5e-f01f-002d-1a3a-f32148000000",
        "x-ms-version": "2019-10-10"
=======
        "x-ms-request-id": "fa43fa75-201f-0097-44f9-091bad000000",
        "x-ms-version": "2019-12-12"
>>>>>>> 32e373e2
      },
      "ResponseBody": []
    },
    {
<<<<<<< HEAD
      "RequestUri": "https://seanstagehierarchical.blob.core.windows.net/test-filesystem-888cc440-f10f-6049-a086-bc54885a35e5/test-directory-674a0124-4cdf-5d6d-9112-8b6894fe74ac?comp=lease",
      "RequestMethod": "PUT",
      "RequestHeaders": {
        "Authorization": "Sanitized",
        "traceparent": "00-8381c7c6854143468d0cbe67aef2f3d7-a74134762ea2e644-00",
        "User-Agent": [
          "azsdk-net-Storage.Files.DataLake/12.0.0-dev.20200305.1",
          "(.NET Core 4.6.28325.01; Microsoft Windows 10.0.18363 )"
        ],
        "x-ms-client-request-id": "fde46a25-357e-313f-90e5-965672db40b6",
        "x-ms-date": "Thu, 05 Mar 2020 22:07:05 GMT",
=======
      "RequestUri": "http://seannsecanary.blob.core.windows.net/test-filesystem-888cc440-f10f-6049-a086-bc54885a35e5/test-directory-674a0124-4cdf-5d6d-9112-8b6894fe74ac?comp=lease",
      "RequestMethod": "PUT",
      "RequestHeaders": {
        "Authorization": "Sanitized",
        "traceparent": "00-14849c5628f4c94d8a9a3d1c8bbab7e5-8bff7622bc6e0344-00",
        "User-Agent": [
          "azsdk-net-Storage.Files.DataLake/12.1.0-dev.20200403.1",
          "(.NET Core 4.6.28325.01; Microsoft Windows 10.0.18362 )"
        ],
        "x-ms-client-request-id": "fde46a25-357e-313f-90e5-965672db40b6",
        "x-ms-date": "Fri, 03 Apr 2020 20:53:02 GMT",
>>>>>>> 32e373e2
        "x-ms-lease-action": "acquire",
        "x-ms-lease-duration": "15",
        "x-ms-proposed-lease-id": "c54493bb-770b-4c17-f750-17319e47bb61",
        "x-ms-return-client-request-id": "true",
<<<<<<< HEAD
        "x-ms-version": "2019-10-10"
=======
        "x-ms-version": "2019-12-12"
>>>>>>> 32e373e2
      },
      "RequestBody": null,
      "StatusCode": 201,
      "ResponseHeaders": {
        "Content-Length": "0",
<<<<<<< HEAD
        "Date": "Thu, 05 Mar 2020 22:07:05 GMT",
        "ETag": "\u00220x8D7C1518A72DA3F\u0022",
        "Last-Modified": "Thu, 05 Mar 2020 22:07:05 GMT",
=======
        "Date": "Fri, 03 Apr 2020 20:52:59 GMT",
        "ETag": "\u00220x8D7D810FEFBB67B\u0022",
        "Last-Modified": "Fri, 03 Apr 2020 20:53:00 GMT",
>>>>>>> 32e373e2
        "Server": [
          "Windows-Azure-Blob/1.0",
          "Microsoft-HTTPAPI/2.0"
        ],
        "x-ms-client-request-id": "fde46a25-357e-313f-90e5-965672db40b6",
        "x-ms-lease-id": "c54493bb-770b-4c17-f750-17319e47bb61",
<<<<<<< HEAD
        "x-ms-request-id": "4a11cc62-c01e-0026-723a-f3da23000000",
        "x-ms-version": "2019-10-10"
=======
        "x-ms-request-id": "9621542b-f01e-0012-40f9-093670000000",
        "x-ms-version": "2019-12-12"
>>>>>>> 32e373e2
      },
      "ResponseBody": []
    },
    {
<<<<<<< HEAD
      "RequestUri": "https://seanstagehierarchical.blob.core.windows.net/test-filesystem-888cc440-f10f-6049-a086-bc54885a35e5/test-directory-674a0124-4cdf-5d6d-9112-8b6894fe74ac?comp=lease",
=======
      "RequestUri": "http://seannsecanary.blob.core.windows.net/test-filesystem-888cc440-f10f-6049-a086-bc54885a35e5/test-directory-674a0124-4cdf-5d6d-9112-8b6894fe74ac?comp=lease",
>>>>>>> 32e373e2
      "RequestMethod": "PUT",
      "RequestHeaders": {
        "Authorization": "Sanitized",
        "If-None-Match": "\u0022garbage\u0022",
<<<<<<< HEAD
        "traceparent": "00-88a5085ce3491b48b68de321dee68abb-18421e79d7aeda43-00",
        "User-Agent": [
          "azsdk-net-Storage.Files.DataLake/12.0.0-dev.20200305.1",
          "(.NET Core 4.6.28325.01; Microsoft Windows 10.0.18363 )"
        ],
        "x-ms-client-request-id": "a11742a8-065c-d708-5539-7e05d3313435",
        "x-ms-date": "Thu, 05 Mar 2020 22:07:05 GMT",
=======
        "traceparent": "00-ffa8658a21fc2e479372da575570d923-81ffc5239627484c-00",
        "User-Agent": [
          "azsdk-net-Storage.Files.DataLake/12.1.0-dev.20200403.1",
          "(.NET Core 4.6.28325.01; Microsoft Windows 10.0.18362 )"
        ],
        "x-ms-client-request-id": "a11742a8-065c-d708-5539-7e05d3313435",
        "x-ms-date": "Fri, 03 Apr 2020 20:53:02 GMT",
>>>>>>> 32e373e2
        "x-ms-lease-action": "change",
        "x-ms-lease-id": "c54493bb-770b-4c17-f750-17319e47bb61",
        "x-ms-proposed-lease-id": "6c4af8e4-89d8-5f03-2eb4-053c0c410386",
        "x-ms-return-client-request-id": "true",
<<<<<<< HEAD
        "x-ms-version": "2019-10-10"
=======
        "x-ms-version": "2019-12-12"
>>>>>>> 32e373e2
      },
      "RequestBody": null,
      "StatusCode": 200,
      "ResponseHeaders": {
        "Content-Length": "0",
<<<<<<< HEAD
        "Date": "Thu, 05 Mar 2020 22:07:05 GMT",
        "ETag": "\u00220x8D7C1518A72DA3F\u0022",
        "Last-Modified": "Thu, 05 Mar 2020 22:07:05 GMT",
=======
        "Date": "Fri, 03 Apr 2020 20:52:59 GMT",
        "ETag": "\u00220x8D7D810FEFBB67B\u0022",
        "Last-Modified": "Fri, 03 Apr 2020 20:53:00 GMT",
>>>>>>> 32e373e2
        "Server": [
          "Windows-Azure-Blob/1.0",
          "Microsoft-HTTPAPI/2.0"
        ],
        "x-ms-client-request-id": "a11742a8-065c-d708-5539-7e05d3313435",
        "x-ms-lease-id": "6c4af8e4-89d8-5f03-2eb4-053c0c410386",
<<<<<<< HEAD
        "x-ms-request-id": "4a11cc64-c01e-0026-743a-f3da23000000",
        "x-ms-version": "2019-10-10"
=======
        "x-ms-request-id": "96215436-f01e-0012-4af9-093670000000",
        "x-ms-version": "2019-12-12"
>>>>>>> 32e373e2
      },
      "ResponseBody": []
    },
    {
<<<<<<< HEAD
      "RequestUri": "https://seanstagehierarchical.blob.core.windows.net/test-filesystem-888cc440-f10f-6049-a086-bc54885a35e5?restype=container",
      "RequestMethod": "DELETE",
      "RequestHeaders": {
        "Authorization": "Sanitized",
        "traceparent": "00-f42bb6688473a74c9291827a06dac474-281633e568707047-00",
        "User-Agent": [
          "azsdk-net-Storage.Files.DataLake/12.0.0-dev.20200305.1",
          "(.NET Core 4.6.28325.01; Microsoft Windows 10.0.18363 )"
        ],
        "x-ms-client-request-id": "30ad8cce-9ec4-4659-884c-b2a12e71a73e",
        "x-ms-date": "Thu, 05 Mar 2020 22:07:06 GMT",
        "x-ms-return-client-request-id": "true",
        "x-ms-version": "2019-10-10"
=======
      "RequestUri": "http://seannsecanary.blob.core.windows.net/test-filesystem-888cc440-f10f-6049-a086-bc54885a35e5?restype=container",
      "RequestMethod": "DELETE",
      "RequestHeaders": {
        "Authorization": "Sanitized",
        "traceparent": "00-2296893378cc164787f4c767c673d7f6-fdc487cb9019f048-00",
        "User-Agent": [
          "azsdk-net-Storage.Files.DataLake/12.1.0-dev.20200403.1",
          "(.NET Core 4.6.28325.01; Microsoft Windows 10.0.18362 )"
        ],
        "x-ms-client-request-id": "30ad8cce-9ec4-4659-884c-b2a12e71a73e",
        "x-ms-date": "Fri, 03 Apr 2020 20:53:02 GMT",
        "x-ms-return-client-request-id": "true",
        "x-ms-version": "2019-12-12"
>>>>>>> 32e373e2
      },
      "RequestBody": null,
      "StatusCode": 202,
      "ResponseHeaders": {
        "Content-Length": "0",
<<<<<<< HEAD
        "Date": "Thu, 05 Mar 2020 22:07:05 GMT",
=======
        "Date": "Fri, 03 Apr 2020 20:53:00 GMT",
>>>>>>> 32e373e2
        "Server": [
          "Windows-Azure-Blob/1.0",
          "Microsoft-HTTPAPI/2.0"
        ],
        "x-ms-client-request-id": "30ad8cce-9ec4-4659-884c-b2a12e71a73e",
<<<<<<< HEAD
        "x-ms-request-id": "4a11cc65-c01e-0026-753a-f3da23000000",
        "x-ms-version": "2019-10-10"
=======
        "x-ms-request-id": "96215445-f01e-0012-56f9-093670000000",
        "x-ms-version": "2019-12-12"
>>>>>>> 32e373e2
      },
      "ResponseBody": []
    }
  ],
  "Variables": {
<<<<<<< HEAD
    "DateTimeOffsetNow": "2020-03-05T14:07:00.0613095-08:00",
    "RandomSeed": "517533918",
    "Storage_TestConfigHierarchicalNamespace": "NamespaceTenant\nseanstagehierarchical\nU2FuaXRpemVk\nhttps://seanstagehierarchical.blob.core.windows.net\nhttp://seanstagehierarchical.file.core.windows.net\nhttp://seanstagehierarchical.queue.core.windows.net\nhttp://seanstagehierarchical.table.core.windows.net\n\n\n\n\nhttp://seanstagehierarchical-secondary.blob.core.windows.net\nhttp://seanstagehierarchical-secondary.file.core.windows.net\nhttp://seanstagehierarchical-secondary.queue.core.windows.net\nhttp://seanstagehierarchical-secondary.table.core.windows.net\n68390a19-a643-458b-b726-408abf67b4fc\nSanitized\n72f988bf-86f1-41af-91ab-2d7cd011db47\nhttps://login.microsoftonline.com/\nCloud\nBlobEndpoint=https://seanstagehierarchical.blob.core.windows.net/;QueueEndpoint=http://seanstagehierarchical.queue.core.windows.net/;FileEndpoint=http://seanstagehierarchical.file.core.windows.net/;BlobSecondaryEndpoint=http://seanstagehierarchical-secondary.blob.core.windows.net/;QueueSecondaryEndpoint=http://seanstagehierarchical-secondary.queue.core.windows.net/;FileSecondaryEndpoint=http://seanstagehierarchical-secondary.file.core.windows.net/;AccountName=seanstagehierarchical;AccountKey=Sanitized\n"
=======
    "DateTimeOffsetNow": "2020-04-03T13:52:59.9154660-07:00",
    "RandomSeed": "517533918",
    "Storage_TestConfigHierarchicalNamespace": "NamespaceTenant\nseannsecanary\nU2FuaXRpemVk\nhttp://seannsecanary.blob.core.windows.net\nhttp://seannsecanary.file.core.windows.net\nhttp://seannsecanary.queue.core.windows.net\nhttp://seannsecanary.table.core.windows.net\n\n\n\n\nhttp://seannsecanary-secondary.blob.core.windows.net\nhttp://seannsecanary-secondary.file.core.windows.net\nhttp://seannsecanary-secondary.queue.core.windows.net\nhttp://seannsecanary-secondary.table.core.windows.net\n68390a19-a643-458b-b726-408abf67b4fc\nSanitized\n72f988bf-86f1-41af-91ab-2d7cd011db47\nhttps://login.microsoftonline.com/\nCloud\nBlobEndpoint=http://seannsecanary.blob.core.windows.net/;QueueEndpoint=http://seannsecanary.queue.core.windows.net/;FileEndpoint=http://seannsecanary.file.core.windows.net/;BlobSecondaryEndpoint=http://seannsecanary-secondary.blob.core.windows.net/;QueueSecondaryEndpoint=http://seannsecanary-secondary.queue.core.windows.net/;FileSecondaryEndpoint=http://seannsecanary-secondary.file.core.windows.net/;AccountName=seannsecanary;AccountKey=Sanitized\n"
>>>>>>> 32e373e2
  }
}<|MERGE_RESOLUTION|>--- conflicted
+++ resolved
@@ -1,22 +1,6 @@
 {
   "Entries": [
     {
-<<<<<<< HEAD
-      "RequestUri": "https://seanstagehierarchical.blob.core.windows.net/test-filesystem-bdd22d38-9f67-8901-c407-ef735787bc4a?restype=container",
-      "RequestMethod": "PUT",
-      "RequestHeaders": {
-        "Authorization": "Sanitized",
-        "traceparent": "00-5541fd7412c94947aa6a84e458a54525-304a55ee9793434a-00",
-        "User-Agent": [
-          "azsdk-net-Storage.Files.DataLake/12.0.0-dev.20200305.1",
-          "(.NET Core 4.6.28325.01; Microsoft Windows 10.0.18363 )"
-        ],
-        "x-ms-blob-public-access": "container",
-        "x-ms-client-request-id": "cf5eeefe-37e2-33a7-3511-8e8b64654b01",
-        "x-ms-date": "Thu, 05 Mar 2020 22:07:00 GMT",
-        "x-ms-return-client-request-id": "true",
-        "x-ms-version": "2019-10-10"
-=======
       "RequestUri": "http://seannsecanary.blob.core.windows.net/test-filesystem-bdd22d38-9f67-8901-c407-ef735787bc4a?restype=container",
       "RequestMethod": "PUT",
       "RequestHeaders": {
@@ -31,241 +15,129 @@
         "x-ms-date": "Fri, 03 Apr 2020 20:52:59 GMT",
         "x-ms-return-client-request-id": "true",
         "x-ms-version": "2019-12-12"
->>>>>>> 32e373e2
-      },
-      "RequestBody": null,
-      "StatusCode": 201,
-      "ResponseHeaders": {
-        "Content-Length": "0",
-<<<<<<< HEAD
-        "Date": "Thu, 05 Mar 2020 22:06:59 GMT",
-        "ETag": "\u00220x8D7C151874994D3\u0022",
-        "Last-Modified": "Thu, 05 Mar 2020 22:07:00 GMT",
-=======
+      },
+      "RequestBody": null,
+      "StatusCode": 201,
+      "ResponseHeaders": {
+        "Content-Length": "0",
         "Date": "Fri, 03 Apr 2020 20:52:57 GMT",
         "ETag": "\u00220x8D7D810FDC43079\u0022",
         "Last-Modified": "Fri, 03 Apr 2020 20:52:58 GMT",
->>>>>>> 32e373e2
         "Server": [
           "Windows-Azure-Blob/1.0",
           "Microsoft-HTTPAPI/2.0"
         ],
         "x-ms-client-request-id": "cf5eeefe-37e2-33a7-3511-8e8b64654b01",
-<<<<<<< HEAD
-        "x-ms-request-id": "1b76d5ac-e01e-001e-033a-f37ee3000000",
-        "x-ms-version": "2019-10-10"
-=======
         "x-ms-request-id": "962152e4-f01e-0012-25f9-093670000000",
         "x-ms-version": "2019-12-12"
->>>>>>> 32e373e2
-      },
-      "ResponseBody": []
-    },
-    {
-<<<<<<< HEAD
-      "RequestUri": "https://seanstagehierarchical.dfs.core.windows.net/test-filesystem-bdd22d38-9f67-8901-c407-ef735787bc4a/test-directory-8e95f61f-9005-75e6-d6f2-365360cbf357?resource=directory",
-      "RequestMethod": "PUT",
-      "RequestHeaders": {
-        "Authorization": "Sanitized",
-        "traceparent": "00-2c43b0bc0e39dc4aa1bf0fc0b11b1f49-2e7492bd3f543446-00",
-        "User-Agent": [
-          "azsdk-net-Storage.Files.DataLake/12.0.0-dev.20200305.1",
-          "(.NET Core 4.6.28325.01; Microsoft Windows 10.0.18363 )"
+      },
+      "ResponseBody": []
+    },
+    {
+      "RequestUri": "http://seannsecanary.dfs.core.windows.net/test-filesystem-bdd22d38-9f67-8901-c407-ef735787bc4a/test-directory-8e95f61f-9005-75e6-d6f2-365360cbf357?resource=directory",
+      "RequestMethod": "PUT",
+      "RequestHeaders": {
+        "Authorization": "Sanitized",
+        "traceparent": "00-9fd8f78a03157240892eef76285a2914-f31e475dbc9df444-00",
+        "User-Agent": [
+          "azsdk-net-Storage.Files.DataLake/12.1.0-dev.20200403.1",
+          "(.NET Core 4.6.28325.01; Microsoft Windows 10.0.18362 )"
         ],
         "x-ms-client-request-id": "9e163dc8-01d8-6d2e-08e9-f8f00154d369",
-        "x-ms-date": "Thu, 05 Mar 2020 22:07:00 GMT",
-        "x-ms-return-client-request-id": "true",
-        "x-ms-version": "2019-10-10"
-=======
-      "RequestUri": "http://seannsecanary.dfs.core.windows.net/test-filesystem-bdd22d38-9f67-8901-c407-ef735787bc4a/test-directory-8e95f61f-9005-75e6-d6f2-365360cbf357?resource=directory",
-      "RequestMethod": "PUT",
-      "RequestHeaders": {
-        "Authorization": "Sanitized",
-        "traceparent": "00-9fd8f78a03157240892eef76285a2914-f31e475dbc9df444-00",
-        "User-Agent": [
-          "azsdk-net-Storage.Files.DataLake/12.1.0-dev.20200403.1",
-          "(.NET Core 4.6.28325.01; Microsoft Windows 10.0.18362 )"
-        ],
-        "x-ms-client-request-id": "9e163dc8-01d8-6d2e-08e9-f8f00154d369",
-        "x-ms-date": "Fri, 03 Apr 2020 20:53:00 GMT",
-        "x-ms-return-client-request-id": "true",
-        "x-ms-version": "2019-12-12"
->>>>>>> 32e373e2
-      },
-      "RequestBody": null,
-      "StatusCode": 201,
-      "ResponseHeaders": {
-        "Content-Length": "0",
-<<<<<<< HEAD
-        "Date": "Thu, 05 Mar 2020 22:06:59 GMT",
-        "ETag": "\u00220x8D7C151877D029F\u0022",
-        "Last-Modified": "Thu, 05 Mar 2020 22:07:00 GMT",
-=======
+        "x-ms-date": "Fri, 03 Apr 2020 20:53:00 GMT",
+        "x-ms-return-client-request-id": "true",
+        "x-ms-version": "2019-12-12"
+      },
+      "RequestBody": null,
+      "StatusCode": 201,
+      "ResponseHeaders": {
+        "Content-Length": "0",
         "Date": "Fri, 03 Apr 2020 20:52:57 GMT",
         "ETag": "\u00220x8D7D810FDD3874C\u0022",
         "Last-Modified": "Fri, 03 Apr 2020 20:52:58 GMT",
->>>>>>> 32e373e2
         "Server": [
           "Windows-Azure-HDFS/1.0",
           "Microsoft-HTTPAPI/2.0"
         ],
         "x-ms-client-request-id": "9e163dc8-01d8-6d2e-08e9-f8f00154d369",
-<<<<<<< HEAD
-        "x-ms-request-id": "b61268bd-c01f-0026-443a-f3da23000000",
-        "x-ms-version": "2019-10-10"
-=======
         "x-ms-request-id": "fa43fa6f-201f-0097-40f9-091bad000000",
         "x-ms-version": "2019-12-12"
->>>>>>> 32e373e2
-      },
-      "ResponseBody": []
-    },
-    {
-<<<<<<< HEAD
-      "RequestUri": "https://seanstagehierarchical.blob.core.windows.net/test-filesystem-bdd22d38-9f67-8901-c407-ef735787bc4a/test-directory-8e95f61f-9005-75e6-d6f2-365360cbf357?comp=lease",
-      "RequestMethod": "PUT",
-      "RequestHeaders": {
-        "Authorization": "Sanitized",
-        "traceparent": "00-f8a96e697dc97d49b1f29e7c7002adc5-bb93582d644d5c42-00",
-        "User-Agent": [
-          "azsdk-net-Storage.Files.DataLake/12.0.0-dev.20200305.1",
-          "(.NET Core 4.6.28325.01; Microsoft Windows 10.0.18363 )"
+      },
+      "ResponseBody": []
+    },
+    {
+      "RequestUri": "http://seannsecanary.blob.core.windows.net/test-filesystem-bdd22d38-9f67-8901-c407-ef735787bc4a/test-directory-8e95f61f-9005-75e6-d6f2-365360cbf357?comp=lease",
+      "RequestMethod": "PUT",
+      "RequestHeaders": {
+        "Authorization": "Sanitized",
+        "traceparent": "00-9cad491a5592134f93b86e6049135480-162a12150519be4f-00",
+        "User-Agent": [
+          "azsdk-net-Storage.Files.DataLake/12.1.0-dev.20200403.1",
+          "(.NET Core 4.6.28325.01; Microsoft Windows 10.0.18362 )"
         ],
         "x-ms-client-request-id": "ed79eda8-b1c9-c9b4-b89e-1ae983993e18",
-        "x-ms-date": "Thu, 05 Mar 2020 22:07:00 GMT",
-=======
-      "RequestUri": "http://seannsecanary.blob.core.windows.net/test-filesystem-bdd22d38-9f67-8901-c407-ef735787bc4a/test-directory-8e95f61f-9005-75e6-d6f2-365360cbf357?comp=lease",
-      "RequestMethod": "PUT",
-      "RequestHeaders": {
-        "Authorization": "Sanitized",
-        "traceparent": "00-9cad491a5592134f93b86e6049135480-162a12150519be4f-00",
-        "User-Agent": [
-          "azsdk-net-Storage.Files.DataLake/12.1.0-dev.20200403.1",
-          "(.NET Core 4.6.28325.01; Microsoft Windows 10.0.18362 )"
-        ],
-        "x-ms-client-request-id": "ed79eda8-b1c9-c9b4-b89e-1ae983993e18",
-        "x-ms-date": "Fri, 03 Apr 2020 20:53:00 GMT",
->>>>>>> 32e373e2
+        "x-ms-date": "Fri, 03 Apr 2020 20:53:00 GMT",
         "x-ms-lease-action": "acquire",
         "x-ms-lease-duration": "15",
         "x-ms-proposed-lease-id": "a814371e-e2f0-32d8-8f2e-4049b0a6400b",
         "x-ms-return-client-request-id": "true",
-<<<<<<< HEAD
-        "x-ms-version": "2019-10-10"
-=======
-        "x-ms-version": "2019-12-12"
->>>>>>> 32e373e2
-      },
-      "RequestBody": null,
-      "StatusCode": 201,
-      "ResponseHeaders": {
-        "Content-Length": "0",
-<<<<<<< HEAD
-        "Date": "Thu, 05 Mar 2020 22:07:00 GMT",
-        "ETag": "\u00220x8D7C151877D029F\u0022",
-        "Last-Modified": "Thu, 05 Mar 2020 22:07:00 GMT",
-=======
+        "x-ms-version": "2019-12-12"
+      },
+      "RequestBody": null,
+      "StatusCode": 201,
+      "ResponseHeaders": {
+        "Content-Length": "0",
         "Date": "Fri, 03 Apr 2020 20:52:57 GMT",
         "ETag": "\u00220x8D7D810FDD3874C\u0022",
         "Last-Modified": "Fri, 03 Apr 2020 20:52:58 GMT",
->>>>>>> 32e373e2
         "Server": [
           "Windows-Azure-Blob/1.0",
           "Microsoft-HTTPAPI/2.0"
         ],
         "x-ms-client-request-id": "ed79eda8-b1c9-c9b4-b89e-1ae983993e18",
         "x-ms-lease-id": "a814371e-e2f0-32d8-8f2e-4049b0a6400b",
-<<<<<<< HEAD
-        "x-ms-request-id": "1b76d5b2-e01e-001e-053a-f37ee3000000",
-        "x-ms-version": "2019-10-10"
-=======
         "x-ms-request-id": "96215300-f01e-0012-3ff9-093670000000",
         "x-ms-version": "2019-12-12"
->>>>>>> 32e373e2
-      },
-      "ResponseBody": []
-    },
-    {
-<<<<<<< HEAD
-      "RequestUri": "https://seanstagehierarchical.blob.core.windows.net/test-filesystem-bdd22d38-9f67-8901-c407-ef735787bc4a/test-directory-8e95f61f-9005-75e6-d6f2-365360cbf357?comp=lease",
-      "RequestMethod": "PUT",
-      "RequestHeaders": {
-        "Authorization": "Sanitized",
-        "traceparent": "00-5bb4ad44fef1844b94fca0e3a60d5f6b-2a583ee7d20c2e42-00",
-        "User-Agent": [
-          "azsdk-net-Storage.Files.DataLake/12.0.0-dev.20200305.1",
-          "(.NET Core 4.6.28325.01; Microsoft Windows 10.0.18363 )"
+      },
+      "ResponseBody": []
+    },
+    {
+      "RequestUri": "http://seannsecanary.blob.core.windows.net/test-filesystem-bdd22d38-9f67-8901-c407-ef735787bc4a/test-directory-8e95f61f-9005-75e6-d6f2-365360cbf357?comp=lease",
+      "RequestMethod": "PUT",
+      "RequestHeaders": {
+        "Authorization": "Sanitized",
+        "traceparent": "00-318d6cac54af0a459ef9a8d1d9020310-6260c91e648d7047-00",
+        "User-Agent": [
+          "azsdk-net-Storage.Files.DataLake/12.1.0-dev.20200403.1",
+          "(.NET Core 4.6.28325.01; Microsoft Windows 10.0.18362 )"
         ],
         "x-ms-client-request-id": "0696fd49-77fd-362f-c157-4417b84862cb",
-        "x-ms-date": "Thu, 05 Mar 2020 22:07:01 GMT",
-=======
-      "RequestUri": "http://seannsecanary.blob.core.windows.net/test-filesystem-bdd22d38-9f67-8901-c407-ef735787bc4a/test-directory-8e95f61f-9005-75e6-d6f2-365360cbf357?comp=lease",
-      "RequestMethod": "PUT",
-      "RequestHeaders": {
-        "Authorization": "Sanitized",
-        "traceparent": "00-318d6cac54af0a459ef9a8d1d9020310-6260c91e648d7047-00",
-        "User-Agent": [
-          "azsdk-net-Storage.Files.DataLake/12.1.0-dev.20200403.1",
-          "(.NET Core 4.6.28325.01; Microsoft Windows 10.0.18362 )"
-        ],
-        "x-ms-client-request-id": "0696fd49-77fd-362f-c157-4417b84862cb",
-        "x-ms-date": "Fri, 03 Apr 2020 20:53:00 GMT",
->>>>>>> 32e373e2
+        "x-ms-date": "Fri, 03 Apr 2020 20:53:00 GMT",
         "x-ms-lease-action": "change",
         "x-ms-lease-id": "a814371e-e2f0-32d8-8f2e-4049b0a6400b",
         "x-ms-proposed-lease-id": "228a1376-54b4-757e-8d07-5f3ff37665f9",
         "x-ms-return-client-request-id": "true",
-<<<<<<< HEAD
-        "x-ms-version": "2019-10-10"
-=======
-        "x-ms-version": "2019-12-12"
->>>>>>> 32e373e2
+        "x-ms-version": "2019-12-12"
       },
       "RequestBody": null,
       "StatusCode": 200,
       "ResponseHeaders": {
         "Content-Length": "0",
-<<<<<<< HEAD
-        "Date": "Thu, 05 Mar 2020 22:07:00 GMT",
-        "ETag": "\u00220x8D7C151877D029F\u0022",
-        "Last-Modified": "Thu, 05 Mar 2020 22:07:00 GMT",
-=======
         "Date": "Fri, 03 Apr 2020 20:52:58 GMT",
         "ETag": "\u00220x8D7D810FDD3874C\u0022",
         "Last-Modified": "Fri, 03 Apr 2020 20:52:58 GMT",
->>>>>>> 32e373e2
         "Server": [
           "Windows-Azure-Blob/1.0",
           "Microsoft-HTTPAPI/2.0"
         ],
         "x-ms-client-request-id": "0696fd49-77fd-362f-c157-4417b84862cb",
         "x-ms-lease-id": "228a1376-54b4-757e-8d07-5f3ff37665f9",
-<<<<<<< HEAD
-        "x-ms-request-id": "1b76d5b7-e01e-001e-083a-f37ee3000000",
-        "x-ms-version": "2019-10-10"
-=======
         "x-ms-request-id": "96215314-f01e-0012-51f9-093670000000",
         "x-ms-version": "2019-12-12"
->>>>>>> 32e373e2
-      },
-      "ResponseBody": []
-    },
-    {
-<<<<<<< HEAD
-      "RequestUri": "https://seanstagehierarchical.blob.core.windows.net/test-filesystem-bdd22d38-9f67-8901-c407-ef735787bc4a?restype=container",
-      "RequestMethod": "DELETE",
-      "RequestHeaders": {
-        "Authorization": "Sanitized",
-        "traceparent": "00-717e8329230c814a93b67a5f2c22b785-34543278d6ba1546-00",
-        "User-Agent": [
-          "azsdk-net-Storage.Files.DataLake/12.0.0-dev.20200305.1",
-          "(.NET Core 4.6.28325.01; Microsoft Windows 10.0.18363 )"
-        ],
-        "x-ms-client-request-id": "869f71ea-3803-521b-172a-782cff3ceb99",
-        "x-ms-date": "Thu, 05 Mar 2020 22:07:01 GMT",
-        "x-ms-return-client-request-id": "true",
-        "x-ms-version": "2019-10-10"
-=======
+      },
+      "ResponseBody": []
+    },
+    {
       "RequestUri": "http://seannsecanary.blob.core.windows.net/test-filesystem-bdd22d38-9f67-8901-c407-ef735787bc4a?restype=container",
       "RequestMethod": "DELETE",
       "RequestHeaders": {
@@ -279,232 +151,124 @@
         "x-ms-date": "Fri, 03 Apr 2020 20:53:00 GMT",
         "x-ms-return-client-request-id": "true",
         "x-ms-version": "2019-12-12"
->>>>>>> 32e373e2
       },
       "RequestBody": null,
       "StatusCode": 202,
       "ResponseHeaders": {
         "Content-Length": "0",
-<<<<<<< HEAD
-        "Date": "Thu, 05 Mar 2020 22:07:00 GMT",
-=======
-        "Date": "Fri, 03 Apr 2020 20:52:58 GMT",
->>>>>>> 32e373e2
+        "Date": "Fri, 03 Apr 2020 20:52:58 GMT",
         "Server": [
           "Windows-Azure-Blob/1.0",
           "Microsoft-HTTPAPI/2.0"
         ],
         "x-ms-client-request-id": "869f71ea-3803-521b-172a-782cff3ceb99",
-<<<<<<< HEAD
-        "x-ms-request-id": "1b76d5b8-e01e-001e-093a-f37ee3000000",
-        "x-ms-version": "2019-10-10"
-=======
         "x-ms-request-id": "96215322-f01e-0012-5ef9-093670000000",
         "x-ms-version": "2019-12-12"
->>>>>>> 32e373e2
-      },
-      "ResponseBody": []
-    },
-    {
-<<<<<<< HEAD
-      "RequestUri": "https://seanstagehierarchical.blob.core.windows.net/test-filesystem-4d2bf243-3af5-c626-1e31-6d276b0a42de?restype=container",
-      "RequestMethod": "PUT",
-      "RequestHeaders": {
-        "Authorization": "Sanitized",
-        "traceparent": "00-04263365cb00e8449e74b39c4590d08a-0b886b613c30864b-00",
-        "User-Agent": [
-          "azsdk-net-Storage.Files.DataLake/12.0.0-dev.20200305.1",
-          "(.NET Core 4.6.28325.01; Microsoft Windows 10.0.18363 )"
+      },
+      "ResponseBody": []
+    },
+    {
+      "RequestUri": "http://seannsecanary.blob.core.windows.net/test-filesystem-4d2bf243-3af5-c626-1e31-6d276b0a42de?restype=container",
+      "RequestMethod": "PUT",
+      "RequestHeaders": {
+        "Authorization": "Sanitized",
+        "traceparent": "00-46a1e3e677c02b4aadd85cf6a3226ed3-078885a226456045-00",
+        "User-Agent": [
+          "azsdk-net-Storage.Files.DataLake/12.1.0-dev.20200403.1",
+          "(.NET Core 4.6.28325.01; Microsoft Windows 10.0.18362 )"
         ],
         "x-ms-blob-public-access": "container",
         "x-ms-client-request-id": "01e172eb-37b8-b0ee-4bd8-67d1caf3e60c",
-        "x-ms-date": "Thu, 05 Mar 2020 22:07:01 GMT",
-        "x-ms-return-client-request-id": "true",
-        "x-ms-version": "2019-10-10"
-=======
-      "RequestUri": "http://seannsecanary.blob.core.windows.net/test-filesystem-4d2bf243-3af5-c626-1e31-6d276b0a42de?restype=container",
-      "RequestMethod": "PUT",
-      "RequestHeaders": {
-        "Authorization": "Sanitized",
-        "traceparent": "00-46a1e3e677c02b4aadd85cf6a3226ed3-078885a226456045-00",
-        "User-Agent": [
-          "azsdk-net-Storage.Files.DataLake/12.1.0-dev.20200403.1",
-          "(.NET Core 4.6.28325.01; Microsoft Windows 10.0.18362 )"
-        ],
-        "x-ms-blob-public-access": "container",
-        "x-ms-client-request-id": "01e172eb-37b8-b0ee-4bd8-67d1caf3e60c",
-        "x-ms-date": "Fri, 03 Apr 2020 20:53:00 GMT",
-        "x-ms-return-client-request-id": "true",
-        "x-ms-version": "2019-12-12"
->>>>>>> 32e373e2
-      },
-      "RequestBody": null,
-      "StatusCode": 201,
-      "ResponseHeaders": {
-        "Content-Length": "0",
-<<<<<<< HEAD
-        "Date": "Thu, 05 Mar 2020 22:07:00 GMT",
-        "ETag": "\u00220x8D7C15187FF82E8\u0022",
-        "Last-Modified": "Thu, 05 Mar 2020 22:07:01 GMT",
-=======
+        "x-ms-date": "Fri, 03 Apr 2020 20:53:00 GMT",
+        "x-ms-return-client-request-id": "true",
+        "x-ms-version": "2019-12-12"
+      },
+      "RequestBody": null,
+      "StatusCode": 201,
+      "ResponseHeaders": {
+        "Content-Length": "0",
         "Date": "Fri, 03 Apr 2020 20:52:58 GMT",
         "ETag": "\u00220x8D7D810FE0B58C5\u0022",
         "Last-Modified": "Fri, 03 Apr 2020 20:52:58 GMT",
->>>>>>> 32e373e2
         "Server": [
           "Windows-Azure-Blob/1.0",
           "Microsoft-HTTPAPI/2.0"
         ],
         "x-ms-client-request-id": "01e172eb-37b8-b0ee-4bd8-67d1caf3e60c",
-<<<<<<< HEAD
-        "x-ms-request-id": "95834013-601e-0010-5e3a-f35753000000",
-        "x-ms-version": "2019-10-10"
-=======
         "x-ms-request-id": "9621532c-f01e-0012-67f9-093670000000",
         "x-ms-version": "2019-12-12"
->>>>>>> 32e373e2
-      },
-      "ResponseBody": []
-    },
-    {
-<<<<<<< HEAD
-      "RequestUri": "https://seanstagehierarchical.dfs.core.windows.net/test-filesystem-4d2bf243-3af5-c626-1e31-6d276b0a42de/test-directory-9e599ae7-a40f-66f0-2abd-7167d7ceba6c?resource=directory",
-      "RequestMethod": "PUT",
-      "RequestHeaders": {
-        "Authorization": "Sanitized",
-        "traceparent": "00-60b12d429cb1704a8f64ee4c49c288f7-0fffd05867b5f844-00",
-        "User-Agent": [
-          "azsdk-net-Storage.Files.DataLake/12.0.0-dev.20200305.1",
-          "(.NET Core 4.6.28325.01; Microsoft Windows 10.0.18363 )"
+      },
+      "ResponseBody": []
+    },
+    {
+      "RequestUri": "http://seannsecanary.dfs.core.windows.net/test-filesystem-4d2bf243-3af5-c626-1e31-6d276b0a42de/test-directory-9e599ae7-a40f-66f0-2abd-7167d7ceba6c?resource=directory",
+      "RequestMethod": "PUT",
+      "RequestHeaders": {
+        "Authorization": "Sanitized",
+        "traceparent": "00-502bcb164fa19b4595bf6003d8ca4040-7af9e36c175d5e48-00",
+        "User-Agent": [
+          "azsdk-net-Storage.Files.DataLake/12.1.0-dev.20200403.1",
+          "(.NET Core 4.6.28325.01; Microsoft Windows 10.0.18362 )"
         ],
         "x-ms-client-request-id": "717056a7-c658-464c-827a-d7fac686d87c",
-        "x-ms-date": "Thu, 05 Mar 2020 22:07:01 GMT",
-        "x-ms-return-client-request-id": "true",
-        "x-ms-version": "2019-10-10"
-=======
-      "RequestUri": "http://seannsecanary.dfs.core.windows.net/test-filesystem-4d2bf243-3af5-c626-1e31-6d276b0a42de/test-directory-9e599ae7-a40f-66f0-2abd-7167d7ceba6c?resource=directory",
-      "RequestMethod": "PUT",
-      "RequestHeaders": {
-        "Authorization": "Sanitized",
-        "traceparent": "00-502bcb164fa19b4595bf6003d8ca4040-7af9e36c175d5e48-00",
-        "User-Agent": [
-          "azsdk-net-Storage.Files.DataLake/12.1.0-dev.20200403.1",
-          "(.NET Core 4.6.28325.01; Microsoft Windows 10.0.18362 )"
+        "x-ms-date": "Fri, 03 Apr 2020 20:53:00 GMT",
+        "x-ms-return-client-request-id": "true",
+        "x-ms-version": "2019-12-12"
+      },
+      "RequestBody": null,
+      "StatusCode": 201,
+      "ResponseHeaders": {
+        "Content-Length": "0",
+        "Date": "Fri, 03 Apr 2020 20:52:58 GMT",
+        "ETag": "\u00220x8D7D810FE1962D0\u0022",
+        "Last-Modified": "Fri, 03 Apr 2020 20:52:59 GMT",
+        "Server": [
+          "Windows-Azure-HDFS/1.0",
+          "Microsoft-HTTPAPI/2.0"
         ],
         "x-ms-client-request-id": "717056a7-c658-464c-827a-d7fac686d87c",
-        "x-ms-date": "Fri, 03 Apr 2020 20:53:00 GMT",
-        "x-ms-return-client-request-id": "true",
-        "x-ms-version": "2019-12-12"
->>>>>>> 32e373e2
-      },
-      "RequestBody": null,
-      "StatusCode": 201,
-      "ResponseHeaders": {
-        "Content-Length": "0",
-<<<<<<< HEAD
-        "Date": "Thu, 05 Mar 2020 22:07:01 GMT",
-        "ETag": "\u00220x8D7C15188500BFF\u0022",
-        "Last-Modified": "Thu, 05 Mar 2020 22:07:01 GMT",
-=======
-        "Date": "Fri, 03 Apr 2020 20:52:58 GMT",
-        "ETag": "\u00220x8D7D810FE1962D0\u0022",
-        "Last-Modified": "Fri, 03 Apr 2020 20:52:59 GMT",
->>>>>>> 32e373e2
-        "Server": [
-          "Windows-Azure-HDFS/1.0",
-          "Microsoft-HTTPAPI/2.0"
-        ],
-        "x-ms-client-request-id": "717056a7-c658-464c-827a-d7fac686d87c",
-<<<<<<< HEAD
-        "x-ms-request-id": "5a9dc9b1-201f-0001-243a-f3cde7000000",
-        "x-ms-version": "2019-10-10"
-=======
         "x-ms-request-id": "fa43fa70-201f-0097-41f9-091bad000000",
         "x-ms-version": "2019-12-12"
->>>>>>> 32e373e2
-      },
-      "ResponseBody": []
-    },
-    {
-<<<<<<< HEAD
-      "RequestUri": "https://seanstagehierarchical.blob.core.windows.net/test-filesystem-4d2bf243-3af5-c626-1e31-6d276b0a42de/test-directory-9e599ae7-a40f-66f0-2abd-7167d7ceba6c?comp=lease",
-      "RequestMethod": "PUT",
-      "RequestHeaders": {
-        "Authorization": "Sanitized",
-        "traceparent": "00-e7ad03dc752e864793403dd38f08baa8-3edecfa770c09646-00",
-        "User-Agent": [
-          "azsdk-net-Storage.Files.DataLake/12.0.0-dev.20200305.1",
-          "(.NET Core 4.6.28325.01; Microsoft Windows 10.0.18363 )"
+      },
+      "ResponseBody": []
+    },
+    {
+      "RequestUri": "http://seannsecanary.blob.core.windows.net/test-filesystem-4d2bf243-3af5-c626-1e31-6d276b0a42de/test-directory-9e599ae7-a40f-66f0-2abd-7167d7ceba6c?comp=lease",
+      "RequestMethod": "PUT",
+      "RequestHeaders": {
+        "Authorization": "Sanitized",
+        "traceparent": "00-fb768aac8354ab4282974f3bb8bdaf75-76531cf2cb921b41-00",
+        "User-Agent": [
+          "azsdk-net-Storage.Files.DataLake/12.1.0-dev.20200403.1",
+          "(.NET Core 4.6.28325.01; Microsoft Windows 10.0.18362 )"
         ],
         "x-ms-client-request-id": "3ddea288-57c6-d41e-e6ff-f5c276343c49",
-        "x-ms-date": "Thu, 05 Mar 2020 22:07:02 GMT",
-=======
-      "RequestUri": "http://seannsecanary.blob.core.windows.net/test-filesystem-4d2bf243-3af5-c626-1e31-6d276b0a42de/test-directory-9e599ae7-a40f-66f0-2abd-7167d7ceba6c?comp=lease",
-      "RequestMethod": "PUT",
-      "RequestHeaders": {
-        "Authorization": "Sanitized",
-        "traceparent": "00-fb768aac8354ab4282974f3bb8bdaf75-76531cf2cb921b41-00",
-        "User-Agent": [
-          "azsdk-net-Storage.Files.DataLake/12.1.0-dev.20200403.1",
-          "(.NET Core 4.6.28325.01; Microsoft Windows 10.0.18362 )"
-        ],
-        "x-ms-client-request-id": "3ddea288-57c6-d41e-e6ff-f5c276343c49",
-        "x-ms-date": "Fri, 03 Apr 2020 20:53:00 GMT",
->>>>>>> 32e373e2
+        "x-ms-date": "Fri, 03 Apr 2020 20:53:00 GMT",
         "x-ms-lease-action": "acquire",
         "x-ms-lease-duration": "15",
         "x-ms-proposed-lease-id": "b905fa1d-edb7-a6e3-74be-2b92a81ff234",
         "x-ms-return-client-request-id": "true",
-<<<<<<< HEAD
-        "x-ms-version": "2019-10-10"
-=======
-        "x-ms-version": "2019-12-12"
->>>>>>> 32e373e2
-      },
-      "RequestBody": null,
-      "StatusCode": 201,
-      "ResponseHeaders": {
-        "Content-Length": "0",
-<<<<<<< HEAD
-        "Date": "Thu, 05 Mar 2020 22:07:01 GMT",
-        "ETag": "\u00220x8D7C15188500BFF\u0022",
-        "Last-Modified": "Thu, 05 Mar 2020 22:07:01 GMT",
-=======
+        "x-ms-version": "2019-12-12"
+      },
+      "RequestBody": null,
+      "StatusCode": 201,
+      "ResponseHeaders": {
+        "Content-Length": "0",
         "Date": "Fri, 03 Apr 2020 20:52:58 GMT",
         "ETag": "\u00220x8D7D810FE1962D0\u0022",
         "Last-Modified": "Fri, 03 Apr 2020 20:52:59 GMT",
->>>>>>> 32e373e2
         "Server": [
           "Windows-Azure-Blob/1.0",
           "Microsoft-HTTPAPI/2.0"
         ],
         "x-ms-client-request-id": "3ddea288-57c6-d41e-e6ff-f5c276343c49",
         "x-ms-lease-id": "b905fa1d-edb7-a6e3-74be-2b92a81ff234",
-<<<<<<< HEAD
-        "x-ms-request-id": "9583401b-601e-0010-623a-f35753000000",
-        "x-ms-version": "2019-10-10"
-=======
         "x-ms-request-id": "9621534f-f01e-0012-05f9-093670000000",
         "x-ms-version": "2019-12-12"
->>>>>>> 32e373e2
-      },
-      "ResponseBody": []
-    },
-    {
-<<<<<<< HEAD
-      "RequestUri": "https://seanstagehierarchical.blob.core.windows.net/test-filesystem-4d2bf243-3af5-c626-1e31-6d276b0a42de/test-directory-9e599ae7-a40f-66f0-2abd-7167d7ceba6c?comp=lease",
-      "RequestMethod": "PUT",
-      "RequestHeaders": {
-        "Authorization": "Sanitized",
-        "If-Modified-Since": "Wed, 04 Mar 2020 22:07:00 GMT",
-        "traceparent": "00-e59a5705cd75b246a55d1e44330bbd77-ed0be49b366afb44-00",
-        "User-Agent": [
-          "azsdk-net-Storage.Files.DataLake/12.0.0-dev.20200305.1",
-          "(.NET Core 4.6.28325.01; Microsoft Windows 10.0.18363 )"
-        ],
-        "x-ms-client-request-id": "c7261457-974c-4d25-60de-93f1f36d433e",
-        "x-ms-date": "Thu, 05 Mar 2020 22:07:02 GMT",
-=======
+      },
+      "ResponseBody": []
+    },
+    {
       "RequestUri": "http://seannsecanary.blob.core.windows.net/test-filesystem-4d2bf243-3af5-c626-1e31-6d276b0a42de/test-directory-9e599ae7-a40f-66f0-2abd-7167d7ceba6c?comp=lease",
       "RequestMethod": "PUT",
       "RequestHeaders": {
@@ -517,62 +281,31 @@
         ],
         "x-ms-client-request-id": "c7261457-974c-4d25-60de-93f1f36d433e",
         "x-ms-date": "Fri, 03 Apr 2020 20:53:00 GMT",
->>>>>>> 32e373e2
         "x-ms-lease-action": "change",
         "x-ms-lease-id": "b905fa1d-edb7-a6e3-74be-2b92a81ff234",
         "x-ms-proposed-lease-id": "81c0881b-495e-0614-c4f5-76ae6a2bd5ec",
         "x-ms-return-client-request-id": "true",
-<<<<<<< HEAD
-        "x-ms-version": "2019-10-10"
-=======
-        "x-ms-version": "2019-12-12"
->>>>>>> 32e373e2
+        "x-ms-version": "2019-12-12"
       },
       "RequestBody": null,
       "StatusCode": 200,
       "ResponseHeaders": {
         "Content-Length": "0",
-<<<<<<< HEAD
-        "Date": "Thu, 05 Mar 2020 22:07:01 GMT",
-        "ETag": "\u00220x8D7C15188500BFF\u0022",
-        "Last-Modified": "Thu, 05 Mar 2020 22:07:01 GMT",
-=======
         "Date": "Fri, 03 Apr 2020 20:52:58 GMT",
         "ETag": "\u00220x8D7D810FE1962D0\u0022",
         "Last-Modified": "Fri, 03 Apr 2020 20:52:59 GMT",
->>>>>>> 32e373e2
         "Server": [
           "Windows-Azure-Blob/1.0",
           "Microsoft-HTTPAPI/2.0"
         ],
         "x-ms-client-request-id": "c7261457-974c-4d25-60de-93f1f36d433e",
         "x-ms-lease-id": "81c0881b-495e-0614-c4f5-76ae6a2bd5ec",
-<<<<<<< HEAD
-        "x-ms-request-id": "9583401f-601e-0010-643a-f35753000000",
-        "x-ms-version": "2019-10-10"
-=======
         "x-ms-request-id": "96215367-f01e-0012-19f9-093670000000",
         "x-ms-version": "2019-12-12"
->>>>>>> 32e373e2
-      },
-      "ResponseBody": []
-    },
-    {
-<<<<<<< HEAD
-      "RequestUri": "https://seanstagehierarchical.blob.core.windows.net/test-filesystem-4d2bf243-3af5-c626-1e31-6d276b0a42de?restype=container",
-      "RequestMethod": "DELETE",
-      "RequestHeaders": {
-        "Authorization": "Sanitized",
-        "traceparent": "00-099edb334ad39c42b551c424d34e80ea-73febd9ec280c742-00",
-        "User-Agent": [
-          "azsdk-net-Storage.Files.DataLake/12.0.0-dev.20200305.1",
-          "(.NET Core 4.6.28325.01; Microsoft Windows 10.0.18363 )"
-        ],
-        "x-ms-client-request-id": "626beb94-740e-51fc-199f-c88ee5513fea",
-        "x-ms-date": "Thu, 05 Mar 2020 22:07:02 GMT",
-        "x-ms-return-client-request-id": "true",
-        "x-ms-version": "2019-10-10"
-=======
+      },
+      "ResponseBody": []
+    },
+    {
       "RequestUri": "http://seannsecanary.blob.core.windows.net/test-filesystem-4d2bf243-3af5-c626-1e31-6d276b0a42de?restype=container",
       "RequestMethod": "DELETE",
       "RequestHeaders": {
@@ -586,232 +319,124 @@
         "x-ms-date": "Fri, 03 Apr 2020 20:53:00 GMT",
         "x-ms-return-client-request-id": "true",
         "x-ms-version": "2019-12-12"
->>>>>>> 32e373e2
       },
       "RequestBody": null,
       "StatusCode": 202,
       "ResponseHeaders": {
         "Content-Length": "0",
-<<<<<<< HEAD
-        "Date": "Thu, 05 Mar 2020 22:07:01 GMT",
-=======
-        "Date": "Fri, 03 Apr 2020 20:52:58 GMT",
->>>>>>> 32e373e2
+        "Date": "Fri, 03 Apr 2020 20:52:58 GMT",
         "Server": [
           "Windows-Azure-Blob/1.0",
           "Microsoft-HTTPAPI/2.0"
         ],
         "x-ms-client-request-id": "626beb94-740e-51fc-199f-c88ee5513fea",
-<<<<<<< HEAD
-        "x-ms-request-id": "95834020-601e-0010-653a-f35753000000",
-        "x-ms-version": "2019-10-10"
-=======
         "x-ms-request-id": "9621536d-f01e-0012-1ff9-093670000000",
         "x-ms-version": "2019-12-12"
->>>>>>> 32e373e2
-      },
-      "ResponseBody": []
-    },
-    {
-<<<<<<< HEAD
-      "RequestUri": "https://seanstagehierarchical.blob.core.windows.net/test-filesystem-9907d0c3-0fca-e23d-1e16-68a0b26604d7?restype=container",
-      "RequestMethod": "PUT",
-      "RequestHeaders": {
-        "Authorization": "Sanitized",
-        "traceparent": "00-d9b4dfc03933b34ca652d5b681947df1-f5ed7ebd5e3b134d-00",
-        "User-Agent": [
-          "azsdk-net-Storage.Files.DataLake/12.0.0-dev.20200305.1",
-          "(.NET Core 4.6.28325.01; Microsoft Windows 10.0.18363 )"
+      },
+      "ResponseBody": []
+    },
+    {
+      "RequestUri": "http://seannsecanary.blob.core.windows.net/test-filesystem-9907d0c3-0fca-e23d-1e16-68a0b26604d7?restype=container",
+      "RequestMethod": "PUT",
+      "RequestHeaders": {
+        "Authorization": "Sanitized",
+        "traceparent": "00-28a6a0a05f69d0478987204920ab37a2-ce90b10c6d662145-00",
+        "User-Agent": [
+          "azsdk-net-Storage.Files.DataLake/12.1.0-dev.20200403.1",
+          "(.NET Core 4.6.28325.01; Microsoft Windows 10.0.18362 )"
         ],
         "x-ms-blob-public-access": "container",
         "x-ms-client-request-id": "78fcfa6c-ee81-84a0-ad88-43f70c5c9eb3",
-        "x-ms-date": "Thu, 05 Mar 2020 22:07:02 GMT",
-        "x-ms-return-client-request-id": "true",
-        "x-ms-version": "2019-10-10"
-=======
-      "RequestUri": "http://seannsecanary.blob.core.windows.net/test-filesystem-9907d0c3-0fca-e23d-1e16-68a0b26604d7?restype=container",
-      "RequestMethod": "PUT",
-      "RequestHeaders": {
-        "Authorization": "Sanitized",
-        "traceparent": "00-28a6a0a05f69d0478987204920ab37a2-ce90b10c6d662145-00",
-        "User-Agent": [
-          "azsdk-net-Storage.Files.DataLake/12.1.0-dev.20200403.1",
-          "(.NET Core 4.6.28325.01; Microsoft Windows 10.0.18362 )"
-        ],
-        "x-ms-blob-public-access": "container",
+        "x-ms-date": "Fri, 03 Apr 2020 20:53:00 GMT",
+        "x-ms-return-client-request-id": "true",
+        "x-ms-version": "2019-12-12"
+      },
+      "RequestBody": null,
+      "StatusCode": 201,
+      "ResponseHeaders": {
+        "Content-Length": "0",
+        "Date": "Fri, 03 Apr 2020 20:52:58 GMT",
+        "ETag": "\u00220x8D7D810FE50D30D\u0022",
+        "Last-Modified": "Fri, 03 Apr 2020 20:52:59 GMT",
+        "Server": [
+          "Windows-Azure-Blob/1.0",
+          "Microsoft-HTTPAPI/2.0"
+        ],
         "x-ms-client-request-id": "78fcfa6c-ee81-84a0-ad88-43f70c5c9eb3",
-        "x-ms-date": "Fri, 03 Apr 2020 20:53:00 GMT",
-        "x-ms-return-client-request-id": "true",
-        "x-ms-version": "2019-12-12"
->>>>>>> 32e373e2
-      },
-      "RequestBody": null,
-      "StatusCode": 201,
-      "ResponseHeaders": {
-        "Content-Length": "0",
-<<<<<<< HEAD
-        "Date": "Thu, 05 Mar 2020 22:07:02 GMT",
-        "ETag": "\u00220x8D7C15188B5584A\u0022",
-        "Last-Modified": "Thu, 05 Mar 2020 22:07:02 GMT",
-=======
-        "Date": "Fri, 03 Apr 2020 20:52:58 GMT",
-        "ETag": "\u00220x8D7D810FE50D30D\u0022",
-        "Last-Modified": "Fri, 03 Apr 2020 20:52:59 GMT",
->>>>>>> 32e373e2
-        "Server": [
-          "Windows-Azure-Blob/1.0",
-          "Microsoft-HTTPAPI/2.0"
-        ],
-        "x-ms-client-request-id": "78fcfa6c-ee81-84a0-ad88-43f70c5c9eb3",
-<<<<<<< HEAD
-        "x-ms-request-id": "c8d7e83e-701e-000c-333a-f30533000000",
-        "x-ms-version": "2019-10-10"
-=======
         "x-ms-request-id": "96215376-f01e-0012-28f9-093670000000",
         "x-ms-version": "2019-12-12"
->>>>>>> 32e373e2
-      },
-      "ResponseBody": []
-    },
-    {
-<<<<<<< HEAD
-      "RequestUri": "https://seanstagehierarchical.dfs.core.windows.net/test-filesystem-9907d0c3-0fca-e23d-1e16-68a0b26604d7/test-directory-bc37f19a-37f3-e2e8-a0ef-e26bcc1037b7?resource=directory",
-      "RequestMethod": "PUT",
-      "RequestHeaders": {
-        "Authorization": "Sanitized",
-        "traceparent": "00-6974862d2717ca41a305364a3a262511-47e0f7aaddba3d44-00",
-        "User-Agent": [
-          "azsdk-net-Storage.Files.DataLake/12.0.0-dev.20200305.1",
-          "(.NET Core 4.6.28325.01; Microsoft Windows 10.0.18363 )"
+      },
+      "ResponseBody": []
+    },
+    {
+      "RequestUri": "http://seannsecanary.dfs.core.windows.net/test-filesystem-9907d0c3-0fca-e23d-1e16-68a0b26604d7/test-directory-bc37f19a-37f3-e2e8-a0ef-e26bcc1037b7?resource=directory",
+      "RequestMethod": "PUT",
+      "RequestHeaders": {
+        "Authorization": "Sanitized",
+        "traceparent": "00-65a4b907da16a84e874574959ebe0ef1-150391501bfd6849-00",
+        "User-Agent": [
+          "azsdk-net-Storage.Files.DataLake/12.1.0-dev.20200403.1",
+          "(.NET Core 4.6.28325.01; Microsoft Windows 10.0.18362 )"
         ],
         "x-ms-client-request-id": "ba918fc0-6d2f-341a-1119-d7920b35b89d",
-        "x-ms-date": "Thu, 05 Mar 2020 22:07:02 GMT",
-        "x-ms-return-client-request-id": "true",
-        "x-ms-version": "2019-10-10"
-=======
-      "RequestUri": "http://seannsecanary.dfs.core.windows.net/test-filesystem-9907d0c3-0fca-e23d-1e16-68a0b26604d7/test-directory-bc37f19a-37f3-e2e8-a0ef-e26bcc1037b7?resource=directory",
-      "RequestMethod": "PUT",
-      "RequestHeaders": {
-        "Authorization": "Sanitized",
-        "traceparent": "00-65a4b907da16a84e874574959ebe0ef1-150391501bfd6849-00",
-        "User-Agent": [
-          "azsdk-net-Storage.Files.DataLake/12.1.0-dev.20200403.1",
-          "(.NET Core 4.6.28325.01; Microsoft Windows 10.0.18362 )"
+        "x-ms-date": "Fri, 03 Apr 2020 20:53:00 GMT",
+        "x-ms-return-client-request-id": "true",
+        "x-ms-version": "2019-12-12"
+      },
+      "RequestBody": null,
+      "StatusCode": 201,
+      "ResponseHeaders": {
+        "Content-Length": "0",
+        "Date": "Fri, 03 Apr 2020 20:52:58 GMT",
+        "ETag": "\u00220x8D7D810FE60448A\u0022",
+        "Last-Modified": "Fri, 03 Apr 2020 20:52:59 GMT",
+        "Server": [
+          "Windows-Azure-HDFS/1.0",
+          "Microsoft-HTTPAPI/2.0"
         ],
         "x-ms-client-request-id": "ba918fc0-6d2f-341a-1119-d7920b35b89d",
-        "x-ms-date": "Fri, 03 Apr 2020 20:53:00 GMT",
-        "x-ms-return-client-request-id": "true",
-        "x-ms-version": "2019-12-12"
->>>>>>> 32e373e2
-      },
-      "RequestBody": null,
-      "StatusCode": 201,
-      "ResponseHeaders": {
-        "Content-Length": "0",
-<<<<<<< HEAD
-        "Date": "Thu, 05 Mar 2020 22:07:02 GMT",
-        "ETag": "\u00220x8D7C15188E5831C\u0022",
-        "Last-Modified": "Thu, 05 Mar 2020 22:07:02 GMT",
-=======
-        "Date": "Fri, 03 Apr 2020 20:52:58 GMT",
-        "ETag": "\u00220x8D7D810FE60448A\u0022",
-        "Last-Modified": "Fri, 03 Apr 2020 20:52:59 GMT",
->>>>>>> 32e373e2
-        "Server": [
-          "Windows-Azure-HDFS/1.0",
-          "Microsoft-HTTPAPI/2.0"
-        ],
-        "x-ms-client-request-id": "ba918fc0-6d2f-341a-1119-d7920b35b89d",
-<<<<<<< HEAD
-        "x-ms-request-id": "0f34ba29-401f-0038-773a-f336fb000000",
-        "x-ms-version": "2019-10-10"
-=======
         "x-ms-request-id": "fa43fa72-201f-0097-42f9-091bad000000",
         "x-ms-version": "2019-12-12"
->>>>>>> 32e373e2
-      },
-      "ResponseBody": []
-    },
-    {
-<<<<<<< HEAD
-      "RequestUri": "https://seanstagehierarchical.blob.core.windows.net/test-filesystem-9907d0c3-0fca-e23d-1e16-68a0b26604d7/test-directory-bc37f19a-37f3-e2e8-a0ef-e26bcc1037b7?comp=lease",
-      "RequestMethod": "PUT",
-      "RequestHeaders": {
-        "Authorization": "Sanitized",
-        "traceparent": "00-8f4d780cfe0cf04d9e53f86823ab76b0-19666683ba0b7948-00",
-        "User-Agent": [
-          "azsdk-net-Storage.Files.DataLake/12.0.0-dev.20200305.1",
-          "(.NET Core 4.6.28325.01; Microsoft Windows 10.0.18363 )"
+      },
+      "ResponseBody": []
+    },
+    {
+      "RequestUri": "http://seannsecanary.blob.core.windows.net/test-filesystem-9907d0c3-0fca-e23d-1e16-68a0b26604d7/test-directory-bc37f19a-37f3-e2e8-a0ef-e26bcc1037b7?comp=lease",
+      "RequestMethod": "PUT",
+      "RequestHeaders": {
+        "Authorization": "Sanitized",
+        "traceparent": "00-edb4ca21960bc54ab9db6a8fd9f8c011-9cb312a925a0504d-00",
+        "User-Agent": [
+          "azsdk-net-Storage.Files.DataLake/12.1.0-dev.20200403.1",
+          "(.NET Core 4.6.28325.01; Microsoft Windows 10.0.18362 )"
         ],
         "x-ms-client-request-id": "84ae6ed3-7b8a-d41e-058c-71283ff958d6",
-        "x-ms-date": "Thu, 05 Mar 2020 22:07:03 GMT",
-=======
-      "RequestUri": "http://seannsecanary.blob.core.windows.net/test-filesystem-9907d0c3-0fca-e23d-1e16-68a0b26604d7/test-directory-bc37f19a-37f3-e2e8-a0ef-e26bcc1037b7?comp=lease",
-      "RequestMethod": "PUT",
-      "RequestHeaders": {
-        "Authorization": "Sanitized",
-        "traceparent": "00-edb4ca21960bc54ab9db6a8fd9f8c011-9cb312a925a0504d-00",
-        "User-Agent": [
-          "azsdk-net-Storage.Files.DataLake/12.1.0-dev.20200403.1",
-          "(.NET Core 4.6.28325.01; Microsoft Windows 10.0.18362 )"
-        ],
-        "x-ms-client-request-id": "84ae6ed3-7b8a-d41e-058c-71283ff958d6",
-        "x-ms-date": "Fri, 03 Apr 2020 20:53:01 GMT",
->>>>>>> 32e373e2
+        "x-ms-date": "Fri, 03 Apr 2020 20:53:01 GMT",
         "x-ms-lease-action": "acquire",
         "x-ms-lease-duration": "15",
         "x-ms-proposed-lease-id": "b10a8c51-e628-0e49-9ace-351add6f4568",
         "x-ms-return-client-request-id": "true",
-<<<<<<< HEAD
-        "x-ms-version": "2019-10-10"
-=======
-        "x-ms-version": "2019-12-12"
->>>>>>> 32e373e2
-      },
-      "RequestBody": null,
-      "StatusCode": 201,
-      "ResponseHeaders": {
-        "Content-Length": "0",
-<<<<<<< HEAD
-        "Date": "Thu, 05 Mar 2020 22:07:02 GMT",
-        "ETag": "\u00220x8D7C15188E5831C\u0022",
-        "Last-Modified": "Thu, 05 Mar 2020 22:07:02 GMT",
-=======
+        "x-ms-version": "2019-12-12"
+      },
+      "RequestBody": null,
+      "StatusCode": 201,
+      "ResponseHeaders": {
+        "Content-Length": "0",
         "Date": "Fri, 03 Apr 2020 20:52:58 GMT",
         "ETag": "\u00220x8D7D810FE60448A\u0022",
         "Last-Modified": "Fri, 03 Apr 2020 20:52:59 GMT",
->>>>>>> 32e373e2
         "Server": [
           "Windows-Azure-Blob/1.0",
           "Microsoft-HTTPAPI/2.0"
         ],
         "x-ms-client-request-id": "84ae6ed3-7b8a-d41e-058c-71283ff958d6",
         "x-ms-lease-id": "b10a8c51-e628-0e49-9ace-351add6f4568",
-<<<<<<< HEAD
-        "x-ms-request-id": "c8d7e848-701e-000c-3a3a-f30533000000",
-        "x-ms-version": "2019-10-10"
-=======
         "x-ms-request-id": "96215390-f01e-0012-3ef9-093670000000",
         "x-ms-version": "2019-12-12"
->>>>>>> 32e373e2
-      },
-      "ResponseBody": []
-    },
-    {
-<<<<<<< HEAD
-      "RequestUri": "https://seanstagehierarchical.blob.core.windows.net/test-filesystem-9907d0c3-0fca-e23d-1e16-68a0b26604d7/test-directory-bc37f19a-37f3-e2e8-a0ef-e26bcc1037b7?comp=lease",
-      "RequestMethod": "PUT",
-      "RequestHeaders": {
-        "Authorization": "Sanitized",
-        "If-Unmodified-Since": "Fri, 06 Mar 2020 22:07:00 GMT",
-        "traceparent": "00-4ed8bee8d24e4b43bfbec52388f97118-4da6f2d8c1eaa74b-00",
-        "User-Agent": [
-          "azsdk-net-Storage.Files.DataLake/12.0.0-dev.20200305.1",
-          "(.NET Core 4.6.28325.01; Microsoft Windows 10.0.18363 )"
-        ],
-        "x-ms-client-request-id": "467c05a9-d815-a4c7-9d52-0aa0e8099a4c",
-        "x-ms-date": "Thu, 05 Mar 2020 22:07:03 GMT",
-=======
+      },
+      "ResponseBody": []
+    },
+    {
       "RequestUri": "http://seannsecanary.blob.core.windows.net/test-filesystem-9907d0c3-0fca-e23d-1e16-68a0b26604d7/test-directory-bc37f19a-37f3-e2e8-a0ef-e26bcc1037b7?comp=lease",
       "RequestMethod": "PUT",
       "RequestHeaders": {
@@ -824,62 +449,31 @@
         ],
         "x-ms-client-request-id": "467c05a9-d815-a4c7-9d52-0aa0e8099a4c",
         "x-ms-date": "Fri, 03 Apr 2020 20:53:01 GMT",
->>>>>>> 32e373e2
         "x-ms-lease-action": "change",
         "x-ms-lease-id": "b10a8c51-e628-0e49-9ace-351add6f4568",
         "x-ms-proposed-lease-id": "3cab87e3-7d7e-7e87-40ff-a750b5c45c52",
         "x-ms-return-client-request-id": "true",
-<<<<<<< HEAD
-        "x-ms-version": "2019-10-10"
-=======
-        "x-ms-version": "2019-12-12"
->>>>>>> 32e373e2
+        "x-ms-version": "2019-12-12"
       },
       "RequestBody": null,
       "StatusCode": 200,
       "ResponseHeaders": {
         "Content-Length": "0",
-<<<<<<< HEAD
-        "Date": "Thu, 05 Mar 2020 22:07:02 GMT",
-        "ETag": "\u00220x8D7C15188E5831C\u0022",
-        "Last-Modified": "Thu, 05 Mar 2020 22:07:02 GMT",
-=======
         "Date": "Fri, 03 Apr 2020 20:52:58 GMT",
         "ETag": "\u00220x8D7D810FE60448A\u0022",
         "Last-Modified": "Fri, 03 Apr 2020 20:52:59 GMT",
->>>>>>> 32e373e2
         "Server": [
           "Windows-Azure-Blob/1.0",
           "Microsoft-HTTPAPI/2.0"
         ],
         "x-ms-client-request-id": "467c05a9-d815-a4c7-9d52-0aa0e8099a4c",
         "x-ms-lease-id": "3cab87e3-7d7e-7e87-40ff-a750b5c45c52",
-<<<<<<< HEAD
-        "x-ms-request-id": "c8d7e84d-701e-000c-3f3a-f30533000000",
-        "x-ms-version": "2019-10-10"
-=======
         "x-ms-request-id": "9621539d-f01e-0012-48f9-093670000000",
         "x-ms-version": "2019-12-12"
->>>>>>> 32e373e2
-      },
-      "ResponseBody": []
-    },
-    {
-<<<<<<< HEAD
-      "RequestUri": "https://seanstagehierarchical.blob.core.windows.net/test-filesystem-9907d0c3-0fca-e23d-1e16-68a0b26604d7?restype=container",
-      "RequestMethod": "DELETE",
-      "RequestHeaders": {
-        "Authorization": "Sanitized",
-        "traceparent": "00-0dc0b5866e2296419c6e5b1072531244-d5ea796b4c589343-00",
-        "User-Agent": [
-          "azsdk-net-Storage.Files.DataLake/12.0.0-dev.20200305.1",
-          "(.NET Core 4.6.28325.01; Microsoft Windows 10.0.18363 )"
-        ],
-        "x-ms-client-request-id": "397f3045-117d-99c0-1b55-83f52b9aa04c",
-        "x-ms-date": "Thu, 05 Mar 2020 22:07:03 GMT",
-        "x-ms-return-client-request-id": "true",
-        "x-ms-version": "2019-10-10"
-=======
+      },
+      "ResponseBody": []
+    },
+    {
       "RequestUri": "http://seannsecanary.blob.core.windows.net/test-filesystem-9907d0c3-0fca-e23d-1e16-68a0b26604d7?restype=container",
       "RequestMethod": "DELETE",
       "RequestHeaders": {
@@ -893,195 +487,110 @@
         "x-ms-date": "Fri, 03 Apr 2020 20:53:01 GMT",
         "x-ms-return-client-request-id": "true",
         "x-ms-version": "2019-12-12"
->>>>>>> 32e373e2
       },
       "RequestBody": null,
       "StatusCode": 202,
       "ResponseHeaders": {
         "Content-Length": "0",
-<<<<<<< HEAD
-        "Date": "Thu, 05 Mar 2020 22:07:02 GMT",
-=======
-        "Date": "Fri, 03 Apr 2020 20:52:58 GMT",
->>>>>>> 32e373e2
+        "Date": "Fri, 03 Apr 2020 20:52:58 GMT",
         "Server": [
           "Windows-Azure-Blob/1.0",
           "Microsoft-HTTPAPI/2.0"
         ],
         "x-ms-client-request-id": "397f3045-117d-99c0-1b55-83f52b9aa04c",
-<<<<<<< HEAD
-        "x-ms-request-id": "c8d7e851-701e-000c-433a-f30533000000",
-        "x-ms-version": "2019-10-10"
-=======
         "x-ms-request-id": "962153a5-f01e-0012-50f9-093670000000",
         "x-ms-version": "2019-12-12"
->>>>>>> 32e373e2
-      },
-      "ResponseBody": []
-    },
-    {
-<<<<<<< HEAD
-      "RequestUri": "https://seanstagehierarchical.blob.core.windows.net/test-filesystem-14cfa937-f037-733b-acde-14f0aa0f1f79?restype=container",
-      "RequestMethod": "PUT",
-      "RequestHeaders": {
-        "Authorization": "Sanitized",
-        "traceparent": "00-d0a16ebfec6df942bc9b8b7e622d63fb-932aeb9011e15448-00",
-        "User-Agent": [
-          "azsdk-net-Storage.Files.DataLake/12.0.0-dev.20200305.1",
-          "(.NET Core 4.6.28325.01; Microsoft Windows 10.0.18363 )"
+      },
+      "ResponseBody": []
+    },
+    {
+      "RequestUri": "http://seannsecanary.blob.core.windows.net/test-filesystem-14cfa937-f037-733b-acde-14f0aa0f1f79?restype=container",
+      "RequestMethod": "PUT",
+      "RequestHeaders": {
+        "Authorization": "Sanitized",
+        "traceparent": "00-23e0d6d0b431a2458ac0d4958c8f7ccf-78f541e1c44c104e-00",
+        "User-Agent": [
+          "azsdk-net-Storage.Files.DataLake/12.1.0-dev.20200403.1",
+          "(.NET Core 4.6.28325.01; Microsoft Windows 10.0.18362 )"
         ],
         "x-ms-blob-public-access": "container",
         "x-ms-client-request-id": "db80e284-6154-55a7-f40b-8c9ffdd0ef0b",
-        "x-ms-date": "Thu, 05 Mar 2020 22:07:03 GMT",
-        "x-ms-return-client-request-id": "true",
-        "x-ms-version": "2019-10-10"
-=======
-      "RequestUri": "http://seannsecanary.blob.core.windows.net/test-filesystem-14cfa937-f037-733b-acde-14f0aa0f1f79?restype=container",
-      "RequestMethod": "PUT",
-      "RequestHeaders": {
-        "Authorization": "Sanitized",
-        "traceparent": "00-23e0d6d0b431a2458ac0d4958c8f7ccf-78f541e1c44c104e-00",
-        "User-Agent": [
-          "azsdk-net-Storage.Files.DataLake/12.1.0-dev.20200403.1",
-          "(.NET Core 4.6.28325.01; Microsoft Windows 10.0.18362 )"
-        ],
-        "x-ms-blob-public-access": "container",
+        "x-ms-date": "Fri, 03 Apr 2020 20:53:01 GMT",
+        "x-ms-return-client-request-id": "true",
+        "x-ms-version": "2019-12-12"
+      },
+      "RequestBody": null,
+      "StatusCode": 201,
+      "ResponseHeaders": {
+        "Content-Length": "0",
+        "Date": "Fri, 03 Apr 2020 20:52:59 GMT",
+        "ETag": "\u00220x8D7D810FE93667C\u0022",
+        "Last-Modified": "Fri, 03 Apr 2020 20:52:59 GMT",
+        "Server": [
+          "Windows-Azure-Blob/1.0",
+          "Microsoft-HTTPAPI/2.0"
+        ],
         "x-ms-client-request-id": "db80e284-6154-55a7-f40b-8c9ffdd0ef0b",
-        "x-ms-date": "Fri, 03 Apr 2020 20:53:01 GMT",
-        "x-ms-return-client-request-id": "true",
-        "x-ms-version": "2019-12-12"
->>>>>>> 32e373e2
-      },
-      "RequestBody": null,
-      "StatusCode": 201,
-      "ResponseHeaders": {
-        "Content-Length": "0",
-<<<<<<< HEAD
-        "Date": "Thu, 05 Mar 2020 22:07:03 GMT",
-        "ETag": "\u00220x8D7C151894D53E2\u0022",
-        "Last-Modified": "Thu, 05 Mar 2020 22:07:03 GMT",
-=======
-        "Date": "Fri, 03 Apr 2020 20:52:59 GMT",
-        "ETag": "\u00220x8D7D810FE93667C\u0022",
-        "Last-Modified": "Fri, 03 Apr 2020 20:52:59 GMT",
->>>>>>> 32e373e2
-        "Server": [
-          "Windows-Azure-Blob/1.0",
-          "Microsoft-HTTPAPI/2.0"
-        ],
-        "x-ms-client-request-id": "db80e284-6154-55a7-f40b-8c9ffdd0ef0b",
-<<<<<<< HEAD
-        "x-ms-request-id": "1b76d5cd-e01e-001e-1b3a-f37ee3000000",
-        "x-ms-version": "2019-10-10"
-=======
         "x-ms-request-id": "962153b6-f01e-0012-5ff9-093670000000",
         "x-ms-version": "2019-12-12"
->>>>>>> 32e373e2
-      },
-      "ResponseBody": []
-    },
-    {
-<<<<<<< HEAD
-      "RequestUri": "https://seanstagehierarchical.dfs.core.windows.net/test-filesystem-14cfa937-f037-733b-acde-14f0aa0f1f79/test-directory-00190936-e93f-d6c1-d9b6-8ce2b68cc149?resource=directory",
-      "RequestMethod": "PUT",
-      "RequestHeaders": {
-        "Authorization": "Sanitized",
-        "traceparent": "00-294f8a9634caef4f9c73c5cb74fe801b-8254adfaa95bd541-00",
-        "User-Agent": [
-          "azsdk-net-Storage.Files.DataLake/12.0.0-dev.20200305.1",
-          "(.NET Core 4.6.28325.01; Microsoft Windows 10.0.18363 )"
+      },
+      "ResponseBody": []
+    },
+    {
+      "RequestUri": "http://seannsecanary.dfs.core.windows.net/test-filesystem-14cfa937-f037-733b-acde-14f0aa0f1f79/test-directory-00190936-e93f-d6c1-d9b6-8ce2b68cc149?resource=directory",
+      "RequestMethod": "PUT",
+      "RequestHeaders": {
+        "Authorization": "Sanitized",
+        "traceparent": "00-9f0521de31c9d4409349aa76d790c33c-2f21df4a275afd42-00",
+        "User-Agent": [
+          "azsdk-net-Storage.Files.DataLake/12.1.0-dev.20200403.1",
+          "(.NET Core 4.6.28325.01; Microsoft Windows 10.0.18362 )"
         ],
         "x-ms-client-request-id": "a8782f66-7149-9b58-20aa-019ed5c59f67",
-        "x-ms-date": "Thu, 05 Mar 2020 22:07:03 GMT",
-        "x-ms-return-client-request-id": "true",
-        "x-ms-version": "2019-10-10"
-=======
-      "RequestUri": "http://seannsecanary.dfs.core.windows.net/test-filesystem-14cfa937-f037-733b-acde-14f0aa0f1f79/test-directory-00190936-e93f-d6c1-d9b6-8ce2b68cc149?resource=directory",
-      "RequestMethod": "PUT",
-      "RequestHeaders": {
-        "Authorization": "Sanitized",
-        "traceparent": "00-9f0521de31c9d4409349aa76d790c33c-2f21df4a275afd42-00",
-        "User-Agent": [
-          "azsdk-net-Storage.Files.DataLake/12.1.0-dev.20200403.1",
-          "(.NET Core 4.6.28325.01; Microsoft Windows 10.0.18362 )"
+        "x-ms-date": "Fri, 03 Apr 2020 20:53:01 GMT",
+        "x-ms-return-client-request-id": "true",
+        "x-ms-version": "2019-12-12"
+      },
+      "RequestBody": null,
+      "StatusCode": 201,
+      "ResponseHeaders": {
+        "Content-Length": "0",
+        "Date": "Fri, 03 Apr 2020 20:52:59 GMT",
+        "ETag": "\u00220x8D7D810FEA2FAAD\u0022",
+        "Last-Modified": "Fri, 03 Apr 2020 20:52:59 GMT",
+        "Server": [
+          "Windows-Azure-HDFS/1.0",
+          "Microsoft-HTTPAPI/2.0"
         ],
         "x-ms-client-request-id": "a8782f66-7149-9b58-20aa-019ed5c59f67",
-        "x-ms-date": "Fri, 03 Apr 2020 20:53:01 GMT",
-        "x-ms-return-client-request-id": "true",
-        "x-ms-version": "2019-12-12"
->>>>>>> 32e373e2
-      },
-      "RequestBody": null,
-      "StatusCode": 201,
-      "ResponseHeaders": {
-        "Content-Length": "0",
-<<<<<<< HEAD
-        "Date": "Thu, 05 Mar 2020 22:07:03 GMT",
-        "ETag": "\u00220x8D7C15189C99CDC\u0022",
-        "Last-Modified": "Thu, 05 Mar 2020 22:07:04 GMT",
-=======
+        "x-ms-request-id": "fa43fa74-201f-0097-43f9-091bad000000",
+        "x-ms-version": "2019-12-12"
+      },
+      "ResponseBody": []
+    },
+    {
+      "RequestUri": "http://seannsecanary.blob.core.windows.net/test-filesystem-14cfa937-f037-733b-acde-14f0aa0f1f79/test-directory-00190936-e93f-d6c1-d9b6-8ce2b68cc149",
+      "RequestMethod": "HEAD",
+      "RequestHeaders": {
+        "Authorization": "Sanitized",
+        "User-Agent": [
+          "azsdk-net-Storage.Files.DataLake/12.1.0-dev.20200403.1",
+          "(.NET Core 4.6.28325.01; Microsoft Windows 10.0.18362 )"
+        ],
+        "x-ms-client-request-id": "010458a7-1849-3053-4339-5e928098b05c",
+        "x-ms-date": "Fri, 03 Apr 2020 20:53:01 GMT",
+        "x-ms-return-client-request-id": "true",
+        "x-ms-version": "2019-12-12"
+      },
+      "RequestBody": null,
+      "StatusCode": 200,
+      "ResponseHeaders": {
+        "Accept-Ranges": "bytes",
+        "Content-Length": "0",
+        "Content-Type": "application/octet-stream",
         "Date": "Fri, 03 Apr 2020 20:52:59 GMT",
         "ETag": "\u00220x8D7D810FEA2FAAD\u0022",
         "Last-Modified": "Fri, 03 Apr 2020 20:52:59 GMT",
->>>>>>> 32e373e2
-        "Server": [
-          "Windows-Azure-HDFS/1.0",
-          "Microsoft-HTTPAPI/2.0"
-        ],
-        "x-ms-client-request-id": "a8782f66-7149-9b58-20aa-019ed5c59f67",
-<<<<<<< HEAD
-        "x-ms-request-id": "bd87f55e-a01f-0030-743a-f32cf4000000",
-        "x-ms-version": "2019-10-10"
-=======
-        "x-ms-request-id": "fa43fa74-201f-0097-43f9-091bad000000",
-        "x-ms-version": "2019-12-12"
->>>>>>> 32e373e2
-      },
-      "ResponseBody": []
-    },
-    {
-<<<<<<< HEAD
-      "RequestUri": "https://seanstagehierarchical.blob.core.windows.net/test-filesystem-14cfa937-f037-733b-acde-14f0aa0f1f79/test-directory-00190936-e93f-d6c1-d9b6-8ce2b68cc149",
-=======
-      "RequestUri": "http://seannsecanary.blob.core.windows.net/test-filesystem-14cfa937-f037-733b-acde-14f0aa0f1f79/test-directory-00190936-e93f-d6c1-d9b6-8ce2b68cc149",
->>>>>>> 32e373e2
-      "RequestMethod": "HEAD",
-      "RequestHeaders": {
-        "Authorization": "Sanitized",
-        "User-Agent": [
-<<<<<<< HEAD
-          "azsdk-net-Storage.Files.DataLake/12.0.0-dev.20200305.1",
-          "(.NET Core 4.6.28325.01; Microsoft Windows 10.0.18363 )"
-        ],
-        "x-ms-client-request-id": "010458a7-1849-3053-4339-5e928098b05c",
-        "x-ms-date": "Thu, 05 Mar 2020 22:07:04 GMT",
-        "x-ms-return-client-request-id": "true",
-        "x-ms-version": "2019-10-10"
-=======
-          "azsdk-net-Storage.Files.DataLake/12.1.0-dev.20200403.1",
-          "(.NET Core 4.6.28325.01; Microsoft Windows 10.0.18362 )"
-        ],
-        "x-ms-client-request-id": "010458a7-1849-3053-4339-5e928098b05c",
-        "x-ms-date": "Fri, 03 Apr 2020 20:53:01 GMT",
-        "x-ms-return-client-request-id": "true",
-        "x-ms-version": "2019-12-12"
->>>>>>> 32e373e2
-      },
-      "RequestBody": null,
-      "StatusCode": 200,
-      "ResponseHeaders": {
-        "Accept-Ranges": "bytes",
-        "Content-Length": "0",
-        "Content-Type": "application/octet-stream",
-<<<<<<< HEAD
-        "Date": "Thu, 05 Mar 2020 22:07:04 GMT",
-        "ETag": "\u00220x8D7C15189C99CDC\u0022",
-        "Last-Modified": "Thu, 05 Mar 2020 22:07:04 GMT",
-=======
-        "Date": "Fri, 03 Apr 2020 20:52:59 GMT",
-        "ETag": "\u00220x8D7D810FEA2FAAD\u0022",
-        "Last-Modified": "Fri, 03 Apr 2020 20:52:59 GMT",
->>>>>>> 32e373e2
         "Server": [
           "Windows-Azure-Blob/1.0",
           "Microsoft-HTTPAPI/2.0"
@@ -1090,15 +599,6 @@
         "x-ms-access-tier-inferred": "true",
         "x-ms-blob-type": "BlockBlob",
         "x-ms-client-request-id": "010458a7-1849-3053-4339-5e928098b05c",
-<<<<<<< HEAD
-        "x-ms-creation-time": "Thu, 05 Mar 2020 22:07:04 GMT",
-        "x-ms-lease-state": "available",
-        "x-ms-lease-status": "unlocked",
-        "x-ms-meta-hdi_isfolder": "true",
-        "x-ms-request-id": "1b76d5d5-e01e-001e-223a-f37ee3000000",
-        "x-ms-server-encrypted": "true",
-        "x-ms-version": "2019-10-10"
-=======
         "x-ms-creation-time": "Fri, 03 Apr 2020 20:52:59 GMT",
         "x-ms-lease-state": "available",
         "x-ms-lease-status": "unlocked",
@@ -1106,90 +606,46 @@
         "x-ms-request-id": "962153cb-f01e-0012-70f9-093670000000",
         "x-ms-server-encrypted": "true",
         "x-ms-version": "2019-12-12"
->>>>>>> 32e373e2
-      },
-      "ResponseBody": []
-    },
-    {
-<<<<<<< HEAD
-      "RequestUri": "https://seanstagehierarchical.blob.core.windows.net/test-filesystem-14cfa937-f037-733b-acde-14f0aa0f1f79/test-directory-00190936-e93f-d6c1-d9b6-8ce2b68cc149?comp=lease",
-      "RequestMethod": "PUT",
-      "RequestHeaders": {
-        "Authorization": "Sanitized",
-        "traceparent": "00-7cbc4dfd1bc82341afa130ad380f0670-273fad6a7d90544d-00",
-        "User-Agent": [
-          "azsdk-net-Storage.Files.DataLake/12.0.0-dev.20200305.1",
-          "(.NET Core 4.6.28325.01; Microsoft Windows 10.0.18363 )"
+      },
+      "ResponseBody": []
+    },
+    {
+      "RequestUri": "http://seannsecanary.blob.core.windows.net/test-filesystem-14cfa937-f037-733b-acde-14f0aa0f1f79/test-directory-00190936-e93f-d6c1-d9b6-8ce2b68cc149?comp=lease",
+      "RequestMethod": "PUT",
+      "RequestHeaders": {
+        "Authorization": "Sanitized",
+        "traceparent": "00-4cc0691888eade4c95e98ce4db18cb66-cc4620a350ca554d-00",
+        "User-Agent": [
+          "azsdk-net-Storage.Files.DataLake/12.1.0-dev.20200403.1",
+          "(.NET Core 4.6.28325.01; Microsoft Windows 10.0.18362 )"
         ],
         "x-ms-client-request-id": "ea3cc95b-a383-4e73-0703-4dc43bc1bd19",
-        "x-ms-date": "Thu, 05 Mar 2020 22:07:04 GMT",
-=======
-      "RequestUri": "http://seannsecanary.blob.core.windows.net/test-filesystem-14cfa937-f037-733b-acde-14f0aa0f1f79/test-directory-00190936-e93f-d6c1-d9b6-8ce2b68cc149?comp=lease",
-      "RequestMethod": "PUT",
-      "RequestHeaders": {
-        "Authorization": "Sanitized",
-        "traceparent": "00-4cc0691888eade4c95e98ce4db18cb66-cc4620a350ca554d-00",
-        "User-Agent": [
-          "azsdk-net-Storage.Files.DataLake/12.1.0-dev.20200403.1",
-          "(.NET Core 4.6.28325.01; Microsoft Windows 10.0.18362 )"
-        ],
-        "x-ms-client-request-id": "ea3cc95b-a383-4e73-0703-4dc43bc1bd19",
-        "x-ms-date": "Fri, 03 Apr 2020 20:53:01 GMT",
->>>>>>> 32e373e2
+        "x-ms-date": "Fri, 03 Apr 2020 20:53:01 GMT",
         "x-ms-lease-action": "acquire",
         "x-ms-lease-duration": "15",
         "x-ms-proposed-lease-id": "81334349-2763-f27c-e39f-7d39254302a9",
         "x-ms-return-client-request-id": "true",
-<<<<<<< HEAD
-        "x-ms-version": "2019-10-10"
-=======
-        "x-ms-version": "2019-12-12"
->>>>>>> 32e373e2
-      },
-      "RequestBody": null,
-      "StatusCode": 201,
-      "ResponseHeaders": {
-        "Content-Length": "0",
-<<<<<<< HEAD
-        "Date": "Thu, 05 Mar 2020 22:07:04 GMT",
-        "ETag": "\u00220x8D7C15189C99CDC\u0022",
-        "Last-Modified": "Thu, 05 Mar 2020 22:07:04 GMT",
-=======
+        "x-ms-version": "2019-12-12"
+      },
+      "RequestBody": null,
+      "StatusCode": 201,
+      "ResponseHeaders": {
+        "Content-Length": "0",
         "Date": "Fri, 03 Apr 2020 20:52:59 GMT",
         "ETag": "\u00220x8D7D810FEA2FAAD\u0022",
         "Last-Modified": "Fri, 03 Apr 2020 20:52:59 GMT",
->>>>>>> 32e373e2
         "Server": [
           "Windows-Azure-Blob/1.0",
           "Microsoft-HTTPAPI/2.0"
         ],
         "x-ms-client-request-id": "ea3cc95b-a383-4e73-0703-4dc43bc1bd19",
         "x-ms-lease-id": "81334349-2763-f27c-e39f-7d39254302a9",
-<<<<<<< HEAD
-        "x-ms-request-id": "1b76d5d8-e01e-001e-253a-f37ee3000000",
-        "x-ms-version": "2019-10-10"
-=======
         "x-ms-request-id": "962153db-f01e-0012-7cf9-093670000000",
         "x-ms-version": "2019-12-12"
->>>>>>> 32e373e2
-      },
-      "ResponseBody": []
-    },
-    {
-<<<<<<< HEAD
-      "RequestUri": "https://seanstagehierarchical.blob.core.windows.net/test-filesystem-14cfa937-f037-733b-acde-14f0aa0f1f79/test-directory-00190936-e93f-d6c1-d9b6-8ce2b68cc149?comp=lease",
-      "RequestMethod": "PUT",
-      "RequestHeaders": {
-        "Authorization": "Sanitized",
-        "If-Match": "\u00220x8D7C15189C99CDC\u0022",
-        "traceparent": "00-9cc875d78d4b0945ac076295ff5fb402-515759194751e64b-00",
-        "User-Agent": [
-          "azsdk-net-Storage.Files.DataLake/12.0.0-dev.20200305.1",
-          "(.NET Core 4.6.28325.01; Microsoft Windows 10.0.18363 )"
-        ],
-        "x-ms-client-request-id": "b6375a33-c55b-56d9-4c85-c20a24e7c4bd",
-        "x-ms-date": "Thu, 05 Mar 2020 22:07:04 GMT",
-=======
+      },
+      "ResponseBody": []
+    },
+    {
       "RequestUri": "http://seannsecanary.blob.core.windows.net/test-filesystem-14cfa937-f037-733b-acde-14f0aa0f1f79/test-directory-00190936-e93f-d6c1-d9b6-8ce2b68cc149?comp=lease",
       "RequestMethod": "PUT",
       "RequestHeaders": {
@@ -1202,62 +658,31 @@
         ],
         "x-ms-client-request-id": "b6375a33-c55b-56d9-4c85-c20a24e7c4bd",
         "x-ms-date": "Fri, 03 Apr 2020 20:53:01 GMT",
->>>>>>> 32e373e2
         "x-ms-lease-action": "change",
         "x-ms-lease-id": "81334349-2763-f27c-e39f-7d39254302a9",
         "x-ms-proposed-lease-id": "867cd399-1913-fa00-23d1-a7e44287a4bd",
         "x-ms-return-client-request-id": "true",
-<<<<<<< HEAD
-        "x-ms-version": "2019-10-10"
-=======
-        "x-ms-version": "2019-12-12"
->>>>>>> 32e373e2
+        "x-ms-version": "2019-12-12"
       },
       "RequestBody": null,
       "StatusCode": 200,
       "ResponseHeaders": {
         "Content-Length": "0",
-<<<<<<< HEAD
-        "Date": "Thu, 05 Mar 2020 22:07:04 GMT",
-        "ETag": "\u00220x8D7C15189C99CDC\u0022",
-        "Last-Modified": "Thu, 05 Mar 2020 22:07:04 GMT",
-=======
         "Date": "Fri, 03 Apr 2020 20:52:59 GMT",
         "ETag": "\u00220x8D7D810FEA2FAAD\u0022",
         "Last-Modified": "Fri, 03 Apr 2020 20:52:59 GMT",
->>>>>>> 32e373e2
         "Server": [
           "Windows-Azure-Blob/1.0",
           "Microsoft-HTTPAPI/2.0"
         ],
         "x-ms-client-request-id": "b6375a33-c55b-56d9-4c85-c20a24e7c4bd",
         "x-ms-lease-id": "867cd399-1913-fa00-23d1-a7e44287a4bd",
-<<<<<<< HEAD
-        "x-ms-request-id": "1b76d5d9-e01e-001e-263a-f37ee3000000",
-        "x-ms-version": "2019-10-10"
-=======
         "x-ms-request-id": "962153e8-f01e-0012-06f9-093670000000",
         "x-ms-version": "2019-12-12"
->>>>>>> 32e373e2
-      },
-      "ResponseBody": []
-    },
-    {
-<<<<<<< HEAD
-      "RequestUri": "https://seanstagehierarchical.blob.core.windows.net/test-filesystem-14cfa937-f037-733b-acde-14f0aa0f1f79?restype=container",
-      "RequestMethod": "DELETE",
-      "RequestHeaders": {
-        "Authorization": "Sanitized",
-        "traceparent": "00-83f9dded5f7c064fafc694c51f45df1d-d0007943955fe94f-00",
-        "User-Agent": [
-          "azsdk-net-Storage.Files.DataLake/12.0.0-dev.20200305.1",
-          "(.NET Core 4.6.28325.01; Microsoft Windows 10.0.18363 )"
-        ],
-        "x-ms-client-request-id": "e1905f26-068a-10bd-8f5a-e6c5e8c311c4",
-        "x-ms-date": "Thu, 05 Mar 2020 22:07:04 GMT",
-        "x-ms-return-client-request-id": "true",
-        "x-ms-version": "2019-10-10"
-=======
+      },
+      "ResponseBody": []
+    },
+    {
       "RequestUri": "http://seannsecanary.blob.core.windows.net/test-filesystem-14cfa937-f037-733b-acde-14f0aa0f1f79?restype=container",
       "RequestMethod": "DELETE",
       "RequestHeaders": {
@@ -1271,166 +696,88 @@
         "x-ms-date": "Fri, 03 Apr 2020 20:53:01 GMT",
         "x-ms-return-client-request-id": "true",
         "x-ms-version": "2019-12-12"
->>>>>>> 32e373e2
       },
       "RequestBody": null,
       "StatusCode": 202,
       "ResponseHeaders": {
         "Content-Length": "0",
-<<<<<<< HEAD
-        "Date": "Thu, 05 Mar 2020 22:07:04 GMT",
-=======
-        "Date": "Fri, 03 Apr 2020 20:52:59 GMT",
->>>>>>> 32e373e2
+        "Date": "Fri, 03 Apr 2020 20:52:59 GMT",
         "Server": [
           "Windows-Azure-Blob/1.0",
           "Microsoft-HTTPAPI/2.0"
         ],
         "x-ms-client-request-id": "e1905f26-068a-10bd-8f5a-e6c5e8c311c4",
-<<<<<<< HEAD
-        "x-ms-request-id": "1b76d5de-e01e-001e-2b3a-f37ee3000000",
-        "x-ms-version": "2019-10-10"
-=======
         "x-ms-request-id": "962153f5-f01e-0012-10f9-093670000000",
         "x-ms-version": "2019-12-12"
->>>>>>> 32e373e2
-      },
-      "ResponseBody": []
-    },
-    {
-<<<<<<< HEAD
-      "RequestUri": "https://seanstagehierarchical.blob.core.windows.net/test-filesystem-888cc440-f10f-6049-a086-bc54885a35e5?restype=container",
-      "RequestMethod": "PUT",
-      "RequestHeaders": {
-        "Authorization": "Sanitized",
-        "traceparent": "00-f4849e4fbacb8b43a0a4689301cdb4b6-2ab932f920c31546-00",
-        "User-Agent": [
-          "azsdk-net-Storage.Files.DataLake/12.0.0-dev.20200305.1",
-          "(.NET Core 4.6.28325.01; Microsoft Windows 10.0.18363 )"
+      },
+      "ResponseBody": []
+    },
+    {
+      "RequestUri": "http://seannsecanary.blob.core.windows.net/test-filesystem-888cc440-f10f-6049-a086-bc54885a35e5?restype=container",
+      "RequestMethod": "PUT",
+      "RequestHeaders": {
+        "Authorization": "Sanitized",
+        "traceparent": "00-4bf458282d633f44bfbde0146aa9a8fd-3f94bef4cc7eb542-00",
+        "User-Agent": [
+          "azsdk-net-Storage.Files.DataLake/12.1.0-dev.20200403.1",
+          "(.NET Core 4.6.28325.01; Microsoft Windows 10.0.18362 )"
         ],
         "x-ms-blob-public-access": "container",
         "x-ms-client-request-id": "5d3e78f6-81db-3531-1630-40034a698734",
-        "x-ms-date": "Thu, 05 Mar 2020 22:07:04 GMT",
-        "x-ms-return-client-request-id": "true",
-        "x-ms-version": "2019-10-10"
-=======
-      "RequestUri": "http://seannsecanary.blob.core.windows.net/test-filesystem-888cc440-f10f-6049-a086-bc54885a35e5?restype=container",
-      "RequestMethod": "PUT",
-      "RequestHeaders": {
-        "Authorization": "Sanitized",
-        "traceparent": "00-4bf458282d633f44bfbde0146aa9a8fd-3f94bef4cc7eb542-00",
-        "User-Agent": [
-          "azsdk-net-Storage.Files.DataLake/12.1.0-dev.20200403.1",
-          "(.NET Core 4.6.28325.01; Microsoft Windows 10.0.18362 )"
-        ],
-        "x-ms-blob-public-access": "container",
-        "x-ms-client-request-id": "5d3e78f6-81db-3531-1630-40034a698734",
-        "x-ms-date": "Fri, 03 Apr 2020 20:53:01 GMT",
-        "x-ms-return-client-request-id": "true",
-        "x-ms-version": "2019-12-12"
->>>>>>> 32e373e2
-      },
-      "RequestBody": null,
-      "StatusCode": 201,
-      "ResponseHeaders": {
-        "Content-Length": "0",
-<<<<<<< HEAD
-        "Date": "Thu, 05 Mar 2020 22:07:05 GMT",
-        "ETag": "\u00220x8D7C1518A392275\u0022",
-        "Last-Modified": "Thu, 05 Mar 2020 22:07:05 GMT",
-=======
+        "x-ms-date": "Fri, 03 Apr 2020 20:53:01 GMT",
+        "x-ms-return-client-request-id": "true",
+        "x-ms-version": "2019-12-12"
+      },
+      "RequestBody": null,
+      "StatusCode": 201,
+      "ResponseHeaders": {
+        "Content-Length": "0",
         "Date": "Fri, 03 Apr 2020 20:52:59 GMT",
         "ETag": "\u00220x8D7D810FEE93756\u0022",
         "Last-Modified": "Fri, 03 Apr 2020 20:53:00 GMT",
->>>>>>> 32e373e2
         "Server": [
           "Windows-Azure-Blob/1.0",
           "Microsoft-HTTPAPI/2.0"
         ],
         "x-ms-client-request-id": "5d3e78f6-81db-3531-1630-40034a698734",
-<<<<<<< HEAD
-        "x-ms-request-id": "4a11cc5e-c01e-0026-713a-f3da23000000",
-        "x-ms-version": "2019-10-10"
-=======
         "x-ms-request-id": "9621540a-f01e-0012-24f9-093670000000",
         "x-ms-version": "2019-12-12"
->>>>>>> 32e373e2
-      },
-      "ResponseBody": []
-    },
-    {
-<<<<<<< HEAD
-      "RequestUri": "https://seanstagehierarchical.dfs.core.windows.net/test-filesystem-888cc440-f10f-6049-a086-bc54885a35e5/test-directory-674a0124-4cdf-5d6d-9112-8b6894fe74ac?resource=directory",
-      "RequestMethod": "PUT",
-      "RequestHeaders": {
-        "Authorization": "Sanitized",
-        "traceparent": "00-cc7ee7e2c9c63e4d94040c239bc57e9b-5c9251336c6e8140-00",
-        "User-Agent": [
-          "azsdk-net-Storage.Files.DataLake/12.0.0-dev.20200305.1",
-          "(.NET Core 4.6.28325.01; Microsoft Windows 10.0.18363 )"
+      },
+      "ResponseBody": []
+    },
+    {
+      "RequestUri": "http://seannsecanary.dfs.core.windows.net/test-filesystem-888cc440-f10f-6049-a086-bc54885a35e5/test-directory-674a0124-4cdf-5d6d-9112-8b6894fe74ac?resource=directory",
+      "RequestMethod": "PUT",
+      "RequestHeaders": {
+        "Authorization": "Sanitized",
+        "traceparent": "00-1ba332da7cdcec488db00a236b9e5991-3000543b8b2fb844-00",
+        "User-Agent": [
+          "azsdk-net-Storage.Files.DataLake/12.1.0-dev.20200403.1",
+          "(.NET Core 4.6.28325.01; Microsoft Windows 10.0.18362 )"
         ],
         "x-ms-client-request-id": "ea25281e-60a9-a956-0ae0-cbc8f5c8a118",
-        "x-ms-date": "Thu, 05 Mar 2020 22:07:05 GMT",
-        "x-ms-return-client-request-id": "true",
-        "x-ms-version": "2019-10-10"
-=======
-      "RequestUri": "http://seannsecanary.dfs.core.windows.net/test-filesystem-888cc440-f10f-6049-a086-bc54885a35e5/test-directory-674a0124-4cdf-5d6d-9112-8b6894fe74ac?resource=directory",
-      "RequestMethod": "PUT",
-      "RequestHeaders": {
-        "Authorization": "Sanitized",
-        "traceparent": "00-1ba332da7cdcec488db00a236b9e5991-3000543b8b2fb844-00",
-        "User-Agent": [
-          "azsdk-net-Storage.Files.DataLake/12.1.0-dev.20200403.1",
-          "(.NET Core 4.6.28325.01; Microsoft Windows 10.0.18362 )"
-        ],
-        "x-ms-client-request-id": "ea25281e-60a9-a956-0ae0-cbc8f5c8a118",
-        "x-ms-date": "Fri, 03 Apr 2020 20:53:01 GMT",
-        "x-ms-return-client-request-id": "true",
-        "x-ms-version": "2019-12-12"
->>>>>>> 32e373e2
-      },
-      "RequestBody": null,
-      "StatusCode": 201,
-      "ResponseHeaders": {
-        "Content-Length": "0",
-<<<<<<< HEAD
-        "Date": "Thu, 05 Mar 2020 22:07:04 GMT",
-        "ETag": "\u00220x8D7C1518A72DA3F\u0022",
-        "Last-Modified": "Thu, 05 Mar 2020 22:07:05 GMT",
-=======
+        "x-ms-date": "Fri, 03 Apr 2020 20:53:01 GMT",
+        "x-ms-return-client-request-id": "true",
+        "x-ms-version": "2019-12-12"
+      },
+      "RequestBody": null,
+      "StatusCode": 201,
+      "ResponseHeaders": {
+        "Content-Length": "0",
         "Date": "Fri, 03 Apr 2020 20:52:59 GMT",
         "ETag": "\u00220x8D7D810FEFBB67B\u0022",
         "Last-Modified": "Fri, 03 Apr 2020 20:53:00 GMT",
->>>>>>> 32e373e2
         "Server": [
           "Windows-Azure-HDFS/1.0",
           "Microsoft-HTTPAPI/2.0"
         ],
         "x-ms-client-request-id": "ea25281e-60a9-a956-0ae0-cbc8f5c8a118",
-<<<<<<< HEAD
-        "x-ms-request-id": "2891ce5e-f01f-002d-1a3a-f32148000000",
-        "x-ms-version": "2019-10-10"
-=======
         "x-ms-request-id": "fa43fa75-201f-0097-44f9-091bad000000",
         "x-ms-version": "2019-12-12"
->>>>>>> 32e373e2
-      },
-      "ResponseBody": []
-    },
-    {
-<<<<<<< HEAD
-      "RequestUri": "https://seanstagehierarchical.blob.core.windows.net/test-filesystem-888cc440-f10f-6049-a086-bc54885a35e5/test-directory-674a0124-4cdf-5d6d-9112-8b6894fe74ac?comp=lease",
-      "RequestMethod": "PUT",
-      "RequestHeaders": {
-        "Authorization": "Sanitized",
-        "traceparent": "00-8381c7c6854143468d0cbe67aef2f3d7-a74134762ea2e644-00",
-        "User-Agent": [
-          "azsdk-net-Storage.Files.DataLake/12.0.0-dev.20200305.1",
-          "(.NET Core 4.6.28325.01; Microsoft Windows 10.0.18363 )"
-        ],
-        "x-ms-client-request-id": "fde46a25-357e-313f-90e5-965672db40b6",
-        "x-ms-date": "Thu, 05 Mar 2020 22:07:05 GMT",
-=======
+      },
+      "ResponseBody": []
+    },
+    {
       "RequestUri": "http://seannsecanary.blob.core.windows.net/test-filesystem-888cc440-f10f-6049-a086-bc54885a35e5/test-directory-674a0124-4cdf-5d6d-9112-8b6894fe74ac?comp=lease",
       "RequestMethod": "PUT",
       "RequestHeaders": {
@@ -1442,65 +789,36 @@
         ],
         "x-ms-client-request-id": "fde46a25-357e-313f-90e5-965672db40b6",
         "x-ms-date": "Fri, 03 Apr 2020 20:53:02 GMT",
->>>>>>> 32e373e2
         "x-ms-lease-action": "acquire",
         "x-ms-lease-duration": "15",
         "x-ms-proposed-lease-id": "c54493bb-770b-4c17-f750-17319e47bb61",
         "x-ms-return-client-request-id": "true",
-<<<<<<< HEAD
-        "x-ms-version": "2019-10-10"
-=======
-        "x-ms-version": "2019-12-12"
->>>>>>> 32e373e2
-      },
-      "RequestBody": null,
-      "StatusCode": 201,
-      "ResponseHeaders": {
-        "Content-Length": "0",
-<<<<<<< HEAD
-        "Date": "Thu, 05 Mar 2020 22:07:05 GMT",
-        "ETag": "\u00220x8D7C1518A72DA3F\u0022",
-        "Last-Modified": "Thu, 05 Mar 2020 22:07:05 GMT",
-=======
+        "x-ms-version": "2019-12-12"
+      },
+      "RequestBody": null,
+      "StatusCode": 201,
+      "ResponseHeaders": {
+        "Content-Length": "0",
         "Date": "Fri, 03 Apr 2020 20:52:59 GMT",
         "ETag": "\u00220x8D7D810FEFBB67B\u0022",
         "Last-Modified": "Fri, 03 Apr 2020 20:53:00 GMT",
->>>>>>> 32e373e2
         "Server": [
           "Windows-Azure-Blob/1.0",
           "Microsoft-HTTPAPI/2.0"
         ],
         "x-ms-client-request-id": "fde46a25-357e-313f-90e5-965672db40b6",
         "x-ms-lease-id": "c54493bb-770b-4c17-f750-17319e47bb61",
-<<<<<<< HEAD
-        "x-ms-request-id": "4a11cc62-c01e-0026-723a-f3da23000000",
-        "x-ms-version": "2019-10-10"
-=======
         "x-ms-request-id": "9621542b-f01e-0012-40f9-093670000000",
         "x-ms-version": "2019-12-12"
->>>>>>> 32e373e2
-      },
-      "ResponseBody": []
-    },
-    {
-<<<<<<< HEAD
-      "RequestUri": "https://seanstagehierarchical.blob.core.windows.net/test-filesystem-888cc440-f10f-6049-a086-bc54885a35e5/test-directory-674a0124-4cdf-5d6d-9112-8b6894fe74ac?comp=lease",
-=======
+      },
+      "ResponseBody": []
+    },
+    {
       "RequestUri": "http://seannsecanary.blob.core.windows.net/test-filesystem-888cc440-f10f-6049-a086-bc54885a35e5/test-directory-674a0124-4cdf-5d6d-9112-8b6894fe74ac?comp=lease",
->>>>>>> 32e373e2
       "RequestMethod": "PUT",
       "RequestHeaders": {
         "Authorization": "Sanitized",
         "If-None-Match": "\u0022garbage\u0022",
-<<<<<<< HEAD
-        "traceparent": "00-88a5085ce3491b48b68de321dee68abb-18421e79d7aeda43-00",
-        "User-Agent": [
-          "azsdk-net-Storage.Files.DataLake/12.0.0-dev.20200305.1",
-          "(.NET Core 4.6.28325.01; Microsoft Windows 10.0.18363 )"
-        ],
-        "x-ms-client-request-id": "a11742a8-065c-d708-5539-7e05d3313435",
-        "x-ms-date": "Thu, 05 Mar 2020 22:07:05 GMT",
-=======
         "traceparent": "00-ffa8658a21fc2e479372da575570d923-81ffc5239627484c-00",
         "User-Agent": [
           "azsdk-net-Storage.Files.DataLake/12.1.0-dev.20200403.1",
@@ -1508,62 +826,31 @@
         ],
         "x-ms-client-request-id": "a11742a8-065c-d708-5539-7e05d3313435",
         "x-ms-date": "Fri, 03 Apr 2020 20:53:02 GMT",
->>>>>>> 32e373e2
         "x-ms-lease-action": "change",
         "x-ms-lease-id": "c54493bb-770b-4c17-f750-17319e47bb61",
         "x-ms-proposed-lease-id": "6c4af8e4-89d8-5f03-2eb4-053c0c410386",
         "x-ms-return-client-request-id": "true",
-<<<<<<< HEAD
-        "x-ms-version": "2019-10-10"
-=======
-        "x-ms-version": "2019-12-12"
->>>>>>> 32e373e2
+        "x-ms-version": "2019-12-12"
       },
       "RequestBody": null,
       "StatusCode": 200,
       "ResponseHeaders": {
         "Content-Length": "0",
-<<<<<<< HEAD
-        "Date": "Thu, 05 Mar 2020 22:07:05 GMT",
-        "ETag": "\u00220x8D7C1518A72DA3F\u0022",
-        "Last-Modified": "Thu, 05 Mar 2020 22:07:05 GMT",
-=======
         "Date": "Fri, 03 Apr 2020 20:52:59 GMT",
         "ETag": "\u00220x8D7D810FEFBB67B\u0022",
         "Last-Modified": "Fri, 03 Apr 2020 20:53:00 GMT",
->>>>>>> 32e373e2
         "Server": [
           "Windows-Azure-Blob/1.0",
           "Microsoft-HTTPAPI/2.0"
         ],
         "x-ms-client-request-id": "a11742a8-065c-d708-5539-7e05d3313435",
         "x-ms-lease-id": "6c4af8e4-89d8-5f03-2eb4-053c0c410386",
-<<<<<<< HEAD
-        "x-ms-request-id": "4a11cc64-c01e-0026-743a-f3da23000000",
-        "x-ms-version": "2019-10-10"
-=======
         "x-ms-request-id": "96215436-f01e-0012-4af9-093670000000",
         "x-ms-version": "2019-12-12"
->>>>>>> 32e373e2
-      },
-      "ResponseBody": []
-    },
-    {
-<<<<<<< HEAD
-      "RequestUri": "https://seanstagehierarchical.blob.core.windows.net/test-filesystem-888cc440-f10f-6049-a086-bc54885a35e5?restype=container",
-      "RequestMethod": "DELETE",
-      "RequestHeaders": {
-        "Authorization": "Sanitized",
-        "traceparent": "00-f42bb6688473a74c9291827a06dac474-281633e568707047-00",
-        "User-Agent": [
-          "azsdk-net-Storage.Files.DataLake/12.0.0-dev.20200305.1",
-          "(.NET Core 4.6.28325.01; Microsoft Windows 10.0.18363 )"
-        ],
-        "x-ms-client-request-id": "30ad8cce-9ec4-4659-884c-b2a12e71a73e",
-        "x-ms-date": "Thu, 05 Mar 2020 22:07:06 GMT",
-        "x-ms-return-client-request-id": "true",
-        "x-ms-version": "2019-10-10"
-=======
+      },
+      "ResponseBody": []
+    },
+    {
       "RequestUri": "http://seannsecanary.blob.core.windows.net/test-filesystem-888cc440-f10f-6049-a086-bc54885a35e5?restype=container",
       "RequestMethod": "DELETE",
       "RequestHeaders": {
@@ -1577,42 +864,26 @@
         "x-ms-date": "Fri, 03 Apr 2020 20:53:02 GMT",
         "x-ms-return-client-request-id": "true",
         "x-ms-version": "2019-12-12"
->>>>>>> 32e373e2
       },
       "RequestBody": null,
       "StatusCode": 202,
       "ResponseHeaders": {
         "Content-Length": "0",
-<<<<<<< HEAD
-        "Date": "Thu, 05 Mar 2020 22:07:05 GMT",
-=======
         "Date": "Fri, 03 Apr 2020 20:53:00 GMT",
->>>>>>> 32e373e2
         "Server": [
           "Windows-Azure-Blob/1.0",
           "Microsoft-HTTPAPI/2.0"
         ],
         "x-ms-client-request-id": "30ad8cce-9ec4-4659-884c-b2a12e71a73e",
-<<<<<<< HEAD
-        "x-ms-request-id": "4a11cc65-c01e-0026-753a-f3da23000000",
-        "x-ms-version": "2019-10-10"
-=======
         "x-ms-request-id": "96215445-f01e-0012-56f9-093670000000",
         "x-ms-version": "2019-12-12"
->>>>>>> 32e373e2
       },
       "ResponseBody": []
     }
   ],
   "Variables": {
-<<<<<<< HEAD
-    "DateTimeOffsetNow": "2020-03-05T14:07:00.0613095-08:00",
-    "RandomSeed": "517533918",
-    "Storage_TestConfigHierarchicalNamespace": "NamespaceTenant\nseanstagehierarchical\nU2FuaXRpemVk\nhttps://seanstagehierarchical.blob.core.windows.net\nhttp://seanstagehierarchical.file.core.windows.net\nhttp://seanstagehierarchical.queue.core.windows.net\nhttp://seanstagehierarchical.table.core.windows.net\n\n\n\n\nhttp://seanstagehierarchical-secondary.blob.core.windows.net\nhttp://seanstagehierarchical-secondary.file.core.windows.net\nhttp://seanstagehierarchical-secondary.queue.core.windows.net\nhttp://seanstagehierarchical-secondary.table.core.windows.net\n68390a19-a643-458b-b726-408abf67b4fc\nSanitized\n72f988bf-86f1-41af-91ab-2d7cd011db47\nhttps://login.microsoftonline.com/\nCloud\nBlobEndpoint=https://seanstagehierarchical.blob.core.windows.net/;QueueEndpoint=http://seanstagehierarchical.queue.core.windows.net/;FileEndpoint=http://seanstagehierarchical.file.core.windows.net/;BlobSecondaryEndpoint=http://seanstagehierarchical-secondary.blob.core.windows.net/;QueueSecondaryEndpoint=http://seanstagehierarchical-secondary.queue.core.windows.net/;FileSecondaryEndpoint=http://seanstagehierarchical-secondary.file.core.windows.net/;AccountName=seanstagehierarchical;AccountKey=Sanitized\n"
-=======
     "DateTimeOffsetNow": "2020-04-03T13:52:59.9154660-07:00",
     "RandomSeed": "517533918",
     "Storage_TestConfigHierarchicalNamespace": "NamespaceTenant\nseannsecanary\nU2FuaXRpemVk\nhttp://seannsecanary.blob.core.windows.net\nhttp://seannsecanary.file.core.windows.net\nhttp://seannsecanary.queue.core.windows.net\nhttp://seannsecanary.table.core.windows.net\n\n\n\n\nhttp://seannsecanary-secondary.blob.core.windows.net\nhttp://seannsecanary-secondary.file.core.windows.net\nhttp://seannsecanary-secondary.queue.core.windows.net\nhttp://seannsecanary-secondary.table.core.windows.net\n68390a19-a643-458b-b726-408abf67b4fc\nSanitized\n72f988bf-86f1-41af-91ab-2d7cd011db47\nhttps://login.microsoftonline.com/\nCloud\nBlobEndpoint=http://seannsecanary.blob.core.windows.net/;QueueEndpoint=http://seannsecanary.queue.core.windows.net/;FileEndpoint=http://seannsecanary.file.core.windows.net/;BlobSecondaryEndpoint=http://seannsecanary-secondary.blob.core.windows.net/;QueueSecondaryEndpoint=http://seannsecanary-secondary.queue.core.windows.net/;FileSecondaryEndpoint=http://seannsecanary-secondary.file.core.windows.net/;AccountName=seannsecanary;AccountKey=Sanitized\n"
->>>>>>> 32e373e2
   }
 }