{
  "Entries": [
    {
<<<<<<< HEAD
      "RequestUri": "https://seanstagehierarchical.blob.core.windows.net/test-filesystem-fb391178-b8c3-a12b-b073-fd8c2181edb7?restype=container",
      "RequestMethod": "PUT",
      "RequestHeaders": {
        "Authorization": "Sanitized",
        "traceparent": "00-83e8a74af6a4ac428bbc44250783af74-507b3055b5c7ca47-00",
        "User-Agent": [
          "azsdk-net-Storage.Files.DataLake/12.0.0-dev.20200305.1",
          "(.NET Core 4.6.28325.01; Microsoft Windows 10.0.18363 )"
        ],
        "x-ms-blob-public-access": "container",
        "x-ms-client-request-id": "6a3087ee-633d-9690-bc99-5332439d8424",
        "x-ms-date": "Thu, 05 Mar 2020 22:09:58 GMT",
        "x-ms-return-client-request-id": "true",
        "x-ms-version": "2019-10-10"
=======
      "RequestUri": "http://seannsecanary.blob.core.windows.net/test-filesystem-fb391178-b8c3-a12b-b073-fd8c2181edb7?restype=container",
      "RequestMethod": "PUT",
      "RequestHeaders": {
        "Authorization": "Sanitized",
        "traceparent": "00-c658ef59475a334081a80eda92a3d2bb-156e6be4f111bf4a-00",
        "User-Agent": [
          "azsdk-net-Storage.Files.DataLake/12.1.0-dev.20200403.1",
          "(.NET Core 4.6.28325.01; Microsoft Windows 10.0.18362 )"
        ],
        "x-ms-blob-public-access": "container",
        "x-ms-client-request-id": "6a3087ee-633d-9690-bc99-5332439d8424",
        "x-ms-date": "Fri, 03 Apr 2020 20:55:50 GMT",
        "x-ms-return-client-request-id": "true",
        "x-ms-version": "2019-12-12"
>>>>>>> 32e373e2
      },
      "RequestBody": null,
      "StatusCode": 201,
      "ResponseHeaders": {
        "Content-Length": "0",
<<<<<<< HEAD
        "Date": "Thu, 05 Mar 2020 22:09:57 GMT",
        "ETag": "\u00220x8D7C151F15D5B51\u0022",
        "Last-Modified": "Thu, 05 Mar 2020 22:09:58 GMT",
=======
        "Date": "Fri, 03 Apr 2020 20:55:48 GMT",
        "ETag": "\u00220x8D7D811632B6412\u0022",
        "Last-Modified": "Fri, 03 Apr 2020 20:55:48 GMT",
>>>>>>> 32e373e2
        "Server": [
          "Windows-Azure-Blob/1.0",
          "Microsoft-HTTPAPI/2.0"
        ],
        "x-ms-client-request-id": "6a3087ee-633d-9690-bc99-5332439d8424",
<<<<<<< HEAD
        "x-ms-request-id": "9d5259c8-c01e-0044-153a-f31804000000",
        "x-ms-version": "2019-10-10"
=======
        "x-ms-request-id": "9621a034-f01e-0012-14fa-093670000000",
        "x-ms-version": "2019-12-12"
>>>>>>> 32e373e2
      },
      "ResponseBody": []
    },
    {
<<<<<<< HEAD
      "RequestUri": "https://seanstagehierarchical.dfs.core.windows.net/test-filesystem-fb391178-b8c3-a12b-b073-fd8c2181edb7/test-directory-e9692b73-57cf-ab97-5b4e-67c7ace47cc5?resource=directory",
      "RequestMethod": "PUT",
      "RequestHeaders": {
        "Authorization": "Sanitized",
        "traceparent": "00-ced0776b05cec443a5274c86d044536b-d35490a220707e43-00",
        "User-Agent": [
          "azsdk-net-Storage.Files.DataLake/12.0.0-dev.20200305.1",
          "(.NET Core 4.6.28325.01; Microsoft Windows 10.0.18363 )"
        ],
        "x-ms-client-request-id": "f9d2e676-0181-97c6-f085-0eeffbc8ead8",
        "x-ms-date": "Thu, 05 Mar 2020 22:09:58 GMT",
        "x-ms-return-client-request-id": "true",
        "x-ms-version": "2019-10-10"
=======
      "RequestUri": "http://seannsecanary.dfs.core.windows.net/test-filesystem-fb391178-b8c3-a12b-b073-fd8c2181edb7/test-directory-e9692b73-57cf-ab97-5b4e-67c7ace47cc5?resource=directory",
      "RequestMethod": "PUT",
      "RequestHeaders": {
        "Authorization": "Sanitized",
        "traceparent": "00-56a9969b8ed6a946ba2e2332f17c24af-ef53dc8354a27a41-00",
        "User-Agent": [
          "azsdk-net-Storage.Files.DataLake/12.1.0-dev.20200403.1",
          "(.NET Core 4.6.28325.01; Microsoft Windows 10.0.18362 )"
        ],
        "x-ms-client-request-id": "f9d2e676-0181-97c6-f085-0eeffbc8ead8",
        "x-ms-date": "Fri, 03 Apr 2020 20:55:50 GMT",
        "x-ms-return-client-request-id": "true",
        "x-ms-version": "2019-12-12"
>>>>>>> 32e373e2
      },
      "RequestBody": null,
      "StatusCode": 201,
      "ResponseHeaders": {
        "Content-Length": "0",
<<<<<<< HEAD
        "Date": "Thu, 05 Mar 2020 22:09:57 GMT",
        "ETag": "\u00220x8D7C151F18D943D\u0022",
        "Last-Modified": "Thu, 05 Mar 2020 22:09:58 GMT",
=======
        "Date": "Fri, 03 Apr 2020 20:55:48 GMT",
        "ETag": "\u00220x8D7D8116339BCD1\u0022",
        "Last-Modified": "Fri, 03 Apr 2020 20:55:48 GMT",
>>>>>>> 32e373e2
        "Server": [
          "Windows-Azure-HDFS/1.0",
          "Microsoft-HTTPAPI/2.0"
        ],
        "x-ms-client-request-id": "f9d2e676-0181-97c6-f085-0eeffbc8ead8",
<<<<<<< HEAD
        "x-ms-request-id": "30548acb-501f-000b-5b3a-f36950000000",
        "x-ms-version": "2019-10-10"
=======
        "x-ms-request-id": "fa43fc4d-201f-0097-1dfa-091bad000000",
        "x-ms-version": "2019-12-12"
>>>>>>> 32e373e2
      },
      "ResponseBody": []
    },
    {
<<<<<<< HEAD
      "RequestUri": "https://seanstagehierarchical.dfs.core.windows.net/test-filesystem-fb391178-b8c3-a12b-b073-fd8c2181edb7/test-directory-e9692b73-57cf-ab97-5b4e-67c7ace47cc5?action=setAccessControl",
      "RequestMethod": "PATCH",
      "RequestHeaders": {
        "Authorization": "Sanitized",
        "If-Modified-Since": "Fri, 06 Mar 2020 22:09:57 GMT",
        "User-Agent": [
          "azsdk-net-Storage.Files.DataLake/12.0.0-dev.20200305.1",
          "(.NET Core 4.6.28325.01; Microsoft Windows 10.0.18363 )"
        ],
        "x-ms-acl": "user::rwx,group::r--,other::---,mask::rwx",
        "x-ms-client-request-id": "c65071a6-8312-8643-a106-a9ca748aecf3",
        "x-ms-date": "Thu, 05 Mar 2020 22:09:58 GMT",
        "x-ms-return-client-request-id": "true",
        "x-ms-version": "2019-10-10"
=======
      "RequestUri": "http://seannsecanary.dfs.core.windows.net/test-filesystem-fb391178-b8c3-a12b-b073-fd8c2181edb7/test-directory-e9692b73-57cf-ab97-5b4e-67c7ace47cc5?action=setAccessControl",
      "RequestMethod": "PATCH",
      "RequestHeaders": {
        "Authorization": "Sanitized",
        "If-Modified-Since": "Sat, 04 Apr 2020 20:55:50 GMT",
        "User-Agent": [
          "azsdk-net-Storage.Files.DataLake/12.1.0-dev.20200403.1",
          "(.NET Core 4.6.28325.01; Microsoft Windows 10.0.18362 )"
        ],
        "x-ms-acl": "user::rwx,group::r--,other::---,mask::rwx",
        "x-ms-client-request-id": "c65071a6-8312-8643-a106-a9ca748aecf3",
        "x-ms-date": "Fri, 03 Apr 2020 20:55:50 GMT",
        "x-ms-return-client-request-id": "true",
        "x-ms-version": "2019-12-12"
>>>>>>> 32e373e2
      },
      "RequestBody": null,
      "StatusCode": 412,
      "ResponseHeaders": {
        "Content-Length": "200",
        "Content-Type": "application/json; charset=utf-8",
<<<<<<< HEAD
        "Date": "Thu, 05 Mar 2020 22:09:58 GMT",
=======
        "Date": "Fri, 03 Apr 2020 20:55:48 GMT",
>>>>>>> 32e373e2
        "Server": [
          "Windows-Azure-HDFS/1.0",
          "Microsoft-HTTPAPI/2.0"
        ],
        "x-ms-client-request-id": "c65071a6-8312-8643-a106-a9ca748aecf3",
        "x-ms-error-code": "ConditionNotMet",
<<<<<<< HEAD
        "x-ms-request-id": "30548acc-501f-000b-5c3a-f36950000000",
        "x-ms-version": "2019-10-10"
=======
        "x-ms-request-id": "fa43fc4f-201f-0097-1efa-091bad000000",
        "x-ms-version": "2019-12-12"
>>>>>>> 32e373e2
      },
      "ResponseBody": {
        "error": {
          "code": "ConditionNotMet",
<<<<<<< HEAD
          "message": "The condition specified using HTTP conditional header(s) is not met.\nRequestId:30548acc-501f-000b-5c3a-f36950000000\nTime:2020-03-05T22:09:58.6115808Z"
        }
      }
    },
    {
      "RequestUri": "https://seanstagehierarchical.blob.core.windows.net/test-filesystem-fb391178-b8c3-a12b-b073-fd8c2181edb7?restype=container",
      "RequestMethod": "DELETE",
      "RequestHeaders": {
        "Authorization": "Sanitized",
        "traceparent": "00-b5d7320fa5e0b043aa6ed6c1decd3a0f-b0c218806328a64a-00",
        "User-Agent": [
          "azsdk-net-Storage.Files.DataLake/12.0.0-dev.20200305.1",
          "(.NET Core 4.6.28325.01; Microsoft Windows 10.0.18363 )"
        ],
        "x-ms-client-request-id": "8a493453-2478-99c6-4b24-3af841097c27",
        "x-ms-date": "Thu, 05 Mar 2020 22:09:58 GMT",
        "x-ms-return-client-request-id": "true",
        "x-ms-version": "2019-10-10"
=======
          "message": "The condition specified using HTTP conditional header(s) is not met.\nRequestId:fa43fc4f-201f-0097-1efa-091bad000000\nTime:2020-04-03T20:55:48.7953379Z"
        }
      }
    },
    {
      "RequestUri": "http://seannsecanary.blob.core.windows.net/test-filesystem-fb391178-b8c3-a12b-b073-fd8c2181edb7?restype=container",
      "RequestMethod": "DELETE",
      "RequestHeaders": {
        "Authorization": "Sanitized",
        "traceparent": "00-5dec43e88a241745837a76297212ec37-d85b6402eefbcd4b-00",
        "User-Agent": [
          "azsdk-net-Storage.Files.DataLake/12.1.0-dev.20200403.1",
          "(.NET Core 4.6.28325.01; Microsoft Windows 10.0.18362 )"
        ],
        "x-ms-client-request-id": "8a493453-2478-99c6-4b24-3af841097c27",
        "x-ms-date": "Fri, 03 Apr 2020 20:55:50 GMT",
        "x-ms-return-client-request-id": "true",
        "x-ms-version": "2019-12-12"
>>>>>>> 32e373e2
      },
      "RequestBody": null,
      "StatusCode": 202,
      "ResponseHeaders": {
        "Content-Length": "0",
<<<<<<< HEAD
        "Date": "Thu, 05 Mar 2020 22:09:58 GMT",
=======
        "Date": "Fri, 03 Apr 2020 20:55:48 GMT",
>>>>>>> 32e373e2
        "Server": [
          "Windows-Azure-Blob/1.0",
          "Microsoft-HTTPAPI/2.0"
        ],
        "x-ms-client-request-id": "8a493453-2478-99c6-4b24-3af841097c27",
<<<<<<< HEAD
        "x-ms-request-id": "9d5259cc-c01e-0044-173a-f31804000000",
        "x-ms-version": "2019-10-10"
=======
        "x-ms-request-id": "9621a04b-f01e-0012-27fa-093670000000",
        "x-ms-version": "2019-12-12"
>>>>>>> 32e373e2
      },
      "ResponseBody": []
    },
    {
<<<<<<< HEAD
      "RequestUri": "https://seanstagehierarchical.blob.core.windows.net/test-filesystem-e5f63995-47d6-da01-79c4-b4303c43b1c9?restype=container",
      "RequestMethod": "PUT",
      "RequestHeaders": {
        "Authorization": "Sanitized",
        "traceparent": "00-f9c67adda22c224c9aa060db688863e6-423395e545787047-00",
        "User-Agent": [
          "azsdk-net-Storage.Files.DataLake/12.0.0-dev.20200305.1",
          "(.NET Core 4.6.28325.01; Microsoft Windows 10.0.18363 )"
        ],
        "x-ms-blob-public-access": "container",
        "x-ms-client-request-id": "9a6a1f64-7fe1-0bf0-326e-10b36f955c07",
        "x-ms-date": "Thu, 05 Mar 2020 22:09:58 GMT",
        "x-ms-return-client-request-id": "true",
        "x-ms-version": "2019-10-10"
=======
      "RequestUri": "http://seannsecanary.blob.core.windows.net/test-filesystem-e5f63995-47d6-da01-79c4-b4303c43b1c9?restype=container",
      "RequestMethod": "PUT",
      "RequestHeaders": {
        "Authorization": "Sanitized",
        "traceparent": "00-35634646e3fee847b9ab65e96cda9031-d374d4db192f804c-00",
        "User-Agent": [
          "azsdk-net-Storage.Files.DataLake/12.1.0-dev.20200403.1",
          "(.NET Core 4.6.28325.01; Microsoft Windows 10.0.18362 )"
        ],
        "x-ms-blob-public-access": "container",
        "x-ms-client-request-id": "9a6a1f64-7fe1-0bf0-326e-10b36f955c07",
        "x-ms-date": "Fri, 03 Apr 2020 20:55:50 GMT",
        "x-ms-return-client-request-id": "true",
        "x-ms-version": "2019-12-12"
>>>>>>> 32e373e2
      },
      "RequestBody": null,
      "StatusCode": 201,
      "ResponseHeaders": {
        "Content-Length": "0",
<<<<<<< HEAD
        "Date": "Thu, 05 Mar 2020 22:09:58 GMT",
        "ETag": "\u00220x8D7C151F1D620CA\u0022",
        "Last-Modified": "Thu, 05 Mar 2020 22:09:59 GMT",
=======
        "Date": "Fri, 03 Apr 2020 20:55:48 GMT",
        "ETag": "\u00220x8D7D8116362D1D3\u0022",
        "Last-Modified": "Fri, 03 Apr 2020 20:55:48 GMT",
>>>>>>> 32e373e2
        "Server": [
          "Windows-Azure-Blob/1.0",
          "Microsoft-HTTPAPI/2.0"
        ],
        "x-ms-client-request-id": "9a6a1f64-7fe1-0bf0-326e-10b36f955c07",
<<<<<<< HEAD
        "x-ms-request-id": "e0bd740a-301e-000d-0c3a-f35aef000000",
        "x-ms-version": "2019-10-10"
=======
        "x-ms-request-id": "9621a056-f01e-0012-30fa-093670000000",
        "x-ms-version": "2019-12-12"
>>>>>>> 32e373e2
      },
      "ResponseBody": []
    },
    {
<<<<<<< HEAD
      "RequestUri": "https://seanstagehierarchical.dfs.core.windows.net/test-filesystem-e5f63995-47d6-da01-79c4-b4303c43b1c9/test-directory-5f577172-3d92-33e7-be23-5f1ea84e4a7b?resource=directory",
      "RequestMethod": "PUT",
      "RequestHeaders": {
        "Authorization": "Sanitized",
        "traceparent": "00-33bec93c37414d47b9c55196d0eb1158-8e8fb43ad0383643-00",
        "User-Agent": [
          "azsdk-net-Storage.Files.DataLake/12.0.0-dev.20200305.1",
          "(.NET Core 4.6.28325.01; Microsoft Windows 10.0.18363 )"
        ],
        "x-ms-client-request-id": "1f40975b-eaa7-2776-3836-dbbd1fd263e4",
        "x-ms-date": "Thu, 05 Mar 2020 22:09:59 GMT",
        "x-ms-return-client-request-id": "true",
        "x-ms-version": "2019-10-10"
=======
      "RequestUri": "http://seannsecanary.dfs.core.windows.net/test-filesystem-e5f63995-47d6-da01-79c4-b4303c43b1c9/test-directory-5f577172-3d92-33e7-be23-5f1ea84e4a7b?resource=directory",
      "RequestMethod": "PUT",
      "RequestHeaders": {
        "Authorization": "Sanitized",
        "traceparent": "00-a7a575b5370c7b4f96007eef501aba2d-b6674460d81a7b4d-00",
        "User-Agent": [
          "azsdk-net-Storage.Files.DataLake/12.1.0-dev.20200403.1",
          "(.NET Core 4.6.28325.01; Microsoft Windows 10.0.18362 )"
        ],
        "x-ms-client-request-id": "1f40975b-eaa7-2776-3836-dbbd1fd263e4",
        "x-ms-date": "Fri, 03 Apr 2020 20:55:50 GMT",
        "x-ms-return-client-request-id": "true",
        "x-ms-version": "2019-12-12"
>>>>>>> 32e373e2
      },
      "RequestBody": null,
      "StatusCode": 201,
      "ResponseHeaders": {
        "Content-Length": "0",
<<<<<<< HEAD
        "Date": "Thu, 05 Mar 2020 22:09:59 GMT",
        "ETag": "\u00220x8D7C151F208FE83\u0022",
        "Last-Modified": "Thu, 05 Mar 2020 22:09:59 GMT",
=======
        "Date": "Fri, 03 Apr 2020 20:55:48 GMT",
        "ETag": "\u00220x8D7D811637139DE\u0022",
        "Last-Modified": "Fri, 03 Apr 2020 20:55:49 GMT",
>>>>>>> 32e373e2
        "Server": [
          "Windows-Azure-HDFS/1.0",
          "Microsoft-HTTPAPI/2.0"
        ],
        "x-ms-client-request-id": "1f40975b-eaa7-2776-3836-dbbd1fd263e4",
<<<<<<< HEAD
        "x-ms-request-id": "0234ff73-701f-0033-293a-f3cd90000000",
        "x-ms-version": "2019-10-10"
=======
        "x-ms-request-id": "fa43fc50-201f-0097-1ffa-091bad000000",
        "x-ms-version": "2019-12-12"
>>>>>>> 32e373e2
      },
      "ResponseBody": []
    },
    {
<<<<<<< HEAD
      "RequestUri": "https://seanstagehierarchical.dfs.core.windows.net/test-filesystem-e5f63995-47d6-da01-79c4-b4303c43b1c9/test-directory-5f577172-3d92-33e7-be23-5f1ea84e4a7b?action=setAccessControl",
      "RequestMethod": "PATCH",
      "RequestHeaders": {
        "Authorization": "Sanitized",
        "If-Unmodified-Since": "Wed, 04 Mar 2020 22:09:57 GMT",
        "User-Agent": [
          "azsdk-net-Storage.Files.DataLake/12.0.0-dev.20200305.1",
          "(.NET Core 4.6.28325.01; Microsoft Windows 10.0.18363 )"
        ],
        "x-ms-acl": "user::rwx,group::r--,other::---,mask::rwx",
        "x-ms-client-request-id": "10c26ec0-2b0e-90d4-35a4-e4a33b2a021e",
        "x-ms-date": "Thu, 05 Mar 2020 22:09:59 GMT",
        "x-ms-return-client-request-id": "true",
        "x-ms-version": "2019-10-10"
=======
      "RequestUri": "http://seannsecanary.dfs.core.windows.net/test-filesystem-e5f63995-47d6-da01-79c4-b4303c43b1c9/test-directory-5f577172-3d92-33e7-be23-5f1ea84e4a7b?action=setAccessControl",
      "RequestMethod": "PATCH",
      "RequestHeaders": {
        "Authorization": "Sanitized",
        "If-Unmodified-Since": "Thu, 02 Apr 2020 20:55:50 GMT",
        "User-Agent": [
          "azsdk-net-Storage.Files.DataLake/12.1.0-dev.20200403.1",
          "(.NET Core 4.6.28325.01; Microsoft Windows 10.0.18362 )"
        ],
        "x-ms-acl": "user::rwx,group::r--,other::---,mask::rwx",
        "x-ms-client-request-id": "10c26ec0-2b0e-90d4-35a4-e4a33b2a021e",
        "x-ms-date": "Fri, 03 Apr 2020 20:55:50 GMT",
        "x-ms-return-client-request-id": "true",
        "x-ms-version": "2019-12-12"
>>>>>>> 32e373e2
      },
      "RequestBody": null,
      "StatusCode": 412,
      "ResponseHeaders": {
        "Content-Length": "200",
        "Content-Type": "application/json; charset=utf-8",
<<<<<<< HEAD
        "Date": "Thu, 05 Mar 2020 22:09:59 GMT",
=======
        "Date": "Fri, 03 Apr 2020 20:55:48 GMT",
>>>>>>> 32e373e2
        "Server": [
          "Windows-Azure-HDFS/1.0",
          "Microsoft-HTTPAPI/2.0"
        ],
        "x-ms-client-request-id": "10c26ec0-2b0e-90d4-35a4-e4a33b2a021e",
        "x-ms-error-code": "ConditionNotMet",
<<<<<<< HEAD
        "x-ms-request-id": "0234ff74-701f-0033-2a3a-f3cd90000000",
        "x-ms-version": "2019-10-10"
=======
        "x-ms-request-id": "fa43fc51-201f-0097-20fa-091bad000000",
        "x-ms-version": "2019-12-12"
>>>>>>> 32e373e2
      },
      "ResponseBody": {
        "error": {
          "code": "ConditionNotMet",
<<<<<<< HEAD
          "message": "The condition specified using HTTP conditional header(s) is not met.\nRequestId:0234ff74-701f-0033-2a3a-f3cd90000000\nTime:2020-03-05T22:09:59.6478792Z"
        }
      }
    },
    {
      "RequestUri": "https://seanstagehierarchical.blob.core.windows.net/test-filesystem-e5f63995-47d6-da01-79c4-b4303c43b1c9?restype=container",
      "RequestMethod": "DELETE",
      "RequestHeaders": {
        "Authorization": "Sanitized",
        "traceparent": "00-3bde75623dafec4aa4ae308dc3e2623f-4e8b0d6e8ccbbf44-00",
        "User-Agent": [
          "azsdk-net-Storage.Files.DataLake/12.0.0-dev.20200305.1",
          "(.NET Core 4.6.28325.01; Microsoft Windows 10.0.18363 )"
        ],
        "x-ms-client-request-id": "b1fce553-5310-f9d5-c0a8-8f245b8a205e",
        "x-ms-date": "Thu, 05 Mar 2020 22:09:59 GMT",
        "x-ms-return-client-request-id": "true",
        "x-ms-version": "2019-10-10"
=======
          "message": "The condition specified using HTTP conditional header(s) is not met.\nRequestId:fa43fc51-201f-0097-20fa-091bad000000\nTime:2020-04-03T20:55:49.1395800Z"
        }
      }
    },
    {
      "RequestUri": "http://seannsecanary.blob.core.windows.net/test-filesystem-e5f63995-47d6-da01-79c4-b4303c43b1c9?restype=container",
      "RequestMethod": "DELETE",
      "RequestHeaders": {
        "Authorization": "Sanitized",
        "traceparent": "00-b91903bb58285741a95e15da73a14f54-52e8f28109a34b42-00",
        "User-Agent": [
          "azsdk-net-Storage.Files.DataLake/12.1.0-dev.20200403.1",
          "(.NET Core 4.6.28325.01; Microsoft Windows 10.0.18362 )"
        ],
        "x-ms-client-request-id": "b1fce553-5310-f9d5-c0a8-8f245b8a205e",
        "x-ms-date": "Fri, 03 Apr 2020 20:55:50 GMT",
        "x-ms-return-client-request-id": "true",
        "x-ms-version": "2019-12-12"
>>>>>>> 32e373e2
      },
      "RequestBody": null,
      "StatusCode": 202,
      "ResponseHeaders": {
        "Content-Length": "0",
<<<<<<< HEAD
        "Date": "Thu, 05 Mar 2020 22:09:59 GMT",
=======
        "Date": "Fri, 03 Apr 2020 20:55:49 GMT",
>>>>>>> 32e373e2
        "Server": [
          "Windows-Azure-Blob/1.0",
          "Microsoft-HTTPAPI/2.0"
        ],
        "x-ms-client-request-id": "b1fce553-5310-f9d5-c0a8-8f245b8a205e",
<<<<<<< HEAD
        "x-ms-request-id": "e0bd7454-301e-000d-513a-f35aef000000",
        "x-ms-version": "2019-10-10"
=======
        "x-ms-request-id": "9621a078-f01e-0012-50fa-093670000000",
        "x-ms-version": "2019-12-12"
>>>>>>> 32e373e2
      },
      "ResponseBody": []
    },
    {
<<<<<<< HEAD
      "RequestUri": "https://seanstagehierarchical.blob.core.windows.net/test-filesystem-081f4f31-2668-2166-46a6-a629956113e5?restype=container",
      "RequestMethod": "PUT",
      "RequestHeaders": {
        "Authorization": "Sanitized",
        "traceparent": "00-b4fff703cf265c4183137a32515c0554-874f0080fc2c4b4a-00",
        "User-Agent": [
          "azsdk-net-Storage.Files.DataLake/12.0.0-dev.20200305.1",
          "(.NET Core 4.6.28325.01; Microsoft Windows 10.0.18363 )"
        ],
        "x-ms-blob-public-access": "container",
        "x-ms-client-request-id": "2d4137c4-ee2f-2cba-7edb-6a69acac645e",
        "x-ms-date": "Thu, 05 Mar 2020 22:09:59 GMT",
        "x-ms-return-client-request-id": "true",
        "x-ms-version": "2019-10-10"
=======
      "RequestUri": "http://seannsecanary.blob.core.windows.net/test-filesystem-081f4f31-2668-2166-46a6-a629956113e5?restype=container",
      "RequestMethod": "PUT",
      "RequestHeaders": {
        "Authorization": "Sanitized",
        "traceparent": "00-41afb21e33ea104da6fa5f46ceb33c5e-b8d344c13f1fad4d-00",
        "User-Agent": [
          "azsdk-net-Storage.Files.DataLake/12.1.0-dev.20200403.1",
          "(.NET Core 4.6.28325.01; Microsoft Windows 10.0.18362 )"
        ],
        "x-ms-blob-public-access": "container",
        "x-ms-client-request-id": "2d4137c4-ee2f-2cba-7edb-6a69acac645e",
        "x-ms-date": "Fri, 03 Apr 2020 20:55:50 GMT",
        "x-ms-return-client-request-id": "true",
        "x-ms-version": "2019-12-12"
>>>>>>> 32e373e2
      },
      "RequestBody": null,
      "StatusCode": 201,
      "ResponseHeaders": {
        "Content-Length": "0",
<<<<<<< HEAD
        "Date": "Thu, 05 Mar 2020 22:10:00 GMT",
        "ETag": "\u00220x8D7C151F2754CB0\u0022",
        "Last-Modified": "Thu, 05 Mar 2020 22:10:00 GMT",
=======
        "Date": "Fri, 03 Apr 2020 20:55:49 GMT",
        "ETag": "\u00220x8D7D81163981C55\u0022",
        "Last-Modified": "Fri, 03 Apr 2020 20:55:49 GMT",
>>>>>>> 32e373e2
        "Server": [
          "Windows-Azure-Blob/1.0",
          "Microsoft-HTTPAPI/2.0"
        ],
        "x-ms-client-request-id": "2d4137c4-ee2f-2cba-7edb-6a69acac645e",
<<<<<<< HEAD
        "x-ms-request-id": "64e3b855-b01e-0003-5c3a-f3735f000000",
        "x-ms-version": "2019-10-10"
=======
        "x-ms-request-id": "9621a081-f01e-0012-57fa-093670000000",
        "x-ms-version": "2019-12-12"
>>>>>>> 32e373e2
      },
      "ResponseBody": []
    },
    {
<<<<<<< HEAD
      "RequestUri": "https://seanstagehierarchical.dfs.core.windows.net/test-filesystem-081f4f31-2668-2166-46a6-a629956113e5/test-directory-9976a994-c93a-df30-406a-b5b52b7f1243?resource=directory",
      "RequestMethod": "PUT",
      "RequestHeaders": {
        "Authorization": "Sanitized",
        "traceparent": "00-5ecbae5c1c159145ab35f04c72893c67-b315a1810677c34e-00",
        "User-Agent": [
          "azsdk-net-Storage.Files.DataLake/12.0.0-dev.20200305.1",
          "(.NET Core 4.6.28325.01; Microsoft Windows 10.0.18363 )"
        ],
        "x-ms-client-request-id": "66529c4e-278c-faa6-0761-edc5380501fe",
        "x-ms-date": "Thu, 05 Mar 2020 22:10:00 GMT",
        "x-ms-return-client-request-id": "true",
        "x-ms-version": "2019-10-10"
=======
      "RequestUri": "http://seannsecanary.dfs.core.windows.net/test-filesystem-081f4f31-2668-2166-46a6-a629956113e5/test-directory-9976a994-c93a-df30-406a-b5b52b7f1243?resource=directory",
      "RequestMethod": "PUT",
      "RequestHeaders": {
        "Authorization": "Sanitized",
        "traceparent": "00-46cf0596a69e6049985d892cf70b8cdf-cf21e5f095474e4a-00",
        "User-Agent": [
          "azsdk-net-Storage.Files.DataLake/12.1.0-dev.20200403.1",
          "(.NET Core 4.6.28325.01; Microsoft Windows 10.0.18362 )"
        ],
        "x-ms-client-request-id": "66529c4e-278c-faa6-0761-edc5380501fe",
        "x-ms-date": "Fri, 03 Apr 2020 20:55:50 GMT",
        "x-ms-return-client-request-id": "true",
        "x-ms-version": "2019-12-12"
>>>>>>> 32e373e2
      },
      "RequestBody": null,
      "StatusCode": 201,
      "ResponseHeaders": {
        "Content-Length": "0",
<<<<<<< HEAD
        "Date": "Thu, 05 Mar 2020 22:09:59 GMT",
        "ETag": "\u00220x8D7C151F2A479F0\u0022",
        "Last-Modified": "Thu, 05 Mar 2020 22:10:00 GMT",
=======
        "Date": "Fri, 03 Apr 2020 20:55:49 GMT",
        "ETag": "\u00220x8D7D81163A666B4\u0022",
        "Last-Modified": "Fri, 03 Apr 2020 20:55:49 GMT",
>>>>>>> 32e373e2
        "Server": [
          "Windows-Azure-HDFS/1.0",
          "Microsoft-HTTPAPI/2.0"
        ],
        "x-ms-client-request-id": "66529c4e-278c-faa6-0761-edc5380501fe",
<<<<<<< HEAD
        "x-ms-request-id": "b6126912-c01f-0026-6e3a-f3da23000000",
        "x-ms-version": "2019-10-10"
=======
        "x-ms-request-id": "fa43fc53-201f-0097-21fa-091bad000000",
        "x-ms-version": "2019-12-12"
>>>>>>> 32e373e2
      },
      "ResponseBody": []
    },
    {
<<<<<<< HEAD
      "RequestUri": "https://seanstagehierarchical.dfs.core.windows.net/test-filesystem-081f4f31-2668-2166-46a6-a629956113e5/test-directory-9976a994-c93a-df30-406a-b5b52b7f1243?action=setAccessControl",
=======
      "RequestUri": "http://seannsecanary.dfs.core.windows.net/test-filesystem-081f4f31-2668-2166-46a6-a629956113e5/test-directory-9976a994-c93a-df30-406a-b5b52b7f1243?action=setAccessControl",
>>>>>>> 32e373e2
      "RequestMethod": "PATCH",
      "RequestHeaders": {
        "Authorization": "Sanitized",
        "If-Match": "\u0022garbage\u0022",
        "User-Agent": [
<<<<<<< HEAD
          "azsdk-net-Storage.Files.DataLake/12.0.0-dev.20200305.1",
          "(.NET Core 4.6.28325.01; Microsoft Windows 10.0.18363 )"
        ],
        "x-ms-acl": "user::rwx,group::r--,other::---,mask::rwx",
        "x-ms-client-request-id": "8e660f63-ab2d-beb6-1f69-56bff8f18702",
        "x-ms-date": "Thu, 05 Mar 2020 22:10:00 GMT",
        "x-ms-return-client-request-id": "true",
        "x-ms-version": "2019-10-10"
=======
          "azsdk-net-Storage.Files.DataLake/12.1.0-dev.20200403.1",
          "(.NET Core 4.6.28325.01; Microsoft Windows 10.0.18362 )"
        ],
        "x-ms-acl": "user::rwx,group::r--,other::---,mask::rwx",
        "x-ms-client-request-id": "8e660f63-ab2d-beb6-1f69-56bff8f18702",
        "x-ms-date": "Fri, 03 Apr 2020 20:55:50 GMT",
        "x-ms-return-client-request-id": "true",
        "x-ms-version": "2019-12-12"
>>>>>>> 32e373e2
      },
      "RequestBody": null,
      "StatusCode": 412,
      "ResponseHeaders": {
        "Content-Length": "200",
        "Content-Type": "application/json; charset=utf-8",
<<<<<<< HEAD
        "Date": "Thu, 05 Mar 2020 22:09:59 GMT",
=======
        "Date": "Fri, 03 Apr 2020 20:55:49 GMT",
>>>>>>> 32e373e2
        "Server": [
          "Windows-Azure-HDFS/1.0",
          "Microsoft-HTTPAPI/2.0"
        ],
        "x-ms-client-request-id": "8e660f63-ab2d-beb6-1f69-56bff8f18702",
        "x-ms-error-code": "ConditionNotMet",
<<<<<<< HEAD
        "x-ms-request-id": "b6126914-c01f-0026-6f3a-f3da23000000",
        "x-ms-version": "2019-10-10"
=======
        "x-ms-request-id": "fa43fc54-201f-0097-22fa-091bad000000",
        "x-ms-version": "2019-12-12"
>>>>>>> 32e373e2
      },
      "ResponseBody": {
        "error": {
          "code": "ConditionNotMet",
<<<<<<< HEAD
          "message": "The condition specified using HTTP conditional header(s) is not met.\nRequestId:b6126914-c01f-0026-6f3a-f3da23000000\nTime:2020-03-05T22:10:00.4490499Z"
        }
      }
    },
    {
      "RequestUri": "https://seanstagehierarchical.blob.core.windows.net/test-filesystem-081f4f31-2668-2166-46a6-a629956113e5?restype=container",
      "RequestMethod": "DELETE",
      "RequestHeaders": {
        "Authorization": "Sanitized",
        "traceparent": "00-42495845290ab24898aace76fe1975fc-c44669616aaefa4f-00",
        "User-Agent": [
          "azsdk-net-Storage.Files.DataLake/12.0.0-dev.20200305.1",
          "(.NET Core 4.6.28325.01; Microsoft Windows 10.0.18363 )"
        ],
        "x-ms-client-request-id": "28615268-729f-1cd1-70c5-c7deaf7fb701",
        "x-ms-date": "Thu, 05 Mar 2020 22:10:00 GMT",
        "x-ms-return-client-request-id": "true",
        "x-ms-version": "2019-10-10"
=======
          "message": "The condition specified using HTTP conditional header(s) is not met.\nRequestId:fa43fc54-201f-0097-22fa-091bad000000\nTime:2020-04-03T20:55:49.4878250Z"
        }
      }
    },
    {
      "RequestUri": "http://seannsecanary.blob.core.windows.net/test-filesystem-081f4f31-2668-2166-46a6-a629956113e5?restype=container",
      "RequestMethod": "DELETE",
      "RequestHeaders": {
        "Authorization": "Sanitized",
        "traceparent": "00-7e0240f7eada0b42ae44ca9933888a5b-9f830df2d77b9e4f-00",
        "User-Agent": [
          "azsdk-net-Storage.Files.DataLake/12.1.0-dev.20200403.1",
          "(.NET Core 4.6.28325.01; Microsoft Windows 10.0.18362 )"
        ],
        "x-ms-client-request-id": "28615268-729f-1cd1-70c5-c7deaf7fb701",
        "x-ms-date": "Fri, 03 Apr 2020 20:55:51 GMT",
        "x-ms-return-client-request-id": "true",
        "x-ms-version": "2019-12-12"
>>>>>>> 32e373e2
      },
      "RequestBody": null,
      "StatusCode": 202,
      "ResponseHeaders": {
        "Content-Length": "0",
<<<<<<< HEAD
        "Date": "Thu, 05 Mar 2020 22:10:00 GMT",
=======
        "Date": "Fri, 03 Apr 2020 20:55:49 GMT",
>>>>>>> 32e373e2
        "Server": [
          "Windows-Azure-Blob/1.0",
          "Microsoft-HTTPAPI/2.0"
        ],
        "x-ms-client-request-id": "28615268-729f-1cd1-70c5-c7deaf7fb701",
<<<<<<< HEAD
        "x-ms-request-id": "64e3b85a-b01e-0003-5e3a-f3735f000000",
        "x-ms-version": "2019-10-10"
=======
        "x-ms-request-id": "9621a09e-f01e-0012-6dfa-093670000000",
        "x-ms-version": "2019-12-12"
>>>>>>> 32e373e2
      },
      "ResponseBody": []
    },
    {
<<<<<<< HEAD
      "RequestUri": "https://seanstagehierarchical.blob.core.windows.net/test-filesystem-19f58f2e-3852-4279-b01d-308a38e02890?restype=container",
      "RequestMethod": "PUT",
      "RequestHeaders": {
        "Authorization": "Sanitized",
        "traceparent": "00-a121b3d261f7174da30465978ee88dc2-eff53cbbdae58348-00",
        "User-Agent": [
          "azsdk-net-Storage.Files.DataLake/12.0.0-dev.20200305.1",
          "(.NET Core 4.6.28325.01; Microsoft Windows 10.0.18363 )"
        ],
        "x-ms-blob-public-access": "container",
        "x-ms-client-request-id": "06a871eb-ef99-2fd7-d81e-77814247e390",
        "x-ms-date": "Thu, 05 Mar 2020 22:10:00 GMT",
        "x-ms-return-client-request-id": "true",
        "x-ms-version": "2019-10-10"
=======
      "RequestUri": "http://seannsecanary.blob.core.windows.net/test-filesystem-19f58f2e-3852-4279-b01d-308a38e02890?restype=container",
      "RequestMethod": "PUT",
      "RequestHeaders": {
        "Authorization": "Sanitized",
        "traceparent": "00-be329c85d3603a4b932fdaaad366a80b-e58fe104a547b441-00",
        "User-Agent": [
          "azsdk-net-Storage.Files.DataLake/12.1.0-dev.20200403.1",
          "(.NET Core 4.6.28325.01; Microsoft Windows 10.0.18362 )"
        ],
        "x-ms-blob-public-access": "container",
        "x-ms-client-request-id": "06a871eb-ef99-2fd7-d81e-77814247e390",
        "x-ms-date": "Fri, 03 Apr 2020 20:55:51 GMT",
        "x-ms-return-client-request-id": "true",
        "x-ms-version": "2019-12-12"
>>>>>>> 32e373e2
      },
      "RequestBody": null,
      "StatusCode": 201,
      "ResponseHeaders": {
        "Content-Length": "0",
<<<<<<< HEAD
        "Date": "Thu, 05 Mar 2020 22:10:00 GMT",
        "ETag": "\u00220x8D7C151F2F31C05\u0022",
        "Last-Modified": "Thu, 05 Mar 2020 22:10:00 GMT",
=======
        "Date": "Fri, 03 Apr 2020 20:55:49 GMT",
        "ETag": "\u00220x8D7D81163CE0326\u0022",
        "Last-Modified": "Fri, 03 Apr 2020 20:55:49 GMT",
>>>>>>> 32e373e2
        "Server": [
          "Windows-Azure-Blob/1.0",
          "Microsoft-HTTPAPI/2.0"
        ],
        "x-ms-client-request-id": "06a871eb-ef99-2fd7-d81e-77814247e390",
<<<<<<< HEAD
        "x-ms-request-id": "c8d7f182-701e-000c-7d3a-f30533000000",
        "x-ms-version": "2019-10-10"
=======
        "x-ms-request-id": "9621a0a9-f01e-0012-77fa-093670000000",
        "x-ms-version": "2019-12-12"
>>>>>>> 32e373e2
      },
      "ResponseBody": []
    },
    {
<<<<<<< HEAD
      "RequestUri": "https://seanstagehierarchical.dfs.core.windows.net/test-filesystem-19f58f2e-3852-4279-b01d-308a38e02890/test-directory-837d369c-1128-cf72-2b46-11e5e91de930?resource=directory",
      "RequestMethod": "PUT",
      "RequestHeaders": {
        "Authorization": "Sanitized",
        "traceparent": "00-8c072a107d2f4249825cdb9a43c6f694-88331c6c2bdbb242-00",
        "User-Agent": [
          "azsdk-net-Storage.Files.DataLake/12.0.0-dev.20200305.1",
          "(.NET Core 4.6.28325.01; Microsoft Windows 10.0.18363 )"
        ],
        "x-ms-client-request-id": "22bfbf89-1503-dab6-fed9-db53ddf146bb",
        "x-ms-date": "Thu, 05 Mar 2020 22:10:01 GMT",
        "x-ms-return-client-request-id": "true",
        "x-ms-version": "2019-10-10"
=======
      "RequestUri": "http://seannsecanary.dfs.core.windows.net/test-filesystem-19f58f2e-3852-4279-b01d-308a38e02890/test-directory-837d369c-1128-cf72-2b46-11e5e91de930?resource=directory",
      "RequestMethod": "PUT",
      "RequestHeaders": {
        "Authorization": "Sanitized",
        "traceparent": "00-4654053352499a43b003725e86ad756d-2ae962b6316b934a-00",
        "User-Agent": [
          "azsdk-net-Storage.Files.DataLake/12.1.0-dev.20200403.1",
          "(.NET Core 4.6.28325.01; Microsoft Windows 10.0.18362 )"
        ],
        "x-ms-client-request-id": "22bfbf89-1503-dab6-fed9-db53ddf146bb",
        "x-ms-date": "Fri, 03 Apr 2020 20:55:51 GMT",
        "x-ms-return-client-request-id": "true",
        "x-ms-version": "2019-12-12"
>>>>>>> 32e373e2
      },
      "RequestBody": null,
      "StatusCode": 201,
      "ResponseHeaders": {
        "Content-Length": "0",
<<<<<<< HEAD
        "Date": "Thu, 05 Mar 2020 22:10:00 GMT",
        "ETag": "\u00220x8D7C151F33A7F94\u0022",
        "Last-Modified": "Thu, 05 Mar 2020 22:10:01 GMT",
=======
        "Date": "Fri, 03 Apr 2020 20:55:49 GMT",
        "ETag": "\u00220x8D7D81163DC517F\u0022",
        "Last-Modified": "Fri, 03 Apr 2020 20:55:49 GMT",
>>>>>>> 32e373e2
        "Server": [
          "Windows-Azure-HDFS/1.0",
          "Microsoft-HTTPAPI/2.0"
        ],
        "x-ms-client-request-id": "22bfbf89-1503-dab6-fed9-db53ddf146bb",
<<<<<<< HEAD
        "x-ms-request-id": "0f34ba84-401f-0038-273a-f336fb000000",
        "x-ms-version": "2019-10-10"
=======
        "x-ms-request-id": "fa43fc55-201f-0097-23fa-091bad000000",
        "x-ms-version": "2019-12-12"
>>>>>>> 32e373e2
      },
      "ResponseBody": []
    },
    {
<<<<<<< HEAD
      "RequestUri": "https://seanstagehierarchical.blob.core.windows.net/test-filesystem-19f58f2e-3852-4279-b01d-308a38e02890/test-directory-837d369c-1128-cf72-2b46-11e5e91de930",
=======
      "RequestUri": "http://seannsecanary.blob.core.windows.net/test-filesystem-19f58f2e-3852-4279-b01d-308a38e02890/test-directory-837d369c-1128-cf72-2b46-11e5e91de930",
>>>>>>> 32e373e2
      "RequestMethod": "HEAD",
      "RequestHeaders": {
        "Authorization": "Sanitized",
        "User-Agent": [
<<<<<<< HEAD
          "azsdk-net-Storage.Files.DataLake/12.0.0-dev.20200305.1",
          "(.NET Core 4.6.28325.01; Microsoft Windows 10.0.18363 )"
        ],
        "x-ms-client-request-id": "2a5b51d9-c75d-702c-9ac3-c85e46a39463",
        "x-ms-date": "Thu, 05 Mar 2020 22:10:01 GMT",
        "x-ms-return-client-request-id": "true",
        "x-ms-version": "2019-10-10"
=======
          "azsdk-net-Storage.Files.DataLake/12.1.0-dev.20200403.1",
          "(.NET Core 4.6.28325.01; Microsoft Windows 10.0.18362 )"
        ],
        "x-ms-client-request-id": "2a5b51d9-c75d-702c-9ac3-c85e46a39463",
        "x-ms-date": "Fri, 03 Apr 2020 20:55:51 GMT",
        "x-ms-return-client-request-id": "true",
        "x-ms-version": "2019-12-12"
>>>>>>> 32e373e2
      },
      "RequestBody": null,
      "StatusCode": 200,
      "ResponseHeaders": {
        "Accept-Ranges": "bytes",
        "Content-Length": "0",
        "Content-Type": "application/octet-stream",
<<<<<<< HEAD
        "Date": "Thu, 05 Mar 2020 22:10:00 GMT",
        "ETag": "\u00220x8D7C151F33A7F94\u0022",
        "Last-Modified": "Thu, 05 Mar 2020 22:10:01 GMT",
=======
        "Date": "Fri, 03 Apr 2020 20:55:49 GMT",
        "ETag": "\u00220x8D7D81163DC517F\u0022",
        "Last-Modified": "Fri, 03 Apr 2020 20:55:49 GMT",
>>>>>>> 32e373e2
        "Server": [
          "Windows-Azure-Blob/1.0",
          "Microsoft-HTTPAPI/2.0"
        ],
        "x-ms-access-tier": "Hot",
        "x-ms-access-tier-inferred": "true",
        "x-ms-blob-type": "BlockBlob",
        "x-ms-client-request-id": "2a5b51d9-c75d-702c-9ac3-c85e46a39463",
<<<<<<< HEAD
        "x-ms-creation-time": "Thu, 05 Mar 2020 22:10:01 GMT",
        "x-ms-lease-state": "available",
        "x-ms-lease-status": "unlocked",
        "x-ms-meta-hdi_isfolder": "true",
        "x-ms-request-id": "c8d7f192-701e-000c-093a-f30533000000",
        "x-ms-server-encrypted": "true",
        "x-ms-version": "2019-10-10"
=======
        "x-ms-creation-time": "Fri, 03 Apr 2020 20:55:49 GMT",
        "x-ms-lease-state": "available",
        "x-ms-lease-status": "unlocked",
        "x-ms-meta-hdi_isfolder": "true",
        "x-ms-request-id": "9621a0bd-f01e-0012-08fa-093670000000",
        "x-ms-server-encrypted": "true",
        "x-ms-version": "2019-12-12"
>>>>>>> 32e373e2
      },
      "ResponseBody": []
    },
    {
<<<<<<< HEAD
      "RequestUri": "https://seanstagehierarchical.dfs.core.windows.net/test-filesystem-19f58f2e-3852-4279-b01d-308a38e02890/test-directory-837d369c-1128-cf72-2b46-11e5e91de930?action=setAccessControl",
      "RequestMethod": "PATCH",
      "RequestHeaders": {
        "Authorization": "Sanitized",
        "If-None-Match": "\u00220x8D7C151F33A7F94\u0022",
        "User-Agent": [
          "azsdk-net-Storage.Files.DataLake/12.0.0-dev.20200305.1",
          "(.NET Core 4.6.28325.01; Microsoft Windows 10.0.18363 )"
        ],
        "x-ms-acl": "user::rwx,group::r--,other::---,mask::rwx",
        "x-ms-client-request-id": "8b7a91f1-1c96-6d5e-1a8b-56e553f9349c",
        "x-ms-date": "Thu, 05 Mar 2020 22:10:01 GMT",
        "x-ms-return-client-request-id": "true",
        "x-ms-version": "2019-10-10"
=======
      "RequestUri": "http://seannsecanary.dfs.core.windows.net/test-filesystem-19f58f2e-3852-4279-b01d-308a38e02890/test-directory-837d369c-1128-cf72-2b46-11e5e91de930?action=setAccessControl",
      "RequestMethod": "PATCH",
      "RequestHeaders": {
        "Authorization": "Sanitized",
        "If-None-Match": "\u00220x8D7D81163DC517F\u0022",
        "User-Agent": [
          "azsdk-net-Storage.Files.DataLake/12.1.0-dev.20200403.1",
          "(.NET Core 4.6.28325.01; Microsoft Windows 10.0.18362 )"
        ],
        "x-ms-acl": "user::rwx,group::r--,other::---,mask::rwx",
        "x-ms-client-request-id": "8b7a91f1-1c96-6d5e-1a8b-56e553f9349c",
        "x-ms-date": "Fri, 03 Apr 2020 20:55:51 GMT",
        "x-ms-return-client-request-id": "true",
        "x-ms-version": "2019-12-12"
>>>>>>> 32e373e2
      },
      "RequestBody": null,
      "StatusCode": 412,
      "ResponseHeaders": {
        "Content-Length": "200",
        "Content-Type": "application/json; charset=utf-8",
<<<<<<< HEAD
        "Date": "Thu, 05 Mar 2020 22:10:00 GMT",
=======
        "Date": "Fri, 03 Apr 2020 20:55:49 GMT",
>>>>>>> 32e373e2
        "Server": [
          "Windows-Azure-HDFS/1.0",
          "Microsoft-HTTPAPI/2.0"
        ],
        "x-ms-client-request-id": "8b7a91f1-1c96-6d5e-1a8b-56e553f9349c",
        "x-ms-error-code": "ConditionNotMet",
<<<<<<< HEAD
        "x-ms-request-id": "0f34ba85-401f-0038-283a-f336fb000000",
        "x-ms-version": "2019-10-10"
=======
        "x-ms-request-id": "fa43fc56-201f-0097-24fa-091bad000000",
        "x-ms-version": "2019-12-12"
>>>>>>> 32e373e2
      },
      "ResponseBody": {
        "error": {
          "code": "ConditionNotMet",
<<<<<<< HEAD
          "message": "The condition specified using HTTP conditional header(s) is not met.\nRequestId:0f34ba85-401f-0038-283a-f336fb000000\nTime:2020-03-05T22:10:01.4997007Z"
        }
      }
    },
    {
      "RequestUri": "https://seanstagehierarchical.blob.core.windows.net/test-filesystem-19f58f2e-3852-4279-b01d-308a38e02890?restype=container",
      "RequestMethod": "DELETE",
      "RequestHeaders": {
        "Authorization": "Sanitized",
        "traceparent": "00-252a8bf47d743049bc5d49f4e659f527-e5b3c35a71337b4b-00",
        "User-Agent": [
          "azsdk-net-Storage.Files.DataLake/12.0.0-dev.20200305.1",
          "(.NET Core 4.6.28325.01; Microsoft Windows 10.0.18363 )"
        ],
        "x-ms-client-request-id": "b46dcc2c-0828-c4cd-b3cd-845b2531196d",
        "x-ms-date": "Thu, 05 Mar 2020 22:10:01 GMT",
        "x-ms-return-client-request-id": "true",
        "x-ms-version": "2019-10-10"
=======
          "message": "The condition specified using HTTP conditional header(s) is not met.\nRequestId:fa43fc56-201f-0097-24fa-091bad000000\nTime:2020-04-03T20:55:49.9191284Z"
        }
      }
    },
    {
      "RequestUri": "http://seannsecanary.blob.core.windows.net/test-filesystem-19f58f2e-3852-4279-b01d-308a38e02890?restype=container",
      "RequestMethod": "DELETE",
      "RequestHeaders": {
        "Authorization": "Sanitized",
        "traceparent": "00-4b4a05397a82f94f85cad0ae7027f19d-314c2ba708bd9e4f-00",
        "User-Agent": [
          "azsdk-net-Storage.Files.DataLake/12.1.0-dev.20200403.1",
          "(.NET Core 4.6.28325.01; Microsoft Windows 10.0.18362 )"
        ],
        "x-ms-client-request-id": "b46dcc2c-0828-c4cd-b3cd-845b2531196d",
        "x-ms-date": "Fri, 03 Apr 2020 20:55:51 GMT",
        "x-ms-return-client-request-id": "true",
        "x-ms-version": "2019-12-12"
>>>>>>> 32e373e2
      },
      "RequestBody": null,
      "StatusCode": 202,
      "ResponseHeaders": {
        "Content-Length": "0",
<<<<<<< HEAD
        "Date": "Thu, 05 Mar 2020 22:10:01 GMT",
=======
        "Date": "Fri, 03 Apr 2020 20:55:49 GMT",
>>>>>>> 32e373e2
        "Server": [
          "Windows-Azure-Blob/1.0",
          "Microsoft-HTTPAPI/2.0"
        ],
        "x-ms-client-request-id": "b46dcc2c-0828-c4cd-b3cd-845b2531196d",
<<<<<<< HEAD
        "x-ms-request-id": "c8d7f198-701e-000c-0d3a-f30533000000",
        "x-ms-version": "2019-10-10"
=======
        "x-ms-request-id": "9621a0d0-f01e-0012-18fa-093670000000",
        "x-ms-version": "2019-12-12"
>>>>>>> 32e373e2
      },
      "ResponseBody": []
    },
    {
<<<<<<< HEAD
      "RequestUri": "https://seanstagehierarchical.blob.core.windows.net/test-filesystem-1e80460f-6591-a935-2f1d-50a7584588e6?restype=container",
      "RequestMethod": "PUT",
      "RequestHeaders": {
        "Authorization": "Sanitized",
        "traceparent": "00-ef1a5d53f6ae2341ac086414e6d86cd2-a98d36b35f5a0d45-00",
        "User-Agent": [
          "azsdk-net-Storage.Files.DataLake/12.0.0-dev.20200305.1",
          "(.NET Core 4.6.28325.01; Microsoft Windows 10.0.18363 )"
        ],
        "x-ms-blob-public-access": "container",
        "x-ms-client-request-id": "9e0955d4-6ab3-c755-97c3-850bb8266b6d",
        "x-ms-date": "Thu, 05 Mar 2020 22:10:01 GMT",
        "x-ms-return-client-request-id": "true",
        "x-ms-version": "2019-10-10"
=======
      "RequestUri": "http://seannsecanary.blob.core.windows.net/test-filesystem-1e80460f-6591-a935-2f1d-50a7584588e6?restype=container",
      "RequestMethod": "PUT",
      "RequestHeaders": {
        "Authorization": "Sanitized",
        "traceparent": "00-e428f7f9f1c2f747aee69a454eb62f70-52fd131f53c72847-00",
        "User-Agent": [
          "azsdk-net-Storage.Files.DataLake/12.1.0-dev.20200403.1",
          "(.NET Core 4.6.28325.01; Microsoft Windows 10.0.18362 )"
        ],
        "x-ms-blob-public-access": "container",
        "x-ms-client-request-id": "9e0955d4-6ab3-c755-97c3-850bb8266b6d",
        "x-ms-date": "Fri, 03 Apr 2020 20:55:51 GMT",
        "x-ms-return-client-request-id": "true",
        "x-ms-version": "2019-12-12"
>>>>>>> 32e373e2
      },
      "RequestBody": null,
      "StatusCode": 201,
      "ResponseHeaders": {
        "Content-Length": "0",
<<<<<<< HEAD
        "Date": "Thu, 05 Mar 2020 22:10:01 GMT",
        "ETag": "\u00220x8D7C151F391FA95\u0022",
        "Last-Modified": "Thu, 05 Mar 2020 22:10:01 GMT",
=======
        "Date": "Fri, 03 Apr 2020 20:55:49 GMT",
        "ETag": "\u00220x8D7D811640D619D\u0022",
        "Last-Modified": "Fri, 03 Apr 2020 20:55:50 GMT",
>>>>>>> 32e373e2
        "Server": [
          "Windows-Azure-Blob/1.0",
          "Microsoft-HTTPAPI/2.0"
        ],
        "x-ms-client-request-id": "9e0955d4-6ab3-c755-97c3-850bb8266b6d",
<<<<<<< HEAD
        "x-ms-request-id": "959f83cb-b01e-003c-243a-f3bbfc000000",
        "x-ms-version": "2019-10-10"
=======
        "x-ms-request-id": "9621a0da-f01e-0012-21fa-093670000000",
        "x-ms-version": "2019-12-12"
>>>>>>> 32e373e2
      },
      "ResponseBody": []
    },
    {
<<<<<<< HEAD
      "RequestUri": "https://seanstagehierarchical.dfs.core.windows.net/test-filesystem-1e80460f-6591-a935-2f1d-50a7584588e6/test-directory-b6599e44-9277-8fe1-d212-2233e63be627?resource=directory",
      "RequestMethod": "PUT",
      "RequestHeaders": {
        "Authorization": "Sanitized",
        "traceparent": "00-2a262cca6d186c458c4649a7dcbd1843-1e5fb99b8034e141-00",
        "User-Agent": [
          "azsdk-net-Storage.Files.DataLake/12.0.0-dev.20200305.1",
          "(.NET Core 4.6.28325.01; Microsoft Windows 10.0.18363 )"
        ],
        "x-ms-client-request-id": "24b410f2-80ae-4191-737a-cca14721e05b",
        "x-ms-date": "Thu, 05 Mar 2020 22:10:02 GMT",
        "x-ms-return-client-request-id": "true",
        "x-ms-version": "2019-10-10"
=======
      "RequestUri": "http://seannsecanary.dfs.core.windows.net/test-filesystem-1e80460f-6591-a935-2f1d-50a7584588e6/test-directory-b6599e44-9277-8fe1-d212-2233e63be627?resource=directory",
      "RequestMethod": "PUT",
      "RequestHeaders": {
        "Authorization": "Sanitized",
        "traceparent": "00-3474163c90a25242b641c6cc09368f45-b3ac0bd12c6b6e4a-00",
        "User-Agent": [
          "azsdk-net-Storage.Files.DataLake/12.1.0-dev.20200403.1",
          "(.NET Core 4.6.28325.01; Microsoft Windows 10.0.18362 )"
        ],
        "x-ms-client-request-id": "24b410f2-80ae-4191-737a-cca14721e05b",
        "x-ms-date": "Fri, 03 Apr 2020 20:55:51 GMT",
        "x-ms-return-client-request-id": "true",
        "x-ms-version": "2019-12-12"
>>>>>>> 32e373e2
      },
      "RequestBody": null,
      "StatusCode": 201,
      "ResponseHeaders": {
        "Content-Length": "0",
<<<<<<< HEAD
        "Date": "Thu, 05 Mar 2020 22:10:01 GMT",
        "ETag": "\u00220x8D7C151F3C3AD25\u0022",
        "Last-Modified": "Thu, 05 Mar 2020 22:10:02 GMT",
=======
        "Date": "Fri, 03 Apr 2020 20:55:49 GMT",
        "ETag": "\u00220x8D7D811641BF612\u0022",
        "Last-Modified": "Fri, 03 Apr 2020 20:55:50 GMT",
>>>>>>> 32e373e2
        "Server": [
          "Windows-Azure-HDFS/1.0",
          "Microsoft-HTTPAPI/2.0"
        ],
        "x-ms-client-request-id": "24b410f2-80ae-4191-737a-cca14721e05b",
<<<<<<< HEAD
        "x-ms-request-id": "7a82a3b9-e01f-001e-173a-f37ee3000000",
        "x-ms-version": "2019-10-10"
=======
        "x-ms-request-id": "fa43fc57-201f-0097-25fa-091bad000000",
        "x-ms-version": "2019-12-12"
>>>>>>> 32e373e2
      },
      "ResponseBody": []
    },
    {
<<<<<<< HEAD
      "RequestUri": "https://seanstagehierarchical.dfs.core.windows.net/test-filesystem-1e80460f-6591-a935-2f1d-50a7584588e6/test-directory-b6599e44-9277-8fe1-d212-2233e63be627?action=setAccessControl",
=======
      "RequestUri": "http://seannsecanary.dfs.core.windows.net/test-filesystem-1e80460f-6591-a935-2f1d-50a7584588e6/test-directory-b6599e44-9277-8fe1-d212-2233e63be627?action=setAccessControl",
>>>>>>> 32e373e2
      "RequestMethod": "PATCH",
      "RequestHeaders": {
        "Authorization": "Sanitized",
        "User-Agent": [
<<<<<<< HEAD
          "azsdk-net-Storage.Files.DataLake/12.0.0-dev.20200305.1",
          "(.NET Core 4.6.28325.01; Microsoft Windows 10.0.18363 )"
        ],
        "x-ms-acl": "user::rwx,group::r--,other::---,mask::rwx",
        "x-ms-client-request-id": "d5414d5c-c187-6579-b491-8fc21d9150f8",
        "x-ms-date": "Thu, 05 Mar 2020 22:10:02 GMT",
        "x-ms-lease-id": "043ae74f-40a6-a529-a661-e2b53647389f",
        "x-ms-return-client-request-id": "true",
        "x-ms-version": "2019-10-10"
=======
          "azsdk-net-Storage.Files.DataLake/12.1.0-dev.20200403.1",
          "(.NET Core 4.6.28325.01; Microsoft Windows 10.0.18362 )"
        ],
        "x-ms-acl": "user::rwx,group::r--,other::---,mask::rwx",
        "x-ms-client-request-id": "d5414d5c-c187-6579-b491-8fc21d9150f8",
        "x-ms-date": "Fri, 03 Apr 2020 20:55:51 GMT",
        "x-ms-lease-id": "043ae74f-40a6-a529-a661-e2b53647389f",
        "x-ms-return-client-request-id": "true",
        "x-ms-version": "2019-12-12"
>>>>>>> 32e373e2
      },
      "RequestBody": null,
      "StatusCode": 412,
      "ResponseHeaders": {
        "Content-Length": "176",
        "Content-Type": "application/json; charset=utf-8",
<<<<<<< HEAD
        "Date": "Thu, 05 Mar 2020 22:10:02 GMT",
=======
        "Date": "Fri, 03 Apr 2020 20:55:50 GMT",
>>>>>>> 32e373e2
        "Server": [
          "Windows-Azure-HDFS/1.0",
          "Microsoft-HTTPAPI/2.0"
        ],
        "x-ms-client-request-id": "d5414d5c-c187-6579-b491-8fc21d9150f8",
        "x-ms-error-code": "LeaseNotPresent",
<<<<<<< HEAD
        "x-ms-request-id": "7a82a3ba-e01f-001e-183a-f37ee3000000",
        "x-ms-version": "2019-10-10"
=======
        "x-ms-request-id": "fa43fc58-201f-0097-26fa-091bad000000",
        "x-ms-version": "2019-12-12"
>>>>>>> 32e373e2
      },
      "ResponseBody": {
        "error": {
          "code": "LeaseNotPresent",
<<<<<<< HEAD
          "message": "There is currently no lease on the resource.\nRequestId:7a82a3ba-e01f-001e-183a-f37ee3000000\nTime:2020-03-05T22:10:02.6853179Z"
        }
      }
    },
    {
      "RequestUri": "https://seanstagehierarchical.blob.core.windows.net/test-filesystem-1e80460f-6591-a935-2f1d-50a7584588e6?restype=container",
      "RequestMethod": "DELETE",
      "RequestHeaders": {
        "Authorization": "Sanitized",
        "traceparent": "00-bf60e0f63cb1e54db62e1799301ad5b3-aff8983e0b038842-00",
        "User-Agent": [
          "azsdk-net-Storage.Files.DataLake/12.0.0-dev.20200305.1",
          "(.NET Core 4.6.28325.01; Microsoft Windows 10.0.18363 )"
        ],
        "x-ms-client-request-id": "f94462e5-0adf-1cd4-e3bf-bcc2d86f3dda",
        "x-ms-date": "Thu, 05 Mar 2020 22:10:02 GMT",
        "x-ms-return-client-request-id": "true",
        "x-ms-version": "2019-10-10"
=======
          "message": "There is currently no lease on the resource.\nRequestId:fa43fc58-201f-0097-26fa-091bad000000\nTime:2020-04-03T20:55:50.2573663Z"
        }
      }
    },
    {
      "RequestUri": "http://seannsecanary.blob.core.windows.net/test-filesystem-1e80460f-6591-a935-2f1d-50a7584588e6?restype=container",
      "RequestMethod": "DELETE",
      "RequestHeaders": {
        "Authorization": "Sanitized",
        "traceparent": "00-b7b8b7ab0a87f04b88ad3c97dce8d5e9-2c6c840c49dfa24a-00",
        "User-Agent": [
          "azsdk-net-Storage.Files.DataLake/12.1.0-dev.20200403.1",
          "(.NET Core 4.6.28325.01; Microsoft Windows 10.0.18362 )"
        ],
        "x-ms-client-request-id": "f94462e5-0adf-1cd4-e3bf-bcc2d86f3dda",
        "x-ms-date": "Fri, 03 Apr 2020 20:55:51 GMT",
        "x-ms-return-client-request-id": "true",
        "x-ms-version": "2019-12-12"
>>>>>>> 32e373e2
      },
      "RequestBody": null,
      "StatusCode": 202,
      "ResponseHeaders": {
        "Content-Length": "0",
<<<<<<< HEAD
        "Date": "Thu, 05 Mar 2020 22:10:02 GMT",
=======
        "Date": "Fri, 03 Apr 2020 20:55:50 GMT",
>>>>>>> 32e373e2
        "Server": [
          "Windows-Azure-Blob/1.0",
          "Microsoft-HTTPAPI/2.0"
        ],
        "x-ms-client-request-id": "f94462e5-0adf-1cd4-e3bf-bcc2d86f3dda",
<<<<<<< HEAD
        "x-ms-request-id": "959f83f0-b01e-003c-453a-f3bbfc000000",
        "x-ms-version": "2019-10-10"
=======
        "x-ms-request-id": "9621a0fb-f01e-0012-3ffa-093670000000",
        "x-ms-version": "2019-12-12"
>>>>>>> 32e373e2
      },
      "ResponseBody": []
    }
  ],
  "Variables": {
<<<<<<< HEAD
    "DateTimeOffsetNow": "2020-03-05T14:09:57.9988541-08:00",
    "RandomSeed": "785099878",
    "Storage_TestConfigHierarchicalNamespace": "NamespaceTenant\nseanstagehierarchical\nU2FuaXRpemVk\nhttps://seanstagehierarchical.blob.core.windows.net\nhttp://seanstagehierarchical.file.core.windows.net\nhttp://seanstagehierarchical.queue.core.windows.net\nhttp://seanstagehierarchical.table.core.windows.net\n\n\n\n\nhttp://seanstagehierarchical-secondary.blob.core.windows.net\nhttp://seanstagehierarchical-secondary.file.core.windows.net\nhttp://seanstagehierarchical-secondary.queue.core.windows.net\nhttp://seanstagehierarchical-secondary.table.core.windows.net\n68390a19-a643-458b-b726-408abf67b4fc\nSanitized\n72f988bf-86f1-41af-91ab-2d7cd011db47\nhttps://login.microsoftonline.com/\nCloud\nBlobEndpoint=https://seanstagehierarchical.blob.core.windows.net/;QueueEndpoint=http://seanstagehierarchical.queue.core.windows.net/;FileEndpoint=http://seanstagehierarchical.file.core.windows.net/;BlobSecondaryEndpoint=http://seanstagehierarchical-secondary.blob.core.windows.net/;QueueSecondaryEndpoint=http://seanstagehierarchical-secondary.queue.core.windows.net/;FileSecondaryEndpoint=http://seanstagehierarchical-secondary.file.core.windows.net/;AccountName=seanstagehierarchical;AccountKey=Sanitized\n"
=======
    "DateTimeOffsetNow": "2020-04-03T13:55:50.0423210-07:00",
    "RandomSeed": "785099878",
    "Storage_TestConfigHierarchicalNamespace": "NamespaceTenant\nseannsecanary\nU2FuaXRpemVk\nhttp://seannsecanary.blob.core.windows.net\nhttp://seannsecanary.file.core.windows.net\nhttp://seannsecanary.queue.core.windows.net\nhttp://seannsecanary.table.core.windows.net\n\n\n\n\nhttp://seannsecanary-secondary.blob.core.windows.net\nhttp://seannsecanary-secondary.file.core.windows.net\nhttp://seannsecanary-secondary.queue.core.windows.net\nhttp://seannsecanary-secondary.table.core.windows.net\n68390a19-a643-458b-b726-408abf67b4fc\nSanitized\n72f988bf-86f1-41af-91ab-2d7cd011db47\nhttps://login.microsoftonline.com/\nCloud\nBlobEndpoint=http://seannsecanary.blob.core.windows.net/;QueueEndpoint=http://seannsecanary.queue.core.windows.net/;FileEndpoint=http://seannsecanary.file.core.windows.net/;BlobSecondaryEndpoint=http://seannsecanary-secondary.blob.core.windows.net/;QueueSecondaryEndpoint=http://seannsecanary-secondary.queue.core.windows.net/;FileSecondaryEndpoint=http://seannsecanary-secondary.file.core.windows.net/;AccountName=seannsecanary;AccountKey=Sanitized\n"
>>>>>>> 32e373e2
  }
}<|MERGE_RESOLUTION|>--- conflicted
+++ resolved
@@ -1,205 +1,104 @@
 {
   "Entries": [
     {
-<<<<<<< HEAD
-      "RequestUri": "https://seanstagehierarchical.blob.core.windows.net/test-filesystem-fb391178-b8c3-a12b-b073-fd8c2181edb7?restype=container",
-      "RequestMethod": "PUT",
-      "RequestHeaders": {
-        "Authorization": "Sanitized",
-        "traceparent": "00-83e8a74af6a4ac428bbc44250783af74-507b3055b5c7ca47-00",
-        "User-Agent": [
-          "azsdk-net-Storage.Files.DataLake/12.0.0-dev.20200305.1",
-          "(.NET Core 4.6.28325.01; Microsoft Windows 10.0.18363 )"
+      "RequestUri": "http://seannsecanary.blob.core.windows.net/test-filesystem-fb391178-b8c3-a12b-b073-fd8c2181edb7?restype=container",
+      "RequestMethod": "PUT",
+      "RequestHeaders": {
+        "Authorization": "Sanitized",
+        "traceparent": "00-c658ef59475a334081a80eda92a3d2bb-156e6be4f111bf4a-00",
+        "User-Agent": [
+          "azsdk-net-Storage.Files.DataLake/12.1.0-dev.20200403.1",
+          "(.NET Core 4.6.28325.01; Microsoft Windows 10.0.18362 )"
         ],
         "x-ms-blob-public-access": "container",
         "x-ms-client-request-id": "6a3087ee-633d-9690-bc99-5332439d8424",
-        "x-ms-date": "Thu, 05 Mar 2020 22:09:58 GMT",
-        "x-ms-return-client-request-id": "true",
-        "x-ms-version": "2019-10-10"
-=======
-      "RequestUri": "http://seannsecanary.blob.core.windows.net/test-filesystem-fb391178-b8c3-a12b-b073-fd8c2181edb7?restype=container",
-      "RequestMethod": "PUT",
-      "RequestHeaders": {
-        "Authorization": "Sanitized",
-        "traceparent": "00-c658ef59475a334081a80eda92a3d2bb-156e6be4f111bf4a-00",
-        "User-Agent": [
-          "azsdk-net-Storage.Files.DataLake/12.1.0-dev.20200403.1",
-          "(.NET Core 4.6.28325.01; Microsoft Windows 10.0.18362 )"
-        ],
-        "x-ms-blob-public-access": "container",
-        "x-ms-client-request-id": "6a3087ee-633d-9690-bc99-5332439d8424",
-        "x-ms-date": "Fri, 03 Apr 2020 20:55:50 GMT",
-        "x-ms-return-client-request-id": "true",
-        "x-ms-version": "2019-12-12"
->>>>>>> 32e373e2
-      },
-      "RequestBody": null,
-      "StatusCode": 201,
-      "ResponseHeaders": {
-        "Content-Length": "0",
-<<<<<<< HEAD
-        "Date": "Thu, 05 Mar 2020 22:09:57 GMT",
-        "ETag": "\u00220x8D7C151F15D5B51\u0022",
-        "Last-Modified": "Thu, 05 Mar 2020 22:09:58 GMT",
-=======
+        "x-ms-date": "Fri, 03 Apr 2020 20:55:50 GMT",
+        "x-ms-return-client-request-id": "true",
+        "x-ms-version": "2019-12-12"
+      },
+      "RequestBody": null,
+      "StatusCode": 201,
+      "ResponseHeaders": {
+        "Content-Length": "0",
         "Date": "Fri, 03 Apr 2020 20:55:48 GMT",
         "ETag": "\u00220x8D7D811632B6412\u0022",
         "Last-Modified": "Fri, 03 Apr 2020 20:55:48 GMT",
->>>>>>> 32e373e2
         "Server": [
           "Windows-Azure-Blob/1.0",
           "Microsoft-HTTPAPI/2.0"
         ],
         "x-ms-client-request-id": "6a3087ee-633d-9690-bc99-5332439d8424",
-<<<<<<< HEAD
-        "x-ms-request-id": "9d5259c8-c01e-0044-153a-f31804000000",
-        "x-ms-version": "2019-10-10"
-=======
         "x-ms-request-id": "9621a034-f01e-0012-14fa-093670000000",
         "x-ms-version": "2019-12-12"
->>>>>>> 32e373e2
-      },
-      "ResponseBody": []
-    },
-    {
-<<<<<<< HEAD
-      "RequestUri": "https://seanstagehierarchical.dfs.core.windows.net/test-filesystem-fb391178-b8c3-a12b-b073-fd8c2181edb7/test-directory-e9692b73-57cf-ab97-5b4e-67c7ace47cc5?resource=directory",
-      "RequestMethod": "PUT",
-      "RequestHeaders": {
-        "Authorization": "Sanitized",
-        "traceparent": "00-ced0776b05cec443a5274c86d044536b-d35490a220707e43-00",
-        "User-Agent": [
-          "azsdk-net-Storage.Files.DataLake/12.0.0-dev.20200305.1",
-          "(.NET Core 4.6.28325.01; Microsoft Windows 10.0.18363 )"
+      },
+      "ResponseBody": []
+    },
+    {
+      "RequestUri": "http://seannsecanary.dfs.core.windows.net/test-filesystem-fb391178-b8c3-a12b-b073-fd8c2181edb7/test-directory-e9692b73-57cf-ab97-5b4e-67c7ace47cc5?resource=directory",
+      "RequestMethod": "PUT",
+      "RequestHeaders": {
+        "Authorization": "Sanitized",
+        "traceparent": "00-56a9969b8ed6a946ba2e2332f17c24af-ef53dc8354a27a41-00",
+        "User-Agent": [
+          "azsdk-net-Storage.Files.DataLake/12.1.0-dev.20200403.1",
+          "(.NET Core 4.6.28325.01; Microsoft Windows 10.0.18362 )"
         ],
         "x-ms-client-request-id": "f9d2e676-0181-97c6-f085-0eeffbc8ead8",
-        "x-ms-date": "Thu, 05 Mar 2020 22:09:58 GMT",
-        "x-ms-return-client-request-id": "true",
-        "x-ms-version": "2019-10-10"
-=======
-      "RequestUri": "http://seannsecanary.dfs.core.windows.net/test-filesystem-fb391178-b8c3-a12b-b073-fd8c2181edb7/test-directory-e9692b73-57cf-ab97-5b4e-67c7ace47cc5?resource=directory",
-      "RequestMethod": "PUT",
-      "RequestHeaders": {
-        "Authorization": "Sanitized",
-        "traceparent": "00-56a9969b8ed6a946ba2e2332f17c24af-ef53dc8354a27a41-00",
-        "User-Agent": [
-          "azsdk-net-Storage.Files.DataLake/12.1.0-dev.20200403.1",
-          "(.NET Core 4.6.28325.01; Microsoft Windows 10.0.18362 )"
-        ],
-        "x-ms-client-request-id": "f9d2e676-0181-97c6-f085-0eeffbc8ead8",
-        "x-ms-date": "Fri, 03 Apr 2020 20:55:50 GMT",
-        "x-ms-return-client-request-id": "true",
-        "x-ms-version": "2019-12-12"
->>>>>>> 32e373e2
-      },
-      "RequestBody": null,
-      "StatusCode": 201,
-      "ResponseHeaders": {
-        "Content-Length": "0",
-<<<<<<< HEAD
-        "Date": "Thu, 05 Mar 2020 22:09:57 GMT",
-        "ETag": "\u00220x8D7C151F18D943D\u0022",
-        "Last-Modified": "Thu, 05 Mar 2020 22:09:58 GMT",
-=======
+        "x-ms-date": "Fri, 03 Apr 2020 20:55:50 GMT",
+        "x-ms-return-client-request-id": "true",
+        "x-ms-version": "2019-12-12"
+      },
+      "RequestBody": null,
+      "StatusCode": 201,
+      "ResponseHeaders": {
+        "Content-Length": "0",
         "Date": "Fri, 03 Apr 2020 20:55:48 GMT",
         "ETag": "\u00220x8D7D8116339BCD1\u0022",
         "Last-Modified": "Fri, 03 Apr 2020 20:55:48 GMT",
->>>>>>> 32e373e2
         "Server": [
           "Windows-Azure-HDFS/1.0",
           "Microsoft-HTTPAPI/2.0"
         ],
         "x-ms-client-request-id": "f9d2e676-0181-97c6-f085-0eeffbc8ead8",
-<<<<<<< HEAD
-        "x-ms-request-id": "30548acb-501f-000b-5b3a-f36950000000",
-        "x-ms-version": "2019-10-10"
-=======
         "x-ms-request-id": "fa43fc4d-201f-0097-1dfa-091bad000000",
         "x-ms-version": "2019-12-12"
->>>>>>> 32e373e2
-      },
-      "ResponseBody": []
-    },
-    {
-<<<<<<< HEAD
-      "RequestUri": "https://seanstagehierarchical.dfs.core.windows.net/test-filesystem-fb391178-b8c3-a12b-b073-fd8c2181edb7/test-directory-e9692b73-57cf-ab97-5b4e-67c7ace47cc5?action=setAccessControl",
+      },
+      "ResponseBody": []
+    },
+    {
+      "RequestUri": "http://seannsecanary.dfs.core.windows.net/test-filesystem-fb391178-b8c3-a12b-b073-fd8c2181edb7/test-directory-e9692b73-57cf-ab97-5b4e-67c7ace47cc5?action=setAccessControl",
       "RequestMethod": "PATCH",
       "RequestHeaders": {
         "Authorization": "Sanitized",
-        "If-Modified-Since": "Fri, 06 Mar 2020 22:09:57 GMT",
-        "User-Agent": [
-          "azsdk-net-Storage.Files.DataLake/12.0.0-dev.20200305.1",
-          "(.NET Core 4.6.28325.01; Microsoft Windows 10.0.18363 )"
+        "If-Modified-Since": "Sat, 04 Apr 2020 20:55:50 GMT",
+        "User-Agent": [
+          "azsdk-net-Storage.Files.DataLake/12.1.0-dev.20200403.1",
+          "(.NET Core 4.6.28325.01; Microsoft Windows 10.0.18362 )"
         ],
         "x-ms-acl": "user::rwx,group::r--,other::---,mask::rwx",
         "x-ms-client-request-id": "c65071a6-8312-8643-a106-a9ca748aecf3",
-        "x-ms-date": "Thu, 05 Mar 2020 22:09:58 GMT",
-        "x-ms-return-client-request-id": "true",
-        "x-ms-version": "2019-10-10"
-=======
-      "RequestUri": "http://seannsecanary.dfs.core.windows.net/test-filesystem-fb391178-b8c3-a12b-b073-fd8c2181edb7/test-directory-e9692b73-57cf-ab97-5b4e-67c7ace47cc5?action=setAccessControl",
-      "RequestMethod": "PATCH",
-      "RequestHeaders": {
-        "Authorization": "Sanitized",
-        "If-Modified-Since": "Sat, 04 Apr 2020 20:55:50 GMT",
-        "User-Agent": [
-          "azsdk-net-Storage.Files.DataLake/12.1.0-dev.20200403.1",
-          "(.NET Core 4.6.28325.01; Microsoft Windows 10.0.18362 )"
-        ],
-        "x-ms-acl": "user::rwx,group::r--,other::---,mask::rwx",
-        "x-ms-client-request-id": "c65071a6-8312-8643-a106-a9ca748aecf3",
-        "x-ms-date": "Fri, 03 Apr 2020 20:55:50 GMT",
-        "x-ms-return-client-request-id": "true",
-        "x-ms-version": "2019-12-12"
->>>>>>> 32e373e2
+        "x-ms-date": "Fri, 03 Apr 2020 20:55:50 GMT",
+        "x-ms-return-client-request-id": "true",
+        "x-ms-version": "2019-12-12"
       },
       "RequestBody": null,
       "StatusCode": 412,
       "ResponseHeaders": {
         "Content-Length": "200",
         "Content-Type": "application/json; charset=utf-8",
-<<<<<<< HEAD
-        "Date": "Thu, 05 Mar 2020 22:09:58 GMT",
-=======
         "Date": "Fri, 03 Apr 2020 20:55:48 GMT",
->>>>>>> 32e373e2
         "Server": [
           "Windows-Azure-HDFS/1.0",
           "Microsoft-HTTPAPI/2.0"
         ],
         "x-ms-client-request-id": "c65071a6-8312-8643-a106-a9ca748aecf3",
         "x-ms-error-code": "ConditionNotMet",
-<<<<<<< HEAD
-        "x-ms-request-id": "30548acc-501f-000b-5c3a-f36950000000",
-        "x-ms-version": "2019-10-10"
-=======
         "x-ms-request-id": "fa43fc4f-201f-0097-1efa-091bad000000",
         "x-ms-version": "2019-12-12"
->>>>>>> 32e373e2
       },
       "ResponseBody": {
         "error": {
           "code": "ConditionNotMet",
-<<<<<<< HEAD
-          "message": "The condition specified using HTTP conditional header(s) is not met.\nRequestId:30548acc-501f-000b-5c3a-f36950000000\nTime:2020-03-05T22:09:58.6115808Z"
-        }
-      }
-    },
-    {
-      "RequestUri": "https://seanstagehierarchical.blob.core.windows.net/test-filesystem-fb391178-b8c3-a12b-b073-fd8c2181edb7?restype=container",
-      "RequestMethod": "DELETE",
-      "RequestHeaders": {
-        "Authorization": "Sanitized",
-        "traceparent": "00-b5d7320fa5e0b043aa6ed6c1decd3a0f-b0c218806328a64a-00",
-        "User-Agent": [
-          "azsdk-net-Storage.Files.DataLake/12.0.0-dev.20200305.1",
-          "(.NET Core 4.6.28325.01; Microsoft Windows 10.0.18363 )"
-        ],
-        "x-ms-client-request-id": "8a493453-2478-99c6-4b24-3af841097c27",
-        "x-ms-date": "Thu, 05 Mar 2020 22:09:58 GMT",
-        "x-ms-return-client-request-id": "true",
-        "x-ms-version": "2019-10-10"
-=======
           "message": "The condition specified using HTTP conditional header(s) is not met.\nRequestId:fa43fc4f-201f-0097-1efa-091bad000000\nTime:2020-04-03T20:55:48.7953379Z"
         }
       }
@@ -218,232 +117,121 @@
         "x-ms-date": "Fri, 03 Apr 2020 20:55:50 GMT",
         "x-ms-return-client-request-id": "true",
         "x-ms-version": "2019-12-12"
->>>>>>> 32e373e2
       },
       "RequestBody": null,
       "StatusCode": 202,
       "ResponseHeaders": {
         "Content-Length": "0",
-<<<<<<< HEAD
-        "Date": "Thu, 05 Mar 2020 22:09:58 GMT",
-=======
         "Date": "Fri, 03 Apr 2020 20:55:48 GMT",
->>>>>>> 32e373e2
         "Server": [
           "Windows-Azure-Blob/1.0",
           "Microsoft-HTTPAPI/2.0"
         ],
         "x-ms-client-request-id": "8a493453-2478-99c6-4b24-3af841097c27",
-<<<<<<< HEAD
-        "x-ms-request-id": "9d5259cc-c01e-0044-173a-f31804000000",
-        "x-ms-version": "2019-10-10"
-=======
         "x-ms-request-id": "9621a04b-f01e-0012-27fa-093670000000",
         "x-ms-version": "2019-12-12"
->>>>>>> 32e373e2
-      },
-      "ResponseBody": []
-    },
-    {
-<<<<<<< HEAD
-      "RequestUri": "https://seanstagehierarchical.blob.core.windows.net/test-filesystem-e5f63995-47d6-da01-79c4-b4303c43b1c9?restype=container",
-      "RequestMethod": "PUT",
-      "RequestHeaders": {
-        "Authorization": "Sanitized",
-        "traceparent": "00-f9c67adda22c224c9aa060db688863e6-423395e545787047-00",
-        "User-Agent": [
-          "azsdk-net-Storage.Files.DataLake/12.0.0-dev.20200305.1",
-          "(.NET Core 4.6.28325.01; Microsoft Windows 10.0.18363 )"
+      },
+      "ResponseBody": []
+    },
+    {
+      "RequestUri": "http://seannsecanary.blob.core.windows.net/test-filesystem-e5f63995-47d6-da01-79c4-b4303c43b1c9?restype=container",
+      "RequestMethod": "PUT",
+      "RequestHeaders": {
+        "Authorization": "Sanitized",
+        "traceparent": "00-35634646e3fee847b9ab65e96cda9031-d374d4db192f804c-00",
+        "User-Agent": [
+          "azsdk-net-Storage.Files.DataLake/12.1.0-dev.20200403.1",
+          "(.NET Core 4.6.28325.01; Microsoft Windows 10.0.18362 )"
         ],
         "x-ms-blob-public-access": "container",
         "x-ms-client-request-id": "9a6a1f64-7fe1-0bf0-326e-10b36f955c07",
-        "x-ms-date": "Thu, 05 Mar 2020 22:09:58 GMT",
-        "x-ms-return-client-request-id": "true",
-        "x-ms-version": "2019-10-10"
-=======
-      "RequestUri": "http://seannsecanary.blob.core.windows.net/test-filesystem-e5f63995-47d6-da01-79c4-b4303c43b1c9?restype=container",
-      "RequestMethod": "PUT",
-      "RequestHeaders": {
-        "Authorization": "Sanitized",
-        "traceparent": "00-35634646e3fee847b9ab65e96cda9031-d374d4db192f804c-00",
-        "User-Agent": [
-          "azsdk-net-Storage.Files.DataLake/12.1.0-dev.20200403.1",
-          "(.NET Core 4.6.28325.01; Microsoft Windows 10.0.18362 )"
-        ],
-        "x-ms-blob-public-access": "container",
-        "x-ms-client-request-id": "9a6a1f64-7fe1-0bf0-326e-10b36f955c07",
-        "x-ms-date": "Fri, 03 Apr 2020 20:55:50 GMT",
-        "x-ms-return-client-request-id": "true",
-        "x-ms-version": "2019-12-12"
->>>>>>> 32e373e2
-      },
-      "RequestBody": null,
-      "StatusCode": 201,
-      "ResponseHeaders": {
-        "Content-Length": "0",
-<<<<<<< HEAD
-        "Date": "Thu, 05 Mar 2020 22:09:58 GMT",
-        "ETag": "\u00220x8D7C151F1D620CA\u0022",
-        "Last-Modified": "Thu, 05 Mar 2020 22:09:59 GMT",
-=======
+        "x-ms-date": "Fri, 03 Apr 2020 20:55:50 GMT",
+        "x-ms-return-client-request-id": "true",
+        "x-ms-version": "2019-12-12"
+      },
+      "RequestBody": null,
+      "StatusCode": 201,
+      "ResponseHeaders": {
+        "Content-Length": "0",
         "Date": "Fri, 03 Apr 2020 20:55:48 GMT",
         "ETag": "\u00220x8D7D8116362D1D3\u0022",
         "Last-Modified": "Fri, 03 Apr 2020 20:55:48 GMT",
->>>>>>> 32e373e2
         "Server": [
           "Windows-Azure-Blob/1.0",
           "Microsoft-HTTPAPI/2.0"
         ],
         "x-ms-client-request-id": "9a6a1f64-7fe1-0bf0-326e-10b36f955c07",
-<<<<<<< HEAD
-        "x-ms-request-id": "e0bd740a-301e-000d-0c3a-f35aef000000",
-        "x-ms-version": "2019-10-10"
-=======
         "x-ms-request-id": "9621a056-f01e-0012-30fa-093670000000",
         "x-ms-version": "2019-12-12"
->>>>>>> 32e373e2
-      },
-      "ResponseBody": []
-    },
-    {
-<<<<<<< HEAD
-      "RequestUri": "https://seanstagehierarchical.dfs.core.windows.net/test-filesystem-e5f63995-47d6-da01-79c4-b4303c43b1c9/test-directory-5f577172-3d92-33e7-be23-5f1ea84e4a7b?resource=directory",
-      "RequestMethod": "PUT",
-      "RequestHeaders": {
-        "Authorization": "Sanitized",
-        "traceparent": "00-33bec93c37414d47b9c55196d0eb1158-8e8fb43ad0383643-00",
-        "User-Agent": [
-          "azsdk-net-Storage.Files.DataLake/12.0.0-dev.20200305.1",
-          "(.NET Core 4.6.28325.01; Microsoft Windows 10.0.18363 )"
+      },
+      "ResponseBody": []
+    },
+    {
+      "RequestUri": "http://seannsecanary.dfs.core.windows.net/test-filesystem-e5f63995-47d6-da01-79c4-b4303c43b1c9/test-directory-5f577172-3d92-33e7-be23-5f1ea84e4a7b?resource=directory",
+      "RequestMethod": "PUT",
+      "RequestHeaders": {
+        "Authorization": "Sanitized",
+        "traceparent": "00-a7a575b5370c7b4f96007eef501aba2d-b6674460d81a7b4d-00",
+        "User-Agent": [
+          "azsdk-net-Storage.Files.DataLake/12.1.0-dev.20200403.1",
+          "(.NET Core 4.6.28325.01; Microsoft Windows 10.0.18362 )"
         ],
         "x-ms-client-request-id": "1f40975b-eaa7-2776-3836-dbbd1fd263e4",
-        "x-ms-date": "Thu, 05 Mar 2020 22:09:59 GMT",
-        "x-ms-return-client-request-id": "true",
-        "x-ms-version": "2019-10-10"
-=======
-      "RequestUri": "http://seannsecanary.dfs.core.windows.net/test-filesystem-e5f63995-47d6-da01-79c4-b4303c43b1c9/test-directory-5f577172-3d92-33e7-be23-5f1ea84e4a7b?resource=directory",
-      "RequestMethod": "PUT",
-      "RequestHeaders": {
-        "Authorization": "Sanitized",
-        "traceparent": "00-a7a575b5370c7b4f96007eef501aba2d-b6674460d81a7b4d-00",
-        "User-Agent": [
-          "azsdk-net-Storage.Files.DataLake/12.1.0-dev.20200403.1",
-          "(.NET Core 4.6.28325.01; Microsoft Windows 10.0.18362 )"
-        ],
-        "x-ms-client-request-id": "1f40975b-eaa7-2776-3836-dbbd1fd263e4",
-        "x-ms-date": "Fri, 03 Apr 2020 20:55:50 GMT",
-        "x-ms-return-client-request-id": "true",
-        "x-ms-version": "2019-12-12"
->>>>>>> 32e373e2
-      },
-      "RequestBody": null,
-      "StatusCode": 201,
-      "ResponseHeaders": {
-        "Content-Length": "0",
-<<<<<<< HEAD
-        "Date": "Thu, 05 Mar 2020 22:09:59 GMT",
-        "ETag": "\u00220x8D7C151F208FE83\u0022",
-        "Last-Modified": "Thu, 05 Mar 2020 22:09:59 GMT",
-=======
+        "x-ms-date": "Fri, 03 Apr 2020 20:55:50 GMT",
+        "x-ms-return-client-request-id": "true",
+        "x-ms-version": "2019-12-12"
+      },
+      "RequestBody": null,
+      "StatusCode": 201,
+      "ResponseHeaders": {
+        "Content-Length": "0",
         "Date": "Fri, 03 Apr 2020 20:55:48 GMT",
         "ETag": "\u00220x8D7D811637139DE\u0022",
         "Last-Modified": "Fri, 03 Apr 2020 20:55:49 GMT",
->>>>>>> 32e373e2
         "Server": [
           "Windows-Azure-HDFS/1.0",
           "Microsoft-HTTPAPI/2.0"
         ],
         "x-ms-client-request-id": "1f40975b-eaa7-2776-3836-dbbd1fd263e4",
-<<<<<<< HEAD
-        "x-ms-request-id": "0234ff73-701f-0033-293a-f3cd90000000",
-        "x-ms-version": "2019-10-10"
-=======
         "x-ms-request-id": "fa43fc50-201f-0097-1ffa-091bad000000",
         "x-ms-version": "2019-12-12"
->>>>>>> 32e373e2
-      },
-      "ResponseBody": []
-    },
-    {
-<<<<<<< HEAD
-      "RequestUri": "https://seanstagehierarchical.dfs.core.windows.net/test-filesystem-e5f63995-47d6-da01-79c4-b4303c43b1c9/test-directory-5f577172-3d92-33e7-be23-5f1ea84e4a7b?action=setAccessControl",
+      },
+      "ResponseBody": []
+    },
+    {
+      "RequestUri": "http://seannsecanary.dfs.core.windows.net/test-filesystem-e5f63995-47d6-da01-79c4-b4303c43b1c9/test-directory-5f577172-3d92-33e7-be23-5f1ea84e4a7b?action=setAccessControl",
       "RequestMethod": "PATCH",
       "RequestHeaders": {
         "Authorization": "Sanitized",
-        "If-Unmodified-Since": "Wed, 04 Mar 2020 22:09:57 GMT",
-        "User-Agent": [
-          "azsdk-net-Storage.Files.DataLake/12.0.0-dev.20200305.1",
-          "(.NET Core 4.6.28325.01; Microsoft Windows 10.0.18363 )"
+        "If-Unmodified-Since": "Thu, 02 Apr 2020 20:55:50 GMT",
+        "User-Agent": [
+          "azsdk-net-Storage.Files.DataLake/12.1.0-dev.20200403.1",
+          "(.NET Core 4.6.28325.01; Microsoft Windows 10.0.18362 )"
         ],
         "x-ms-acl": "user::rwx,group::r--,other::---,mask::rwx",
         "x-ms-client-request-id": "10c26ec0-2b0e-90d4-35a4-e4a33b2a021e",
-        "x-ms-date": "Thu, 05 Mar 2020 22:09:59 GMT",
-        "x-ms-return-client-request-id": "true",
-        "x-ms-version": "2019-10-10"
-=======
-      "RequestUri": "http://seannsecanary.dfs.core.windows.net/test-filesystem-e5f63995-47d6-da01-79c4-b4303c43b1c9/test-directory-5f577172-3d92-33e7-be23-5f1ea84e4a7b?action=setAccessControl",
-      "RequestMethod": "PATCH",
-      "RequestHeaders": {
-        "Authorization": "Sanitized",
-        "If-Unmodified-Since": "Thu, 02 Apr 2020 20:55:50 GMT",
-        "User-Agent": [
-          "azsdk-net-Storage.Files.DataLake/12.1.0-dev.20200403.1",
-          "(.NET Core 4.6.28325.01; Microsoft Windows 10.0.18362 )"
-        ],
-        "x-ms-acl": "user::rwx,group::r--,other::---,mask::rwx",
-        "x-ms-client-request-id": "10c26ec0-2b0e-90d4-35a4-e4a33b2a021e",
-        "x-ms-date": "Fri, 03 Apr 2020 20:55:50 GMT",
-        "x-ms-return-client-request-id": "true",
-        "x-ms-version": "2019-12-12"
->>>>>>> 32e373e2
+        "x-ms-date": "Fri, 03 Apr 2020 20:55:50 GMT",
+        "x-ms-return-client-request-id": "true",
+        "x-ms-version": "2019-12-12"
       },
       "RequestBody": null,
       "StatusCode": 412,
       "ResponseHeaders": {
         "Content-Length": "200",
         "Content-Type": "application/json; charset=utf-8",
-<<<<<<< HEAD
-        "Date": "Thu, 05 Mar 2020 22:09:59 GMT",
-=======
         "Date": "Fri, 03 Apr 2020 20:55:48 GMT",
->>>>>>> 32e373e2
         "Server": [
           "Windows-Azure-HDFS/1.0",
           "Microsoft-HTTPAPI/2.0"
         ],
         "x-ms-client-request-id": "10c26ec0-2b0e-90d4-35a4-e4a33b2a021e",
         "x-ms-error-code": "ConditionNotMet",
-<<<<<<< HEAD
-        "x-ms-request-id": "0234ff74-701f-0033-2a3a-f3cd90000000",
-        "x-ms-version": "2019-10-10"
-=======
         "x-ms-request-id": "fa43fc51-201f-0097-20fa-091bad000000",
         "x-ms-version": "2019-12-12"
->>>>>>> 32e373e2
       },
       "ResponseBody": {
         "error": {
           "code": "ConditionNotMet",
-<<<<<<< HEAD
-          "message": "The condition specified using HTTP conditional header(s) is not met.\nRequestId:0234ff74-701f-0033-2a3a-f3cd90000000\nTime:2020-03-05T22:09:59.6478792Z"
-        }
-      }
-    },
-    {
-      "RequestUri": "https://seanstagehierarchical.blob.core.windows.net/test-filesystem-e5f63995-47d6-da01-79c4-b4303c43b1c9?restype=container",
-      "RequestMethod": "DELETE",
-      "RequestHeaders": {
-        "Authorization": "Sanitized",
-        "traceparent": "00-3bde75623dafec4aa4ae308dc3e2623f-4e8b0d6e8ccbbf44-00",
-        "User-Agent": [
-          "azsdk-net-Storage.Files.DataLake/12.0.0-dev.20200305.1",
-          "(.NET Core 4.6.28325.01; Microsoft Windows 10.0.18363 )"
-        ],
-        "x-ms-client-request-id": "b1fce553-5310-f9d5-c0a8-8f245b8a205e",
-        "x-ms-date": "Thu, 05 Mar 2020 22:09:59 GMT",
-        "x-ms-return-client-request-id": "true",
-        "x-ms-version": "2019-10-10"
-=======
           "message": "The condition specified using HTTP conditional header(s) is not met.\nRequestId:fa43fc51-201f-0097-20fa-091bad000000\nTime:2020-04-03T20:55:49.1395800Z"
         }
       }
@@ -462,230 +250,121 @@
         "x-ms-date": "Fri, 03 Apr 2020 20:55:50 GMT",
         "x-ms-return-client-request-id": "true",
         "x-ms-version": "2019-12-12"
->>>>>>> 32e373e2
       },
       "RequestBody": null,
       "StatusCode": 202,
       "ResponseHeaders": {
         "Content-Length": "0",
-<<<<<<< HEAD
-        "Date": "Thu, 05 Mar 2020 22:09:59 GMT",
-=======
-        "Date": "Fri, 03 Apr 2020 20:55:49 GMT",
->>>>>>> 32e373e2
+        "Date": "Fri, 03 Apr 2020 20:55:49 GMT",
         "Server": [
           "Windows-Azure-Blob/1.0",
           "Microsoft-HTTPAPI/2.0"
         ],
         "x-ms-client-request-id": "b1fce553-5310-f9d5-c0a8-8f245b8a205e",
-<<<<<<< HEAD
-        "x-ms-request-id": "e0bd7454-301e-000d-513a-f35aef000000",
-        "x-ms-version": "2019-10-10"
-=======
         "x-ms-request-id": "9621a078-f01e-0012-50fa-093670000000",
         "x-ms-version": "2019-12-12"
->>>>>>> 32e373e2
-      },
-      "ResponseBody": []
-    },
-    {
-<<<<<<< HEAD
-      "RequestUri": "https://seanstagehierarchical.blob.core.windows.net/test-filesystem-081f4f31-2668-2166-46a6-a629956113e5?restype=container",
-      "RequestMethod": "PUT",
-      "RequestHeaders": {
-        "Authorization": "Sanitized",
-        "traceparent": "00-b4fff703cf265c4183137a32515c0554-874f0080fc2c4b4a-00",
-        "User-Agent": [
-          "azsdk-net-Storage.Files.DataLake/12.0.0-dev.20200305.1",
-          "(.NET Core 4.6.28325.01; Microsoft Windows 10.0.18363 )"
+      },
+      "ResponseBody": []
+    },
+    {
+      "RequestUri": "http://seannsecanary.blob.core.windows.net/test-filesystem-081f4f31-2668-2166-46a6-a629956113e5?restype=container",
+      "RequestMethod": "PUT",
+      "RequestHeaders": {
+        "Authorization": "Sanitized",
+        "traceparent": "00-41afb21e33ea104da6fa5f46ceb33c5e-b8d344c13f1fad4d-00",
+        "User-Agent": [
+          "azsdk-net-Storage.Files.DataLake/12.1.0-dev.20200403.1",
+          "(.NET Core 4.6.28325.01; Microsoft Windows 10.0.18362 )"
         ],
         "x-ms-blob-public-access": "container",
         "x-ms-client-request-id": "2d4137c4-ee2f-2cba-7edb-6a69acac645e",
-        "x-ms-date": "Thu, 05 Mar 2020 22:09:59 GMT",
-        "x-ms-return-client-request-id": "true",
-        "x-ms-version": "2019-10-10"
-=======
-      "RequestUri": "http://seannsecanary.blob.core.windows.net/test-filesystem-081f4f31-2668-2166-46a6-a629956113e5?restype=container",
-      "RequestMethod": "PUT",
-      "RequestHeaders": {
-        "Authorization": "Sanitized",
-        "traceparent": "00-41afb21e33ea104da6fa5f46ceb33c5e-b8d344c13f1fad4d-00",
-        "User-Agent": [
-          "azsdk-net-Storage.Files.DataLake/12.1.0-dev.20200403.1",
-          "(.NET Core 4.6.28325.01; Microsoft Windows 10.0.18362 )"
-        ],
-        "x-ms-blob-public-access": "container",
-        "x-ms-client-request-id": "2d4137c4-ee2f-2cba-7edb-6a69acac645e",
-        "x-ms-date": "Fri, 03 Apr 2020 20:55:50 GMT",
-        "x-ms-return-client-request-id": "true",
-        "x-ms-version": "2019-12-12"
->>>>>>> 32e373e2
-      },
-      "RequestBody": null,
-      "StatusCode": 201,
-      "ResponseHeaders": {
-        "Content-Length": "0",
-<<<<<<< HEAD
-        "Date": "Thu, 05 Mar 2020 22:10:00 GMT",
-        "ETag": "\u00220x8D7C151F2754CB0\u0022",
-        "Last-Modified": "Thu, 05 Mar 2020 22:10:00 GMT",
-=======
+        "x-ms-date": "Fri, 03 Apr 2020 20:55:50 GMT",
+        "x-ms-return-client-request-id": "true",
+        "x-ms-version": "2019-12-12"
+      },
+      "RequestBody": null,
+      "StatusCode": 201,
+      "ResponseHeaders": {
+        "Content-Length": "0",
         "Date": "Fri, 03 Apr 2020 20:55:49 GMT",
         "ETag": "\u00220x8D7D81163981C55\u0022",
         "Last-Modified": "Fri, 03 Apr 2020 20:55:49 GMT",
->>>>>>> 32e373e2
         "Server": [
           "Windows-Azure-Blob/1.0",
           "Microsoft-HTTPAPI/2.0"
         ],
         "x-ms-client-request-id": "2d4137c4-ee2f-2cba-7edb-6a69acac645e",
-<<<<<<< HEAD
-        "x-ms-request-id": "64e3b855-b01e-0003-5c3a-f3735f000000",
-        "x-ms-version": "2019-10-10"
-=======
         "x-ms-request-id": "9621a081-f01e-0012-57fa-093670000000",
         "x-ms-version": "2019-12-12"
->>>>>>> 32e373e2
-      },
-      "ResponseBody": []
-    },
-    {
-<<<<<<< HEAD
-      "RequestUri": "https://seanstagehierarchical.dfs.core.windows.net/test-filesystem-081f4f31-2668-2166-46a6-a629956113e5/test-directory-9976a994-c93a-df30-406a-b5b52b7f1243?resource=directory",
-      "RequestMethod": "PUT",
-      "RequestHeaders": {
-        "Authorization": "Sanitized",
-        "traceparent": "00-5ecbae5c1c159145ab35f04c72893c67-b315a1810677c34e-00",
-        "User-Agent": [
-          "azsdk-net-Storage.Files.DataLake/12.0.0-dev.20200305.1",
-          "(.NET Core 4.6.28325.01; Microsoft Windows 10.0.18363 )"
+      },
+      "ResponseBody": []
+    },
+    {
+      "RequestUri": "http://seannsecanary.dfs.core.windows.net/test-filesystem-081f4f31-2668-2166-46a6-a629956113e5/test-directory-9976a994-c93a-df30-406a-b5b52b7f1243?resource=directory",
+      "RequestMethod": "PUT",
+      "RequestHeaders": {
+        "Authorization": "Sanitized",
+        "traceparent": "00-46cf0596a69e6049985d892cf70b8cdf-cf21e5f095474e4a-00",
+        "User-Agent": [
+          "azsdk-net-Storage.Files.DataLake/12.1.0-dev.20200403.1",
+          "(.NET Core 4.6.28325.01; Microsoft Windows 10.0.18362 )"
         ],
         "x-ms-client-request-id": "66529c4e-278c-faa6-0761-edc5380501fe",
-        "x-ms-date": "Thu, 05 Mar 2020 22:10:00 GMT",
-        "x-ms-return-client-request-id": "true",
-        "x-ms-version": "2019-10-10"
-=======
-      "RequestUri": "http://seannsecanary.dfs.core.windows.net/test-filesystem-081f4f31-2668-2166-46a6-a629956113e5/test-directory-9976a994-c93a-df30-406a-b5b52b7f1243?resource=directory",
-      "RequestMethod": "PUT",
-      "RequestHeaders": {
-        "Authorization": "Sanitized",
-        "traceparent": "00-46cf0596a69e6049985d892cf70b8cdf-cf21e5f095474e4a-00",
-        "User-Agent": [
-          "azsdk-net-Storage.Files.DataLake/12.1.0-dev.20200403.1",
-          "(.NET Core 4.6.28325.01; Microsoft Windows 10.0.18362 )"
-        ],
-        "x-ms-client-request-id": "66529c4e-278c-faa6-0761-edc5380501fe",
-        "x-ms-date": "Fri, 03 Apr 2020 20:55:50 GMT",
-        "x-ms-return-client-request-id": "true",
-        "x-ms-version": "2019-12-12"
->>>>>>> 32e373e2
-      },
-      "RequestBody": null,
-      "StatusCode": 201,
-      "ResponseHeaders": {
-        "Content-Length": "0",
-<<<<<<< HEAD
-        "Date": "Thu, 05 Mar 2020 22:09:59 GMT",
-        "ETag": "\u00220x8D7C151F2A479F0\u0022",
-        "Last-Modified": "Thu, 05 Mar 2020 22:10:00 GMT",
-=======
+        "x-ms-date": "Fri, 03 Apr 2020 20:55:50 GMT",
+        "x-ms-return-client-request-id": "true",
+        "x-ms-version": "2019-12-12"
+      },
+      "RequestBody": null,
+      "StatusCode": 201,
+      "ResponseHeaders": {
+        "Content-Length": "0",
         "Date": "Fri, 03 Apr 2020 20:55:49 GMT",
         "ETag": "\u00220x8D7D81163A666B4\u0022",
         "Last-Modified": "Fri, 03 Apr 2020 20:55:49 GMT",
->>>>>>> 32e373e2
         "Server": [
           "Windows-Azure-HDFS/1.0",
           "Microsoft-HTTPAPI/2.0"
         ],
         "x-ms-client-request-id": "66529c4e-278c-faa6-0761-edc5380501fe",
-<<<<<<< HEAD
-        "x-ms-request-id": "b6126912-c01f-0026-6e3a-f3da23000000",
-        "x-ms-version": "2019-10-10"
-=======
         "x-ms-request-id": "fa43fc53-201f-0097-21fa-091bad000000",
         "x-ms-version": "2019-12-12"
->>>>>>> 32e373e2
-      },
-      "ResponseBody": []
-    },
-    {
-<<<<<<< HEAD
-      "RequestUri": "https://seanstagehierarchical.dfs.core.windows.net/test-filesystem-081f4f31-2668-2166-46a6-a629956113e5/test-directory-9976a994-c93a-df30-406a-b5b52b7f1243?action=setAccessControl",
-=======
+      },
+      "ResponseBody": []
+    },
+    {
       "RequestUri": "http://seannsecanary.dfs.core.windows.net/test-filesystem-081f4f31-2668-2166-46a6-a629956113e5/test-directory-9976a994-c93a-df30-406a-b5b52b7f1243?action=setAccessControl",
->>>>>>> 32e373e2
       "RequestMethod": "PATCH",
       "RequestHeaders": {
         "Authorization": "Sanitized",
         "If-Match": "\u0022garbage\u0022",
         "User-Agent": [
-<<<<<<< HEAD
-          "azsdk-net-Storage.Files.DataLake/12.0.0-dev.20200305.1",
-          "(.NET Core 4.6.28325.01; Microsoft Windows 10.0.18363 )"
+          "azsdk-net-Storage.Files.DataLake/12.1.0-dev.20200403.1",
+          "(.NET Core 4.6.28325.01; Microsoft Windows 10.0.18362 )"
         ],
         "x-ms-acl": "user::rwx,group::r--,other::---,mask::rwx",
         "x-ms-client-request-id": "8e660f63-ab2d-beb6-1f69-56bff8f18702",
-        "x-ms-date": "Thu, 05 Mar 2020 22:10:00 GMT",
-        "x-ms-return-client-request-id": "true",
-        "x-ms-version": "2019-10-10"
-=======
-          "azsdk-net-Storage.Files.DataLake/12.1.0-dev.20200403.1",
-          "(.NET Core 4.6.28325.01; Microsoft Windows 10.0.18362 )"
-        ],
-        "x-ms-acl": "user::rwx,group::r--,other::---,mask::rwx",
-        "x-ms-client-request-id": "8e660f63-ab2d-beb6-1f69-56bff8f18702",
-        "x-ms-date": "Fri, 03 Apr 2020 20:55:50 GMT",
-        "x-ms-return-client-request-id": "true",
-        "x-ms-version": "2019-12-12"
->>>>>>> 32e373e2
+        "x-ms-date": "Fri, 03 Apr 2020 20:55:50 GMT",
+        "x-ms-return-client-request-id": "true",
+        "x-ms-version": "2019-12-12"
       },
       "RequestBody": null,
       "StatusCode": 412,
       "ResponseHeaders": {
         "Content-Length": "200",
         "Content-Type": "application/json; charset=utf-8",
-<<<<<<< HEAD
-        "Date": "Thu, 05 Mar 2020 22:09:59 GMT",
-=======
-        "Date": "Fri, 03 Apr 2020 20:55:49 GMT",
->>>>>>> 32e373e2
+        "Date": "Fri, 03 Apr 2020 20:55:49 GMT",
         "Server": [
           "Windows-Azure-HDFS/1.0",
           "Microsoft-HTTPAPI/2.0"
         ],
         "x-ms-client-request-id": "8e660f63-ab2d-beb6-1f69-56bff8f18702",
         "x-ms-error-code": "ConditionNotMet",
-<<<<<<< HEAD
-        "x-ms-request-id": "b6126914-c01f-0026-6f3a-f3da23000000",
-        "x-ms-version": "2019-10-10"
-=======
         "x-ms-request-id": "fa43fc54-201f-0097-22fa-091bad000000",
         "x-ms-version": "2019-12-12"
->>>>>>> 32e373e2
       },
       "ResponseBody": {
         "error": {
           "code": "ConditionNotMet",
-<<<<<<< HEAD
-          "message": "The condition specified using HTTP conditional header(s) is not met.\nRequestId:b6126914-c01f-0026-6f3a-f3da23000000\nTime:2020-03-05T22:10:00.4490499Z"
-        }
-      }
-    },
-    {
-      "RequestUri": "https://seanstagehierarchical.blob.core.windows.net/test-filesystem-081f4f31-2668-2166-46a6-a629956113e5?restype=container",
-      "RequestMethod": "DELETE",
-      "RequestHeaders": {
-        "Authorization": "Sanitized",
-        "traceparent": "00-42495845290ab24898aace76fe1975fc-c44669616aaefa4f-00",
-        "User-Agent": [
-          "azsdk-net-Storage.Files.DataLake/12.0.0-dev.20200305.1",
-          "(.NET Core 4.6.28325.01; Microsoft Windows 10.0.18363 )"
-        ],
-        "x-ms-client-request-id": "28615268-729f-1cd1-70c5-c7deaf7fb701",
-        "x-ms-date": "Thu, 05 Mar 2020 22:10:00 GMT",
-        "x-ms-return-client-request-id": "true",
-        "x-ms-version": "2019-10-10"
-=======
           "message": "The condition specified using HTTP conditional header(s) is not met.\nRequestId:fa43fc54-201f-0097-22fa-091bad000000\nTime:2020-04-03T20:55:49.4878250Z"
         }
       }
@@ -704,179 +383,100 @@
         "x-ms-date": "Fri, 03 Apr 2020 20:55:51 GMT",
         "x-ms-return-client-request-id": "true",
         "x-ms-version": "2019-12-12"
->>>>>>> 32e373e2
       },
       "RequestBody": null,
       "StatusCode": 202,
       "ResponseHeaders": {
         "Content-Length": "0",
-<<<<<<< HEAD
-        "Date": "Thu, 05 Mar 2020 22:10:00 GMT",
-=======
-        "Date": "Fri, 03 Apr 2020 20:55:49 GMT",
->>>>>>> 32e373e2
+        "Date": "Fri, 03 Apr 2020 20:55:49 GMT",
         "Server": [
           "Windows-Azure-Blob/1.0",
           "Microsoft-HTTPAPI/2.0"
         ],
         "x-ms-client-request-id": "28615268-729f-1cd1-70c5-c7deaf7fb701",
-<<<<<<< HEAD
-        "x-ms-request-id": "64e3b85a-b01e-0003-5e3a-f3735f000000",
-        "x-ms-version": "2019-10-10"
-=======
         "x-ms-request-id": "9621a09e-f01e-0012-6dfa-093670000000",
         "x-ms-version": "2019-12-12"
->>>>>>> 32e373e2
-      },
-      "ResponseBody": []
-    },
-    {
-<<<<<<< HEAD
-      "RequestUri": "https://seanstagehierarchical.blob.core.windows.net/test-filesystem-19f58f2e-3852-4279-b01d-308a38e02890?restype=container",
-      "RequestMethod": "PUT",
-      "RequestHeaders": {
-        "Authorization": "Sanitized",
-        "traceparent": "00-a121b3d261f7174da30465978ee88dc2-eff53cbbdae58348-00",
-        "User-Agent": [
-          "azsdk-net-Storage.Files.DataLake/12.0.0-dev.20200305.1",
-          "(.NET Core 4.6.28325.01; Microsoft Windows 10.0.18363 )"
+      },
+      "ResponseBody": []
+    },
+    {
+      "RequestUri": "http://seannsecanary.blob.core.windows.net/test-filesystem-19f58f2e-3852-4279-b01d-308a38e02890?restype=container",
+      "RequestMethod": "PUT",
+      "RequestHeaders": {
+        "Authorization": "Sanitized",
+        "traceparent": "00-be329c85d3603a4b932fdaaad366a80b-e58fe104a547b441-00",
+        "User-Agent": [
+          "azsdk-net-Storage.Files.DataLake/12.1.0-dev.20200403.1",
+          "(.NET Core 4.6.28325.01; Microsoft Windows 10.0.18362 )"
         ],
         "x-ms-blob-public-access": "container",
         "x-ms-client-request-id": "06a871eb-ef99-2fd7-d81e-77814247e390",
-        "x-ms-date": "Thu, 05 Mar 2020 22:10:00 GMT",
-        "x-ms-return-client-request-id": "true",
-        "x-ms-version": "2019-10-10"
-=======
-      "RequestUri": "http://seannsecanary.blob.core.windows.net/test-filesystem-19f58f2e-3852-4279-b01d-308a38e02890?restype=container",
-      "RequestMethod": "PUT",
-      "RequestHeaders": {
-        "Authorization": "Sanitized",
-        "traceparent": "00-be329c85d3603a4b932fdaaad366a80b-e58fe104a547b441-00",
-        "User-Agent": [
-          "azsdk-net-Storage.Files.DataLake/12.1.0-dev.20200403.1",
-          "(.NET Core 4.6.28325.01; Microsoft Windows 10.0.18362 )"
-        ],
-        "x-ms-blob-public-access": "container",
-        "x-ms-client-request-id": "06a871eb-ef99-2fd7-d81e-77814247e390",
-        "x-ms-date": "Fri, 03 Apr 2020 20:55:51 GMT",
-        "x-ms-return-client-request-id": "true",
-        "x-ms-version": "2019-12-12"
->>>>>>> 32e373e2
-      },
-      "RequestBody": null,
-      "StatusCode": 201,
-      "ResponseHeaders": {
-        "Content-Length": "0",
-<<<<<<< HEAD
-        "Date": "Thu, 05 Mar 2020 22:10:00 GMT",
-        "ETag": "\u00220x8D7C151F2F31C05\u0022",
-        "Last-Modified": "Thu, 05 Mar 2020 22:10:00 GMT",
-=======
+        "x-ms-date": "Fri, 03 Apr 2020 20:55:51 GMT",
+        "x-ms-return-client-request-id": "true",
+        "x-ms-version": "2019-12-12"
+      },
+      "RequestBody": null,
+      "StatusCode": 201,
+      "ResponseHeaders": {
+        "Content-Length": "0",
         "Date": "Fri, 03 Apr 2020 20:55:49 GMT",
         "ETag": "\u00220x8D7D81163CE0326\u0022",
         "Last-Modified": "Fri, 03 Apr 2020 20:55:49 GMT",
->>>>>>> 32e373e2
         "Server": [
           "Windows-Azure-Blob/1.0",
           "Microsoft-HTTPAPI/2.0"
         ],
         "x-ms-client-request-id": "06a871eb-ef99-2fd7-d81e-77814247e390",
-<<<<<<< HEAD
-        "x-ms-request-id": "c8d7f182-701e-000c-7d3a-f30533000000",
-        "x-ms-version": "2019-10-10"
-=======
         "x-ms-request-id": "9621a0a9-f01e-0012-77fa-093670000000",
         "x-ms-version": "2019-12-12"
->>>>>>> 32e373e2
-      },
-      "ResponseBody": []
-    },
-    {
-<<<<<<< HEAD
-      "RequestUri": "https://seanstagehierarchical.dfs.core.windows.net/test-filesystem-19f58f2e-3852-4279-b01d-308a38e02890/test-directory-837d369c-1128-cf72-2b46-11e5e91de930?resource=directory",
-      "RequestMethod": "PUT",
-      "RequestHeaders": {
-        "Authorization": "Sanitized",
-        "traceparent": "00-8c072a107d2f4249825cdb9a43c6f694-88331c6c2bdbb242-00",
-        "User-Agent": [
-          "azsdk-net-Storage.Files.DataLake/12.0.0-dev.20200305.1",
-          "(.NET Core 4.6.28325.01; Microsoft Windows 10.0.18363 )"
+      },
+      "ResponseBody": []
+    },
+    {
+      "RequestUri": "http://seannsecanary.dfs.core.windows.net/test-filesystem-19f58f2e-3852-4279-b01d-308a38e02890/test-directory-837d369c-1128-cf72-2b46-11e5e91de930?resource=directory",
+      "RequestMethod": "PUT",
+      "RequestHeaders": {
+        "Authorization": "Sanitized",
+        "traceparent": "00-4654053352499a43b003725e86ad756d-2ae962b6316b934a-00",
+        "User-Agent": [
+          "azsdk-net-Storage.Files.DataLake/12.1.0-dev.20200403.1",
+          "(.NET Core 4.6.28325.01; Microsoft Windows 10.0.18362 )"
         ],
         "x-ms-client-request-id": "22bfbf89-1503-dab6-fed9-db53ddf146bb",
-        "x-ms-date": "Thu, 05 Mar 2020 22:10:01 GMT",
-        "x-ms-return-client-request-id": "true",
-        "x-ms-version": "2019-10-10"
-=======
-      "RequestUri": "http://seannsecanary.dfs.core.windows.net/test-filesystem-19f58f2e-3852-4279-b01d-308a38e02890/test-directory-837d369c-1128-cf72-2b46-11e5e91de930?resource=directory",
-      "RequestMethod": "PUT",
-      "RequestHeaders": {
-        "Authorization": "Sanitized",
-        "traceparent": "00-4654053352499a43b003725e86ad756d-2ae962b6316b934a-00",
-        "User-Agent": [
-          "azsdk-net-Storage.Files.DataLake/12.1.0-dev.20200403.1",
-          "(.NET Core 4.6.28325.01; Microsoft Windows 10.0.18362 )"
-        ],
-        "x-ms-client-request-id": "22bfbf89-1503-dab6-fed9-db53ddf146bb",
-        "x-ms-date": "Fri, 03 Apr 2020 20:55:51 GMT",
-        "x-ms-return-client-request-id": "true",
-        "x-ms-version": "2019-12-12"
->>>>>>> 32e373e2
-      },
-      "RequestBody": null,
-      "StatusCode": 201,
-      "ResponseHeaders": {
-        "Content-Length": "0",
-<<<<<<< HEAD
-        "Date": "Thu, 05 Mar 2020 22:10:00 GMT",
-        "ETag": "\u00220x8D7C151F33A7F94\u0022",
-        "Last-Modified": "Thu, 05 Mar 2020 22:10:01 GMT",
-=======
+        "x-ms-date": "Fri, 03 Apr 2020 20:55:51 GMT",
+        "x-ms-return-client-request-id": "true",
+        "x-ms-version": "2019-12-12"
+      },
+      "RequestBody": null,
+      "StatusCode": 201,
+      "ResponseHeaders": {
+        "Content-Length": "0",
         "Date": "Fri, 03 Apr 2020 20:55:49 GMT",
         "ETag": "\u00220x8D7D81163DC517F\u0022",
         "Last-Modified": "Fri, 03 Apr 2020 20:55:49 GMT",
->>>>>>> 32e373e2
         "Server": [
           "Windows-Azure-HDFS/1.0",
           "Microsoft-HTTPAPI/2.0"
         ],
         "x-ms-client-request-id": "22bfbf89-1503-dab6-fed9-db53ddf146bb",
-<<<<<<< HEAD
-        "x-ms-request-id": "0f34ba84-401f-0038-273a-f336fb000000",
-        "x-ms-version": "2019-10-10"
-=======
         "x-ms-request-id": "fa43fc55-201f-0097-23fa-091bad000000",
         "x-ms-version": "2019-12-12"
->>>>>>> 32e373e2
-      },
-      "ResponseBody": []
-    },
-    {
-<<<<<<< HEAD
-      "RequestUri": "https://seanstagehierarchical.blob.core.windows.net/test-filesystem-19f58f2e-3852-4279-b01d-308a38e02890/test-directory-837d369c-1128-cf72-2b46-11e5e91de930",
-=======
+      },
+      "ResponseBody": []
+    },
+    {
       "RequestUri": "http://seannsecanary.blob.core.windows.net/test-filesystem-19f58f2e-3852-4279-b01d-308a38e02890/test-directory-837d369c-1128-cf72-2b46-11e5e91de930",
->>>>>>> 32e373e2
       "RequestMethod": "HEAD",
       "RequestHeaders": {
         "Authorization": "Sanitized",
         "User-Agent": [
-<<<<<<< HEAD
-          "azsdk-net-Storage.Files.DataLake/12.0.0-dev.20200305.1",
-          "(.NET Core 4.6.28325.01; Microsoft Windows 10.0.18363 )"
+          "azsdk-net-Storage.Files.DataLake/12.1.0-dev.20200403.1",
+          "(.NET Core 4.6.28325.01; Microsoft Windows 10.0.18362 )"
         ],
         "x-ms-client-request-id": "2a5b51d9-c75d-702c-9ac3-c85e46a39463",
-        "x-ms-date": "Thu, 05 Mar 2020 22:10:01 GMT",
-        "x-ms-return-client-request-id": "true",
-        "x-ms-version": "2019-10-10"
-=======
-          "azsdk-net-Storage.Files.DataLake/12.1.0-dev.20200403.1",
-          "(.NET Core 4.6.28325.01; Microsoft Windows 10.0.18362 )"
-        ],
-        "x-ms-client-request-id": "2a5b51d9-c75d-702c-9ac3-c85e46a39463",
-        "x-ms-date": "Fri, 03 Apr 2020 20:55:51 GMT",
-        "x-ms-return-client-request-id": "true",
-        "x-ms-version": "2019-12-12"
->>>>>>> 32e373e2
+        "x-ms-date": "Fri, 03 Apr 2020 20:55:51 GMT",
+        "x-ms-return-client-request-id": "true",
+        "x-ms-version": "2019-12-12"
       },
       "RequestBody": null,
       "StatusCode": 200,
@@ -884,15 +484,9 @@
         "Accept-Ranges": "bytes",
         "Content-Length": "0",
         "Content-Type": "application/octet-stream",
-<<<<<<< HEAD
-        "Date": "Thu, 05 Mar 2020 22:10:00 GMT",
-        "ETag": "\u00220x8D7C151F33A7F94\u0022",
-        "Last-Modified": "Thu, 05 Mar 2020 22:10:01 GMT",
-=======
         "Date": "Fri, 03 Apr 2020 20:55:49 GMT",
         "ETag": "\u00220x8D7D81163DC517F\u0022",
         "Last-Modified": "Fri, 03 Apr 2020 20:55:49 GMT",
->>>>>>> 32e373e2
         "Server": [
           "Windows-Azure-Blob/1.0",
           "Microsoft-HTTPAPI/2.0"
@@ -901,15 +495,6 @@
         "x-ms-access-tier-inferred": "true",
         "x-ms-blob-type": "BlockBlob",
         "x-ms-client-request-id": "2a5b51d9-c75d-702c-9ac3-c85e46a39463",
-<<<<<<< HEAD
-        "x-ms-creation-time": "Thu, 05 Mar 2020 22:10:01 GMT",
-        "x-ms-lease-state": "available",
-        "x-ms-lease-status": "unlocked",
-        "x-ms-meta-hdi_isfolder": "true",
-        "x-ms-request-id": "c8d7f192-701e-000c-093a-f30533000000",
-        "x-ms-server-encrypted": "true",
-        "x-ms-version": "2019-10-10"
-=======
         "x-ms-creation-time": "Fri, 03 Apr 2020 20:55:49 GMT",
         "x-ms-lease-state": "available",
         "x-ms-lease-status": "unlocked",
@@ -917,90 +502,43 @@
         "x-ms-request-id": "9621a0bd-f01e-0012-08fa-093670000000",
         "x-ms-server-encrypted": "true",
         "x-ms-version": "2019-12-12"
->>>>>>> 32e373e2
-      },
-      "ResponseBody": []
-    },
-    {
-<<<<<<< HEAD
-      "RequestUri": "https://seanstagehierarchical.dfs.core.windows.net/test-filesystem-19f58f2e-3852-4279-b01d-308a38e02890/test-directory-837d369c-1128-cf72-2b46-11e5e91de930?action=setAccessControl",
+      },
+      "ResponseBody": []
+    },
+    {
+      "RequestUri": "http://seannsecanary.dfs.core.windows.net/test-filesystem-19f58f2e-3852-4279-b01d-308a38e02890/test-directory-837d369c-1128-cf72-2b46-11e5e91de930?action=setAccessControl",
       "RequestMethod": "PATCH",
       "RequestHeaders": {
         "Authorization": "Sanitized",
-        "If-None-Match": "\u00220x8D7C151F33A7F94\u0022",
-        "User-Agent": [
-          "azsdk-net-Storage.Files.DataLake/12.0.0-dev.20200305.1",
-          "(.NET Core 4.6.28325.01; Microsoft Windows 10.0.18363 )"
+        "If-None-Match": "\u00220x8D7D81163DC517F\u0022",
+        "User-Agent": [
+          "azsdk-net-Storage.Files.DataLake/12.1.0-dev.20200403.1",
+          "(.NET Core 4.6.28325.01; Microsoft Windows 10.0.18362 )"
         ],
         "x-ms-acl": "user::rwx,group::r--,other::---,mask::rwx",
         "x-ms-client-request-id": "8b7a91f1-1c96-6d5e-1a8b-56e553f9349c",
-        "x-ms-date": "Thu, 05 Mar 2020 22:10:01 GMT",
-        "x-ms-return-client-request-id": "true",
-        "x-ms-version": "2019-10-10"
-=======
-      "RequestUri": "http://seannsecanary.dfs.core.windows.net/test-filesystem-19f58f2e-3852-4279-b01d-308a38e02890/test-directory-837d369c-1128-cf72-2b46-11e5e91de930?action=setAccessControl",
-      "RequestMethod": "PATCH",
-      "RequestHeaders": {
-        "Authorization": "Sanitized",
-        "If-None-Match": "\u00220x8D7D81163DC517F\u0022",
-        "User-Agent": [
-          "azsdk-net-Storage.Files.DataLake/12.1.0-dev.20200403.1",
-          "(.NET Core 4.6.28325.01; Microsoft Windows 10.0.18362 )"
-        ],
-        "x-ms-acl": "user::rwx,group::r--,other::---,mask::rwx",
-        "x-ms-client-request-id": "8b7a91f1-1c96-6d5e-1a8b-56e553f9349c",
-        "x-ms-date": "Fri, 03 Apr 2020 20:55:51 GMT",
-        "x-ms-return-client-request-id": "true",
-        "x-ms-version": "2019-12-12"
->>>>>>> 32e373e2
+        "x-ms-date": "Fri, 03 Apr 2020 20:55:51 GMT",
+        "x-ms-return-client-request-id": "true",
+        "x-ms-version": "2019-12-12"
       },
       "RequestBody": null,
       "StatusCode": 412,
       "ResponseHeaders": {
         "Content-Length": "200",
         "Content-Type": "application/json; charset=utf-8",
-<<<<<<< HEAD
-        "Date": "Thu, 05 Mar 2020 22:10:00 GMT",
-=======
-        "Date": "Fri, 03 Apr 2020 20:55:49 GMT",
->>>>>>> 32e373e2
+        "Date": "Fri, 03 Apr 2020 20:55:49 GMT",
         "Server": [
           "Windows-Azure-HDFS/1.0",
           "Microsoft-HTTPAPI/2.0"
         ],
         "x-ms-client-request-id": "8b7a91f1-1c96-6d5e-1a8b-56e553f9349c",
         "x-ms-error-code": "ConditionNotMet",
-<<<<<<< HEAD
-        "x-ms-request-id": "0f34ba85-401f-0038-283a-f336fb000000",
-        "x-ms-version": "2019-10-10"
-=======
         "x-ms-request-id": "fa43fc56-201f-0097-24fa-091bad000000",
         "x-ms-version": "2019-12-12"
->>>>>>> 32e373e2
       },
       "ResponseBody": {
         "error": {
           "code": "ConditionNotMet",
-<<<<<<< HEAD
-          "message": "The condition specified using HTTP conditional header(s) is not met.\nRequestId:0f34ba85-401f-0038-283a-f336fb000000\nTime:2020-03-05T22:10:01.4997007Z"
-        }
-      }
-    },
-    {
-      "RequestUri": "https://seanstagehierarchical.blob.core.windows.net/test-filesystem-19f58f2e-3852-4279-b01d-308a38e02890?restype=container",
-      "RequestMethod": "DELETE",
-      "RequestHeaders": {
-        "Authorization": "Sanitized",
-        "traceparent": "00-252a8bf47d743049bc5d49f4e659f527-e5b3c35a71337b4b-00",
-        "User-Agent": [
-          "azsdk-net-Storage.Files.DataLake/12.0.0-dev.20200305.1",
-          "(.NET Core 4.6.28325.01; Microsoft Windows 10.0.18363 )"
-        ],
-        "x-ms-client-request-id": "b46dcc2c-0828-c4cd-b3cd-845b2531196d",
-        "x-ms-date": "Thu, 05 Mar 2020 22:10:01 GMT",
-        "x-ms-return-client-request-id": "true",
-        "x-ms-version": "2019-10-10"
-=======
           "message": "The condition specified using HTTP conditional header(s) is not met.\nRequestId:fa43fc56-201f-0097-24fa-091bad000000\nTime:2020-04-03T20:55:49.9191284Z"
         }
       }
@@ -1019,231 +557,121 @@
         "x-ms-date": "Fri, 03 Apr 2020 20:55:51 GMT",
         "x-ms-return-client-request-id": "true",
         "x-ms-version": "2019-12-12"
->>>>>>> 32e373e2
       },
       "RequestBody": null,
       "StatusCode": 202,
       "ResponseHeaders": {
         "Content-Length": "0",
-<<<<<<< HEAD
-        "Date": "Thu, 05 Mar 2020 22:10:01 GMT",
-=======
-        "Date": "Fri, 03 Apr 2020 20:55:49 GMT",
->>>>>>> 32e373e2
+        "Date": "Fri, 03 Apr 2020 20:55:49 GMT",
         "Server": [
           "Windows-Azure-Blob/1.0",
           "Microsoft-HTTPAPI/2.0"
         ],
         "x-ms-client-request-id": "b46dcc2c-0828-c4cd-b3cd-845b2531196d",
-<<<<<<< HEAD
-        "x-ms-request-id": "c8d7f198-701e-000c-0d3a-f30533000000",
-        "x-ms-version": "2019-10-10"
-=======
         "x-ms-request-id": "9621a0d0-f01e-0012-18fa-093670000000",
         "x-ms-version": "2019-12-12"
->>>>>>> 32e373e2
-      },
-      "ResponseBody": []
-    },
-    {
-<<<<<<< HEAD
-      "RequestUri": "https://seanstagehierarchical.blob.core.windows.net/test-filesystem-1e80460f-6591-a935-2f1d-50a7584588e6?restype=container",
-      "RequestMethod": "PUT",
-      "RequestHeaders": {
-        "Authorization": "Sanitized",
-        "traceparent": "00-ef1a5d53f6ae2341ac086414e6d86cd2-a98d36b35f5a0d45-00",
-        "User-Agent": [
-          "azsdk-net-Storage.Files.DataLake/12.0.0-dev.20200305.1",
-          "(.NET Core 4.6.28325.01; Microsoft Windows 10.0.18363 )"
+      },
+      "ResponseBody": []
+    },
+    {
+      "RequestUri": "http://seannsecanary.blob.core.windows.net/test-filesystem-1e80460f-6591-a935-2f1d-50a7584588e6?restype=container",
+      "RequestMethod": "PUT",
+      "RequestHeaders": {
+        "Authorization": "Sanitized",
+        "traceparent": "00-e428f7f9f1c2f747aee69a454eb62f70-52fd131f53c72847-00",
+        "User-Agent": [
+          "azsdk-net-Storage.Files.DataLake/12.1.0-dev.20200403.1",
+          "(.NET Core 4.6.28325.01; Microsoft Windows 10.0.18362 )"
         ],
         "x-ms-blob-public-access": "container",
         "x-ms-client-request-id": "9e0955d4-6ab3-c755-97c3-850bb8266b6d",
-        "x-ms-date": "Thu, 05 Mar 2020 22:10:01 GMT",
-        "x-ms-return-client-request-id": "true",
-        "x-ms-version": "2019-10-10"
-=======
-      "RequestUri": "http://seannsecanary.blob.core.windows.net/test-filesystem-1e80460f-6591-a935-2f1d-50a7584588e6?restype=container",
-      "RequestMethod": "PUT",
-      "RequestHeaders": {
-        "Authorization": "Sanitized",
-        "traceparent": "00-e428f7f9f1c2f747aee69a454eb62f70-52fd131f53c72847-00",
-        "User-Agent": [
-          "azsdk-net-Storage.Files.DataLake/12.1.0-dev.20200403.1",
-          "(.NET Core 4.6.28325.01; Microsoft Windows 10.0.18362 )"
-        ],
-        "x-ms-blob-public-access": "container",
-        "x-ms-client-request-id": "9e0955d4-6ab3-c755-97c3-850bb8266b6d",
-        "x-ms-date": "Fri, 03 Apr 2020 20:55:51 GMT",
-        "x-ms-return-client-request-id": "true",
-        "x-ms-version": "2019-12-12"
->>>>>>> 32e373e2
-      },
-      "RequestBody": null,
-      "StatusCode": 201,
-      "ResponseHeaders": {
-        "Content-Length": "0",
-<<<<<<< HEAD
-        "Date": "Thu, 05 Mar 2020 22:10:01 GMT",
-        "ETag": "\u00220x8D7C151F391FA95\u0022",
-        "Last-Modified": "Thu, 05 Mar 2020 22:10:01 GMT",
-=======
+        "x-ms-date": "Fri, 03 Apr 2020 20:55:51 GMT",
+        "x-ms-return-client-request-id": "true",
+        "x-ms-version": "2019-12-12"
+      },
+      "RequestBody": null,
+      "StatusCode": 201,
+      "ResponseHeaders": {
+        "Content-Length": "0",
         "Date": "Fri, 03 Apr 2020 20:55:49 GMT",
         "ETag": "\u00220x8D7D811640D619D\u0022",
         "Last-Modified": "Fri, 03 Apr 2020 20:55:50 GMT",
->>>>>>> 32e373e2
         "Server": [
           "Windows-Azure-Blob/1.0",
           "Microsoft-HTTPAPI/2.0"
         ],
         "x-ms-client-request-id": "9e0955d4-6ab3-c755-97c3-850bb8266b6d",
-<<<<<<< HEAD
-        "x-ms-request-id": "959f83cb-b01e-003c-243a-f3bbfc000000",
-        "x-ms-version": "2019-10-10"
-=======
         "x-ms-request-id": "9621a0da-f01e-0012-21fa-093670000000",
         "x-ms-version": "2019-12-12"
->>>>>>> 32e373e2
-      },
-      "ResponseBody": []
-    },
-    {
-<<<<<<< HEAD
-      "RequestUri": "https://seanstagehierarchical.dfs.core.windows.net/test-filesystem-1e80460f-6591-a935-2f1d-50a7584588e6/test-directory-b6599e44-9277-8fe1-d212-2233e63be627?resource=directory",
-      "RequestMethod": "PUT",
-      "RequestHeaders": {
-        "Authorization": "Sanitized",
-        "traceparent": "00-2a262cca6d186c458c4649a7dcbd1843-1e5fb99b8034e141-00",
-        "User-Agent": [
-          "azsdk-net-Storage.Files.DataLake/12.0.0-dev.20200305.1",
-          "(.NET Core 4.6.28325.01; Microsoft Windows 10.0.18363 )"
+      },
+      "ResponseBody": []
+    },
+    {
+      "RequestUri": "http://seannsecanary.dfs.core.windows.net/test-filesystem-1e80460f-6591-a935-2f1d-50a7584588e6/test-directory-b6599e44-9277-8fe1-d212-2233e63be627?resource=directory",
+      "RequestMethod": "PUT",
+      "RequestHeaders": {
+        "Authorization": "Sanitized",
+        "traceparent": "00-3474163c90a25242b641c6cc09368f45-b3ac0bd12c6b6e4a-00",
+        "User-Agent": [
+          "azsdk-net-Storage.Files.DataLake/12.1.0-dev.20200403.1",
+          "(.NET Core 4.6.28325.01; Microsoft Windows 10.0.18362 )"
         ],
         "x-ms-client-request-id": "24b410f2-80ae-4191-737a-cca14721e05b",
-        "x-ms-date": "Thu, 05 Mar 2020 22:10:02 GMT",
-        "x-ms-return-client-request-id": "true",
-        "x-ms-version": "2019-10-10"
-=======
-      "RequestUri": "http://seannsecanary.dfs.core.windows.net/test-filesystem-1e80460f-6591-a935-2f1d-50a7584588e6/test-directory-b6599e44-9277-8fe1-d212-2233e63be627?resource=directory",
-      "RequestMethod": "PUT",
-      "RequestHeaders": {
-        "Authorization": "Sanitized",
-        "traceparent": "00-3474163c90a25242b641c6cc09368f45-b3ac0bd12c6b6e4a-00",
-        "User-Agent": [
-          "azsdk-net-Storage.Files.DataLake/12.1.0-dev.20200403.1",
-          "(.NET Core 4.6.28325.01; Microsoft Windows 10.0.18362 )"
-        ],
-        "x-ms-client-request-id": "24b410f2-80ae-4191-737a-cca14721e05b",
-        "x-ms-date": "Fri, 03 Apr 2020 20:55:51 GMT",
-        "x-ms-return-client-request-id": "true",
-        "x-ms-version": "2019-12-12"
->>>>>>> 32e373e2
-      },
-      "RequestBody": null,
-      "StatusCode": 201,
-      "ResponseHeaders": {
-        "Content-Length": "0",
-<<<<<<< HEAD
-        "Date": "Thu, 05 Mar 2020 22:10:01 GMT",
-        "ETag": "\u00220x8D7C151F3C3AD25\u0022",
-        "Last-Modified": "Thu, 05 Mar 2020 22:10:02 GMT",
-=======
+        "x-ms-date": "Fri, 03 Apr 2020 20:55:51 GMT",
+        "x-ms-return-client-request-id": "true",
+        "x-ms-version": "2019-12-12"
+      },
+      "RequestBody": null,
+      "StatusCode": 201,
+      "ResponseHeaders": {
+        "Content-Length": "0",
         "Date": "Fri, 03 Apr 2020 20:55:49 GMT",
         "ETag": "\u00220x8D7D811641BF612\u0022",
         "Last-Modified": "Fri, 03 Apr 2020 20:55:50 GMT",
->>>>>>> 32e373e2
         "Server": [
           "Windows-Azure-HDFS/1.0",
           "Microsoft-HTTPAPI/2.0"
         ],
         "x-ms-client-request-id": "24b410f2-80ae-4191-737a-cca14721e05b",
-<<<<<<< HEAD
-        "x-ms-request-id": "7a82a3b9-e01f-001e-173a-f37ee3000000",
-        "x-ms-version": "2019-10-10"
-=======
         "x-ms-request-id": "fa43fc57-201f-0097-25fa-091bad000000",
         "x-ms-version": "2019-12-12"
->>>>>>> 32e373e2
-      },
-      "ResponseBody": []
-    },
-    {
-<<<<<<< HEAD
-      "RequestUri": "https://seanstagehierarchical.dfs.core.windows.net/test-filesystem-1e80460f-6591-a935-2f1d-50a7584588e6/test-directory-b6599e44-9277-8fe1-d212-2233e63be627?action=setAccessControl",
-=======
+      },
+      "ResponseBody": []
+    },
+    {
       "RequestUri": "http://seannsecanary.dfs.core.windows.net/test-filesystem-1e80460f-6591-a935-2f1d-50a7584588e6/test-directory-b6599e44-9277-8fe1-d212-2233e63be627?action=setAccessControl",
->>>>>>> 32e373e2
       "RequestMethod": "PATCH",
       "RequestHeaders": {
         "Authorization": "Sanitized",
         "User-Agent": [
-<<<<<<< HEAD
-          "azsdk-net-Storage.Files.DataLake/12.0.0-dev.20200305.1",
-          "(.NET Core 4.6.28325.01; Microsoft Windows 10.0.18363 )"
+          "azsdk-net-Storage.Files.DataLake/12.1.0-dev.20200403.1",
+          "(.NET Core 4.6.28325.01; Microsoft Windows 10.0.18362 )"
         ],
         "x-ms-acl": "user::rwx,group::r--,other::---,mask::rwx",
         "x-ms-client-request-id": "d5414d5c-c187-6579-b491-8fc21d9150f8",
-        "x-ms-date": "Thu, 05 Mar 2020 22:10:02 GMT",
+        "x-ms-date": "Fri, 03 Apr 2020 20:55:51 GMT",
         "x-ms-lease-id": "043ae74f-40a6-a529-a661-e2b53647389f",
         "x-ms-return-client-request-id": "true",
-        "x-ms-version": "2019-10-10"
-=======
-          "azsdk-net-Storage.Files.DataLake/12.1.0-dev.20200403.1",
-          "(.NET Core 4.6.28325.01; Microsoft Windows 10.0.18362 )"
-        ],
-        "x-ms-acl": "user::rwx,group::r--,other::---,mask::rwx",
-        "x-ms-client-request-id": "d5414d5c-c187-6579-b491-8fc21d9150f8",
-        "x-ms-date": "Fri, 03 Apr 2020 20:55:51 GMT",
-        "x-ms-lease-id": "043ae74f-40a6-a529-a661-e2b53647389f",
-        "x-ms-return-client-request-id": "true",
-        "x-ms-version": "2019-12-12"
->>>>>>> 32e373e2
+        "x-ms-version": "2019-12-12"
       },
       "RequestBody": null,
       "StatusCode": 412,
       "ResponseHeaders": {
         "Content-Length": "176",
         "Content-Type": "application/json; charset=utf-8",
-<<<<<<< HEAD
-        "Date": "Thu, 05 Mar 2020 22:10:02 GMT",
-=======
         "Date": "Fri, 03 Apr 2020 20:55:50 GMT",
->>>>>>> 32e373e2
         "Server": [
           "Windows-Azure-HDFS/1.0",
           "Microsoft-HTTPAPI/2.0"
         ],
         "x-ms-client-request-id": "d5414d5c-c187-6579-b491-8fc21d9150f8",
         "x-ms-error-code": "LeaseNotPresent",
-<<<<<<< HEAD
-        "x-ms-request-id": "7a82a3ba-e01f-001e-183a-f37ee3000000",
-        "x-ms-version": "2019-10-10"
-=======
         "x-ms-request-id": "fa43fc58-201f-0097-26fa-091bad000000",
         "x-ms-version": "2019-12-12"
->>>>>>> 32e373e2
       },
       "ResponseBody": {
         "error": {
           "code": "LeaseNotPresent",
-<<<<<<< HEAD
-          "message": "There is currently no lease on the resource.\nRequestId:7a82a3ba-e01f-001e-183a-f37ee3000000\nTime:2020-03-05T22:10:02.6853179Z"
-        }
-      }
-    },
-    {
-      "RequestUri": "https://seanstagehierarchical.blob.core.windows.net/test-filesystem-1e80460f-6591-a935-2f1d-50a7584588e6?restype=container",
-      "RequestMethod": "DELETE",
-      "RequestHeaders": {
-        "Authorization": "Sanitized",
-        "traceparent": "00-bf60e0f63cb1e54db62e1799301ad5b3-aff8983e0b038842-00",
-        "User-Agent": [
-          "azsdk-net-Storage.Files.DataLake/12.0.0-dev.20200305.1",
-          "(.NET Core 4.6.28325.01; Microsoft Windows 10.0.18363 )"
-        ],
-        "x-ms-client-request-id": "f94462e5-0adf-1cd4-e3bf-bcc2d86f3dda",
-        "x-ms-date": "Thu, 05 Mar 2020 22:10:02 GMT",
-        "x-ms-return-client-request-id": "true",
-        "x-ms-version": "2019-10-10"
-=======
           "message": "There is currently no lease on the resource.\nRequestId:fa43fc58-201f-0097-26fa-091bad000000\nTime:2020-04-03T20:55:50.2573663Z"
         }
       }
@@ -1262,42 +690,26 @@
         "x-ms-date": "Fri, 03 Apr 2020 20:55:51 GMT",
         "x-ms-return-client-request-id": "true",
         "x-ms-version": "2019-12-12"
->>>>>>> 32e373e2
       },
       "RequestBody": null,
       "StatusCode": 202,
       "ResponseHeaders": {
         "Content-Length": "0",
-<<<<<<< HEAD
-        "Date": "Thu, 05 Mar 2020 22:10:02 GMT",
-=======
         "Date": "Fri, 03 Apr 2020 20:55:50 GMT",
->>>>>>> 32e373e2
         "Server": [
           "Windows-Azure-Blob/1.0",
           "Microsoft-HTTPAPI/2.0"
         ],
         "x-ms-client-request-id": "f94462e5-0adf-1cd4-e3bf-bcc2d86f3dda",
-<<<<<<< HEAD
-        "x-ms-request-id": "959f83f0-b01e-003c-453a-f3bbfc000000",
-        "x-ms-version": "2019-10-10"
-=======
         "x-ms-request-id": "9621a0fb-f01e-0012-3ffa-093670000000",
         "x-ms-version": "2019-12-12"
->>>>>>> 32e373e2
       },
       "ResponseBody": []
     }
   ],
   "Variables": {
-<<<<<<< HEAD
-    "DateTimeOffsetNow": "2020-03-05T14:09:57.9988541-08:00",
-    "RandomSeed": "785099878",
-    "Storage_TestConfigHierarchicalNamespace": "NamespaceTenant\nseanstagehierarchical\nU2FuaXRpemVk\nhttps://seanstagehierarchical.blob.core.windows.net\nhttp://seanstagehierarchical.file.core.windows.net\nhttp://seanstagehierarchical.queue.core.windows.net\nhttp://seanstagehierarchical.table.core.windows.net\n\n\n\n\nhttp://seanstagehierarchical-secondary.blob.core.windows.net\nhttp://seanstagehierarchical-secondary.file.core.windows.net\nhttp://seanstagehierarchical-secondary.queue.core.windows.net\nhttp://seanstagehierarchical-secondary.table.core.windows.net\n68390a19-a643-458b-b726-408abf67b4fc\nSanitized\n72f988bf-86f1-41af-91ab-2d7cd011db47\nhttps://login.microsoftonline.com/\nCloud\nBlobEndpoint=https://seanstagehierarchical.blob.core.windows.net/;QueueEndpoint=http://seanstagehierarchical.queue.core.windows.net/;FileEndpoint=http://seanstagehierarchical.file.core.windows.net/;BlobSecondaryEndpoint=http://seanstagehierarchical-secondary.blob.core.windows.net/;QueueSecondaryEndpoint=http://seanstagehierarchical-secondary.queue.core.windows.net/;FileSecondaryEndpoint=http://seanstagehierarchical-secondary.file.core.windows.net/;AccountName=seanstagehierarchical;AccountKey=Sanitized\n"
-=======
     "DateTimeOffsetNow": "2020-04-03T13:55:50.0423210-07:00",
     "RandomSeed": "785099878",
     "Storage_TestConfigHierarchicalNamespace": "NamespaceTenant\nseannsecanary\nU2FuaXRpemVk\nhttp://seannsecanary.blob.core.windows.net\nhttp://seannsecanary.file.core.windows.net\nhttp://seannsecanary.queue.core.windows.net\nhttp://seannsecanary.table.core.windows.net\n\n\n\n\nhttp://seannsecanary-secondary.blob.core.windows.net\nhttp://seannsecanary-secondary.file.core.windows.net\nhttp://seannsecanary-secondary.queue.core.windows.net\nhttp://seannsecanary-secondary.table.core.windows.net\n68390a19-a643-458b-b726-408abf67b4fc\nSanitized\n72f988bf-86f1-41af-91ab-2d7cd011db47\nhttps://login.microsoftonline.com/\nCloud\nBlobEndpoint=http://seannsecanary.blob.core.windows.net/;QueueEndpoint=http://seannsecanary.queue.core.windows.net/;FileEndpoint=http://seannsecanary.file.core.windows.net/;BlobSecondaryEndpoint=http://seannsecanary-secondary.blob.core.windows.net/;QueueSecondaryEndpoint=http://seannsecanary-secondary.queue.core.windows.net/;FileSecondaryEndpoint=http://seannsecanary-secondary.file.core.windows.net/;AccountName=seannsecanary;AccountKey=Sanitized\n"
->>>>>>> 32e373e2
   }
 }