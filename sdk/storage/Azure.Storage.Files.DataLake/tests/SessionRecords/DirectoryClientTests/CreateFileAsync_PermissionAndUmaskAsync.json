--- conflicted
+++ resolved
@@ -1,22 +1,6 @@
 {
   "Entries": [
     {
-<<<<<<< HEAD
-      "RequestUri": "https://seanstagehierarchical.blob.core.windows.net/test-filesystem-3f2fd6af-3c57-556a-6c5c-745377a4b132?restype=container",
-      "RequestMethod": "PUT",
-      "RequestHeaders": {
-        "Authorization": "Sanitized",
-        "traceparent": "00-6567f833124c3c418a46d9bc9910ac09-33e6e3f8a21ef144-00",
-        "User-Agent": [
-          "azsdk-net-Storage.Files.DataLake/12.0.0-dev.20200305.1",
-          "(.NET Core 4.6.28325.01; Microsoft Windows 10.0.18363 )"
-        ],
-        "x-ms-blob-public-access": "container",
-        "x-ms-client-request-id": "570a7c4f-91f6-f4b2-5467-f4ad08e7014d",
-        "x-ms-date": "Thu, 05 Mar 2020 22:11:26 GMT",
-        "x-ms-return-client-request-id": "true",
-        "x-ms-version": "2019-10-10"
-=======
       "RequestUri": "http://seannsecanary.blob.core.windows.net/test-filesystem-3f2fd6af-3c57-556a-6c5c-745377a4b132?restype=container",
       "RequestMethod": "PUT",
       "RequestHeaders": {
@@ -31,52 +15,25 @@
         "x-ms-date": "Fri, 03 Apr 2020 20:56:33 GMT",
         "x-ms-return-client-request-id": "true",
         "x-ms-version": "2019-12-12"
->>>>>>> 32e373e2
       },
       "RequestBody": null,
       "StatusCode": 201,
       "ResponseHeaders": {
         "Content-Length": "0",
-<<<<<<< HEAD
-        "Date": "Thu, 05 Mar 2020 22:11:25 GMT",
-        "ETag": "\u00220x8D7C15225FB46E4\u0022",
-        "Last-Modified": "Thu, 05 Mar 2020 22:11:26 GMT",
-=======
         "Date": "Fri, 03 Apr 2020 20:56:31 GMT",
         "ETag": "\u00220x8D7D8117CD76F99\u0022",
         "Last-Modified": "Fri, 03 Apr 2020 20:56:31 GMT",
->>>>>>> 32e373e2
         "Server": [
           "Windows-Azure-Blob/1.0",
           "Microsoft-HTTPAPI/2.0"
         ],
         "x-ms-client-request-id": "570a7c4f-91f6-f4b2-5467-f4ad08e7014d",
-<<<<<<< HEAD
-        "x-ms-request-id": "581db662-101e-000a-1e3b-f3368c000000",
-        "x-ms-version": "2019-10-10"
-=======
         "x-ms-request-id": "9621b513-f01e-0012-37fa-093670000000",
         "x-ms-version": "2019-12-12"
->>>>>>> 32e373e2
       },
       "ResponseBody": []
     },
     {
-<<<<<<< HEAD
-      "RequestUri": "https://seanstagehierarchical.dfs.core.windows.net/test-filesystem-3f2fd6af-3c57-556a-6c5c-745377a4b132/test-directory-0a71ab7a-cf4f-1226-ca64-0070e9242d4c?resource=directory",
-      "RequestMethod": "PUT",
-      "RequestHeaders": {
-        "Authorization": "Sanitized",
-        "traceparent": "00-82618043f22aed4aad5519b42ecccd05-5109625f8e225340-00",
-        "User-Agent": [
-          "azsdk-net-Storage.Files.DataLake/12.0.0-dev.20200305.1",
-          "(.NET Core 4.6.28325.01; Microsoft Windows 10.0.18363 )"
-        ],
-        "x-ms-client-request-id": "7bcc06e5-59ae-7fe4-56f7-8d9191420b30",
-        "x-ms-date": "Thu, 05 Mar 2020 22:11:26 GMT",
-        "x-ms-return-client-request-id": "true",
-        "x-ms-version": "2019-10-10"
-=======
       "RequestUri": "http://seannsecanary.dfs.core.windows.net/test-filesystem-3f2fd6af-3c57-556a-6c5c-745377a4b132/test-directory-0a71ab7a-cf4f-1226-ca64-0070e9242d4c?resource=directory",
       "RequestMethod": "PUT",
       "RequestHeaders": {
@@ -90,57 +47,30 @@
         "x-ms-date": "Fri, 03 Apr 2020 20:56:33 GMT",
         "x-ms-return-client-request-id": "true",
         "x-ms-version": "2019-12-12"
->>>>>>> 32e373e2
       },
       "RequestBody": null,
       "StatusCode": 201,
       "ResponseHeaders": {
         "Content-Length": "0",
-<<<<<<< HEAD
-        "Date": "Thu, 05 Mar 2020 22:11:26 GMT",
-        "ETag": "\u00220x8D7C152262BFE5F\u0022",
-        "Last-Modified": "Thu, 05 Mar 2020 22:11:26 GMT",
-=======
         "Date": "Fri, 03 Apr 2020 20:56:31 GMT",
         "ETag": "\u00220x8D7D8117CE5F188\u0022",
         "Last-Modified": "Fri, 03 Apr 2020 20:56:31 GMT",
->>>>>>> 32e373e2
         "Server": [
           "Windows-Azure-HDFS/1.0",
           "Microsoft-HTTPAPI/2.0"
         ],
         "x-ms-client-request-id": "7bcc06e5-59ae-7fe4-56f7-8d9191420b30",
-<<<<<<< HEAD
-        "x-ms-request-id": "6c25555c-a01f-0020-563b-f3e99c000000",
-        "x-ms-version": "2019-10-10"
-=======
         "x-ms-request-id": "fa43fcf5-201f-0097-24fa-091bad000000",
         "x-ms-version": "2019-12-12"
->>>>>>> 32e373e2
       },
       "ResponseBody": []
     },
     {
-<<<<<<< HEAD
-      "RequestUri": "https://seanstagehierarchical.dfs.core.windows.net/test-filesystem-3f2fd6af-3c57-556a-6c5c-745377a4b132/test-directory-0a71ab7a-cf4f-1226-ca64-0070e9242d4c/test-file-c7b4a83a-06e3-20b2-6e89-667847e16a6b?resource=file",
-=======
       "RequestUri": "http://seannsecanary.dfs.core.windows.net/test-filesystem-3f2fd6af-3c57-556a-6c5c-745377a4b132/test-directory-0a71ab7a-cf4f-1226-ca64-0070e9242d4c/test-file-c7b4a83a-06e3-20b2-6e89-667847e16a6b?resource=file",
->>>>>>> 32e373e2
       "RequestMethod": "PUT",
       "RequestHeaders": {
         "Authorization": "Sanitized",
         "User-Agent": [
-<<<<<<< HEAD
-          "azsdk-net-Storage.Files.DataLake/12.0.0-dev.20200305.1",
-          "(.NET Core 4.6.28325.01; Microsoft Windows 10.0.18363 )"
-        ],
-        "x-ms-client-request-id": "ff0b57cb-faa9-de74-53ab-0c25f26b3774",
-        "x-ms-date": "Thu, 05 Mar 2020 22:11:26 GMT",
-        "x-ms-permissions": "0777",
-        "x-ms-return-client-request-id": "true",
-        "x-ms-umask": "0057",
-        "x-ms-version": "2019-10-10"
-=======
           "azsdk-net-Storage.Files.DataLake/12.1.0-dev.20200403.1",
           "(.NET Core 4.6.28325.01; Microsoft Windows 10.0.18362 )"
         ],
@@ -150,55 +80,30 @@
         "x-ms-return-client-request-id": "true",
         "x-ms-umask": "0057",
         "x-ms-version": "2019-12-12"
->>>>>>> 32e373e2
       },
       "RequestBody": null,
       "StatusCode": 201,
       "ResponseHeaders": {
         "Content-Length": "0",
-<<<<<<< HEAD
-        "Date": "Thu, 05 Mar 2020 22:11:26 GMT",
-        "ETag": "\u00220x8D7C152263C091F\u0022",
-        "Last-Modified": "Thu, 05 Mar 2020 22:11:26 GMT",
-=======
         "Date": "Fri, 03 Apr 2020 20:56:31 GMT",
         "ETag": "\u00220x8D7D8117CF31692\u0022",
         "Last-Modified": "Fri, 03 Apr 2020 20:56:31 GMT",
->>>>>>> 32e373e2
         "Server": [
           "Windows-Azure-HDFS/1.0",
           "Microsoft-HTTPAPI/2.0"
         ],
         "x-ms-client-request-id": "ff0b57cb-faa9-de74-53ab-0c25f26b3774",
-<<<<<<< HEAD
-        "x-ms-request-id": "6c25555d-a01f-0020-573b-f3e99c000000",
-        "x-ms-version": "2019-10-10"
-=======
         "x-ms-request-id": "fa43fcf6-201f-0097-25fa-091bad000000",
         "x-ms-version": "2019-12-12"
->>>>>>> 32e373e2
       },
       "ResponseBody": []
     },
     {
-<<<<<<< HEAD
-      "RequestUri": "https://seanstagehierarchical.dfs.core.windows.net/test-filesystem-3f2fd6af-3c57-556a-6c5c-745377a4b132/test-directory-0a71ab7a-cf4f-1226-ca64-0070e9242d4c/test-file-c7b4a83a-06e3-20b2-6e89-667847e16a6b?action=getAccessControl",
-=======
       "RequestUri": "http://seannsecanary.dfs.core.windows.net/test-filesystem-3f2fd6af-3c57-556a-6c5c-745377a4b132/test-directory-0a71ab7a-cf4f-1226-ca64-0070e9242d4c/test-file-c7b4a83a-06e3-20b2-6e89-667847e16a6b?action=getAccessControl",
->>>>>>> 32e373e2
       "RequestMethod": "HEAD",
       "RequestHeaders": {
         "Authorization": "Sanitized",
         "User-Agent": [
-<<<<<<< HEAD
-          "azsdk-net-Storage.Files.DataLake/12.0.0-dev.20200305.1",
-          "(.NET Core 4.6.28325.01; Microsoft Windows 10.0.18363 )"
-        ],
-        "x-ms-client-request-id": "f0ad0532-6bd6-a8c1-33ab-8faca577adf0",
-        "x-ms-date": "Thu, 05 Mar 2020 22:11:27 GMT",
-        "x-ms-return-client-request-id": "true",
-        "x-ms-version": "2019-10-10"
-=======
           "azsdk-net-Storage.Files.DataLake/12.1.0-dev.20200403.1",
           "(.NET Core 4.6.28325.01; Microsoft Windows 10.0.18362 )"
         ],
@@ -206,20 +111,13 @@
         "x-ms-date": "Fri, 03 Apr 2020 20:56:33 GMT",
         "x-ms-return-client-request-id": "true",
         "x-ms-version": "2019-12-12"
->>>>>>> 32e373e2
       },
       "RequestBody": null,
       "StatusCode": 200,
       "ResponseHeaders": {
-<<<<<<< HEAD
-        "Date": "Thu, 05 Mar 2020 22:11:26 GMT",
-        "ETag": "\u00220x8D7C152263C091F\u0022",
-        "Last-Modified": "Thu, 05 Mar 2020 22:11:26 GMT",
-=======
         "Date": "Fri, 03 Apr 2020 20:56:31 GMT",
         "ETag": "\u00220x8D7D8117CF31692\u0022",
         "Last-Modified": "Fri, 03 Apr 2020 20:56:31 GMT",
->>>>>>> 32e373e2
         "Server": [
           "Windows-Azure-HDFS/1.0",
           "Microsoft-HTTPAPI/2.0"
@@ -229,32 +127,12 @@
         "x-ms-group": "$superuser",
         "x-ms-owner": "$superuser",
         "x-ms-permissions": "rwx-w----",
-<<<<<<< HEAD
-        "x-ms-request-id": "6c25555e-a01f-0020-583b-f3e99c000000",
-        "x-ms-version": "2019-10-10"
-=======
         "x-ms-request-id": "fa43fcf7-201f-0097-26fa-091bad000000",
         "x-ms-version": "2019-12-12"
->>>>>>> 32e373e2
       },
       "ResponseBody": []
     },
     {
-<<<<<<< HEAD
-      "RequestUri": "https://seanstagehierarchical.blob.core.windows.net/test-filesystem-3f2fd6af-3c57-556a-6c5c-745377a4b132?restype=container",
-      "RequestMethod": "DELETE",
-      "RequestHeaders": {
-        "Authorization": "Sanitized",
-        "traceparent": "00-357a521aed1744449f75898f3d3f6424-8b5825118f68e146-00",
-        "User-Agent": [
-          "azsdk-net-Storage.Files.DataLake/12.0.0-dev.20200305.1",
-          "(.NET Core 4.6.28325.01; Microsoft Windows 10.0.18363 )"
-        ],
-        "x-ms-client-request-id": "ecf34957-47bd-209e-6046-b50c992be292",
-        "x-ms-date": "Thu, 05 Mar 2020 22:11:27 GMT",
-        "x-ms-return-client-request-id": "true",
-        "x-ms-version": "2019-10-10"
-=======
       "RequestUri": "http://seannsecanary.blob.core.windows.net/test-filesystem-3f2fd6af-3c57-556a-6c5c-745377a4b132?restype=container",
       "RequestMethod": "DELETE",
       "RequestHeaders": {
@@ -268,39 +146,25 @@
         "x-ms-date": "Fri, 03 Apr 2020 20:56:33 GMT",
         "x-ms-return-client-request-id": "true",
         "x-ms-version": "2019-12-12"
->>>>>>> 32e373e2
       },
       "RequestBody": null,
       "StatusCode": 202,
       "ResponseHeaders": {
         "Content-Length": "0",
-<<<<<<< HEAD
-        "Date": "Thu, 05 Mar 2020 22:11:26 GMT",
-=======
         "Date": "Fri, 03 Apr 2020 20:56:31 GMT",
->>>>>>> 32e373e2
         "Server": [
           "Windows-Azure-Blob/1.0",
           "Microsoft-HTTPAPI/2.0"
         ],
         "x-ms-client-request-id": "ecf34957-47bd-209e-6046-b50c992be292",
-<<<<<<< HEAD
-        "x-ms-request-id": "581db66b-101e-000a-233b-f3368c000000",
-        "x-ms-version": "2019-10-10"
-=======
         "x-ms-request-id": "9621b548-f01e-0012-67fa-093670000000",
         "x-ms-version": "2019-12-12"
->>>>>>> 32e373e2
       },
       "ResponseBody": []
     }
   ],
   "Variables": {
     "RandomSeed": "1405435245",
-<<<<<<< HEAD
-    "Storage_TestConfigHierarchicalNamespace": "NamespaceTenant\nseanstagehierarchical\nU2FuaXRpemVk\nhttps://seanstagehierarchical.blob.core.windows.net\nhttp://seanstagehierarchical.file.core.windows.net\nhttp://seanstagehierarchical.queue.core.windows.net\nhttp://seanstagehierarchical.table.core.windows.net\n\n\n\n\nhttp://seanstagehierarchical-secondary.blob.core.windows.net\nhttp://seanstagehierarchical-secondary.file.core.windows.net\nhttp://seanstagehierarchical-secondary.queue.core.windows.net\nhttp://seanstagehierarchical-secondary.table.core.windows.net\n68390a19-a643-458b-b726-408abf67b4fc\nSanitized\n72f988bf-86f1-41af-91ab-2d7cd011db47\nhttps://login.microsoftonline.com/\nCloud\nBlobEndpoint=https://seanstagehierarchical.blob.core.windows.net/;QueueEndpoint=http://seanstagehierarchical.queue.core.windows.net/;FileEndpoint=http://seanstagehierarchical.file.core.windows.net/;BlobSecondaryEndpoint=http://seanstagehierarchical-secondary.blob.core.windows.net/;QueueSecondaryEndpoint=http://seanstagehierarchical-secondary.queue.core.windows.net/;FileSecondaryEndpoint=http://seanstagehierarchical-secondary.file.core.windows.net/;AccountName=seanstagehierarchical;AccountKey=Sanitized\n"
-=======
     "Storage_TestConfigHierarchicalNamespace": "NamespaceTenant\nseannsecanary\nU2FuaXRpemVk\nhttp://seannsecanary.blob.core.windows.net\nhttp://seannsecanary.file.core.windows.net\nhttp://seannsecanary.queue.core.windows.net\nhttp://seannsecanary.table.core.windows.net\n\n\n\n\nhttp://seannsecanary-secondary.blob.core.windows.net\nhttp://seannsecanary-secondary.file.core.windows.net\nhttp://seannsecanary-secondary.queue.core.windows.net\nhttp://seannsecanary-secondary.table.core.windows.net\n68390a19-a643-458b-b726-408abf67b4fc\nSanitized\n72f988bf-86f1-41af-91ab-2d7cd011db47\nhttps://login.microsoftonline.com/\nCloud\nBlobEndpoint=http://seannsecanary.blob.core.windows.net/;QueueEndpoint=http://seannsecanary.queue.core.windows.net/;FileEndpoint=http://seannsecanary.file.core.windows.net/;BlobSecondaryEndpoint=http://seannsecanary-secondary.blob.core.windows.net/;QueueSecondaryEndpoint=http://seannsecanary-secondary.queue.core.windows.net/;FileSecondaryEndpoint=http://seannsecanary-secondary.file.core.windows.net/;AccountName=seannsecanary;AccountKey=Sanitized\n"
->>>>>>> 32e373e2
   }
 }