{
  "Entries": [
    {
<<<<<<< HEAD
      "RequestUri": "https://seanstagehierarchical.blob.core.windows.net/test-filesystem-c7c312fc-f628-8744-0849-bd206ab635f7?restype=container",
      "RequestMethod": "PUT",
      "RequestHeaders": {
        "Authorization": "Sanitized",
        "traceparent": "00-ec7924529e70ad4e8a03ac583ab3f893-1799e43a652de741-00",
        "User-Agent": [
          "azsdk-net-Storage.Files.DataLake/12.0.0-dev.20200305.1",
          "(.NET Core 4.6.28325.01; Microsoft Windows 10.0.18363 )"
        ],
        "x-ms-blob-public-access": "container",
        "x-ms-client-request-id": "7b10b63b-c821-2ba8-6761-00ee6d816c53",
        "x-ms-date": "Thu, 05 Mar 2020 22:11:49 GMT",
        "x-ms-return-client-request-id": "true",
        "x-ms-version": "2019-10-10"
=======
      "RequestUri": "http://seannsecanary.blob.core.windows.net/test-filesystem-c7c312fc-f628-8744-0849-bd206ab635f7?restype=container",
      "RequestMethod": "PUT",
      "RequestHeaders": {
        "Authorization": "Sanitized",
        "traceparent": "00-3c1c59cb0bd0464f85b90a9c616ebd61-6159ed0e17428849-00",
        "User-Agent": [
          "azsdk-net-Storage.Files.DataLake/12.1.0-dev.20200403.1",
          "(.NET Core 4.6.28325.01; Microsoft Windows 10.0.18362 )"
        ],
        "x-ms-blob-public-access": "container",
        "x-ms-client-request-id": "7b10b63b-c821-2ba8-6761-00ee6d816c53",
        "x-ms-date": "Fri, 03 Apr 2020 20:56:44 GMT",
        "x-ms-return-client-request-id": "true",
        "x-ms-version": "2019-12-12"
>>>>>>> 32e373e2
      },
      "RequestBody": null,
      "StatusCode": 201,
      "ResponseHeaders": {
        "Content-Length": "0",
<<<<<<< HEAD
        "Date": "Thu, 05 Mar 2020 22:11:49 GMT",
        "ETag": "\u00220x8D7C15233A0CAC4\u0022",
        "Last-Modified": "Thu, 05 Mar 2020 22:11:49 GMT",
=======
        "Date": "Fri, 03 Apr 2020 20:56:42 GMT",
        "ETag": "\u00220x8D7D811839EACFB\u0022",
        "Last-Modified": "Fri, 03 Apr 2020 20:56:43 GMT",
>>>>>>> 32e373e2
        "Server": [
          "Windows-Azure-Blob/1.0",
          "Microsoft-HTTPAPI/2.0"
        ],
        "x-ms-client-request-id": "7b10b63b-c821-2ba8-6761-00ee6d816c53",
<<<<<<< HEAD
        "x-ms-request-id": "6090b6b9-901e-0049-6f3b-f3d0d0000000",
        "x-ms-version": "2019-10-10"
=======
        "x-ms-request-id": "9621ba98-f01e-0012-05fa-093670000000",
        "x-ms-version": "2019-12-12"
>>>>>>> 32e373e2
      },
      "ResponseBody": []
    },
    {
<<<<<<< HEAD
      "RequestUri": "https://seanstagehierarchical.dfs.core.windows.net/test-filesystem-c7c312fc-f628-8744-0849-bd206ab635f7/test-directory-07ed6fa1-6fbe-6508-6574-6d7024227ef7?resource=directory",
      "RequestMethod": "PUT",
      "RequestHeaders": {
        "Authorization": "Sanitized",
        "traceparent": "00-58ef9b9b4713be4d8ec7f583d81d60ed-7037960bb0921140-00",
        "User-Agent": [
          "azsdk-net-Storage.Files.DataLake/12.0.0-dev.20200305.1",
          "(.NET Core 4.6.28325.01; Microsoft Windows 10.0.18363 )"
        ],
        "x-ms-client-request-id": "9a807e4a-e223-ccb8-aeab-15ac5b370645",
        "x-ms-date": "Thu, 05 Mar 2020 22:11:49 GMT",
        "x-ms-return-client-request-id": "true",
        "x-ms-version": "2019-10-10"
=======
      "RequestUri": "http://seannsecanary.dfs.core.windows.net/test-filesystem-c7c312fc-f628-8744-0849-bd206ab635f7/test-directory-07ed6fa1-6fbe-6508-6574-6d7024227ef7?resource=directory",
      "RequestMethod": "PUT",
      "RequestHeaders": {
        "Authorization": "Sanitized",
        "traceparent": "00-06538f603d09444299a65a8c97f37a70-d5d57fa814c41d4d-00",
        "User-Agent": [
          "azsdk-net-Storage.Files.DataLake/12.1.0-dev.20200403.1",
          "(.NET Core 4.6.28325.01; Microsoft Windows 10.0.18362 )"
        ],
        "x-ms-client-request-id": "9a807e4a-e223-ccb8-aeab-15ac5b370645",
        "x-ms-date": "Fri, 03 Apr 2020 20:56:44 GMT",
        "x-ms-return-client-request-id": "true",
        "x-ms-version": "2019-12-12"
>>>>>>> 32e373e2
      },
      "RequestBody": null,
      "StatusCode": 201,
      "ResponseHeaders": {
        "Content-Length": "0",
<<<<<<< HEAD
        "Date": "Thu, 05 Mar 2020 22:11:49 GMT",
        "ETag": "\u00220x8D7C15233CFDA84\u0022",
        "Last-Modified": "Thu, 05 Mar 2020 22:11:49 GMT",
=======
        "Date": "Fri, 03 Apr 2020 20:56:42 GMT",
        "ETag": "\u00220x8D7D81183AD8A30\u0022",
        "Last-Modified": "Fri, 03 Apr 2020 20:56:43 GMT",
>>>>>>> 32e373e2
        "Server": [
          "Windows-Azure-HDFS/1.0",
          "Microsoft-HTTPAPI/2.0"
        ],
        "x-ms-client-request-id": "9a807e4a-e223-ccb8-aeab-15ac5b370645",
<<<<<<< HEAD
        "x-ms-request-id": "4012f71b-401f-0028-293b-f3f393000000",
        "x-ms-version": "2019-10-10"
=======
        "x-ms-request-id": "fa43fd34-201f-0097-5ffa-091bad000000",
        "x-ms-version": "2019-12-12"
>>>>>>> 32e373e2
      },
      "ResponseBody": []
    },
    {
<<<<<<< HEAD
      "RequestUri": "https://seanstagehierarchical.dfs.core.windows.net/test-filesystem-c7c312fc-f628-8744-0849-bd206ab635f7/test-directory-07ed6fa1-6fbe-6508-6574-6d7024227ef7?recursive=true",
      "RequestMethod": "DELETE",
      "RequestHeaders": {
        "Authorization": "Sanitized",
        "traceparent": "00-6414ffa4efdd5247be2afc2b2fa1b1e2-9d2d499d3968584b-00",
        "User-Agent": [
          "azsdk-net-Storage.Files.DataLake/12.0.0-dev.20200305.1",
          "(.NET Core 4.6.28325.01; Microsoft Windows 10.0.18363 )"
        ],
        "x-ms-client-request-id": "a5269493-e4a1-7cd3-8c17-05f9a4297f51",
        "x-ms-date": "Thu, 05 Mar 2020 22:11:49 GMT",
        "x-ms-return-client-request-id": "true",
        "x-ms-version": "2019-10-10"
=======
      "RequestUri": "http://seannsecanary.dfs.core.windows.net/test-filesystem-c7c312fc-f628-8744-0849-bd206ab635f7/test-directory-07ed6fa1-6fbe-6508-6574-6d7024227ef7?recursive=true",
      "RequestMethod": "DELETE",
      "RequestHeaders": {
        "Authorization": "Sanitized",
        "traceparent": "00-eed99c5e43c5a34aa9eec2da55120f6f-7c9859aa2621b245-00",
        "User-Agent": [
          "azsdk-net-Storage.Files.DataLake/12.1.0-dev.20200403.1",
          "(.NET Core 4.6.28325.01; Microsoft Windows 10.0.18362 )"
        ],
        "x-ms-client-request-id": "a5269493-e4a1-7cd3-8c17-05f9a4297f51",
        "x-ms-date": "Fri, 03 Apr 2020 20:56:44 GMT",
        "x-ms-return-client-request-id": "true",
        "x-ms-version": "2019-12-12"
>>>>>>> 32e373e2
      },
      "RequestBody": null,
      "StatusCode": 200,
      "ResponseHeaders": {
        "Content-Length": "0",
<<<<<<< HEAD
        "Date": "Thu, 05 Mar 2020 22:11:49 GMT",
=======
        "Date": "Fri, 03 Apr 2020 20:56:42 GMT",
>>>>>>> 32e373e2
        "Server": [
          "Windows-Azure-HDFS/1.0",
          "Microsoft-HTTPAPI/2.0"
        ],
        "x-ms-client-request-id": "a5269493-e4a1-7cd3-8c17-05f9a4297f51",
<<<<<<< HEAD
        "x-ms-request-id": "4012f71c-401f-0028-2a3b-f3f393000000",
        "x-ms-version": "2019-10-10"
=======
        "x-ms-request-id": "fa43fd35-201f-0097-60fa-091bad000000",
        "x-ms-version": "2019-12-12"
>>>>>>> 32e373e2
      },
      "ResponseBody": []
    },
    {
<<<<<<< HEAD
      "RequestUri": "https://seanstagehierarchical.blob.core.windows.net/test-filesystem-c7c312fc-f628-8744-0849-bd206ab635f7?restype=container",
      "RequestMethod": "DELETE",
      "RequestHeaders": {
        "Authorization": "Sanitized",
        "traceparent": "00-17c52296e565e242bc5949669c29ac0b-fc0705161090d24d-00",
        "User-Agent": [
          "azsdk-net-Storage.Files.DataLake/12.0.0-dev.20200305.1",
          "(.NET Core 4.6.28325.01; Microsoft Windows 10.0.18363 )"
        ],
        "x-ms-client-request-id": "c6196ede-6111-ffa3-3512-9b84b3b5416f",
        "x-ms-date": "Thu, 05 Mar 2020 22:11:49 GMT",
        "x-ms-return-client-request-id": "true",
        "x-ms-version": "2019-10-10"
=======
      "RequestUri": "http://seannsecanary.blob.core.windows.net/test-filesystem-c7c312fc-f628-8744-0849-bd206ab635f7?restype=container",
      "RequestMethod": "DELETE",
      "RequestHeaders": {
        "Authorization": "Sanitized",
        "traceparent": "00-6ffa8bc226bba2448eaf0ae8f5073097-b520f0cb661e5a41-00",
        "User-Agent": [
          "azsdk-net-Storage.Files.DataLake/12.1.0-dev.20200403.1",
          "(.NET Core 4.6.28325.01; Microsoft Windows 10.0.18362 )"
        ],
        "x-ms-client-request-id": "c6196ede-6111-ffa3-3512-9b84b3b5416f",
        "x-ms-date": "Fri, 03 Apr 2020 20:56:44 GMT",
        "x-ms-return-client-request-id": "true",
        "x-ms-version": "2019-12-12"
>>>>>>> 32e373e2
      },
      "RequestBody": null,
      "StatusCode": 202,
      "ResponseHeaders": {
        "Content-Length": "0",
<<<<<<< HEAD
        "Date": "Thu, 05 Mar 2020 22:11:49 GMT",
=======
        "Date": "Fri, 03 Apr 2020 20:56:42 GMT",
>>>>>>> 32e373e2
        "Server": [
          "Windows-Azure-Blob/1.0",
          "Microsoft-HTTPAPI/2.0"
        ],
        "x-ms-client-request-id": "c6196ede-6111-ffa3-3512-9b84b3b5416f",
<<<<<<< HEAD
        "x-ms-request-id": "6090b6db-901e-0049-0f3b-f3d0d0000000",
        "x-ms-version": "2019-10-10"
=======
        "x-ms-request-id": "9621bac8-f01e-0012-2ffa-093670000000",
        "x-ms-version": "2019-12-12"
>>>>>>> 32e373e2
      },
      "ResponseBody": []
    }
  ],
  "Variables": {
    "RandomSeed": "2106668615",
<<<<<<< HEAD
    "Storage_TestConfigHierarchicalNamespace": "NamespaceTenant\nseanstagehierarchical\nU2FuaXRpemVk\nhttps://seanstagehierarchical.blob.core.windows.net\nhttp://seanstagehierarchical.file.core.windows.net\nhttp://seanstagehierarchical.queue.core.windows.net\nhttp://seanstagehierarchical.table.core.windows.net\n\n\n\n\nhttp://seanstagehierarchical-secondary.blob.core.windows.net\nhttp://seanstagehierarchical-secondary.file.core.windows.net\nhttp://seanstagehierarchical-secondary.queue.core.windows.net\nhttp://seanstagehierarchical-secondary.table.core.windows.net\n68390a19-a643-458b-b726-408abf67b4fc\nSanitized\n72f988bf-86f1-41af-91ab-2d7cd011db47\nhttps://login.microsoftonline.com/\nCloud\nBlobEndpoint=https://seanstagehierarchical.blob.core.windows.net/;QueueEndpoint=http://seanstagehierarchical.queue.core.windows.net/;FileEndpoint=http://seanstagehierarchical.file.core.windows.net/;BlobSecondaryEndpoint=http://seanstagehierarchical-secondary.blob.core.windows.net/;QueueSecondaryEndpoint=http://seanstagehierarchical-secondary.queue.core.windows.net/;FileSecondaryEndpoint=http://seanstagehierarchical-secondary.file.core.windows.net/;AccountName=seanstagehierarchical;AccountKey=Sanitized\n"
=======
    "Storage_TestConfigHierarchicalNamespace": "NamespaceTenant\nseannsecanary\nU2FuaXRpemVk\nhttp://seannsecanary.blob.core.windows.net\nhttp://seannsecanary.file.core.windows.net\nhttp://seannsecanary.queue.core.windows.net\nhttp://seannsecanary.table.core.windows.net\n\n\n\n\nhttp://seannsecanary-secondary.blob.core.windows.net\nhttp://seannsecanary-secondary.file.core.windows.net\nhttp://seannsecanary-secondary.queue.core.windows.net\nhttp://seannsecanary-secondary.table.core.windows.net\n68390a19-a643-458b-b726-408abf67b4fc\nSanitized\n72f988bf-86f1-41af-91ab-2d7cd011db47\nhttps://login.microsoftonline.com/\nCloud\nBlobEndpoint=http://seannsecanary.blob.core.windows.net/;QueueEndpoint=http://seannsecanary.queue.core.windows.net/;FileEndpoint=http://seannsecanary.file.core.windows.net/;BlobSecondaryEndpoint=http://seannsecanary-secondary.blob.core.windows.net/;QueueSecondaryEndpoint=http://seannsecanary-secondary.queue.core.windows.net/;FileSecondaryEndpoint=http://seannsecanary-secondary.file.core.windows.net/;AccountName=seannsecanary;AccountKey=Sanitized\n"
>>>>>>> 32e373e2
  }
}<|MERGE_RESOLUTION|>--- conflicted
+++ resolved
@@ -1,22 +1,6 @@
 {
   "Entries": [
     {
-<<<<<<< HEAD
-      "RequestUri": "https://seanstagehierarchical.blob.core.windows.net/test-filesystem-c7c312fc-f628-8744-0849-bd206ab635f7?restype=container",
-      "RequestMethod": "PUT",
-      "RequestHeaders": {
-        "Authorization": "Sanitized",
-        "traceparent": "00-ec7924529e70ad4e8a03ac583ab3f893-1799e43a652de741-00",
-        "User-Agent": [
-          "azsdk-net-Storage.Files.DataLake/12.0.0-dev.20200305.1",
-          "(.NET Core 4.6.28325.01; Microsoft Windows 10.0.18363 )"
-        ],
-        "x-ms-blob-public-access": "container",
-        "x-ms-client-request-id": "7b10b63b-c821-2ba8-6761-00ee6d816c53",
-        "x-ms-date": "Thu, 05 Mar 2020 22:11:49 GMT",
-        "x-ms-return-client-request-id": "true",
-        "x-ms-version": "2019-10-10"
-=======
       "RequestUri": "http://seannsecanary.blob.core.windows.net/test-filesystem-c7c312fc-f628-8744-0849-bd206ab635f7?restype=container",
       "RequestMethod": "PUT",
       "RequestHeaders": {
@@ -31,52 +15,25 @@
         "x-ms-date": "Fri, 03 Apr 2020 20:56:44 GMT",
         "x-ms-return-client-request-id": "true",
         "x-ms-version": "2019-12-12"
->>>>>>> 32e373e2
       },
       "RequestBody": null,
       "StatusCode": 201,
       "ResponseHeaders": {
         "Content-Length": "0",
-<<<<<<< HEAD
-        "Date": "Thu, 05 Mar 2020 22:11:49 GMT",
-        "ETag": "\u00220x8D7C15233A0CAC4\u0022",
-        "Last-Modified": "Thu, 05 Mar 2020 22:11:49 GMT",
-=======
         "Date": "Fri, 03 Apr 2020 20:56:42 GMT",
         "ETag": "\u00220x8D7D811839EACFB\u0022",
         "Last-Modified": "Fri, 03 Apr 2020 20:56:43 GMT",
->>>>>>> 32e373e2
         "Server": [
           "Windows-Azure-Blob/1.0",
           "Microsoft-HTTPAPI/2.0"
         ],
         "x-ms-client-request-id": "7b10b63b-c821-2ba8-6761-00ee6d816c53",
-<<<<<<< HEAD
-        "x-ms-request-id": "6090b6b9-901e-0049-6f3b-f3d0d0000000",
-        "x-ms-version": "2019-10-10"
-=======
         "x-ms-request-id": "9621ba98-f01e-0012-05fa-093670000000",
         "x-ms-version": "2019-12-12"
->>>>>>> 32e373e2
       },
       "ResponseBody": []
     },
     {
-<<<<<<< HEAD
-      "RequestUri": "https://seanstagehierarchical.dfs.core.windows.net/test-filesystem-c7c312fc-f628-8744-0849-bd206ab635f7/test-directory-07ed6fa1-6fbe-6508-6574-6d7024227ef7?resource=directory",
-      "RequestMethod": "PUT",
-      "RequestHeaders": {
-        "Authorization": "Sanitized",
-        "traceparent": "00-58ef9b9b4713be4d8ec7f583d81d60ed-7037960bb0921140-00",
-        "User-Agent": [
-          "azsdk-net-Storage.Files.DataLake/12.0.0-dev.20200305.1",
-          "(.NET Core 4.6.28325.01; Microsoft Windows 10.0.18363 )"
-        ],
-        "x-ms-client-request-id": "9a807e4a-e223-ccb8-aeab-15ac5b370645",
-        "x-ms-date": "Thu, 05 Mar 2020 22:11:49 GMT",
-        "x-ms-return-client-request-id": "true",
-        "x-ms-version": "2019-10-10"
-=======
       "RequestUri": "http://seannsecanary.dfs.core.windows.net/test-filesystem-c7c312fc-f628-8744-0849-bd206ab635f7/test-directory-07ed6fa1-6fbe-6508-6574-6d7024227ef7?resource=directory",
       "RequestMethod": "PUT",
       "RequestHeaders": {
@@ -90,52 +47,25 @@
         "x-ms-date": "Fri, 03 Apr 2020 20:56:44 GMT",
         "x-ms-return-client-request-id": "true",
         "x-ms-version": "2019-12-12"
->>>>>>> 32e373e2
       },
       "RequestBody": null,
       "StatusCode": 201,
       "ResponseHeaders": {
         "Content-Length": "0",
-<<<<<<< HEAD
-        "Date": "Thu, 05 Mar 2020 22:11:49 GMT",
-        "ETag": "\u00220x8D7C15233CFDA84\u0022",
-        "Last-Modified": "Thu, 05 Mar 2020 22:11:49 GMT",
-=======
         "Date": "Fri, 03 Apr 2020 20:56:42 GMT",
         "ETag": "\u00220x8D7D81183AD8A30\u0022",
         "Last-Modified": "Fri, 03 Apr 2020 20:56:43 GMT",
->>>>>>> 32e373e2
         "Server": [
           "Windows-Azure-HDFS/1.0",
           "Microsoft-HTTPAPI/2.0"
         ],
         "x-ms-client-request-id": "9a807e4a-e223-ccb8-aeab-15ac5b370645",
-<<<<<<< HEAD
-        "x-ms-request-id": "4012f71b-401f-0028-293b-f3f393000000",
-        "x-ms-version": "2019-10-10"
-=======
         "x-ms-request-id": "fa43fd34-201f-0097-5ffa-091bad000000",
         "x-ms-version": "2019-12-12"
->>>>>>> 32e373e2
       },
       "ResponseBody": []
     },
     {
-<<<<<<< HEAD
-      "RequestUri": "https://seanstagehierarchical.dfs.core.windows.net/test-filesystem-c7c312fc-f628-8744-0849-bd206ab635f7/test-directory-07ed6fa1-6fbe-6508-6574-6d7024227ef7?recursive=true",
-      "RequestMethod": "DELETE",
-      "RequestHeaders": {
-        "Authorization": "Sanitized",
-        "traceparent": "00-6414ffa4efdd5247be2afc2b2fa1b1e2-9d2d499d3968584b-00",
-        "User-Agent": [
-          "azsdk-net-Storage.Files.DataLake/12.0.0-dev.20200305.1",
-          "(.NET Core 4.6.28325.01; Microsoft Windows 10.0.18363 )"
-        ],
-        "x-ms-client-request-id": "a5269493-e4a1-7cd3-8c17-05f9a4297f51",
-        "x-ms-date": "Thu, 05 Mar 2020 22:11:49 GMT",
-        "x-ms-return-client-request-id": "true",
-        "x-ms-version": "2019-10-10"
-=======
       "RequestUri": "http://seannsecanary.dfs.core.windows.net/test-filesystem-c7c312fc-f628-8744-0849-bd206ab635f7/test-directory-07ed6fa1-6fbe-6508-6574-6d7024227ef7?recursive=true",
       "RequestMethod": "DELETE",
       "RequestHeaders": {
@@ -149,48 +79,23 @@
         "x-ms-date": "Fri, 03 Apr 2020 20:56:44 GMT",
         "x-ms-return-client-request-id": "true",
         "x-ms-version": "2019-12-12"
->>>>>>> 32e373e2
       },
       "RequestBody": null,
       "StatusCode": 200,
       "ResponseHeaders": {
         "Content-Length": "0",
-<<<<<<< HEAD
-        "Date": "Thu, 05 Mar 2020 22:11:49 GMT",
-=======
         "Date": "Fri, 03 Apr 2020 20:56:42 GMT",
->>>>>>> 32e373e2
         "Server": [
           "Windows-Azure-HDFS/1.0",
           "Microsoft-HTTPAPI/2.0"
         ],
         "x-ms-client-request-id": "a5269493-e4a1-7cd3-8c17-05f9a4297f51",
-<<<<<<< HEAD
-        "x-ms-request-id": "4012f71c-401f-0028-2a3b-f3f393000000",
-        "x-ms-version": "2019-10-10"
-=======
         "x-ms-request-id": "fa43fd35-201f-0097-60fa-091bad000000",
         "x-ms-version": "2019-12-12"
->>>>>>> 32e373e2
       },
       "ResponseBody": []
     },
     {
-<<<<<<< HEAD
-      "RequestUri": "https://seanstagehierarchical.blob.core.windows.net/test-filesystem-c7c312fc-f628-8744-0849-bd206ab635f7?restype=container",
-      "RequestMethod": "DELETE",
-      "RequestHeaders": {
-        "Authorization": "Sanitized",
-        "traceparent": "00-17c52296e565e242bc5949669c29ac0b-fc0705161090d24d-00",
-        "User-Agent": [
-          "azsdk-net-Storage.Files.DataLake/12.0.0-dev.20200305.1",
-          "(.NET Core 4.6.28325.01; Microsoft Windows 10.0.18363 )"
-        ],
-        "x-ms-client-request-id": "c6196ede-6111-ffa3-3512-9b84b3b5416f",
-        "x-ms-date": "Thu, 05 Mar 2020 22:11:49 GMT",
-        "x-ms-return-client-request-id": "true",
-        "x-ms-version": "2019-10-10"
-=======
       "RequestUri": "http://seannsecanary.blob.core.windows.net/test-filesystem-c7c312fc-f628-8744-0849-bd206ab635f7?restype=container",
       "RequestMethod": "DELETE",
       "RequestHeaders": {
@@ -204,39 +109,25 @@
         "x-ms-date": "Fri, 03 Apr 2020 20:56:44 GMT",
         "x-ms-return-client-request-id": "true",
         "x-ms-version": "2019-12-12"
->>>>>>> 32e373e2
       },
       "RequestBody": null,
       "StatusCode": 202,
       "ResponseHeaders": {
         "Content-Length": "0",
-<<<<<<< HEAD
-        "Date": "Thu, 05 Mar 2020 22:11:49 GMT",
-=======
         "Date": "Fri, 03 Apr 2020 20:56:42 GMT",
->>>>>>> 32e373e2
         "Server": [
           "Windows-Azure-Blob/1.0",
           "Microsoft-HTTPAPI/2.0"
         ],
         "x-ms-client-request-id": "c6196ede-6111-ffa3-3512-9b84b3b5416f",
-<<<<<<< HEAD
-        "x-ms-request-id": "6090b6db-901e-0049-0f3b-f3d0d0000000",
-        "x-ms-version": "2019-10-10"
-=======
         "x-ms-request-id": "9621bac8-f01e-0012-2ffa-093670000000",
         "x-ms-version": "2019-12-12"
->>>>>>> 32e373e2
       },
       "ResponseBody": []
     }
   ],
   "Variables": {
     "RandomSeed": "2106668615",
-<<<<<<< HEAD
-    "Storage_TestConfigHierarchicalNamespace": "NamespaceTenant\nseanstagehierarchical\nU2FuaXRpemVk\nhttps://seanstagehierarchical.blob.core.windows.net\nhttp://seanstagehierarchical.file.core.windows.net\nhttp://seanstagehierarchical.queue.core.windows.net\nhttp://seanstagehierarchical.table.core.windows.net\n\n\n\n\nhttp://seanstagehierarchical-secondary.blob.core.windows.net\nhttp://seanstagehierarchical-secondary.file.core.windows.net\nhttp://seanstagehierarchical-secondary.queue.core.windows.net\nhttp://seanstagehierarchical-secondary.table.core.windows.net\n68390a19-a643-458b-b726-408abf67b4fc\nSanitized\n72f988bf-86f1-41af-91ab-2d7cd011db47\nhttps://login.microsoftonline.com/\nCloud\nBlobEndpoint=https://seanstagehierarchical.blob.core.windows.net/;QueueEndpoint=http://seanstagehierarchical.queue.core.windows.net/;FileEndpoint=http://seanstagehierarchical.file.core.windows.net/;BlobSecondaryEndpoint=http://seanstagehierarchical-secondary.blob.core.windows.net/;QueueSecondaryEndpoint=http://seanstagehierarchical-secondary.queue.core.windows.net/;FileSecondaryEndpoint=http://seanstagehierarchical-secondary.file.core.windows.net/;AccountName=seanstagehierarchical;AccountKey=Sanitized\n"
-=======
     "Storage_TestConfigHierarchicalNamespace": "NamespaceTenant\nseannsecanary\nU2FuaXRpemVk\nhttp://seannsecanary.blob.core.windows.net\nhttp://seannsecanary.file.core.windows.net\nhttp://seannsecanary.queue.core.windows.net\nhttp://seannsecanary.table.core.windows.net\n\n\n\n\nhttp://seannsecanary-secondary.blob.core.windows.net\nhttp://seannsecanary-secondary.file.core.windows.net\nhttp://seannsecanary-secondary.queue.core.windows.net\nhttp://seannsecanary-secondary.table.core.windows.net\n68390a19-a643-458b-b726-408abf67b4fc\nSanitized\n72f988bf-86f1-41af-91ab-2d7cd011db47\nhttps://login.microsoftonline.com/\nCloud\nBlobEndpoint=http://seannsecanary.blob.core.windows.net/;QueueEndpoint=http://seannsecanary.queue.core.windows.net/;FileEndpoint=http://seannsecanary.file.core.windows.net/;BlobSecondaryEndpoint=http://seannsecanary-secondary.blob.core.windows.net/;QueueSecondaryEndpoint=http://seannsecanary-secondary.queue.core.windows.net/;FileSecondaryEndpoint=http://seannsecanary-secondary.file.core.windows.net/;AccountName=seannsecanary;AccountKey=Sanitized\n"
->>>>>>> 32e373e2
   }
 }