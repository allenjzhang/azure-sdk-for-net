--- conflicted
+++ resolved
@@ -1,136 +1,71 @@
 {
   "Entries": [
     {
-<<<<<<< HEAD
-      "RequestUri": "https://seanstagehierarchical.blob.core.windows.net/test-filesystem-390e4841-1899-70a0-905e-14526d0a9e51?restype=container",
-      "RequestMethod": "PUT",
-      "RequestHeaders": {
-        "Authorization": "Sanitized",
-        "traceparent": "00-158f2a66e569574fa5c2d051628fba4d-e48e87c595427c46-00",
-        "User-Agent": [
-          "azsdk-net-Storage.Files.DataLake/12.0.0-dev.20200305.1",
-          "(.NET Core 4.6.28325.01; Microsoft Windows 10.0.18363 )"
+      "RequestUri": "http://seannsecanary.blob.core.windows.net/test-filesystem-390e4841-1899-70a0-905e-14526d0a9e51?restype=container",
+      "RequestMethod": "PUT",
+      "RequestHeaders": {
+        "Authorization": "Sanitized",
+        "traceparent": "00-620a71e8121b854ea27a01737be387b5-7b3a8e0ea09b9a4f-00",
+        "User-Agent": [
+          "azsdk-net-Storage.Files.DataLake/12.1.0-dev.20200403.1",
+          "(.NET Core 4.6.28325.01; Microsoft Windows 10.0.18362 )"
         ],
         "x-ms-blob-public-access": "container",
         "x-ms-client-request-id": "22ed4674-8ecc-ed52-6a4d-f7e29ef17dca",
-        "x-ms-date": "Thu, 05 Mar 2020 22:13:58 GMT",
-        "x-ms-return-client-request-id": "true",
-        "x-ms-version": "2019-10-10"
-=======
-      "RequestUri": "http://seannsecanary.blob.core.windows.net/test-filesystem-390e4841-1899-70a0-905e-14526d0a9e51?restype=container",
-      "RequestMethod": "PUT",
-      "RequestHeaders": {
-        "Authorization": "Sanitized",
-        "traceparent": "00-620a71e8121b854ea27a01737be387b5-7b3a8e0ea09b9a4f-00",
-        "User-Agent": [
-          "azsdk-net-Storage.Files.DataLake/12.1.0-dev.20200403.1",
-          "(.NET Core 4.6.28325.01; Microsoft Windows 10.0.18362 )"
-        ],
-        "x-ms-blob-public-access": "container",
-        "x-ms-client-request-id": "22ed4674-8ecc-ed52-6a4d-f7e29ef17dca",
-        "x-ms-date": "Fri, 03 Apr 2020 20:58:05 GMT",
-        "x-ms-return-client-request-id": "true",
-        "x-ms-version": "2019-12-12"
->>>>>>> 32e373e2
-      },
-      "RequestBody": null,
-      "StatusCode": 201,
-      "ResponseHeaders": {
-        "Content-Length": "0",
-<<<<<<< HEAD
-        "Date": "Thu, 05 Mar 2020 22:13:58 GMT",
-        "ETag": "\u00220x8D7C15280FCFFBB\u0022",
-        "Last-Modified": "Thu, 05 Mar 2020 22:13:59 GMT",
-=======
+        "x-ms-date": "Fri, 03 Apr 2020 20:58:05 GMT",
+        "x-ms-return-client-request-id": "true",
+        "x-ms-version": "2019-12-12"
+      },
+      "RequestBody": null,
+      "StatusCode": 201,
+      "ResponseHeaders": {
+        "Content-Length": "0",
         "Date": "Fri, 03 Apr 2020 20:58:03 GMT",
         "ETag": "\u00220x8D7D811B3A24347\u0022",
         "Last-Modified": "Fri, 03 Apr 2020 20:58:03 GMT",
->>>>>>> 32e373e2
         "Server": [
           "Windows-Azure-Blob/1.0",
           "Microsoft-HTTPAPI/2.0"
         ],
         "x-ms-client-request-id": "22ed4674-8ecc-ed52-6a4d-f7e29ef17dca",
-<<<<<<< HEAD
-        "x-ms-request-id": "c8d80610-701e-000c-383b-f30533000000",
-        "x-ms-version": "2019-10-10"
-=======
         "x-ms-request-id": "9621e14f-f01e-0012-0bfa-093670000000",
         "x-ms-version": "2019-12-12"
->>>>>>> 32e373e2
-      },
-      "ResponseBody": []
-    },
-    {
-<<<<<<< HEAD
-      "RequestUri": "https://seanstagehierarchical.dfs.core.windows.net/test-filesystem-390e4841-1899-70a0-905e-14526d0a9e51/test-directory-3f6a86a9-4cab-d73f-4fc7-a87fbfafa0ed?resource=directory",
-      "RequestMethod": "PUT",
-      "RequestHeaders": {
-        "Authorization": "Sanitized",
-        "traceparent": "00-09e03b64bcd39f43a2173037b913f677-9bbb60485d7e5e41-00",
-        "User-Agent": [
-          "azsdk-net-Storage.Files.DataLake/12.0.0-dev.20200305.1",
-          "(.NET Core 4.6.28325.01; Microsoft Windows 10.0.18363 )"
+      },
+      "ResponseBody": []
+    },
+    {
+      "RequestUri": "http://seannsecanary.dfs.core.windows.net/test-filesystem-390e4841-1899-70a0-905e-14526d0a9e51/test-directory-3f6a86a9-4cab-d73f-4fc7-a87fbfafa0ed?resource=directory",
+      "RequestMethod": "PUT",
+      "RequestHeaders": {
+        "Authorization": "Sanitized",
+        "traceparent": "00-f5cc22da479a014b8566ba5aea28e2d0-611276d7c1b8b048-00",
+        "User-Agent": [
+          "azsdk-net-Storage.Files.DataLake/12.1.0-dev.20200403.1",
+          "(.NET Core 4.6.28325.01; Microsoft Windows 10.0.18362 )"
         ],
         "x-ms-client-request-id": "48478d9d-df39-2768-0615-d205e6d32dbb",
-        "x-ms-date": "Thu, 05 Mar 2020 22:13:59 GMT",
-        "x-ms-return-client-request-id": "true",
-        "x-ms-version": "2019-10-10"
-=======
-      "RequestUri": "http://seannsecanary.dfs.core.windows.net/test-filesystem-390e4841-1899-70a0-905e-14526d0a9e51/test-directory-3f6a86a9-4cab-d73f-4fc7-a87fbfafa0ed?resource=directory",
-      "RequestMethod": "PUT",
-      "RequestHeaders": {
-        "Authorization": "Sanitized",
-        "traceparent": "00-f5cc22da479a014b8566ba5aea28e2d0-611276d7c1b8b048-00",
-        "User-Agent": [
-          "azsdk-net-Storage.Files.DataLake/12.1.0-dev.20200403.1",
-          "(.NET Core 4.6.28325.01; Microsoft Windows 10.0.18362 )"
-        ],
-        "x-ms-client-request-id": "48478d9d-df39-2768-0615-d205e6d32dbb",
-        "x-ms-date": "Fri, 03 Apr 2020 20:58:05 GMT",
-        "x-ms-return-client-request-id": "true",
-        "x-ms-version": "2019-12-12"
->>>>>>> 32e373e2
-      },
-      "RequestBody": null,
-      "StatusCode": 201,
-      "ResponseHeaders": {
-        "Content-Length": "0",
-<<<<<<< HEAD
-        "Date": "Thu, 05 Mar 2020 22:13:58 GMT",
-        "ETag": "\u00220x8D7C152812DF247\u0022",
-        "Last-Modified": "Thu, 05 Mar 2020 22:13:59 GMT",
-=======
+        "x-ms-date": "Fri, 03 Apr 2020 20:58:05 GMT",
+        "x-ms-return-client-request-id": "true",
+        "x-ms-version": "2019-12-12"
+      },
+      "RequestBody": null,
+      "StatusCode": 201,
+      "ResponseHeaders": {
+        "Content-Length": "0",
         "Date": "Fri, 03 Apr 2020 20:58:03 GMT",
         "ETag": "\u00220x8D7D811B3B16FA4\u0022",
         "Last-Modified": "Fri, 03 Apr 2020 20:58:03 GMT",
->>>>>>> 32e373e2
         "Server": [
           "Windows-Azure-HDFS/1.0",
           "Microsoft-HTTPAPI/2.0"
         ],
         "x-ms-client-request-id": "48478d9d-df39-2768-0615-d205e6d32dbb",
-<<<<<<< HEAD
-        "x-ms-request-id": "21c9587f-f01f-003d-523b-f3e420000000",
-        "x-ms-version": "2019-10-10"
-=======
         "x-ms-request-id": "fa43fe56-201f-0097-54fa-091bad000000",
         "x-ms-version": "2019-12-12"
->>>>>>> 32e373e2
-      },
-      "ResponseBody": []
-    },
-    {
-<<<<<<< HEAD
-      "RequestUri": "https://seanstagehierarchical.blob.core.windows.net/test-filesystem-390e4841-1899-70a0-905e-14526d0a9e51/test-directory-3f6a86a9-4cab-d73f-4fc7-a87fbfafa0ed?comp=properties",
-      "RequestMethod": "PUT",
-      "RequestHeaders": {
-        "Authorization": "Sanitized",
-        "If-Modified-Since": "Fri, 06 Mar 2020 22:13:58 GMT",
-        "User-Agent": [
-          "azsdk-net-Storage.Files.DataLake/12.0.0-dev.20200305.1",
-          "(.NET Core 4.6.28325.01; Microsoft Windows 10.0.18363 )"
-=======
+      },
+      "ResponseBody": []
+    },
+    {
       "RequestUri": "http://seannsecanary.blob.core.windows.net/test-filesystem-390e4841-1899-70a0-905e-14526d0a9e51/test-directory-3f6a86a9-4cab-d73f-4fc7-a87fbfafa0ed?comp=properties",
       "RequestMethod": "PUT",
       "RequestHeaders": {
@@ -139,7 +74,6 @@
         "User-Agent": [
           "azsdk-net-Storage.Files.DataLake/12.1.0-dev.20200403.1",
           "(.NET Core 4.6.28325.01; Microsoft Windows 10.0.18362 )"
->>>>>>> 32e373e2
         ],
         "x-ms-blob-cache-control": "jvcatbfjttaxaabhmuwu",
         "x-ms-blob-content-disposition": "qphqbqpglxixexlqwogx",
@@ -148,57 +82,22 @@
         "x-ms-blob-content-md5": "Qdm\u002BIpRVQMHP4NfDWAMYjQ==",
         "x-ms-blob-content-type": "wrnnheuyhrclpdmriiwe",
         "x-ms-client-request-id": "32e1091e-5767-61b3-99b6-2007aa7f2bab",
-<<<<<<< HEAD
-        "x-ms-date": "Thu, 05 Mar 2020 22:13:59 GMT",
-        "x-ms-return-client-request-id": "true",
-        "x-ms-version": "2019-10-10"
-=======
-        "x-ms-date": "Fri, 03 Apr 2020 20:58:05 GMT",
-        "x-ms-return-client-request-id": "true",
-        "x-ms-version": "2019-12-12"
->>>>>>> 32e373e2
+        "x-ms-date": "Fri, 03 Apr 2020 20:58:05 GMT",
+        "x-ms-return-client-request-id": "true",
+        "x-ms-version": "2019-12-12"
       },
       "RequestBody": null,
       "StatusCode": 412,
       "ResponseHeaders": {
         "Content-Length": "252",
         "Content-Type": "application/xml",
-<<<<<<< HEAD
-        "Date": "Thu, 05 Mar 2020 22:13:59 GMT",
-=======
-        "Date": "Fri, 03 Apr 2020 20:58:03 GMT",
->>>>>>> 32e373e2
+        "Date": "Fri, 03 Apr 2020 20:58:03 GMT",
         "Server": [
           "Windows-Azure-Blob/1.0",
           "Microsoft-HTTPAPI/2.0"
         ],
         "x-ms-client-request-id": "32e1091e-5767-61b3-99b6-2007aa7f2bab",
         "x-ms-error-code": "ConditionNotMet",
-<<<<<<< HEAD
-        "x-ms-request-id": "c8d80617-701e-000c-3b3b-f30533000000",
-        "x-ms-version": "2019-10-10"
-      },
-      "ResponseBody": [
-        "\uFEFF\u003C?xml version=\u00221.0\u0022 encoding=\u0022utf-8\u0022?\u003E\u003CError\u003E\u003CCode\u003EConditionNotMet\u003C/Code\u003E\u003CMessage\u003EThe condition specified using HTTP conditional header(s) is not met.\n",
-        "RequestId:c8d80617-701e-000c-3b3b-f30533000000\n",
-        "Time:2020-03-05T22:13:59.8247443Z\u003C/Message\u003E\u003C/Error\u003E"
-      ]
-    },
-    {
-      "RequestUri": "https://seanstagehierarchical.blob.core.windows.net/test-filesystem-390e4841-1899-70a0-905e-14526d0a9e51?restype=container",
-      "RequestMethod": "DELETE",
-      "RequestHeaders": {
-        "Authorization": "Sanitized",
-        "traceparent": "00-40f7c27b2e4c24469da6716f12142ec4-bedfb466a830584e-00",
-        "User-Agent": [
-          "azsdk-net-Storage.Files.DataLake/12.0.0-dev.20200305.1",
-          "(.NET Core 4.6.28325.01; Microsoft Windows 10.0.18363 )"
-        ],
-        "x-ms-client-request-id": "dce699b1-faf1-5553-5641-035c35a68382",
-        "x-ms-date": "Thu, 05 Mar 2020 22:13:59 GMT",
-        "x-ms-return-client-request-id": "true",
-        "x-ms-version": "2019-10-10"
-=======
         "x-ms-request-id": "9621e15e-f01e-0012-17fa-093670000000",
         "x-ms-version": "2019-12-12"
       },
@@ -222,163 +121,88 @@
         "x-ms-date": "Fri, 03 Apr 2020 20:58:05 GMT",
         "x-ms-return-client-request-id": "true",
         "x-ms-version": "2019-12-12"
->>>>>>> 32e373e2
       },
       "RequestBody": null,
       "StatusCode": 202,
       "ResponseHeaders": {
         "Content-Length": "0",
-<<<<<<< HEAD
-        "Date": "Thu, 05 Mar 2020 22:13:59 GMT",
-=======
-        "Date": "Fri, 03 Apr 2020 20:58:03 GMT",
->>>>>>> 32e373e2
+        "Date": "Fri, 03 Apr 2020 20:58:03 GMT",
         "Server": [
           "Windows-Azure-Blob/1.0",
           "Microsoft-HTTPAPI/2.0"
         ],
         "x-ms-client-request-id": "dce699b1-faf1-5553-5641-035c35a68382",
-<<<<<<< HEAD
-        "x-ms-request-id": "c8d8061f-701e-000c-413b-f30533000000",
-        "x-ms-version": "2019-10-10"
-=======
         "x-ms-request-id": "9621e164-f01e-0012-1dfa-093670000000",
         "x-ms-version": "2019-12-12"
->>>>>>> 32e373e2
-      },
-      "ResponseBody": []
-    },
-    {
-<<<<<<< HEAD
-      "RequestUri": "https://seanstagehierarchical.blob.core.windows.net/test-filesystem-7466152c-fbc5-13c5-7c9b-534d10d24223?restype=container",
-      "RequestMethod": "PUT",
-      "RequestHeaders": {
-        "Authorization": "Sanitized",
-        "traceparent": "00-4da7fae42da25a458b333005abf827be-a2312742a7679d48-00",
-        "User-Agent": [
-          "azsdk-net-Storage.Files.DataLake/12.0.0-dev.20200305.1",
-          "(.NET Core 4.6.28325.01; Microsoft Windows 10.0.18363 )"
+      },
+      "ResponseBody": []
+    },
+    {
+      "RequestUri": "http://seannsecanary.blob.core.windows.net/test-filesystem-7466152c-fbc5-13c5-7c9b-534d10d24223?restype=container",
+      "RequestMethod": "PUT",
+      "RequestHeaders": {
+        "Authorization": "Sanitized",
+        "traceparent": "00-bec6ab5c2ce6b04cbd3f9cbfbffff168-58ecff5da4c79e43-00",
+        "User-Agent": [
+          "azsdk-net-Storage.Files.DataLake/12.1.0-dev.20200403.1",
+          "(.NET Core 4.6.28325.01; Microsoft Windows 10.0.18362 )"
         ],
         "x-ms-blob-public-access": "container",
         "x-ms-client-request-id": "08b5c497-b00f-b515-d4d3-5f56a7064484",
-        "x-ms-date": "Thu, 05 Mar 2020 22:14:00 GMT",
-        "x-ms-return-client-request-id": "true",
-        "x-ms-version": "2019-10-10"
-=======
-      "RequestUri": "http://seannsecanary.blob.core.windows.net/test-filesystem-7466152c-fbc5-13c5-7c9b-534d10d24223?restype=container",
-      "RequestMethod": "PUT",
-      "RequestHeaders": {
-        "Authorization": "Sanitized",
-        "traceparent": "00-bec6ab5c2ce6b04cbd3f9cbfbffff168-58ecff5da4c79e43-00",
-        "User-Agent": [
-          "azsdk-net-Storage.Files.DataLake/12.1.0-dev.20200403.1",
-          "(.NET Core 4.6.28325.01; Microsoft Windows 10.0.18362 )"
-        ],
-        "x-ms-blob-public-access": "container",
-        "x-ms-client-request-id": "08b5c497-b00f-b515-d4d3-5f56a7064484",
-        "x-ms-date": "Fri, 03 Apr 2020 20:58:05 GMT",
-        "x-ms-return-client-request-id": "true",
-        "x-ms-version": "2019-12-12"
->>>>>>> 32e373e2
-      },
-      "RequestBody": null,
-      "StatusCode": 201,
-      "ResponseHeaders": {
-        "Content-Length": "0",
-<<<<<<< HEAD
-        "Date": "Thu, 05 Mar 2020 22:13:59 GMT",
-        "ETag": "\u00220x8D7C15281A3ADD0\u0022",
-        "Last-Modified": "Thu, 05 Mar 2020 22:14:00 GMT",
-=======
+        "x-ms-date": "Fri, 03 Apr 2020 20:58:05 GMT",
+        "x-ms-return-client-request-id": "true",
+        "x-ms-version": "2019-12-12"
+      },
+      "RequestBody": null,
+      "StatusCode": 201,
+      "ResponseHeaders": {
+        "Content-Length": "0",
         "Date": "Fri, 03 Apr 2020 20:58:03 GMT",
         "ETag": "\u00220x8D7D811B3D962DA\u0022",
         "Last-Modified": "Fri, 03 Apr 2020 20:58:03 GMT",
->>>>>>> 32e373e2
         "Server": [
           "Windows-Azure-Blob/1.0",
           "Microsoft-HTTPAPI/2.0"
         ],
         "x-ms-client-request-id": "08b5c497-b00f-b515-d4d3-5f56a7064484",
-<<<<<<< HEAD
-        "x-ms-request-id": "9d526a75-c01e-0044-273b-f31804000000",
-        "x-ms-version": "2019-10-10"
-=======
         "x-ms-request-id": "9621e168-f01e-0012-21fa-093670000000",
         "x-ms-version": "2019-12-12"
->>>>>>> 32e373e2
-      },
-      "ResponseBody": []
-    },
-    {
-<<<<<<< HEAD
-      "RequestUri": "https://seanstagehierarchical.dfs.core.windows.net/test-filesystem-7466152c-fbc5-13c5-7c9b-534d10d24223/test-directory-f0cae0fe-7250-dde9-5bd5-3ab4e9920b4c?resource=directory",
-      "RequestMethod": "PUT",
-      "RequestHeaders": {
-        "Authorization": "Sanitized",
-        "traceparent": "00-77b21b664d793f47951f6e1b44bd6f33-f5d5a515f6c0ab44-00",
-        "User-Agent": [
-          "azsdk-net-Storage.Files.DataLake/12.0.0-dev.20200305.1",
-          "(.NET Core 4.6.28325.01; Microsoft Windows 10.0.18363 )"
+      },
+      "ResponseBody": []
+    },
+    {
+      "RequestUri": "http://seannsecanary.dfs.core.windows.net/test-filesystem-7466152c-fbc5-13c5-7c9b-534d10d24223/test-directory-f0cae0fe-7250-dde9-5bd5-3ab4e9920b4c?resource=directory",
+      "RequestMethod": "PUT",
+      "RequestHeaders": {
+        "Authorization": "Sanitized",
+        "traceparent": "00-2180fc21cdeae546b5b73ff1adc43fce-a8d70e378b78c146-00",
+        "User-Agent": [
+          "azsdk-net-Storage.Files.DataLake/12.1.0-dev.20200403.1",
+          "(.NET Core 4.6.28325.01; Microsoft Windows 10.0.18362 )"
         ],
         "x-ms-client-request-id": "27338dcc-2065-24e8-dbd7-ac397660cb42",
-        "x-ms-date": "Thu, 05 Mar 2020 22:14:00 GMT",
-        "x-ms-return-client-request-id": "true",
-        "x-ms-version": "2019-10-10"
-=======
-      "RequestUri": "http://seannsecanary.dfs.core.windows.net/test-filesystem-7466152c-fbc5-13c5-7c9b-534d10d24223/test-directory-f0cae0fe-7250-dde9-5bd5-3ab4e9920b4c?resource=directory",
-      "RequestMethod": "PUT",
-      "RequestHeaders": {
-        "Authorization": "Sanitized",
-        "traceparent": "00-2180fc21cdeae546b5b73ff1adc43fce-a8d70e378b78c146-00",
-        "User-Agent": [
-          "azsdk-net-Storage.Files.DataLake/12.1.0-dev.20200403.1",
-          "(.NET Core 4.6.28325.01; Microsoft Windows 10.0.18362 )"
-        ],
-        "x-ms-client-request-id": "27338dcc-2065-24e8-dbd7-ac397660cb42",
-        "x-ms-date": "Fri, 03 Apr 2020 20:58:05 GMT",
-        "x-ms-return-client-request-id": "true",
-        "x-ms-version": "2019-12-12"
->>>>>>> 32e373e2
-      },
-      "RequestBody": null,
-      "StatusCode": 201,
-      "ResponseHeaders": {
-        "Content-Length": "0",
-<<<<<<< HEAD
-        "Date": "Thu, 05 Mar 2020 22:14:00 GMT",
-        "ETag": "\u00220x8D7C15281D88602\u0022",
-        "Last-Modified": "Thu, 05 Mar 2020 22:14:00 GMT",
-=======
+        "x-ms-date": "Fri, 03 Apr 2020 20:58:05 GMT",
+        "x-ms-return-client-request-id": "true",
+        "x-ms-version": "2019-12-12"
+      },
+      "RequestBody": null,
+      "StatusCode": 201,
+      "ResponseHeaders": {
+        "Content-Length": "0",
         "Date": "Fri, 03 Apr 2020 20:58:03 GMT",
         "ETag": "\u00220x8D7D811B3E7ED97\u0022",
         "Last-Modified": "Fri, 03 Apr 2020 20:58:04 GMT",
->>>>>>> 32e373e2
         "Server": [
           "Windows-Azure-HDFS/1.0",
           "Microsoft-HTTPAPI/2.0"
         ],
         "x-ms-client-request-id": "27338dcc-2065-24e8-dbd7-ac397660cb42",
-<<<<<<< HEAD
-        "x-ms-request-id": "30cfdfe2-201f-0011-5b3b-f3088f000000",
-        "x-ms-version": "2019-10-10"
-=======
         "x-ms-request-id": "fa43fe57-201f-0097-55fa-091bad000000",
         "x-ms-version": "2019-12-12"
->>>>>>> 32e373e2
-      },
-      "ResponseBody": []
-    },
-    {
-<<<<<<< HEAD
-      "RequestUri": "https://seanstagehierarchical.blob.core.windows.net/test-filesystem-7466152c-fbc5-13c5-7c9b-534d10d24223/test-directory-f0cae0fe-7250-dde9-5bd5-3ab4e9920b4c?comp=properties",
-      "RequestMethod": "PUT",
-      "RequestHeaders": {
-        "Authorization": "Sanitized",
-        "If-Unmodified-Since": "Wed, 04 Mar 2020 22:13:58 GMT",
-        "User-Agent": [
-          "azsdk-net-Storage.Files.DataLake/12.0.0-dev.20200305.1",
-          "(.NET Core 4.6.28325.01; Microsoft Windows 10.0.18363 )"
-=======
+      },
+      "ResponseBody": []
+    },
+    {
       "RequestUri": "http://seannsecanary.blob.core.windows.net/test-filesystem-7466152c-fbc5-13c5-7c9b-534d10d24223/test-directory-f0cae0fe-7250-dde9-5bd5-3ab4e9920b4c?comp=properties",
       "RequestMethod": "PUT",
       "RequestHeaders": {
@@ -387,7 +211,6 @@
         "User-Agent": [
           "azsdk-net-Storage.Files.DataLake/12.1.0-dev.20200403.1",
           "(.NET Core 4.6.28325.01; Microsoft Windows 10.0.18362 )"
->>>>>>> 32e373e2
         ],
         "x-ms-blob-cache-control": "jvcatbfjttaxaabhmuwu",
         "x-ms-blob-content-disposition": "qphqbqpglxixexlqwogx",
@@ -396,57 +219,22 @@
         "x-ms-blob-content-md5": "Qdm\u002BIpRVQMHP4NfDWAMYjQ==",
         "x-ms-blob-content-type": "wrnnheuyhrclpdmriiwe",
         "x-ms-client-request-id": "5ce806eb-e35e-69e7-3291-70458dda6ad0",
-<<<<<<< HEAD
-        "x-ms-date": "Thu, 05 Mar 2020 22:14:00 GMT",
-        "x-ms-return-client-request-id": "true",
-        "x-ms-version": "2019-10-10"
-=======
-        "x-ms-date": "Fri, 03 Apr 2020 20:58:05 GMT",
-        "x-ms-return-client-request-id": "true",
-        "x-ms-version": "2019-12-12"
->>>>>>> 32e373e2
+        "x-ms-date": "Fri, 03 Apr 2020 20:58:05 GMT",
+        "x-ms-return-client-request-id": "true",
+        "x-ms-version": "2019-12-12"
       },
       "RequestBody": null,
       "StatusCode": 412,
       "ResponseHeaders": {
         "Content-Length": "252",
         "Content-Type": "application/xml",
-<<<<<<< HEAD
-        "Date": "Thu, 05 Mar 2020 22:13:59 GMT",
-=======
-        "Date": "Fri, 03 Apr 2020 20:58:03 GMT",
->>>>>>> 32e373e2
+        "Date": "Fri, 03 Apr 2020 20:58:03 GMT",
         "Server": [
           "Windows-Azure-Blob/1.0",
           "Microsoft-HTTPAPI/2.0"
         ],
         "x-ms-client-request-id": "5ce806eb-e35e-69e7-3291-70458dda6ad0",
         "x-ms-error-code": "ConditionNotMet",
-<<<<<<< HEAD
-        "x-ms-request-id": "9d526a7e-c01e-0044-2c3b-f31804000000",
-        "x-ms-version": "2019-10-10"
-      },
-      "ResponseBody": [
-        "\uFEFF\u003C?xml version=\u00221.0\u0022 encoding=\u0022utf-8\u0022?\u003E\u003CError\u003E\u003CCode\u003EConditionNotMet\u003C/Code\u003E\u003CMessage\u003EThe condition specified using HTTP conditional header(s) is not met.\n",
-        "RequestId:9d526a7e-c01e-0044-2c3b-f31804000000\n",
-        "Time:2020-03-05T22:14:00.7361960Z\u003C/Message\u003E\u003C/Error\u003E"
-      ]
-    },
-    {
-      "RequestUri": "https://seanstagehierarchical.blob.core.windows.net/test-filesystem-7466152c-fbc5-13c5-7c9b-534d10d24223?restype=container",
-      "RequestMethod": "DELETE",
-      "RequestHeaders": {
-        "Authorization": "Sanitized",
-        "traceparent": "00-6315a8c3b7e77b4985335bfbc8303a3a-88893afdbe294041-00",
-        "User-Agent": [
-          "azsdk-net-Storage.Files.DataLake/12.0.0-dev.20200305.1",
-          "(.NET Core 4.6.28325.01; Microsoft Windows 10.0.18363 )"
-        ],
-        "x-ms-client-request-id": "704db4e9-6f78-e4e3-2c62-59bf872137f1",
-        "x-ms-date": "Thu, 05 Mar 2020 22:14:00 GMT",
-        "x-ms-return-client-request-id": "true",
-        "x-ms-version": "2019-10-10"
-=======
         "x-ms-request-id": "9621e176-f01e-0012-2cfa-093670000000",
         "x-ms-version": "2019-12-12"
       },
@@ -470,170 +258,96 @@
         "x-ms-date": "Fri, 03 Apr 2020 20:58:05 GMT",
         "x-ms-return-client-request-id": "true",
         "x-ms-version": "2019-12-12"
->>>>>>> 32e373e2
       },
       "RequestBody": null,
       "StatusCode": 202,
       "ResponseHeaders": {
         "Content-Length": "0",
-<<<<<<< HEAD
-        "Date": "Thu, 05 Mar 2020 22:13:59 GMT",
-=======
-        "Date": "Fri, 03 Apr 2020 20:58:03 GMT",
->>>>>>> 32e373e2
+        "Date": "Fri, 03 Apr 2020 20:58:03 GMT",
         "Server": [
           "Windows-Azure-Blob/1.0",
           "Microsoft-HTTPAPI/2.0"
         ],
         "x-ms-client-request-id": "704db4e9-6f78-e4e3-2c62-59bf872137f1",
-<<<<<<< HEAD
-        "x-ms-request-id": "9d526a81-c01e-0044-2f3b-f31804000000",
-        "x-ms-version": "2019-10-10"
-=======
         "x-ms-request-id": "9621e17c-f01e-0012-30fa-093670000000",
         "x-ms-version": "2019-12-12"
->>>>>>> 32e373e2
-      },
-      "ResponseBody": []
-    },
-    {
-<<<<<<< HEAD
-      "RequestUri": "https://seanstagehierarchical.blob.core.windows.net/test-filesystem-3cd9ef7f-1125-8d60-2314-35ef876b08fa?restype=container",
-      "RequestMethod": "PUT",
-      "RequestHeaders": {
-        "Authorization": "Sanitized",
-        "traceparent": "00-eaff6199f2805f4f93b1390b44dad441-9c106af802a2544c-00",
-        "User-Agent": [
-          "azsdk-net-Storage.Files.DataLake/12.0.0-dev.20200305.1",
-          "(.NET Core 4.6.28325.01; Microsoft Windows 10.0.18363 )"
+      },
+      "ResponseBody": []
+    },
+    {
+      "RequestUri": "http://seannsecanary.blob.core.windows.net/test-filesystem-3cd9ef7f-1125-8d60-2314-35ef876b08fa?restype=container",
+      "RequestMethod": "PUT",
+      "RequestHeaders": {
+        "Authorization": "Sanitized",
+        "traceparent": "00-d11e3afb2c9bd8469f4efa119a198a6a-2d66945320c5314a-00",
+        "User-Agent": [
+          "azsdk-net-Storage.Files.DataLake/12.1.0-dev.20200403.1",
+          "(.NET Core 4.6.28325.01; Microsoft Windows 10.0.18362 )"
         ],
         "x-ms-blob-public-access": "container",
         "x-ms-client-request-id": "71fb6a37-b15f-d793-53c0-4c6439f45cc0",
-        "x-ms-date": "Thu, 05 Mar 2020 22:14:00 GMT",
-        "x-ms-return-client-request-id": "true",
-        "x-ms-version": "2019-10-10"
-=======
-      "RequestUri": "http://seannsecanary.blob.core.windows.net/test-filesystem-3cd9ef7f-1125-8d60-2314-35ef876b08fa?restype=container",
-      "RequestMethod": "PUT",
-      "RequestHeaders": {
-        "Authorization": "Sanitized",
-        "traceparent": "00-d11e3afb2c9bd8469f4efa119a198a6a-2d66945320c5314a-00",
-        "User-Agent": [
-          "azsdk-net-Storage.Files.DataLake/12.1.0-dev.20200403.1",
-          "(.NET Core 4.6.28325.01; Microsoft Windows 10.0.18362 )"
-        ],
-        "x-ms-blob-public-access": "container",
-        "x-ms-client-request-id": "71fb6a37-b15f-d793-53c0-4c6439f45cc0",
-        "x-ms-date": "Fri, 03 Apr 2020 20:58:05 GMT",
-        "x-ms-return-client-request-id": "true",
-        "x-ms-version": "2019-12-12"
->>>>>>> 32e373e2
-      },
-      "RequestBody": null,
-      "StatusCode": 201,
-      "ResponseHeaders": {
-        "Content-Length": "0",
-<<<<<<< HEAD
-        "Date": "Thu, 05 Mar 2020 22:14:00 GMT",
-        "ETag": "\u00220x8D7C152822C1E1C\u0022",
-        "Last-Modified": "Thu, 05 Mar 2020 22:14:01 GMT",
-=======
+        "x-ms-date": "Fri, 03 Apr 2020 20:58:05 GMT",
+        "x-ms-return-client-request-id": "true",
+        "x-ms-version": "2019-12-12"
+      },
+      "RequestBody": null,
+      "StatusCode": 201,
+      "ResponseHeaders": {
+        "Content-Length": "0",
         "Date": "Fri, 03 Apr 2020 20:58:03 GMT",
         "ETag": "\u00220x8D7D811B40CFF5E\u0022",
         "Last-Modified": "Fri, 03 Apr 2020 20:58:04 GMT",
->>>>>>> 32e373e2
         "Server": [
           "Windows-Azure-Blob/1.0",
           "Microsoft-HTTPAPI/2.0"
         ],
         "x-ms-client-request-id": "71fb6a37-b15f-d793-53c0-4c6439f45cc0",
-<<<<<<< HEAD
-        "x-ms-request-id": "50f7467b-701e-0041-063b-f3cadf000000",
-        "x-ms-version": "2019-10-10"
-=======
         "x-ms-request-id": "9621e18a-f01e-0012-3afa-093670000000",
         "x-ms-version": "2019-12-12"
->>>>>>> 32e373e2
-      },
-      "ResponseBody": []
-    },
-    {
-<<<<<<< HEAD
-      "RequestUri": "https://seanstagehierarchical.dfs.core.windows.net/test-filesystem-3cd9ef7f-1125-8d60-2314-35ef876b08fa/test-directory-cf1c5f5a-5fc6-8564-9772-260b612c8801?resource=directory",
-      "RequestMethod": "PUT",
-      "RequestHeaders": {
-        "Authorization": "Sanitized",
-        "traceparent": "00-1c6431b370223d4e9b90eb09b8d8f208-34d1367093a25b48-00",
-        "User-Agent": [
-          "azsdk-net-Storage.Files.DataLake/12.0.0-dev.20200305.1",
-          "(.NET Core 4.6.28325.01; Microsoft Windows 10.0.18363 )"
+      },
+      "ResponseBody": []
+    },
+    {
+      "RequestUri": "http://seannsecanary.dfs.core.windows.net/test-filesystem-3cd9ef7f-1125-8d60-2314-35ef876b08fa/test-directory-cf1c5f5a-5fc6-8564-9772-260b612c8801?resource=directory",
+      "RequestMethod": "PUT",
+      "RequestHeaders": {
+        "Authorization": "Sanitized",
+        "traceparent": "00-90a5439229b6f540a61bb969b37b62ac-bbcb048f92dfbf45-00",
+        "User-Agent": [
+          "azsdk-net-Storage.Files.DataLake/12.1.0-dev.20200403.1",
+          "(.NET Core 4.6.28325.01; Microsoft Windows 10.0.18362 )"
         ],
         "x-ms-client-request-id": "a5daefbc-7b06-d83e-0575-d9ec8a877527",
-        "x-ms-date": "Thu, 05 Mar 2020 22:14:01 GMT",
-        "x-ms-return-client-request-id": "true",
-        "x-ms-version": "2019-10-10"
-=======
-      "RequestUri": "http://seannsecanary.dfs.core.windows.net/test-filesystem-3cd9ef7f-1125-8d60-2314-35ef876b08fa/test-directory-cf1c5f5a-5fc6-8564-9772-260b612c8801?resource=directory",
-      "RequestMethod": "PUT",
-      "RequestHeaders": {
-        "Authorization": "Sanitized",
-        "traceparent": "00-90a5439229b6f540a61bb969b37b62ac-bbcb048f92dfbf45-00",
-        "User-Agent": [
-          "azsdk-net-Storage.Files.DataLake/12.1.0-dev.20200403.1",
-          "(.NET Core 4.6.28325.01; Microsoft Windows 10.0.18362 )"
-        ],
-        "x-ms-client-request-id": "a5daefbc-7b06-d83e-0575-d9ec8a877527",
-        "x-ms-date": "Fri, 03 Apr 2020 20:58:05 GMT",
-        "x-ms-return-client-request-id": "true",
-        "x-ms-version": "2019-12-12"
->>>>>>> 32e373e2
-      },
-      "RequestBody": null,
-      "StatusCode": 201,
-      "ResponseHeaders": {
-        "Content-Length": "0",
-<<<<<<< HEAD
-        "Date": "Thu, 05 Mar 2020 22:14:01 GMT",
-        "ETag": "\u00220x8D7C152825D21FF\u0022",
-        "Last-Modified": "Thu, 05 Mar 2020 22:14:01 GMT",
-=======
+        "x-ms-date": "Fri, 03 Apr 2020 20:58:05 GMT",
+        "x-ms-return-client-request-id": "true",
+        "x-ms-version": "2019-12-12"
+      },
+      "RequestBody": null,
+      "StatusCode": 201,
+      "ResponseHeaders": {
+        "Content-Length": "0",
         "Date": "Fri, 03 Apr 2020 20:58:03 GMT",
         "ETag": "\u00220x8D7D811B41B836C\u0022",
         "Last-Modified": "Fri, 03 Apr 2020 20:58:04 GMT",
->>>>>>> 32e373e2
         "Server": [
           "Windows-Azure-HDFS/1.0",
           "Microsoft-HTTPAPI/2.0"
         ],
         "x-ms-client-request-id": "a5daefbc-7b06-d83e-0575-d9ec8a877527",
-<<<<<<< HEAD
-        "x-ms-request-id": "b6126984-c01f-0026-293b-f3da23000000",
-        "x-ms-version": "2019-10-10"
-=======
         "x-ms-request-id": "fa43fe59-201f-0097-56fa-091bad000000",
         "x-ms-version": "2019-12-12"
->>>>>>> 32e373e2
-      },
-      "ResponseBody": []
-    },
-    {
-<<<<<<< HEAD
-      "RequestUri": "https://seanstagehierarchical.blob.core.windows.net/test-filesystem-3cd9ef7f-1125-8d60-2314-35ef876b08fa/test-directory-cf1c5f5a-5fc6-8564-9772-260b612c8801?comp=properties",
-=======
+      },
+      "ResponseBody": []
+    },
+    {
       "RequestUri": "http://seannsecanary.blob.core.windows.net/test-filesystem-3cd9ef7f-1125-8d60-2314-35ef876b08fa/test-directory-cf1c5f5a-5fc6-8564-9772-260b612c8801?comp=properties",
->>>>>>> 32e373e2
       "RequestMethod": "PUT",
       "RequestHeaders": {
         "Authorization": "Sanitized",
         "If-Match": "\u0022garbage\u0022",
         "User-Agent": [
-<<<<<<< HEAD
-          "azsdk-net-Storage.Files.DataLake/12.0.0-dev.20200305.1",
-          "(.NET Core 4.6.28325.01; Microsoft Windows 10.0.18363 )"
-=======
-          "azsdk-net-Storage.Files.DataLake/12.1.0-dev.20200403.1",
-          "(.NET Core 4.6.28325.01; Microsoft Windows 10.0.18362 )"
->>>>>>> 32e373e2
+          "azsdk-net-Storage.Files.DataLake/12.1.0-dev.20200403.1",
+          "(.NET Core 4.6.28325.01; Microsoft Windows 10.0.18362 )"
         ],
         "x-ms-blob-cache-control": "jvcatbfjttaxaabhmuwu",
         "x-ms-blob-content-disposition": "qphqbqpglxixexlqwogx",
@@ -642,57 +356,22 @@
         "x-ms-blob-content-md5": "Qdm\u002BIpRVQMHP4NfDWAMYjQ==",
         "x-ms-blob-content-type": "wrnnheuyhrclpdmriiwe",
         "x-ms-client-request-id": "724f0445-e352-4cfa-f1df-18fabdad669d",
-<<<<<<< HEAD
-        "x-ms-date": "Thu, 05 Mar 2020 22:14:01 GMT",
-        "x-ms-return-client-request-id": "true",
-        "x-ms-version": "2019-10-10"
-=======
-        "x-ms-date": "Fri, 03 Apr 2020 20:58:05 GMT",
-        "x-ms-return-client-request-id": "true",
-        "x-ms-version": "2019-12-12"
->>>>>>> 32e373e2
+        "x-ms-date": "Fri, 03 Apr 2020 20:58:05 GMT",
+        "x-ms-return-client-request-id": "true",
+        "x-ms-version": "2019-12-12"
       },
       "RequestBody": null,
       "StatusCode": 412,
       "ResponseHeaders": {
         "Content-Length": "252",
         "Content-Type": "application/xml",
-<<<<<<< HEAD
-        "Date": "Thu, 05 Mar 2020 22:14:01 GMT",
-=======
-        "Date": "Fri, 03 Apr 2020 20:58:03 GMT",
->>>>>>> 32e373e2
+        "Date": "Fri, 03 Apr 2020 20:58:03 GMT",
         "Server": [
           "Windows-Azure-Blob/1.0",
           "Microsoft-HTTPAPI/2.0"
         ],
         "x-ms-client-request-id": "724f0445-e352-4cfa-f1df-18fabdad669d",
         "x-ms-error-code": "ConditionNotMet",
-<<<<<<< HEAD
-        "x-ms-request-id": "50f74695-701e-0041-1c3b-f3cadf000000",
-        "x-ms-version": "2019-10-10"
-      },
-      "ResponseBody": [
-        "\uFEFF\u003C?xml version=\u00221.0\u0022 encoding=\u0022utf-8\u0022?\u003E\u003CError\u003E\u003CCode\u003EConditionNotMet\u003C/Code\u003E\u003CMessage\u003EThe condition specified using HTTP conditional header(s) is not met.\n",
-        "RequestId:50f74695-701e-0041-1c3b-f3cadf000000\n",
-        "Time:2020-03-05T22:14:01.5662431Z\u003C/Message\u003E\u003C/Error\u003E"
-      ]
-    },
-    {
-      "RequestUri": "https://seanstagehierarchical.blob.core.windows.net/test-filesystem-3cd9ef7f-1125-8d60-2314-35ef876b08fa?restype=container",
-      "RequestMethod": "DELETE",
-      "RequestHeaders": {
-        "Authorization": "Sanitized",
-        "traceparent": "00-da27bf83916bbd4a93a4681db8eb55e4-d1fca4ee674c6a44-00",
-        "User-Agent": [
-          "azsdk-net-Storage.Files.DataLake/12.0.0-dev.20200305.1",
-          "(.NET Core 4.6.28325.01; Microsoft Windows 10.0.18363 )"
-        ],
-        "x-ms-client-request-id": "86a7359e-0337-54d4-504f-185c27560516",
-        "x-ms-date": "Thu, 05 Mar 2020 22:14:01 GMT",
-        "x-ms-return-client-request-id": "true",
-        "x-ms-version": "2019-10-10"
-=======
         "x-ms-request-id": "9621e1a1-f01e-0012-4cfa-093670000000",
         "x-ms-version": "2019-12-12"
       },
@@ -716,179 +395,100 @@
         "x-ms-date": "Fri, 03 Apr 2020 20:58:06 GMT",
         "x-ms-return-client-request-id": "true",
         "x-ms-version": "2019-12-12"
->>>>>>> 32e373e2
       },
       "RequestBody": null,
       "StatusCode": 202,
       "ResponseHeaders": {
         "Content-Length": "0",
-<<<<<<< HEAD
-        "Date": "Thu, 05 Mar 2020 22:14:01 GMT",
-=======
-        "Date": "Fri, 03 Apr 2020 20:58:04 GMT",
->>>>>>> 32e373e2
+        "Date": "Fri, 03 Apr 2020 20:58:04 GMT",
         "Server": [
           "Windows-Azure-Blob/1.0",
           "Microsoft-HTTPAPI/2.0"
         ],
         "x-ms-client-request-id": "86a7359e-0337-54d4-504f-185c27560516",
-<<<<<<< HEAD
-        "x-ms-request-id": "50f74699-701e-0041-203b-f3cadf000000",
-        "x-ms-version": "2019-10-10"
-=======
         "x-ms-request-id": "9621e1ad-f01e-0012-55fa-093670000000",
         "x-ms-version": "2019-12-12"
->>>>>>> 32e373e2
-      },
-      "ResponseBody": []
-    },
-    {
-<<<<<<< HEAD
-      "RequestUri": "https://seanstagehierarchical.blob.core.windows.net/test-filesystem-7d340dc4-7403-224c-1ed2-d23b021f7bf4?restype=container",
-      "RequestMethod": "PUT",
-      "RequestHeaders": {
-        "Authorization": "Sanitized",
-        "traceparent": "00-b8c7e58ffa4c8a498a597784d8e80807-9ab2757627fa3e4b-00",
-        "User-Agent": [
-          "azsdk-net-Storage.Files.DataLake/12.0.0-dev.20200305.1",
-          "(.NET Core 4.6.28325.01; Microsoft Windows 10.0.18363 )"
+      },
+      "ResponseBody": []
+    },
+    {
+      "RequestUri": "http://seannsecanary.blob.core.windows.net/test-filesystem-7d340dc4-7403-224c-1ed2-d23b021f7bf4?restype=container",
+      "RequestMethod": "PUT",
+      "RequestHeaders": {
+        "Authorization": "Sanitized",
+        "traceparent": "00-47095f4f00075f4b99427be0c8f6a039-1a2ba823b1218547-00",
+        "User-Agent": [
+          "azsdk-net-Storage.Files.DataLake/12.1.0-dev.20200403.1",
+          "(.NET Core 4.6.28325.01; Microsoft Windows 10.0.18362 )"
         ],
         "x-ms-blob-public-access": "container",
         "x-ms-client-request-id": "c216ca10-7fc8-2969-e984-676530985230",
-        "x-ms-date": "Thu, 05 Mar 2020 22:14:01 GMT",
-        "x-ms-return-client-request-id": "true",
-        "x-ms-version": "2019-10-10"
-=======
-      "RequestUri": "http://seannsecanary.blob.core.windows.net/test-filesystem-7d340dc4-7403-224c-1ed2-d23b021f7bf4?restype=container",
-      "RequestMethod": "PUT",
-      "RequestHeaders": {
-        "Authorization": "Sanitized",
-        "traceparent": "00-47095f4f00075f4b99427be0c8f6a039-1a2ba823b1218547-00",
-        "User-Agent": [
-          "azsdk-net-Storage.Files.DataLake/12.1.0-dev.20200403.1",
-          "(.NET Core 4.6.28325.01; Microsoft Windows 10.0.18362 )"
-        ],
-        "x-ms-blob-public-access": "container",
-        "x-ms-client-request-id": "c216ca10-7fc8-2969-e984-676530985230",
-        "x-ms-date": "Fri, 03 Apr 2020 20:58:06 GMT",
-        "x-ms-return-client-request-id": "true",
-        "x-ms-version": "2019-12-12"
->>>>>>> 32e373e2
-      },
-      "RequestBody": null,
-      "StatusCode": 201,
-      "ResponseHeaders": {
-        "Content-Length": "0",
-<<<<<<< HEAD
-        "Date": "Thu, 05 Mar 2020 22:14:01 GMT",
-        "ETag": "\u00220x8D7C15282A71489\u0022",
-        "Last-Modified": "Thu, 05 Mar 2020 22:14:01 GMT",
-=======
+        "x-ms-date": "Fri, 03 Apr 2020 20:58:06 GMT",
+        "x-ms-return-client-request-id": "true",
+        "x-ms-version": "2019-12-12"
+      },
+      "RequestBody": null,
+      "StatusCode": 201,
+      "ResponseHeaders": {
+        "Content-Length": "0",
         "Date": "Fri, 03 Apr 2020 20:58:04 GMT",
         "ETag": "\u00220x8D7D811B44F4483\u0022",
         "Last-Modified": "Fri, 03 Apr 2020 20:58:04 GMT",
->>>>>>> 32e373e2
         "Server": [
           "Windows-Azure-Blob/1.0",
           "Microsoft-HTTPAPI/2.0"
         ],
         "x-ms-client-request-id": "c216ca10-7fc8-2969-e984-676530985230",
-<<<<<<< HEAD
-        "x-ms-request-id": "45e4e437-501e-001b-7f3b-f3ac38000000",
-        "x-ms-version": "2019-10-10"
-=======
         "x-ms-request-id": "9621e1b9-f01e-0012-60fa-093670000000",
         "x-ms-version": "2019-12-12"
->>>>>>> 32e373e2
-      },
-      "ResponseBody": []
-    },
-    {
-<<<<<<< HEAD
-      "RequestUri": "https://seanstagehierarchical.dfs.core.windows.net/test-filesystem-7d340dc4-7403-224c-1ed2-d23b021f7bf4/test-directory-7c7923d4-7ef9-e310-a82a-f4c261441795?resource=directory",
-      "RequestMethod": "PUT",
-      "RequestHeaders": {
-        "Authorization": "Sanitized",
-        "traceparent": "00-c1e9c84b6e28b142badd84058252d6e9-efd084ac2b6e1341-00",
-        "User-Agent": [
-          "azsdk-net-Storage.Files.DataLake/12.0.0-dev.20200305.1",
-          "(.NET Core 4.6.28325.01; Microsoft Windows 10.0.18363 )"
+      },
+      "ResponseBody": []
+    },
+    {
+      "RequestUri": "http://seannsecanary.dfs.core.windows.net/test-filesystem-7d340dc4-7403-224c-1ed2-d23b021f7bf4/test-directory-7c7923d4-7ef9-e310-a82a-f4c261441795?resource=directory",
+      "RequestMethod": "PUT",
+      "RequestHeaders": {
+        "Authorization": "Sanitized",
+        "traceparent": "00-f2a0eb1e8a99b84d8e41f2a2865b5919-ed8cd49f6491d94c-00",
+        "User-Agent": [
+          "azsdk-net-Storage.Files.DataLake/12.1.0-dev.20200403.1",
+          "(.NET Core 4.6.28325.01; Microsoft Windows 10.0.18362 )"
         ],
         "x-ms-client-request-id": "e833e2ee-d90f-924f-b933-1a9d8aa6c7a5",
-        "x-ms-date": "Thu, 05 Mar 2020 22:14:02 GMT",
-        "x-ms-return-client-request-id": "true",
-        "x-ms-version": "2019-10-10"
-=======
-      "RequestUri": "http://seannsecanary.dfs.core.windows.net/test-filesystem-7d340dc4-7403-224c-1ed2-d23b021f7bf4/test-directory-7c7923d4-7ef9-e310-a82a-f4c261441795?resource=directory",
-      "RequestMethod": "PUT",
-      "RequestHeaders": {
-        "Authorization": "Sanitized",
-        "traceparent": "00-f2a0eb1e8a99b84d8e41f2a2865b5919-ed8cd49f6491d94c-00",
-        "User-Agent": [
-          "azsdk-net-Storage.Files.DataLake/12.1.0-dev.20200403.1",
-          "(.NET Core 4.6.28325.01; Microsoft Windows 10.0.18362 )"
-        ],
-        "x-ms-client-request-id": "e833e2ee-d90f-924f-b933-1a9d8aa6c7a5",
-        "x-ms-date": "Fri, 03 Apr 2020 20:58:06 GMT",
-        "x-ms-return-client-request-id": "true",
-        "x-ms-version": "2019-12-12"
->>>>>>> 32e373e2
-      },
-      "RequestBody": null,
-      "StatusCode": 201,
-      "ResponseHeaders": {
-        "Content-Length": "0",
-<<<<<<< HEAD
-        "Date": "Thu, 05 Mar 2020 22:14:02 GMT",
-        "ETag": "\u00220x8D7C15282D6E87D\u0022",
-        "Last-Modified": "Thu, 05 Mar 2020 22:14:02 GMT",
-=======
+        "x-ms-date": "Fri, 03 Apr 2020 20:58:06 GMT",
+        "x-ms-return-client-request-id": "true",
+        "x-ms-version": "2019-12-12"
+      },
+      "RequestBody": null,
+      "StatusCode": 201,
+      "ResponseHeaders": {
+        "Content-Length": "0",
         "Date": "Fri, 03 Apr 2020 20:58:04 GMT",
         "ETag": "\u00220x8D7D811B45E3AFB\u0022",
         "Last-Modified": "Fri, 03 Apr 2020 20:58:04 GMT",
->>>>>>> 32e373e2
         "Server": [
           "Windows-Azure-HDFS/1.0",
           "Microsoft-HTTPAPI/2.0"
         ],
         "x-ms-client-request-id": "e833e2ee-d90f-924f-b933-1a9d8aa6c7a5",
-<<<<<<< HEAD
-        "x-ms-request-id": "725e61fd-501f-0046-373b-f3a6bc000000",
-        "x-ms-version": "2019-10-10"
-=======
         "x-ms-request-id": "fa43fe5a-201f-0097-57fa-091bad000000",
         "x-ms-version": "2019-12-12"
->>>>>>> 32e373e2
-      },
-      "ResponseBody": []
-    },
-    {
-<<<<<<< HEAD
-      "RequestUri": "https://seanstagehierarchical.blob.core.windows.net/test-filesystem-7d340dc4-7403-224c-1ed2-d23b021f7bf4/test-directory-7c7923d4-7ef9-e310-a82a-f4c261441795",
-=======
+      },
+      "ResponseBody": []
+    },
+    {
       "RequestUri": "http://seannsecanary.blob.core.windows.net/test-filesystem-7d340dc4-7403-224c-1ed2-d23b021f7bf4/test-directory-7c7923d4-7ef9-e310-a82a-f4c261441795",
->>>>>>> 32e373e2
       "RequestMethod": "HEAD",
       "RequestHeaders": {
         "Authorization": "Sanitized",
         "User-Agent": [
-<<<<<<< HEAD
-          "azsdk-net-Storage.Files.DataLake/12.0.0-dev.20200305.1",
-          "(.NET Core 4.6.28325.01; Microsoft Windows 10.0.18363 )"
+          "azsdk-net-Storage.Files.DataLake/12.1.0-dev.20200403.1",
+          "(.NET Core 4.6.28325.01; Microsoft Windows 10.0.18362 )"
         ],
         "x-ms-client-request-id": "7ed40550-2f10-a386-3a98-7ed59d8fd89a",
-        "x-ms-date": "Thu, 05 Mar 2020 22:14:02 GMT",
-        "x-ms-return-client-request-id": "true",
-        "x-ms-version": "2019-10-10"
-=======
-          "azsdk-net-Storage.Files.DataLake/12.1.0-dev.20200403.1",
-          "(.NET Core 4.6.28325.01; Microsoft Windows 10.0.18362 )"
-        ],
-        "x-ms-client-request-id": "7ed40550-2f10-a386-3a98-7ed59d8fd89a",
-        "x-ms-date": "Fri, 03 Apr 2020 20:58:06 GMT",
-        "x-ms-return-client-request-id": "true",
-        "x-ms-version": "2019-12-12"
->>>>>>> 32e373e2
+        "x-ms-date": "Fri, 03 Apr 2020 20:58:06 GMT",
+        "x-ms-return-client-request-id": "true",
+        "x-ms-version": "2019-12-12"
       },
       "RequestBody": null,
       "StatusCode": 200,
@@ -896,15 +496,9 @@
         "Accept-Ranges": "bytes",
         "Content-Length": "0",
         "Content-Type": "application/octet-stream",
-<<<<<<< HEAD
-        "Date": "Thu, 05 Mar 2020 22:14:01 GMT",
-        "ETag": "\u00220x8D7C15282D6E87D\u0022",
-        "Last-Modified": "Thu, 05 Mar 2020 22:14:02 GMT",
-=======
         "Date": "Fri, 03 Apr 2020 20:58:04 GMT",
         "ETag": "\u00220x8D7D811B45E3AFB\u0022",
         "Last-Modified": "Fri, 03 Apr 2020 20:58:04 GMT",
->>>>>>> 32e373e2
         "Server": [
           "Windows-Azure-Blob/1.0",
           "Microsoft-HTTPAPI/2.0"
@@ -913,15 +507,6 @@
         "x-ms-access-tier-inferred": "true",
         "x-ms-blob-type": "BlockBlob",
         "x-ms-client-request-id": "7ed40550-2f10-a386-3a98-7ed59d8fd89a",
-<<<<<<< HEAD
-        "x-ms-creation-time": "Thu, 05 Mar 2020 22:14:02 GMT",
-        "x-ms-lease-state": "available",
-        "x-ms-lease-status": "unlocked",
-        "x-ms-meta-hdi_isfolder": "true",
-        "x-ms-request-id": "45e4e447-501e-001b-083b-f3ac38000000",
-        "x-ms-server-encrypted": "true",
-        "x-ms-version": "2019-10-10"
-=======
         "x-ms-creation-time": "Fri, 03 Apr 2020 20:58:04 GMT",
         "x-ms-lease-state": "available",
         "x-ms-lease-status": "unlocked",
@@ -929,21 +514,10 @@
         "x-ms-request-id": "9621e1c5-f01e-0012-67fa-093670000000",
         "x-ms-server-encrypted": "true",
         "x-ms-version": "2019-12-12"
->>>>>>> 32e373e2
-      },
-      "ResponseBody": []
-    },
-    {
-<<<<<<< HEAD
-      "RequestUri": "https://seanstagehierarchical.blob.core.windows.net/test-filesystem-7d340dc4-7403-224c-1ed2-d23b021f7bf4/test-directory-7c7923d4-7ef9-e310-a82a-f4c261441795?comp=properties",
-      "RequestMethod": "PUT",
-      "RequestHeaders": {
-        "Authorization": "Sanitized",
-        "If-None-Match": "\u00220x8D7C15282D6E87D\u0022",
-        "User-Agent": [
-          "azsdk-net-Storage.Files.DataLake/12.0.0-dev.20200305.1",
-          "(.NET Core 4.6.28325.01; Microsoft Windows 10.0.18363 )"
-=======
+      },
+      "ResponseBody": []
+    },
+    {
       "RequestUri": "http://seannsecanary.blob.core.windows.net/test-filesystem-7d340dc4-7403-224c-1ed2-d23b021f7bf4/test-directory-7c7923d4-7ef9-e310-a82a-f4c261441795?comp=properties",
       "RequestMethod": "PUT",
       "RequestHeaders": {
@@ -952,7 +526,6 @@
         "User-Agent": [
           "azsdk-net-Storage.Files.DataLake/12.1.0-dev.20200403.1",
           "(.NET Core 4.6.28325.01; Microsoft Windows 10.0.18362 )"
->>>>>>> 32e373e2
         ],
         "x-ms-blob-cache-control": "jvcatbfjttaxaabhmuwu",
         "x-ms-blob-content-disposition": "qphqbqpglxixexlqwogx",
@@ -961,57 +534,22 @@
         "x-ms-blob-content-md5": "Qdm\u002BIpRVQMHP4NfDWAMYjQ==",
         "x-ms-blob-content-type": "wrnnheuyhrclpdmriiwe",
         "x-ms-client-request-id": "854d73c8-49d2-3e94-4c45-6cd69b517d67",
-<<<<<<< HEAD
-        "x-ms-date": "Thu, 05 Mar 2020 22:14:02 GMT",
-        "x-ms-return-client-request-id": "true",
-        "x-ms-version": "2019-10-10"
-=======
-        "x-ms-date": "Fri, 03 Apr 2020 20:58:06 GMT",
-        "x-ms-return-client-request-id": "true",
-        "x-ms-version": "2019-12-12"
->>>>>>> 32e373e2
+        "x-ms-date": "Fri, 03 Apr 2020 20:58:06 GMT",
+        "x-ms-return-client-request-id": "true",
+        "x-ms-version": "2019-12-12"
       },
       "RequestBody": null,
       "StatusCode": 412,
       "ResponseHeaders": {
         "Content-Length": "252",
         "Content-Type": "application/xml",
-<<<<<<< HEAD
-        "Date": "Thu, 05 Mar 2020 22:14:02 GMT",
-=======
-        "Date": "Fri, 03 Apr 2020 20:58:04 GMT",
->>>>>>> 32e373e2
+        "Date": "Fri, 03 Apr 2020 20:58:04 GMT",
         "Server": [
           "Windows-Azure-Blob/1.0",
           "Microsoft-HTTPAPI/2.0"
         ],
         "x-ms-client-request-id": "854d73c8-49d2-3e94-4c45-6cd69b517d67",
         "x-ms-error-code": "ConditionNotMet",
-<<<<<<< HEAD
-        "x-ms-request-id": "45e4e448-501e-001b-093b-f3ac38000000",
-        "x-ms-version": "2019-10-10"
-      },
-      "ResponseBody": [
-        "\uFEFF\u003C?xml version=\u00221.0\u0022 encoding=\u0022utf-8\u0022?\u003E\u003CError\u003E\u003CCode\u003EConditionNotMet\u003C/Code\u003E\u003CMessage\u003EThe condition specified using HTTP conditional header(s) is not met.\n",
-        "RequestId:45e4e448-501e-001b-093b-f3ac38000000\n",
-        "Time:2020-03-05T22:14:02.7441415Z\u003C/Message\u003E\u003C/Error\u003E"
-      ]
-    },
-    {
-      "RequestUri": "https://seanstagehierarchical.blob.core.windows.net/test-filesystem-7d340dc4-7403-224c-1ed2-d23b021f7bf4?restype=container",
-      "RequestMethod": "DELETE",
-      "RequestHeaders": {
-        "Authorization": "Sanitized",
-        "traceparent": "00-dec1675e20d3c0439198715284b4f72d-e772d96902dbb64b-00",
-        "User-Agent": [
-          "azsdk-net-Storage.Files.DataLake/12.0.0-dev.20200305.1",
-          "(.NET Core 4.6.28325.01; Microsoft Windows 10.0.18363 )"
-        ],
-        "x-ms-client-request-id": "2a0d54e5-5241-21c7-63d4-5ad3c5ab396a",
-        "x-ms-date": "Thu, 05 Mar 2020 22:14:02 GMT",
-        "x-ms-return-client-request-id": "true",
-        "x-ms-version": "2019-10-10"
-=======
         "x-ms-request-id": "9621e1cc-f01e-0012-6efa-093670000000",
         "x-ms-version": "2019-12-12"
       },
@@ -1035,169 +573,95 @@
         "x-ms-date": "Fri, 03 Apr 2020 20:58:06 GMT",
         "x-ms-return-client-request-id": "true",
         "x-ms-version": "2019-12-12"
->>>>>>> 32e373e2
       },
       "RequestBody": null,
       "StatusCode": 202,
       "ResponseHeaders": {
         "Content-Length": "0",
-<<<<<<< HEAD
-        "Date": "Thu, 05 Mar 2020 22:14:02 GMT",
-=======
-        "Date": "Fri, 03 Apr 2020 20:58:04 GMT",
->>>>>>> 32e373e2
+        "Date": "Fri, 03 Apr 2020 20:58:04 GMT",
         "Server": [
           "Windows-Azure-Blob/1.0",
           "Microsoft-HTTPAPI/2.0"
         ],
         "x-ms-client-request-id": "2a0d54e5-5241-21c7-63d4-5ad3c5ab396a",
-<<<<<<< HEAD
-        "x-ms-request-id": "45e4e44c-501e-001b-0d3b-f3ac38000000",
-        "x-ms-version": "2019-10-10"
-=======
         "x-ms-request-id": "9621e1e4-f01e-0012-80fa-093670000000",
         "x-ms-version": "2019-12-12"
->>>>>>> 32e373e2
-      },
-      "ResponseBody": []
-    },
-    {
-<<<<<<< HEAD
-      "RequestUri": "https://seanstagehierarchical.blob.core.windows.net/test-filesystem-feb98a99-ca2c-04ae-e42f-02d3869c01be?restype=container",
-      "RequestMethod": "PUT",
-      "RequestHeaders": {
-        "Authorization": "Sanitized",
-        "traceparent": "00-460041167b5a70418983a59bdd3e23f3-784e152d888f2f4a-00",
-        "User-Agent": [
-          "azsdk-net-Storage.Files.DataLake/12.0.0-dev.20200305.1",
-          "(.NET Core 4.6.28325.01; Microsoft Windows 10.0.18363 )"
+      },
+      "ResponseBody": []
+    },
+    {
+      "RequestUri": "http://seannsecanary.blob.core.windows.net/test-filesystem-feb98a99-ca2c-04ae-e42f-02d3869c01be?restype=container",
+      "RequestMethod": "PUT",
+      "RequestHeaders": {
+        "Authorization": "Sanitized",
+        "traceparent": "00-86395d82bfff09489c0baffe0e9ba3f0-060ff4bd68f0974d-00",
+        "User-Agent": [
+          "azsdk-net-Storage.Files.DataLake/12.1.0-dev.20200403.1",
+          "(.NET Core 4.6.28325.01; Microsoft Windows 10.0.18362 )"
         ],
         "x-ms-blob-public-access": "container",
         "x-ms-client-request-id": "b25e58c5-05d3-1a85-a509-461250f49bc7",
-        "x-ms-date": "Thu, 05 Mar 2020 22:14:02 GMT",
-        "x-ms-return-client-request-id": "true",
-        "x-ms-version": "2019-10-10"
-=======
-      "RequestUri": "http://seannsecanary.blob.core.windows.net/test-filesystem-feb98a99-ca2c-04ae-e42f-02d3869c01be?restype=container",
-      "RequestMethod": "PUT",
-      "RequestHeaders": {
-        "Authorization": "Sanitized",
-        "traceparent": "00-86395d82bfff09489c0baffe0e9ba3f0-060ff4bd68f0974d-00",
-        "User-Agent": [
-          "azsdk-net-Storage.Files.DataLake/12.1.0-dev.20200403.1",
-          "(.NET Core 4.6.28325.01; Microsoft Windows 10.0.18362 )"
-        ],
-        "x-ms-blob-public-access": "container",
-        "x-ms-client-request-id": "b25e58c5-05d3-1a85-a509-461250f49bc7",
-        "x-ms-date": "Fri, 03 Apr 2020 20:58:06 GMT",
-        "x-ms-return-client-request-id": "true",
-        "x-ms-version": "2019-12-12"
->>>>>>> 32e373e2
-      },
-      "RequestBody": null,
-      "StatusCode": 201,
-      "ResponseHeaders": {
-        "Content-Length": "0",
-<<<<<<< HEAD
-        "Date": "Thu, 05 Mar 2020 22:14:02 GMT",
-        "ETag": "\u00220x8D7C152835A0938\u0022",
-        "Last-Modified": "Thu, 05 Mar 2020 22:14:03 GMT",
-=======
+        "x-ms-date": "Fri, 03 Apr 2020 20:58:06 GMT",
+        "x-ms-return-client-request-id": "true",
+        "x-ms-version": "2019-12-12"
+      },
+      "RequestBody": null,
+      "StatusCode": 201,
+      "ResponseHeaders": {
+        "Content-Length": "0",
         "Date": "Fri, 03 Apr 2020 20:58:04 GMT",
         "ETag": "\u00220x8D7D811B492E97B\u0022",
         "Last-Modified": "Fri, 03 Apr 2020 20:58:05 GMT",
->>>>>>> 32e373e2
         "Server": [
           "Windows-Azure-Blob/1.0",
           "Microsoft-HTTPAPI/2.0"
         ],
         "x-ms-client-request-id": "b25e58c5-05d3-1a85-a509-461250f49bc7",
-<<<<<<< HEAD
-        "x-ms-request-id": "81609e60-d01e-002a-223b-f34d2b000000",
-        "x-ms-version": "2019-10-10"
-=======
         "x-ms-request-id": "9621e1fa-f01e-0012-12fa-093670000000",
         "x-ms-version": "2019-12-12"
->>>>>>> 32e373e2
-      },
-      "ResponseBody": []
-    },
-    {
-<<<<<<< HEAD
-      "RequestUri": "https://seanstagehierarchical.dfs.core.windows.net/test-filesystem-feb98a99-ca2c-04ae-e42f-02d3869c01be/test-directory-0a929cd3-f2ba-4626-65cd-26f247089b28?resource=directory",
-      "RequestMethod": "PUT",
-      "RequestHeaders": {
-        "Authorization": "Sanitized",
-        "traceparent": "00-6221acbdad15e2488efe64811a2cbccb-488ec2c5566ead48-00",
-        "User-Agent": [
-          "azsdk-net-Storage.Files.DataLake/12.0.0-dev.20200305.1",
-          "(.NET Core 4.6.28325.01; Microsoft Windows 10.0.18363 )"
+      },
+      "ResponseBody": []
+    },
+    {
+      "RequestUri": "http://seannsecanary.dfs.core.windows.net/test-filesystem-feb98a99-ca2c-04ae-e42f-02d3869c01be/test-directory-0a929cd3-f2ba-4626-65cd-26f247089b28?resource=directory",
+      "RequestMethod": "PUT",
+      "RequestHeaders": {
+        "Authorization": "Sanitized",
+        "traceparent": "00-a943f1ce79887547801da82fe858e29d-c7e3cd6d0d7d724c-00",
+        "User-Agent": [
+          "azsdk-net-Storage.Files.DataLake/12.1.0-dev.20200403.1",
+          "(.NET Core 4.6.28325.01; Microsoft Windows 10.0.18362 )"
         ],
         "x-ms-client-request-id": "cdd3bc9e-4d29-d31d-3118-4d05de93d39c",
-        "x-ms-date": "Thu, 05 Mar 2020 22:14:03 GMT",
-        "x-ms-return-client-request-id": "true",
-        "x-ms-version": "2019-10-10"
-=======
-      "RequestUri": "http://seannsecanary.dfs.core.windows.net/test-filesystem-feb98a99-ca2c-04ae-e42f-02d3869c01be/test-directory-0a929cd3-f2ba-4626-65cd-26f247089b28?resource=directory",
-      "RequestMethod": "PUT",
-      "RequestHeaders": {
-        "Authorization": "Sanitized",
-        "traceparent": "00-a943f1ce79887547801da82fe858e29d-c7e3cd6d0d7d724c-00",
-        "User-Agent": [
-          "azsdk-net-Storage.Files.DataLake/12.1.0-dev.20200403.1",
-          "(.NET Core 4.6.28325.01; Microsoft Windows 10.0.18362 )"
-        ],
-        "x-ms-client-request-id": "cdd3bc9e-4d29-d31d-3118-4d05de93d39c",
-        "x-ms-date": "Fri, 03 Apr 2020 20:58:06 GMT",
-        "x-ms-return-client-request-id": "true",
-        "x-ms-version": "2019-12-12"
->>>>>>> 32e373e2
-      },
-      "RequestBody": null,
-      "StatusCode": 201,
-      "ResponseHeaders": {
-        "Content-Length": "0",
-<<<<<<< HEAD
-        "Date": "Thu, 05 Mar 2020 22:14:02 GMT",
-        "ETag": "\u00220x8D7C1528389A7C0\u0022",
-        "Last-Modified": "Thu, 05 Mar 2020 22:14:03 GMT",
-=======
+        "x-ms-date": "Fri, 03 Apr 2020 20:58:06 GMT",
+        "x-ms-return-client-request-id": "true",
+        "x-ms-version": "2019-12-12"
+      },
+      "RequestBody": null,
+      "StatusCode": 201,
+      "ResponseHeaders": {
+        "Content-Length": "0",
         "Date": "Fri, 03 Apr 2020 20:58:04 GMT",
         "ETag": "\u00220x8D7D811B4A18F09\u0022",
         "Last-Modified": "Fri, 03 Apr 2020 20:58:05 GMT",
->>>>>>> 32e373e2
         "Server": [
           "Windows-Azure-HDFS/1.0",
           "Microsoft-HTTPAPI/2.0"
         ],
         "x-ms-client-request-id": "cdd3bc9e-4d29-d31d-3118-4d05de93d39c",
-<<<<<<< HEAD
-        "x-ms-request-id": "66a93e43-b01f-0003-613b-f3735f000000",
-        "x-ms-version": "2019-10-10"
-=======
         "x-ms-request-id": "fa43fe5b-201f-0097-58fa-091bad000000",
         "x-ms-version": "2019-12-12"
->>>>>>> 32e373e2
-      },
-      "ResponseBody": []
-    },
-    {
-<<<<<<< HEAD
-      "RequestUri": "https://seanstagehierarchical.blob.core.windows.net/test-filesystem-feb98a99-ca2c-04ae-e42f-02d3869c01be/test-directory-0a929cd3-f2ba-4626-65cd-26f247089b28?comp=properties",
-=======
+      },
+      "ResponseBody": []
+    },
+    {
       "RequestUri": "http://seannsecanary.blob.core.windows.net/test-filesystem-feb98a99-ca2c-04ae-e42f-02d3869c01be/test-directory-0a929cd3-f2ba-4626-65cd-26f247089b28?comp=properties",
->>>>>>> 32e373e2
-      "RequestMethod": "PUT",
-      "RequestHeaders": {
-        "Authorization": "Sanitized",
-        "User-Agent": [
-<<<<<<< HEAD
-          "azsdk-net-Storage.Files.DataLake/12.0.0-dev.20200305.1",
-          "(.NET Core 4.6.28325.01; Microsoft Windows 10.0.18363 )"
-=======
-          "azsdk-net-Storage.Files.DataLake/12.1.0-dev.20200403.1",
-          "(.NET Core 4.6.28325.01; Microsoft Windows 10.0.18362 )"
->>>>>>> 32e373e2
+      "RequestMethod": "PUT",
+      "RequestHeaders": {
+        "Authorization": "Sanitized",
+        "User-Agent": [
+          "azsdk-net-Storage.Files.DataLake/12.1.0-dev.20200403.1",
+          "(.NET Core 4.6.28325.01; Microsoft Windows 10.0.18362 )"
         ],
         "x-ms-blob-cache-control": "jvcatbfjttaxaabhmuwu",
         "x-ms-blob-content-disposition": "qphqbqpglxixexlqwogx",
@@ -1206,59 +670,23 @@
         "x-ms-blob-content-md5": "Qdm\u002BIpRVQMHP4NfDWAMYjQ==",
         "x-ms-blob-content-type": "wrnnheuyhrclpdmriiwe",
         "x-ms-client-request-id": "8b534331-ce34-89ff-0d39-fc2501e55da2",
-<<<<<<< HEAD
-        "x-ms-date": "Thu, 05 Mar 2020 22:14:03 GMT",
+        "x-ms-date": "Fri, 03 Apr 2020 20:58:06 GMT",
         "x-ms-lease-id": "88bd0b05-b241-ea44-d548-d70a105100a0",
         "x-ms-return-client-request-id": "true",
-        "x-ms-version": "2019-10-10"
-=======
-        "x-ms-date": "Fri, 03 Apr 2020 20:58:06 GMT",
-        "x-ms-lease-id": "88bd0b05-b241-ea44-d548-d70a105100a0",
-        "x-ms-return-client-request-id": "true",
-        "x-ms-version": "2019-12-12"
->>>>>>> 32e373e2
+        "x-ms-version": "2019-12-12"
       },
       "RequestBody": null,
       "StatusCode": 412,
       "ResponseHeaders": {
         "Content-Length": "241",
         "Content-Type": "application/xml",
-<<<<<<< HEAD
-        "Date": "Thu, 05 Mar 2020 22:14:02 GMT",
-=======
-        "Date": "Fri, 03 Apr 2020 20:58:04 GMT",
->>>>>>> 32e373e2
+        "Date": "Fri, 03 Apr 2020 20:58:04 GMT",
         "Server": [
           "Windows-Azure-Blob/1.0",
           "Microsoft-HTTPAPI/2.0"
         ],
         "x-ms-client-request-id": "8b534331-ce34-89ff-0d39-fc2501e55da2",
         "x-ms-error-code": "LeaseNotPresentWithBlobOperation",
-<<<<<<< HEAD
-        "x-ms-request-id": "81609e7c-d01e-002a-3b3b-f34d2b000000",
-        "x-ms-version": "2019-10-10"
-      },
-      "ResponseBody": [
-        "\uFEFF\u003C?xml version=\u00221.0\u0022 encoding=\u0022utf-8\u0022?\u003E\u003CError\u003E\u003CCode\u003ELeaseNotPresentWithBlobOperation\u003C/Code\u003E\u003CMessage\u003EThere is currently no lease on the blob.\n",
-        "RequestId:81609e7c-d01e-002a-3b3b-f34d2b000000\n",
-        "Time:2020-03-05T22:14:03.5869833Z\u003C/Message\u003E\u003C/Error\u003E"
-      ]
-    },
-    {
-      "RequestUri": "https://seanstagehierarchical.blob.core.windows.net/test-filesystem-feb98a99-ca2c-04ae-e42f-02d3869c01be?restype=container",
-      "RequestMethod": "DELETE",
-      "RequestHeaders": {
-        "Authorization": "Sanitized",
-        "traceparent": "00-169bba225964d349afaff5e27f20b6b1-b7117fe64ff46f4a-00",
-        "User-Agent": [
-          "azsdk-net-Storage.Files.DataLake/12.0.0-dev.20200305.1",
-          "(.NET Core 4.6.28325.01; Microsoft Windows 10.0.18363 )"
-        ],
-        "x-ms-client-request-id": "9bd4fade-4840-a068-1eb2-18ad716483cb",
-        "x-ms-date": "Thu, 05 Mar 2020 22:14:03 GMT",
-        "x-ms-return-client-request-id": "true",
-        "x-ms-version": "2019-10-10"
-=======
         "x-ms-request-id": "9621e220-f01e-0012-32fa-093670000000",
         "x-ms-version": "2019-12-12"
       },
@@ -1282,42 +710,26 @@
         "x-ms-date": "Fri, 03 Apr 2020 20:58:06 GMT",
         "x-ms-return-client-request-id": "true",
         "x-ms-version": "2019-12-12"
->>>>>>> 32e373e2
       },
       "RequestBody": null,
       "StatusCode": 202,
       "ResponseHeaders": {
         "Content-Length": "0",
-<<<<<<< HEAD
-        "Date": "Thu, 05 Mar 2020 22:14:02 GMT",
-=======
-        "Date": "Fri, 03 Apr 2020 20:58:04 GMT",
->>>>>>> 32e373e2
+        "Date": "Fri, 03 Apr 2020 20:58:04 GMT",
         "Server": [
           "Windows-Azure-Blob/1.0",
           "Microsoft-HTTPAPI/2.0"
         ],
         "x-ms-client-request-id": "9bd4fade-4840-a068-1eb2-18ad716483cb",
-<<<<<<< HEAD
-        "x-ms-request-id": "81609e84-d01e-002a-433b-f34d2b000000",
-        "x-ms-version": "2019-10-10"
-=======
         "x-ms-request-id": "9621e22b-f01e-0012-3cfa-093670000000",
         "x-ms-version": "2019-12-12"
->>>>>>> 32e373e2
       },
       "ResponseBody": []
     }
   ],
   "Variables": {
-<<<<<<< HEAD
-    "DateTimeOffsetNow": "2020-03-05T14:13:58.9526118-08:00",
-    "RandomSeed": "1633018777",
-    "Storage_TestConfigHierarchicalNamespace": "NamespaceTenant\nseanstagehierarchical\nU2FuaXRpemVk\nhttps://seanstagehierarchical.blob.core.windows.net\nhttp://seanstagehierarchical.file.core.windows.net\nhttp://seanstagehierarchical.queue.core.windows.net\nhttp://seanstagehierarchical.table.core.windows.net\n\n\n\n\nhttp://seanstagehierarchical-secondary.blob.core.windows.net\nhttp://seanstagehierarchical-secondary.file.core.windows.net\nhttp://seanstagehierarchical-secondary.queue.core.windows.net\nhttp://seanstagehierarchical-secondary.table.core.windows.net\n68390a19-a643-458b-b726-408abf67b4fc\nSanitized\n72f988bf-86f1-41af-91ab-2d7cd011db47\nhttps://login.microsoftonline.com/\nCloud\nBlobEndpoint=https://seanstagehierarchical.blob.core.windows.net/;QueueEndpoint=http://seanstagehierarchical.queue.core.windows.net/;FileEndpoint=http://seanstagehierarchical.file.core.windows.net/;BlobSecondaryEndpoint=http://seanstagehierarchical-secondary.blob.core.windows.net/;QueueSecondaryEndpoint=http://seanstagehierarchical-secondary.queue.core.windows.net/;FileSecondaryEndpoint=http://seanstagehierarchical-secondary.file.core.windows.net/;AccountName=seanstagehierarchical;AccountKey=Sanitized\n"
-=======
     "DateTimeOffsetNow": "2020-04-03T13:58:05.0407801-07:00",
     "RandomSeed": "1633018777",
     "Storage_TestConfigHierarchicalNamespace": "NamespaceTenant\nseannsecanary\nU2FuaXRpemVk\nhttp://seannsecanary.blob.core.windows.net\nhttp://seannsecanary.file.core.windows.net\nhttp://seannsecanary.queue.core.windows.net\nhttp://seannsecanary.table.core.windows.net\n\n\n\n\nhttp://seannsecanary-secondary.blob.core.windows.net\nhttp://seannsecanary-secondary.file.core.windows.net\nhttp://seannsecanary-secondary.queue.core.windows.net\nhttp://seannsecanary-secondary.table.core.windows.net\n68390a19-a643-458b-b726-408abf67b4fc\nSanitized\n72f988bf-86f1-41af-91ab-2d7cd011db47\nhttps://login.microsoftonline.com/\nCloud\nBlobEndpoint=http://seannsecanary.blob.core.windows.net/;QueueEndpoint=http://seannsecanary.queue.core.windows.net/;FileEndpoint=http://seannsecanary.file.core.windows.net/;BlobSecondaryEndpoint=http://seannsecanary-secondary.blob.core.windows.net/;QueueSecondaryEndpoint=http://seannsecanary-secondary.queue.core.windows.net/;FileSecondaryEndpoint=http://seannsecanary-secondary.file.core.windows.net/;AccountName=seannsecanary;AccountKey=Sanitized\n"
->>>>>>> 32e373e2
   }
 }