--- conflicted
+++ resolved
@@ -1,22 +1,6 @@
 {
   "Entries": [
     {
-<<<<<<< HEAD
-      "RequestUri": "https://seanstagehierarchical.blob.core.windows.net/test-filesystem-4ec0a315-54bc-2908-2cc1-cc6bcf86e669?restype=container",
-      "RequestMethod": "PUT",
-      "RequestHeaders": {
-        "Authorization": "Sanitized",
-        "traceparent": "00-57a633d709d7764093408dc02c8882ac-db4fa1c14ba0e04e-00",
-        "User-Agent": [
-          "azsdk-net-Storage.Files.DataLake/12.0.0-dev.20200305.1",
-          "(.NET Core 4.6.28325.01; Microsoft Windows 10.0.18363 )"
-        ],
-        "x-ms-blob-public-access": "container",
-        "x-ms-client-request-id": "9121bbe3-fb79-087e-f538-3a155fd785f9",
-        "x-ms-date": "Thu, 05 Mar 2020 22:14:15 GMT",
-        "x-ms-return-client-request-id": "true",
-        "x-ms-version": "2019-10-10"
-=======
       "RequestUri": "http://seannsecanary.blob.core.windows.net/test-filesystem-4ec0a315-54bc-2908-2cc1-cc6bcf86e669?restype=container",
       "RequestMethod": "PUT",
       "RequestHeaders": {
@@ -31,52 +15,25 @@
         "x-ms-date": "Fri, 03 Apr 2020 20:58:12 GMT",
         "x-ms-return-client-request-id": "true",
         "x-ms-version": "2019-12-12"
->>>>>>> 32e373e2
       },
       "RequestBody": null,
       "StatusCode": 201,
       "ResponseHeaders": {
         "Content-Length": "0",
-<<<<<<< HEAD
-        "Date": "Thu, 05 Mar 2020 22:14:15 GMT",
-        "ETag": "\u00220x8D7C1528AEB7328\u0022",
-        "Last-Modified": "Thu, 05 Mar 2020 22:14:15 GMT",
-=======
         "Date": "Fri, 03 Apr 2020 20:58:10 GMT",
         "ETag": "\u00220x8D7D811B7D8E8AF\u0022",
         "Last-Modified": "Fri, 03 Apr 2020 20:58:10 GMT",
->>>>>>> 32e373e2
         "Server": [
           "Windows-Azure-Blob/1.0",
           "Microsoft-HTTPAPI/2.0"
         ],
         "x-ms-client-request-id": "9121bbe3-fb79-087e-f538-3a155fd785f9",
-<<<<<<< HEAD
-        "x-ms-request-id": "ffab4e9c-301e-0040-433b-f39503000000",
-        "x-ms-version": "2019-10-10"
-=======
         "x-ms-request-id": "9621e4eb-f01e-0012-0afa-093670000000",
         "x-ms-version": "2019-12-12"
->>>>>>> 32e373e2
       },
       "ResponseBody": []
     },
     {
-<<<<<<< HEAD
-      "RequestUri": "https://seanstagehierarchical.dfs.core.windows.net/test-filesystem-4ec0a315-54bc-2908-2cc1-cc6bcf86e669/test-directory-d56636da-5458-0fcd-9ba2-2dd12aa805f3?resource=directory",
-      "RequestMethod": "PUT",
-      "RequestHeaders": {
-        "Authorization": "Sanitized",
-        "traceparent": "00-b518c6970af10645b1a63790150ea916-0780de1a79e6f543-00",
-        "User-Agent": [
-          "azsdk-net-Storage.Files.DataLake/12.0.0-dev.20200305.1",
-          "(.NET Core 4.6.28325.01; Microsoft Windows 10.0.18363 )"
-        ],
-        "x-ms-client-request-id": "ed853065-76d2-8ec0-ee12-f6d6ceaddd4d",
-        "x-ms-date": "Thu, 05 Mar 2020 22:14:15 GMT",
-        "x-ms-return-client-request-id": "true",
-        "x-ms-version": "2019-10-10"
-=======
       "RequestUri": "http://seannsecanary.dfs.core.windows.net/test-filesystem-4ec0a315-54bc-2908-2cc1-cc6bcf86e669/test-directory-d56636da-5458-0fcd-9ba2-2dd12aa805f3?resource=directory",
       "RequestMethod": "PUT",
       "RequestHeaders": {
@@ -90,56 +47,30 @@
         "x-ms-date": "Fri, 03 Apr 2020 20:58:12 GMT",
         "x-ms-return-client-request-id": "true",
         "x-ms-version": "2019-12-12"
->>>>>>> 32e373e2
       },
       "RequestBody": null,
       "StatusCode": 201,
       "ResponseHeaders": {
         "Content-Length": "0",
-<<<<<<< HEAD
-        "Date": "Thu, 05 Mar 2020 22:14:15 GMT",
-        "ETag": "\u00220x8D7C1528B1B425C\u0022",
-        "Last-Modified": "Thu, 05 Mar 2020 22:14:16 GMT",
-=======
         "Date": "Fri, 03 Apr 2020 20:58:10 GMT",
         "ETag": "\u00220x8D7D811B7E8B7F3\u0022",
         "Last-Modified": "Fri, 03 Apr 2020 20:58:10 GMT",
->>>>>>> 32e373e2
         "Server": [
           "Windows-Azure-HDFS/1.0",
           "Microsoft-HTTPAPI/2.0"
         ],
         "x-ms-client-request-id": "ed853065-76d2-8ec0-ee12-f6d6ceaddd4d",
-<<<<<<< HEAD
-        "x-ms-request-id": "cc91db0a-f01f-0002-5f3b-f32c83000000",
-        "x-ms-version": "2019-10-10"
-=======
         "x-ms-request-id": "fa43fe7d-201f-0097-67fa-091bad000000",
         "x-ms-version": "2019-12-12"
->>>>>>> 32e373e2
       },
       "ResponseBody": []
     },
     {
-<<<<<<< HEAD
-      "RequestUri": "https://seanstagehierarchical.dfs.core.windows.net/test-filesystem-4ec0a315-54bc-2908-2cc1-cc6bcf86e669/test-directory-d56636da-5458-0fcd-9ba2-2dd12aa805f3?action=setAccessControl",
-=======
       "RequestUri": "http://seannsecanary.dfs.core.windows.net/test-filesystem-4ec0a315-54bc-2908-2cc1-cc6bcf86e669/test-directory-d56636da-5458-0fcd-9ba2-2dd12aa805f3?action=setAccessControl",
->>>>>>> 32e373e2
       "RequestMethod": "PATCH",
       "RequestHeaders": {
         "Authorization": "Sanitized",
         "User-Agent": [
-<<<<<<< HEAD
-          "azsdk-net-Storage.Files.DataLake/12.0.0-dev.20200305.1",
-          "(.NET Core 4.6.28325.01; Microsoft Windows 10.0.18363 )"
-        ],
-        "x-ms-client-request-id": "fa6be5e3-1822-ff20-f1fa-26525e19935e",
-        "x-ms-date": "Thu, 05 Mar 2020 22:14:16 GMT",
-        "x-ms-permissions": "rwxrwxrwx",
-        "x-ms-return-client-request-id": "true",
-        "x-ms-version": "2019-10-10"
-=======
           "azsdk-net-Storage.Files.DataLake/12.1.0-dev.20200403.1",
           "(.NET Core 4.6.28325.01; Microsoft Windows 10.0.18362 )"
         ],
@@ -148,53 +79,26 @@
         "x-ms-permissions": "rwxrwxrwx",
         "x-ms-return-client-request-id": "true",
         "x-ms-version": "2019-12-12"
->>>>>>> 32e373e2
       },
       "RequestBody": null,
       "StatusCode": 200,
       "ResponseHeaders": {
         "Content-Length": "0",
-<<<<<<< HEAD
-        "Date": "Thu, 05 Mar 2020 22:14:15 GMT",
-        "ETag": "\u00220x8D7C1528B1B425C\u0022",
-        "Last-Modified": "Thu, 05 Mar 2020 22:14:16 GMT",
-=======
         "Date": "Fri, 03 Apr 2020 20:58:10 GMT",
         "ETag": "\u00220x8D7D811B7E8B7F3\u0022",
         "Last-Modified": "Fri, 03 Apr 2020 20:58:10 GMT",
->>>>>>> 32e373e2
         "Server": [
           "Windows-Azure-HDFS/1.0",
           "Microsoft-HTTPAPI/2.0"
         ],
         "x-ms-client-request-id": "fa6be5e3-1822-ff20-f1fa-26525e19935e",
         "x-ms-namespace-enabled": "true",
-<<<<<<< HEAD
-        "x-ms-request-id": "cc91db0b-f01f-0002-603b-f32c83000000",
-        "x-ms-version": "2019-10-10"
-=======
         "x-ms-request-id": "fa43fe7e-201f-0097-68fa-091bad000000",
         "x-ms-version": "2019-12-12"
->>>>>>> 32e373e2
       },
       "ResponseBody": []
     },
     {
-<<<<<<< HEAD
-      "RequestUri": "https://seanstagehierarchical.blob.core.windows.net/test-filesystem-4ec0a315-54bc-2908-2cc1-cc6bcf86e669?restype=container",
-      "RequestMethod": "DELETE",
-      "RequestHeaders": {
-        "Authorization": "Sanitized",
-        "traceparent": "00-3a9a00b82c9ac54ebdf444fcc75a7774-80cfb5071c8d8e47-00",
-        "User-Agent": [
-          "azsdk-net-Storage.Files.DataLake/12.0.0-dev.20200305.1",
-          "(.NET Core 4.6.28325.01; Microsoft Windows 10.0.18363 )"
-        ],
-        "x-ms-client-request-id": "e8f34dce-e342-1a2a-27a0-bb544a40272b",
-        "x-ms-date": "Thu, 05 Mar 2020 22:14:16 GMT",
-        "x-ms-return-client-request-id": "true",
-        "x-ms-version": "2019-10-10"
-=======
       "RequestUri": "http://seannsecanary.blob.core.windows.net/test-filesystem-4ec0a315-54bc-2908-2cc1-cc6bcf86e669?restype=container",
       "RequestMethod": "DELETE",
       "RequestHeaders": {
@@ -208,39 +112,25 @@
         "x-ms-date": "Fri, 03 Apr 2020 20:58:12 GMT",
         "x-ms-return-client-request-id": "true",
         "x-ms-version": "2019-12-12"
->>>>>>> 32e373e2
       },
       "RequestBody": null,
       "StatusCode": 202,
       "ResponseHeaders": {
         "Content-Length": "0",
-<<<<<<< HEAD
-        "Date": "Thu, 05 Mar 2020 22:14:16 GMT",
-=======
         "Date": "Fri, 03 Apr 2020 20:58:10 GMT",
->>>>>>> 32e373e2
         "Server": [
           "Windows-Azure-Blob/1.0",
           "Microsoft-HTTPAPI/2.0"
         ],
         "x-ms-client-request-id": "e8f34dce-e342-1a2a-27a0-bb544a40272b",
-<<<<<<< HEAD
-        "x-ms-request-id": "ffab4ea9-301e-0040-4a3b-f39503000000",
-        "x-ms-version": "2019-10-10"
-=======
         "x-ms-request-id": "9621e519-f01e-0012-26fa-093670000000",
         "x-ms-version": "2019-12-12"
->>>>>>> 32e373e2
       },
       "ResponseBody": []
     }
   ],
   "Variables": {
     "RandomSeed": "948956304",
-<<<<<<< HEAD
-    "Storage_TestConfigHierarchicalNamespace": "NamespaceTenant\nseanstagehierarchical\nU2FuaXRpemVk\nhttps://seanstagehierarchical.blob.core.windows.net\nhttp://seanstagehierarchical.file.core.windows.net\nhttp://seanstagehierarchical.queue.core.windows.net\nhttp://seanstagehierarchical.table.core.windows.net\n\n\n\n\nhttp://seanstagehierarchical-secondary.blob.core.windows.net\nhttp://seanstagehierarchical-secondary.file.core.windows.net\nhttp://seanstagehierarchical-secondary.queue.core.windows.net\nhttp://seanstagehierarchical-secondary.table.core.windows.net\n68390a19-a643-458b-b726-408abf67b4fc\nSanitized\n72f988bf-86f1-41af-91ab-2d7cd011db47\nhttps://login.microsoftonline.com/\nCloud\nBlobEndpoint=https://seanstagehierarchical.blob.core.windows.net/;QueueEndpoint=http://seanstagehierarchical.queue.core.windows.net/;FileEndpoint=http://seanstagehierarchical.file.core.windows.net/;BlobSecondaryEndpoint=http://seanstagehierarchical-secondary.blob.core.windows.net/;QueueSecondaryEndpoint=http://seanstagehierarchical-secondary.queue.core.windows.net/;FileSecondaryEndpoint=http://seanstagehierarchical-secondary.file.core.windows.net/;AccountName=seanstagehierarchical;AccountKey=Sanitized\n"
-=======
     "Storage_TestConfigHierarchicalNamespace": "NamespaceTenant\nseannsecanary\nU2FuaXRpemVk\nhttp://seannsecanary.blob.core.windows.net\nhttp://seannsecanary.file.core.windows.net\nhttp://seannsecanary.queue.core.windows.net\nhttp://seannsecanary.table.core.windows.net\n\n\n\n\nhttp://seannsecanary-secondary.blob.core.windows.net\nhttp://seannsecanary-secondary.file.core.windows.net\nhttp://seannsecanary-secondary.queue.core.windows.net\nhttp://seannsecanary-secondary.table.core.windows.net\n68390a19-a643-458b-b726-408abf67b4fc\nSanitized\n72f988bf-86f1-41af-91ab-2d7cd011db47\nhttps://login.microsoftonline.com/\nCloud\nBlobEndpoint=http://seannsecanary.blob.core.windows.net/;QueueEndpoint=http://seannsecanary.queue.core.windows.net/;FileEndpoint=http://seannsecanary.file.core.windows.net/;BlobSecondaryEndpoint=http://seannsecanary-secondary.blob.core.windows.net/;QueueSecondaryEndpoint=http://seannsecanary-secondary.queue.core.windows.net/;FileSecondaryEndpoint=http://seannsecanary-secondary.file.core.windows.net/;AccountName=seannsecanary;AccountKey=Sanitized\n"
->>>>>>> 32e373e2
   }
 }