--- conflicted
+++ resolved
@@ -1,22 +1,6 @@
 {
   "Entries": [
     {
-<<<<<<< HEAD
-      "RequestUri": "https://seanstagehierarchical.blob.core.windows.net/test-filesystem-8416b7e1-9c58-83db-993a-a812db203d7e?restype=container",
-      "RequestMethod": "PUT",
-      "RequestHeaders": {
-        "Authorization": "Sanitized",
-        "traceparent": "00-794b3a94d5607843b942908c7a33764c-e43a3ea4002bae4b-00",
-        "User-Agent": [
-          "azsdk-net-Storage.Files.DataLake/12.0.0-dev.20200305.1",
-          "(.NET Core 4.6.28325.01; Microsoft Windows 10.0.18363 )"
-        ],
-        "x-ms-blob-public-access": "container",
-        "x-ms-client-request-id": "7c875ec1-ecc5-cea3-1883-b6e6220f54a9",
-        "x-ms-date": "Thu, 05 Mar 2020 22:13:51 GMT",
-        "x-ms-return-client-request-id": "true",
-        "x-ms-version": "2019-10-10"
-=======
       "RequestUri": "http://seannsecanary.blob.core.windows.net/test-filesystem-8416b7e1-9c58-83db-993a-a812db203d7e?restype=container",
       "RequestMethod": "PUT",
       "RequestHeaders": {
@@ -31,53 +15,25 @@
         "x-ms-date": "Fri, 03 Apr 2020 20:58:01 GMT",
         "x-ms-return-client-request-id": "true",
         "x-ms-version": "2019-12-12"
->>>>>>> 32e373e2
       },
       "RequestBody": null,
       "StatusCode": 201,
       "ResponseHeaders": {
         "Content-Length": "0",
-<<<<<<< HEAD
-        "Date": "Thu, 05 Mar 2020 22:13:51 GMT",
-        "ETag": "\u00220x8D7C1527C7EFCE6\u0022",
-        "Last-Modified": "Thu, 05 Mar 2020 22:13:51 GMT",
-=======
         "Date": "Fri, 03 Apr 2020 20:57:59 GMT",
         "ETag": "\u00220x8D7D811B1BFBE26\u0022",
         "Last-Modified": "Fri, 03 Apr 2020 20:58:00 GMT",
->>>>>>> 32e373e2
         "Server": [
           "Windows-Azure-Blob/1.0",
           "Microsoft-HTTPAPI/2.0"
         ],
         "x-ms-client-request-id": "7c875ec1-ecc5-cea3-1883-b6e6220f54a9",
-<<<<<<< HEAD
-        "x-ms-request-id": "91664592-501e-0024-113b-f3649b000000",
-        "x-ms-version": "2019-10-10"
-=======
         "x-ms-request-id": "9621dfc1-f01e-0012-4afa-093670000000",
         "x-ms-version": "2019-12-12"
->>>>>>> 32e373e2
       },
       "ResponseBody": []
     },
     {
-<<<<<<< HEAD
-      "RequestUri": "https://seanstagehierarchical.dfs.core.windows.net/test-filesystem-8416b7e1-9c58-83db-993a-a812db203d7e/?action=setAccessControl",
-      "RequestMethod": "PATCH",
-      "RequestHeaders": {
-        "Authorization": "Sanitized",
-        "traceparent": "00-c62790bf32ab5f4ca73530ccc61e83ca-b7165679dc79c646-00",
-        "User-Agent": [
-          "azsdk-net-Storage.Files.DataLake/12.0.0-dev.20200305.1",
-          "(.NET Core 4.6.28325.01; Microsoft Windows 10.0.18363 )"
-        ],
-        "x-ms-client-request-id": "7c5179aa-c198-0eb8-4a81-0b58224980b6",
-        "x-ms-date": "Thu, 05 Mar 2020 22:13:51 GMT",
-        "x-ms-permissions": "rwxrwxrwx",
-        "x-ms-return-client-request-id": "true",
-        "x-ms-version": "2019-10-10"
-=======
       "RequestUri": "http://seannsecanary.dfs.core.windows.net/test-filesystem-8416b7e1-9c58-83db-993a-a812db203d7e/?action=setAccessControl",
       "RequestMethod": "PATCH",
       "RequestHeaders": {
@@ -92,53 +48,26 @@
         "x-ms-permissions": "rwxrwxrwx",
         "x-ms-return-client-request-id": "true",
         "x-ms-version": "2019-12-12"
->>>>>>> 32e373e2
       },
       "RequestBody": null,
       "StatusCode": 200,
       "ResponseHeaders": {
         "Content-Length": "0",
-<<<<<<< HEAD
-        "Date": "Thu, 05 Mar 2020 22:13:51 GMT",
-        "ETag": "\u00220x8D7C1527CB0ECA0\u0022",
-        "Last-Modified": "Thu, 05 Mar 2020 22:13:51 GMT",
-=======
         "Date": "Fri, 03 Apr 2020 20:58:00 GMT",
         "ETag": "\u00220x8D7D811B1D0AC4F\u0022",
         "Last-Modified": "Fri, 03 Apr 2020 20:58:00 GMT",
->>>>>>> 32e373e2
         "Server": [
           "Windows-Azure-HDFS/1.0",
           "Microsoft-HTTPAPI/2.0"
         ],
         "x-ms-client-request-id": "7c5179aa-c198-0eb8-4a81-0b58224980b6",
         "x-ms-namespace-enabled": "true",
-<<<<<<< HEAD
-        "x-ms-request-id": "b06eb48e-501f-0034-223b-f3a1f3000000",
-        "x-ms-version": "2019-10-10"
-=======
         "x-ms-request-id": "fa43fe4c-201f-0097-4afa-091bad000000",
         "x-ms-version": "2019-12-12"
->>>>>>> 32e373e2
       },
       "ResponseBody": []
     },
     {
-<<<<<<< HEAD
-      "RequestUri": "https://seanstagehierarchical.blob.core.windows.net/test-filesystem-8416b7e1-9c58-83db-993a-a812db203d7e?restype=container",
-      "RequestMethod": "DELETE",
-      "RequestHeaders": {
-        "Authorization": "Sanitized",
-        "traceparent": "00-71c9131fd99735479b6730c78f5aa10e-c1cf96caf163ef49-00",
-        "User-Agent": [
-          "azsdk-net-Storage.Files.DataLake/12.0.0-dev.20200305.1",
-          "(.NET Core 4.6.28325.01; Microsoft Windows 10.0.18363 )"
-        ],
-        "x-ms-client-request-id": "a83b1215-d8bd-db11-6658-0bccd076e43d",
-        "x-ms-date": "Thu, 05 Mar 2020 22:13:52 GMT",
-        "x-ms-return-client-request-id": "true",
-        "x-ms-version": "2019-10-10"
-=======
       "RequestUri": "http://seannsecanary.blob.core.windows.net/test-filesystem-8416b7e1-9c58-83db-993a-a812db203d7e?restype=container",
       "RequestMethod": "DELETE",
       "RequestHeaders": {
@@ -152,39 +81,25 @@
         "x-ms-date": "Fri, 03 Apr 2020 20:58:02 GMT",
         "x-ms-return-client-request-id": "true",
         "x-ms-version": "2019-12-12"
->>>>>>> 32e373e2
       },
       "RequestBody": null,
       "StatusCode": 202,
       "ResponseHeaders": {
         "Content-Length": "0",
-<<<<<<< HEAD
-        "Date": "Thu, 05 Mar 2020 22:13:51 GMT",
-=======
         "Date": "Fri, 03 Apr 2020 20:58:00 GMT",
->>>>>>> 32e373e2
         "Server": [
           "Windows-Azure-Blob/1.0",
           "Microsoft-HTTPAPI/2.0"
         ],
         "x-ms-client-request-id": "a83b1215-d8bd-db11-6658-0bccd076e43d",
-<<<<<<< HEAD
-        "x-ms-request-id": "9166459d-501e-0024-153b-f3649b000000",
-        "x-ms-version": "2019-10-10"
-=======
         "x-ms-request-id": "9621dfe0-f01e-0012-62fa-093670000000",
         "x-ms-version": "2019-12-12"
->>>>>>> 32e373e2
       },
       "ResponseBody": []
     }
   ],
   "Variables": {
     "RandomSeed": "1295807085",
-<<<<<<< HEAD
-    "Storage_TestConfigHierarchicalNamespace": "NamespaceTenant\nseanstagehierarchical\nU2FuaXRpemVk\nhttps://seanstagehierarchical.blob.core.windows.net\nhttp://seanstagehierarchical.file.core.windows.net\nhttp://seanstagehierarchical.queue.core.windows.net\nhttp://seanstagehierarchical.table.core.windows.net\n\n\n\n\nhttp://seanstagehierarchical-secondary.blob.core.windows.net\nhttp://seanstagehierarchical-secondary.file.core.windows.net\nhttp://seanstagehierarchical-secondary.queue.core.windows.net\nhttp://seanstagehierarchical-secondary.table.core.windows.net\n68390a19-a643-458b-b726-408abf67b4fc\nSanitized\n72f988bf-86f1-41af-91ab-2d7cd011db47\nhttps://login.microsoftonline.com/\nCloud\nBlobEndpoint=https://seanstagehierarchical.blob.core.windows.net/;QueueEndpoint=http://seanstagehierarchical.queue.core.windows.net/;FileEndpoint=http://seanstagehierarchical.file.core.windows.net/;BlobSecondaryEndpoint=http://seanstagehierarchical-secondary.blob.core.windows.net/;QueueSecondaryEndpoint=http://seanstagehierarchical-secondary.queue.core.windows.net/;FileSecondaryEndpoint=http://seanstagehierarchical-secondary.file.core.windows.net/;AccountName=seanstagehierarchical;AccountKey=Sanitized\n"
-=======
     "Storage_TestConfigHierarchicalNamespace": "NamespaceTenant\nseannsecanary\nU2FuaXRpemVk\nhttp://seannsecanary.blob.core.windows.net\nhttp://seannsecanary.file.core.windows.net\nhttp://seannsecanary.queue.core.windows.net\nhttp://seannsecanary.table.core.windows.net\n\n\n\n\nhttp://seannsecanary-secondary.blob.core.windows.net\nhttp://seannsecanary-secondary.file.core.windows.net\nhttp://seannsecanary-secondary.queue.core.windows.net\nhttp://seannsecanary-secondary.table.core.windows.net\n68390a19-a643-458b-b726-408abf67b4fc\nSanitized\n72f988bf-86f1-41af-91ab-2d7cd011db47\nhttps://login.microsoftonline.com/\nCloud\nBlobEndpoint=http://seannsecanary.blob.core.windows.net/;QueueEndpoint=http://seannsecanary.queue.core.windows.net/;FileEndpoint=http://seannsecanary.file.core.windows.net/;BlobSecondaryEndpoint=http://seannsecanary-secondary.blob.core.windows.net/;QueueSecondaryEndpoint=http://seannsecanary-secondary.queue.core.windows.net/;FileSecondaryEndpoint=http://seannsecanary-secondary.file.core.windows.net/;AccountName=seannsecanary;AccountKey=Sanitized\n"
->>>>>>> 32e373e2
   }
 }