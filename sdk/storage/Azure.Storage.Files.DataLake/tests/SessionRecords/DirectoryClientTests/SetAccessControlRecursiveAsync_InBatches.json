{
  "Entries": [
    {
      "RequestUri": "http://aclcbn06stf.blob.core.windows.net/test-filesystem-5419695f-5e7d-4b1d-1572-7d0bf53f92c9?restype=container",
      "RequestMethod": "PUT",
      "RequestHeaders": {
        "Authorization": "Sanitized",
        "traceparent": "00-9d17e4604cfbbc448077c4dd5247d2d2-a82abba4d78ef546-00",
        "User-Agent": [
          "azsdk-net-Storage.Files.DataLake/12.1.0-dev.20200402.1",
          "(.NET Framework 4.8.4150.0; Microsoft Windows 10.0.18363 )"
        ],
        "x-ms-blob-public-access": "container",
        "x-ms-client-request-id": "2932eff7-b605-d631-6462-e801e19859c6",
        "x-ms-date": "Thu, 02 Apr 2020 16:49:44 GMT",
        "x-ms-return-client-request-id": "true",
        "x-ms-version": "2019-12-12"
      },
      "RequestBody": null,
      "StatusCode": 201,
      "ResponseHeaders": {
        "Date": "Thu, 02 Apr 2020 16:49:44 GMT",
        "ETag": "\u00220x8D7D725D88C35B5\u0022",
        "Last-Modified": "Thu, 02 Apr 2020 16:49:44 GMT",
        "Server": [
          "Windows-Azure-Blob/1.0",
          "Microsoft-HTTPAPI/2.0"
        ],
        "Transfer-Encoding": "chunked",
        "x-ms-client-request-id": "2932eff7-b605-d631-6462-e801e19859c6",
<<<<<<< HEAD
        "x-ms-request-id": "7e70e7a4-701e-0002-6113-f788f4000000",
        "x-ms-version": "2019-12-12"
=======
        "x-ms-request-id": "186e6a1e-c01e-0038-5a0e-09928c000000",
        "x-ms-version": "2019-10-10"
>>>>>>> 1e01f370
      },
      "ResponseBody": []
    },
    {
      "RequestUri": "http://aclcbn06stf.dfs.core.windows.net/test-filesystem-5419695f-5e7d-4b1d-1572-7d0bf53f92c9/test-directory-b7b8bd10-1532-db5f-f18a-54e434356d64?resource=directory",
      "RequestMethod": "PUT",
      "RequestHeaders": {
        "Authorization": "Sanitized",
        "traceparent": "00-bba7fa70b9ac3d47b7b3a00b5ebbc4a7-9a53679bc0c4714a-00",
        "User-Agent": [
          "azsdk-net-Storage.Files.DataLake/12.1.0-dev.20200402.1",
          "(.NET Framework 4.8.4150.0; Microsoft Windows 10.0.18363 )"
        ],
        "x-ms-client-request-id": "20d7633f-18f8-e1ce-9056-377b624ca12f",
        "x-ms-date": "Thu, 02 Apr 2020 16:49:44 GMT",
        "x-ms-return-client-request-id": "true",
        "x-ms-version": "2019-12-12"
      },
      "RequestBody": null,
      "StatusCode": 201,
      "ResponseHeaders": {
        "Content-Length": "0",
        "Date": "Thu, 02 Apr 2020 16:49:44 GMT",
        "ETag": "\u00220x8D7D725D89FA1A2\u0022",
        "Last-Modified": "Thu, 02 Apr 2020 16:49:44 GMT",
        "Server": [
          "Windows-Azure-HDFS/1.0",
          "Microsoft-HTTPAPI/2.0"
        ],
        "x-ms-client-request-id": "20d7633f-18f8-e1ce-9056-377b624ca12f",
<<<<<<< HEAD
        "x-ms-request-id": "e25f5924-301f-005e-2e13-f7ddac000000",
        "x-ms-version": "2019-12-12"
=======
        "x-ms-request-id": "65535fb7-701f-002d-630e-09853f000000",
        "x-ms-version": "2019-10-10"
>>>>>>> 1e01f370
      },
      "ResponseBody": []
    },
    {
      "RequestUri": "http://aclcbn06stf.dfs.core.windows.net/test-filesystem-5419695f-5e7d-4b1d-1572-7d0bf53f92c9/test-directory-b7b8bd10-1532-db5f-f18a-54e434356d64/test-directory-655f83f4-5384-a7b8-f853-fe2735b73e7b?resource=directory",
      "RequestMethod": "PUT",
      "RequestHeaders": {
        "Authorization": "Sanitized",
        "User-Agent": [
          "azsdk-net-Storage.Files.DataLake/12.1.0-dev.20200402.1",
          "(.NET Framework 4.8.4150.0; Microsoft Windows 10.0.18363 )"
        ],
        "x-ms-client-request-id": "18b2b069-4816-ebe4-ab2f-28a51aa7acd8",
        "x-ms-date": "Thu, 02 Apr 2020 16:49:44 GMT",
        "x-ms-return-client-request-id": "true",
        "x-ms-version": "2019-12-12"
      },
      "RequestBody": null,
      "StatusCode": 201,
      "ResponseHeaders": {
        "Content-Length": "0",
        "Date": "Thu, 02 Apr 2020 16:49:44 GMT",
        "ETag": "\u00220x8D7D725D8C9A2A1\u0022",
        "Last-Modified": "Thu, 02 Apr 2020 16:49:44 GMT",
        "Server": [
          "Windows-Azure-HDFS/1.0",
          "Microsoft-HTTPAPI/2.0"
        ],
        "x-ms-client-request-id": "18b2b069-4816-ebe4-ab2f-28a51aa7acd8",
<<<<<<< HEAD
        "x-ms-request-id": "e25f5925-301f-005e-2f13-f7ddac000000",
        "x-ms-version": "2019-12-12"
=======
        "x-ms-request-id": "65535fb8-701f-002d-640e-09853f000000",
        "x-ms-version": "2019-10-10"
>>>>>>> 1e01f370
      },
      "ResponseBody": []
    },
    {
      "RequestUri": "http://aclcbn06stf.dfs.core.windows.net/test-filesystem-5419695f-5e7d-4b1d-1572-7d0bf53f92c9/test-directory-b7b8bd10-1532-db5f-f18a-54e434356d64/test-directory-655f83f4-5384-a7b8-f853-fe2735b73e7b/test-file-779ebc17-d0a7-a8d1-18d6-b852de0276af?resource=file",
      "RequestMethod": "PUT",
      "RequestHeaders": {
        "Authorization": "Sanitized",
        "User-Agent": [
          "azsdk-net-Storage.Files.DataLake/12.1.0-dev.20200402.1",
          "(.NET Framework 4.8.4150.0; Microsoft Windows 10.0.18363 )"
        ],
        "x-ms-client-request-id": "759e9c85-8baa-98c5-df0a-ff408f920ca8",
        "x-ms-date": "Thu, 02 Apr 2020 16:49:44 GMT",
        "x-ms-return-client-request-id": "true",
        "x-ms-version": "2019-12-12"
      },
      "RequestBody": null,
      "StatusCode": 201,
      "ResponseHeaders": {
        "Content-Length": "0",
        "Date": "Thu, 02 Apr 2020 16:49:44 GMT",
        "ETag": "\u00220x8D7D725D8D51AA1\u0022",
        "Last-Modified": "Thu, 02 Apr 2020 16:49:44 GMT",
        "Server": [
          "Windows-Azure-HDFS/1.0",
          "Microsoft-HTTPAPI/2.0"
        ],
        "x-ms-client-request-id": "759e9c85-8baa-98c5-df0a-ff408f920ca8",
<<<<<<< HEAD
        "x-ms-request-id": "e25f5926-301f-005e-3013-f7ddac000000",
        "x-ms-version": "2019-12-12"
=======
        "x-ms-request-id": "65535fb9-701f-002d-650e-09853f000000",
        "x-ms-version": "2019-10-10"
>>>>>>> 1e01f370
      },
      "ResponseBody": []
    },
    {
      "RequestUri": "http://aclcbn06stf.dfs.core.windows.net/test-filesystem-5419695f-5e7d-4b1d-1572-7d0bf53f92c9/test-directory-b7b8bd10-1532-db5f-f18a-54e434356d64/test-directory-655f83f4-5384-a7b8-f853-fe2735b73e7b/test-file-885578b8-27e9-f1d3-570a-70edaaa28452?resource=file",
      "RequestMethod": "PUT",
      "RequestHeaders": {
        "Authorization": "Sanitized",
        "User-Agent": [
          "azsdk-net-Storage.Files.DataLake/12.1.0-dev.20200402.1",
          "(.NET Framework 4.8.4150.0; Microsoft Windows 10.0.18363 )"
        ],
        "x-ms-client-request-id": "ab757dac-e670-5e1d-c8ad-1d9f1ad7ed3c",
        "x-ms-date": "Thu, 02 Apr 2020 16:49:44 GMT",
        "x-ms-return-client-request-id": "true",
        "x-ms-version": "2019-12-12"
      },
      "RequestBody": null,
      "StatusCode": 201,
      "ResponseHeaders": {
        "Content-Length": "0",
        "Date": "Thu, 02 Apr 2020 16:49:44 GMT",
        "ETag": "\u00220x8D7D725D8E9BF7C\u0022",
        "Last-Modified": "Thu, 02 Apr 2020 16:49:44 GMT",
        "Server": [
          "Windows-Azure-HDFS/1.0",
          "Microsoft-HTTPAPI/2.0"
        ],
        "x-ms-client-request-id": "ab757dac-e670-5e1d-c8ad-1d9f1ad7ed3c",
<<<<<<< HEAD
        "x-ms-request-id": "e25f5927-301f-005e-3113-f7ddac000000",
        "x-ms-version": "2019-12-12"
=======
        "x-ms-request-id": "65535fba-701f-002d-660e-09853f000000",
        "x-ms-version": "2019-10-10"
>>>>>>> 1e01f370
      },
      "ResponseBody": []
    },
    {
      "RequestUri": "http://aclcbn06stf.dfs.core.windows.net/test-filesystem-5419695f-5e7d-4b1d-1572-7d0bf53f92c9/test-directory-b7b8bd10-1532-db5f-f18a-54e434356d64/test-directory-ded9ad86-cac6-b644-7390-bbc381d7ca33?resource=directory",
      "RequestMethod": "PUT",
      "RequestHeaders": {
        "Authorization": "Sanitized",
        "User-Agent": [
          "azsdk-net-Storage.Files.DataLake/12.1.0-dev.20200402.1",
          "(.NET Framework 4.8.4150.0; Microsoft Windows 10.0.18363 )"
        ],
        "x-ms-client-request-id": "79756837-264a-e2ae-38bf-38e02a59ddf1",
        "x-ms-date": "Thu, 02 Apr 2020 16:49:45 GMT",
        "x-ms-return-client-request-id": "true",
        "x-ms-version": "2019-12-12"
      },
      "RequestBody": null,
      "StatusCode": 201,
      "ResponseHeaders": {
        "Content-Length": "0",
        "Date": "Thu, 02 Apr 2020 16:49:44 GMT",
        "ETag": "\u00220x8D7D725D8F2362C\u0022",
        "Last-Modified": "Thu, 02 Apr 2020 16:49:44 GMT",
        "Server": [
          "Windows-Azure-HDFS/1.0",
          "Microsoft-HTTPAPI/2.0"
        ],
        "x-ms-client-request-id": "79756837-264a-e2ae-38bf-38e02a59ddf1",
<<<<<<< HEAD
        "x-ms-request-id": "e25f5928-301f-005e-3213-f7ddac000000",
        "x-ms-version": "2019-12-12"
=======
        "x-ms-request-id": "65535fbb-701f-002d-670e-09853f000000",
        "x-ms-version": "2019-10-10"
>>>>>>> 1e01f370
      },
      "ResponseBody": []
    },
    {
      "RequestUri": "http://aclcbn06stf.dfs.core.windows.net/test-filesystem-5419695f-5e7d-4b1d-1572-7d0bf53f92c9/test-directory-b7b8bd10-1532-db5f-f18a-54e434356d64/test-directory-ded9ad86-cac6-b644-7390-bbc381d7ca33/test-file-1e99e9e2-c097-ad10-cb58-4958508ed20d?resource=file",
      "RequestMethod": "PUT",
      "RequestHeaders": {
        "Authorization": "Sanitized",
        "User-Agent": [
          "azsdk-net-Storage.Files.DataLake/12.1.0-dev.20200402.1",
          "(.NET Framework 4.8.4150.0; Microsoft Windows 10.0.18363 )"
        ],
        "x-ms-client-request-id": "fad38890-8bcc-775e-58c7-aef2dd5592a9",
        "x-ms-date": "Thu, 02 Apr 2020 16:49:45 GMT",
        "x-ms-return-client-request-id": "true",
        "x-ms-version": "2019-12-12"
      },
      "RequestBody": null,
      "StatusCode": 201,
      "ResponseHeaders": {
        "Content-Length": "0",
        "Date": "Thu, 02 Apr 2020 16:49:44 GMT",
        "ETag": "\u00220x8D7D725D8FAE493\u0022",
        "Last-Modified": "Thu, 02 Apr 2020 16:49:45 GMT",
        "Server": [
          "Windows-Azure-HDFS/1.0",
          "Microsoft-HTTPAPI/2.0"
        ],
        "x-ms-client-request-id": "fad38890-8bcc-775e-58c7-aef2dd5592a9",
<<<<<<< HEAD
        "x-ms-request-id": "e25f5929-301f-005e-3313-f7ddac000000",
        "x-ms-version": "2019-12-12"
=======
        "x-ms-request-id": "65535fbc-701f-002d-680e-09853f000000",
        "x-ms-version": "2019-10-10"
>>>>>>> 1e01f370
      },
      "ResponseBody": []
    },
    {
      "RequestUri": "http://aclcbn06stf.dfs.core.windows.net/test-filesystem-5419695f-5e7d-4b1d-1572-7d0bf53f92c9/test-directory-b7b8bd10-1532-db5f-f18a-54e434356d64/test-file-63fa2bec-c4cd-918e-00ba-d038caa20dc9?resource=file",
      "RequestMethod": "PUT",
      "RequestHeaders": {
        "Authorization": "Sanitized",
        "User-Agent": [
          "azsdk-net-Storage.Files.DataLake/12.1.0-dev.20200402.1",
          "(.NET Framework 4.8.4150.0; Microsoft Windows 10.0.18363 )"
        ],
        "x-ms-client-request-id": "74814bcc-f306-cb6d-f942-f911ba25adb6",
        "x-ms-date": "Thu, 02 Apr 2020 16:49:45 GMT",
        "x-ms-return-client-request-id": "true",
        "x-ms-version": "2019-12-12"
      },
      "RequestBody": null,
      "StatusCode": 201,
      "ResponseHeaders": {
        "Content-Length": "0",
        "Date": "Thu, 02 Apr 2020 16:49:44 GMT",
        "ETag": "\u00220x8D7D725D926ED4D\u0022",
        "Last-Modified": "Thu, 02 Apr 2020 16:49:45 GMT",
        "Server": [
          "Windows-Azure-HDFS/1.0",
          "Microsoft-HTTPAPI/2.0"
        ],
        "x-ms-client-request-id": "74814bcc-f306-cb6d-f942-f911ba25adb6",
<<<<<<< HEAD
        "x-ms-request-id": "e25f592c-301f-005e-3613-f7ddac000000",
        "x-ms-version": "2019-12-12"
=======
        "x-ms-request-id": "65535fbd-701f-002d-690e-09853f000000",
        "x-ms-version": "2019-10-10"
>>>>>>> 1e01f370
      },
      "ResponseBody": []
    },
    {
      "RequestUri": "http://aclcbn06stf.dfs.core.windows.net/test-filesystem-5419695f-5e7d-4b1d-1572-7d0bf53f92c9/test-directory-b7b8bd10-1532-db5f-f18a-54e434356d64?action=setAccessControlRecursive\u0026mode=set\u0026maxRecords=2",
      "RequestMethod": "PATCH",
      "RequestHeaders": {
        "Authorization": "Sanitized",
        "User-Agent": [
          "azsdk-net-Storage.Files.DataLake/12.1.0-dev.20200402.1",
          "(.NET Framework 4.8.4150.0; Microsoft Windows 10.0.18363 )"
        ],
        "x-ms-acl": "user::rwx,group::r--,other::---,mask::rwx",
        "x-ms-client-request-id": "7f6cd8b8-9821-0cc2-a0fd-cd78de2f9f43",
        "x-ms-date": "Thu, 02 Apr 2020 16:49:45 GMT",
        "x-ms-return-client-request-id": "true",
        "x-ms-version": "2019-12-12"
      },
      "RequestBody": null,
      "StatusCode": 200,
      "ResponseHeaders": {
        "Date": "Thu, 02 Apr 2020 16:49:44 GMT",
        "Server": [
          "Windows-Azure-HDFS/1.0",
          "Microsoft-HTTPAPI/2.0"
        ],
        "Transfer-Encoding": "chunked",
        "x-ms-client-request-id": "7f6cd8b8-9821-0cc2-a0fd-cd78de2f9f43",
        "x-ms-continuation": "VBa90b7vw9yTthEYgAIY\u002BgEvYWNsY2JuMDZzdGYBMDFENUQ3RTNEQ0VDNkJFMC90ZXN0LWZpbGVzeXN0ZW0tNTQxOTY5NWYtNWU3ZC00YjFkLTE1NzItN2QwYmY1M2Y5MmM5ATAxRDYwOTBFQjYxNTNENUQvdGVzdC1kaXJlY3RvcnktYjdiOGJkMTAtMTUzMi1kYjVmLWYxOGEtNTRlNDM0MzU2ZDY0L3Rlc3QtZGlyZWN0b3J5LTY1NWY4M2Y0LTUzODQtYTdiOC1mODUzLWZlMjczNWI3M2U3Yi90ZXN0LWZpbGUtNzc5ZWJjMTctZDBhNy1hOGQxLTE4ZDYtYjg1MmRlMDI3NmFmFgAAAA==",
        "x-ms-namespace-enabled": "true",
<<<<<<< HEAD
        "x-ms-request-id": "e25f592d-301f-005e-3713-f7ddac000000",
        "x-ms-version": "2019-12-12"
=======
        "x-ms-request-id": "65535fbe-701f-002d-6a0e-09853f000000",
        "x-ms-version": "2019-10-10"
>>>>>>> 1e01f370
      },
      "ResponseBody": "eyJkaXJlY3Rvcmllc1N1Y2Nlc3NmdWwiOjIsImZhaWxlZEVudHJpZXMiOltdLCJmYWlsdXJlQ291bnQiOjAsImZpbGVzU3VjY2Vzc2Z1bCI6MH0K"
    },
    {
      "RequestUri": "http://aclcbn06stf.dfs.core.windows.net/test-filesystem-5419695f-5e7d-4b1d-1572-7d0bf53f92c9/test-directory-b7b8bd10-1532-db5f-f18a-54e434356d64?action=setAccessControlRecursive\u0026mode=set\u0026continuation=VBa90b7vw9yTthEYgAIY%2BgEvYWNsY2JuMDZzdGYBMDFENUQ3RTNEQ0VDNkJFMC90ZXN0LWZpbGVzeXN0ZW0tNTQxOTY5NWYtNWU3ZC00YjFkLTE1NzItN2QwYmY1M2Y5MmM5ATAxRDYwOTBFQjYxNTNENUQvdGVzdC1kaXJlY3RvcnktYjdiOGJkMTAtMTUzMi1kYjVmLWYxOGEtNTRlNDM0MzU2ZDY0L3Rlc3QtZGlyZWN0b3J5LTY1NWY4M2Y0LTUzODQtYTdiOC1mODUzLWZlMjczNWI3M2U3Yi90ZXN0LWZpbGUtNzc5ZWJjMTctZDBhNy1hOGQxLTE4ZDYtYjg1MmRlMDI3NmFmFgAAAA%3D%3D\u0026maxRecords=2",
      "RequestMethod": "PATCH",
      "RequestHeaders": {
        "Authorization": "Sanitized",
        "User-Agent": [
          "azsdk-net-Storage.Files.DataLake/12.1.0-dev.20200402.1",
          "(.NET Framework 4.8.4150.0; Microsoft Windows 10.0.18363 )"
        ],
        "x-ms-acl": "user::rwx,group::r--,other::---,mask::rwx",
        "x-ms-client-request-id": "e259f052-2eb8-2194-21e4-2f8ffc7736ba",
        "x-ms-date": "Thu, 02 Apr 2020 16:49:45 GMT",
        "x-ms-return-client-request-id": "true",
        "x-ms-version": "2019-12-12"
      },
      "RequestBody": null,
      "StatusCode": 200,
      "ResponseHeaders": {
        "Date": "Thu, 02 Apr 2020 16:49:45 GMT",
        "Server": [
          "Windows-Azure-HDFS/1.0",
          "Microsoft-HTTPAPI/2.0"
        ],
        "Transfer-Encoding": "chunked",
        "x-ms-client-request-id": "e259f052-2eb8-2194-21e4-2f8ffc7736ba",
        "x-ms-continuation": "VBbBt\u002BaCz7\u002BYzrwBGNEBGMsBL2FjbGNibjA2c3RmATAxRDVEN0UzRENFQzZCRTAvdGVzdC1maWxlc3lzdGVtLTU0MTk2OTVmLTVlN2QtNGIxZC0xNTcyLTdkMGJmNTNmOTJjOQEwMUQ2MDkwRUI2MTUzRDVEL3Rlc3QtZGlyZWN0b3J5LWI3YjhiZDEwLTE1MzItZGI1Zi1mMThhLTU0ZTQzNDM1NmQ2NC90ZXN0LWRpcmVjdG9yeS1kZWQ5YWQ4Ni1jYWM2LWI2NDQtNzM5MC1iYmMzODFkN2NhMzMWAAAA",
        "x-ms-namespace-enabled": "true",
<<<<<<< HEAD
        "x-ms-request-id": "e25f592e-301f-005e-3813-f7ddac000000",
        "x-ms-version": "2019-12-12"
=======
        "x-ms-request-id": "65535fbf-701f-002d-6b0e-09853f000000",
        "x-ms-version": "2019-10-10"
>>>>>>> 1e01f370
      },
      "ResponseBody": "eyJkaXJlY3Rvcmllc1N1Y2Nlc3NmdWwiOjAsImZhaWxlZEVudHJpZXMiOltdLCJmYWlsdXJlQ291bnQiOjAsImZpbGVzU3VjY2Vzc2Z1bCI6Mn0K"
    },
    {
      "RequestUri": "http://aclcbn06stf.dfs.core.windows.net/test-filesystem-5419695f-5e7d-4b1d-1572-7d0bf53f92c9/test-directory-b7b8bd10-1532-db5f-f18a-54e434356d64?action=setAccessControlRecursive\u0026mode=set\u0026continuation=VBbBt%2BaCz7%2BYzrwBGNEBGMsBL2FjbGNibjA2c3RmATAxRDVEN0UzRENFQzZCRTAvdGVzdC1maWxlc3lzdGVtLTU0MTk2OTVmLTVlN2QtNGIxZC0xNTcyLTdkMGJmNTNmOTJjOQEwMUQ2MDkwRUI2MTUzRDVEL3Rlc3QtZGlyZWN0b3J5LWI3YjhiZDEwLTE1MzItZGI1Zi1mMThhLTU0ZTQzNDM1NmQ2NC90ZXN0LWRpcmVjdG9yeS1kZWQ5YWQ4Ni1jYWM2LWI2NDQtNzM5MC1iYmMzODFkN2NhMzMWAAAA\u0026maxRecords=2",
      "RequestMethod": "PATCH",
      "RequestHeaders": {
        "Authorization": "Sanitized",
        "User-Agent": [
          "azsdk-net-Storage.Files.DataLake/12.1.0-dev.20200402.1",
          "(.NET Framework 4.8.4150.0; Microsoft Windows 10.0.18363 )"
        ],
        "x-ms-acl": "user::rwx,group::r--,other::---,mask::rwx",
        "x-ms-client-request-id": "ed25c836-bcd6-388b-75be-9b2102dc05e4",
        "x-ms-date": "Thu, 02 Apr 2020 16:49:45 GMT",
        "x-ms-return-client-request-id": "true",
        "x-ms-version": "2019-12-12"
      },
      "RequestBody": null,
      "StatusCode": 200,
      "ResponseHeaders": {
        "Date": "Thu, 02 Apr 2020 16:49:45 GMT",
        "Server": [
          "Windows-Azure-HDFS/1.0",
          "Microsoft-HTTPAPI/2.0"
        ],
        "Transfer-Encoding": "chunked",
        "x-ms-client-request-id": "ed25c836-bcd6-388b-75be-9b2102dc05e4",
        "x-ms-continuation": "VBbky\u002B7Zz5TNvbUBGMwBGMYBL2FjbGNibjA2c3RmATAxRDVEN0UzRENFQzZCRTAvdGVzdC1maWxlc3lzdGVtLTU0MTk2OTVmLTVlN2QtNGIxZC0xNTcyLTdkMGJmNTNmOTJjOQEwMUQ2MDkwRUI2MTUzRDVEL3Rlc3QtZGlyZWN0b3J5LWI3YjhiZDEwLTE1MzItZGI1Zi1mMThhLTU0ZTQzNDM1NmQ2NC90ZXN0LWZpbGUtNjNmYTJiZWMtYzRjZC05MThlLTAwYmEtZDAzOGNhYTIwZGM5FgAAAA==",
        "x-ms-namespace-enabled": "true",
<<<<<<< HEAD
        "x-ms-request-id": "e25f592f-301f-005e-3913-f7ddac000000",
        "x-ms-version": "2019-12-12"
=======
        "x-ms-request-id": "65535fc0-701f-002d-6c0e-09853f000000",
        "x-ms-version": "2019-10-10"
>>>>>>> 1e01f370
      },
      "ResponseBody": "eyJkaXJlY3Rvcmllc1N1Y2Nlc3NmdWwiOjEsImZhaWxlZEVudHJpZXMiOltdLCJmYWlsdXJlQ291bnQiOjAsImZpbGVzU3VjY2Vzc2Z1bCI6MX0K"
    },
    {
      "RequestUri": "http://aclcbn06stf.dfs.core.windows.net/test-filesystem-5419695f-5e7d-4b1d-1572-7d0bf53f92c9/test-directory-b7b8bd10-1532-db5f-f18a-54e434356d64?action=setAccessControlRecursive\u0026mode=set\u0026continuation=VBbky%2B7Zz5TNvbUBGMwBGMYBL2FjbGNibjA2c3RmATAxRDVEN0UzRENFQzZCRTAvdGVzdC1maWxlc3lzdGVtLTU0MTk2OTVmLTVlN2QtNGIxZC0xNTcyLTdkMGJmNTNmOTJjOQEwMUQ2MDkwRUI2MTUzRDVEL3Rlc3QtZGlyZWN0b3J5LWI3YjhiZDEwLTE1MzItZGI1Zi1mMThhLTU0ZTQzNDM1NmQ2NC90ZXN0LWZpbGUtNjNmYTJiZWMtYzRjZC05MThlLTAwYmEtZDAzOGNhYTIwZGM5FgAAAA%3D%3D\u0026maxRecords=2",
      "RequestMethod": "PATCH",
      "RequestHeaders": {
        "Authorization": "Sanitized",
        "User-Agent": [
          "azsdk-net-Storage.Files.DataLake/12.1.0-dev.20200402.1",
          "(.NET Framework 4.8.4150.0; Microsoft Windows 10.0.18363 )"
        ],
        "x-ms-acl": "user::rwx,group::r--,other::---,mask::rwx",
        "x-ms-client-request-id": "335843d1-4851-44e3-2c19-865595e2838f",
        "x-ms-date": "Thu, 02 Apr 2020 16:49:45 GMT",
        "x-ms-return-client-request-id": "true",
        "x-ms-version": "2019-12-12"
      },
      "RequestBody": null,
      "StatusCode": 200,
      "ResponseHeaders": {
        "Date": "Thu, 02 Apr 2020 16:49:45 GMT",
        "Server": [
          "Windows-Azure-HDFS/1.0",
          "Microsoft-HTTPAPI/2.0"
        ],
        "Transfer-Encoding": "chunked",
        "x-ms-client-request-id": "335843d1-4851-44e3-2c19-865595e2838f",
        "x-ms-namespace-enabled": "true",
<<<<<<< HEAD
        "x-ms-request-id": "e25f5930-301f-005e-3a13-f7ddac000000",
        "x-ms-version": "2019-12-12"
=======
        "x-ms-request-id": "65535fc1-701f-002d-6d0e-09853f000000",
        "x-ms-version": "2019-10-10"
>>>>>>> 1e01f370
      },
      "ResponseBody": "eyJkaXJlY3Rvcmllc1N1Y2Nlc3NmdWwiOjAsImZhaWxlZEVudHJpZXMiOltdLCJmYWlsdXJlQ291bnQiOjAsImZpbGVzU3VjY2Vzc2Z1bCI6MX0K"
    },
    {
      "RequestUri": "http://aclcbn06stf.blob.core.windows.net/test-filesystem-5419695f-5e7d-4b1d-1572-7d0bf53f92c9?restype=container",
      "RequestMethod": "DELETE",
      "RequestHeaders": {
        "Authorization": "Sanitized",
        "traceparent": "00-6e4e3f7331294e45b5b16d1aa67e6cb7-6be73d5d46e1344d-00",
        "User-Agent": [
          "azsdk-net-Storage.Files.DataLake/12.1.0-dev.20200402.1",
          "(.NET Framework 4.8.4150.0; Microsoft Windows 10.0.18363 )"
        ],
        "x-ms-client-request-id": "bf4fd6ab-d184-ee93-ec20-1547459b8b0a",
        "x-ms-date": "Thu, 02 Apr 2020 16:49:45 GMT",
        "x-ms-return-client-request-id": "true",
        "x-ms-version": "2019-12-12"
      },
      "RequestBody": null,
      "StatusCode": 202,
      "ResponseHeaders": {
        "Date": "Thu, 02 Apr 2020 16:49:45 GMT",
        "Server": [
          "Windows-Azure-Blob/1.0",
          "Microsoft-HTTPAPI/2.0"
        ],
        "Transfer-Encoding": "chunked",
        "x-ms-client-request-id": "bf4fd6ab-d184-ee93-ec20-1547459b8b0a",
<<<<<<< HEAD
        "x-ms-request-id": "7e70e7a8-701e-0002-6213-f788f4000000",
        "x-ms-version": "2019-12-12"
=======
        "x-ms-request-id": "186e6a24-c01e-0038-5b0e-09928c000000",
        "x-ms-version": "2019-10-10"
>>>>>>> 1e01f370
      },
      "ResponseBody": []
    }
  ],
  "Variables": {
    "RandomSeed": "886528520",
    "Storage_TestConfigHierarchicalNamespace": "NamespaceTenant\naclcbn06stf\nU2FuaXRpemVk\nhttp://aclcbn06stf.blob.core.windows.net\nhttp://aclcbn06stf.file.core.windows.net\nhttp://aclcbn06stf.queue.core.windows.net\nhttp://aclcbn06stf.table.core.windows.net\n\n\n\n\nhttp://aclcbn06stf-secondary.blob.core.windows.net\nhttp://aclcbn06stf-secondary.file.core.windows.net\nhttp://aclcbn06stf-secondary.queue.core.windows.net\nhttp://aclcbn06stf-secondary.table.core.windows.net\n68390a19-a643-458b-b726-408abf67b4fc\nSanitized\n72f988bf-86f1-41af-91ab-2d7cd011db47\nhttps://login.microsoftonline.com/\nCloud\nBlobEndpoint=http://aclcbn06stf.blob.core.windows.net/;QueueEndpoint=http://aclcbn06stf.queue.core.windows.net/;FileEndpoint=http://aclcbn06stf.file.core.windows.net/;BlobSecondaryEndpoint=http://aclcbn06stf-secondary.blob.core.windows.net/;QueueSecondaryEndpoint=http://aclcbn06stf-secondary.queue.core.windows.net/;FileSecondaryEndpoint=http://aclcbn06stf-secondary.file.core.windows.net/;AccountName=aclcbn06stf;AccountKey=Sanitized\n"
  }
}<|MERGE_RESOLUTION|>--- conflicted
+++ resolved
@@ -14,7 +14,7 @@
         "x-ms-client-request-id": "2932eff7-b605-d631-6462-e801e19859c6",
         "x-ms-date": "Thu, 02 Apr 2020 16:49:44 GMT",
         "x-ms-return-client-request-id": "true",
-        "x-ms-version": "2019-12-12"
+        "x-ms-version": "2019-10-10"
       },
       "RequestBody": null,
       "StatusCode": 201,
@@ -28,13 +28,8 @@
         ],
         "Transfer-Encoding": "chunked",
         "x-ms-client-request-id": "2932eff7-b605-d631-6462-e801e19859c6",
-<<<<<<< HEAD
-        "x-ms-request-id": "7e70e7a4-701e-0002-6113-f788f4000000",
-        "x-ms-version": "2019-12-12"
-=======
         "x-ms-request-id": "186e6a1e-c01e-0038-5a0e-09928c000000",
         "x-ms-version": "2019-10-10"
->>>>>>> 1e01f370
       },
       "ResponseBody": []
     },
@@ -51,7 +46,7 @@
         "x-ms-client-request-id": "20d7633f-18f8-e1ce-9056-377b624ca12f",
         "x-ms-date": "Thu, 02 Apr 2020 16:49:44 GMT",
         "x-ms-return-client-request-id": "true",
-        "x-ms-version": "2019-12-12"
+        "x-ms-version": "2019-10-10"
       },
       "RequestBody": null,
       "StatusCode": 201,
@@ -65,13 +60,8 @@
           "Microsoft-HTTPAPI/2.0"
         ],
         "x-ms-client-request-id": "20d7633f-18f8-e1ce-9056-377b624ca12f",
-<<<<<<< HEAD
-        "x-ms-request-id": "e25f5924-301f-005e-2e13-f7ddac000000",
-        "x-ms-version": "2019-12-12"
-=======
         "x-ms-request-id": "65535fb7-701f-002d-630e-09853f000000",
         "x-ms-version": "2019-10-10"
->>>>>>> 1e01f370
       },
       "ResponseBody": []
     },
@@ -87,7 +77,7 @@
         "x-ms-client-request-id": "18b2b069-4816-ebe4-ab2f-28a51aa7acd8",
         "x-ms-date": "Thu, 02 Apr 2020 16:49:44 GMT",
         "x-ms-return-client-request-id": "true",
-        "x-ms-version": "2019-12-12"
+        "x-ms-version": "2019-10-10"
       },
       "RequestBody": null,
       "StatusCode": 201,
@@ -101,13 +91,8 @@
           "Microsoft-HTTPAPI/2.0"
         ],
         "x-ms-client-request-id": "18b2b069-4816-ebe4-ab2f-28a51aa7acd8",
-<<<<<<< HEAD
-        "x-ms-request-id": "e25f5925-301f-005e-2f13-f7ddac000000",
-        "x-ms-version": "2019-12-12"
-=======
         "x-ms-request-id": "65535fb8-701f-002d-640e-09853f000000",
         "x-ms-version": "2019-10-10"
->>>>>>> 1e01f370
       },
       "ResponseBody": []
     },
@@ -123,7 +108,7 @@
         "x-ms-client-request-id": "759e9c85-8baa-98c5-df0a-ff408f920ca8",
         "x-ms-date": "Thu, 02 Apr 2020 16:49:44 GMT",
         "x-ms-return-client-request-id": "true",
-        "x-ms-version": "2019-12-12"
+        "x-ms-version": "2019-10-10"
       },
       "RequestBody": null,
       "StatusCode": 201,
@@ -137,13 +122,8 @@
           "Microsoft-HTTPAPI/2.0"
         ],
         "x-ms-client-request-id": "759e9c85-8baa-98c5-df0a-ff408f920ca8",
-<<<<<<< HEAD
-        "x-ms-request-id": "e25f5926-301f-005e-3013-f7ddac000000",
-        "x-ms-version": "2019-12-12"
-=======
         "x-ms-request-id": "65535fb9-701f-002d-650e-09853f000000",
         "x-ms-version": "2019-10-10"
->>>>>>> 1e01f370
       },
       "ResponseBody": []
     },
@@ -159,7 +139,7 @@
         "x-ms-client-request-id": "ab757dac-e670-5e1d-c8ad-1d9f1ad7ed3c",
         "x-ms-date": "Thu, 02 Apr 2020 16:49:44 GMT",
         "x-ms-return-client-request-id": "true",
-        "x-ms-version": "2019-12-12"
+        "x-ms-version": "2019-10-10"
       },
       "RequestBody": null,
       "StatusCode": 201,
@@ -173,13 +153,8 @@
           "Microsoft-HTTPAPI/2.0"
         ],
         "x-ms-client-request-id": "ab757dac-e670-5e1d-c8ad-1d9f1ad7ed3c",
-<<<<<<< HEAD
-        "x-ms-request-id": "e25f5927-301f-005e-3113-f7ddac000000",
-        "x-ms-version": "2019-12-12"
-=======
         "x-ms-request-id": "65535fba-701f-002d-660e-09853f000000",
         "x-ms-version": "2019-10-10"
->>>>>>> 1e01f370
       },
       "ResponseBody": []
     },
@@ -195,7 +170,7 @@
         "x-ms-client-request-id": "79756837-264a-e2ae-38bf-38e02a59ddf1",
         "x-ms-date": "Thu, 02 Apr 2020 16:49:45 GMT",
         "x-ms-return-client-request-id": "true",
-        "x-ms-version": "2019-12-12"
+        "x-ms-version": "2019-10-10"
       },
       "RequestBody": null,
       "StatusCode": 201,
@@ -209,13 +184,8 @@
           "Microsoft-HTTPAPI/2.0"
         ],
         "x-ms-client-request-id": "79756837-264a-e2ae-38bf-38e02a59ddf1",
-<<<<<<< HEAD
-        "x-ms-request-id": "e25f5928-301f-005e-3213-f7ddac000000",
-        "x-ms-version": "2019-12-12"
-=======
         "x-ms-request-id": "65535fbb-701f-002d-670e-09853f000000",
         "x-ms-version": "2019-10-10"
->>>>>>> 1e01f370
       },
       "ResponseBody": []
     },
@@ -231,7 +201,7 @@
         "x-ms-client-request-id": "fad38890-8bcc-775e-58c7-aef2dd5592a9",
         "x-ms-date": "Thu, 02 Apr 2020 16:49:45 GMT",
         "x-ms-return-client-request-id": "true",
-        "x-ms-version": "2019-12-12"
+        "x-ms-version": "2019-10-10"
       },
       "RequestBody": null,
       "StatusCode": 201,
@@ -245,13 +215,8 @@
           "Microsoft-HTTPAPI/2.0"
         ],
         "x-ms-client-request-id": "fad38890-8bcc-775e-58c7-aef2dd5592a9",
-<<<<<<< HEAD
-        "x-ms-request-id": "e25f5929-301f-005e-3313-f7ddac000000",
-        "x-ms-version": "2019-12-12"
-=======
         "x-ms-request-id": "65535fbc-701f-002d-680e-09853f000000",
         "x-ms-version": "2019-10-10"
->>>>>>> 1e01f370
       },
       "ResponseBody": []
     },
@@ -267,7 +232,7 @@
         "x-ms-client-request-id": "74814bcc-f306-cb6d-f942-f911ba25adb6",
         "x-ms-date": "Thu, 02 Apr 2020 16:49:45 GMT",
         "x-ms-return-client-request-id": "true",
-        "x-ms-version": "2019-12-12"
+        "x-ms-version": "2019-10-10"
       },
       "RequestBody": null,
       "StatusCode": 201,
@@ -281,13 +246,8 @@
           "Microsoft-HTTPAPI/2.0"
         ],
         "x-ms-client-request-id": "74814bcc-f306-cb6d-f942-f911ba25adb6",
-<<<<<<< HEAD
-        "x-ms-request-id": "e25f592c-301f-005e-3613-f7ddac000000",
-        "x-ms-version": "2019-12-12"
-=======
         "x-ms-request-id": "65535fbd-701f-002d-690e-09853f000000",
         "x-ms-version": "2019-10-10"
->>>>>>> 1e01f370
       },
       "ResponseBody": []
     },
@@ -304,7 +264,7 @@
         "x-ms-client-request-id": "7f6cd8b8-9821-0cc2-a0fd-cd78de2f9f43",
         "x-ms-date": "Thu, 02 Apr 2020 16:49:45 GMT",
         "x-ms-return-client-request-id": "true",
-        "x-ms-version": "2019-12-12"
+        "x-ms-version": "2019-10-10"
       },
       "RequestBody": null,
       "StatusCode": 200,
@@ -318,13 +278,8 @@
         "x-ms-client-request-id": "7f6cd8b8-9821-0cc2-a0fd-cd78de2f9f43",
         "x-ms-continuation": "VBa90b7vw9yTthEYgAIY\u002BgEvYWNsY2JuMDZzdGYBMDFENUQ3RTNEQ0VDNkJFMC90ZXN0LWZpbGVzeXN0ZW0tNTQxOTY5NWYtNWU3ZC00YjFkLTE1NzItN2QwYmY1M2Y5MmM5ATAxRDYwOTBFQjYxNTNENUQvdGVzdC1kaXJlY3RvcnktYjdiOGJkMTAtMTUzMi1kYjVmLWYxOGEtNTRlNDM0MzU2ZDY0L3Rlc3QtZGlyZWN0b3J5LTY1NWY4M2Y0LTUzODQtYTdiOC1mODUzLWZlMjczNWI3M2U3Yi90ZXN0LWZpbGUtNzc5ZWJjMTctZDBhNy1hOGQxLTE4ZDYtYjg1MmRlMDI3NmFmFgAAAA==",
         "x-ms-namespace-enabled": "true",
-<<<<<<< HEAD
-        "x-ms-request-id": "e25f592d-301f-005e-3713-f7ddac000000",
-        "x-ms-version": "2019-12-12"
-=======
         "x-ms-request-id": "65535fbe-701f-002d-6a0e-09853f000000",
         "x-ms-version": "2019-10-10"
->>>>>>> 1e01f370
       },
       "ResponseBody": "eyJkaXJlY3Rvcmllc1N1Y2Nlc3NmdWwiOjIsImZhaWxlZEVudHJpZXMiOltdLCJmYWlsdXJlQ291bnQiOjAsImZpbGVzU3VjY2Vzc2Z1bCI6MH0K"
     },
@@ -341,7 +296,7 @@
         "x-ms-client-request-id": "e259f052-2eb8-2194-21e4-2f8ffc7736ba",
         "x-ms-date": "Thu, 02 Apr 2020 16:49:45 GMT",
         "x-ms-return-client-request-id": "true",
-        "x-ms-version": "2019-12-12"
+        "x-ms-version": "2019-10-10"
       },
       "RequestBody": null,
       "StatusCode": 200,
@@ -355,13 +310,8 @@
         "x-ms-client-request-id": "e259f052-2eb8-2194-21e4-2f8ffc7736ba",
         "x-ms-continuation": "VBbBt\u002BaCz7\u002BYzrwBGNEBGMsBL2FjbGNibjA2c3RmATAxRDVEN0UzRENFQzZCRTAvdGVzdC1maWxlc3lzdGVtLTU0MTk2OTVmLTVlN2QtNGIxZC0xNTcyLTdkMGJmNTNmOTJjOQEwMUQ2MDkwRUI2MTUzRDVEL3Rlc3QtZGlyZWN0b3J5LWI3YjhiZDEwLTE1MzItZGI1Zi1mMThhLTU0ZTQzNDM1NmQ2NC90ZXN0LWRpcmVjdG9yeS1kZWQ5YWQ4Ni1jYWM2LWI2NDQtNzM5MC1iYmMzODFkN2NhMzMWAAAA",
         "x-ms-namespace-enabled": "true",
-<<<<<<< HEAD
-        "x-ms-request-id": "e25f592e-301f-005e-3813-f7ddac000000",
-        "x-ms-version": "2019-12-12"
-=======
         "x-ms-request-id": "65535fbf-701f-002d-6b0e-09853f000000",
         "x-ms-version": "2019-10-10"
->>>>>>> 1e01f370
       },
       "ResponseBody": "eyJkaXJlY3Rvcmllc1N1Y2Nlc3NmdWwiOjAsImZhaWxlZEVudHJpZXMiOltdLCJmYWlsdXJlQ291bnQiOjAsImZpbGVzU3VjY2Vzc2Z1bCI6Mn0K"
     },
@@ -378,7 +328,7 @@
         "x-ms-client-request-id": "ed25c836-bcd6-388b-75be-9b2102dc05e4",
         "x-ms-date": "Thu, 02 Apr 2020 16:49:45 GMT",
         "x-ms-return-client-request-id": "true",
-        "x-ms-version": "2019-12-12"
+        "x-ms-version": "2019-10-10"
       },
       "RequestBody": null,
       "StatusCode": 200,
@@ -392,13 +342,8 @@
         "x-ms-client-request-id": "ed25c836-bcd6-388b-75be-9b2102dc05e4",
         "x-ms-continuation": "VBbky\u002B7Zz5TNvbUBGMwBGMYBL2FjbGNibjA2c3RmATAxRDVEN0UzRENFQzZCRTAvdGVzdC1maWxlc3lzdGVtLTU0MTk2OTVmLTVlN2QtNGIxZC0xNTcyLTdkMGJmNTNmOTJjOQEwMUQ2MDkwRUI2MTUzRDVEL3Rlc3QtZGlyZWN0b3J5LWI3YjhiZDEwLTE1MzItZGI1Zi1mMThhLTU0ZTQzNDM1NmQ2NC90ZXN0LWZpbGUtNjNmYTJiZWMtYzRjZC05MThlLTAwYmEtZDAzOGNhYTIwZGM5FgAAAA==",
         "x-ms-namespace-enabled": "true",
-<<<<<<< HEAD
-        "x-ms-request-id": "e25f592f-301f-005e-3913-f7ddac000000",
-        "x-ms-version": "2019-12-12"
-=======
         "x-ms-request-id": "65535fc0-701f-002d-6c0e-09853f000000",
         "x-ms-version": "2019-10-10"
->>>>>>> 1e01f370
       },
       "ResponseBody": "eyJkaXJlY3Rvcmllc1N1Y2Nlc3NmdWwiOjEsImZhaWxlZEVudHJpZXMiOltdLCJmYWlsdXJlQ291bnQiOjAsImZpbGVzU3VjY2Vzc2Z1bCI6MX0K"
     },
@@ -415,7 +360,7 @@
         "x-ms-client-request-id": "335843d1-4851-44e3-2c19-865595e2838f",
         "x-ms-date": "Thu, 02 Apr 2020 16:49:45 GMT",
         "x-ms-return-client-request-id": "true",
-        "x-ms-version": "2019-12-12"
+        "x-ms-version": "2019-10-10"
       },
       "RequestBody": null,
       "StatusCode": 200,
@@ -428,13 +373,8 @@
         "Transfer-Encoding": "chunked",
         "x-ms-client-request-id": "335843d1-4851-44e3-2c19-865595e2838f",
         "x-ms-namespace-enabled": "true",
-<<<<<<< HEAD
-        "x-ms-request-id": "e25f5930-301f-005e-3a13-f7ddac000000",
-        "x-ms-version": "2019-12-12"
-=======
         "x-ms-request-id": "65535fc1-701f-002d-6d0e-09853f000000",
         "x-ms-version": "2019-10-10"
->>>>>>> 1e01f370
       },
       "ResponseBody": "eyJkaXJlY3Rvcmllc1N1Y2Nlc3NmdWwiOjAsImZhaWxlZEVudHJpZXMiOltdLCJmYWlsdXJlQ291bnQiOjAsImZpbGVzU3VjY2Vzc2Z1bCI6MX0K"
     },
@@ -451,7 +391,7 @@
         "x-ms-client-request-id": "bf4fd6ab-d184-ee93-ec20-1547459b8b0a",
         "x-ms-date": "Thu, 02 Apr 2020 16:49:45 GMT",
         "x-ms-return-client-request-id": "true",
-        "x-ms-version": "2019-12-12"
+        "x-ms-version": "2019-10-10"
       },
       "RequestBody": null,
       "StatusCode": 202,
@@ -463,13 +403,8 @@
         ],
         "Transfer-Encoding": "chunked",
         "x-ms-client-request-id": "bf4fd6ab-d184-ee93-ec20-1547459b8b0a",
-<<<<<<< HEAD
-        "x-ms-request-id": "7e70e7a8-701e-0002-6213-f788f4000000",
-        "x-ms-version": "2019-12-12"
-=======
         "x-ms-request-id": "186e6a24-c01e-0038-5b0e-09928c000000",
         "x-ms-version": "2019-10-10"
->>>>>>> 1e01f370
       },
       "ResponseBody": []
     }
