--- conflicted
+++ resolved
@@ -1,22 +1,6 @@
 {
   "Entries": [
     {
-<<<<<<< HEAD
-      "RequestUri": "https://seanstagehierarchical.blob.core.windows.net/test-filesystem-3a44d8b1-13e9-ea56-4fef-194b54417690?restype=container",
-      "RequestMethod": "PUT",
-      "RequestHeaders": {
-        "Authorization": "Sanitized",
-        "traceparent": "00-996999007aa60a4b9aea0cb23fb6ab57-c99491ab215bed41-00",
-        "User-Agent": [
-          "azsdk-net-Storage.Files.DataLake/12.0.0-dev.20200305.1",
-          "(.NET Core 4.6.28325.01; Microsoft Windows 10.0.18363 )"
-        ],
-        "x-ms-blob-public-access": "container",
-        "x-ms-client-request-id": "f0cbd7e9-9ebd-0d5b-5e9a-d52d50156d7b",
-        "x-ms-date": "Thu, 05 Mar 2020 22:07:10 GMT",
-        "x-ms-return-client-request-id": "true",
-        "x-ms-version": "2019-10-10"
-=======
       "RequestUri": "http://seannsecanary.blob.core.windows.net/test-filesystem-3a44d8b1-13e9-ea56-4fef-194b54417690?restype=container",
       "RequestMethod": "PUT",
       "RequestHeaders": {
@@ -31,50 +15,25 @@
         "x-ms-date": "Fri, 03 Apr 2020 20:53:04 GMT",
         "x-ms-return-client-request-id": "true",
         "x-ms-version": "2019-12-12"
->>>>>>> 32e373e2
       },
       "RequestBody": null,
       "StatusCode": 201,
       "ResponseHeaders": {
         "Content-Length": "0",
-<<<<<<< HEAD
-        "Date": "Thu, 05 Mar 2020 22:07:10 GMT",
-        "ETag": "\u00220x8D7C1518D6A090A\u0022",
-        "Last-Modified": "Thu, 05 Mar 2020 22:07:10 GMT",
-=======
         "Date": "Fri, 03 Apr 2020 20:53:02 GMT",
         "ETag": "\u00220x8D7D8110055B455\u0022",
         "Last-Modified": "Fri, 03 Apr 2020 20:53:02 GMT",
->>>>>>> 32e373e2
         "Server": [
           "Windows-Azure-Blob/1.0",
           "Microsoft-HTTPAPI/2.0"
         ],
         "x-ms-client-request-id": "f0cbd7e9-9ebd-0d5b-5e9a-d52d50156d7b",
-<<<<<<< HEAD
-        "x-ms-request-id": "8d52a698-d01e-0048-4f3a-f38f0c000000",
-        "x-ms-version": "2019-10-10"
-=======
         "x-ms-request-id": "9621556c-f01e-0012-45f9-093670000000",
         "x-ms-version": "2019-12-12"
->>>>>>> 32e373e2
       },
       "ResponseBody": []
     },
     {
-<<<<<<< HEAD
-      "RequestUri": "https://seanstagehierarchical.blob.core.windows.net/test-filesystem-3a44d8b1-13e9-ea56-4fef-194b54417690/test-directory-790aedbe-664e-836b-25f1-a2a9f5d60210?comp=lease",
-      "RequestMethod": "PUT",
-      "RequestHeaders": {
-        "Authorization": "Sanitized",
-        "traceparent": "00-9a261e233338964e91646016ab3bd0cf-3614292ec295f241-00",
-        "User-Agent": [
-          "azsdk-net-Storage.Files.DataLake/12.0.0-dev.20200305.1",
-          "(.NET Core 4.6.28325.01; Microsoft Windows 10.0.18363 )"
-        ],
-        "x-ms-client-request-id": "51d71fee-0816-d4dc-d7de-0f2dba05fa27",
-        "x-ms-date": "Thu, 05 Mar 2020 22:07:10 GMT",
-=======
       "RequestUri": "http://seannsecanary.blob.core.windows.net/test-filesystem-3a44d8b1-13e9-ea56-4fef-194b54417690/test-directory-790aedbe-664e-836b-25f1-a2a9f5d60210?comp=lease",
       "RequestMethod": "PUT",
       "RequestHeaders": {
@@ -86,58 +45,24 @@
         ],
         "x-ms-client-request-id": "51d71fee-0816-d4dc-d7de-0f2dba05fa27",
         "x-ms-date": "Fri, 03 Apr 2020 20:53:04 GMT",
->>>>>>> 32e373e2
         "x-ms-lease-action": "change",
         "x-ms-lease-id": "7c62d125-8675-f6d2-d9bf-e8b658850282",
         "x-ms-proposed-lease-id": "fac0a3d2-5033-83f9-6c48-cbccfcb21887",
         "x-ms-return-client-request-id": "true",
-<<<<<<< HEAD
-        "x-ms-version": "2019-10-10"
-=======
         "x-ms-version": "2019-12-12"
->>>>>>> 32e373e2
       },
       "RequestBody": null,
       "StatusCode": 404,
       "ResponseHeaders": {
         "Content-Length": "215",
         "Content-Type": "application/xml",
-<<<<<<< HEAD
-        "Date": "Thu, 05 Mar 2020 22:07:10 GMT",
-=======
         "Date": "Fri, 03 Apr 2020 20:53:02 GMT",
->>>>>>> 32e373e2
         "Server": [
           "Windows-Azure-Blob/1.0",
           "Microsoft-HTTPAPI/2.0"
         ],
         "x-ms-client-request-id": "51d71fee-0816-d4dc-d7de-0f2dba05fa27",
         "x-ms-error-code": "BlobNotFound",
-<<<<<<< HEAD
-        "x-ms-request-id": "8d52a69e-d01e-0048-513a-f38f0c000000",
-        "x-ms-version": "2019-10-10"
-      },
-      "ResponseBody": [
-        "\uFEFF\u003C?xml version=\u00221.0\u0022 encoding=\u0022utf-8\u0022?\u003E\u003CError\u003E\u003CCode\u003EBlobNotFound\u003C/Code\u003E\u003CMessage\u003EThe specified blob does not exist.\n",
-        "RequestId:8d52a69e-d01e-0048-513a-f38f0c000000\n",
-        "Time:2020-03-05T22:07:10.9082817Z\u003C/Message\u003E\u003C/Error\u003E"
-      ]
-    },
-    {
-      "RequestUri": "https://seanstagehierarchical.blob.core.windows.net/test-filesystem-3a44d8b1-13e9-ea56-4fef-194b54417690?restype=container",
-      "RequestMethod": "DELETE",
-      "RequestHeaders": {
-        "Authorization": "Sanitized",
-        "traceparent": "00-c4d7089a1feeab4fa9379f8f1a6728f9-3c0dd56cd1ada442-00",
-        "User-Agent": [
-          "azsdk-net-Storage.Files.DataLake/12.0.0-dev.20200305.1",
-          "(.NET Core 4.6.28325.01; Microsoft Windows 10.0.18363 )"
-        ],
-        "x-ms-client-request-id": "dcde2b1d-c6da-8f71-e833-a7d4e1d77d14",
-        "x-ms-date": "Thu, 05 Mar 2020 22:07:11 GMT",
-        "x-ms-return-client-request-id": "true",
-        "x-ms-version": "2019-10-10"
-=======
         "x-ms-request-id": "96215574-f01e-0012-4cf9-093670000000",
         "x-ms-version": "2019-12-12"
       },
@@ -161,39 +86,25 @@
         "x-ms-date": "Fri, 03 Apr 2020 20:53:04 GMT",
         "x-ms-return-client-request-id": "true",
         "x-ms-version": "2019-12-12"
->>>>>>> 32e373e2
       },
       "RequestBody": null,
       "StatusCode": 202,
       "ResponseHeaders": {
         "Content-Length": "0",
-<<<<<<< HEAD
-        "Date": "Thu, 05 Mar 2020 22:07:10 GMT",
-=======
         "Date": "Fri, 03 Apr 2020 20:53:02 GMT",
->>>>>>> 32e373e2
         "Server": [
           "Windows-Azure-Blob/1.0",
           "Microsoft-HTTPAPI/2.0"
         ],
         "x-ms-client-request-id": "dcde2b1d-c6da-8f71-e833-a7d4e1d77d14",
-<<<<<<< HEAD
-        "x-ms-request-id": "8d52a6a4-d01e-0048-553a-f38f0c000000",
-        "x-ms-version": "2019-10-10"
-=======
         "x-ms-request-id": "96215578-f01e-0012-50f9-093670000000",
         "x-ms-version": "2019-12-12"
->>>>>>> 32e373e2
       },
       "ResponseBody": []
     }
   ],
   "Variables": {
     "RandomSeed": "1244810320",
-<<<<<<< HEAD
-    "Storage_TestConfigHierarchicalNamespace": "NamespaceTenant\nseanstagehierarchical\nU2FuaXRpemVk\nhttps://seanstagehierarchical.blob.core.windows.net\nhttp://seanstagehierarchical.file.core.windows.net\nhttp://seanstagehierarchical.queue.core.windows.net\nhttp://seanstagehierarchical.table.core.windows.net\n\n\n\n\nhttp://seanstagehierarchical-secondary.blob.core.windows.net\nhttp://seanstagehierarchical-secondary.file.core.windows.net\nhttp://seanstagehierarchical-secondary.queue.core.windows.net\nhttp://seanstagehierarchical-secondary.table.core.windows.net\n68390a19-a643-458b-b726-408abf67b4fc\nSanitized\n72f988bf-86f1-41af-91ab-2d7cd011db47\nhttps://login.microsoftonline.com/\nCloud\nBlobEndpoint=https://seanstagehierarchical.blob.core.windows.net/;QueueEndpoint=http://seanstagehierarchical.queue.core.windows.net/;FileEndpoint=http://seanstagehierarchical.file.core.windows.net/;BlobSecondaryEndpoint=http://seanstagehierarchical-secondary.blob.core.windows.net/;QueueSecondaryEndpoint=http://seanstagehierarchical-secondary.queue.core.windows.net/;FileSecondaryEndpoint=http://seanstagehierarchical-secondary.file.core.windows.net/;AccountName=seanstagehierarchical;AccountKey=Sanitized\n"
-=======
     "Storage_TestConfigHierarchicalNamespace": "NamespaceTenant\nseannsecanary\nU2FuaXRpemVk\nhttp://seannsecanary.blob.core.windows.net\nhttp://seannsecanary.file.core.windows.net\nhttp://seannsecanary.queue.core.windows.net\nhttp://seannsecanary.table.core.windows.net\n\n\n\n\nhttp://seannsecanary-secondary.blob.core.windows.net\nhttp://seannsecanary-secondary.file.core.windows.net\nhttp://seannsecanary-secondary.queue.core.windows.net\nhttp://seannsecanary-secondary.table.core.windows.net\n68390a19-a643-458b-b726-408abf67b4fc\nSanitized\n72f988bf-86f1-41af-91ab-2d7cd011db47\nhttps://login.microsoftonline.com/\nCloud\nBlobEndpoint=http://seannsecanary.blob.core.windows.net/;QueueEndpoint=http://seannsecanary.queue.core.windows.net/;FileEndpoint=http://seannsecanary.file.core.windows.net/;BlobSecondaryEndpoint=http://seannsecanary-secondary.blob.core.windows.net/;QueueSecondaryEndpoint=http://seannsecanary-secondary.queue.core.windows.net/;FileSecondaryEndpoint=http://seannsecanary-secondary.file.core.windows.net/;AccountName=seannsecanary;AccountKey=Sanitized\n"
->>>>>>> 32e373e2
   }
 }