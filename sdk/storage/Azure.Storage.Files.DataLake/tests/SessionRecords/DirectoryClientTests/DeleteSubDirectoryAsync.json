{
  "Entries": [
    {
<<<<<<< HEAD
      "RequestUri": "https://seanstagehierarchical.blob.core.windows.net/test-filesystem-df194ead-3d62-d2b6-f9eb-7065e589a0de?restype=container",
      "RequestMethod": "PUT",
      "RequestHeaders": {
        "Authorization": "Sanitized",
        "traceparent": "00-ebfb9a1a4f36554eb683a2d5a1dc8fc8-f28878739646c04c-00",
        "User-Agent": [
          "azsdk-net-Storage.Files.DataLake/12.0.0-dev.20200305.1",
          "(.NET Core 4.6.28325.01; Microsoft Windows 10.0.18363 )"
        ],
        "x-ms-blob-public-access": "container",
        "x-ms-client-request-id": "71ee48b5-692d-dd51-a9b2-9836ab49375c",
        "x-ms-date": "Thu, 05 Mar 2020 22:08:08 GMT",
        "x-ms-return-client-request-id": "true",
        "x-ms-version": "2019-10-10"
=======
      "RequestUri": "http://seannsecanary.blob.core.windows.net/test-filesystem-df194ead-3d62-d2b6-f9eb-7065e589a0de?restype=container",
      "RequestMethod": "PUT",
      "RequestHeaders": {
        "Authorization": "Sanitized",
        "traceparent": "00-9bf5cddc3baccd47ad922fcba15db3f7-a98cde89960b1a4e-00",
        "User-Agent": [
          "azsdk-net-Storage.Files.DataLake/12.1.0-dev.20200403.1",
          "(.NET Core 4.6.28325.01; Microsoft Windows 10.0.18362 )"
        ],
        "x-ms-blob-public-access": "container",
        "x-ms-client-request-id": "71ee48b5-692d-dd51-a9b2-9836ab49375c",
        "x-ms-date": "Fri, 03 Apr 2020 20:53:29 GMT",
        "x-ms-return-client-request-id": "true",
        "x-ms-version": "2019-12-12"
>>>>>>> 32e373e2
      },
      "RequestBody": null,
      "StatusCode": 201,
      "ResponseHeaders": {
        "Content-Length": "0",
<<<<<<< HEAD
        "Date": "Thu, 05 Mar 2020 22:08:08 GMT",
        "ETag": "\u00220x8D7C151B03D33BD\u0022",
        "Last-Modified": "Thu, 05 Mar 2020 22:08:08 GMT",
=======
        "Date": "Fri, 03 Apr 2020 20:53:27 GMT",
        "ETag": "\u00220x8D7D8110F749449\u0022",
        "Last-Modified": "Fri, 03 Apr 2020 20:53:28 GMT",
>>>>>>> 32e373e2
        "Server": [
          "Windows-Azure-Blob/1.0",
          "Microsoft-HTTPAPI/2.0"
        ],
        "x-ms-client-request-id": "71ee48b5-692d-dd51-a9b2-9836ab49375c",
<<<<<<< HEAD
        "x-ms-request-id": "8d52abc3-d01e-0048-0f3a-f38f0c000000",
        "x-ms-version": "2019-10-10"
=======
        "x-ms-request-id": "96216293-f01e-0012-7ef9-093670000000",
        "x-ms-version": "2019-12-12"
>>>>>>> 32e373e2
      },
      "ResponseBody": []
    },
    {
<<<<<<< HEAD
      "RequestUri": "https://seanstagehierarchical.dfs.core.windows.net/test-filesystem-df194ead-3d62-d2b6-f9eb-7065e589a0de/test-directory-aa5a1e07-b9c5-d6c6-ee84-5dd3953bb89c?resource=directory",
      "RequestMethod": "PUT",
      "RequestHeaders": {
        "Authorization": "Sanitized",
        "traceparent": "00-313e32f023b50147b522548c678657bc-46d818fa8f620f40-00",
        "User-Agent": [
          "azsdk-net-Storage.Files.DataLake/12.0.0-dev.20200305.1",
          "(.NET Core 4.6.28325.01; Microsoft Windows 10.0.18363 )"
        ],
        "x-ms-client-request-id": "fb734b57-1e03-fb35-8218-83a90b7d476d",
        "x-ms-date": "Thu, 05 Mar 2020 22:08:09 GMT",
        "x-ms-return-client-request-id": "true",
        "x-ms-version": "2019-10-10"
=======
      "RequestUri": "http://seannsecanary.dfs.core.windows.net/test-filesystem-df194ead-3d62-d2b6-f9eb-7065e589a0de/test-directory-aa5a1e07-b9c5-d6c6-ee84-5dd3953bb89c?resource=directory",
      "RequestMethod": "PUT",
      "RequestHeaders": {
        "Authorization": "Sanitized",
        "traceparent": "00-db02d5fff6880a48a550836b2733d06a-907734d398655943-00",
        "User-Agent": [
          "azsdk-net-Storage.Files.DataLake/12.1.0-dev.20200403.1",
          "(.NET Core 4.6.28325.01; Microsoft Windows 10.0.18362 )"
        ],
        "x-ms-client-request-id": "fb734b57-1e03-fb35-8218-83a90b7d476d",
        "x-ms-date": "Fri, 03 Apr 2020 20:53:29 GMT",
        "x-ms-return-client-request-id": "true",
        "x-ms-version": "2019-12-12"
>>>>>>> 32e373e2
      },
      "RequestBody": null,
      "StatusCode": 201,
      "ResponseHeaders": {
        "Content-Length": "0",
<<<<<<< HEAD
        "Date": "Thu, 05 Mar 2020 22:08:08 GMT",
        "ETag": "\u00220x8D7C151B06FB586\u0022",
        "Last-Modified": "Thu, 05 Mar 2020 22:08:09 GMT",
=======
        "Date": "Fri, 03 Apr 2020 20:53:27 GMT",
        "ETag": "\u00220x8D7D8110F84D621\u0022",
        "Last-Modified": "Fri, 03 Apr 2020 20:53:28 GMT",
>>>>>>> 32e373e2
        "Server": [
          "Windows-Azure-HDFS/1.0",
          "Microsoft-HTTPAPI/2.0"
        ],
        "x-ms-client-request-id": "fb734b57-1e03-fb35-8218-83a90b7d476d",
<<<<<<< HEAD
        "x-ms-request-id": "923c0733-001f-0029-2b3a-f3ac4f000000",
        "x-ms-version": "2019-10-10"
=======
        "x-ms-request-id": "fa43fb14-201f-0097-4bf9-091bad000000",
        "x-ms-version": "2019-12-12"
>>>>>>> 32e373e2
      },
      "ResponseBody": []
    },
    {
<<<<<<< HEAD
      "RequestUri": "https://seanstagehierarchical.dfs.core.windows.net/test-filesystem-df194ead-3d62-d2b6-f9eb-7065e589a0de/test-directory-aa5a1e07-b9c5-d6c6-ee84-5dd3953bb89c/test-directory-3613fcf9-9a98-d8c1-6d59-b7ca487b98c4?resource=directory",
=======
      "RequestUri": "http://seannsecanary.dfs.core.windows.net/test-filesystem-df194ead-3d62-d2b6-f9eb-7065e589a0de/test-directory-aa5a1e07-b9c5-d6c6-ee84-5dd3953bb89c/test-directory-3613fcf9-9a98-d8c1-6d59-b7ca487b98c4?resource=directory",
>>>>>>> 32e373e2
      "RequestMethod": "PUT",
      "RequestHeaders": {
        "Authorization": "Sanitized",
        "User-Agent": [
<<<<<<< HEAD
          "azsdk-net-Storage.Files.DataLake/12.0.0-dev.20200305.1",
          "(.NET Core 4.6.28325.01; Microsoft Windows 10.0.18363 )"
        ],
        "x-ms-client-request-id": "425003b3-b216-bca0-8a9a-8da9666bb306",
        "x-ms-date": "Thu, 05 Mar 2020 22:08:09 GMT",
        "x-ms-return-client-request-id": "true",
        "x-ms-version": "2019-10-10"
=======
          "azsdk-net-Storage.Files.DataLake/12.1.0-dev.20200403.1",
          "(.NET Core 4.6.28325.01; Microsoft Windows 10.0.18362 )"
        ],
        "x-ms-client-request-id": "425003b3-b216-bca0-8a9a-8da9666bb306",
        "x-ms-date": "Fri, 03 Apr 2020 20:53:29 GMT",
        "x-ms-return-client-request-id": "true",
        "x-ms-version": "2019-12-12"
>>>>>>> 32e373e2
      },
      "RequestBody": null,
      "StatusCode": 201,
      "ResponseHeaders": {
        "Content-Length": "0",
<<<<<<< HEAD
        "Date": "Thu, 05 Mar 2020 22:08:08 GMT",
        "ETag": "\u00220x8D7C151B07C92D6\u0022",
        "Last-Modified": "Thu, 05 Mar 2020 22:08:09 GMT",
=======
        "Date": "Fri, 03 Apr 2020 20:53:27 GMT",
        "ETag": "\u00220x8D7D8110F910FFA\u0022",
        "Last-Modified": "Fri, 03 Apr 2020 20:53:28 GMT",
>>>>>>> 32e373e2
        "Server": [
          "Windows-Azure-HDFS/1.0",
          "Microsoft-HTTPAPI/2.0"
        ],
        "x-ms-client-request-id": "425003b3-b216-bca0-8a9a-8da9666bb306",
<<<<<<< HEAD
        "x-ms-request-id": "923c0734-001f-0029-2c3a-f3ac4f000000",
        "x-ms-version": "2019-10-10"
=======
        "x-ms-request-id": "fa43fb15-201f-0097-4cf9-091bad000000",
        "x-ms-version": "2019-12-12"
>>>>>>> 32e373e2
      },
      "ResponseBody": []
    },
    {
<<<<<<< HEAD
      "RequestUri": "https://seanstagehierarchical.dfs.core.windows.net/test-filesystem-df194ead-3d62-d2b6-f9eb-7065e589a0de/test-directory-aa5a1e07-b9c5-d6c6-ee84-5dd3953bb89c/test-directory-3613fcf9-9a98-d8c1-6d59-b7ca487b98c4",
=======
      "RequestUri": "http://seannsecanary.dfs.core.windows.net/test-filesystem-df194ead-3d62-d2b6-f9eb-7065e589a0de/test-directory-aa5a1e07-b9c5-d6c6-ee84-5dd3953bb89c/test-directory-3613fcf9-9a98-d8c1-6d59-b7ca487b98c4",
>>>>>>> 32e373e2
      "RequestMethod": "DELETE",
      "RequestHeaders": {
        "Authorization": "Sanitized",
        "User-Agent": [
<<<<<<< HEAD
          "azsdk-net-Storage.Files.DataLake/12.0.0-dev.20200305.1",
          "(.NET Core 4.6.28325.01; Microsoft Windows 10.0.18363 )"
        ],
        "x-ms-client-request-id": "44164264-562a-e8ae-83bf-c02d2fef9ed4",
        "x-ms-date": "Thu, 05 Mar 2020 22:08:09 GMT",
        "x-ms-return-client-request-id": "true",
        "x-ms-version": "2019-10-10"
=======
          "azsdk-net-Storage.Files.DataLake/12.1.0-dev.20200403.1",
          "(.NET Core 4.6.28325.01; Microsoft Windows 10.0.18362 )"
        ],
        "x-ms-client-request-id": "44164264-562a-e8ae-83bf-c02d2fef9ed4",
        "x-ms-date": "Fri, 03 Apr 2020 20:53:29 GMT",
        "x-ms-return-client-request-id": "true",
        "x-ms-version": "2019-12-12"
>>>>>>> 32e373e2
      },
      "RequestBody": null,
      "StatusCode": 200,
      "ResponseHeaders": {
        "Content-Length": "0",
<<<<<<< HEAD
        "Date": "Thu, 05 Mar 2020 22:08:08 GMT",
=======
        "Date": "Fri, 03 Apr 2020 20:53:27 GMT",
>>>>>>> 32e373e2
        "Server": [
          "Windows-Azure-HDFS/1.0",
          "Microsoft-HTTPAPI/2.0"
        ],
        "x-ms-client-request-id": "44164264-562a-e8ae-83bf-c02d2fef9ed4",
<<<<<<< HEAD
        "x-ms-request-id": "923c0735-001f-0029-2d3a-f3ac4f000000",
        "x-ms-version": "2019-10-10"
=======
        "x-ms-request-id": "fa43fb16-201f-0097-4df9-091bad000000",
        "x-ms-version": "2019-12-12"
>>>>>>> 32e373e2
      },
      "ResponseBody": []
    },
    {
<<<<<<< HEAD
      "RequestUri": "https://seanstagehierarchical.blob.core.windows.net/test-filesystem-df194ead-3d62-d2b6-f9eb-7065e589a0de?restype=container",
      "RequestMethod": "DELETE",
      "RequestHeaders": {
        "Authorization": "Sanitized",
        "traceparent": "00-8139e6787111284eb1d660abc34bd03f-b4cec517e7934a46-00",
        "User-Agent": [
          "azsdk-net-Storage.Files.DataLake/12.0.0-dev.20200305.1",
          "(.NET Core 4.6.28325.01; Microsoft Windows 10.0.18363 )"
        ],
        "x-ms-client-request-id": "2444286d-6e54-29dc-0f24-64413d770d73",
        "x-ms-date": "Thu, 05 Mar 2020 22:08:09 GMT",
        "x-ms-return-client-request-id": "true",
        "x-ms-version": "2019-10-10"
=======
      "RequestUri": "http://seannsecanary.blob.core.windows.net/test-filesystem-df194ead-3d62-d2b6-f9eb-7065e589a0de?restype=container",
      "RequestMethod": "DELETE",
      "RequestHeaders": {
        "Authorization": "Sanitized",
        "traceparent": "00-de3a3fc34634ac46b3e89b25a48f5cb0-183faff1dcb4314e-00",
        "User-Agent": [
          "azsdk-net-Storage.Files.DataLake/12.1.0-dev.20200403.1",
          "(.NET Core 4.6.28325.01; Microsoft Windows 10.0.18362 )"
        ],
        "x-ms-client-request-id": "2444286d-6e54-29dc-0f24-64413d770d73",
        "x-ms-date": "Fri, 03 Apr 2020 20:53:29 GMT",
        "x-ms-return-client-request-id": "true",
        "x-ms-version": "2019-12-12"
>>>>>>> 32e373e2
      },
      "RequestBody": null,
      "StatusCode": 202,
      "ResponseHeaders": {
        "Content-Length": "0",
<<<<<<< HEAD
        "Date": "Thu, 05 Mar 2020 22:08:09 GMT",
=======
        "Date": "Fri, 03 Apr 2020 20:53:27 GMT",
>>>>>>> 32e373e2
        "Server": [
          "Windows-Azure-Blob/1.0",
          "Microsoft-HTTPAPI/2.0"
        ],
        "x-ms-client-request-id": "2444286d-6e54-29dc-0f24-64413d770d73",
<<<<<<< HEAD
        "x-ms-request-id": "8d52abcd-d01e-0048-163a-f38f0c000000",
        "x-ms-version": "2019-10-10"
=======
        "x-ms-request-id": "962162bb-f01e-0012-21f9-093670000000",
        "x-ms-version": "2019-12-12"
>>>>>>> 32e373e2
      },
      "ResponseBody": []
    }
  ],
  "Variables": {
    "RandomSeed": "174600279",
<<<<<<< HEAD
    "Storage_TestConfigHierarchicalNamespace": "NamespaceTenant\nseanstagehierarchical\nU2FuaXRpemVk\nhttps://seanstagehierarchical.blob.core.windows.net\nhttp://seanstagehierarchical.file.core.windows.net\nhttp://seanstagehierarchical.queue.core.windows.net\nhttp://seanstagehierarchical.table.core.windows.net\n\n\n\n\nhttp://seanstagehierarchical-secondary.blob.core.windows.net\nhttp://seanstagehierarchical-secondary.file.core.windows.net\nhttp://seanstagehierarchical-secondary.queue.core.windows.net\nhttp://seanstagehierarchical-secondary.table.core.windows.net\n68390a19-a643-458b-b726-408abf67b4fc\nSanitized\n72f988bf-86f1-41af-91ab-2d7cd011db47\nhttps://login.microsoftonline.com/\nCloud\nBlobEndpoint=https://seanstagehierarchical.blob.core.windows.net/;QueueEndpoint=http://seanstagehierarchical.queue.core.windows.net/;FileEndpoint=http://seanstagehierarchical.file.core.windows.net/;BlobSecondaryEndpoint=http://seanstagehierarchical-secondary.blob.core.windows.net/;QueueSecondaryEndpoint=http://seanstagehierarchical-secondary.queue.core.windows.net/;FileSecondaryEndpoint=http://seanstagehierarchical-secondary.file.core.windows.net/;AccountName=seanstagehierarchical;AccountKey=Sanitized\n"
=======
    "Storage_TestConfigHierarchicalNamespace": "NamespaceTenant\nseannsecanary\nU2FuaXRpemVk\nhttp://seannsecanary.blob.core.windows.net\nhttp://seannsecanary.file.core.windows.net\nhttp://seannsecanary.queue.core.windows.net\nhttp://seannsecanary.table.core.windows.net\n\n\n\n\nhttp://seannsecanary-secondary.blob.core.windows.net\nhttp://seannsecanary-secondary.file.core.windows.net\nhttp://seannsecanary-secondary.queue.core.windows.net\nhttp://seannsecanary-secondary.table.core.windows.net\n68390a19-a643-458b-b726-408abf67b4fc\nSanitized\n72f988bf-86f1-41af-91ab-2d7cd011db47\nhttps://login.microsoftonline.com/\nCloud\nBlobEndpoint=http://seannsecanary.blob.core.windows.net/;QueueEndpoint=http://seannsecanary.queue.core.windows.net/;FileEndpoint=http://seannsecanary.file.core.windows.net/;BlobSecondaryEndpoint=http://seannsecanary-secondary.blob.core.windows.net/;QueueSecondaryEndpoint=http://seannsecanary-secondary.queue.core.windows.net/;FileSecondaryEndpoint=http://seannsecanary-secondary.file.core.windows.net/;AccountName=seannsecanary;AccountKey=Sanitized\n"
>>>>>>> 32e373e2
  }
}<|MERGE_RESOLUTION|>--- conflicted
+++ resolved
@@ -1,22 +1,6 @@
 {
   "Entries": [
     {
-<<<<<<< HEAD
-      "RequestUri": "https://seanstagehierarchical.blob.core.windows.net/test-filesystem-df194ead-3d62-d2b6-f9eb-7065e589a0de?restype=container",
-      "RequestMethod": "PUT",
-      "RequestHeaders": {
-        "Authorization": "Sanitized",
-        "traceparent": "00-ebfb9a1a4f36554eb683a2d5a1dc8fc8-f28878739646c04c-00",
-        "User-Agent": [
-          "azsdk-net-Storage.Files.DataLake/12.0.0-dev.20200305.1",
-          "(.NET Core 4.6.28325.01; Microsoft Windows 10.0.18363 )"
-        ],
-        "x-ms-blob-public-access": "container",
-        "x-ms-client-request-id": "71ee48b5-692d-dd51-a9b2-9836ab49375c",
-        "x-ms-date": "Thu, 05 Mar 2020 22:08:08 GMT",
-        "x-ms-return-client-request-id": "true",
-        "x-ms-version": "2019-10-10"
-=======
       "RequestUri": "http://seannsecanary.blob.core.windows.net/test-filesystem-df194ead-3d62-d2b6-f9eb-7065e589a0de?restype=container",
       "RequestMethod": "PUT",
       "RequestHeaders": {
@@ -31,52 +15,25 @@
         "x-ms-date": "Fri, 03 Apr 2020 20:53:29 GMT",
         "x-ms-return-client-request-id": "true",
         "x-ms-version": "2019-12-12"
->>>>>>> 32e373e2
       },
       "RequestBody": null,
       "StatusCode": 201,
       "ResponseHeaders": {
         "Content-Length": "0",
-<<<<<<< HEAD
-        "Date": "Thu, 05 Mar 2020 22:08:08 GMT",
-        "ETag": "\u00220x8D7C151B03D33BD\u0022",
-        "Last-Modified": "Thu, 05 Mar 2020 22:08:08 GMT",
-=======
         "Date": "Fri, 03 Apr 2020 20:53:27 GMT",
         "ETag": "\u00220x8D7D8110F749449\u0022",
         "Last-Modified": "Fri, 03 Apr 2020 20:53:28 GMT",
->>>>>>> 32e373e2
         "Server": [
           "Windows-Azure-Blob/1.0",
           "Microsoft-HTTPAPI/2.0"
         ],
         "x-ms-client-request-id": "71ee48b5-692d-dd51-a9b2-9836ab49375c",
-<<<<<<< HEAD
-        "x-ms-request-id": "8d52abc3-d01e-0048-0f3a-f38f0c000000",
-        "x-ms-version": "2019-10-10"
-=======
         "x-ms-request-id": "96216293-f01e-0012-7ef9-093670000000",
         "x-ms-version": "2019-12-12"
->>>>>>> 32e373e2
       },
       "ResponseBody": []
     },
     {
-<<<<<<< HEAD
-      "RequestUri": "https://seanstagehierarchical.dfs.core.windows.net/test-filesystem-df194ead-3d62-d2b6-f9eb-7065e589a0de/test-directory-aa5a1e07-b9c5-d6c6-ee84-5dd3953bb89c?resource=directory",
-      "RequestMethod": "PUT",
-      "RequestHeaders": {
-        "Authorization": "Sanitized",
-        "traceparent": "00-313e32f023b50147b522548c678657bc-46d818fa8f620f40-00",
-        "User-Agent": [
-          "azsdk-net-Storage.Files.DataLake/12.0.0-dev.20200305.1",
-          "(.NET Core 4.6.28325.01; Microsoft Windows 10.0.18363 )"
-        ],
-        "x-ms-client-request-id": "fb734b57-1e03-fb35-8218-83a90b7d476d",
-        "x-ms-date": "Thu, 05 Mar 2020 22:08:09 GMT",
-        "x-ms-return-client-request-id": "true",
-        "x-ms-version": "2019-10-10"
-=======
       "RequestUri": "http://seannsecanary.dfs.core.windows.net/test-filesystem-df194ead-3d62-d2b6-f9eb-7065e589a0de/test-directory-aa5a1e07-b9c5-d6c6-ee84-5dd3953bb89c?resource=directory",
       "RequestMethod": "PUT",
       "RequestHeaders": {
@@ -90,55 +47,30 @@
         "x-ms-date": "Fri, 03 Apr 2020 20:53:29 GMT",
         "x-ms-return-client-request-id": "true",
         "x-ms-version": "2019-12-12"
->>>>>>> 32e373e2
       },
       "RequestBody": null,
       "StatusCode": 201,
       "ResponseHeaders": {
         "Content-Length": "0",
-<<<<<<< HEAD
-        "Date": "Thu, 05 Mar 2020 22:08:08 GMT",
-        "ETag": "\u00220x8D7C151B06FB586\u0022",
-        "Last-Modified": "Thu, 05 Mar 2020 22:08:09 GMT",
-=======
         "Date": "Fri, 03 Apr 2020 20:53:27 GMT",
         "ETag": "\u00220x8D7D8110F84D621\u0022",
         "Last-Modified": "Fri, 03 Apr 2020 20:53:28 GMT",
->>>>>>> 32e373e2
         "Server": [
           "Windows-Azure-HDFS/1.0",
           "Microsoft-HTTPAPI/2.0"
         ],
         "x-ms-client-request-id": "fb734b57-1e03-fb35-8218-83a90b7d476d",
-<<<<<<< HEAD
-        "x-ms-request-id": "923c0733-001f-0029-2b3a-f3ac4f000000",
-        "x-ms-version": "2019-10-10"
-=======
         "x-ms-request-id": "fa43fb14-201f-0097-4bf9-091bad000000",
         "x-ms-version": "2019-12-12"
->>>>>>> 32e373e2
       },
       "ResponseBody": []
     },
     {
-<<<<<<< HEAD
-      "RequestUri": "https://seanstagehierarchical.dfs.core.windows.net/test-filesystem-df194ead-3d62-d2b6-f9eb-7065e589a0de/test-directory-aa5a1e07-b9c5-d6c6-ee84-5dd3953bb89c/test-directory-3613fcf9-9a98-d8c1-6d59-b7ca487b98c4?resource=directory",
-=======
       "RequestUri": "http://seannsecanary.dfs.core.windows.net/test-filesystem-df194ead-3d62-d2b6-f9eb-7065e589a0de/test-directory-aa5a1e07-b9c5-d6c6-ee84-5dd3953bb89c/test-directory-3613fcf9-9a98-d8c1-6d59-b7ca487b98c4?resource=directory",
->>>>>>> 32e373e2
       "RequestMethod": "PUT",
       "RequestHeaders": {
         "Authorization": "Sanitized",
         "User-Agent": [
-<<<<<<< HEAD
-          "azsdk-net-Storage.Files.DataLake/12.0.0-dev.20200305.1",
-          "(.NET Core 4.6.28325.01; Microsoft Windows 10.0.18363 )"
-        ],
-        "x-ms-client-request-id": "425003b3-b216-bca0-8a9a-8da9666bb306",
-        "x-ms-date": "Thu, 05 Mar 2020 22:08:09 GMT",
-        "x-ms-return-client-request-id": "true",
-        "x-ms-version": "2019-10-10"
-=======
           "azsdk-net-Storage.Files.DataLake/12.1.0-dev.20200403.1",
           "(.NET Core 4.6.28325.01; Microsoft Windows 10.0.18362 )"
         ],
@@ -146,55 +78,30 @@
         "x-ms-date": "Fri, 03 Apr 2020 20:53:29 GMT",
         "x-ms-return-client-request-id": "true",
         "x-ms-version": "2019-12-12"
->>>>>>> 32e373e2
       },
       "RequestBody": null,
       "StatusCode": 201,
       "ResponseHeaders": {
         "Content-Length": "0",
-<<<<<<< HEAD
-        "Date": "Thu, 05 Mar 2020 22:08:08 GMT",
-        "ETag": "\u00220x8D7C151B07C92D6\u0022",
-        "Last-Modified": "Thu, 05 Mar 2020 22:08:09 GMT",
-=======
         "Date": "Fri, 03 Apr 2020 20:53:27 GMT",
         "ETag": "\u00220x8D7D8110F910FFA\u0022",
         "Last-Modified": "Fri, 03 Apr 2020 20:53:28 GMT",
->>>>>>> 32e373e2
         "Server": [
           "Windows-Azure-HDFS/1.0",
           "Microsoft-HTTPAPI/2.0"
         ],
         "x-ms-client-request-id": "425003b3-b216-bca0-8a9a-8da9666bb306",
-<<<<<<< HEAD
-        "x-ms-request-id": "923c0734-001f-0029-2c3a-f3ac4f000000",
-        "x-ms-version": "2019-10-10"
-=======
         "x-ms-request-id": "fa43fb15-201f-0097-4cf9-091bad000000",
         "x-ms-version": "2019-12-12"
->>>>>>> 32e373e2
       },
       "ResponseBody": []
     },
     {
-<<<<<<< HEAD
-      "RequestUri": "https://seanstagehierarchical.dfs.core.windows.net/test-filesystem-df194ead-3d62-d2b6-f9eb-7065e589a0de/test-directory-aa5a1e07-b9c5-d6c6-ee84-5dd3953bb89c/test-directory-3613fcf9-9a98-d8c1-6d59-b7ca487b98c4",
-=======
       "RequestUri": "http://seannsecanary.dfs.core.windows.net/test-filesystem-df194ead-3d62-d2b6-f9eb-7065e589a0de/test-directory-aa5a1e07-b9c5-d6c6-ee84-5dd3953bb89c/test-directory-3613fcf9-9a98-d8c1-6d59-b7ca487b98c4",
->>>>>>> 32e373e2
       "RequestMethod": "DELETE",
       "RequestHeaders": {
         "Authorization": "Sanitized",
         "User-Agent": [
-<<<<<<< HEAD
-          "azsdk-net-Storage.Files.DataLake/12.0.0-dev.20200305.1",
-          "(.NET Core 4.6.28325.01; Microsoft Windows 10.0.18363 )"
-        ],
-        "x-ms-client-request-id": "44164264-562a-e8ae-83bf-c02d2fef9ed4",
-        "x-ms-date": "Thu, 05 Mar 2020 22:08:09 GMT",
-        "x-ms-return-client-request-id": "true",
-        "x-ms-version": "2019-10-10"
-=======
           "azsdk-net-Storage.Files.DataLake/12.1.0-dev.20200403.1",
           "(.NET Core 4.6.28325.01; Microsoft Windows 10.0.18362 )"
         ],
@@ -202,48 +109,23 @@
         "x-ms-date": "Fri, 03 Apr 2020 20:53:29 GMT",
         "x-ms-return-client-request-id": "true",
         "x-ms-version": "2019-12-12"
->>>>>>> 32e373e2
       },
       "RequestBody": null,
       "StatusCode": 200,
       "ResponseHeaders": {
         "Content-Length": "0",
-<<<<<<< HEAD
-        "Date": "Thu, 05 Mar 2020 22:08:08 GMT",
-=======
         "Date": "Fri, 03 Apr 2020 20:53:27 GMT",
->>>>>>> 32e373e2
         "Server": [
           "Windows-Azure-HDFS/1.0",
           "Microsoft-HTTPAPI/2.0"
         ],
         "x-ms-client-request-id": "44164264-562a-e8ae-83bf-c02d2fef9ed4",
-<<<<<<< HEAD
-        "x-ms-request-id": "923c0735-001f-0029-2d3a-f3ac4f000000",
-        "x-ms-version": "2019-10-10"
-=======
         "x-ms-request-id": "fa43fb16-201f-0097-4df9-091bad000000",
         "x-ms-version": "2019-12-12"
->>>>>>> 32e373e2
       },
       "ResponseBody": []
     },
     {
-<<<<<<< HEAD
-      "RequestUri": "https://seanstagehierarchical.blob.core.windows.net/test-filesystem-df194ead-3d62-d2b6-f9eb-7065e589a0de?restype=container",
-      "RequestMethod": "DELETE",
-      "RequestHeaders": {
-        "Authorization": "Sanitized",
-        "traceparent": "00-8139e6787111284eb1d660abc34bd03f-b4cec517e7934a46-00",
-        "User-Agent": [
-          "azsdk-net-Storage.Files.DataLake/12.0.0-dev.20200305.1",
-          "(.NET Core 4.6.28325.01; Microsoft Windows 10.0.18363 )"
-        ],
-        "x-ms-client-request-id": "2444286d-6e54-29dc-0f24-64413d770d73",
-        "x-ms-date": "Thu, 05 Mar 2020 22:08:09 GMT",
-        "x-ms-return-client-request-id": "true",
-        "x-ms-version": "2019-10-10"
-=======
       "RequestUri": "http://seannsecanary.blob.core.windows.net/test-filesystem-df194ead-3d62-d2b6-f9eb-7065e589a0de?restype=container",
       "RequestMethod": "DELETE",
       "RequestHeaders": {
@@ -257,39 +139,25 @@
         "x-ms-date": "Fri, 03 Apr 2020 20:53:29 GMT",
         "x-ms-return-client-request-id": "true",
         "x-ms-version": "2019-12-12"
->>>>>>> 32e373e2
       },
       "RequestBody": null,
       "StatusCode": 202,
       "ResponseHeaders": {
         "Content-Length": "0",
-<<<<<<< HEAD
-        "Date": "Thu, 05 Mar 2020 22:08:09 GMT",
-=======
         "Date": "Fri, 03 Apr 2020 20:53:27 GMT",
->>>>>>> 32e373e2
         "Server": [
           "Windows-Azure-Blob/1.0",
           "Microsoft-HTTPAPI/2.0"
         ],
         "x-ms-client-request-id": "2444286d-6e54-29dc-0f24-64413d770d73",
-<<<<<<< HEAD
-        "x-ms-request-id": "8d52abcd-d01e-0048-163a-f38f0c000000",
-        "x-ms-version": "2019-10-10"
-=======
         "x-ms-request-id": "962162bb-f01e-0012-21f9-093670000000",
         "x-ms-version": "2019-12-12"
->>>>>>> 32e373e2
       },
       "ResponseBody": []
     }
   ],
   "Variables": {
     "RandomSeed": "174600279",
-<<<<<<< HEAD
-    "Storage_TestConfigHierarchicalNamespace": "NamespaceTenant\nseanstagehierarchical\nU2FuaXRpemVk\nhttps://seanstagehierarchical.blob.core.windows.net\nhttp://seanstagehierarchical.file.core.windows.net\nhttp://seanstagehierarchical.queue.core.windows.net\nhttp://seanstagehierarchical.table.core.windows.net\n\n\n\n\nhttp://seanstagehierarchical-secondary.blob.core.windows.net\nhttp://seanstagehierarchical-secondary.file.core.windows.net\nhttp://seanstagehierarchical-secondary.queue.core.windows.net\nhttp://seanstagehierarchical-secondary.table.core.windows.net\n68390a19-a643-458b-b726-408abf67b4fc\nSanitized\n72f988bf-86f1-41af-91ab-2d7cd011db47\nhttps://login.microsoftonline.com/\nCloud\nBlobEndpoint=https://seanstagehierarchical.blob.core.windows.net/;QueueEndpoint=http://seanstagehierarchical.queue.core.windows.net/;FileEndpoint=http://seanstagehierarchical.file.core.windows.net/;BlobSecondaryEndpoint=http://seanstagehierarchical-secondary.blob.core.windows.net/;QueueSecondaryEndpoint=http://seanstagehierarchical-secondary.queue.core.windows.net/;FileSecondaryEndpoint=http://seanstagehierarchical-secondary.file.core.windows.net/;AccountName=seanstagehierarchical;AccountKey=Sanitized\n"
-=======
     "Storage_TestConfigHierarchicalNamespace": "NamespaceTenant\nseannsecanary\nU2FuaXRpemVk\nhttp://seannsecanary.blob.core.windows.net\nhttp://seannsecanary.file.core.windows.net\nhttp://seannsecanary.queue.core.windows.net\nhttp://seannsecanary.table.core.windows.net\n\n\n\n\nhttp://seannsecanary-secondary.blob.core.windows.net\nhttp://seannsecanary-secondary.file.core.windows.net\nhttp://seannsecanary-secondary.queue.core.windows.net\nhttp://seannsecanary-secondary.table.core.windows.net\n68390a19-a643-458b-b726-408abf67b4fc\nSanitized\n72f988bf-86f1-41af-91ab-2d7cd011db47\nhttps://login.microsoftonline.com/\nCloud\nBlobEndpoint=http://seannsecanary.blob.core.windows.net/;QueueEndpoint=http://seannsecanary.queue.core.windows.net/;FileEndpoint=http://seannsecanary.file.core.windows.net/;BlobSecondaryEndpoint=http://seannsecanary-secondary.blob.core.windows.net/;QueueSecondaryEndpoint=http://seannsecanary-secondary.queue.core.windows.net/;FileSecondaryEndpoint=http://seannsecanary-secondary.file.core.windows.net/;AccountName=seannsecanary;AccountKey=Sanitized\n"
->>>>>>> 32e373e2
   }
 }