--- conflicted
+++ resolved
@@ -28,11 +28,7 @@
           "Microsoft-HTTPAPI/2.0"
         ],
         "x-ms-client-request-id": "71ee48b5-692d-dd51-a9b2-9836ab49375c",
-<<<<<<< HEAD
-        "x-ms-request-id": "8d52abc3-d01e-0048-0f3a-f38f0c000000",
-=======
         "x-ms-request-id": "96216293-f01e-0012-7ef9-093670000000",
->>>>>>> 8d420312
         "x-ms-version": "2019-12-12"
       },
       "ResponseBody": []
@@ -64,11 +60,7 @@
           "Microsoft-HTTPAPI/2.0"
         ],
         "x-ms-client-request-id": "fb734b57-1e03-fb35-8218-83a90b7d476d",
-<<<<<<< HEAD
-        "x-ms-request-id": "923c0733-001f-0029-2b3a-f3ac4f000000",
-=======
         "x-ms-request-id": "fa43fb14-201f-0097-4bf9-091bad000000",
->>>>>>> 8d420312
         "x-ms-version": "2019-12-12"
       },
       "ResponseBody": []
@@ -99,11 +91,7 @@
           "Microsoft-HTTPAPI/2.0"
         ],
         "x-ms-client-request-id": "425003b3-b216-bca0-8a9a-8da9666bb306",
-<<<<<<< HEAD
-        "x-ms-request-id": "923c0734-001f-0029-2c3a-f3ac4f000000",
-=======
         "x-ms-request-id": "fa43fb15-201f-0097-4cf9-091bad000000",
->>>>>>> 8d420312
         "x-ms-version": "2019-12-12"
       },
       "ResponseBody": []
@@ -132,11 +120,7 @@
           "Microsoft-HTTPAPI/2.0"
         ],
         "x-ms-client-request-id": "44164264-562a-e8ae-83bf-c02d2fef9ed4",
-<<<<<<< HEAD
-        "x-ms-request-id": "923c0735-001f-0029-2d3a-f3ac4f000000",
-=======
         "x-ms-request-id": "fa43fb16-201f-0097-4df9-091bad000000",
->>>>>>> 8d420312
         "x-ms-version": "2019-12-12"
       },
       "ResponseBody": []
@@ -166,11 +150,7 @@
           "Microsoft-HTTPAPI/2.0"
         ],
         "x-ms-client-request-id": "2444286d-6e54-29dc-0f24-64413d770d73",
-<<<<<<< HEAD
-        "x-ms-request-id": "8d52abcd-d01e-0048-163a-f38f0c000000",
-=======
         "x-ms-request-id": "962162bb-f01e-0012-21f9-093670000000",
->>>>>>> 8d420312
         "x-ms-version": "2019-12-12"
       },
       "ResponseBody": []
