--- conflicted
+++ resolved
@@ -28,11 +28,7 @@
           "Microsoft-HTTPAPI/2.0"
         ],
         "x-ms-client-request-id": "0f397671-b494-8943-f41d-45fb865ec0b7",
-<<<<<<< HEAD
-        "x-ms-request-id": "84b2eb66-f01e-003d-293a-f3e420000000",
-=======
         "x-ms-request-id": "9621aed1-f01e-0012-73fa-093670000000",
->>>>>>> 8d420312
         "x-ms-version": "2019-12-12"
       },
       "ResponseBody": []
@@ -65,11 +61,7 @@
         ],
         "x-ms-client-request-id": "82d089ab-732d-f780-a448-bac9470bbd39",
         "x-ms-error-code": "BlobNotFound",
-<<<<<<< HEAD
-        "x-ms-request-id": "84b2eb6f-f01e-003d-2f3a-f3e420000000",
-=======
         "x-ms-request-id": "9621aedd-f01e-0012-7cfa-093670000000",
->>>>>>> 8d420312
         "x-ms-version": "2019-12-12"
       },
       "ResponseBody": [
@@ -103,11 +95,7 @@
           "Microsoft-HTTPAPI/2.0"
         ],
         "x-ms-client-request-id": "418c4c83-80ea-79ed-b261-e53b50944ea4",
-<<<<<<< HEAD
-        "x-ms-request-id": "84b2eb75-f01e-003d-353a-f3e420000000",
-=======
         "x-ms-request-id": "9621aef1-f01e-0012-0bfa-093670000000",
->>>>>>> 8d420312
         "x-ms-version": "2019-12-12"
       },
       "ResponseBody": []
