--- conflicted
+++ resolved
@@ -1,22 +1,6 @@
 {
   "Entries": [
     {
-<<<<<<< HEAD
-      "RequestUri": "https://seanstagehierarchical.blob.core.windows.net/test-filesystem-d77456cd-4619-999b-6e36-d233cded1626?restype=container",
-      "RequestMethod": "PUT",
-      "RequestHeaders": {
-        "Authorization": "Sanitized",
-        "traceparent": "00-c2c409f5a9a20c46924ba6f7cbee4b24-a18a589b97fcaf4d-00",
-        "User-Agent": [
-          "azsdk-net-Storage.Files.DataLake/12.0.0-dev.20200305.1",
-          "(.NET Core 4.6.28325.01; Microsoft Windows 10.0.18363 )"
-        ],
-        "x-ms-blob-public-access": "container",
-        "x-ms-client-request-id": "9d6cee78-2077-8776-14c9-a4a91c3687a2",
-        "x-ms-date": "Thu, 05 Mar 2020 22:08:23 GMT",
-        "x-ms-return-client-request-id": "true",
-        "x-ms-version": "2019-10-10"
-=======
       "RequestUri": "http://seannsecanary.blob.core.windows.net/test-filesystem-d77456cd-4619-999b-6e36-d233cded1626?restype=container",
       "RequestMethod": "PUT",
       "RequestHeaders": {
@@ -31,52 +15,25 @@
         "x-ms-date": "Fri, 03 Apr 2020 20:53:37 GMT",
         "x-ms-return-client-request-id": "true",
         "x-ms-version": "2019-12-12"
->>>>>>> 32e373e2
-      },
-      "RequestBody": null,
-      "StatusCode": 201,
-      "ResponseHeaders": {
-        "Content-Length": "0",
-<<<<<<< HEAD
-        "Date": "Thu, 05 Mar 2020 22:08:24 GMT",
-        "ETag": "\u00220x8D7C151B946908F\u0022",
-        "Last-Modified": "Thu, 05 Mar 2020 22:08:24 GMT",
-=======
+      },
+      "RequestBody": null,
+      "StatusCode": 201,
+      "ResponseHeaders": {
+        "Content-Length": "0",
         "Date": "Fri, 03 Apr 2020 20:53:35 GMT",
         "ETag": "\u00220x8D7D811142F299B\u0022",
         "Last-Modified": "Fri, 03 Apr 2020 20:53:36 GMT",
->>>>>>> 32e373e2
         "Server": [
           "Windows-Azure-Blob/1.0",
           "Microsoft-HTTPAPI/2.0"
         ],
         "x-ms-client-request-id": "9d6cee78-2077-8776-14c9-a4a91c3687a2",
-<<<<<<< HEAD
-        "x-ms-request-id": "ffab3ab3-301e-0040-633a-f39503000000",
-        "x-ms-version": "2019-10-10"
-=======
         "x-ms-request-id": "96216742-f01e-0012-79f9-093670000000",
         "x-ms-version": "2019-12-12"
->>>>>>> 32e373e2
-      },
-      "ResponseBody": []
-    },
-    {
-<<<<<<< HEAD
-      "RequestUri": "https://seanstagehierarchical.dfs.core.windows.net/test-filesystem-d77456cd-4619-999b-6e36-d233cded1626/test-directory-cc4ef184-7373-b5af-418f-78483dfac74d?resource=directory",
-      "RequestMethod": "PUT",
-      "RequestHeaders": {
-        "Authorization": "Sanitized",
-        "traceparent": "00-aea106bc8b664d4ba5724a4b9be30c28-5a2782037dea4742-00",
-        "User-Agent": [
-          "azsdk-net-Storage.Files.DataLake/12.0.0-dev.20200305.1",
-          "(.NET Core 4.6.28325.01; Microsoft Windows 10.0.18363 )"
-        ],
-        "x-ms-client-request-id": "e01c674a-d5d2-05d7-3eb6-5ce8a72e4a1a",
-        "x-ms-date": "Thu, 05 Mar 2020 22:08:24 GMT",
-        "x-ms-return-client-request-id": "true",
-        "x-ms-version": "2019-10-10"
-=======
+      },
+      "ResponseBody": []
+    },
+    {
       "RequestUri": "http://seannsecanary.dfs.core.windows.net/test-filesystem-d77456cd-4619-999b-6e36-d233cded1626/test-directory-cc4ef184-7373-b5af-418f-78483dfac74d?resource=directory",
       "RequestMethod": "PUT",
       "RequestHeaders": {
@@ -90,55 +47,30 @@
         "x-ms-date": "Fri, 03 Apr 2020 20:53:37 GMT",
         "x-ms-return-client-request-id": "true",
         "x-ms-version": "2019-12-12"
->>>>>>> 32e373e2
-      },
-      "RequestBody": null,
-      "StatusCode": 201,
-      "ResponseHeaders": {
-        "Content-Length": "0",
-<<<<<<< HEAD
-        "Date": "Thu, 05 Mar 2020 22:08:23 GMT",
-        "ETag": "\u00220x8D7C151B978F55D\u0022",
-        "Last-Modified": "Thu, 05 Mar 2020 22:08:24 GMT",
-=======
+      },
+      "RequestBody": null,
+      "StatusCode": 201,
+      "ResponseHeaders": {
+        "Content-Length": "0",
         "Date": "Fri, 03 Apr 2020 20:53:35 GMT",
         "ETag": "\u00220x8D7D811143D36CE\u0022",
         "Last-Modified": "Fri, 03 Apr 2020 20:53:36 GMT",
->>>>>>> 32e373e2
         "Server": [
           "Windows-Azure-HDFS/1.0",
           "Microsoft-HTTPAPI/2.0"
         ],
         "x-ms-client-request-id": "e01c674a-d5d2-05d7-3eb6-5ce8a72e4a1a",
-<<<<<<< HEAD
-        "x-ms-request-id": "0f34ba52-401f-0038-0c3a-f336fb000000",
-        "x-ms-version": "2019-10-10"
-=======
         "x-ms-request-id": "fa43fb41-201f-0097-74f9-091bad000000",
         "x-ms-version": "2019-12-12"
->>>>>>> 32e373e2
-      },
-      "ResponseBody": []
-    },
-    {
-<<<<<<< HEAD
-      "RequestUri": "https://seanstagehierarchical.dfs.core.windows.net/test-filesystem-d77456cd-4619-999b-6e36-d233cded1626/test-directory-cc4ef184-7373-b5af-418f-78483dfac74d?action=getAccessControl",
-=======
+      },
+      "ResponseBody": []
+    },
+    {
       "RequestUri": "http://seannsecanary.dfs.core.windows.net/test-filesystem-d77456cd-4619-999b-6e36-d233cded1626/test-directory-cc4ef184-7373-b5af-418f-78483dfac74d?action=getAccessControl",
->>>>>>> 32e373e2
       "RequestMethod": "HEAD",
       "RequestHeaders": {
         "Authorization": "Sanitized",
         "User-Agent": [
-<<<<<<< HEAD
-          "azsdk-net-Storage.Files.DataLake/12.0.0-dev.20200305.1",
-          "(.NET Core 4.6.28325.01; Microsoft Windows 10.0.18363 )"
-        ],
-        "x-ms-client-request-id": "d6fd50c6-e7dd-bf7a-b0b4-a0ca1cc660e3",
-        "x-ms-date": "Thu, 05 Mar 2020 22:08:24 GMT",
-        "x-ms-return-client-request-id": "true",
-        "x-ms-version": "2019-10-10"
-=======
           "azsdk-net-Storage.Files.DataLake/12.1.0-dev.20200403.1",
           "(.NET Core 4.6.28325.01; Microsoft Windows 10.0.18362 )"
         ],
@@ -146,20 +78,13 @@
         "x-ms-date": "Fri, 03 Apr 2020 20:53:37 GMT",
         "x-ms-return-client-request-id": "true",
         "x-ms-version": "2019-12-12"
->>>>>>> 32e373e2
       },
       "RequestBody": null,
       "StatusCode": 200,
       "ResponseHeaders": {
-<<<<<<< HEAD
-        "Date": "Thu, 05 Mar 2020 22:08:23 GMT",
-        "ETag": "\u00220x8D7C151B978F55D\u0022",
-        "Last-Modified": "Thu, 05 Mar 2020 22:08:24 GMT",
-=======
         "Date": "Fri, 03 Apr 2020 20:53:35 GMT",
         "ETag": "\u00220x8D7D811143D36CE\u0022",
         "Last-Modified": "Fri, 03 Apr 2020 20:53:36 GMT",
->>>>>>> 32e373e2
         "Server": [
           "Windows-Azure-HDFS/1.0",
           "Microsoft-HTTPAPI/2.0"
@@ -169,32 +94,12 @@
         "x-ms-group": "$superuser",
         "x-ms-owner": "$superuser",
         "x-ms-permissions": "rwxr-x---",
-<<<<<<< HEAD
-        "x-ms-request-id": "0f34ba53-401f-0038-0d3a-f336fb000000",
-        "x-ms-version": "2019-10-10"
-=======
         "x-ms-request-id": "fa43fb42-201f-0097-75f9-091bad000000",
         "x-ms-version": "2019-12-12"
->>>>>>> 32e373e2
-      },
-      "ResponseBody": []
-    },
-    {
-<<<<<<< HEAD
-      "RequestUri": "https://seanstagehierarchical.blob.core.windows.net/test-filesystem-d77456cd-4619-999b-6e36-d233cded1626?restype=container",
-      "RequestMethod": "DELETE",
-      "RequestHeaders": {
-        "Authorization": "Sanitized",
-        "traceparent": "00-77e6efdea8cc954fafbac3a3c747d499-8d9df17d5f4d0242-00",
-        "User-Agent": [
-          "azsdk-net-Storage.Files.DataLake/12.0.0-dev.20200305.1",
-          "(.NET Core 4.6.28325.01; Microsoft Windows 10.0.18363 )"
-        ],
-        "x-ms-client-request-id": "57228674-7430-1a3c-dc55-e3c70756ed7c",
-        "x-ms-date": "Thu, 05 Mar 2020 22:08:24 GMT",
-        "x-ms-return-client-request-id": "true",
-        "x-ms-version": "2019-10-10"
-=======
+      },
+      "ResponseBody": []
+    },
+    {
       "RequestUri": "http://seannsecanary.blob.core.windows.net/test-filesystem-d77456cd-4619-999b-6e36-d233cded1626?restype=container",
       "RequestMethod": "DELETE",
       "RequestHeaders": {
@@ -208,49 +113,23 @@
         "x-ms-date": "Fri, 03 Apr 2020 20:53:37 GMT",
         "x-ms-return-client-request-id": "true",
         "x-ms-version": "2019-12-12"
->>>>>>> 32e373e2
       },
       "RequestBody": null,
       "StatusCode": 202,
       "ResponseHeaders": {
         "Content-Length": "0",
-<<<<<<< HEAD
-        "Date": "Thu, 05 Mar 2020 22:08:24 GMT",
-=======
         "Date": "Fri, 03 Apr 2020 20:53:35 GMT",
->>>>>>> 32e373e2
         "Server": [
           "Windows-Azure-Blob/1.0",
           "Microsoft-HTTPAPI/2.0"
         ],
         "x-ms-client-request-id": "57228674-7430-1a3c-dc55-e3c70756ed7c",
-<<<<<<< HEAD
-        "x-ms-request-id": "ffab3abb-301e-0040-663a-f39503000000",
-        "x-ms-version": "2019-10-10"
-=======
         "x-ms-request-id": "96216770-f01e-0012-21f9-093670000000",
         "x-ms-version": "2019-12-12"
->>>>>>> 32e373e2
-      },
-      "ResponseBody": []
-    },
-    {
-<<<<<<< HEAD
-      "RequestUri": "https://seanstagehierarchical.blob.core.windows.net/test-filesystem-3052d6e5-25ef-917d-a45b-90cb49eea417?restype=container",
-      "RequestMethod": "PUT",
-      "RequestHeaders": {
-        "Authorization": "Sanitized",
-        "traceparent": "00-f00113aa4988ce4dbe5c354b1512ec68-cee419dd46f92d42-00",
-        "User-Agent": [
-          "azsdk-net-Storage.Files.DataLake/12.0.0-dev.20200305.1",
-          "(.NET Core 4.6.28325.01; Microsoft Windows 10.0.18363 )"
-        ],
-        "x-ms-blob-public-access": "container",
-        "x-ms-client-request-id": "44a62123-9146-4e00-0890-b3d4e370d0ed",
-        "x-ms-date": "Thu, 05 Mar 2020 22:08:24 GMT",
-        "x-ms-return-client-request-id": "true",
-        "x-ms-version": "2019-10-10"
-=======
+      },
+      "ResponseBody": []
+    },
+    {
       "RequestUri": "http://seannsecanary.blob.core.windows.net/test-filesystem-3052d6e5-25ef-917d-a45b-90cb49eea417?restype=container",
       "RequestMethod": "PUT",
       "RequestHeaders": {
@@ -265,111 +144,57 @@
         "x-ms-date": "Fri, 03 Apr 2020 20:53:37 GMT",
         "x-ms-return-client-request-id": "true",
         "x-ms-version": "2019-12-12"
->>>>>>> 32e373e2
-      },
-      "RequestBody": null,
-      "StatusCode": 201,
-      "ResponseHeaders": {
-        "Content-Length": "0",
-<<<<<<< HEAD
-        "Date": "Thu, 05 Mar 2020 22:08:24 GMT",
-        "ETag": "\u00220x8D7C151B9C46272\u0022",
-        "Last-Modified": "Thu, 05 Mar 2020 22:08:24 GMT",
-=======
+      },
+      "RequestBody": null,
+      "StatusCode": 201,
+      "ResponseHeaders": {
+        "Content-Length": "0",
         "Date": "Fri, 03 Apr 2020 20:53:35 GMT",
         "ETag": "\u00220x8D7D8111465ACED\u0022",
         "Last-Modified": "Fri, 03 Apr 2020 20:53:36 GMT",
->>>>>>> 32e373e2
         "Server": [
           "Windows-Azure-Blob/1.0",
           "Microsoft-HTTPAPI/2.0"
         ],
         "x-ms-client-request-id": "44a62123-9146-4e00-0890-b3d4e370d0ed",
-<<<<<<< HEAD
-        "x-ms-request-id": "6ed320a0-401e-0038-573a-f336fb000000",
-        "x-ms-version": "2019-10-10"
-=======
         "x-ms-request-id": "96216776-f01e-0012-26f9-093670000000",
         "x-ms-version": "2019-12-12"
->>>>>>> 32e373e2
-      },
-      "ResponseBody": []
-    },
-    {
-<<<<<<< HEAD
-      "RequestUri": "https://seanstagehierarchical.dfs.core.windows.net/test-filesystem-3052d6e5-25ef-917d-a45b-90cb49eea417/test-directory-56d4ccb0-5700-ddd8-23db-58aae57b40bf?resource=directory",
-      "RequestMethod": "PUT",
-      "RequestHeaders": {
-        "Authorization": "Sanitized",
-        "traceparent": "00-dd893dbac9694943adeeb982c5555497-4adb5cb4e3078f4f-00",
-        "User-Agent": [
-          "azsdk-net-Storage.Files.DataLake/12.0.0-dev.20200305.1",
-          "(.NET Core 4.6.28325.01; Microsoft Windows 10.0.18363 )"
+      },
+      "ResponseBody": []
+    },
+    {
+      "RequestUri": "http://seannsecanary.dfs.core.windows.net/test-filesystem-3052d6e5-25ef-917d-a45b-90cb49eea417/test-directory-56d4ccb0-5700-ddd8-23db-58aae57b40bf?resource=directory",
+      "RequestMethod": "PUT",
+      "RequestHeaders": {
+        "Authorization": "Sanitized",
+        "traceparent": "00-f4578a3fa409d844adb52512b66fb534-97381f634bcd8f42-00",
+        "User-Agent": [
+          "azsdk-net-Storage.Files.DataLake/12.1.0-dev.20200403.1",
+          "(.NET Core 4.6.28325.01; Microsoft Windows 10.0.18362 )"
         ],
         "x-ms-client-request-id": "84515274-4410-cbee-48c9-216b3955698d",
-        "x-ms-date": "Thu, 05 Mar 2020 22:08:25 GMT",
-        "x-ms-return-client-request-id": "true",
-        "x-ms-version": "2019-10-10"
-=======
-      "RequestUri": "http://seannsecanary.dfs.core.windows.net/test-filesystem-3052d6e5-25ef-917d-a45b-90cb49eea417/test-directory-56d4ccb0-5700-ddd8-23db-58aae57b40bf?resource=directory",
-      "RequestMethod": "PUT",
-      "RequestHeaders": {
-        "Authorization": "Sanitized",
-        "traceparent": "00-f4578a3fa409d844adb52512b66fb534-97381f634bcd8f42-00",
-        "User-Agent": [
-          "azsdk-net-Storage.Files.DataLake/12.1.0-dev.20200403.1",
-          "(.NET Core 4.6.28325.01; Microsoft Windows 10.0.18362 )"
-        ],
-        "x-ms-client-request-id": "84515274-4410-cbee-48c9-216b3955698d",
-        "x-ms-date": "Fri, 03 Apr 2020 20:53:38 GMT",
-        "x-ms-return-client-request-id": "true",
-        "x-ms-version": "2019-12-12"
->>>>>>> 32e373e2
-      },
-      "RequestBody": null,
-      "StatusCode": 201,
-      "ResponseHeaders": {
-        "Content-Length": "0",
-<<<<<<< HEAD
-        "Date": "Thu, 05 Mar 2020 22:08:25 GMT",
-        "ETag": "\u00220x8D7C151B9F5BD2E\u0022",
-        "Last-Modified": "Thu, 05 Mar 2020 22:08:25 GMT",
-=======
+        "x-ms-date": "Fri, 03 Apr 2020 20:53:38 GMT",
+        "x-ms-return-client-request-id": "true",
+        "x-ms-version": "2019-12-12"
+      },
+      "RequestBody": null,
+      "StatusCode": 201,
+      "ResponseHeaders": {
+        "Content-Length": "0",
         "Date": "Fri, 03 Apr 2020 20:53:35 GMT",
         "ETag": "\u00220x8D7D811147A7DD9\u0022",
         "Last-Modified": "Fri, 03 Apr 2020 20:53:36 GMT",
->>>>>>> 32e373e2
         "Server": [
           "Windows-Azure-HDFS/1.0",
           "Microsoft-HTTPAPI/2.0"
         ],
         "x-ms-client-request-id": "84515274-4410-cbee-48c9-216b3955698d",
-<<<<<<< HEAD
-        "x-ms-request-id": "9229093e-a01f-000f-6c3a-f3e457000000",
-        "x-ms-version": "2019-10-10"
-=======
         "x-ms-request-id": "fa43fb43-201f-0097-76f9-091bad000000",
         "x-ms-version": "2019-12-12"
->>>>>>> 32e373e2
-      },
-      "ResponseBody": []
-    },
-    {
-<<<<<<< HEAD
-      "RequestUri": "https://seanstagehierarchical.dfs.core.windows.net/test-filesystem-3052d6e5-25ef-917d-a45b-90cb49eea417/test-directory-56d4ccb0-5700-ddd8-23db-58aae57b40bf?action=getAccessControl",
-      "RequestMethod": "HEAD",
-      "RequestHeaders": {
-        "Authorization": "Sanitized",
-        "If-Modified-Since": "Wed, 04 Mar 2020 22:08:23 GMT",
-        "User-Agent": [
-          "azsdk-net-Storage.Files.DataLake/12.0.0-dev.20200305.1",
-          "(.NET Core 4.6.28325.01; Microsoft Windows 10.0.18363 )"
-        ],
-        "x-ms-client-request-id": "9236f047-bc29-7cae-b3dc-e07e3e65295a",
-        "x-ms-date": "Thu, 05 Mar 2020 22:08:25 GMT",
-        "x-ms-return-client-request-id": "true",
-        "x-ms-version": "2019-10-10"
-=======
+      },
+      "ResponseBody": []
+    },
+    {
       "RequestUri": "http://seannsecanary.dfs.core.windows.net/test-filesystem-3052d6e5-25ef-917d-a45b-90cb49eea417/test-directory-56d4ccb0-5700-ddd8-23db-58aae57b40bf?action=getAccessControl",
       "RequestMethod": "HEAD",
       "RequestHeaders": {
@@ -383,20 +208,13 @@
         "x-ms-date": "Fri, 03 Apr 2020 20:53:38 GMT",
         "x-ms-return-client-request-id": "true",
         "x-ms-version": "2019-12-12"
->>>>>>> 32e373e2
       },
       "RequestBody": null,
       "StatusCode": 200,
       "ResponseHeaders": {
-<<<<<<< HEAD
-        "Date": "Thu, 05 Mar 2020 22:08:25 GMT",
-        "ETag": "\u00220x8D7C151B9F5BD2E\u0022",
-        "Last-Modified": "Thu, 05 Mar 2020 22:08:25 GMT",
-=======
         "Date": "Fri, 03 Apr 2020 20:53:35 GMT",
         "ETag": "\u00220x8D7D811147A7DD9\u0022",
         "Last-Modified": "Fri, 03 Apr 2020 20:53:36 GMT",
->>>>>>> 32e373e2
         "Server": [
           "Windows-Azure-HDFS/1.0",
           "Microsoft-HTTPAPI/2.0"
@@ -406,32 +224,12 @@
         "x-ms-group": "$superuser",
         "x-ms-owner": "$superuser",
         "x-ms-permissions": "rwxr-x---",
-<<<<<<< HEAD
-        "x-ms-request-id": "9229093f-a01f-000f-6d3a-f3e457000000",
-        "x-ms-version": "2019-10-10"
-=======
         "x-ms-request-id": "fa43fb44-201f-0097-77f9-091bad000000",
         "x-ms-version": "2019-12-12"
->>>>>>> 32e373e2
-      },
-      "ResponseBody": []
-    },
-    {
-<<<<<<< HEAD
-      "RequestUri": "https://seanstagehierarchical.blob.core.windows.net/test-filesystem-3052d6e5-25ef-917d-a45b-90cb49eea417?restype=container",
-      "RequestMethod": "DELETE",
-      "RequestHeaders": {
-        "Authorization": "Sanitized",
-        "traceparent": "00-acbb001e01fb1c4aa92a10acecc74a21-4b93fc6b25d1c84b-00",
-        "User-Agent": [
-          "azsdk-net-Storage.Files.DataLake/12.0.0-dev.20200305.1",
-          "(.NET Core 4.6.28325.01; Microsoft Windows 10.0.18363 )"
-        ],
-        "x-ms-client-request-id": "4824dc41-d71f-9463-4596-8eecc7261395",
-        "x-ms-date": "Thu, 05 Mar 2020 22:08:25 GMT",
-        "x-ms-return-client-request-id": "true",
-        "x-ms-version": "2019-10-10"
-=======
+      },
+      "ResponseBody": []
+    },
+    {
       "RequestUri": "http://seannsecanary.blob.core.windows.net/test-filesystem-3052d6e5-25ef-917d-a45b-90cb49eea417?restype=container",
       "RequestMethod": "DELETE",
       "RequestHeaders": {
@@ -445,168 +243,88 @@
         "x-ms-date": "Fri, 03 Apr 2020 20:53:38 GMT",
         "x-ms-return-client-request-id": "true",
         "x-ms-version": "2019-12-12"
->>>>>>> 32e373e2
       },
       "RequestBody": null,
       "StatusCode": 202,
       "ResponseHeaders": {
         "Content-Length": "0",
-<<<<<<< HEAD
-        "Date": "Thu, 05 Mar 2020 22:08:24 GMT",
-=======
         "Date": "Fri, 03 Apr 2020 20:53:35 GMT",
->>>>>>> 32e373e2
         "Server": [
           "Windows-Azure-Blob/1.0",
           "Microsoft-HTTPAPI/2.0"
         ],
         "x-ms-client-request-id": "4824dc41-d71f-9463-4596-8eecc7261395",
-<<<<<<< HEAD
-        "x-ms-request-id": "6ed320ab-401e-0038-5b3a-f336fb000000",
-        "x-ms-version": "2019-10-10"
-=======
         "x-ms-request-id": "96216793-f01e-0012-3cf9-093670000000",
         "x-ms-version": "2019-12-12"
->>>>>>> 32e373e2
-      },
-      "ResponseBody": []
-    },
-    {
-<<<<<<< HEAD
-      "RequestUri": "https://seanstagehierarchical.blob.core.windows.net/test-filesystem-ca5b4b48-2702-f579-5169-e429330fdebe?restype=container",
-      "RequestMethod": "PUT",
-      "RequestHeaders": {
-        "Authorization": "Sanitized",
-        "traceparent": "00-07d28a921de2d34cba91d4fc30f3b49d-69e18cf075399b49-00",
-        "User-Agent": [
-          "azsdk-net-Storage.Files.DataLake/12.0.0-dev.20200305.1",
-          "(.NET Core 4.6.28325.01; Microsoft Windows 10.0.18363 )"
+      },
+      "ResponseBody": []
+    },
+    {
+      "RequestUri": "http://seannsecanary.blob.core.windows.net/test-filesystem-ca5b4b48-2702-f579-5169-e429330fdebe?restype=container",
+      "RequestMethod": "PUT",
+      "RequestHeaders": {
+        "Authorization": "Sanitized",
+        "traceparent": "00-459bd4450ee5024c9e7f3fd49c9bfa13-3c07f03876587246-00",
+        "User-Agent": [
+          "azsdk-net-Storage.Files.DataLake/12.1.0-dev.20200403.1",
+          "(.NET Core 4.6.28325.01; Microsoft Windows 10.0.18362 )"
         ],
         "x-ms-blob-public-access": "container",
         "x-ms-client-request-id": "5255f2ed-3799-1981-622e-f7b5f23a6135",
-        "x-ms-date": "Thu, 05 Mar 2020 22:08:25 GMT",
-        "x-ms-return-client-request-id": "true",
-        "x-ms-version": "2019-10-10"
-=======
-      "RequestUri": "http://seannsecanary.blob.core.windows.net/test-filesystem-ca5b4b48-2702-f579-5169-e429330fdebe?restype=container",
-      "RequestMethod": "PUT",
-      "RequestHeaders": {
-        "Authorization": "Sanitized",
-        "traceparent": "00-459bd4450ee5024c9e7f3fd49c9bfa13-3c07f03876587246-00",
-        "User-Agent": [
-          "azsdk-net-Storage.Files.DataLake/12.1.0-dev.20200403.1",
-          "(.NET Core 4.6.28325.01; Microsoft Windows 10.0.18362 )"
-        ],
-        "x-ms-blob-public-access": "container",
-        "x-ms-client-request-id": "5255f2ed-3799-1981-622e-f7b5f23a6135",
-        "x-ms-date": "Fri, 03 Apr 2020 20:53:38 GMT",
-        "x-ms-return-client-request-id": "true",
-        "x-ms-version": "2019-12-12"
->>>>>>> 32e373e2
-      },
-      "RequestBody": null,
-      "StatusCode": 201,
-      "ResponseHeaders": {
-        "Content-Length": "0",
-<<<<<<< HEAD
-        "Date": "Thu, 05 Mar 2020 22:08:25 GMT",
-        "ETag": "\u00220x8D7C151BA4018A7\u0022",
-        "Last-Modified": "Thu, 05 Mar 2020 22:08:25 GMT",
-=======
+        "x-ms-date": "Fri, 03 Apr 2020 20:53:38 GMT",
+        "x-ms-return-client-request-id": "true",
+        "x-ms-version": "2019-12-12"
+      },
+      "RequestBody": null,
+      "StatusCode": 201,
+      "ResponseHeaders": {
+        "Content-Length": "0",
         "Date": "Fri, 03 Apr 2020 20:53:36 GMT",
         "ETag": "\u00220x8D7D81114A755D1\u0022",
         "Last-Modified": "Fri, 03 Apr 2020 20:53:36 GMT",
->>>>>>> 32e373e2
         "Server": [
           "Windows-Azure-Blob/1.0",
           "Microsoft-HTTPAPI/2.0"
         ],
         "x-ms-client-request-id": "5255f2ed-3799-1981-622e-f7b5f23a6135",
-<<<<<<< HEAD
-        "x-ms-request-id": "50f6e7fe-701e-0041-6f3a-f3cadf000000",
-        "x-ms-version": "2019-10-10"
-=======
         "x-ms-request-id": "962167a0-f01e-0012-49f9-093670000000",
         "x-ms-version": "2019-12-12"
->>>>>>> 32e373e2
-      },
-      "ResponseBody": []
-    },
-    {
-<<<<<<< HEAD
-      "RequestUri": "https://seanstagehierarchical.dfs.core.windows.net/test-filesystem-ca5b4b48-2702-f579-5169-e429330fdebe/test-directory-6b11d0b8-b1e9-6854-1094-2ed30c45329e?resource=directory",
-      "RequestMethod": "PUT",
-      "RequestHeaders": {
-        "Authorization": "Sanitized",
-        "traceparent": "00-c7fc8e7324cf5b49b3cc35c419466067-99c6d75eeef51b4d-00",
-        "User-Agent": [
-          "azsdk-net-Storage.Files.DataLake/12.0.0-dev.20200305.1",
-          "(.NET Core 4.6.28325.01; Microsoft Windows 10.0.18363 )"
+      },
+      "ResponseBody": []
+    },
+    {
+      "RequestUri": "http://seannsecanary.dfs.core.windows.net/test-filesystem-ca5b4b48-2702-f579-5169-e429330fdebe/test-directory-6b11d0b8-b1e9-6854-1094-2ed30c45329e?resource=directory",
+      "RequestMethod": "PUT",
+      "RequestHeaders": {
+        "Authorization": "Sanitized",
+        "traceparent": "00-7a09f661ac291a4c8bea7f250f0e7caa-66ceb67597eda54c-00",
+        "User-Agent": [
+          "azsdk-net-Storage.Files.DataLake/12.1.0-dev.20200403.1",
+          "(.NET Core 4.6.28325.01; Microsoft Windows 10.0.18362 )"
         ],
         "x-ms-client-request-id": "f27ce5cd-9aa1-3b9d-9eed-410508ae0d1d",
-        "x-ms-date": "Thu, 05 Mar 2020 22:08:25 GMT",
-        "x-ms-return-client-request-id": "true",
-        "x-ms-version": "2019-10-10"
-=======
-      "RequestUri": "http://seannsecanary.dfs.core.windows.net/test-filesystem-ca5b4b48-2702-f579-5169-e429330fdebe/test-directory-6b11d0b8-b1e9-6854-1094-2ed30c45329e?resource=directory",
-      "RequestMethod": "PUT",
-      "RequestHeaders": {
-        "Authorization": "Sanitized",
-        "traceparent": "00-7a09f661ac291a4c8bea7f250f0e7caa-66ceb67597eda54c-00",
-        "User-Agent": [
-          "azsdk-net-Storage.Files.DataLake/12.1.0-dev.20200403.1",
-          "(.NET Core 4.6.28325.01; Microsoft Windows 10.0.18362 )"
-        ],
-        "x-ms-client-request-id": "f27ce5cd-9aa1-3b9d-9eed-410508ae0d1d",
-        "x-ms-date": "Fri, 03 Apr 2020 20:53:38 GMT",
-        "x-ms-return-client-request-id": "true",
-        "x-ms-version": "2019-12-12"
->>>>>>> 32e373e2
-      },
-      "RequestBody": null,
-      "StatusCode": 201,
-      "ResponseHeaders": {
-        "Content-Length": "0",
-<<<<<<< HEAD
-        "Date": "Thu, 05 Mar 2020 22:08:25 GMT",
-        "ETag": "\u00220x8D7C151BA70F971\u0022",
-        "Last-Modified": "Thu, 05 Mar 2020 22:08:26 GMT",
-=======
+        "x-ms-date": "Fri, 03 Apr 2020 20:53:38 GMT",
+        "x-ms-return-client-request-id": "true",
+        "x-ms-version": "2019-12-12"
+      },
+      "RequestBody": null,
+      "StatusCode": 201,
+      "ResponseHeaders": {
+        "Content-Length": "0",
         "Date": "Fri, 03 Apr 2020 20:53:36 GMT",
         "ETag": "\u00220x8D7D81114BBED89\u0022",
         "Last-Modified": "Fri, 03 Apr 2020 20:53:37 GMT",
->>>>>>> 32e373e2
         "Server": [
           "Windows-Azure-HDFS/1.0",
           "Microsoft-HTTPAPI/2.0"
         ],
         "x-ms-client-request-id": "f27ce5cd-9aa1-3b9d-9eed-410508ae0d1d",
-<<<<<<< HEAD
-        "x-ms-request-id": "545159c0-901f-0014-483a-f3da54000000",
-        "x-ms-version": "2019-10-10"
-=======
         "x-ms-request-id": "fa43fb45-201f-0097-78f9-091bad000000",
         "x-ms-version": "2019-12-12"
->>>>>>> 32e373e2
-      },
-      "ResponseBody": []
-    },
-    {
-<<<<<<< HEAD
-      "RequestUri": "https://seanstagehierarchical.dfs.core.windows.net/test-filesystem-ca5b4b48-2702-f579-5169-e429330fdebe/test-directory-6b11d0b8-b1e9-6854-1094-2ed30c45329e?action=getAccessControl",
-      "RequestMethod": "HEAD",
-      "RequestHeaders": {
-        "Authorization": "Sanitized",
-        "If-Unmodified-Since": "Fri, 06 Mar 2020 22:08:23 GMT",
-        "User-Agent": [
-          "azsdk-net-Storage.Files.DataLake/12.0.0-dev.20200305.1",
-          "(.NET Core 4.6.28325.01; Microsoft Windows 10.0.18363 )"
-        ],
-        "x-ms-client-request-id": "2606cbbf-3fc9-c9fc-c100-a1cc4a1e9a2c",
-        "x-ms-date": "Thu, 05 Mar 2020 22:08:26 GMT",
-        "x-ms-return-client-request-id": "true",
-        "x-ms-version": "2019-10-10"
-=======
+      },
+      "ResponseBody": []
+    },
+    {
       "RequestUri": "http://seannsecanary.dfs.core.windows.net/test-filesystem-ca5b4b48-2702-f579-5169-e429330fdebe/test-directory-6b11d0b8-b1e9-6854-1094-2ed30c45329e?action=getAccessControl",
       "RequestMethod": "HEAD",
       "RequestHeaders": {
@@ -620,20 +338,13 @@
         "x-ms-date": "Fri, 03 Apr 2020 20:53:38 GMT",
         "x-ms-return-client-request-id": "true",
         "x-ms-version": "2019-12-12"
->>>>>>> 32e373e2
       },
       "RequestBody": null,
       "StatusCode": 200,
       "ResponseHeaders": {
-<<<<<<< HEAD
-        "Date": "Thu, 05 Mar 2020 22:08:26 GMT",
-        "ETag": "\u00220x8D7C151BA70F971\u0022",
-        "Last-Modified": "Thu, 05 Mar 2020 22:08:26 GMT",
-=======
         "Date": "Fri, 03 Apr 2020 20:53:36 GMT",
         "ETag": "\u00220x8D7D81114BBED89\u0022",
         "Last-Modified": "Fri, 03 Apr 2020 20:53:37 GMT",
->>>>>>> 32e373e2
         "Server": [
           "Windows-Azure-HDFS/1.0",
           "Microsoft-HTTPAPI/2.0"
@@ -643,32 +354,12 @@
         "x-ms-group": "$superuser",
         "x-ms-owner": "$superuser",
         "x-ms-permissions": "rwxr-x---",
-<<<<<<< HEAD
-        "x-ms-request-id": "545159c1-901f-0014-493a-f3da54000000",
-        "x-ms-version": "2019-10-10"
-=======
         "x-ms-request-id": "fa43fb46-201f-0097-79f9-091bad000000",
         "x-ms-version": "2019-12-12"
->>>>>>> 32e373e2
-      },
-      "ResponseBody": []
-    },
-    {
-<<<<<<< HEAD
-      "RequestUri": "https://seanstagehierarchical.blob.core.windows.net/test-filesystem-ca5b4b48-2702-f579-5169-e429330fdebe?restype=container",
-      "RequestMethod": "DELETE",
-      "RequestHeaders": {
-        "Authorization": "Sanitized",
-        "traceparent": "00-023a355af357c245b20d531967d7e052-d0f2475e52472246-00",
-        "User-Agent": [
-          "azsdk-net-Storage.Files.DataLake/12.0.0-dev.20200305.1",
-          "(.NET Core 4.6.28325.01; Microsoft Windows 10.0.18363 )"
-        ],
-        "x-ms-client-request-id": "3d46b56e-e7a7-bc54-5b88-d2fc7faee08c",
-        "x-ms-date": "Thu, 05 Mar 2020 22:08:26 GMT",
-        "x-ms-return-client-request-id": "true",
-        "x-ms-version": "2019-10-10"
-=======
+      },
+      "ResponseBody": []
+    },
+    {
       "RequestUri": "http://seannsecanary.blob.core.windows.net/test-filesystem-ca5b4b48-2702-f579-5169-e429330fdebe?restype=container",
       "RequestMethod": "DELETE",
       "RequestHeaders": {
@@ -682,179 +373,100 @@
         "x-ms-date": "Fri, 03 Apr 2020 20:53:38 GMT",
         "x-ms-return-client-request-id": "true",
         "x-ms-version": "2019-12-12"
->>>>>>> 32e373e2
       },
       "RequestBody": null,
       "StatusCode": 202,
       "ResponseHeaders": {
         "Content-Length": "0",
-<<<<<<< HEAD
-        "Date": "Thu, 05 Mar 2020 22:08:26 GMT",
-=======
-        "Date": "Fri, 03 Apr 2020 20:53:36 GMT",
->>>>>>> 32e373e2
+        "Date": "Fri, 03 Apr 2020 20:53:36 GMT",
         "Server": [
           "Windows-Azure-Blob/1.0",
           "Microsoft-HTTPAPI/2.0"
         ],
         "x-ms-client-request-id": "3d46b56e-e7a7-bc54-5b88-d2fc7faee08c",
-<<<<<<< HEAD
-        "x-ms-request-id": "50f6e87d-701e-0041-3e3a-f3cadf000000",
-        "x-ms-version": "2019-10-10"
-=======
         "x-ms-request-id": "962167ce-f01e-0012-74f9-093670000000",
         "x-ms-version": "2019-12-12"
->>>>>>> 32e373e2
-      },
-      "ResponseBody": []
-    },
-    {
-<<<<<<< HEAD
-      "RequestUri": "https://seanstagehierarchical.blob.core.windows.net/test-filesystem-cfae64d3-ee2a-7e58-6759-bc78f8c9c0e8?restype=container",
-      "RequestMethod": "PUT",
-      "RequestHeaders": {
-        "Authorization": "Sanitized",
-        "traceparent": "00-eb5f3a979af2b840b1bbb0dde44f18bb-7870b116e37e0246-00",
-        "User-Agent": [
-          "azsdk-net-Storage.Files.DataLake/12.0.0-dev.20200305.1",
-          "(.NET Core 4.6.28325.01; Microsoft Windows 10.0.18363 )"
+      },
+      "ResponseBody": []
+    },
+    {
+      "RequestUri": "http://seannsecanary.blob.core.windows.net/test-filesystem-cfae64d3-ee2a-7e58-6759-bc78f8c9c0e8?restype=container",
+      "RequestMethod": "PUT",
+      "RequestHeaders": {
+        "Authorization": "Sanitized",
+        "traceparent": "00-8112903ae9e9de4d892df243a7def637-b09226d5bdcdcc41-00",
+        "User-Agent": [
+          "azsdk-net-Storage.Files.DataLake/12.1.0-dev.20200403.1",
+          "(.NET Core 4.6.28325.01; Microsoft Windows 10.0.18362 )"
         ],
         "x-ms-blob-public-access": "container",
         "x-ms-client-request-id": "a460ba70-b929-8033-5dc7-d54e2adbc492",
-        "x-ms-date": "Thu, 05 Mar 2020 22:08:26 GMT",
-        "x-ms-return-client-request-id": "true",
-        "x-ms-version": "2019-10-10"
-=======
-      "RequestUri": "http://seannsecanary.blob.core.windows.net/test-filesystem-cfae64d3-ee2a-7e58-6759-bc78f8c9c0e8?restype=container",
-      "RequestMethod": "PUT",
-      "RequestHeaders": {
-        "Authorization": "Sanitized",
-        "traceparent": "00-8112903ae9e9de4d892df243a7def637-b09226d5bdcdcc41-00",
-        "User-Agent": [
-          "azsdk-net-Storage.Files.DataLake/12.1.0-dev.20200403.1",
-          "(.NET Core 4.6.28325.01; Microsoft Windows 10.0.18362 )"
-        ],
-        "x-ms-blob-public-access": "container",
-        "x-ms-client-request-id": "a460ba70-b929-8033-5dc7-d54e2adbc492",
-        "x-ms-date": "Fri, 03 Apr 2020 20:53:38 GMT",
-        "x-ms-return-client-request-id": "true",
-        "x-ms-version": "2019-12-12"
->>>>>>> 32e373e2
-      },
-      "RequestBody": null,
-      "StatusCode": 201,
-      "ResponseHeaders": {
-        "Content-Length": "0",
-<<<<<<< HEAD
-        "Date": "Thu, 05 Mar 2020 22:08:26 GMT",
-        "ETag": "\u00220x8D7C151BB1CC4D8\u0022",
-        "Last-Modified": "Thu, 05 Mar 2020 22:08:27 GMT",
-=======
+        "x-ms-date": "Fri, 03 Apr 2020 20:53:38 GMT",
+        "x-ms-return-client-request-id": "true",
+        "x-ms-version": "2019-12-12"
+      },
+      "RequestBody": null,
+      "StatusCode": 201,
+      "ResponseHeaders": {
+        "Content-Length": "0",
         "Date": "Fri, 03 Apr 2020 20:53:36 GMT",
         "ETag": "\u00220x8D7D81114E3CDA1\u0022",
         "Last-Modified": "Fri, 03 Apr 2020 20:53:37 GMT",
->>>>>>> 32e373e2
         "Server": [
           "Windows-Azure-Blob/1.0",
           "Microsoft-HTTPAPI/2.0"
         ],
         "x-ms-client-request-id": "a460ba70-b929-8033-5dc7-d54e2adbc492",
-<<<<<<< HEAD
-        "x-ms-request-id": "1985284c-201e-0011-013a-f3088f000000",
-        "x-ms-version": "2019-10-10"
-=======
         "x-ms-request-id": "962167d7-f01e-0012-7cf9-093670000000",
         "x-ms-version": "2019-12-12"
->>>>>>> 32e373e2
-      },
-      "ResponseBody": []
-    },
-    {
-<<<<<<< HEAD
-      "RequestUri": "https://seanstagehierarchical.dfs.core.windows.net/test-filesystem-cfae64d3-ee2a-7e58-6759-bc78f8c9c0e8/test-directory-3b86e9c7-4b50-75b3-e07f-41d0b9ad10ff?resource=directory",
-      "RequestMethod": "PUT",
-      "RequestHeaders": {
-        "Authorization": "Sanitized",
-        "traceparent": "00-04422c9acf375f42ab8fa254a2ea3506-23c137b68947694f-00",
-        "User-Agent": [
-          "azsdk-net-Storage.Files.DataLake/12.0.0-dev.20200305.1",
-          "(.NET Core 4.6.28325.01; Microsoft Windows 10.0.18363 )"
+      },
+      "ResponseBody": []
+    },
+    {
+      "RequestUri": "http://seannsecanary.dfs.core.windows.net/test-filesystem-cfae64d3-ee2a-7e58-6759-bc78f8c9c0e8/test-directory-3b86e9c7-4b50-75b3-e07f-41d0b9ad10ff?resource=directory",
+      "RequestMethod": "PUT",
+      "RequestHeaders": {
+        "Authorization": "Sanitized",
+        "traceparent": "00-eb79e272dcb1f44b8cc3379cc1aeb749-31763cf671d76f4f-00",
+        "User-Agent": [
+          "azsdk-net-Storage.Files.DataLake/12.1.0-dev.20200403.1",
+          "(.NET Core 4.6.28325.01; Microsoft Windows 10.0.18362 )"
         ],
         "x-ms-client-request-id": "84e3a195-f1e1-246a-06eb-c4a97763c6b0",
-        "x-ms-date": "Thu, 05 Mar 2020 22:08:27 GMT",
-        "x-ms-return-client-request-id": "true",
-        "x-ms-version": "2019-10-10"
-=======
-      "RequestUri": "http://seannsecanary.dfs.core.windows.net/test-filesystem-cfae64d3-ee2a-7e58-6759-bc78f8c9c0e8/test-directory-3b86e9c7-4b50-75b3-e07f-41d0b9ad10ff?resource=directory",
-      "RequestMethod": "PUT",
-      "RequestHeaders": {
-        "Authorization": "Sanitized",
-        "traceparent": "00-eb79e272dcb1f44b8cc3379cc1aeb749-31763cf671d76f4f-00",
-        "User-Agent": [
-          "azsdk-net-Storage.Files.DataLake/12.1.0-dev.20200403.1",
-          "(.NET Core 4.6.28325.01; Microsoft Windows 10.0.18362 )"
-        ],
-        "x-ms-client-request-id": "84e3a195-f1e1-246a-06eb-c4a97763c6b0",
-        "x-ms-date": "Fri, 03 Apr 2020 20:53:38 GMT",
-        "x-ms-return-client-request-id": "true",
-        "x-ms-version": "2019-12-12"
->>>>>>> 32e373e2
-      },
-      "RequestBody": null,
-      "StatusCode": 201,
-      "ResponseHeaders": {
-        "Content-Length": "0",
-<<<<<<< HEAD
-        "Date": "Thu, 05 Mar 2020 22:08:26 GMT",
-        "ETag": "\u00220x8D7C151BB4D353A\u0022",
-        "Last-Modified": "Thu, 05 Mar 2020 22:08:27 GMT",
-=======
+        "x-ms-date": "Fri, 03 Apr 2020 20:53:38 GMT",
+        "x-ms-return-client-request-id": "true",
+        "x-ms-version": "2019-12-12"
+      },
+      "RequestBody": null,
+      "StatusCode": 201,
+      "ResponseHeaders": {
+        "Content-Length": "0",
         "Date": "Fri, 03 Apr 2020 20:53:36 GMT",
         "ETag": "\u00220x8D7D81114F698AF\u0022",
         "Last-Modified": "Fri, 03 Apr 2020 20:53:37 GMT",
->>>>>>> 32e373e2
         "Server": [
           "Windows-Azure-HDFS/1.0",
           "Microsoft-HTTPAPI/2.0"
         ],
         "x-ms-client-request-id": "84e3a195-f1e1-246a-06eb-c4a97763c6b0",
-<<<<<<< HEAD
-        "x-ms-request-id": "a481d272-f01f-0012-1c3a-f3e9eb000000",
-        "x-ms-version": "2019-10-10"
-=======
         "x-ms-request-id": "fa43fb47-201f-0097-7af9-091bad000000",
         "x-ms-version": "2019-12-12"
->>>>>>> 32e373e2
-      },
-      "ResponseBody": []
-    },
-    {
-<<<<<<< HEAD
-      "RequestUri": "https://seanstagehierarchical.blob.core.windows.net/test-filesystem-cfae64d3-ee2a-7e58-6759-bc78f8c9c0e8/test-directory-3b86e9c7-4b50-75b3-e07f-41d0b9ad10ff",
-=======
+      },
+      "ResponseBody": []
+    },
+    {
       "RequestUri": "http://seannsecanary.blob.core.windows.net/test-filesystem-cfae64d3-ee2a-7e58-6759-bc78f8c9c0e8/test-directory-3b86e9c7-4b50-75b3-e07f-41d0b9ad10ff",
->>>>>>> 32e373e2
       "RequestMethod": "HEAD",
       "RequestHeaders": {
         "Authorization": "Sanitized",
         "User-Agent": [
-<<<<<<< HEAD
-          "azsdk-net-Storage.Files.DataLake/12.0.0-dev.20200305.1",
-          "(.NET Core 4.6.28325.01; Microsoft Windows 10.0.18363 )"
+          "azsdk-net-Storage.Files.DataLake/12.1.0-dev.20200403.1",
+          "(.NET Core 4.6.28325.01; Microsoft Windows 10.0.18362 )"
         ],
         "x-ms-client-request-id": "173a8f7b-8cca-3a1d-97e3-377d571644ad",
-        "x-ms-date": "Thu, 05 Mar 2020 22:08:27 GMT",
-        "x-ms-return-client-request-id": "true",
-        "x-ms-version": "2019-10-10"
-=======
-          "azsdk-net-Storage.Files.DataLake/12.1.0-dev.20200403.1",
-          "(.NET Core 4.6.28325.01; Microsoft Windows 10.0.18362 )"
-        ],
-        "x-ms-client-request-id": "173a8f7b-8cca-3a1d-97e3-377d571644ad",
-        "x-ms-date": "Fri, 03 Apr 2020 20:53:38 GMT",
-        "x-ms-return-client-request-id": "true",
-        "x-ms-version": "2019-12-12"
->>>>>>> 32e373e2
+        "x-ms-date": "Fri, 03 Apr 2020 20:53:38 GMT",
+        "x-ms-return-client-request-id": "true",
+        "x-ms-version": "2019-12-12"
       },
       "RequestBody": null,
       "StatusCode": 200,
@@ -862,15 +474,9 @@
         "Accept-Ranges": "bytes",
         "Content-Length": "0",
         "Content-Type": "application/octet-stream",
-<<<<<<< HEAD
-        "Date": "Thu, 05 Mar 2020 22:08:26 GMT",
-        "ETag": "\u00220x8D7C151BB4D353A\u0022",
-        "Last-Modified": "Thu, 05 Mar 2020 22:08:27 GMT",
-=======
         "Date": "Fri, 03 Apr 2020 20:53:36 GMT",
         "ETag": "\u00220x8D7D81114F698AF\u0022",
         "Last-Modified": "Fri, 03 Apr 2020 20:53:37 GMT",
->>>>>>> 32e373e2
         "Server": [
           "Windows-Azure-Blob/1.0",
           "Microsoft-HTTPAPI/2.0"
@@ -879,15 +485,6 @@
         "x-ms-access-tier-inferred": "true",
         "x-ms-blob-type": "BlockBlob",
         "x-ms-client-request-id": "173a8f7b-8cca-3a1d-97e3-377d571644ad",
-<<<<<<< HEAD
-        "x-ms-creation-time": "Thu, 05 Mar 2020 22:08:27 GMT",
-        "x-ms-lease-state": "available",
-        "x-ms-lease-status": "unlocked",
-        "x-ms-meta-hdi_isfolder": "true",
-        "x-ms-request-id": "19852869-201e-0011-153a-f3088f000000",
-        "x-ms-server-encrypted": "true",
-        "x-ms-version": "2019-10-10"
-=======
         "x-ms-creation-time": "Fri, 03 Apr 2020 20:53:37 GMT",
         "x-ms-lease-state": "available",
         "x-ms-lease-status": "unlocked",
@@ -895,26 +492,10 @@
         "x-ms-request-id": "962167ec-f01e-0012-0ff9-093670000000",
         "x-ms-server-encrypted": "true",
         "x-ms-version": "2019-12-12"
->>>>>>> 32e373e2
-      },
-      "ResponseBody": []
-    },
-    {
-<<<<<<< HEAD
-      "RequestUri": "https://seanstagehierarchical.dfs.core.windows.net/test-filesystem-cfae64d3-ee2a-7e58-6759-bc78f8c9c0e8/test-directory-3b86e9c7-4b50-75b3-e07f-41d0b9ad10ff?action=getAccessControl",
-      "RequestMethod": "HEAD",
-      "RequestHeaders": {
-        "Authorization": "Sanitized",
-        "If-Match": "\u00220x8D7C151BB4D353A\u0022",
-        "User-Agent": [
-          "azsdk-net-Storage.Files.DataLake/12.0.0-dev.20200305.1",
-          "(.NET Core 4.6.28325.01; Microsoft Windows 10.0.18363 )"
-        ],
-        "x-ms-client-request-id": "e82e1afd-ae28-2ae5-b8e7-91ef4fad5414",
-        "x-ms-date": "Thu, 05 Mar 2020 22:08:27 GMT",
-        "x-ms-return-client-request-id": "true",
-        "x-ms-version": "2019-10-10"
-=======
+      },
+      "ResponseBody": []
+    },
+    {
       "RequestUri": "http://seannsecanary.dfs.core.windows.net/test-filesystem-cfae64d3-ee2a-7e58-6759-bc78f8c9c0e8/test-directory-3b86e9c7-4b50-75b3-e07f-41d0b9ad10ff?action=getAccessControl",
       "RequestMethod": "HEAD",
       "RequestHeaders": {
@@ -928,20 +509,13 @@
         "x-ms-date": "Fri, 03 Apr 2020 20:53:38 GMT",
         "x-ms-return-client-request-id": "true",
         "x-ms-version": "2019-12-12"
->>>>>>> 32e373e2
       },
       "RequestBody": null,
       "StatusCode": 200,
       "ResponseHeaders": {
-<<<<<<< HEAD
-        "Date": "Thu, 05 Mar 2020 22:08:26 GMT",
-        "ETag": "\u00220x8D7C151BB4D353A\u0022",
-        "Last-Modified": "Thu, 05 Mar 2020 22:08:27 GMT",
-=======
         "Date": "Fri, 03 Apr 2020 20:53:36 GMT",
         "ETag": "\u00220x8D7D81114F698AF\u0022",
         "Last-Modified": "Fri, 03 Apr 2020 20:53:37 GMT",
->>>>>>> 32e373e2
         "Server": [
           "Windows-Azure-HDFS/1.0",
           "Microsoft-HTTPAPI/2.0"
@@ -951,32 +525,12 @@
         "x-ms-group": "$superuser",
         "x-ms-owner": "$superuser",
         "x-ms-permissions": "rwxr-x---",
-<<<<<<< HEAD
-        "x-ms-request-id": "a481d273-f01f-0012-1d3a-f3e9eb000000",
-        "x-ms-version": "2019-10-10"
-=======
         "x-ms-request-id": "fa43fb48-201f-0097-7bf9-091bad000000",
         "x-ms-version": "2019-12-12"
->>>>>>> 32e373e2
-      },
-      "ResponseBody": []
-    },
-    {
-<<<<<<< HEAD
-      "RequestUri": "https://seanstagehierarchical.blob.core.windows.net/test-filesystem-cfae64d3-ee2a-7e58-6759-bc78f8c9c0e8?restype=container",
-      "RequestMethod": "DELETE",
-      "RequestHeaders": {
-        "Authorization": "Sanitized",
-        "traceparent": "00-4bf26a9e892ff643b28f1dbdf9e13566-5c697683b4bec043-00",
-        "User-Agent": [
-          "azsdk-net-Storage.Files.DataLake/12.0.0-dev.20200305.1",
-          "(.NET Core 4.6.28325.01; Microsoft Windows 10.0.18363 )"
-        ],
-        "x-ms-client-request-id": "3d7fd2d3-5ce7-6984-a130-f82d4aefbfc9",
-        "x-ms-date": "Thu, 05 Mar 2020 22:08:27 GMT",
-        "x-ms-return-client-request-id": "true",
-        "x-ms-version": "2019-10-10"
-=======
+      },
+      "ResponseBody": []
+    },
+    {
       "RequestUri": "http://seannsecanary.blob.core.windows.net/test-filesystem-cfae64d3-ee2a-7e58-6759-bc78f8c9c0e8?restype=container",
       "RequestMethod": "DELETE",
       "RequestHeaders": {
@@ -990,193 +544,108 @@
         "x-ms-date": "Fri, 03 Apr 2020 20:53:39 GMT",
         "x-ms-return-client-request-id": "true",
         "x-ms-version": "2019-12-12"
->>>>>>> 32e373e2
       },
       "RequestBody": null,
       "StatusCode": 202,
       "ResponseHeaders": {
         "Content-Length": "0",
-<<<<<<< HEAD
-        "Date": "Thu, 05 Mar 2020 22:08:27 GMT",
-=======
-        "Date": "Fri, 03 Apr 2020 20:53:36 GMT",
->>>>>>> 32e373e2
+        "Date": "Fri, 03 Apr 2020 20:53:36 GMT",
         "Server": [
           "Windows-Azure-Blob/1.0",
           "Microsoft-HTTPAPI/2.0"
         ],
         "x-ms-client-request-id": "3d7fd2d3-5ce7-6984-a130-f82d4aefbfc9",
-<<<<<<< HEAD
-        "x-ms-request-id": "19852874-201e-0011-1f3a-f3088f000000",
-        "x-ms-version": "2019-10-10"
-=======
         "x-ms-request-id": "962167fe-f01e-0012-1df9-093670000000",
         "x-ms-version": "2019-12-12"
->>>>>>> 32e373e2
-      },
-      "ResponseBody": []
-    },
-    {
-<<<<<<< HEAD
-      "RequestUri": "https://seanstagehierarchical.blob.core.windows.net/test-filesystem-489346e3-839c-c11d-848f-37fc0d53f8b3?restype=container",
-      "RequestMethod": "PUT",
-      "RequestHeaders": {
-        "Authorization": "Sanitized",
-        "traceparent": "00-1b12164b2410474c9c91bc5f61bbfde2-61947d81346e764d-00",
-        "User-Agent": [
-          "azsdk-net-Storage.Files.DataLake/12.0.0-dev.20200305.1",
-          "(.NET Core 4.6.28325.01; Microsoft Windows 10.0.18363 )"
+      },
+      "ResponseBody": []
+    },
+    {
+      "RequestUri": "http://seannsecanary.blob.core.windows.net/test-filesystem-489346e3-839c-c11d-848f-37fc0d53f8b3?restype=container",
+      "RequestMethod": "PUT",
+      "RequestHeaders": {
+        "Authorization": "Sanitized",
+        "traceparent": "00-02ce57ab344f594fa696ceec6f092f42-2daa360ca3b8684e-00",
+        "User-Agent": [
+          "azsdk-net-Storage.Files.DataLake/12.1.0-dev.20200403.1",
+          "(.NET Core 4.6.28325.01; Microsoft Windows 10.0.18362 )"
         ],
         "x-ms-blob-public-access": "container",
         "x-ms-client-request-id": "ebafd66b-2b71-4f03-b4be-b85824885b4e",
-        "x-ms-date": "Thu, 05 Mar 2020 22:08:27 GMT",
-        "x-ms-return-client-request-id": "true",
-        "x-ms-version": "2019-10-10"
-=======
-      "RequestUri": "http://seannsecanary.blob.core.windows.net/test-filesystem-489346e3-839c-c11d-848f-37fc0d53f8b3?restype=container",
-      "RequestMethod": "PUT",
-      "RequestHeaders": {
-        "Authorization": "Sanitized",
-        "traceparent": "00-02ce57ab344f594fa696ceec6f092f42-2daa360ca3b8684e-00",
-        "User-Agent": [
-          "azsdk-net-Storage.Files.DataLake/12.1.0-dev.20200403.1",
-          "(.NET Core 4.6.28325.01; Microsoft Windows 10.0.18362 )"
-        ],
-        "x-ms-blob-public-access": "container",
-        "x-ms-client-request-id": "ebafd66b-2b71-4f03-b4be-b85824885b4e",
-        "x-ms-date": "Fri, 03 Apr 2020 20:53:39 GMT",
-        "x-ms-return-client-request-id": "true",
-        "x-ms-version": "2019-12-12"
->>>>>>> 32e373e2
-      },
-      "RequestBody": null,
-      "StatusCode": 201,
-      "ResponseHeaders": {
-        "Content-Length": "0",
-<<<<<<< HEAD
-        "Date": "Thu, 05 Mar 2020 22:08:27 GMT",
-        "ETag": "\u00220x8D7C151BBAB8FF7\u0022",
-        "Last-Modified": "Thu, 05 Mar 2020 22:08:28 GMT",
-=======
+        "x-ms-date": "Fri, 03 Apr 2020 20:53:39 GMT",
+        "x-ms-return-client-request-id": "true",
+        "x-ms-version": "2019-12-12"
+      },
+      "RequestBody": null,
+      "StatusCode": 201,
+      "ResponseHeaders": {
+        "Content-Length": "0",
         "Date": "Fri, 03 Apr 2020 20:53:36 GMT",
         "ETag": "\u00220x8D7D811152F8A86\u0022",
         "Last-Modified": "Fri, 03 Apr 2020 20:53:37 GMT",
->>>>>>> 32e373e2
         "Server": [
           "Windows-Azure-Blob/1.0",
           "Microsoft-HTTPAPI/2.0"
         ],
         "x-ms-client-request-id": "ebafd66b-2b71-4f03-b4be-b85824885b4e",
-<<<<<<< HEAD
-        "x-ms-request-id": "96268421-f01e-002d-7b3a-f32148000000",
-        "x-ms-version": "2019-10-10"
-=======
         "x-ms-request-id": "96216812-f01e-0012-2df9-093670000000",
         "x-ms-version": "2019-12-12"
->>>>>>> 32e373e2
-      },
-      "ResponseBody": []
-    },
-    {
-<<<<<<< HEAD
-      "RequestUri": "https://seanstagehierarchical.dfs.core.windows.net/test-filesystem-489346e3-839c-c11d-848f-37fc0d53f8b3/test-directory-59b94537-42d2-cc9b-196c-4faa98067e1c?resource=directory",
-      "RequestMethod": "PUT",
-      "RequestHeaders": {
-        "Authorization": "Sanitized",
-        "traceparent": "00-3bd4a1769e73c34ea97614c3bfecd3ae-002cf0485cb0e948-00",
-        "User-Agent": [
-          "azsdk-net-Storage.Files.DataLake/12.0.0-dev.20200305.1",
-          "(.NET Core 4.6.28325.01; Microsoft Windows 10.0.18363 )"
+      },
+      "ResponseBody": []
+    },
+    {
+      "RequestUri": "http://seannsecanary.dfs.core.windows.net/test-filesystem-489346e3-839c-c11d-848f-37fc0d53f8b3/test-directory-59b94537-42d2-cc9b-196c-4faa98067e1c?resource=directory",
+      "RequestMethod": "PUT",
+      "RequestHeaders": {
+        "Authorization": "Sanitized",
+        "traceparent": "00-45ac4acf325d7f4089d89c090dfc860a-7219cc6808d6a943-00",
+        "User-Agent": [
+          "azsdk-net-Storage.Files.DataLake/12.1.0-dev.20200403.1",
+          "(.NET Core 4.6.28325.01; Microsoft Windows 10.0.18362 )"
         ],
         "x-ms-client-request-id": "fdde9c96-faae-29ee-3ae3-d205db58b7ad",
-        "x-ms-date": "Thu, 05 Mar 2020 22:08:28 GMT",
-        "x-ms-return-client-request-id": "true",
-        "x-ms-version": "2019-10-10"
-=======
-      "RequestUri": "http://seannsecanary.dfs.core.windows.net/test-filesystem-489346e3-839c-c11d-848f-37fc0d53f8b3/test-directory-59b94537-42d2-cc9b-196c-4faa98067e1c?resource=directory",
-      "RequestMethod": "PUT",
-      "RequestHeaders": {
-        "Authorization": "Sanitized",
-        "traceparent": "00-45ac4acf325d7f4089d89c090dfc860a-7219cc6808d6a943-00",
-        "User-Agent": [
-          "azsdk-net-Storage.Files.DataLake/12.1.0-dev.20200403.1",
-          "(.NET Core 4.6.28325.01; Microsoft Windows 10.0.18362 )"
-        ],
-        "x-ms-client-request-id": "fdde9c96-faae-29ee-3ae3-d205db58b7ad",
-        "x-ms-date": "Fri, 03 Apr 2020 20:53:39 GMT",
-        "x-ms-return-client-request-id": "true",
-        "x-ms-version": "2019-12-12"
->>>>>>> 32e373e2
-      },
-      "RequestBody": null,
-      "StatusCode": 201,
-      "ResponseHeaders": {
-        "Content-Length": "0",
-<<<<<<< HEAD
-        "Date": "Thu, 05 Mar 2020 22:08:27 GMT",
-        "ETag": "\u00220x8D7C151BBDEF5D3\u0022",
-        "Last-Modified": "Thu, 05 Mar 2020 22:08:28 GMT",
-=======
+        "x-ms-date": "Fri, 03 Apr 2020 20:53:39 GMT",
+        "x-ms-return-client-request-id": "true",
+        "x-ms-version": "2019-12-12"
+      },
+      "RequestBody": null,
+      "StatusCode": 201,
+      "ResponseHeaders": {
+        "Content-Length": "0",
         "Date": "Fri, 03 Apr 2020 20:53:36 GMT",
         "ETag": "\u00220x8D7D81115431758\u0022",
         "Last-Modified": "Fri, 03 Apr 2020 20:53:37 GMT",
->>>>>>> 32e373e2
         "Server": [
           "Windows-Azure-HDFS/1.0",
           "Microsoft-HTTPAPI/2.0"
         ],
         "x-ms-client-request-id": "fdde9c96-faae-29ee-3ae3-d205db58b7ad",
-<<<<<<< HEAD
-        "x-ms-request-id": "c0bb0d3e-501f-0024-7e3a-f3649b000000",
-        "x-ms-version": "2019-10-10"
-=======
         "x-ms-request-id": "fa43fb49-201f-0097-7cf9-091bad000000",
         "x-ms-version": "2019-12-12"
->>>>>>> 32e373e2
-      },
-      "ResponseBody": []
-    },
-    {
-<<<<<<< HEAD
-      "RequestUri": "https://seanstagehierarchical.dfs.core.windows.net/test-filesystem-489346e3-839c-c11d-848f-37fc0d53f8b3/test-directory-59b94537-42d2-cc9b-196c-4faa98067e1c?action=getAccessControl",
-=======
+      },
+      "ResponseBody": []
+    },
+    {
       "RequestUri": "http://seannsecanary.dfs.core.windows.net/test-filesystem-489346e3-839c-c11d-848f-37fc0d53f8b3/test-directory-59b94537-42d2-cc9b-196c-4faa98067e1c?action=getAccessControl",
->>>>>>> 32e373e2
       "RequestMethod": "HEAD",
       "RequestHeaders": {
         "Authorization": "Sanitized",
         "If-None-Match": "\u0022garbage\u0022",
         "User-Agent": [
-<<<<<<< HEAD
-          "azsdk-net-Storage.Files.DataLake/12.0.0-dev.20200305.1",
-          "(.NET Core 4.6.28325.01; Microsoft Windows 10.0.18363 )"
+          "azsdk-net-Storage.Files.DataLake/12.1.0-dev.20200403.1",
+          "(.NET Core 4.6.28325.01; Microsoft Windows 10.0.18362 )"
         ],
         "x-ms-client-request-id": "fb14de69-8028-406e-8767-fcbf3a3c6c94",
-        "x-ms-date": "Thu, 05 Mar 2020 22:08:28 GMT",
-        "x-ms-return-client-request-id": "true",
-        "x-ms-version": "2019-10-10"
-=======
-          "azsdk-net-Storage.Files.DataLake/12.1.0-dev.20200403.1",
-          "(.NET Core 4.6.28325.01; Microsoft Windows 10.0.18362 )"
-        ],
-        "x-ms-client-request-id": "fb14de69-8028-406e-8767-fcbf3a3c6c94",
-        "x-ms-date": "Fri, 03 Apr 2020 20:53:39 GMT",
-        "x-ms-return-client-request-id": "true",
-        "x-ms-version": "2019-12-12"
->>>>>>> 32e373e2
+        "x-ms-date": "Fri, 03 Apr 2020 20:53:39 GMT",
+        "x-ms-return-client-request-id": "true",
+        "x-ms-version": "2019-12-12"
       },
       "RequestBody": null,
       "StatusCode": 200,
       "ResponseHeaders": {
-<<<<<<< HEAD
-        "Date": "Thu, 05 Mar 2020 22:08:27 GMT",
-        "ETag": "\u00220x8D7C151BBDEF5D3\u0022",
-        "Last-Modified": "Thu, 05 Mar 2020 22:08:28 GMT",
-=======
         "Date": "Fri, 03 Apr 2020 20:53:37 GMT",
         "ETag": "\u00220x8D7D81115431758\u0022",
         "Last-Modified": "Fri, 03 Apr 2020 20:53:37 GMT",
->>>>>>> 32e373e2
         "Server": [
           "Windows-Azure-HDFS/1.0",
           "Microsoft-HTTPAPI/2.0"
@@ -1186,32 +655,12 @@
         "x-ms-group": "$superuser",
         "x-ms-owner": "$superuser",
         "x-ms-permissions": "rwxr-x---",
-<<<<<<< HEAD
-        "x-ms-request-id": "c0bb0d3f-501f-0024-7f3a-f3649b000000",
-        "x-ms-version": "2019-10-10"
-=======
         "x-ms-request-id": "fa43fb4a-201f-0097-7df9-091bad000000",
         "x-ms-version": "2019-12-12"
->>>>>>> 32e373e2
-      },
-      "ResponseBody": []
-    },
-    {
-<<<<<<< HEAD
-      "RequestUri": "https://seanstagehierarchical.blob.core.windows.net/test-filesystem-489346e3-839c-c11d-848f-37fc0d53f8b3?restype=container",
-      "RequestMethod": "DELETE",
-      "RequestHeaders": {
-        "Authorization": "Sanitized",
-        "traceparent": "00-d7fe6b825dc05a45b8eb081ae9892385-b2aabcf0faccae4f-00",
-        "User-Agent": [
-          "azsdk-net-Storage.Files.DataLake/12.0.0-dev.20200305.1",
-          "(.NET Core 4.6.28325.01; Microsoft Windows 10.0.18363 )"
-        ],
-        "x-ms-client-request-id": "fd9b8c75-bb43-bf85-2edc-278f27ebf0c8",
-        "x-ms-date": "Thu, 05 Mar 2020 22:08:28 GMT",
-        "x-ms-return-client-request-id": "true",
-        "x-ms-version": "2019-10-10"
-=======
+      },
+      "ResponseBody": []
+    },
+    {
       "RequestUri": "http://seannsecanary.blob.core.windows.net/test-filesystem-489346e3-839c-c11d-848f-37fc0d53f8b3?restype=container",
       "RequestMethod": "DELETE",
       "RequestHeaders": {
@@ -1225,259 +674,144 @@
         "x-ms-date": "Fri, 03 Apr 2020 20:53:39 GMT",
         "x-ms-return-client-request-id": "true",
         "x-ms-version": "2019-12-12"
->>>>>>> 32e373e2
       },
       "RequestBody": null,
       "StatusCode": 202,
       "ResponseHeaders": {
         "Content-Length": "0",
-<<<<<<< HEAD
-        "Date": "Thu, 05 Mar 2020 22:08:28 GMT",
-=======
         "Date": "Fri, 03 Apr 2020 20:53:37 GMT",
->>>>>>> 32e373e2
         "Server": [
           "Windows-Azure-Blob/1.0",
           "Microsoft-HTTPAPI/2.0"
         ],
         "x-ms-client-request-id": "fd9b8c75-bb43-bf85-2edc-278f27ebf0c8",
-<<<<<<< HEAD
-        "x-ms-request-id": "96268428-f01e-002d-7f3a-f32148000000",
-        "x-ms-version": "2019-10-10"
-=======
         "x-ms-request-id": "96216824-f01e-0012-3df9-093670000000",
         "x-ms-version": "2019-12-12"
->>>>>>> 32e373e2
-      },
-      "ResponseBody": []
-    },
-    {
-<<<<<<< HEAD
-      "RequestUri": "https://seanstagehierarchical.blob.core.windows.net/test-filesystem-61efd604-adfb-158d-65a3-0a748731b19d?restype=container",
-      "RequestMethod": "PUT",
-      "RequestHeaders": {
-        "Authorization": "Sanitized",
-        "traceparent": "00-bc5769930208624ba6c944c2c33417e1-0b2aab03be872743-00",
-        "User-Agent": [
-          "azsdk-net-Storage.Files.DataLake/12.0.0-dev.20200305.1",
-          "(.NET Core 4.6.28325.01; Microsoft Windows 10.0.18363 )"
+      },
+      "ResponseBody": []
+    },
+    {
+      "RequestUri": "http://seannsecanary.blob.core.windows.net/test-filesystem-61efd604-adfb-158d-65a3-0a748731b19d?restype=container",
+      "RequestMethod": "PUT",
+      "RequestHeaders": {
+        "Authorization": "Sanitized",
+        "traceparent": "00-04685faf84ddb54fbccf701cd25924ee-76f022a7b1a30443-00",
+        "User-Agent": [
+          "azsdk-net-Storage.Files.DataLake/12.1.0-dev.20200403.1",
+          "(.NET Core 4.6.28325.01; Microsoft Windows 10.0.18362 )"
         ],
         "x-ms-blob-public-access": "container",
         "x-ms-client-request-id": "b83730c3-4cfa-c713-ff86-98a0b11037fd",
-        "x-ms-date": "Thu, 05 Mar 2020 22:08:28 GMT",
-        "x-ms-return-client-request-id": "true",
-        "x-ms-version": "2019-10-10"
-=======
-      "RequestUri": "http://seannsecanary.blob.core.windows.net/test-filesystem-61efd604-adfb-158d-65a3-0a748731b19d?restype=container",
-      "RequestMethod": "PUT",
-      "RequestHeaders": {
-        "Authorization": "Sanitized",
-        "traceparent": "00-04685faf84ddb54fbccf701cd25924ee-76f022a7b1a30443-00",
-        "User-Agent": [
-          "azsdk-net-Storage.Files.DataLake/12.1.0-dev.20200403.1",
-          "(.NET Core 4.6.28325.01; Microsoft Windows 10.0.18362 )"
-        ],
-        "x-ms-blob-public-access": "container",
-        "x-ms-client-request-id": "b83730c3-4cfa-c713-ff86-98a0b11037fd",
-        "x-ms-date": "Fri, 03 Apr 2020 20:53:39 GMT",
-        "x-ms-return-client-request-id": "true",
-        "x-ms-version": "2019-12-12"
->>>>>>> 32e373e2
-      },
-      "RequestBody": null,
-      "StatusCode": 201,
-      "ResponseHeaders": {
-        "Content-Length": "0",
-<<<<<<< HEAD
-        "Date": "Thu, 05 Mar 2020 22:08:28 GMT",
-        "ETag": "\u00220x8D7C151BC2B622F\u0022",
-        "Last-Modified": "Thu, 05 Mar 2020 22:08:28 GMT",
-=======
+        "x-ms-date": "Fri, 03 Apr 2020 20:53:39 GMT",
+        "x-ms-return-client-request-id": "true",
+        "x-ms-version": "2019-12-12"
+      },
+      "RequestBody": null,
+      "StatusCode": 201,
+      "ResponseHeaders": {
+        "Content-Length": "0",
         "Date": "Fri, 03 Apr 2020 20:53:37 GMT",
         "ETag": "\u00220x8D7D8111568A662\u0022",
         "Last-Modified": "Fri, 03 Apr 2020 20:53:38 GMT",
->>>>>>> 32e373e2
         "Server": [
           "Windows-Azure-Blob/1.0",
           "Microsoft-HTTPAPI/2.0"
         ],
         "x-ms-client-request-id": "b83730c3-4cfa-c713-ff86-98a0b11037fd",
-<<<<<<< HEAD
-        "x-ms-request-id": "ffab3adc-301e-0040-793a-f39503000000",
-        "x-ms-version": "2019-10-10"
-=======
         "x-ms-request-id": "96216833-f01e-0012-49f9-093670000000",
         "x-ms-version": "2019-12-12"
->>>>>>> 32e373e2
-      },
-      "ResponseBody": []
-    },
-    {
-<<<<<<< HEAD
-      "RequestUri": "https://seanstagehierarchical.dfs.core.windows.net/test-filesystem-61efd604-adfb-158d-65a3-0a748731b19d/test-directory-3ad6892b-42a0-9527-8594-cc8a1ab2e87b?resource=directory",
-      "RequestMethod": "PUT",
-      "RequestHeaders": {
-        "Authorization": "Sanitized",
-        "traceparent": "00-31266c15f551b04ea14f5688a384dba6-ec7618fc3677a74f-00",
-        "User-Agent": [
-          "azsdk-net-Storage.Files.DataLake/12.0.0-dev.20200305.1",
-          "(.NET Core 4.6.28325.01; Microsoft Windows 10.0.18363 )"
+      },
+      "ResponseBody": []
+    },
+    {
+      "RequestUri": "http://seannsecanary.dfs.core.windows.net/test-filesystem-61efd604-adfb-158d-65a3-0a748731b19d/test-directory-3ad6892b-42a0-9527-8594-cc8a1ab2e87b?resource=directory",
+      "RequestMethod": "PUT",
+      "RequestHeaders": {
+        "Authorization": "Sanitized",
+        "traceparent": "00-5f4f76144e0df54d881211c10cd61fdd-868de814e3fc6448-00",
+        "User-Agent": [
+          "azsdk-net-Storage.Files.DataLake/12.1.0-dev.20200403.1",
+          "(.NET Core 4.6.28325.01; Microsoft Windows 10.0.18362 )"
         ],
         "x-ms-client-request-id": "a3af9539-0f13-8165-09a2-32658088ad4c",
-        "x-ms-date": "Thu, 05 Mar 2020 22:08:29 GMT",
-        "x-ms-return-client-request-id": "true",
-        "x-ms-version": "2019-10-10"
-=======
-      "RequestUri": "http://seannsecanary.dfs.core.windows.net/test-filesystem-61efd604-adfb-158d-65a3-0a748731b19d/test-directory-3ad6892b-42a0-9527-8594-cc8a1ab2e87b?resource=directory",
-      "RequestMethod": "PUT",
-      "RequestHeaders": {
-        "Authorization": "Sanitized",
-        "traceparent": "00-5f4f76144e0df54d881211c10cd61fdd-868de814e3fc6448-00",
-        "User-Agent": [
-          "azsdk-net-Storage.Files.DataLake/12.1.0-dev.20200403.1",
-          "(.NET Core 4.6.28325.01; Microsoft Windows 10.0.18362 )"
-        ],
-        "x-ms-client-request-id": "a3af9539-0f13-8165-09a2-32658088ad4c",
-        "x-ms-date": "Fri, 03 Apr 2020 20:53:39 GMT",
-        "x-ms-return-client-request-id": "true",
-        "x-ms-version": "2019-12-12"
->>>>>>> 32e373e2
-      },
-      "RequestBody": null,
-      "StatusCode": 201,
-      "ResponseHeaders": {
-        "Content-Length": "0",
-<<<<<<< HEAD
-        "Date": "Thu, 05 Mar 2020 22:08:29 GMT",
-        "ETag": "\u00220x8D7C151BC5B801F\u0022",
-        "Last-Modified": "Thu, 05 Mar 2020 22:08:29 GMT",
-=======
+        "x-ms-date": "Fri, 03 Apr 2020 20:53:39 GMT",
+        "x-ms-return-client-request-id": "true",
+        "x-ms-version": "2019-12-12"
+      },
+      "RequestBody": null,
+      "StatusCode": 201,
+      "ResponseHeaders": {
+        "Content-Length": "0",
         "Date": "Fri, 03 Apr 2020 20:53:37 GMT",
         "ETag": "\u00220x8D7D81115794BE3\u0022",
         "Last-Modified": "Fri, 03 Apr 2020 20:53:38 GMT",
->>>>>>> 32e373e2
         "Server": [
           "Windows-Azure-HDFS/1.0",
           "Microsoft-HTTPAPI/2.0"
         ],
         "x-ms-client-request-id": "a3af9539-0f13-8165-09a2-32658088ad4c",
-<<<<<<< HEAD
-        "x-ms-request-id": "91ed5943-401f-0017-6c3a-f33b30000000",
-        "x-ms-version": "2019-10-10"
-=======
         "x-ms-request-id": "fa43fb4b-201f-0097-7ef9-091bad000000",
         "x-ms-version": "2019-12-12"
->>>>>>> 32e373e2
-      },
-      "ResponseBody": []
-    },
-    {
-<<<<<<< HEAD
-      "RequestUri": "https://seanstagehierarchical.blob.core.windows.net/test-filesystem-61efd604-adfb-158d-65a3-0a748731b19d/test-directory-3ad6892b-42a0-9527-8594-cc8a1ab2e87b?comp=lease",
-      "RequestMethod": "PUT",
-      "RequestHeaders": {
-        "Authorization": "Sanitized",
-        "traceparent": "00-0faa5755713c634694b873153646557e-bebd1d03ded6ac4c-00",
-        "User-Agent": [
-          "azsdk-net-Storage.Files.DataLake/12.0.0-dev.20200305.1",
-          "(.NET Core 4.6.28325.01; Microsoft Windows 10.0.18363 )"
+      },
+      "ResponseBody": []
+    },
+    {
+      "RequestUri": "http://seannsecanary.blob.core.windows.net/test-filesystem-61efd604-adfb-158d-65a3-0a748731b19d/test-directory-3ad6892b-42a0-9527-8594-cc8a1ab2e87b?comp=lease",
+      "RequestMethod": "PUT",
+      "RequestHeaders": {
+        "Authorization": "Sanitized",
+        "traceparent": "00-eb8631388b18084ebed1ce674a7cc400-5662f8d2dd148b4a-00",
+        "User-Agent": [
+          "azsdk-net-Storage.Files.DataLake/12.1.0-dev.20200403.1",
+          "(.NET Core 4.6.28325.01; Microsoft Windows 10.0.18362 )"
         ],
         "x-ms-client-request-id": "ba7c62d5-fc69-5824-927e-bda9ad48edfb",
-        "x-ms-date": "Thu, 05 Mar 2020 22:08:29 GMT",
-=======
-      "RequestUri": "http://seannsecanary.blob.core.windows.net/test-filesystem-61efd604-adfb-158d-65a3-0a748731b19d/test-directory-3ad6892b-42a0-9527-8594-cc8a1ab2e87b?comp=lease",
-      "RequestMethod": "PUT",
-      "RequestHeaders": {
-        "Authorization": "Sanitized",
-        "traceparent": "00-eb8631388b18084ebed1ce674a7cc400-5662f8d2dd148b4a-00",
-        "User-Agent": [
-          "azsdk-net-Storage.Files.DataLake/12.1.0-dev.20200403.1",
-          "(.NET Core 4.6.28325.01; Microsoft Windows 10.0.18362 )"
-        ],
-        "x-ms-client-request-id": "ba7c62d5-fc69-5824-927e-bda9ad48edfb",
-        "x-ms-date": "Fri, 03 Apr 2020 20:53:39 GMT",
->>>>>>> 32e373e2
+        "x-ms-date": "Fri, 03 Apr 2020 20:53:39 GMT",
         "x-ms-lease-action": "acquire",
         "x-ms-lease-duration": "-1",
         "x-ms-proposed-lease-id": "ad471c9e-e05f-3103-e569-611d930dbdd5",
         "x-ms-return-client-request-id": "true",
-<<<<<<< HEAD
-        "x-ms-version": "2019-10-10"
-=======
-        "x-ms-version": "2019-12-12"
->>>>>>> 32e373e2
-      },
-      "RequestBody": null,
-      "StatusCode": 201,
-      "ResponseHeaders": {
-        "Content-Length": "0",
-<<<<<<< HEAD
-        "Date": "Thu, 05 Mar 2020 22:08:29 GMT",
-        "ETag": "\u00220x8D7C151BC5B801F\u0022",
-        "Last-Modified": "Thu, 05 Mar 2020 22:08:29 GMT",
-=======
+        "x-ms-version": "2019-12-12"
+      },
+      "RequestBody": null,
+      "StatusCode": 201,
+      "ResponseHeaders": {
+        "Content-Length": "0",
         "Date": "Fri, 03 Apr 2020 20:53:37 GMT",
         "ETag": "\u00220x8D7D81115794BE3\u0022",
         "Last-Modified": "Fri, 03 Apr 2020 20:53:38 GMT",
->>>>>>> 32e373e2
         "Server": [
           "Windows-Azure-Blob/1.0",
           "Microsoft-HTTPAPI/2.0"
         ],
         "x-ms-client-request-id": "ba7c62d5-fc69-5824-927e-bda9ad48edfb",
         "x-ms-lease-id": "ad471c9e-e05f-3103-e569-611d930dbdd5",
-<<<<<<< HEAD
-        "x-ms-request-id": "ffab3ae0-301e-0040-7b3a-f39503000000",
-        "x-ms-version": "2019-10-10"
-=======
         "x-ms-request-id": "96216848-f01e-0012-5df9-093670000000",
         "x-ms-version": "2019-12-12"
->>>>>>> 32e373e2
-      },
-      "ResponseBody": []
-    },
-    {
-<<<<<<< HEAD
-      "RequestUri": "https://seanstagehierarchical.dfs.core.windows.net/test-filesystem-61efd604-adfb-158d-65a3-0a748731b19d/test-directory-3ad6892b-42a0-9527-8594-cc8a1ab2e87b?action=getAccessControl",
-=======
+      },
+      "ResponseBody": []
+    },
+    {
       "RequestUri": "http://seannsecanary.dfs.core.windows.net/test-filesystem-61efd604-adfb-158d-65a3-0a748731b19d/test-directory-3ad6892b-42a0-9527-8594-cc8a1ab2e87b?action=getAccessControl",
->>>>>>> 32e373e2
       "RequestMethod": "HEAD",
       "RequestHeaders": {
         "Authorization": "Sanitized",
         "User-Agent": [
-<<<<<<< HEAD
-          "azsdk-net-Storage.Files.DataLake/12.0.0-dev.20200305.1",
-          "(.NET Core 4.6.28325.01; Microsoft Windows 10.0.18363 )"
+          "azsdk-net-Storage.Files.DataLake/12.1.0-dev.20200403.1",
+          "(.NET Core 4.6.28325.01; Microsoft Windows 10.0.18362 )"
         ],
         "x-ms-client-request-id": "30480f7d-0291-ef6b-25f9-f28486be9c55",
-        "x-ms-date": "Thu, 05 Mar 2020 22:08:29 GMT",
+        "x-ms-date": "Fri, 03 Apr 2020 20:53:39 GMT",
         "x-ms-lease-id": "ad471c9e-e05f-3103-e569-611d930dbdd5",
         "x-ms-return-client-request-id": "true",
-        "x-ms-version": "2019-10-10"
-=======
-          "azsdk-net-Storage.Files.DataLake/12.1.0-dev.20200403.1",
-          "(.NET Core 4.6.28325.01; Microsoft Windows 10.0.18362 )"
-        ],
-        "x-ms-client-request-id": "30480f7d-0291-ef6b-25f9-f28486be9c55",
-        "x-ms-date": "Fri, 03 Apr 2020 20:53:39 GMT",
-        "x-ms-lease-id": "ad471c9e-e05f-3103-e569-611d930dbdd5",
-        "x-ms-return-client-request-id": "true",
-        "x-ms-version": "2019-12-12"
->>>>>>> 32e373e2
+        "x-ms-version": "2019-12-12"
       },
       "RequestBody": null,
       "StatusCode": 200,
       "ResponseHeaders": {
-<<<<<<< HEAD
-        "Date": "Thu, 05 Mar 2020 22:08:29 GMT",
-        "ETag": "\u00220x8D7C151BC5B801F\u0022",
-        "Last-Modified": "Thu, 05 Mar 2020 22:08:29 GMT",
-=======
         "Date": "Fri, 03 Apr 2020 20:53:37 GMT",
         "ETag": "\u00220x8D7D81115794BE3\u0022",
         "Last-Modified": "Fri, 03 Apr 2020 20:53:38 GMT",
->>>>>>> 32e373e2
         "Server": [
           "Windows-Azure-HDFS/1.0",
           "Microsoft-HTTPAPI/2.0"
@@ -1487,32 +821,12 @@
         "x-ms-group": "$superuser",
         "x-ms-owner": "$superuser",
         "x-ms-permissions": "rwxr-x---",
-<<<<<<< HEAD
-        "x-ms-request-id": "91ed5944-401f-0017-6d3a-f33b30000000",
-        "x-ms-version": "2019-10-10"
-=======
         "x-ms-request-id": "fa43fb4c-201f-0097-7ff9-091bad000000",
         "x-ms-version": "2019-12-12"
->>>>>>> 32e373e2
-      },
-      "ResponseBody": []
-    },
-    {
-<<<<<<< HEAD
-      "RequestUri": "https://seanstagehierarchical.blob.core.windows.net/test-filesystem-61efd604-adfb-158d-65a3-0a748731b19d?restype=container",
-      "RequestMethod": "DELETE",
-      "RequestHeaders": {
-        "Authorization": "Sanitized",
-        "traceparent": "00-2e5c94f62052e8489a981392af805979-4859af8dfd88c445-00",
-        "User-Agent": [
-          "azsdk-net-Storage.Files.DataLake/12.0.0-dev.20200305.1",
-          "(.NET Core 4.6.28325.01; Microsoft Windows 10.0.18363 )"
-        ],
-        "x-ms-client-request-id": "9d2c1513-bd00-e26a-f18b-113d36c5d2f5",
-        "x-ms-date": "Thu, 05 Mar 2020 22:08:29 GMT",
-        "x-ms-return-client-request-id": "true",
-        "x-ms-version": "2019-10-10"
-=======
+      },
+      "ResponseBody": []
+    },
+    {
       "RequestUri": "http://seannsecanary.blob.core.windows.net/test-filesystem-61efd604-adfb-158d-65a3-0a748731b19d?restype=container",
       "RequestMethod": "DELETE",
       "RequestHeaders": {
@@ -1526,42 +840,26 @@
         "x-ms-date": "Fri, 03 Apr 2020 20:53:39 GMT",
         "x-ms-return-client-request-id": "true",
         "x-ms-version": "2019-12-12"
->>>>>>> 32e373e2
       },
       "RequestBody": null,
       "StatusCode": 202,
       "ResponseHeaders": {
         "Content-Length": "0",
-<<<<<<< HEAD
-        "Date": "Thu, 05 Mar 2020 22:08:29 GMT",
-=======
         "Date": "Fri, 03 Apr 2020 20:53:37 GMT",
->>>>>>> 32e373e2
         "Server": [
           "Windows-Azure-Blob/1.0",
           "Microsoft-HTTPAPI/2.0"
         ],
         "x-ms-client-request-id": "9d2c1513-bd00-e26a-f18b-113d36c5d2f5",
-<<<<<<< HEAD
-        "x-ms-request-id": "ffab3ae1-301e-0040-7c3a-f39503000000",
-        "x-ms-version": "2019-10-10"
-=======
         "x-ms-request-id": "9621685a-f01e-0012-6ff9-093670000000",
         "x-ms-version": "2019-12-12"
->>>>>>> 32e373e2
       },
       "ResponseBody": []
     }
   ],
   "Variables": {
-<<<<<<< HEAD
-    "DateTimeOffsetNow": "2020-03-05T14:08:23.9254028-08:00",
-    "RandomSeed": "968210047",
-    "Storage_TestConfigHierarchicalNamespace": "NamespaceTenant\nseanstagehierarchical\nU2FuaXRpemVk\nhttps://seanstagehierarchical.blob.core.windows.net\nhttp://seanstagehierarchical.file.core.windows.net\nhttp://seanstagehierarchical.queue.core.windows.net\nhttp://seanstagehierarchical.table.core.windows.net\n\n\n\n\nhttp://seanstagehierarchical-secondary.blob.core.windows.net\nhttp://seanstagehierarchical-secondary.file.core.windows.net\nhttp://seanstagehierarchical-secondary.queue.core.windows.net\nhttp://seanstagehierarchical-secondary.table.core.windows.net\n68390a19-a643-458b-b726-408abf67b4fc\nSanitized\n72f988bf-86f1-41af-91ab-2d7cd011db47\nhttps://login.microsoftonline.com/\nCloud\nBlobEndpoint=https://seanstagehierarchical.blob.core.windows.net/;QueueEndpoint=http://seanstagehierarchical.queue.core.windows.net/;FileEndpoint=http://seanstagehierarchical.file.core.windows.net/;BlobSecondaryEndpoint=http://seanstagehierarchical-secondary.blob.core.windows.net/;QueueSecondaryEndpoint=http://seanstagehierarchical-secondary.queue.core.windows.net/;FileSecondaryEndpoint=http://seanstagehierarchical-secondary.file.core.windows.net/;AccountName=seanstagehierarchical;AccountKey=Sanitized\n"
-=======
     "DateTimeOffsetNow": "2020-04-03T13:53:37.5266631-07:00",
     "RandomSeed": "968210047",
     "Storage_TestConfigHierarchicalNamespace": "NamespaceTenant\nseannsecanary\nU2FuaXRpemVk\nhttp://seannsecanary.blob.core.windows.net\nhttp://seannsecanary.file.core.windows.net\nhttp://seannsecanary.queue.core.windows.net\nhttp://seannsecanary.table.core.windows.net\n\n\n\n\nhttp://seannsecanary-secondary.blob.core.windows.net\nhttp://seannsecanary-secondary.file.core.windows.net\nhttp://seannsecanary-secondary.queue.core.windows.net\nhttp://seannsecanary-secondary.table.core.windows.net\n68390a19-a643-458b-b726-408abf67b4fc\nSanitized\n72f988bf-86f1-41af-91ab-2d7cd011db47\nhttps://login.microsoftonline.com/\nCloud\nBlobEndpoint=http://seannsecanary.blob.core.windows.net/;QueueEndpoint=http://seannsecanary.queue.core.windows.net/;FileEndpoint=http://seannsecanary.file.core.windows.net/;BlobSecondaryEndpoint=http://seannsecanary-secondary.blob.core.windows.net/;QueueSecondaryEndpoint=http://seannsecanary-secondary.queue.core.windows.net/;FileSecondaryEndpoint=http://seannsecanary-secondary.file.core.windows.net/;AccountName=seannsecanary;AccountKey=Sanitized\n"
->>>>>>> 32e373e2
   }
 }