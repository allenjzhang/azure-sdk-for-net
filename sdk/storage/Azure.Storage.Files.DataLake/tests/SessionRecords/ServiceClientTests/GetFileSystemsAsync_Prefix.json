{
  "Entries": [
    {
      "RequestUri": "http://seannsecanary.blob.core.windows.net/aaatest-filesystem-56848435-7364-3ed5-48aa-907867915f55?restype=container",
      "RequestMethod": "PUT",
      "RequestHeaders": {
        "Authorization": "Sanitized",
        "traceparent": "00-20dc222169b2e747b584913062a68ee2-72cc9b6dc3883041-00",
        "User-Agent": [
          "azsdk-net-Storage.Files.DataLake/12.1.0-dev.20200403.1",
          "(.NET Core 4.6.28325.01; Microsoft Windows 10.0.18362 )"
        ],
        "x-ms-blob-public-access": "container",
        "x-ms-client-request-id": "418149e0-3913-b895-0bc2-3796924685ae",
        "x-ms-date": "Fri, 03 Apr 2020 21:06:10 GMT",
        "x-ms-return-client-request-id": "true",
        "x-ms-version": "2019-12-12"
      },
      "RequestBody": null,
      "StatusCode": 201,
      "ResponseHeaders": {
        "Content-Length": "0",
        "Date": "Fri, 03 Apr 2020 21:06:08 GMT",
        "ETag": "\u00220x8D7D812D4F2761D\u0022",
        "Last-Modified": "Fri, 03 Apr 2020 21:06:08 GMT",
        "Server": [
          "Windows-Azure-Blob/1.0",
          "Microsoft-HTTPAPI/2.0"
        ],
        "x-ms-client-request-id": "418149e0-3913-b895-0bc2-3796924685ae",
<<<<<<< HEAD
        "x-ms-request-id": "a528c99a-401e-0007-1838-f3fe58000000",
=======
        "x-ms-request-id": "9622c939-f01e-0012-1afb-093670000000",
>>>>>>> 8d420312
        "x-ms-version": "2019-12-12"
      },
      "ResponseBody": []
    },
    {
      "RequestUri": "http://seannsecanary.blob.core.windows.net/?comp=list\u0026prefix=aaa",
      "RequestMethod": "GET",
      "RequestHeaders": {
        "Authorization": "Sanitized",
        "User-Agent": [
          "azsdk-net-Storage.Files.DataLake/12.1.0-dev.20200403.1",
          "(.NET Core 4.6.28325.01; Microsoft Windows 10.0.18362 )"
        ],
        "x-ms-client-request-id": "1e98ebc7-1d0f-c842-b403-83fa777735dd",
        "x-ms-date": "Fri, 03 Apr 2020 21:06:10 GMT",
        "x-ms-return-client-request-id": "true",
        "x-ms-version": "2019-12-12"
      },
      "RequestBody": null,
      "StatusCode": 200,
      "ResponseHeaders": {
        "Content-Type": "application/xml",
        "Date": "Fri, 03 Apr 2020 21:06:08 GMT",
        "Server": [
          "Windows-Azure-Blob/1.0",
          "Microsoft-HTTPAPI/2.0"
        ],
        "Transfer-Encoding": "chunked",
        "x-ms-client-request-id": "1e98ebc7-1d0f-c842-b403-83fa777735dd",
<<<<<<< HEAD
        "x-ms-request-id": "a528c99e-401e-0007-1938-f3fe58000000",
=======
        "x-ms-request-id": "9622c944-f01e-0012-22fb-093670000000",
>>>>>>> 8d420312
        "x-ms-version": "2019-12-12"
      },
      "ResponseBody": "\uFEFF\u003C?xml version=\u00221.0\u0022 encoding=\u0022utf-8\u0022?\u003E\u003CEnumerationResults ServiceEndpoint=\u0022http://seannsecanary.blob.core.windows.net/\u0022\u003E\u003CPrefix\u003Eaaa\u003C/Prefix\u003E\u003CContainers\u003E\u003CContainer\u003E\u003CName\u003Eaaatest-filesystem-56848435-7364-3ed5-48aa-907867915f55\u003C/Name\u003E\u003CProperties\u003E\u003CLast-Modified\u003EFri, 03 Apr 2020 21:06:08 GMT\u003C/Last-Modified\u003E\u003CEtag\u003E\u00220x8D7D812D4F2761D\u0022\u003C/Etag\u003E\u003CLeaseStatus\u003Eunlocked\u003C/LeaseStatus\u003E\u003CLeaseState\u003Eavailable\u003C/LeaseState\u003E\u003CPublicAccess\u003Econtainer\u003C/PublicAccess\u003E\u003CDefaultEncryptionScope\u003E$account-encryption-key\u003C/DefaultEncryptionScope\u003E\u003CDenyEncryptionScopeOverride\u003Efalse\u003C/DenyEncryptionScopeOverride\u003E\u003CHasImmutabilityPolicy\u003Efalse\u003C/HasImmutabilityPolicy\u003E\u003CHasLegalHold\u003Efalse\u003C/HasLegalHold\u003E\u003C/Properties\u003E\u003C/Container\u003E\u003C/Containers\u003E\u003CNextMarker /\u003E\u003C/EnumerationResults\u003E"
    },
    {
      "RequestUri": "http://seannsecanary.blob.core.windows.net/aaatest-filesystem-56848435-7364-3ed5-48aa-907867915f55?restype=container",
      "RequestMethod": "DELETE",
      "RequestHeaders": {
        "Authorization": "Sanitized",
        "traceparent": "00-df9d007132009c43a462be5ce5925644-624ec55c2a617d4f-00",
        "User-Agent": [
          "azsdk-net-Storage.Files.DataLake/12.1.0-dev.20200403.1",
          "(.NET Core 4.6.28325.01; Microsoft Windows 10.0.18362 )"
        ],
        "x-ms-client-request-id": "a7ce9ff1-66ad-679e-089a-4e470a3f0ffe",
        "x-ms-date": "Fri, 03 Apr 2020 21:06:10 GMT",
        "x-ms-return-client-request-id": "true",
        "x-ms-version": "2019-12-12"
      },
      "RequestBody": null,
      "StatusCode": 202,
      "ResponseHeaders": {
        "Content-Length": "0",
        "Date": "Fri, 03 Apr 2020 21:06:08 GMT",
        "Server": [
          "Windows-Azure-Blob/1.0",
          "Microsoft-HTTPAPI/2.0"
        ],
        "x-ms-client-request-id": "a7ce9ff1-66ad-679e-089a-4e470a3f0ffe",
<<<<<<< HEAD
        "x-ms-request-id": "a528c9a1-401e-0007-1c38-f3fe58000000",
=======
        "x-ms-request-id": "9622c952-f01e-0012-2efb-093670000000",
>>>>>>> 8d420312
        "x-ms-version": "2019-12-12"
      },
      "ResponseBody": []
    }
  ],
  "Variables": {
    "RandomSeed": "553888339",
    "Storage_TestConfigHierarchicalNamespace": "NamespaceTenant\nseannsecanary\nU2FuaXRpemVk\nhttp://seannsecanary.blob.core.windows.net\nhttp://seannsecanary.file.core.windows.net\nhttp://seannsecanary.queue.core.windows.net\nhttp://seannsecanary.table.core.windows.net\n\n\n\n\nhttp://seannsecanary-secondary.blob.core.windows.net\nhttp://seannsecanary-secondary.file.core.windows.net\nhttp://seannsecanary-secondary.queue.core.windows.net\nhttp://seannsecanary-secondary.table.core.windows.net\n68390a19-a643-458b-b726-408abf67b4fc\nSanitized\n72f988bf-86f1-41af-91ab-2d7cd011db47\nhttps://login.microsoftonline.com/\nCloud\nBlobEndpoint=http://seannsecanary.blob.core.windows.net/;QueueEndpoint=http://seannsecanary.queue.core.windows.net/;FileEndpoint=http://seannsecanary.file.core.windows.net/;BlobSecondaryEndpoint=http://seannsecanary-secondary.blob.core.windows.net/;QueueSecondaryEndpoint=http://seannsecanary-secondary.queue.core.windows.net/;FileSecondaryEndpoint=http://seannsecanary-secondary.file.core.windows.net/;AccountName=seannsecanary;AccountKey=Sanitized\n"
  }
}<|MERGE_RESOLUTION|>--- conflicted
+++ resolved
@@ -28,11 +28,7 @@
           "Microsoft-HTTPAPI/2.0"
         ],
         "x-ms-client-request-id": "418149e0-3913-b895-0bc2-3796924685ae",
-<<<<<<< HEAD
-        "x-ms-request-id": "a528c99a-401e-0007-1838-f3fe58000000",
-=======
         "x-ms-request-id": "9622c939-f01e-0012-1afb-093670000000",
->>>>>>> 8d420312
         "x-ms-version": "2019-12-12"
       },
       "ResponseBody": []
@@ -62,11 +58,7 @@
         ],
         "Transfer-Encoding": "chunked",
         "x-ms-client-request-id": "1e98ebc7-1d0f-c842-b403-83fa777735dd",
-<<<<<<< HEAD
-        "x-ms-request-id": "a528c99e-401e-0007-1938-f3fe58000000",
-=======
         "x-ms-request-id": "9622c944-f01e-0012-22fb-093670000000",
->>>>>>> 8d420312
         "x-ms-version": "2019-12-12"
       },
       "ResponseBody": "\uFEFF\u003C?xml version=\u00221.0\u0022 encoding=\u0022utf-8\u0022?\u003E\u003CEnumerationResults ServiceEndpoint=\u0022http://seannsecanary.blob.core.windows.net/\u0022\u003E\u003CPrefix\u003Eaaa\u003C/Prefix\u003E\u003CContainers\u003E\u003CContainer\u003E\u003CName\u003Eaaatest-filesystem-56848435-7364-3ed5-48aa-907867915f55\u003C/Name\u003E\u003CProperties\u003E\u003CLast-Modified\u003EFri, 03 Apr 2020 21:06:08 GMT\u003C/Last-Modified\u003E\u003CEtag\u003E\u00220x8D7D812D4F2761D\u0022\u003C/Etag\u003E\u003CLeaseStatus\u003Eunlocked\u003C/LeaseStatus\u003E\u003CLeaseState\u003Eavailable\u003C/LeaseState\u003E\u003CPublicAccess\u003Econtainer\u003C/PublicAccess\u003E\u003CDefaultEncryptionScope\u003E$account-encryption-key\u003C/DefaultEncryptionScope\u003E\u003CDenyEncryptionScopeOverride\u003Efalse\u003C/DenyEncryptionScopeOverride\u003E\u003CHasImmutabilityPolicy\u003Efalse\u003C/HasImmutabilityPolicy\u003E\u003CHasLegalHold\u003Efalse\u003C/HasLegalHold\u003E\u003C/Properties\u003E\u003C/Container\u003E\u003C/Containers\u003E\u003CNextMarker /\u003E\u003C/EnumerationResults\u003E"
@@ -96,11 +88,7 @@
           "Microsoft-HTTPAPI/2.0"
         ],
         "x-ms-client-request-id": "a7ce9ff1-66ad-679e-089a-4e470a3f0ffe",
-<<<<<<< HEAD
-        "x-ms-request-id": "a528c9a1-401e-0007-1c38-f3fe58000000",
-=======
         "x-ms-request-id": "9622c952-f01e-0012-2efb-093670000000",
->>>>>>> 8d420312
         "x-ms-version": "2019-12-12"
       },
       "ResponseBody": []
