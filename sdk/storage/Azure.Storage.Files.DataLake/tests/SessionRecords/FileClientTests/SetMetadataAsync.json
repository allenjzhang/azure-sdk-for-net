--- conflicted
+++ resolved
@@ -28,11 +28,7 @@
           "Microsoft-HTTPAPI/2.0"
         ],
         "x-ms-client-request-id": "024b296e-65b7-00e5-15a4-2ded0e7075dc",
-<<<<<<< HEAD
-        "x-ms-request-id": "09ae9271-001e-0029-643c-f3ac4f000000",
-=======
         "x-ms-request-id": "962231ce-f01e-0012-05fb-093670000000",
->>>>>>> 8d420312
         "x-ms-version": "2019-12-12"
       },
       "ResponseBody": []
@@ -64,11 +60,7 @@
           "Microsoft-HTTPAPI/2.0"
         ],
         "x-ms-client-request-id": "6a2c31bf-3094-4712-79c7-aec0e5ce2c9b",
-<<<<<<< HEAD
-        "x-ms-request-id": "c4760f21-301f-0040-3c3c-f39503000000",
-=======
         "x-ms-request-id": "fa4400d5-201f-0097-4afb-091bad000000",
->>>>>>> 8d420312
         "x-ms-version": "2019-12-12"
       },
       "ResponseBody": []
@@ -178,11 +170,7 @@
           "Microsoft-HTTPAPI/2.0"
         ],
         "x-ms-client-request-id": "c83a0bc0-79df-b4c6-4659-8ccb429b155c",
-<<<<<<< HEAD
-        "x-ms-request-id": "09ae927a-001e-0029-693c-f3ac4f000000",
-=======
         "x-ms-request-id": "962231e9-f01e-0012-1efb-093670000000",
->>>>>>> 8d420312
         "x-ms-version": "2019-12-12"
       },
       "ResponseBody": []
