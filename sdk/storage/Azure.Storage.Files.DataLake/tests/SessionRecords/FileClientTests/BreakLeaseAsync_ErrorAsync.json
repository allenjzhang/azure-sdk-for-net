--- conflicted
+++ resolved
@@ -28,11 +28,7 @@
           "Microsoft-HTTPAPI/2.0"
         ],
         "x-ms-client-request-id": "0e85c968-da19-b854-edaa-eff56b28fa6e",
-<<<<<<< HEAD
-        "x-ms-request-id": "004738bb-101e-001a-143c-f3f3e4000000",
-=======
         "x-ms-request-id": "96223de8-f01e-0012-3efb-093670000000",
->>>>>>> 8d420312
         "x-ms-version": "2019-12-12"
       },
       "ResponseBody": []
@@ -65,11 +61,7 @@
         ],
         "x-ms-client-request-id": "1e2fd4db-efd4-0a3c-e84f-b445ba4cfa17",
         "x-ms-error-code": "BlobNotFound",
-<<<<<<< HEAD
-        "x-ms-request-id": "004738c0-101e-001a-153c-f3f3e4000000",
-=======
         "x-ms-request-id": "96223df4-f01e-0012-49fb-093670000000",
->>>>>>> 8d420312
         "x-ms-version": "2019-12-12"
       },
       "ResponseBody": [
@@ -103,11 +95,7 @@
           "Microsoft-HTTPAPI/2.0"
         ],
         "x-ms-client-request-id": "e82d5fff-7ca5-c201-3265-a232f8a52bb5",
-<<<<<<< HEAD
-        "x-ms-request-id": "004738c1-101e-001a-163c-f3f3e4000000",
-=======
         "x-ms-request-id": "96223df6-f01e-0012-4bfb-093670000000",
->>>>>>> 8d420312
         "x-ms-version": "2019-12-12"
       },
       "ResponseBody": []
