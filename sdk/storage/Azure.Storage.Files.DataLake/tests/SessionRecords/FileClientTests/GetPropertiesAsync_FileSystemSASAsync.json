--- conflicted
+++ resolved
@@ -28,11 +28,7 @@
           "Microsoft-HTTPAPI/2.0"
         ],
         "x-ms-client-request-id": "d3d5057a-fb41-c1ce-50bb-cd81f846a850",
-<<<<<<< HEAD
-        "x-ms-request-id": "69f9f02b-701e-0033-0f3f-f3cd90000000",
-=======
         "x-ms-request-id": "f2cd0f97-001e-005b-5b52-38749b000000",
->>>>>>> 8d420312
         "x-ms-version": "2019-12-12"
       },
       "ResponseBody": []
@@ -64,11 +60,7 @@
           "Microsoft-HTTPAPI/2.0"
         ],
         "x-ms-client-request-id": "9b8ce87f-649c-1e1a-b958-1f575f6724a1",
-<<<<<<< HEAD
-        "x-ms-request-id": "f1e75d4c-901f-0004-573f-f31f3c000000",
-=======
         "x-ms-request-id": "0d299901-901f-002b-2952-38cd6c000000",
->>>>>>> 8d420312
         "x-ms-version": "2019-12-12"
       },
       "ResponseBody": []
@@ -99,21 +91,13 @@
           "Microsoft-HTTPAPI/2.0"
         ],
         "x-ms-client-request-id": "0f0215f4-0cba-59b4-a985-bf3c43286e4a",
-<<<<<<< HEAD
-        "x-ms-request-id": "f1e75d4d-901f-0004-583f-f31f3c000000",
-=======
         "x-ms-request-id": "0d299902-901f-002b-2a52-38cd6c000000",
->>>>>>> 8d420312
         "x-ms-version": "2019-12-12"
       },
       "ResponseBody": []
     },
     {
-<<<<<<< HEAD
-      "RequestUri": "https://seanstagehierarchical.blob.core.windows.net/test-filesystem-25e0350c-6c1e-bead-bd4c-99d16edd7061/test-directory-73d1e516-f0be-494d-c3f6-1fbf01aed293/test-file-749c9bfb-5593-1595-a53c-f706a172385b?sv=2019-12-12\u0026st=2020-03-05T21%3A42%3A34Z\u0026se=2020-03-05T23%3A42%3A34Z\u0026sr=c\u0026sp=racwdl\u0026sig=Sanitized",
-=======
       "RequestUri": "https://seannsecanary.blob.core.windows.net/test-filesystem-25e0350c-6c1e-bead-bd4c-99d16edd7061/test-directory-73d1e516-f0be-494d-c3f6-1fbf01aed293/test-file-749c9bfb-5593-1595-a53c-f706a172385b?sv=2019-12-12\u0026st=2020-06-01T19%3A26%3A13Z\u0026se=2020-06-01T21%3A26%3A13Z\u0026sr=c\u0026sp=racwdl\u0026sig=Sanitized",
->>>>>>> 8d420312
       "RequestMethod": "HEAD",
       "RequestHeaders": {
         "traceparent": "00-9bdda598e16d63488d7b0e7ca7cc5a64-d33d13a22ab8184b-00",
@@ -176,11 +160,7 @@
           "Microsoft-HTTPAPI/2.0"
         ],
         "x-ms-client-request-id": "07b0d6d6-24c4-46e5-032d-87f25caab62f",
-<<<<<<< HEAD
-        "x-ms-request-id": "69f9f04d-701e-0033-2b3f-f3cd90000000",
-=======
         "x-ms-request-id": "f2cd0ffd-001e-005b-3152-38749b000000",
->>>>>>> 8d420312
         "x-ms-version": "2019-12-12"
       },
       "ResponseBody": []
