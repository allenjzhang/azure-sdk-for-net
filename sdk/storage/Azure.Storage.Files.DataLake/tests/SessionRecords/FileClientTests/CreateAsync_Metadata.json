{
  "Entries": [
    {
<<<<<<< HEAD
      "RequestUri": "https://seanstagehierarchical.blob.core.windows.net/test-filesystem-68b073df-c6d0-0cf6-5ca2-799485f4cfb7?restype=container",
      "RequestMethod": "PUT",
      "RequestHeaders": {
        "Authorization": "Sanitized",
        "traceparent": "00-1ede3b55a1499f4289bc286b9f0fc944-5d4ce8bffd83774b-00",
        "User-Agent": [
          "azsdk-net-Storage.Files.DataLake/12.0.0-dev.20200305.1",
          "(.NET Core 4.6.28325.01; Microsoft Windows 10.0.18363 )"
        ],
        "x-ms-blob-public-access": "container",
        "x-ms-client-request-id": "40111a54-7180-8758-79e4-3c74c88b5286",
        "x-ms-date": "Thu, 05 Mar 2020 22:15:57 GMT",
        "x-ms-return-client-request-id": "true",
        "x-ms-version": "2019-10-10"
=======
      "RequestUri": "http://seannsecanary.blob.core.windows.net/test-filesystem-68b073df-c6d0-0cf6-5ca2-799485f4cfb7?restype=container",
      "RequestMethod": "PUT",
      "RequestHeaders": {
        "Authorization": "Sanitized",
        "traceparent": "00-ca15e1ffe13ac940996ebc118b295b3a-d182d7e0f5349345-00",
        "User-Agent": [
          "azsdk-net-Storage.Files.DataLake/12.1.0-dev.20200403.1",
          "(.NET Core 4.6.28325.01; Microsoft Windows 10.0.18362 )"
        ],
        "x-ms-blob-public-access": "container",
        "x-ms-client-request-id": "40111a54-7180-8758-79e4-3c74c88b5286",
        "x-ms-date": "Fri, 03 Apr 2020 20:59:10 GMT",
        "x-ms-return-client-request-id": "true",
        "x-ms-version": "2019-12-12"
>>>>>>> 32e373e2
      },
      "RequestBody": null,
      "StatusCode": 201,
      "ResponseHeaders": {
        "Content-Length": "0",
<<<<<<< HEAD
        "Date": "Thu, 05 Mar 2020 22:15:57 GMT",
        "ETag": "\u00220x8D7C152C7EC5D2B\u0022",
        "Last-Modified": "Thu, 05 Mar 2020 22:15:58 GMT",
=======
        "Date": "Fri, 03 Apr 2020 20:59:08 GMT",
        "ETag": "\u00220x8D7D811DA824B18\u0022",
        "Last-Modified": "Fri, 03 Apr 2020 20:59:08 GMT",
>>>>>>> 32e373e2
        "Server": [
          "Windows-Azure-Blob/1.0",
          "Microsoft-HTTPAPI/2.0"
        ],
        "x-ms-client-request-id": "40111a54-7180-8758-79e4-3c74c88b5286",
<<<<<<< HEAD
        "x-ms-request-id": "80953876-a01e-0020-683b-f3e99c000000",
        "x-ms-version": "2019-10-10"
=======
        "x-ms-request-id": "9621ff37-f01e-0012-05fa-093670000000",
        "x-ms-version": "2019-12-12"
>>>>>>> 32e373e2
      },
      "ResponseBody": []
    },
    {
<<<<<<< HEAD
      "RequestUri": "https://seanstagehierarchical.dfs.core.windows.net/test-filesystem-68b073df-c6d0-0cf6-5ca2-799485f4cfb7/test-directory-78fcc5a9-748a-83f8-ea70-f1a9722d1d8b?resource=directory",
      "RequestMethod": "PUT",
      "RequestHeaders": {
        "Authorization": "Sanitized",
        "traceparent": "00-aa458aea533add4eb8a25fa5a55f9d89-44346181a06ab040-00",
        "User-Agent": [
          "azsdk-net-Storage.Files.DataLake/12.0.0-dev.20200305.1",
          "(.NET Core 4.6.28325.01; Microsoft Windows 10.0.18363 )"
        ],
        "x-ms-client-request-id": "2a1fcdd4-1ed4-df73-228e-561080af154b",
        "x-ms-date": "Thu, 05 Mar 2020 22:15:58 GMT",
        "x-ms-return-client-request-id": "true",
        "x-ms-version": "2019-10-10"
=======
      "RequestUri": "http://seannsecanary.dfs.core.windows.net/test-filesystem-68b073df-c6d0-0cf6-5ca2-799485f4cfb7/test-directory-78fcc5a9-748a-83f8-ea70-f1a9722d1d8b?resource=directory",
      "RequestMethod": "PUT",
      "RequestHeaders": {
        "Authorization": "Sanitized",
        "traceparent": "00-f972ecd1d6deec46afcf9a06311f64e9-2cbade224e43fb4a-00",
        "User-Agent": [
          "azsdk-net-Storage.Files.DataLake/12.1.0-dev.20200403.1",
          "(.NET Core 4.6.28325.01; Microsoft Windows 10.0.18362 )"
        ],
        "x-ms-client-request-id": "2a1fcdd4-1ed4-df73-228e-561080af154b",
        "x-ms-date": "Fri, 03 Apr 2020 20:59:10 GMT",
        "x-ms-return-client-request-id": "true",
        "x-ms-version": "2019-12-12"
>>>>>>> 32e373e2
      },
      "RequestBody": null,
      "StatusCode": 201,
      "ResponseHeaders": {
        "Content-Length": "0",
<<<<<<< HEAD
        "Date": "Thu, 05 Mar 2020 22:15:57 GMT",
        "ETag": "\u00220x8D7C152C823EF73\u0022",
        "Last-Modified": "Thu, 05 Mar 2020 22:15:58 GMT",
=======
        "Date": "Fri, 03 Apr 2020 20:59:08 GMT",
        "ETag": "\u00220x8D7D811DA94726F\u0022",
        "Last-Modified": "Fri, 03 Apr 2020 20:59:08 GMT",
>>>>>>> 32e373e2
        "Server": [
          "Windows-Azure-HDFS/1.0",
          "Microsoft-HTTPAPI/2.0"
        ],
        "x-ms-client-request-id": "2a1fcdd4-1ed4-df73-228e-561080af154b",
<<<<<<< HEAD
        "x-ms-request-id": "66a93e7d-b01f-0003-023b-f3735f000000",
        "x-ms-version": "2019-10-10"
=======
        "x-ms-request-id": "fa43ff1b-201f-0097-61fa-091bad000000",
        "x-ms-version": "2019-12-12"
>>>>>>> 32e373e2
      },
      "ResponseBody": []
    },
    {
<<<<<<< HEAD
      "RequestUri": "https://seanstagehierarchical.dfs.core.windows.net/test-filesystem-68b073df-c6d0-0cf6-5ca2-799485f4cfb7/test-directory-78fcc5a9-748a-83f8-ea70-f1a9722d1d8b/test-file-4d68b1c6-e74b-1ba2-8dfe-0dd5cd5263d5?resource=file",
      "RequestMethod": "PUT",
      "RequestHeaders": {
        "Authorization": "Sanitized",
        "traceparent": "00-6cdb3f33ba1fe74b9da5e4b3c8e2be95-2a9757837048f34e-00",
        "User-Agent": [
          "azsdk-net-Storage.Files.DataLake/12.0.0-dev.20200305.1",
          "(.NET Core 4.6.28325.01; Microsoft Windows 10.0.18363 )"
        ],
        "x-ms-client-request-id": "6edf5b9f-29ab-eda0-2a04-9cd6119e12d0",
        "x-ms-date": "Thu, 05 Mar 2020 22:15:58 GMT",
        "x-ms-properties": "foo=YmFy,meta=ZGF0YQ==,Capital=bGV0dGVy,UPPER=Y2FzZQ==",
        "x-ms-return-client-request-id": "true",
        "x-ms-version": "2019-10-10"
=======
      "RequestUri": "http://seannsecanary.dfs.core.windows.net/test-filesystem-68b073df-c6d0-0cf6-5ca2-799485f4cfb7/test-directory-78fcc5a9-748a-83f8-ea70-f1a9722d1d8b/test-file-4d68b1c6-e74b-1ba2-8dfe-0dd5cd5263d5?resource=file",
      "RequestMethod": "PUT",
      "RequestHeaders": {
        "Authorization": "Sanitized",
        "traceparent": "00-efe4825054959b478adb93031557a6dd-2acb511532383b48-00",
        "User-Agent": [
          "azsdk-net-Storage.Files.DataLake/12.1.0-dev.20200403.1",
          "(.NET Core 4.6.28325.01; Microsoft Windows 10.0.18362 )"
        ],
        "x-ms-client-request-id": "6edf5b9f-29ab-eda0-2a04-9cd6119e12d0",
        "x-ms-date": "Fri, 03 Apr 2020 20:59:10 GMT",
        "x-ms-properties": "foo=YmFy,meta=ZGF0YQ==,Capital=bGV0dGVy,UPPER=Y2FzZQ==",
        "x-ms-return-client-request-id": "true",
        "x-ms-version": "2019-12-12"
>>>>>>> 32e373e2
      },
      "RequestBody": null,
      "StatusCode": 201,
      "ResponseHeaders": {
        "Content-Length": "0",
<<<<<<< HEAD
        "Date": "Thu, 05 Mar 2020 22:15:58 GMT",
        "ETag": "\u00220x8D7C152C8355420\u0022",
        "Last-Modified": "Thu, 05 Mar 2020 22:15:58 GMT",
=======
        "Date": "Fri, 03 Apr 2020 20:59:08 GMT",
        "ETag": "\u00220x8D7D811DAA43B6A\u0022",
        "Last-Modified": "Fri, 03 Apr 2020 20:59:09 GMT",
>>>>>>> 32e373e2
        "Server": [
          "Windows-Azure-HDFS/1.0",
          "Microsoft-HTTPAPI/2.0"
        ],
        "x-ms-client-request-id": "6edf5b9f-29ab-eda0-2a04-9cd6119e12d0",
<<<<<<< HEAD
        "x-ms-request-id": "66a93e7e-b01f-0003-033b-f3735f000000",
        "x-ms-version": "2019-10-10"
=======
        "x-ms-request-id": "fa43ff1c-201f-0097-62fa-091bad000000",
        "x-ms-version": "2019-12-12"
>>>>>>> 32e373e2
      },
      "ResponseBody": []
    },
    {
<<<<<<< HEAD
      "RequestUri": "https://seanstagehierarchical.blob.core.windows.net/test-filesystem-68b073df-c6d0-0cf6-5ca2-799485f4cfb7/test-directory-78fcc5a9-748a-83f8-ea70-f1a9722d1d8b/test-file-4d68b1c6-e74b-1ba2-8dfe-0dd5cd5263d5",
      "RequestMethod": "HEAD",
      "RequestHeaders": {
        "Authorization": "Sanitized",
        "traceparent": "00-8905ab002b77f84cbbebed86eee46135-c0b0bd4a820fa241-00",
        "User-Agent": [
          "azsdk-net-Storage.Files.DataLake/12.0.0-dev.20200305.1",
          "(.NET Core 4.6.28325.01; Microsoft Windows 10.0.18363 )"
        ],
        "x-ms-client-request-id": "72355280-f572-cf2a-64e6-790957e0db68",
        "x-ms-date": "Thu, 05 Mar 2020 22:15:58 GMT",
        "x-ms-return-client-request-id": "true",
        "x-ms-version": "2019-10-10"
=======
      "RequestUri": "http://seannsecanary.blob.core.windows.net/test-filesystem-68b073df-c6d0-0cf6-5ca2-799485f4cfb7/test-directory-78fcc5a9-748a-83f8-ea70-f1a9722d1d8b/test-file-4d68b1c6-e74b-1ba2-8dfe-0dd5cd5263d5",
      "RequestMethod": "HEAD",
      "RequestHeaders": {
        "Authorization": "Sanitized",
        "traceparent": "00-316acff3b1c97541890e3bc1f7aa0035-926ddb19418e9246-00",
        "User-Agent": [
          "azsdk-net-Storage.Files.DataLake/12.1.0-dev.20200403.1",
          "(.NET Core 4.6.28325.01; Microsoft Windows 10.0.18362 )"
        ],
        "x-ms-client-request-id": "72355280-f572-cf2a-64e6-790957e0db68",
        "x-ms-date": "Fri, 03 Apr 2020 20:59:10 GMT",
        "x-ms-return-client-request-id": "true",
        "x-ms-version": "2019-12-12"
>>>>>>> 32e373e2
      },
      "RequestBody": null,
      "StatusCode": 200,
      "ResponseHeaders": {
        "Accept-Ranges": "bytes",
        "Content-Length": "0",
        "Content-Type": "application/octet-stream",
<<<<<<< HEAD
        "Date": "Thu, 05 Mar 2020 22:15:58 GMT",
        "ETag": "\u00220x8D7C152C8355420\u0022",
        "Last-Modified": "Thu, 05 Mar 2020 22:15:58 GMT",
=======
        "Date": "Fri, 03 Apr 2020 20:59:08 GMT",
        "ETag": "\u00220x8D7D811DAA43B6A\u0022",
        "Last-Modified": "Fri, 03 Apr 2020 20:59:09 GMT",
>>>>>>> 32e373e2
        "Server": [
          "Windows-Azure-Blob/1.0",
          "Microsoft-HTTPAPI/2.0"
        ],
        "x-ms-access-tier": "Hot",
        "x-ms-access-tier-inferred": "true",
        "x-ms-blob-type": "BlockBlob",
        "x-ms-client-request-id": "72355280-f572-cf2a-64e6-790957e0db68",
<<<<<<< HEAD
        "x-ms-creation-time": "Thu, 05 Mar 2020 22:15:58 GMT",
=======
        "x-ms-creation-time": "Fri, 03 Apr 2020 20:59:09 GMT",
>>>>>>> 32e373e2
        "x-ms-lease-state": "available",
        "x-ms-lease-status": "unlocked",
        "x-ms-meta-Capital": "letter",
        "x-ms-meta-foo": "bar",
        "x-ms-meta-meta": "data",
        "x-ms-meta-UPPER": "case",
<<<<<<< HEAD
        "x-ms-request-id": "8095387b-a01e-0020-6a3b-f3e99c000000",
        "x-ms-server-encrypted": "true",
        "x-ms-version": "2019-10-10"
=======
        "x-ms-request-id": "9621ff55-f01e-0012-20fa-093670000000",
        "x-ms-server-encrypted": "true",
        "x-ms-version": "2019-12-12"
>>>>>>> 32e373e2
      },
      "ResponseBody": []
    },
    {
<<<<<<< HEAD
      "RequestUri": "https://seanstagehierarchical.blob.core.windows.net/test-filesystem-68b073df-c6d0-0cf6-5ca2-799485f4cfb7?restype=container",
      "RequestMethod": "DELETE",
      "RequestHeaders": {
        "Authorization": "Sanitized",
        "traceparent": "00-10a5ead81ea0f44db8c560b7d49acfd2-aae03ffe0ce5cb44-00",
        "User-Agent": [
          "azsdk-net-Storage.Files.DataLake/12.0.0-dev.20200305.1",
          "(.NET Core 4.6.28325.01; Microsoft Windows 10.0.18363 )"
        ],
        "x-ms-client-request-id": "be553521-9f69-355d-5647-16f4f7347c1a",
        "x-ms-date": "Thu, 05 Mar 2020 22:15:58 GMT",
        "x-ms-return-client-request-id": "true",
        "x-ms-version": "2019-10-10"
=======
      "RequestUri": "http://seannsecanary.blob.core.windows.net/test-filesystem-68b073df-c6d0-0cf6-5ca2-799485f4cfb7?restype=container",
      "RequestMethod": "DELETE",
      "RequestHeaders": {
        "Authorization": "Sanitized",
        "traceparent": "00-48601a1052108f46bd08b787f58a5f4a-6e31ce43a2dd5248-00",
        "User-Agent": [
          "azsdk-net-Storage.Files.DataLake/12.1.0-dev.20200403.1",
          "(.NET Core 4.6.28325.01; Microsoft Windows 10.0.18362 )"
        ],
        "x-ms-client-request-id": "be553521-9f69-355d-5647-16f4f7347c1a",
        "x-ms-date": "Fri, 03 Apr 2020 20:59:10 GMT",
        "x-ms-return-client-request-id": "true",
        "x-ms-version": "2019-12-12"
>>>>>>> 32e373e2
      },
      "RequestBody": null,
      "StatusCode": 202,
      "ResponseHeaders": {
        "Content-Length": "0",
<<<<<<< HEAD
        "Date": "Thu, 05 Mar 2020 22:15:58 GMT",
=======
        "Date": "Fri, 03 Apr 2020 20:59:08 GMT",
>>>>>>> 32e373e2
        "Server": [
          "Windows-Azure-Blob/1.0",
          "Microsoft-HTTPAPI/2.0"
        ],
        "x-ms-client-request-id": "be553521-9f69-355d-5647-16f4f7347c1a",
<<<<<<< HEAD
        "x-ms-request-id": "8095387f-a01e-0020-6c3b-f3e99c000000",
        "x-ms-version": "2019-10-10"
=======
        "x-ms-request-id": "9621ff61-f01e-0012-2afa-093670000000",
        "x-ms-version": "2019-12-12"
>>>>>>> 32e373e2
      },
      "ResponseBody": []
    }
  ],
  "Variables": {
    "RandomSeed": "1622278597",
<<<<<<< HEAD
    "Storage_TestConfigHierarchicalNamespace": "NamespaceTenant\nseanstagehierarchical\nU2FuaXRpemVk\nhttps://seanstagehierarchical.blob.core.windows.net\nhttp://seanstagehierarchical.file.core.windows.net\nhttp://seanstagehierarchical.queue.core.windows.net\nhttp://seanstagehierarchical.table.core.windows.net\n\n\n\n\nhttp://seanstagehierarchical-secondary.blob.core.windows.net\nhttp://seanstagehierarchical-secondary.file.core.windows.net\nhttp://seanstagehierarchical-secondary.queue.core.windows.net\nhttp://seanstagehierarchical-secondary.table.core.windows.net\n68390a19-a643-458b-b726-408abf67b4fc\nSanitized\n72f988bf-86f1-41af-91ab-2d7cd011db47\nhttps://login.microsoftonline.com/\nCloud\nBlobEndpoint=https://seanstagehierarchical.blob.core.windows.net/;QueueEndpoint=http://seanstagehierarchical.queue.core.windows.net/;FileEndpoint=http://seanstagehierarchical.file.core.windows.net/;BlobSecondaryEndpoint=http://seanstagehierarchical-secondary.blob.core.windows.net/;QueueSecondaryEndpoint=http://seanstagehierarchical-secondary.queue.core.windows.net/;FileSecondaryEndpoint=http://seanstagehierarchical-secondary.file.core.windows.net/;AccountName=seanstagehierarchical;AccountKey=Sanitized\n"
=======
    "Storage_TestConfigHierarchicalNamespace": "NamespaceTenant\nseannsecanary\nU2FuaXRpemVk\nhttp://seannsecanary.blob.core.windows.net\nhttp://seannsecanary.file.core.windows.net\nhttp://seannsecanary.queue.core.windows.net\nhttp://seannsecanary.table.core.windows.net\n\n\n\n\nhttp://seannsecanary-secondary.blob.core.windows.net\nhttp://seannsecanary-secondary.file.core.windows.net\nhttp://seannsecanary-secondary.queue.core.windows.net\nhttp://seannsecanary-secondary.table.core.windows.net\n68390a19-a643-458b-b726-408abf67b4fc\nSanitized\n72f988bf-86f1-41af-91ab-2d7cd011db47\nhttps://login.microsoftonline.com/\nCloud\nBlobEndpoint=http://seannsecanary.blob.core.windows.net/;QueueEndpoint=http://seannsecanary.queue.core.windows.net/;FileEndpoint=http://seannsecanary.file.core.windows.net/;BlobSecondaryEndpoint=http://seannsecanary-secondary.blob.core.windows.net/;QueueSecondaryEndpoint=http://seannsecanary-secondary.queue.core.windows.net/;FileSecondaryEndpoint=http://seannsecanary-secondary.file.core.windows.net/;AccountName=seannsecanary;AccountKey=Sanitized\n"
>>>>>>> 32e373e2
  }
}<|MERGE_RESOLUTION|>--- conflicted
+++ resolved
@@ -1,22 +1,6 @@
 {
   "Entries": [
     {
-<<<<<<< HEAD
-      "RequestUri": "https://seanstagehierarchical.blob.core.windows.net/test-filesystem-68b073df-c6d0-0cf6-5ca2-799485f4cfb7?restype=container",
-      "RequestMethod": "PUT",
-      "RequestHeaders": {
-        "Authorization": "Sanitized",
-        "traceparent": "00-1ede3b55a1499f4289bc286b9f0fc944-5d4ce8bffd83774b-00",
-        "User-Agent": [
-          "azsdk-net-Storage.Files.DataLake/12.0.0-dev.20200305.1",
-          "(.NET Core 4.6.28325.01; Microsoft Windows 10.0.18363 )"
-        ],
-        "x-ms-blob-public-access": "container",
-        "x-ms-client-request-id": "40111a54-7180-8758-79e4-3c74c88b5286",
-        "x-ms-date": "Thu, 05 Mar 2020 22:15:57 GMT",
-        "x-ms-return-client-request-id": "true",
-        "x-ms-version": "2019-10-10"
-=======
       "RequestUri": "http://seannsecanary.blob.core.windows.net/test-filesystem-68b073df-c6d0-0cf6-5ca2-799485f4cfb7?restype=container",
       "RequestMethod": "PUT",
       "RequestHeaders": {
@@ -31,52 +15,25 @@
         "x-ms-date": "Fri, 03 Apr 2020 20:59:10 GMT",
         "x-ms-return-client-request-id": "true",
         "x-ms-version": "2019-12-12"
->>>>>>> 32e373e2
       },
       "RequestBody": null,
       "StatusCode": 201,
       "ResponseHeaders": {
         "Content-Length": "0",
-<<<<<<< HEAD
-        "Date": "Thu, 05 Mar 2020 22:15:57 GMT",
-        "ETag": "\u00220x8D7C152C7EC5D2B\u0022",
-        "Last-Modified": "Thu, 05 Mar 2020 22:15:58 GMT",
-=======
         "Date": "Fri, 03 Apr 2020 20:59:08 GMT",
         "ETag": "\u00220x8D7D811DA824B18\u0022",
         "Last-Modified": "Fri, 03 Apr 2020 20:59:08 GMT",
->>>>>>> 32e373e2
         "Server": [
           "Windows-Azure-Blob/1.0",
           "Microsoft-HTTPAPI/2.0"
         ],
         "x-ms-client-request-id": "40111a54-7180-8758-79e4-3c74c88b5286",
-<<<<<<< HEAD
-        "x-ms-request-id": "80953876-a01e-0020-683b-f3e99c000000",
-        "x-ms-version": "2019-10-10"
-=======
         "x-ms-request-id": "9621ff37-f01e-0012-05fa-093670000000",
         "x-ms-version": "2019-12-12"
->>>>>>> 32e373e2
       },
       "ResponseBody": []
     },
     {
-<<<<<<< HEAD
-      "RequestUri": "https://seanstagehierarchical.dfs.core.windows.net/test-filesystem-68b073df-c6d0-0cf6-5ca2-799485f4cfb7/test-directory-78fcc5a9-748a-83f8-ea70-f1a9722d1d8b?resource=directory",
-      "RequestMethod": "PUT",
-      "RequestHeaders": {
-        "Authorization": "Sanitized",
-        "traceparent": "00-aa458aea533add4eb8a25fa5a55f9d89-44346181a06ab040-00",
-        "User-Agent": [
-          "azsdk-net-Storage.Files.DataLake/12.0.0-dev.20200305.1",
-          "(.NET Core 4.6.28325.01; Microsoft Windows 10.0.18363 )"
-        ],
-        "x-ms-client-request-id": "2a1fcdd4-1ed4-df73-228e-561080af154b",
-        "x-ms-date": "Thu, 05 Mar 2020 22:15:58 GMT",
-        "x-ms-return-client-request-id": "true",
-        "x-ms-version": "2019-10-10"
-=======
       "RequestUri": "http://seannsecanary.dfs.core.windows.net/test-filesystem-68b073df-c6d0-0cf6-5ca2-799485f4cfb7/test-directory-78fcc5a9-748a-83f8-ea70-f1a9722d1d8b?resource=directory",
       "RequestMethod": "PUT",
       "RequestHeaders": {
@@ -90,53 +47,25 @@
         "x-ms-date": "Fri, 03 Apr 2020 20:59:10 GMT",
         "x-ms-return-client-request-id": "true",
         "x-ms-version": "2019-12-12"
->>>>>>> 32e373e2
       },
       "RequestBody": null,
       "StatusCode": 201,
       "ResponseHeaders": {
         "Content-Length": "0",
-<<<<<<< HEAD
-        "Date": "Thu, 05 Mar 2020 22:15:57 GMT",
-        "ETag": "\u00220x8D7C152C823EF73\u0022",
-        "Last-Modified": "Thu, 05 Mar 2020 22:15:58 GMT",
-=======
         "Date": "Fri, 03 Apr 2020 20:59:08 GMT",
         "ETag": "\u00220x8D7D811DA94726F\u0022",
         "Last-Modified": "Fri, 03 Apr 2020 20:59:08 GMT",
->>>>>>> 32e373e2
         "Server": [
           "Windows-Azure-HDFS/1.0",
           "Microsoft-HTTPAPI/2.0"
         ],
         "x-ms-client-request-id": "2a1fcdd4-1ed4-df73-228e-561080af154b",
-<<<<<<< HEAD
-        "x-ms-request-id": "66a93e7d-b01f-0003-023b-f3735f000000",
-        "x-ms-version": "2019-10-10"
-=======
         "x-ms-request-id": "fa43ff1b-201f-0097-61fa-091bad000000",
         "x-ms-version": "2019-12-12"
->>>>>>> 32e373e2
       },
       "ResponseBody": []
     },
     {
-<<<<<<< HEAD
-      "RequestUri": "https://seanstagehierarchical.dfs.core.windows.net/test-filesystem-68b073df-c6d0-0cf6-5ca2-799485f4cfb7/test-directory-78fcc5a9-748a-83f8-ea70-f1a9722d1d8b/test-file-4d68b1c6-e74b-1ba2-8dfe-0dd5cd5263d5?resource=file",
-      "RequestMethod": "PUT",
-      "RequestHeaders": {
-        "Authorization": "Sanitized",
-        "traceparent": "00-6cdb3f33ba1fe74b9da5e4b3c8e2be95-2a9757837048f34e-00",
-        "User-Agent": [
-          "azsdk-net-Storage.Files.DataLake/12.0.0-dev.20200305.1",
-          "(.NET Core 4.6.28325.01; Microsoft Windows 10.0.18363 )"
-        ],
-        "x-ms-client-request-id": "6edf5b9f-29ab-eda0-2a04-9cd6119e12d0",
-        "x-ms-date": "Thu, 05 Mar 2020 22:15:58 GMT",
-        "x-ms-properties": "foo=YmFy,meta=ZGF0YQ==,Capital=bGV0dGVy,UPPER=Y2FzZQ==",
-        "x-ms-return-client-request-id": "true",
-        "x-ms-version": "2019-10-10"
-=======
       "RequestUri": "http://seannsecanary.dfs.core.windows.net/test-filesystem-68b073df-c6d0-0cf6-5ca2-799485f4cfb7/test-directory-78fcc5a9-748a-83f8-ea70-f1a9722d1d8b/test-file-4d68b1c6-e74b-1ba2-8dfe-0dd5cd5263d5?resource=file",
       "RequestMethod": "PUT",
       "RequestHeaders": {
@@ -151,52 +80,25 @@
         "x-ms-properties": "foo=YmFy,meta=ZGF0YQ==,Capital=bGV0dGVy,UPPER=Y2FzZQ==",
         "x-ms-return-client-request-id": "true",
         "x-ms-version": "2019-12-12"
->>>>>>> 32e373e2
       },
       "RequestBody": null,
       "StatusCode": 201,
       "ResponseHeaders": {
         "Content-Length": "0",
-<<<<<<< HEAD
-        "Date": "Thu, 05 Mar 2020 22:15:58 GMT",
-        "ETag": "\u00220x8D7C152C8355420\u0022",
-        "Last-Modified": "Thu, 05 Mar 2020 22:15:58 GMT",
-=======
         "Date": "Fri, 03 Apr 2020 20:59:08 GMT",
         "ETag": "\u00220x8D7D811DAA43B6A\u0022",
         "Last-Modified": "Fri, 03 Apr 2020 20:59:09 GMT",
->>>>>>> 32e373e2
         "Server": [
           "Windows-Azure-HDFS/1.0",
           "Microsoft-HTTPAPI/2.0"
         ],
         "x-ms-client-request-id": "6edf5b9f-29ab-eda0-2a04-9cd6119e12d0",
-<<<<<<< HEAD
-        "x-ms-request-id": "66a93e7e-b01f-0003-033b-f3735f000000",
-        "x-ms-version": "2019-10-10"
-=======
         "x-ms-request-id": "fa43ff1c-201f-0097-62fa-091bad000000",
         "x-ms-version": "2019-12-12"
->>>>>>> 32e373e2
       },
       "ResponseBody": []
     },
     {
-<<<<<<< HEAD
-      "RequestUri": "https://seanstagehierarchical.blob.core.windows.net/test-filesystem-68b073df-c6d0-0cf6-5ca2-799485f4cfb7/test-directory-78fcc5a9-748a-83f8-ea70-f1a9722d1d8b/test-file-4d68b1c6-e74b-1ba2-8dfe-0dd5cd5263d5",
-      "RequestMethod": "HEAD",
-      "RequestHeaders": {
-        "Authorization": "Sanitized",
-        "traceparent": "00-8905ab002b77f84cbbebed86eee46135-c0b0bd4a820fa241-00",
-        "User-Agent": [
-          "azsdk-net-Storage.Files.DataLake/12.0.0-dev.20200305.1",
-          "(.NET Core 4.6.28325.01; Microsoft Windows 10.0.18363 )"
-        ],
-        "x-ms-client-request-id": "72355280-f572-cf2a-64e6-790957e0db68",
-        "x-ms-date": "Thu, 05 Mar 2020 22:15:58 GMT",
-        "x-ms-return-client-request-id": "true",
-        "x-ms-version": "2019-10-10"
-=======
       "RequestUri": "http://seannsecanary.blob.core.windows.net/test-filesystem-68b073df-c6d0-0cf6-5ca2-799485f4cfb7/test-directory-78fcc5a9-748a-83f8-ea70-f1a9722d1d8b/test-file-4d68b1c6-e74b-1ba2-8dfe-0dd5cd5263d5",
       "RequestMethod": "HEAD",
       "RequestHeaders": {
@@ -210,7 +112,6 @@
         "x-ms-date": "Fri, 03 Apr 2020 20:59:10 GMT",
         "x-ms-return-client-request-id": "true",
         "x-ms-version": "2019-12-12"
->>>>>>> 32e373e2
       },
       "RequestBody": null,
       "StatusCode": 200,
@@ -218,15 +119,9 @@
         "Accept-Ranges": "bytes",
         "Content-Length": "0",
         "Content-Type": "application/octet-stream",
-<<<<<<< HEAD
-        "Date": "Thu, 05 Mar 2020 22:15:58 GMT",
-        "ETag": "\u00220x8D7C152C8355420\u0022",
-        "Last-Modified": "Thu, 05 Mar 2020 22:15:58 GMT",
-=======
         "Date": "Fri, 03 Apr 2020 20:59:08 GMT",
         "ETag": "\u00220x8D7D811DAA43B6A\u0022",
         "Last-Modified": "Fri, 03 Apr 2020 20:59:09 GMT",
->>>>>>> 32e373e2
         "Server": [
           "Windows-Azure-Blob/1.0",
           "Microsoft-HTTPAPI/2.0"
@@ -235,45 +130,20 @@
         "x-ms-access-tier-inferred": "true",
         "x-ms-blob-type": "BlockBlob",
         "x-ms-client-request-id": "72355280-f572-cf2a-64e6-790957e0db68",
-<<<<<<< HEAD
-        "x-ms-creation-time": "Thu, 05 Mar 2020 22:15:58 GMT",
-=======
         "x-ms-creation-time": "Fri, 03 Apr 2020 20:59:09 GMT",
->>>>>>> 32e373e2
         "x-ms-lease-state": "available",
         "x-ms-lease-status": "unlocked",
         "x-ms-meta-Capital": "letter",
         "x-ms-meta-foo": "bar",
         "x-ms-meta-meta": "data",
         "x-ms-meta-UPPER": "case",
-<<<<<<< HEAD
-        "x-ms-request-id": "8095387b-a01e-0020-6a3b-f3e99c000000",
-        "x-ms-server-encrypted": "true",
-        "x-ms-version": "2019-10-10"
-=======
         "x-ms-request-id": "9621ff55-f01e-0012-20fa-093670000000",
         "x-ms-server-encrypted": "true",
         "x-ms-version": "2019-12-12"
->>>>>>> 32e373e2
       },
       "ResponseBody": []
     },
     {
-<<<<<<< HEAD
-      "RequestUri": "https://seanstagehierarchical.blob.core.windows.net/test-filesystem-68b073df-c6d0-0cf6-5ca2-799485f4cfb7?restype=container",
-      "RequestMethod": "DELETE",
-      "RequestHeaders": {
-        "Authorization": "Sanitized",
-        "traceparent": "00-10a5ead81ea0f44db8c560b7d49acfd2-aae03ffe0ce5cb44-00",
-        "User-Agent": [
-          "azsdk-net-Storage.Files.DataLake/12.0.0-dev.20200305.1",
-          "(.NET Core 4.6.28325.01; Microsoft Windows 10.0.18363 )"
-        ],
-        "x-ms-client-request-id": "be553521-9f69-355d-5647-16f4f7347c1a",
-        "x-ms-date": "Thu, 05 Mar 2020 22:15:58 GMT",
-        "x-ms-return-client-request-id": "true",
-        "x-ms-version": "2019-10-10"
-=======
       "RequestUri": "http://seannsecanary.blob.core.windows.net/test-filesystem-68b073df-c6d0-0cf6-5ca2-799485f4cfb7?restype=container",
       "RequestMethod": "DELETE",
       "RequestHeaders": {
@@ -287,39 +157,25 @@
         "x-ms-date": "Fri, 03 Apr 2020 20:59:10 GMT",
         "x-ms-return-client-request-id": "true",
         "x-ms-version": "2019-12-12"
->>>>>>> 32e373e2
       },
       "RequestBody": null,
       "StatusCode": 202,
       "ResponseHeaders": {
         "Content-Length": "0",
-<<<<<<< HEAD
-        "Date": "Thu, 05 Mar 2020 22:15:58 GMT",
-=======
         "Date": "Fri, 03 Apr 2020 20:59:08 GMT",
->>>>>>> 32e373e2
         "Server": [
           "Windows-Azure-Blob/1.0",
           "Microsoft-HTTPAPI/2.0"
         ],
         "x-ms-client-request-id": "be553521-9f69-355d-5647-16f4f7347c1a",
-<<<<<<< HEAD
-        "x-ms-request-id": "8095387f-a01e-0020-6c3b-f3e99c000000",
-        "x-ms-version": "2019-10-10"
-=======
         "x-ms-request-id": "9621ff61-f01e-0012-2afa-093670000000",
         "x-ms-version": "2019-12-12"
->>>>>>> 32e373e2
       },
       "ResponseBody": []
     }
   ],
   "Variables": {
     "RandomSeed": "1622278597",
-<<<<<<< HEAD
-    "Storage_TestConfigHierarchicalNamespace": "NamespaceTenant\nseanstagehierarchical\nU2FuaXRpemVk\nhttps://seanstagehierarchical.blob.core.windows.net\nhttp://seanstagehierarchical.file.core.windows.net\nhttp://seanstagehierarchical.queue.core.windows.net\nhttp://seanstagehierarchical.table.core.windows.net\n\n\n\n\nhttp://seanstagehierarchical-secondary.blob.core.windows.net\nhttp://seanstagehierarchical-secondary.file.core.windows.net\nhttp://seanstagehierarchical-secondary.queue.core.windows.net\nhttp://seanstagehierarchical-secondary.table.core.windows.net\n68390a19-a643-458b-b726-408abf67b4fc\nSanitized\n72f988bf-86f1-41af-91ab-2d7cd011db47\nhttps://login.microsoftonline.com/\nCloud\nBlobEndpoint=https://seanstagehierarchical.blob.core.windows.net/;QueueEndpoint=http://seanstagehierarchical.queue.core.windows.net/;FileEndpoint=http://seanstagehierarchical.file.core.windows.net/;BlobSecondaryEndpoint=http://seanstagehierarchical-secondary.blob.core.windows.net/;QueueSecondaryEndpoint=http://seanstagehierarchical-secondary.queue.core.windows.net/;FileSecondaryEndpoint=http://seanstagehierarchical-secondary.file.core.windows.net/;AccountName=seanstagehierarchical;AccountKey=Sanitized\n"
-=======
     "Storage_TestConfigHierarchicalNamespace": "NamespaceTenant\nseannsecanary\nU2FuaXRpemVk\nhttp://seannsecanary.blob.core.windows.net\nhttp://seannsecanary.file.core.windows.net\nhttp://seannsecanary.queue.core.windows.net\nhttp://seannsecanary.table.core.windows.net\n\n\n\n\nhttp://seannsecanary-secondary.blob.core.windows.net\nhttp://seannsecanary-secondary.file.core.windows.net\nhttp://seannsecanary-secondary.queue.core.windows.net\nhttp://seannsecanary-secondary.table.core.windows.net\n68390a19-a643-458b-b726-408abf67b4fc\nSanitized\n72f988bf-86f1-41af-91ab-2d7cd011db47\nhttps://login.microsoftonline.com/\nCloud\nBlobEndpoint=http://seannsecanary.blob.core.windows.net/;QueueEndpoint=http://seannsecanary.queue.core.windows.net/;FileEndpoint=http://seannsecanary.file.core.windows.net/;BlobSecondaryEndpoint=http://seannsecanary-secondary.blob.core.windows.net/;QueueSecondaryEndpoint=http://seannsecanary-secondary.queue.core.windows.net/;FileSecondaryEndpoint=http://seannsecanary-secondary.file.core.windows.net/;AccountName=seannsecanary;AccountKey=Sanitized\n"
->>>>>>> 32e373e2
   }
 }