{
  "Entries": [
    {
      "RequestUri": "http://seannsecanary.blob.core.windows.net/test-filesystem-5cd55b6d-d73e-2357-ed7d-283b38fd6ed7?restype=container",
      "RequestMethod": "PUT",
      "RequestHeaders": {
        "Authorization": "Sanitized",
<<<<<<< HEAD
        "traceparent": "00-8742a76505d2d140b837f4f0333cad5f-3a4e2090f5c3e343-00",
        "User-Agent": [
          "azsdk-net-Storage.Files.DataLake/12.1.0-dev.20200403.1",
=======
        "traceparent": "00-353162abd4383d4ebbfbc9e0d3cf92f0-6a9a7f2cfaac7e42-00",
        "User-Agent": [
          "azsdk-net-Storage.Files.DataLake/12.2.0-dev.20200413.1",
>>>>>>> b9bd85cb
          "(.NET Core 4.6.28325.01; Microsoft Windows 10.0.18362 )"
        ],
        "x-ms-blob-public-access": "container",
        "x-ms-client-request-id": "d0a6fb94-966d-58b6-b430-db5208529472",
<<<<<<< HEAD
        "x-ms-date": "Fri, 03 Apr 2020 21:00:22 GMT",
=======
        "x-ms-date": "Tue, 14 Apr 2020 00:02:38 GMT",
>>>>>>> b9bd85cb
        "x-ms-return-client-request-id": "true",
        "x-ms-version": "2019-12-12"
      },
      "RequestBody": null,
      "StatusCode": 201,
      "ResponseHeaders": {
        "Content-Length": "0",
<<<<<<< HEAD
        "Date": "Fri, 03 Apr 2020 21:00:19 GMT",
        "ETag": "\u00220x8D7D812056734E7\u0022",
        "Last-Modified": "Fri, 03 Apr 2020 21:00:20 GMT",
=======
        "Date": "Tue, 14 Apr 2020 00:02:37 GMT",
        "ETag": "\u00220x8D7E00724BD7BAA\u0022",
        "Last-Modified": "Tue, 14 Apr 2020 00:02:38 GMT",
>>>>>>> b9bd85cb
        "Server": [
          "Windows-Azure-Blob/1.0",
          "Microsoft-HTTPAPI/2.0"
        ],
        "x-ms-client-request-id": "d0a6fb94-966d-58b6-b430-db5208529472",
<<<<<<< HEAD
        "x-ms-request-id": "96221c86-f01e-0012-1dfa-093670000000",
        "x-ms-version": "2019-12-12"
=======
        "x-ms-request-id": "d2445d7f-d01e-002a-0af0-1192b0000000",
        "x-ms-version": "2019-07-07"
>>>>>>> b9bd85cb
      },
      "ResponseBody": []
    },
    {
      "RequestUri": "http://seannsecanary.dfs.core.windows.net/test-filesystem-5cd55b6d-d73e-2357-ed7d-283b38fd6ed7/test-file-51fb52d1-4fa6-bfdf-ca4b-e7e03886ebee?resource=file",
      "RequestMethod": "PUT",
      "RequestHeaders": {
        "Authorization": "Sanitized",
<<<<<<< HEAD
        "traceparent": "00-5ce829e1e4f87f4e85fefbbdc5b3d2ed-f59fca4ac8c2334d-00",
        "User-Agent": [
          "azsdk-net-Storage.Files.DataLake/12.1.0-dev.20200403.1",
          "(.NET Core 4.6.28325.01; Microsoft Windows 10.0.18362 )"
        ],
        "x-ms-client-request-id": "e5ff2bc8-f803-4447-1be7-0621afd51f2e",
        "x-ms-date": "Fri, 03 Apr 2020 21:00:22 GMT",
=======
        "traceparent": "00-5ddda1bc22d7de4880f64ba379294fac-b60b559e58e0cf46-00",
        "User-Agent": [
          "azsdk-net-Storage.Files.DataLake/12.2.0-dev.20200413.1",
          "(.NET Core 4.6.28325.01; Microsoft Windows 10.0.18362 )"
        ],
        "x-ms-client-request-id": "e5ff2bc8-f803-4447-1be7-0621afd51f2e",
        "x-ms-date": "Tue, 14 Apr 2020 00:02:39 GMT",
>>>>>>> b9bd85cb
        "x-ms-return-client-request-id": "true",
        "x-ms-version": "2019-12-12"
      },
      "RequestBody": null,
      "StatusCode": 201,
      "ResponseHeaders": {
        "Content-Length": "0",
<<<<<<< HEAD
        "Date": "Fri, 03 Apr 2020 21:00:20 GMT",
        "ETag": "\u00220x8D7D81205764D99\u0022",
        "Last-Modified": "Fri, 03 Apr 2020 21:00:20 GMT",
=======
        "Date": "Tue, 14 Apr 2020 00:02:38 GMT",
        "ETag": "\u00220x8D7E007252BB5AB\u0022",
        "Last-Modified": "Tue, 14 Apr 2020 00:02:38 GMT",
>>>>>>> b9bd85cb
        "Server": [
          "Windows-Azure-HDFS/1.0",
          "Microsoft-HTTPAPI/2.0"
        ],
        "x-ms-client-request-id": "e5ff2bc8-f803-4447-1be7-0621afd51f2e",
<<<<<<< HEAD
        "x-ms-request-id": "fa440042-201f-0097-5afa-091bad000000",
        "x-ms-version": "2019-12-12"
=======
        "x-ms-request-id": "c960970b-701f-007e-1bf0-11dde7000000",
        "x-ms-version": "2019-07-07"
>>>>>>> b9bd85cb
      },
      "ResponseBody": []
    },
    {
      "RequestUri": "http://seannsecanary.dfs.core.windows.net/test-filesystem-5cd55b6d-d73e-2357-ed7d-283b38fd6ed7/test-file-cf1fed45-57ab-341b-e829-e304e20eed8c?resource=file",
      "RequestMethod": "PUT",
      "RequestHeaders": {
        "Authorization": "Sanitized",
<<<<<<< HEAD
        "traceparent": "00-c3babbd5d839fe4e99e52061464d0b29-40b82e64573e9948-00",
        "User-Agent": [
          "azsdk-net-Storage.Files.DataLake/12.1.0-dev.20200403.1",
          "(.NET Core 4.6.28325.01; Microsoft Windows 10.0.18362 )"
        ],
        "x-ms-client-request-id": "e48c3e82-b01e-7177-0fcb-fcda1543610d",
        "x-ms-date": "Fri, 03 Apr 2020 21:00:22 GMT",
=======
        "traceparent": "00-b7171a4f2596f0439295adebb41b60af-1d0b976968bffc4c-00",
        "User-Agent": [
          "azsdk-net-Storage.Files.DataLake/12.2.0-dev.20200413.1",
          "(.NET Core 4.6.28325.01; Microsoft Windows 10.0.18362 )"
        ],
        "x-ms-client-request-id": "e48c3e82-b01e-7177-0fcb-fcda1543610d",
        "x-ms-date": "Tue, 14 Apr 2020 00:02:39 GMT",
>>>>>>> b9bd85cb
        "x-ms-return-client-request-id": "true",
        "x-ms-version": "2019-12-12"
      },
      "RequestBody": null,
      "StatusCode": 201,
      "ResponseHeaders": {
        "Content-Length": "0",
<<<<<<< HEAD
        "Date": "Fri, 03 Apr 2020 21:00:20 GMT",
        "ETag": "\u00220x8D7D81205832D93\u0022",
        "Last-Modified": "Fri, 03 Apr 2020 21:00:20 GMT",
=======
        "Date": "Tue, 14 Apr 2020 00:02:38 GMT",
        "ETag": "\u00220x8D7E007253943DB\u0022",
        "Last-Modified": "Tue, 14 Apr 2020 00:02:39 GMT",
>>>>>>> b9bd85cb
        "Server": [
          "Windows-Azure-HDFS/1.0",
          "Microsoft-HTTPAPI/2.0"
        ],
        "x-ms-client-request-id": "e48c3e82-b01e-7177-0fcb-fcda1543610d",
<<<<<<< HEAD
        "x-ms-request-id": "fa440043-201f-0097-5bfa-091bad000000",
        "x-ms-version": "2019-12-12"
=======
        "x-ms-request-id": "c960970c-701f-007e-1cf0-11dde7000000",
        "x-ms-version": "2019-07-07"
>>>>>>> b9bd85cb
      },
      "ResponseBody": []
    },
    {
      "RequestUri": "http://seannsecanary.dfs.core.windows.net/test-filesystem-5cd55b6d-d73e-2357-ed7d-283b38fd6ed7/test-file-cf1fed45-57ab-341b-e829-e304e20eed8c?mode=legacy",
      "RequestMethod": "PUT",
      "RequestHeaders": {
        "Authorization": "Sanitized",
<<<<<<< HEAD
        "If-Modified-Since": "Sat, 04 Apr 2020 21:00:22 GMT",
        "User-Agent": [
          "azsdk-net-Storage.Files.DataLake/12.1.0-dev.20200403.1",
          "(.NET Core 4.6.28325.01; Microsoft Windows 10.0.18362 )"
        ],
        "x-ms-client-request-id": "a3814905-0882-196d-4da6-fdba0a1024ae",
        "x-ms-date": "Fri, 03 Apr 2020 21:00:22 GMT",
        "x-ms-rename-source": "/test-filesystem-5cd55b6d-d73e-2357-ed7d-283b38fd6ed7/test-file-51fb52d1-4fa6-bfdf-ca4b-e7e03886ebee",
=======
        "If-Modified-Since": "Wed, 15 Apr 2020 00:02:38 GMT",
        "User-Agent": [
          "azsdk-net-Storage.Files.DataLake/12.2.0-dev.20200413.1",
          "(.NET Core 4.6.28325.01; Microsoft Windows 10.0.18362 )"
        ],
        "x-ms-client-request-id": "a3814905-0882-196d-4da6-fdba0a1024ae",
        "x-ms-date": "Tue, 14 Apr 2020 00:02:39 GMT",
        "x-ms-rename-source": "%2Ftest-filesystem-5cd55b6d-d73e-2357-ed7d-283b38fd6ed7%2Ftest-file-51fb52d1-4fa6-bfdf-ca4b-e7e03886ebee=",
>>>>>>> b9bd85cb
        "x-ms-return-client-request-id": "true",
        "x-ms-version": "2019-12-12"
      },
      "RequestBody": null,
      "StatusCode": 412,
      "ResponseHeaders": {
        "Content-Length": "200",
        "Content-Type": "application/json; charset=utf-8",
<<<<<<< HEAD
        "Date": "Fri, 03 Apr 2020 21:00:22 GMT",
=======
        "Date": "Tue, 14 Apr 2020 00:02:39 GMT",
>>>>>>> b9bd85cb
        "Server": [
          "Windows-Azure-HDFS/1.0",
          "Microsoft-HTTPAPI/2.0"
        ],
        "x-ms-client-request-id": "a3814905-0882-196d-4da6-fdba0a1024ae",
        "x-ms-error-code": "ConditionNotMet",
<<<<<<< HEAD
        "x-ms-request-id": "fa440044-201f-0097-5cfa-091bad000000",
        "x-ms-version": "2019-12-12"
=======
        "x-ms-request-id": "c960970f-701f-007e-1ff0-11dde7000000",
        "x-ms-version": "2019-07-07"
>>>>>>> b9bd85cb
      },
      "ResponseBody": {
        "error": {
          "code": "ConditionNotMet",
<<<<<<< HEAD
          "message": "The condition specified using HTTP conditional header(s) is not met.\nRequestId:fa440044-201f-0097-5cfa-091bad000000\nTime:2020-04-03T21:00:23.3374975Z"
=======
          "message": "The condition specified using HTTP conditional header(s) is not met.\nRequestId:c960970f-701f-007e-1ff0-11dde7000000\nTime:2020-04-14T00:02:39.2021924Z"
>>>>>>> b9bd85cb
        }
      }
    },
    {
      "RequestUri": "http://seannsecanary.blob.core.windows.net/test-filesystem-5cd55b6d-d73e-2357-ed7d-283b38fd6ed7?restype=container",
      "RequestMethod": "DELETE",
      "RequestHeaders": {
        "Authorization": "Sanitized",
<<<<<<< HEAD
        "traceparent": "00-6b347296dc719b46b2df2f9ee34d02ea-6986f067b86a5b4d-00",
        "User-Agent": [
          "azsdk-net-Storage.Files.DataLake/12.1.0-dev.20200403.1",
          "(.NET Core 4.6.28325.01; Microsoft Windows 10.0.18362 )"
        ],
        "x-ms-client-request-id": "cbd45a2e-bdc1-f18b-0c3d-9c1614ee33f3",
        "x-ms-date": "Fri, 03 Apr 2020 21:00:24 GMT",
=======
        "traceparent": "00-a3573264b4c82246817059bab1f5855c-fb75655f52068f42-00",
        "User-Agent": [
          "azsdk-net-Storage.Files.DataLake/12.2.0-dev.20200413.1",
          "(.NET Core 4.6.28325.01; Microsoft Windows 10.0.18362 )"
        ],
        "x-ms-client-request-id": "cbd45a2e-bdc1-f18b-0c3d-9c1614ee33f3",
        "x-ms-date": "Tue, 14 Apr 2020 00:02:39 GMT",
>>>>>>> b9bd85cb
        "x-ms-return-client-request-id": "true",
        "x-ms-version": "2019-12-12"
      },
      "RequestBody": null,
      "StatusCode": 202,
      "ResponseHeaders": {
        "Content-Length": "0",
<<<<<<< HEAD
        "Date": "Fri, 03 Apr 2020 21:00:22 GMT",
=======
        "Date": "Tue, 14 Apr 2020 00:02:38 GMT",
>>>>>>> b9bd85cb
        "Server": [
          "Windows-Azure-Blob/1.0",
          "Microsoft-HTTPAPI/2.0"
        ],
        "x-ms-client-request-id": "cbd45a2e-bdc1-f18b-0c3d-9c1614ee33f3",
<<<<<<< HEAD
        "x-ms-request-id": "96221daa-f01e-0012-12fa-093670000000",
        "x-ms-version": "2019-12-12"
=======
        "x-ms-request-id": "d2445e58-d01e-002a-46f0-1192b0000000",
        "x-ms-version": "2019-07-07"
>>>>>>> b9bd85cb
      },
      "ResponseBody": []
    },
    {
      "RequestUri": "http://seannsecanary.blob.core.windows.net/test-filesystem-224630c0-7f36-cbb0-6e10-0d342733471f?restype=container",
      "RequestMethod": "PUT",
      "RequestHeaders": {
        "Authorization": "Sanitized",
<<<<<<< HEAD
        "traceparent": "00-6f48b2b962f8bd4fbd66004991ea691d-e644604559aa984b-00",
        "User-Agent": [
          "azsdk-net-Storage.Files.DataLake/12.1.0-dev.20200403.1",
=======
        "traceparent": "00-a3e9b6307ddceb43983099c934742eae-5f991dc58601d542-00",
        "User-Agent": [
          "azsdk-net-Storage.Files.DataLake/12.2.0-dev.20200413.1",
>>>>>>> b9bd85cb
          "(.NET Core 4.6.28325.01; Microsoft Windows 10.0.18362 )"
        ],
        "x-ms-blob-public-access": "container",
        "x-ms-client-request-id": "a279ed19-18e7-af2c-aa09-5db0b056c9d8",
<<<<<<< HEAD
        "x-ms-date": "Fri, 03 Apr 2020 21:00:24 GMT",
=======
        "x-ms-date": "Tue, 14 Apr 2020 00:02:39 GMT",
>>>>>>> b9bd85cb
        "x-ms-return-client-request-id": "true",
        "x-ms-version": "2019-12-12"
      },
      "RequestBody": null,
      "StatusCode": 201,
      "ResponseHeaders": {
        "Content-Length": "0",
<<<<<<< HEAD
        "Date": "Fri, 03 Apr 2020 21:00:22 GMT",
        "ETag": "\u00220x8D7D81207055246\u0022",
        "Last-Modified": "Fri, 03 Apr 2020 21:00:23 GMT",
=======
        "Date": "Tue, 14 Apr 2020 00:02:39 GMT",
        "ETag": "\u00220x8D7E0072580B73C\u0022",
        "Last-Modified": "Tue, 14 Apr 2020 00:02:39 GMT",
>>>>>>> b9bd85cb
        "Server": [
          "Windows-Azure-Blob/1.0",
          "Microsoft-HTTPAPI/2.0"
        ],
        "x-ms-client-request-id": "a279ed19-18e7-af2c-aa09-5db0b056c9d8",
<<<<<<< HEAD
        "x-ms-request-id": "96221db0-f01e-0012-18fa-093670000000",
        "x-ms-version": "2019-12-12"
=======
        "x-ms-request-id": "aa0bec4e-c01e-0054-3ff0-1102f7000000",
        "x-ms-version": "2019-07-07"
>>>>>>> b9bd85cb
      },
      "ResponseBody": []
    },
    {
      "RequestUri": "http://seannsecanary.dfs.core.windows.net/test-filesystem-224630c0-7f36-cbb0-6e10-0d342733471f/test-file-7aaa7df5-8463-67b8-4202-9ab36efc2ea8?resource=file",
      "RequestMethod": "PUT",
      "RequestHeaders": {
        "Authorization": "Sanitized",
<<<<<<< HEAD
        "traceparent": "00-2f889c404e65eb4d995bdb01d5fbbeed-459d8af292781544-00",
        "User-Agent": [
          "azsdk-net-Storage.Files.DataLake/12.1.0-dev.20200403.1",
          "(.NET Core 4.6.28325.01; Microsoft Windows 10.0.18362 )"
        ],
        "x-ms-client-request-id": "20bd38b9-e21a-9545-3511-5fe57d7940ad",
        "x-ms-date": "Fri, 03 Apr 2020 21:00:25 GMT",
=======
        "traceparent": "00-f33172484036ec41aa8835da720154a9-b84764bdc5d5c946-00",
        "User-Agent": [
          "azsdk-net-Storage.Files.DataLake/12.2.0-dev.20200413.1",
          "(.NET Core 4.6.28325.01; Microsoft Windows 10.0.18362 )"
        ],
        "x-ms-client-request-id": "20bd38b9-e21a-9545-3511-5fe57d7940ad",
        "x-ms-date": "Tue, 14 Apr 2020 00:02:40 GMT",
>>>>>>> b9bd85cb
        "x-ms-return-client-request-id": "true",
        "x-ms-version": "2019-12-12"
      },
      "RequestBody": null,
      "StatusCode": 201,
      "ResponseHeaders": {
        "Content-Length": "0",
<<<<<<< HEAD
        "Date": "Fri, 03 Apr 2020 21:00:22 GMT",
        "ETag": "\u00220x8D7D81207144E4C\u0022",
        "Last-Modified": "Fri, 03 Apr 2020 21:00:23 GMT",
=======
        "Date": "Tue, 14 Apr 2020 00:02:40 GMT",
        "ETag": "\u00220x8D7E0072654723F\u0022",
        "Last-Modified": "Tue, 14 Apr 2020 00:02:40 GMT",
>>>>>>> b9bd85cb
        "Server": [
          "Windows-Azure-HDFS/1.0",
          "Microsoft-HTTPAPI/2.0"
        ],
        "x-ms-client-request-id": "20bd38b9-e21a-9545-3511-5fe57d7940ad",
<<<<<<< HEAD
        "x-ms-request-id": "fa440045-201f-0097-5dfa-091bad000000",
        "x-ms-version": "2019-12-12"
=======
        "x-ms-request-id": "0647a5a2-f01f-004f-58f0-113cf4000000",
        "x-ms-version": "2019-07-07"
>>>>>>> b9bd85cb
      },
      "ResponseBody": []
    },
    {
      "RequestUri": "http://seannsecanary.dfs.core.windows.net/test-filesystem-224630c0-7f36-cbb0-6e10-0d342733471f/test-file-4bfcb4da-8f3b-501d-4556-0d877f866c06?resource=file",
      "RequestMethod": "PUT",
      "RequestHeaders": {
        "Authorization": "Sanitized",
<<<<<<< HEAD
        "traceparent": "00-7e8cb998c1f8a649a650aff13d04f78f-4b782a01e1283f4e-00",
        "User-Agent": [
          "azsdk-net-Storage.Files.DataLake/12.1.0-dev.20200403.1",
          "(.NET Core 4.6.28325.01; Microsoft Windows 10.0.18362 )"
        ],
        "x-ms-client-request-id": "4657579b-4740-29f5-1a6c-dac4d4be15af",
        "x-ms-date": "Fri, 03 Apr 2020 21:00:25 GMT",
=======
        "traceparent": "00-4b3e62f87a577b4d9c693bc9f1ac42d5-aa22fefb3bfd504d-00",
        "User-Agent": [
          "azsdk-net-Storage.Files.DataLake/12.2.0-dev.20200413.1",
          "(.NET Core 4.6.28325.01; Microsoft Windows 10.0.18362 )"
        ],
        "x-ms-client-request-id": "4657579b-4740-29f5-1a6c-dac4d4be15af",
        "x-ms-date": "Tue, 14 Apr 2020 00:02:41 GMT",
>>>>>>> b9bd85cb
        "x-ms-return-client-request-id": "true",
        "x-ms-version": "2019-12-12"
      },
      "RequestBody": null,
      "StatusCode": 201,
      "ResponseHeaders": {
        "Content-Length": "0",
<<<<<<< HEAD
        "Date": "Fri, 03 Apr 2020 21:00:22 GMT",
        "ETag": "\u00220x8D7D8120724EF55\u0022",
        "Last-Modified": "Fri, 03 Apr 2020 21:00:23 GMT",
=======
        "Date": "Tue, 14 Apr 2020 00:02:41 GMT",
        "ETag": "\u00220x8D7E00726737058\u0022",
        "Last-Modified": "Tue, 14 Apr 2020 00:02:41 GMT",
>>>>>>> b9bd85cb
        "Server": [
          "Windows-Azure-HDFS/1.0",
          "Microsoft-HTTPAPI/2.0"
        ],
        "x-ms-client-request-id": "4657579b-4740-29f5-1a6c-dac4d4be15af",
<<<<<<< HEAD
        "x-ms-request-id": "fa440046-201f-0097-5efa-091bad000000",
        "x-ms-version": "2019-12-12"
=======
        "x-ms-request-id": "0647a5a8-f01f-004f-5bf0-113cf4000000",
        "x-ms-version": "2019-07-07"
>>>>>>> b9bd85cb
      },
      "ResponseBody": []
    },
    {
      "RequestUri": "http://seannsecanary.dfs.core.windows.net/test-filesystem-224630c0-7f36-cbb0-6e10-0d342733471f/test-file-4bfcb4da-8f3b-501d-4556-0d877f866c06?mode=legacy",
      "RequestMethod": "PUT",
      "RequestHeaders": {
        "Authorization": "Sanitized",
<<<<<<< HEAD
        "If-Unmodified-Since": "Thu, 02 Apr 2020 21:00:22 GMT",
        "User-Agent": [
          "azsdk-net-Storage.Files.DataLake/12.1.0-dev.20200403.1",
          "(.NET Core 4.6.28325.01; Microsoft Windows 10.0.18362 )"
        ],
        "x-ms-client-request-id": "28eb1980-262e-27c5-73cf-1cd233c9fc60",
        "x-ms-date": "Fri, 03 Apr 2020 21:00:25 GMT",
        "x-ms-rename-source": "/test-filesystem-224630c0-7f36-cbb0-6e10-0d342733471f/test-file-7aaa7df5-8463-67b8-4202-9ab36efc2ea8",
=======
        "If-Unmodified-Since": "Mon, 13 Apr 2020 00:02:38 GMT",
        "User-Agent": [
          "azsdk-net-Storage.Files.DataLake/12.2.0-dev.20200413.1",
          "(.NET Core 4.6.28325.01; Microsoft Windows 10.0.18362 )"
        ],
        "x-ms-client-request-id": "28eb1980-262e-27c5-73cf-1cd233c9fc60",
        "x-ms-date": "Tue, 14 Apr 2020 00:02:41 GMT",
        "x-ms-rename-source": "%2Ftest-filesystem-224630c0-7f36-cbb0-6e10-0d342733471f%2Ftest-file-7aaa7df5-8463-67b8-4202-9ab36efc2ea8=",
>>>>>>> b9bd85cb
        "x-ms-return-client-request-id": "true",
        "x-ms-version": "2019-12-12"
      },
      "RequestBody": null,
      "StatusCode": 412,
      "ResponseHeaders": {
        "Content-Length": "200",
        "Content-Type": "application/json; charset=utf-8",
<<<<<<< HEAD
        "Date": "Fri, 03 Apr 2020 21:00:27 GMT",
=======
        "Date": "Tue, 14 Apr 2020 00:02:41 GMT",
>>>>>>> b9bd85cb
        "Server": [
          "Windows-Azure-HDFS/1.0",
          "Microsoft-HTTPAPI/2.0"
        ],
        "x-ms-client-request-id": "28eb1980-262e-27c5-73cf-1cd233c9fc60",
        "x-ms-error-code": "ConditionNotMet",
<<<<<<< HEAD
        "x-ms-request-id": "fa440047-201f-0097-5ffa-091bad000000",
        "x-ms-version": "2019-12-12"
=======
        "x-ms-request-id": "0647a5aa-f01f-004f-5cf0-113cf4000000",
        "x-ms-version": "2019-07-07"
>>>>>>> b9bd85cb
      },
      "ResponseBody": {
        "error": {
          "code": "ConditionNotMet",
<<<<<<< HEAD
          "message": "The condition specified using HTTP conditional header(s) is not met.\nRequestId:fa440047-201f-0097-5ffa-091bad000000\nTime:2020-04-03T21:00:28.2829771Z"
=======
          "message": "The condition specified using HTTP conditional header(s) is not met.\nRequestId:0647a5aa-f01f-004f-5cf0-113cf4000000\nTime:2020-04-14T00:02:41.6224181Z"
>>>>>>> b9bd85cb
        }
      }
    },
    {
      "RequestUri": "http://seannsecanary.blob.core.windows.net/test-filesystem-224630c0-7f36-cbb0-6e10-0d342733471f?restype=container",
      "RequestMethod": "DELETE",
      "RequestHeaders": {
        "Authorization": "Sanitized",
<<<<<<< HEAD
        "traceparent": "00-c15507a34b0dc94e802d8ef47bfcca53-f8ea37641032104b-00",
        "User-Agent": [
          "azsdk-net-Storage.Files.DataLake/12.1.0-dev.20200403.1",
          "(.NET Core 4.6.28325.01; Microsoft Windows 10.0.18362 )"
        ],
        "x-ms-client-request-id": "bb44e660-edd3-7e80-944e-a1b0ed9c995d",
        "x-ms-date": "Fri, 03 Apr 2020 21:00:29 GMT",
=======
        "traceparent": "00-e61c24468ae1e347bfcda8e2ed05a8e2-38e8cd66609d7047-00",
        "User-Agent": [
          "azsdk-net-Storage.Files.DataLake/12.2.0-dev.20200413.1",
          "(.NET Core 4.6.28325.01; Microsoft Windows 10.0.18362 )"
        ],
        "x-ms-client-request-id": "bb44e660-edd3-7e80-944e-a1b0ed9c995d",
        "x-ms-date": "Tue, 14 Apr 2020 00:02:42 GMT",
>>>>>>> b9bd85cb
        "x-ms-return-client-request-id": "true",
        "x-ms-version": "2019-12-12"
      },
      "RequestBody": null,
      "StatusCode": 202,
      "ResponseHeaders": {
        "Content-Length": "0",
<<<<<<< HEAD
        "Date": "Fri, 03 Apr 2020 21:00:27 GMT",
=======
        "Date": "Tue, 14 Apr 2020 00:02:41 GMT",
>>>>>>> b9bd85cb
        "Server": [
          "Windows-Azure-Blob/1.0",
          "Microsoft-HTTPAPI/2.0"
        ],
        "x-ms-client-request-id": "bb44e660-edd3-7e80-944e-a1b0ed9c995d",
<<<<<<< HEAD
        "x-ms-request-id": "96221f8d-f01e-0012-33fa-093670000000",
        "x-ms-version": "2019-12-12"
=======
        "x-ms-request-id": "aa0bedc8-c01e-0054-09f0-1102f7000000",
        "x-ms-version": "2019-07-07"
>>>>>>> b9bd85cb
      },
      "ResponseBody": []
    },
    {
      "RequestUri": "http://seannsecanary.blob.core.windows.net/test-filesystem-3545cc2d-206e-be17-a559-3fa406af0c33?restype=container",
      "RequestMethod": "PUT",
      "RequestHeaders": {
        "Authorization": "Sanitized",
<<<<<<< HEAD
        "traceparent": "00-2a577f4eb6f5a348925fea6210f34c11-9e7a951296b6524b-00",
        "User-Agent": [
          "azsdk-net-Storage.Files.DataLake/12.1.0-dev.20200403.1",
=======
        "traceparent": "00-92d5bca5fffa6842afca017e079de715-83902a45432e4041-00",
        "User-Agent": [
          "azsdk-net-Storage.Files.DataLake/12.2.0-dev.20200413.1",
>>>>>>> b9bd85cb
          "(.NET Core 4.6.28325.01; Microsoft Windows 10.0.18362 )"
        ],
        "x-ms-blob-public-access": "container",
        "x-ms-client-request-id": "4ee9c2f0-69fa-4037-cf85-1679addb77e5",
<<<<<<< HEAD
        "x-ms-date": "Fri, 03 Apr 2020 21:00:29 GMT",
=======
        "x-ms-date": "Tue, 14 Apr 2020 00:02:42 GMT",
>>>>>>> b9bd85cb
        "x-ms-return-client-request-id": "true",
        "x-ms-version": "2019-12-12"
      },
      "RequestBody": null,
      "StatusCode": 201,
      "ResponseHeaders": {
        "Content-Length": "0",
<<<<<<< HEAD
        "Date": "Fri, 03 Apr 2020 21:00:27 GMT",
        "ETag": "\u00220x8D7D81209FBC476\u0022",
        "Last-Modified": "Fri, 03 Apr 2020 21:00:28 GMT",
=======
        "Date": "Tue, 14 Apr 2020 00:02:44 GMT",
        "ETag": "\u00220x8D7E007276E3400\u0022",
        "Last-Modified": "Tue, 14 Apr 2020 00:02:42 GMT",
>>>>>>> b9bd85cb
        "Server": [
          "Windows-Azure-Blob/1.0",
          "Microsoft-HTTPAPI/2.0"
        ],
        "x-ms-client-request-id": "4ee9c2f0-69fa-4037-cf85-1679addb77e5",
<<<<<<< HEAD
        "x-ms-request-id": "96221fa8-f01e-0012-4dfa-093670000000",
        "x-ms-version": "2019-12-12"
=======
        "x-ms-request-id": "dac51578-901e-0059-1bf0-11ca23000000",
        "x-ms-version": "2019-07-07"
>>>>>>> b9bd85cb
      },
      "ResponseBody": []
    },
    {
      "RequestUri": "http://seannsecanary.dfs.core.windows.net/test-filesystem-3545cc2d-206e-be17-a559-3fa406af0c33/test-file-777f6e41-4d2b-ebd8-3ec2-5fe7c9889ee2?resource=file",
      "RequestMethod": "PUT",
      "RequestHeaders": {
        "Authorization": "Sanitized",
<<<<<<< HEAD
        "traceparent": "00-066e3c2909f02c4c8122f10252c6e515-00734a34296ee546-00",
        "User-Agent": [
          "azsdk-net-Storage.Files.DataLake/12.1.0-dev.20200403.1",
          "(.NET Core 4.6.28325.01; Microsoft Windows 10.0.18362 )"
        ],
        "x-ms-client-request-id": "b14c710f-2d43-a220-eafd-1037094f7646",
        "x-ms-date": "Fri, 03 Apr 2020 21:00:30 GMT",
=======
        "traceparent": "00-2880da70e5be814ba9491751ceabbc0a-85669f5f3593a44f-00",
        "User-Agent": [
          "azsdk-net-Storage.Files.DataLake/12.2.0-dev.20200413.1",
          "(.NET Core 4.6.28325.01; Microsoft Windows 10.0.18362 )"
        ],
        "x-ms-client-request-id": "b14c710f-2d43-a220-eafd-1037094f7646",
        "x-ms-date": "Tue, 14 Apr 2020 00:02:45 GMT",
>>>>>>> b9bd85cb
        "x-ms-return-client-request-id": "true",
        "x-ms-version": "2019-12-12"
      },
      "RequestBody": null,
      "StatusCode": 201,
      "ResponseHeaders": {
        "Content-Length": "0",
<<<<<<< HEAD
        "Date": "Fri, 03 Apr 2020 21:00:27 GMT",
        "ETag": "\u00220x8D7D8120A0DF4C0\u0022",
        "Last-Modified": "Fri, 03 Apr 2020 21:00:28 GMT",
=======
        "Date": "Tue, 14 Apr 2020 00:02:44 GMT",
        "ETag": "\u00220x8D7E007291F060F\u0022",
        "Last-Modified": "Tue, 14 Apr 2020 00:02:45 GMT",
>>>>>>> b9bd85cb
        "Server": [
          "Windows-Azure-HDFS/1.0",
          "Microsoft-HTTPAPI/2.0"
        ],
        "x-ms-client-request-id": "b14c710f-2d43-a220-eafd-1037094f7646",
<<<<<<< HEAD
        "x-ms-request-id": "fa44004b-201f-0097-62fa-091bad000000",
        "x-ms-version": "2019-12-12"
=======
        "x-ms-request-id": "536fdb1c-101f-0078-21f0-11ee58000000",
        "x-ms-version": "2019-07-07"
>>>>>>> b9bd85cb
      },
      "ResponseBody": []
    },
    {
      "RequestUri": "http://seannsecanary.dfs.core.windows.net/test-filesystem-3545cc2d-206e-be17-a559-3fa406af0c33/test-file-b8c533e6-3426-841f-35b8-38fad0d9c02a?resource=file",
      "RequestMethod": "PUT",
      "RequestHeaders": {
        "Authorization": "Sanitized",
<<<<<<< HEAD
        "traceparent": "00-5f2677f42a9a0343b7343e63cb60f3a9-d5e1c3482fa37947-00",
        "User-Agent": [
          "azsdk-net-Storage.Files.DataLake/12.1.0-dev.20200403.1",
          "(.NET Core 4.6.28325.01; Microsoft Windows 10.0.18362 )"
        ],
        "x-ms-client-request-id": "f71836b9-1d4e-dad3-52c8-7b8af425d110",
        "x-ms-date": "Fri, 03 Apr 2020 21:00:30 GMT",
=======
        "traceparent": "00-38949026f45c6548ae3e2e00fc9bab35-3db60df2f0db244a-00",
        "User-Agent": [
          "azsdk-net-Storage.Files.DataLake/12.2.0-dev.20200413.1",
          "(.NET Core 4.6.28325.01; Microsoft Windows 10.0.18362 )"
        ],
        "x-ms-client-request-id": "f71836b9-1d4e-dad3-52c8-7b8af425d110",
        "x-ms-date": "Tue, 14 Apr 2020 00:02:46 GMT",
>>>>>>> b9bd85cb
        "x-ms-return-client-request-id": "true",
        "x-ms-version": "2019-12-12"
      },
      "RequestBody": null,
      "StatusCode": 201,
      "ResponseHeaders": {
        "Content-Length": "0",
<<<<<<< HEAD
        "Date": "Fri, 03 Apr 2020 21:00:27 GMT",
        "ETag": "\u00220x8D7D8120A24CEEF\u0022",
        "Last-Modified": "Fri, 03 Apr 2020 21:00:28 GMT",
=======
        "Date": "Tue, 14 Apr 2020 00:02:44 GMT",
        "ETag": "\u00220x8D7E0072930100E\u0022",
        "Last-Modified": "Tue, 14 Apr 2020 00:02:45 GMT",
>>>>>>> b9bd85cb
        "Server": [
          "Windows-Azure-HDFS/1.0",
          "Microsoft-HTTPAPI/2.0"
        ],
        "x-ms-client-request-id": "f71836b9-1d4e-dad3-52c8-7b8af425d110",
<<<<<<< HEAD
        "x-ms-request-id": "fa44004c-201f-0097-63fa-091bad000000",
        "x-ms-version": "2019-12-12"
=======
        "x-ms-request-id": "536fdb1d-101f-0078-22f0-11ee58000000",
        "x-ms-version": "2019-07-07"
>>>>>>> b9bd85cb
      },
      "ResponseBody": []
    },
    {
      "RequestUri": "http://seannsecanary.dfs.core.windows.net/test-filesystem-3545cc2d-206e-be17-a559-3fa406af0c33/test-file-b8c533e6-3426-841f-35b8-38fad0d9c02a?mode=legacy",
      "RequestMethod": "PUT",
      "RequestHeaders": {
        "Authorization": "Sanitized",
        "If-Match": "\u0022garbage\u0022",
        "User-Agent": [
<<<<<<< HEAD
          "azsdk-net-Storage.Files.DataLake/12.1.0-dev.20200403.1",
          "(.NET Core 4.6.28325.01; Microsoft Windows 10.0.18362 )"
        ],
        "x-ms-client-request-id": "9a404afb-c9c1-cedc-92fd-0573721392ae",
        "x-ms-date": "Fri, 03 Apr 2020 21:00:30 GMT",
        "x-ms-rename-source": "/test-filesystem-3545cc2d-206e-be17-a559-3fa406af0c33/test-file-777f6e41-4d2b-ebd8-3ec2-5fe7c9889ee2",
=======
          "azsdk-net-Storage.Files.DataLake/12.2.0-dev.20200413.1",
          "(.NET Core 4.6.28325.01; Microsoft Windows 10.0.18362 )"
        ],
        "x-ms-client-request-id": "9a404afb-c9c1-cedc-92fd-0573721392ae",
        "x-ms-date": "Tue, 14 Apr 2020 00:02:46 GMT",
        "x-ms-rename-source": "%2Ftest-filesystem-3545cc2d-206e-be17-a559-3fa406af0c33%2Ftest-file-777f6e41-4d2b-ebd8-3ec2-5fe7c9889ee2=",
>>>>>>> b9bd85cb
        "x-ms-return-client-request-id": "true",
        "x-ms-version": "2019-12-12"
      },
      "RequestBody": null,
      "StatusCode": 412,
      "ResponseHeaders": {
        "Content-Length": "200",
        "Content-Type": "application/json; charset=utf-8",
<<<<<<< HEAD
        "Date": "Fri, 03 Apr 2020 21:00:28 GMT",
=======
        "Date": "Tue, 14 Apr 2020 00:02:44 GMT",
>>>>>>> b9bd85cb
        "Server": [
          "Windows-Azure-HDFS/1.0",
          "Microsoft-HTTPAPI/2.0"
        ],
        "x-ms-client-request-id": "9a404afb-c9c1-cedc-92fd-0573721392ae",
        "x-ms-error-code": "ConditionNotMet",
<<<<<<< HEAD
        "x-ms-request-id": "fa44004e-201f-0097-64fa-091bad000000",
        "x-ms-version": "2019-12-12"
=======
        "x-ms-request-id": "536fdb1e-101f-0078-23f0-11ee58000000",
        "x-ms-version": "2019-07-07"
>>>>>>> b9bd85cb
      },
      "ResponseBody": {
        "error": {
          "code": "ConditionNotMet",
<<<<<<< HEAD
          "message": "The condition specified using HTTP conditional header(s) is not met.\nRequestId:fa44004e-201f-0097-64fa-091bad000000\nTime:2020-04-03T21:00:28.8353652Z"
=======
          "message": "The condition specified using HTTP conditional header(s) is not met.\nRequestId:536fdb1e-101f-0078-23f0-11ee58000000\nTime:2020-04-14T00:02:45.7725587Z"
>>>>>>> b9bd85cb
        }
      }
    },
    {
      "RequestUri": "http://seannsecanary.blob.core.windows.net/test-filesystem-3545cc2d-206e-be17-a559-3fa406af0c33?restype=container",
      "RequestMethod": "DELETE",
      "RequestHeaders": {
        "Authorization": "Sanitized",
<<<<<<< HEAD
        "traceparent": "00-fb8df8e6e07c6949b584938fff4138ed-58d50f36d25cf043-00",
        "User-Agent": [
          "azsdk-net-Storage.Files.DataLake/12.1.0-dev.20200403.1",
          "(.NET Core 4.6.28325.01; Microsoft Windows 10.0.18362 )"
        ],
        "x-ms-client-request-id": "aa8f46f1-37e4-734f-097c-117919978681",
        "x-ms-date": "Fri, 03 Apr 2020 21:00:30 GMT",
=======
        "traceparent": "00-484e2433bb5442469f3c3d50b44ae4c4-ef1d7d1d1854ef4f-00",
        "User-Agent": [
          "azsdk-net-Storage.Files.DataLake/12.2.0-dev.20200413.1",
          "(.NET Core 4.6.28325.01; Microsoft Windows 10.0.18362 )"
        ],
        "x-ms-client-request-id": "aa8f46f1-37e4-734f-097c-117919978681",
        "x-ms-date": "Tue, 14 Apr 2020 00:02:46 GMT",
>>>>>>> b9bd85cb
        "x-ms-return-client-request-id": "true",
        "x-ms-version": "2019-12-12"
      },
      "RequestBody": null,
      "StatusCode": 202,
      "ResponseHeaders": {
        "Content-Length": "0",
<<<<<<< HEAD
        "Date": "Fri, 03 Apr 2020 21:00:28 GMT",
=======
        "Date": "Tue, 14 Apr 2020 00:02:45 GMT",
>>>>>>> b9bd85cb
        "Server": [
          "Windows-Azure-Blob/1.0",
          "Microsoft-HTTPAPI/2.0"
        ],
        "x-ms-client-request-id": "aa8f46f1-37e4-734f-097c-117919978681",
<<<<<<< HEAD
        "x-ms-request-id": "96221fd2-f01e-0012-6cfa-093670000000",
        "x-ms-version": "2019-12-12"
=======
        "x-ms-request-id": "dac519ed-901e-0059-34f0-11ca23000000",
        "x-ms-version": "2019-07-07"
>>>>>>> b9bd85cb
      },
      "ResponseBody": []
    },
    {
      "RequestUri": "http://seannsecanary.blob.core.windows.net/test-filesystem-91d336ac-0fca-e27f-d2a5-6ea267cb96d2?restype=container",
      "RequestMethod": "PUT",
      "RequestHeaders": {
        "Authorization": "Sanitized",
<<<<<<< HEAD
        "traceparent": "00-09d356ae7ca7234ba8c582bb1116a5b1-978412cdcc435a43-00",
        "User-Agent": [
          "azsdk-net-Storage.Files.DataLake/12.1.0-dev.20200403.1",
=======
        "traceparent": "00-5a71d65909001745b572be235654fa1f-ba37e9c147f9064a-00",
        "User-Agent": [
          "azsdk-net-Storage.Files.DataLake/12.2.0-dev.20200413.1",
>>>>>>> b9bd85cb
          "(.NET Core 4.6.28325.01; Microsoft Windows 10.0.18362 )"
        ],
        "x-ms-blob-public-access": "container",
        "x-ms-client-request-id": "0164e097-6eeb-e231-c7ac-d73fc9ac0c3d",
<<<<<<< HEAD
        "x-ms-date": "Fri, 03 Apr 2020 21:00:30 GMT",
=======
        "x-ms-date": "Tue, 14 Apr 2020 00:02:46 GMT",
>>>>>>> b9bd85cb
        "x-ms-return-client-request-id": "true",
        "x-ms-version": "2019-12-12"
      },
      "RequestBody": null,
      "StatusCode": 201,
      "ResponseHeaders": {
        "Content-Length": "0",
<<<<<<< HEAD
        "Date": "Fri, 03 Apr 2020 21:00:28 GMT",
        "ETag": "\u00220x8D7D8120A50D1D7\u0022",
        "Last-Modified": "Fri, 03 Apr 2020 21:00:29 GMT",
=======
        "Date": "Tue, 14 Apr 2020 00:02:46 GMT",
        "ETag": "\u00220x8D7E0072981A7B9\u0022",
        "Last-Modified": "Tue, 14 Apr 2020 00:02:46 GMT",
>>>>>>> b9bd85cb
        "Server": [
          "Windows-Azure-Blob/1.0",
          "Microsoft-HTTPAPI/2.0"
        ],
        "x-ms-client-request-id": "0164e097-6eeb-e231-c7ac-d73fc9ac0c3d",
<<<<<<< HEAD
        "x-ms-request-id": "96221fd8-f01e-0012-72fa-093670000000",
        "x-ms-version": "2019-12-12"
=======
        "x-ms-request-id": "f30fab76-201e-003e-4cf0-11dadf000000",
        "x-ms-version": "2019-07-07"
>>>>>>> b9bd85cb
      },
      "ResponseBody": []
    },
    {
      "RequestUri": "http://seannsecanary.dfs.core.windows.net/test-filesystem-91d336ac-0fca-e27f-d2a5-6ea267cb96d2/test-file-0f7b3ee6-5b15-c4fc-6dca-98b15147dad4?resource=file",
      "RequestMethod": "PUT",
      "RequestHeaders": {
        "Authorization": "Sanitized",
<<<<<<< HEAD
        "traceparent": "00-90b6f4d106a75d4c86661f030171d865-f40089fb0f0bda48-00",
        "User-Agent": [
          "azsdk-net-Storage.Files.DataLake/12.1.0-dev.20200403.1",
          "(.NET Core 4.6.28325.01; Microsoft Windows 10.0.18362 )"
        ],
        "x-ms-client-request-id": "c952800c-7182-3c7f-e39f-9420d5809080",
        "x-ms-date": "Fri, 03 Apr 2020 21:00:30 GMT",
=======
        "traceparent": "00-e1d445a54b5a1c4e8e85801773b88a45-7566da616b93ea42-00",
        "User-Agent": [
          "azsdk-net-Storage.Files.DataLake/12.2.0-dev.20200413.1",
          "(.NET Core 4.6.28325.01; Microsoft Windows 10.0.18362 )"
        ],
        "x-ms-client-request-id": "c952800c-7182-3c7f-e39f-9420d5809080",
        "x-ms-date": "Tue, 14 Apr 2020 00:02:47 GMT",
>>>>>>> b9bd85cb
        "x-ms-return-client-request-id": "true",
        "x-ms-version": "2019-12-12"
      },
      "RequestBody": null,
      "StatusCode": 201,
      "ResponseHeaders": {
        "Content-Length": "0",
<<<<<<< HEAD
        "Date": "Fri, 03 Apr 2020 21:00:28 GMT",
        "ETag": "\u00220x8D7D8120A628344\u0022",
        "Last-Modified": "Fri, 03 Apr 2020 21:00:29 GMT",
=======
        "Date": "Tue, 14 Apr 2020 00:02:46 GMT",
        "ETag": "\u00220x8D7E00729D77316\u0022",
        "Last-Modified": "Tue, 14 Apr 2020 00:02:46 GMT",
>>>>>>> b9bd85cb
        "Server": [
          "Windows-Azure-HDFS/1.0",
          "Microsoft-HTTPAPI/2.0"
        ],
        "x-ms-client-request-id": "c952800c-7182-3c7f-e39f-9420d5809080",
<<<<<<< HEAD
        "x-ms-request-id": "fa44004f-201f-0097-65fa-091bad000000",
        "x-ms-version": "2019-12-12"
=======
        "x-ms-request-id": "4effa642-501f-0034-6bf0-117e68000000",
        "x-ms-version": "2019-07-07"
>>>>>>> b9bd85cb
      },
      "ResponseBody": []
    },
    {
      "RequestUri": "http://seannsecanary.dfs.core.windows.net/test-filesystem-91d336ac-0fca-e27f-d2a5-6ea267cb96d2/test-file-ef1b03d2-85a2-51d5-57eb-3775f724b3e2?resource=file",
      "RequestMethod": "PUT",
      "RequestHeaders": {
        "Authorization": "Sanitized",
<<<<<<< HEAD
        "traceparent": "00-be59dee64ee8174e90f27db2504ebab8-44d0e5dafd1a654c-00",
        "User-Agent": [
          "azsdk-net-Storage.Files.DataLake/12.1.0-dev.20200403.1",
          "(.NET Core 4.6.28325.01; Microsoft Windows 10.0.18362 )"
        ],
        "x-ms-client-request-id": "0c05e30e-506f-86aa-aa00-72963a0944be",
        "x-ms-date": "Fri, 03 Apr 2020 21:00:30 GMT",
=======
        "traceparent": "00-b4850701f3aa614cac7681bd8a88f423-0bf945c125ceab43-00",
        "User-Agent": [
          "azsdk-net-Storage.Files.DataLake/12.2.0-dev.20200413.1",
          "(.NET Core 4.6.28325.01; Microsoft Windows 10.0.18362 )"
        ],
        "x-ms-client-request-id": "0c05e30e-506f-86aa-aa00-72963a0944be",
        "x-ms-date": "Tue, 14 Apr 2020 00:02:47 GMT",
>>>>>>> b9bd85cb
        "x-ms-return-client-request-id": "true",
        "x-ms-version": "2019-12-12"
      },
      "RequestBody": null,
      "StatusCode": 201,
      "ResponseHeaders": {
        "Content-Length": "0",
<<<<<<< HEAD
        "Date": "Fri, 03 Apr 2020 21:00:28 GMT",
        "ETag": "\u00220x8D7D8120A6F8E58\u0022",
        "Last-Modified": "Fri, 03 Apr 2020 21:00:29 GMT",
=======
        "Date": "Tue, 14 Apr 2020 00:02:46 GMT",
        "ETag": "\u00220x8D7E00729E4CDE6\u0022",
        "Last-Modified": "Tue, 14 Apr 2020 00:02:46 GMT",
>>>>>>> b9bd85cb
        "Server": [
          "Windows-Azure-HDFS/1.0",
          "Microsoft-HTTPAPI/2.0"
        ],
        "x-ms-client-request-id": "0c05e30e-506f-86aa-aa00-72963a0944be",
<<<<<<< HEAD
        "x-ms-request-id": "fa440050-201f-0097-66fa-091bad000000",
        "x-ms-version": "2019-12-12"
=======
        "x-ms-request-id": "4effa643-501f-0034-6cf0-117e68000000",
        "x-ms-version": "2019-07-07"
>>>>>>> b9bd85cb
      },
      "ResponseBody": []
    },
    {
      "RequestUri": "http://seannsecanary.blob.core.windows.net/test-filesystem-91d336ac-0fca-e27f-d2a5-6ea267cb96d2/test-file-ef1b03d2-85a2-51d5-57eb-3775f724b3e2",
      "RequestMethod": "HEAD",
      "RequestHeaders": {
        "Authorization": "Sanitized",
        "User-Agent": [
<<<<<<< HEAD
          "azsdk-net-Storage.Files.DataLake/12.1.0-dev.20200403.1",
          "(.NET Core 4.6.28325.01; Microsoft Windows 10.0.18362 )"
        ],
        "x-ms-client-request-id": "1466e032-a71f-3a73-a11f-26f49eba774f",
        "x-ms-date": "Fri, 03 Apr 2020 21:00:30 GMT",
=======
          "azsdk-net-Storage.Files.DataLake/12.2.0-dev.20200413.1",
          "(.NET Core 4.6.28325.01; Microsoft Windows 10.0.18362 )"
        ],
        "x-ms-client-request-id": "1466e032-a71f-3a73-a11f-26f49eba774f",
        "x-ms-date": "Tue, 14 Apr 2020 00:02:47 GMT",
>>>>>>> b9bd85cb
        "x-ms-return-client-request-id": "true",
        "x-ms-version": "2019-12-12"
      },
      "RequestBody": null,
      "StatusCode": 200,
      "ResponseHeaders": {
        "Accept-Ranges": "bytes",
        "Content-Length": "0",
        "Content-Type": "application/octet-stream",
<<<<<<< HEAD
        "Date": "Fri, 03 Apr 2020 21:00:28 GMT",
        "ETag": "\u00220x8D7D8120A6F8E58\u0022",
        "Last-Modified": "Fri, 03 Apr 2020 21:00:29 GMT",
=======
        "Date": "Tue, 14 Apr 2020 00:02:46 GMT",
        "ETag": "\u00220x8D7E00729E4CDE6\u0022",
        "Last-Modified": "Tue, 14 Apr 2020 00:02:46 GMT",
>>>>>>> b9bd85cb
        "Server": [
          "Windows-Azure-Blob/1.0",
          "Microsoft-HTTPAPI/2.0"
        ],
        "x-ms-access-tier": "Hot",
        "x-ms-access-tier-inferred": "true",
        "x-ms-blob-type": "BlockBlob",
        "x-ms-client-request-id": "1466e032-a71f-3a73-a11f-26f49eba774f",
<<<<<<< HEAD
        "x-ms-creation-time": "Fri, 03 Apr 2020 21:00:29 GMT",
        "x-ms-lease-state": "available",
        "x-ms-lease-status": "unlocked",
        "x-ms-request-id": "96221fff-f01e-0012-15fa-093670000000",
=======
        "x-ms-creation-time": "Tue, 14 Apr 2020 00:02:46 GMT",
        "x-ms-lease-state": "available",
        "x-ms-lease-status": "unlocked",
        "x-ms-request-id": "f30fabb0-201e-003e-76f0-11dadf000000",
>>>>>>> b9bd85cb
        "x-ms-server-encrypted": "true",
        "x-ms-version": "2019-12-12"
      },
      "ResponseBody": []
    },
    {
      "RequestUri": "http://seannsecanary.dfs.core.windows.net/test-filesystem-91d336ac-0fca-e27f-d2a5-6ea267cb96d2/test-file-ef1b03d2-85a2-51d5-57eb-3775f724b3e2?mode=legacy",
      "RequestMethod": "PUT",
      "RequestHeaders": {
        "Authorization": "Sanitized",
<<<<<<< HEAD
        "If-None-Match": "\u00220x8D7D8120A6F8E58\u0022",
        "User-Agent": [
          "azsdk-net-Storage.Files.DataLake/12.1.0-dev.20200403.1",
          "(.NET Core 4.6.28325.01; Microsoft Windows 10.0.18362 )"
        ],
        "x-ms-client-request-id": "5a64e1b0-2fa2-449f-3e5b-e8bb999723f7",
        "x-ms-date": "Fri, 03 Apr 2020 21:00:30 GMT",
        "x-ms-rename-source": "/test-filesystem-91d336ac-0fca-e27f-d2a5-6ea267cb96d2/test-file-0f7b3ee6-5b15-c4fc-6dca-98b15147dad4",
=======
        "If-None-Match": "\u00220x8D7E00729E4CDE6\u0022",
        "User-Agent": [
          "azsdk-net-Storage.Files.DataLake/12.2.0-dev.20200413.1",
          "(.NET Core 4.6.28325.01; Microsoft Windows 10.0.18362 )"
        ],
        "x-ms-client-request-id": "5a64e1b0-2fa2-449f-3e5b-e8bb999723f7",
        "x-ms-date": "Tue, 14 Apr 2020 00:02:47 GMT",
        "x-ms-rename-source": "%2Ftest-filesystem-91d336ac-0fca-e27f-d2a5-6ea267cb96d2%2Ftest-file-0f7b3ee6-5b15-c4fc-6dca-98b15147dad4=",
>>>>>>> b9bd85cb
        "x-ms-return-client-request-id": "true",
        "x-ms-version": "2019-12-12"
      },
      "RequestBody": null,
      "StatusCode": 412,
      "ResponseHeaders": {
        "Content-Length": "200",
        "Content-Type": "application/json; charset=utf-8",
<<<<<<< HEAD
        "Date": "Fri, 03 Apr 2020 21:00:31 GMT",
=======
        "Date": "Tue, 14 Apr 2020 00:02:46 GMT",
>>>>>>> b9bd85cb
        "Server": [
          "Windows-Azure-HDFS/1.0",
          "Microsoft-HTTPAPI/2.0"
        ],
        "x-ms-client-request-id": "5a64e1b0-2fa2-449f-3e5b-e8bb999723f7",
        "x-ms-error-code": "ConditionNotMet",
<<<<<<< HEAD
        "x-ms-request-id": "fa440052-201f-0097-67fa-091bad000000",
        "x-ms-version": "2019-12-12"
=======
        "x-ms-request-id": "4effa647-501f-0034-6ff0-117e68000000",
        "x-ms-version": "2019-07-07"
>>>>>>> b9bd85cb
      },
      "ResponseBody": {
        "error": {
          "code": "ConditionNotMet",
<<<<<<< HEAD
          "message": "The condition specified using HTTP conditional header(s) is not met.\nRequestId:fa440052-201f-0097-67fa-091bad000000\nTime:2020-04-03T21:00:32.1967297Z"
=======
          "message": "The condition specified using HTTP conditional header(s) is not met.\nRequestId:4effa647-501f-0034-6ff0-117e68000000\nTime:2020-04-14T00:02:47.1789686Z"
>>>>>>> b9bd85cb
        }
      }
    },
    {
      "RequestUri": "http://seannsecanary.blob.core.windows.net/test-filesystem-91d336ac-0fca-e27f-d2a5-6ea267cb96d2?restype=container",
      "RequestMethod": "DELETE",
      "RequestHeaders": {
        "Authorization": "Sanitized",
<<<<<<< HEAD
        "traceparent": "00-192abc8aa696f14dabc1cf9046f38d43-c767506c8f79de41-00",
        "User-Agent": [
          "azsdk-net-Storage.Files.DataLake/12.1.0-dev.20200403.1",
          "(.NET Core 4.6.28325.01; Microsoft Windows 10.0.18362 )"
        ],
        "x-ms-client-request-id": "bc44887c-1d55-59ac-4497-10d548c1b5c0",
        "x-ms-date": "Fri, 03 Apr 2020 21:00:33 GMT",
=======
        "traceparent": "00-31c590347ee54a468eba061f1040fbb5-00aefc6355588e48-00",
        "User-Agent": [
          "azsdk-net-Storage.Files.DataLake/12.2.0-dev.20200413.1",
          "(.NET Core 4.6.28325.01; Microsoft Windows 10.0.18362 )"
        ],
        "x-ms-client-request-id": "bc44887c-1d55-59ac-4497-10d548c1b5c0",
        "x-ms-date": "Tue, 14 Apr 2020 00:02:47 GMT",
>>>>>>> b9bd85cb
        "x-ms-return-client-request-id": "true",
        "x-ms-version": "2019-12-12"
      },
      "RequestBody": null,
      "StatusCode": 202,
      "ResponseHeaders": {
        "Content-Length": "0",
<<<<<<< HEAD
        "Date": "Fri, 03 Apr 2020 21:00:31 GMT",
=======
        "Date": "Tue, 14 Apr 2020 00:02:47 GMT",
>>>>>>> b9bd85cb
        "Server": [
          "Windows-Azure-Blob/1.0",
          "Microsoft-HTTPAPI/2.0"
        ],
        "x-ms-client-request-id": "bc44887c-1d55-59ac-4497-10d548c1b5c0",
<<<<<<< HEAD
        "x-ms-request-id": "96222105-f01e-0012-50fa-093670000000",
        "x-ms-version": "2019-12-12"
=======
        "x-ms-request-id": "f30fabc0-201e-003e-05f0-11dadf000000",
        "x-ms-version": "2019-07-07"
>>>>>>> b9bd85cb
      },
      "ResponseBody": []
    },
    {
      "RequestUri": "http://seannsecanary.blob.core.windows.net/test-filesystem-7215631f-a38c-ae6c-8263-f68b73c2f8d1?restype=container",
      "RequestMethod": "PUT",
      "RequestHeaders": {
        "Authorization": "Sanitized",
<<<<<<< HEAD
        "traceparent": "00-9b58aae6b63b184b876c94d846b6c3cd-1b6dc087ebbbe24e-00",
        "User-Agent": [
          "azsdk-net-Storage.Files.DataLake/12.1.0-dev.20200403.1",
=======
        "traceparent": "00-de7c16671f48c84097d6c20b3985ba90-432dc92754c0ef43-00",
        "User-Agent": [
          "azsdk-net-Storage.Files.DataLake/12.2.0-dev.20200413.1",
>>>>>>> b9bd85cb
          "(.NET Core 4.6.28325.01; Microsoft Windows 10.0.18362 )"
        ],
        "x-ms-blob-public-access": "container",
        "x-ms-client-request-id": "e7bcfb61-0e57-d83e-1c95-3af22721e682",
<<<<<<< HEAD
        "x-ms-date": "Fri, 03 Apr 2020 21:00:33 GMT",
=======
        "x-ms-date": "Tue, 14 Apr 2020 00:02:47 GMT",
>>>>>>> b9bd85cb
        "x-ms-return-client-request-id": "true",
        "x-ms-version": "2019-12-12"
      },
      "RequestBody": null,
      "StatusCode": 201,
      "ResponseHeaders": {
        "Content-Length": "0",
<<<<<<< HEAD
        "Date": "Fri, 03 Apr 2020 21:00:31 GMT",
        "ETag": "\u00220x8D7D8120C538FE7\u0022",
        "Last-Modified": "Fri, 03 Apr 2020 21:00:32 GMT",
=======
        "Date": "Tue, 14 Apr 2020 00:02:46 GMT",
        "ETag": "\u00220x8D7E0072A4A952F\u0022",
        "Last-Modified": "Tue, 14 Apr 2020 00:02:47 GMT",
>>>>>>> b9bd85cb
        "Server": [
          "Windows-Azure-Blob/1.0",
          "Microsoft-HTTPAPI/2.0"
        ],
        "x-ms-client-request-id": "e7bcfb61-0e57-d83e-1c95-3af22721e682",
<<<<<<< HEAD
        "x-ms-request-id": "96222110-f01e-0012-57fa-093670000000",
        "x-ms-version": "2019-12-12"
=======
        "x-ms-request-id": "a8a9d637-f01e-002d-42f0-11fed3000000",
        "x-ms-version": "2019-07-07"
>>>>>>> b9bd85cb
      },
      "ResponseBody": []
    },
    {
      "RequestUri": "http://seannsecanary.dfs.core.windows.net/test-filesystem-7215631f-a38c-ae6c-8263-f68b73c2f8d1/test-file-2bfa3e9e-a481-b96d-c242-d99be9d2bdf8?resource=file",
      "RequestMethod": "PUT",
      "RequestHeaders": {
        "Authorization": "Sanitized",
<<<<<<< HEAD
        "traceparent": "00-b6fcce18c9af034186d992bd1dff5aa1-dffcef9b8990c04f-00",
        "User-Agent": [
          "azsdk-net-Storage.Files.DataLake/12.1.0-dev.20200403.1",
          "(.NET Core 4.6.28325.01; Microsoft Windows 10.0.18362 )"
        ],
        "x-ms-client-request-id": "b2fb3709-8d8f-bd20-8d02-251435a3ef49",
        "x-ms-date": "Fri, 03 Apr 2020 21:00:33 GMT",
=======
        "traceparent": "00-1fe0fa0f224b8a47ad13030574fddd33-d641f1fda3cadc41-00",
        "User-Agent": [
          "azsdk-net-Storage.Files.DataLake/12.2.0-dev.20200413.1",
          "(.NET Core 4.6.28325.01; Microsoft Windows 10.0.18362 )"
        ],
        "x-ms-client-request-id": "b2fb3709-8d8f-bd20-8d02-251435a3ef49",
        "x-ms-date": "Tue, 14 Apr 2020 00:02:48 GMT",
>>>>>>> b9bd85cb
        "x-ms-return-client-request-id": "true",
        "x-ms-version": "2019-12-12"
      },
      "RequestBody": null,
      "StatusCode": 201,
      "ResponseHeaders": {
        "Content-Length": "0",
<<<<<<< HEAD
        "Date": "Fri, 03 Apr 2020 21:00:31 GMT",
        "ETag": "\u00220x8D7D8120C638664\u0022",
        "Last-Modified": "Fri, 03 Apr 2020 21:00:32 GMT",
=======
        "Date": "Tue, 14 Apr 2020 00:02:46 GMT",
        "ETag": "\u00220x8D7E0072A664D08\u0022",
        "Last-Modified": "Tue, 14 Apr 2020 00:02:47 GMT",
>>>>>>> b9bd85cb
        "Server": [
          "Windows-Azure-HDFS/1.0",
          "Microsoft-HTTPAPI/2.0"
        ],
        "x-ms-client-request-id": "b2fb3709-8d8f-bd20-8d02-251435a3ef49",
<<<<<<< HEAD
        "x-ms-request-id": "fa440055-201f-0097-69fa-091bad000000",
        "x-ms-version": "2019-12-12"
=======
        "x-ms-request-id": "cae01e54-801f-0055-1bf0-115d2b000000",
        "x-ms-version": "2019-07-07"
>>>>>>> b9bd85cb
      },
      "ResponseBody": []
    },
    {
      "RequestUri": "http://seannsecanary.dfs.core.windows.net/test-filesystem-7215631f-a38c-ae6c-8263-f68b73c2f8d1/test-file-d24942d8-6ff8-8d7c-c32e-4d1aafb08d14?resource=file",
      "RequestMethod": "PUT",
      "RequestHeaders": {
        "Authorization": "Sanitized",
<<<<<<< HEAD
        "traceparent": "00-04bda26da66e27499df5878dcdf8fb48-13744d3d5e353046-00",
        "User-Agent": [
          "azsdk-net-Storage.Files.DataLake/12.1.0-dev.20200403.1",
          "(.NET Core 4.6.28325.01; Microsoft Windows 10.0.18362 )"
        ],
        "x-ms-client-request-id": "e9e4ab77-d865-9a7f-bb6d-ee6040050ddd",
        "x-ms-date": "Fri, 03 Apr 2020 21:00:34 GMT",
=======
        "traceparent": "00-4c1277095aac2946a934cb019ecfbb4e-988f8d0849d7e545-00",
        "User-Agent": [
          "azsdk-net-Storage.Files.DataLake/12.2.0-dev.20200413.1",
          "(.NET Core 4.6.28325.01; Microsoft Windows 10.0.18362 )"
        ],
        "x-ms-client-request-id": "e9e4ab77-d865-9a7f-bb6d-ee6040050ddd",
        "x-ms-date": "Tue, 14 Apr 2020 00:02:48 GMT",
>>>>>>> b9bd85cb
        "x-ms-return-client-request-id": "true",
        "x-ms-version": "2019-12-12"
      },
      "RequestBody": null,
      "StatusCode": 201,
      "ResponseHeaders": {
        "Content-Length": "0",
<<<<<<< HEAD
        "Date": "Fri, 03 Apr 2020 21:00:31 GMT",
        "ETag": "\u00220x8D7D8120C714A08\u0022",
        "Last-Modified": "Fri, 03 Apr 2020 21:00:32 GMT",
=======
        "Date": "Tue, 14 Apr 2020 00:02:46 GMT",
        "ETag": "\u00220x8D7E0072A733696\u0022",
        "Last-Modified": "Tue, 14 Apr 2020 00:02:47 GMT",
>>>>>>> b9bd85cb
        "Server": [
          "Windows-Azure-HDFS/1.0",
          "Microsoft-HTTPAPI/2.0"
        ],
        "x-ms-client-request-id": "e9e4ab77-d865-9a7f-bb6d-ee6040050ddd",
<<<<<<< HEAD
        "x-ms-request-id": "fa440056-201f-0097-6afa-091bad000000",
        "x-ms-version": "2019-12-12"
=======
        "x-ms-request-id": "cae01e56-801f-0055-1cf0-115d2b000000",
        "x-ms-version": "2019-07-07"
>>>>>>> b9bd85cb
      },
      "ResponseBody": []
    },
    {
      "RequestUri": "http://seannsecanary.dfs.core.windows.net/test-filesystem-7215631f-a38c-ae6c-8263-f68b73c2f8d1/test-file-d24942d8-6ff8-8d7c-c32e-4d1aafb08d14?mode=legacy",
      "RequestMethod": "PUT",
      "RequestHeaders": {
        "Authorization": "Sanitized",
        "User-Agent": [
<<<<<<< HEAD
          "azsdk-net-Storage.Files.DataLake/12.1.0-dev.20200403.1",
          "(.NET Core 4.6.28325.01; Microsoft Windows 10.0.18362 )"
        ],
        "x-ms-client-request-id": "04a31397-a4cb-beaf-e1f7-f6691b08db2e",
        "x-ms-date": "Fri, 03 Apr 2020 21:00:34 GMT",
=======
          "azsdk-net-Storage.Files.DataLake/12.2.0-dev.20200413.1",
          "(.NET Core 4.6.28325.01; Microsoft Windows 10.0.18362 )"
        ],
        "x-ms-client-request-id": "04a31397-a4cb-beaf-e1f7-f6691b08db2e",
        "x-ms-date": "Tue, 14 Apr 2020 00:02:48 GMT",
>>>>>>> b9bd85cb
        "x-ms-lease-id": "c9540b2f-30cf-cd8e-703f-296576a071e1",
        "x-ms-rename-source": "%2Ftest-filesystem-7215631f-a38c-ae6c-8263-f68b73c2f8d1%2Ftest-file-2bfa3e9e-a481-b96d-c242-d99be9d2bdf8=",
        "x-ms-return-client-request-id": "true",
        "x-ms-version": "2019-12-12"
      },
      "RequestBody": null,
      "StatusCode": 412,
      "ResponseHeaders": {
        "Content-Length": "176",
        "Content-Type": "application/json; charset=utf-8",
<<<<<<< HEAD
        "Date": "Fri, 03 Apr 2020 21:00:32 GMT",
=======
        "Date": "Tue, 14 Apr 2020 00:02:47 GMT",
>>>>>>> b9bd85cb
        "Server": [
          "Windows-Azure-HDFS/1.0",
          "Microsoft-HTTPAPI/2.0"
        ],
        "x-ms-client-request-id": "04a31397-a4cb-beaf-e1f7-f6691b08db2e",
        "x-ms-error-code": "LeaseNotPresent",
<<<<<<< HEAD
        "x-ms-request-id": "fa440057-201f-0097-6bfa-091bad000000",
        "x-ms-version": "2019-12-12"
=======
        "x-ms-request-id": "cae01e57-801f-0055-1df0-115d2b000000",
        "x-ms-version": "2019-07-07"
>>>>>>> b9bd85cb
      },
      "ResponseBody": {
        "error": {
          "code": "LeaseNotPresent",
<<<<<<< HEAD
          "message": "There is currently no lease on the resource.\nRequestId:fa440057-201f-0097-6bfa-091bad000000\nTime:2020-04-03T21:00:32.9002249Z"
=======
          "message": "There is currently no lease on the resource.\nRequestId:cae01e57-801f-0055-1df0-115d2b000000\nTime:2020-04-14T00:02:47.9904938Z"
>>>>>>> b9bd85cb
        }
      }
    },
    {
      "RequestUri": "http://seannsecanary.blob.core.windows.net/test-filesystem-7215631f-a38c-ae6c-8263-f68b73c2f8d1?restype=container",
      "RequestMethod": "DELETE",
      "RequestHeaders": {
        "Authorization": "Sanitized",
<<<<<<< HEAD
        "traceparent": "00-871395fb7f4fa64d83bfc171cbb5329e-6b7f8f7e4358244e-00",
        "User-Agent": [
          "azsdk-net-Storage.Files.DataLake/12.1.0-dev.20200403.1",
          "(.NET Core 4.6.28325.01; Microsoft Windows 10.0.18362 )"
        ],
        "x-ms-client-request-id": "2dc890cc-0862-d011-61bf-f3194708b2d0",
        "x-ms-date": "Fri, 03 Apr 2020 21:00:34 GMT",
=======
        "traceparent": "00-a7fabc65d3779e428ff45491578f25b4-2e45956900088946-00",
        "User-Agent": [
          "azsdk-net-Storage.Files.DataLake/12.2.0-dev.20200413.1",
          "(.NET Core 4.6.28325.01; Microsoft Windows 10.0.18362 )"
        ],
        "x-ms-client-request-id": "2dc890cc-0862-d011-61bf-f3194708b2d0",
        "x-ms-date": "Tue, 14 Apr 2020 00:02:48 GMT",
>>>>>>> b9bd85cb
        "x-ms-return-client-request-id": "true",
        "x-ms-version": "2019-12-12"
      },
      "RequestBody": null,
      "StatusCode": 202,
      "ResponseHeaders": {
        "Content-Length": "0",
<<<<<<< HEAD
        "Date": "Fri, 03 Apr 2020 21:00:32 GMT",
=======
        "Date": "Tue, 14 Apr 2020 00:02:47 GMT",
>>>>>>> b9bd85cb
        "Server": [
          "Windows-Azure-Blob/1.0",
          "Microsoft-HTTPAPI/2.0"
        ],
        "x-ms-client-request-id": "2dc890cc-0862-d011-61bf-f3194708b2d0",
<<<<<<< HEAD
        "x-ms-request-id": "96222137-f01e-0012-77fa-093670000000",
        "x-ms-version": "2019-12-12"
=======
        "x-ms-request-id": "a8a9d6a8-f01e-002d-26f0-11fed3000000",
        "x-ms-version": "2019-07-07"
>>>>>>> b9bd85cb
      },
      "ResponseBody": []
    }
  ],
  "Variables": {
<<<<<<< HEAD
    "DateTimeOffsetNow": "2020-04-03T14:00:22.2285192-07:00",
=======
    "DateTimeOffsetNow": "2020-04-13T17:02:38.4799939-07:00",
>>>>>>> b9bd85cb
    "RandomSeed": "811045549",
    "Storage_TestConfigHierarchicalNamespace": "NamespaceTenant\nseannsecanary\nU2FuaXRpemVk\nhttp://seannsecanary.blob.core.windows.net\nhttp://seannsecanary.file.core.windows.net\nhttp://seannsecanary.queue.core.windows.net\nhttp://seannsecanary.table.core.windows.net\n\n\n\n\nhttp://seannsecanary-secondary.blob.core.windows.net\nhttp://seannsecanary-secondary.file.core.windows.net\nhttp://seannsecanary-secondary.queue.core.windows.net\nhttp://seannsecanary-secondary.table.core.windows.net\n68390a19-a643-458b-b726-408abf67b4fc\nSanitized\n72f988bf-86f1-41af-91ab-2d7cd011db47\nhttps://login.microsoftonline.com/\nCloud\nBlobEndpoint=http://seannsecanary.blob.core.windows.net/;QueueEndpoint=http://seannsecanary.queue.core.windows.net/;FileEndpoint=http://seannsecanary.file.core.windows.net/;BlobSecondaryEndpoint=http://seannsecanary-secondary.blob.core.windows.net/;QueueSecondaryEndpoint=http://seannsecanary-secondary.queue.core.windows.net/;FileSecondaryEndpoint=http://seannsecanary-secondary.file.core.windows.net/;AccountName=seannsecanary;AccountKey=Sanitized\n"
  }
}<|MERGE_RESOLUTION|>--- conflicted
+++ resolved
@@ -1,189 +1,115 @@
 {
   "Entries": [
     {
-      "RequestUri": "http://seannsecanary.blob.core.windows.net/test-filesystem-5cd55b6d-d73e-2357-ed7d-283b38fd6ed7?restype=container",
-      "RequestMethod": "PUT",
-      "RequestHeaders": {
-        "Authorization": "Sanitized",
-<<<<<<< HEAD
-        "traceparent": "00-8742a76505d2d140b837f4f0333cad5f-3a4e2090f5c3e343-00",
-        "User-Agent": [
-          "azsdk-net-Storage.Files.DataLake/12.1.0-dev.20200403.1",
-=======
-        "traceparent": "00-353162abd4383d4ebbfbc9e0d3cf92f0-6a9a7f2cfaac7e42-00",
-        "User-Agent": [
-          "azsdk-net-Storage.Files.DataLake/12.2.0-dev.20200413.1",
->>>>>>> b9bd85cb
+      "RequestUri": "https://seannsecanary.blob.core.windows.net/test-filesystem-ccf83f28-d440-ceb1-4fdd-163c75d6d5ca?restype=container",
+      "RequestMethod": "PUT",
+      "RequestHeaders": {
+        "Authorization": "Sanitized",
+        "traceparent": "00-432599d39a87224b94c0338d76c08080-dc0f7bcf1acfd046-00",
+        "User-Agent": [
+          "azsdk-net-Storage.Files.DataLake/12.2.0-dev.20200430.1",
           "(.NET Core 4.6.28325.01; Microsoft Windows 10.0.18362 )"
         ],
         "x-ms-blob-public-access": "container",
-        "x-ms-client-request-id": "d0a6fb94-966d-58b6-b430-db5208529472",
-<<<<<<< HEAD
-        "x-ms-date": "Fri, 03 Apr 2020 21:00:22 GMT",
-=======
-        "x-ms-date": "Tue, 14 Apr 2020 00:02:38 GMT",
->>>>>>> b9bd85cb
-        "x-ms-return-client-request-id": "true",
-        "x-ms-version": "2019-12-12"
-      },
-      "RequestBody": null,
-      "StatusCode": 201,
-      "ResponseHeaders": {
-        "Content-Length": "0",
-<<<<<<< HEAD
-        "Date": "Fri, 03 Apr 2020 21:00:19 GMT",
-        "ETag": "\u00220x8D7D812056734E7\u0022",
-        "Last-Modified": "Fri, 03 Apr 2020 21:00:20 GMT",
-=======
-        "Date": "Tue, 14 Apr 2020 00:02:37 GMT",
-        "ETag": "\u00220x8D7E00724BD7BAA\u0022",
-        "Last-Modified": "Tue, 14 Apr 2020 00:02:38 GMT",
->>>>>>> b9bd85cb
-        "Server": [
-          "Windows-Azure-Blob/1.0",
-          "Microsoft-HTTPAPI/2.0"
-        ],
-        "x-ms-client-request-id": "d0a6fb94-966d-58b6-b430-db5208529472",
-<<<<<<< HEAD
-        "x-ms-request-id": "96221c86-f01e-0012-1dfa-093670000000",
-        "x-ms-version": "2019-12-12"
-=======
-        "x-ms-request-id": "d2445d7f-d01e-002a-0af0-1192b0000000",
-        "x-ms-version": "2019-07-07"
->>>>>>> b9bd85cb
-      },
-      "ResponseBody": []
-    },
-    {
-      "RequestUri": "http://seannsecanary.dfs.core.windows.net/test-filesystem-5cd55b6d-d73e-2357-ed7d-283b38fd6ed7/test-file-51fb52d1-4fa6-bfdf-ca4b-e7e03886ebee?resource=file",
-      "RequestMethod": "PUT",
-      "RequestHeaders": {
-        "Authorization": "Sanitized",
-<<<<<<< HEAD
-        "traceparent": "00-5ce829e1e4f87f4e85fefbbdc5b3d2ed-f59fca4ac8c2334d-00",
-        "User-Agent": [
-          "azsdk-net-Storage.Files.DataLake/12.1.0-dev.20200403.1",
-          "(.NET Core 4.6.28325.01; Microsoft Windows 10.0.18362 )"
-        ],
-        "x-ms-client-request-id": "e5ff2bc8-f803-4447-1be7-0621afd51f2e",
-        "x-ms-date": "Fri, 03 Apr 2020 21:00:22 GMT",
-=======
-        "traceparent": "00-5ddda1bc22d7de4880f64ba379294fac-b60b559e58e0cf46-00",
-        "User-Agent": [
-          "azsdk-net-Storage.Files.DataLake/12.2.0-dev.20200413.1",
-          "(.NET Core 4.6.28325.01; Microsoft Windows 10.0.18362 )"
-        ],
-        "x-ms-client-request-id": "e5ff2bc8-f803-4447-1be7-0621afd51f2e",
-        "x-ms-date": "Tue, 14 Apr 2020 00:02:39 GMT",
->>>>>>> b9bd85cb
-        "x-ms-return-client-request-id": "true",
-        "x-ms-version": "2019-12-12"
-      },
-      "RequestBody": null,
-      "StatusCode": 201,
-      "ResponseHeaders": {
-        "Content-Length": "0",
-<<<<<<< HEAD
-        "Date": "Fri, 03 Apr 2020 21:00:20 GMT",
-        "ETag": "\u00220x8D7D81205764D99\u0022",
-        "Last-Modified": "Fri, 03 Apr 2020 21:00:20 GMT",
-=======
-        "Date": "Tue, 14 Apr 2020 00:02:38 GMT",
-        "ETag": "\u00220x8D7E007252BB5AB\u0022",
-        "Last-Modified": "Tue, 14 Apr 2020 00:02:38 GMT",
->>>>>>> b9bd85cb
-        "Server": [
-          "Windows-Azure-HDFS/1.0",
-          "Microsoft-HTTPAPI/2.0"
-        ],
-        "x-ms-client-request-id": "e5ff2bc8-f803-4447-1be7-0621afd51f2e",
-<<<<<<< HEAD
-        "x-ms-request-id": "fa440042-201f-0097-5afa-091bad000000",
-        "x-ms-version": "2019-12-12"
-=======
-        "x-ms-request-id": "c960970b-701f-007e-1bf0-11dde7000000",
-        "x-ms-version": "2019-07-07"
->>>>>>> b9bd85cb
-      },
-      "ResponseBody": []
-    },
-    {
-      "RequestUri": "http://seannsecanary.dfs.core.windows.net/test-filesystem-5cd55b6d-d73e-2357-ed7d-283b38fd6ed7/test-file-cf1fed45-57ab-341b-e829-e304e20eed8c?resource=file",
-      "RequestMethod": "PUT",
-      "RequestHeaders": {
-        "Authorization": "Sanitized",
-<<<<<<< HEAD
-        "traceparent": "00-c3babbd5d839fe4e99e52061464d0b29-40b82e64573e9948-00",
-        "User-Agent": [
-          "azsdk-net-Storage.Files.DataLake/12.1.0-dev.20200403.1",
-          "(.NET Core 4.6.28325.01; Microsoft Windows 10.0.18362 )"
-        ],
-        "x-ms-client-request-id": "e48c3e82-b01e-7177-0fcb-fcda1543610d",
-        "x-ms-date": "Fri, 03 Apr 2020 21:00:22 GMT",
-=======
-        "traceparent": "00-b7171a4f2596f0439295adebb41b60af-1d0b976968bffc4c-00",
-        "User-Agent": [
-          "azsdk-net-Storage.Files.DataLake/12.2.0-dev.20200413.1",
-          "(.NET Core 4.6.28325.01; Microsoft Windows 10.0.18362 )"
-        ],
-        "x-ms-client-request-id": "e48c3e82-b01e-7177-0fcb-fcda1543610d",
-        "x-ms-date": "Tue, 14 Apr 2020 00:02:39 GMT",
->>>>>>> b9bd85cb
-        "x-ms-return-client-request-id": "true",
-        "x-ms-version": "2019-12-12"
-      },
-      "RequestBody": null,
-      "StatusCode": 201,
-      "ResponseHeaders": {
-        "Content-Length": "0",
-<<<<<<< HEAD
-        "Date": "Fri, 03 Apr 2020 21:00:20 GMT",
-        "ETag": "\u00220x8D7D81205832D93\u0022",
-        "Last-Modified": "Fri, 03 Apr 2020 21:00:20 GMT",
-=======
-        "Date": "Tue, 14 Apr 2020 00:02:38 GMT",
-        "ETag": "\u00220x8D7E007253943DB\u0022",
-        "Last-Modified": "Tue, 14 Apr 2020 00:02:39 GMT",
->>>>>>> b9bd85cb
-        "Server": [
-          "Windows-Azure-HDFS/1.0",
-          "Microsoft-HTTPAPI/2.0"
-        ],
-        "x-ms-client-request-id": "e48c3e82-b01e-7177-0fcb-fcda1543610d",
-<<<<<<< HEAD
-        "x-ms-request-id": "fa440043-201f-0097-5bfa-091bad000000",
-        "x-ms-version": "2019-12-12"
-=======
-        "x-ms-request-id": "c960970c-701f-007e-1cf0-11dde7000000",
-        "x-ms-version": "2019-07-07"
->>>>>>> b9bd85cb
-      },
-      "ResponseBody": []
-    },
-    {
-      "RequestUri": "http://seannsecanary.dfs.core.windows.net/test-filesystem-5cd55b6d-d73e-2357-ed7d-283b38fd6ed7/test-file-cf1fed45-57ab-341b-e829-e304e20eed8c?mode=legacy",
-      "RequestMethod": "PUT",
-      "RequestHeaders": {
-        "Authorization": "Sanitized",
-<<<<<<< HEAD
-        "If-Modified-Since": "Sat, 04 Apr 2020 21:00:22 GMT",
-        "User-Agent": [
-          "azsdk-net-Storage.Files.DataLake/12.1.0-dev.20200403.1",
-          "(.NET Core 4.6.28325.01; Microsoft Windows 10.0.18362 )"
-        ],
-        "x-ms-client-request-id": "a3814905-0882-196d-4da6-fdba0a1024ae",
-        "x-ms-date": "Fri, 03 Apr 2020 21:00:22 GMT",
-        "x-ms-rename-source": "/test-filesystem-5cd55b6d-d73e-2357-ed7d-283b38fd6ed7/test-file-51fb52d1-4fa6-bfdf-ca4b-e7e03886ebee",
-=======
-        "If-Modified-Since": "Wed, 15 Apr 2020 00:02:38 GMT",
-        "User-Agent": [
-          "azsdk-net-Storage.Files.DataLake/12.2.0-dev.20200413.1",
-          "(.NET Core 4.6.28325.01; Microsoft Windows 10.0.18362 )"
-        ],
-        "x-ms-client-request-id": "a3814905-0882-196d-4da6-fdba0a1024ae",
-        "x-ms-date": "Tue, 14 Apr 2020 00:02:39 GMT",
-        "x-ms-rename-source": "%2Ftest-filesystem-5cd55b6d-d73e-2357-ed7d-283b38fd6ed7%2Ftest-file-51fb52d1-4fa6-bfdf-ca4b-e7e03886ebee=",
->>>>>>> b9bd85cb
+        "x-ms-client-request-id": "85cd7736-56b8-80dc-b548-ef0fc79dd9aa",
+        "x-ms-date": "Fri, 01 May 2020 01:04:51 GMT",
+        "x-ms-return-client-request-id": "true",
+        "x-ms-version": "2019-12-12"
+      },
+      "RequestBody": null,
+      "StatusCode": 201,
+      "ResponseHeaders": {
+        "Content-Length": "0",
+        "Date": "Fri, 01 May 2020 01:04:52 GMT",
+        "ETag": "\u00220x8D7ED6BA77253D4\u0022",
+        "Last-Modified": "Fri, 01 May 2020 01:04:52 GMT",
+        "Server": [
+          "Windows-Azure-Blob/1.0",
+          "Microsoft-HTTPAPI/2.0"
+        ],
+        "x-ms-client-request-id": "85cd7736-56b8-80dc-b548-ef0fc79dd9aa",
+        "x-ms-request-id": "5ca33b30-201e-003e-4354-1fdadf000000",
+        "x-ms-version": "2019-12-12"
+      },
+      "ResponseBody": []
+    },
+    {
+      "RequestUri": "https://seannsecanary.dfs.core.windows.net/test-filesystem-ccf83f28-d440-ceb1-4fdd-163c75d6d5ca/test-file-d16df31c-9bd4-db65-eb8c-a31511b3d018?resource=file",
+      "RequestMethod": "PUT",
+      "RequestHeaders": {
+        "Authorization": "Sanitized",
+        "traceparent": "00-adb1c81436b8b84abdf7c30c887c9fd1-7be3b1476ae8b34c-00",
+        "User-Agent": [
+          "azsdk-net-Storage.Files.DataLake/12.2.0-dev.20200430.1",
+          "(.NET Core 4.6.28325.01; Microsoft Windows 10.0.18362 )"
+        ],
+        "x-ms-client-request-id": "0ae11851-bec9-9a64-12f1-992cb2c76e02",
+        "x-ms-date": "Fri, 01 May 2020 01:04:52 GMT",
+        "x-ms-return-client-request-id": "true",
+        "x-ms-version": "2019-12-12"
+      },
+      "RequestBody": null,
+      "StatusCode": 201,
+      "ResponseHeaders": {
+        "Content-Length": "0",
+        "Date": "Fri, 01 May 2020 01:04:52 GMT",
+        "ETag": "\u00220x8D7ED6BA7F839AB\u0022",
+        "Last-Modified": "Fri, 01 May 2020 01:04:53 GMT",
+        "Server": [
+          "Windows-Azure-HDFS/1.0",
+          "Microsoft-HTTPAPI/2.0"
+        ],
+        "x-ms-client-request-id": "0ae11851-bec9-9a64-12f1-992cb2c76e02",
+        "x-ms-request-id": "e6440b41-b01f-0095-1254-1fa515000000",
+        "x-ms-version": "2019-12-12"
+      },
+      "ResponseBody": []
+    },
+    {
+      "RequestUri": "https://seannsecanary.dfs.core.windows.net/test-filesystem-ccf83f28-d440-ceb1-4fdd-163c75d6d5ca/test-file-e9c2d678-db97-cda1-e1d5-82f2dff77ea7?resource=file",
+      "RequestMethod": "PUT",
+      "RequestHeaders": {
+        "Authorization": "Sanitized",
+        "traceparent": "00-5d97a8cf5acd8b45b2c3c60d6d0ba183-161ea31bae0ff142-00",
+        "User-Agent": [
+          "azsdk-net-Storage.Files.DataLake/12.2.0-dev.20200430.1",
+          "(.NET Core 4.6.28325.01; Microsoft Windows 10.0.18362 )"
+        ],
+        "x-ms-client-request-id": "86f5b972-bb81-76f2-7614-28f43c71ba1b",
+        "x-ms-date": "Fri, 01 May 2020 01:04:52 GMT",
+        "x-ms-return-client-request-id": "true",
+        "x-ms-version": "2019-12-12"
+      },
+      "RequestBody": null,
+      "StatusCode": 201,
+      "ResponseHeaders": {
+        "Content-Length": "0",
+        "Date": "Fri, 01 May 2020 01:04:52 GMT",
+        "ETag": "\u00220x8D7ED6BA80633A9\u0022",
+        "Last-Modified": "Fri, 01 May 2020 01:04:53 GMT",
+        "Server": [
+          "Windows-Azure-HDFS/1.0",
+          "Microsoft-HTTPAPI/2.0"
+        ],
+        "x-ms-client-request-id": "86f5b972-bb81-76f2-7614-28f43c71ba1b",
+        "x-ms-request-id": "e6440b76-b01f-0095-4754-1fa515000000",
+        "x-ms-version": "2019-12-12"
+      },
+      "ResponseBody": []
+    },
+    {
+      "RequestUri": "https://seannsecanary.dfs.core.windows.net/test-filesystem-ccf83f28-d440-ceb1-4fdd-163c75d6d5ca/test-file-e9c2d678-db97-cda1-e1d5-82f2dff77ea7?mode=legacy",
+      "RequestMethod": "PUT",
+      "RequestHeaders": {
+        "Authorization": "Sanitized",
+        "If-Modified-Since": "Sat, 02 May 2020 01:04:51 GMT",
+        "User-Agent": [
+          "azsdk-net-Storage.Files.DataLake/12.2.0-dev.20200430.1",
+          "(.NET Core 4.6.28325.01; Microsoft Windows 10.0.18362 )"
+        ],
+        "x-ms-client-request-id": "2680faf0-f801-2c26-264d-82bc9d5a5107",
+        "x-ms-date": "Fri, 01 May 2020 01:04:52 GMT",
+        "x-ms-rename-source": "%2Ftest-filesystem-ccf83f28-d440-ceb1-4fdd-163c75d6d5ca%2Ftest-file-d16df31c-9bd4-db65-eb8c-a31511b3d018=",
         "x-ms-return-client-request-id": "true",
         "x-ms-version": "2019-12-12"
       },
@@ -192,58 +118,35 @@
       "ResponseHeaders": {
         "Content-Length": "200",
         "Content-Type": "application/json; charset=utf-8",
-<<<<<<< HEAD
-        "Date": "Fri, 03 Apr 2020 21:00:22 GMT",
-=======
-        "Date": "Tue, 14 Apr 2020 00:02:39 GMT",
->>>>>>> b9bd85cb
-        "Server": [
-          "Windows-Azure-HDFS/1.0",
-          "Microsoft-HTTPAPI/2.0"
-        ],
-        "x-ms-client-request-id": "a3814905-0882-196d-4da6-fdba0a1024ae",
+        "Date": "Fri, 01 May 2020 01:04:52 GMT",
+        "Server": [
+          "Windows-Azure-HDFS/1.0",
+          "Microsoft-HTTPAPI/2.0"
+        ],
+        "x-ms-client-request-id": "2680faf0-f801-2c26-264d-82bc9d5a5107",
         "x-ms-error-code": "ConditionNotMet",
-<<<<<<< HEAD
-        "x-ms-request-id": "fa440044-201f-0097-5cfa-091bad000000",
-        "x-ms-version": "2019-12-12"
-=======
-        "x-ms-request-id": "c960970f-701f-007e-1ff0-11dde7000000",
-        "x-ms-version": "2019-07-07"
->>>>>>> b9bd85cb
+        "x-ms-request-id": "e6440b91-b01f-0095-6254-1fa515000000",
+        "x-ms-version": "2019-12-12"
       },
       "ResponseBody": {
         "error": {
           "code": "ConditionNotMet",
-<<<<<<< HEAD
-          "message": "The condition specified using HTTP conditional header(s) is not met.\nRequestId:fa440044-201f-0097-5cfa-091bad000000\nTime:2020-04-03T21:00:23.3374975Z"
-=======
-          "message": "The condition specified using HTTP conditional header(s) is not met.\nRequestId:c960970f-701f-007e-1ff0-11dde7000000\nTime:2020-04-14T00:02:39.2021924Z"
->>>>>>> b9bd85cb
+          "message": "The condition specified using HTTP conditional header(s) is not met.\nRequestId:e6440b91-b01f-0095-6254-1fa515000000\nTime:2020-05-01T01:04:53.3863187Z"
         }
       }
     },
     {
-      "RequestUri": "http://seannsecanary.blob.core.windows.net/test-filesystem-5cd55b6d-d73e-2357-ed7d-283b38fd6ed7?restype=container",
+      "RequestUri": "https://seannsecanary.blob.core.windows.net/test-filesystem-ccf83f28-d440-ceb1-4fdd-163c75d6d5ca?restype=container",
       "RequestMethod": "DELETE",
       "RequestHeaders": {
         "Authorization": "Sanitized",
-<<<<<<< HEAD
-        "traceparent": "00-6b347296dc719b46b2df2f9ee34d02ea-6986f067b86a5b4d-00",
-        "User-Agent": [
-          "azsdk-net-Storage.Files.DataLake/12.1.0-dev.20200403.1",
-          "(.NET Core 4.6.28325.01; Microsoft Windows 10.0.18362 )"
-        ],
-        "x-ms-client-request-id": "cbd45a2e-bdc1-f18b-0c3d-9c1614ee33f3",
-        "x-ms-date": "Fri, 03 Apr 2020 21:00:24 GMT",
-=======
-        "traceparent": "00-a3573264b4c82246817059bab1f5855c-fb75655f52068f42-00",
-        "User-Agent": [
-          "azsdk-net-Storage.Files.DataLake/12.2.0-dev.20200413.1",
-          "(.NET Core 4.6.28325.01; Microsoft Windows 10.0.18362 )"
-        ],
-        "x-ms-client-request-id": "cbd45a2e-bdc1-f18b-0c3d-9c1614ee33f3",
-        "x-ms-date": "Tue, 14 Apr 2020 00:02:39 GMT",
->>>>>>> b9bd85cb
+        "traceparent": "00-ae8838caf474824a95cbe3defd352559-d347e0e95693074c-00",
+        "User-Agent": [
+          "azsdk-net-Storage.Files.DataLake/12.2.0-dev.20200430.1",
+          "(.NET Core 4.6.28325.01; Microsoft Windows 10.0.18362 )"
+        ],
+        "x-ms-client-request-id": "41032dfd-94f1-7a1a-cb19-73b6f273142c",
+        "x-ms-date": "Fri, 01 May 2020 01:04:52 GMT",
         "x-ms-return-client-request-id": "true",
         "x-ms-version": "2019-12-12"
       },
@@ -251,210 +154,127 @@
       "StatusCode": 202,
       "ResponseHeaders": {
         "Content-Length": "0",
-<<<<<<< HEAD
-        "Date": "Fri, 03 Apr 2020 21:00:22 GMT",
-=======
-        "Date": "Tue, 14 Apr 2020 00:02:38 GMT",
->>>>>>> b9bd85cb
-        "Server": [
-          "Windows-Azure-Blob/1.0",
-          "Microsoft-HTTPAPI/2.0"
-        ],
-        "x-ms-client-request-id": "cbd45a2e-bdc1-f18b-0c3d-9c1614ee33f3",
-<<<<<<< HEAD
-        "x-ms-request-id": "96221daa-f01e-0012-12fa-093670000000",
-        "x-ms-version": "2019-12-12"
-=======
-        "x-ms-request-id": "d2445e58-d01e-002a-46f0-1192b0000000",
-        "x-ms-version": "2019-07-07"
->>>>>>> b9bd85cb
-      },
-      "ResponseBody": []
-    },
-    {
-      "RequestUri": "http://seannsecanary.blob.core.windows.net/test-filesystem-224630c0-7f36-cbb0-6e10-0d342733471f?restype=container",
-      "RequestMethod": "PUT",
-      "RequestHeaders": {
-        "Authorization": "Sanitized",
-<<<<<<< HEAD
-        "traceparent": "00-6f48b2b962f8bd4fbd66004991ea691d-e644604559aa984b-00",
-        "User-Agent": [
-          "azsdk-net-Storage.Files.DataLake/12.1.0-dev.20200403.1",
-=======
-        "traceparent": "00-a3e9b6307ddceb43983099c934742eae-5f991dc58601d542-00",
-        "User-Agent": [
-          "azsdk-net-Storage.Files.DataLake/12.2.0-dev.20200413.1",
->>>>>>> b9bd85cb
+        "Date": "Fri, 01 May 2020 01:04:52 GMT",
+        "Server": [
+          "Windows-Azure-Blob/1.0",
+          "Microsoft-HTTPAPI/2.0"
+        ],
+        "x-ms-client-request-id": "41032dfd-94f1-7a1a-cb19-73b6f273142c",
+        "x-ms-request-id": "5ca33bd8-201e-003e-4654-1fdadf000000",
+        "x-ms-version": "2019-12-12"
+      },
+      "ResponseBody": []
+    },
+    {
+      "RequestUri": "https://seannsecanary.blob.core.windows.net/test-filesystem-1f7b68e2-52e5-a45b-7683-9dbcfad8e15f?restype=container",
+      "RequestMethod": "PUT",
+      "RequestHeaders": {
+        "Authorization": "Sanitized",
+        "traceparent": "00-4d94c0de8939e845b6f524113ddd62f9-5d121e912d856449-00",
+        "User-Agent": [
+          "azsdk-net-Storage.Files.DataLake/12.2.0-dev.20200430.1",
           "(.NET Core 4.6.28325.01; Microsoft Windows 10.0.18362 )"
         ],
         "x-ms-blob-public-access": "container",
-        "x-ms-client-request-id": "a279ed19-18e7-af2c-aa09-5db0b056c9d8",
-<<<<<<< HEAD
-        "x-ms-date": "Fri, 03 Apr 2020 21:00:24 GMT",
-=======
-        "x-ms-date": "Tue, 14 Apr 2020 00:02:39 GMT",
->>>>>>> b9bd85cb
-        "x-ms-return-client-request-id": "true",
-        "x-ms-version": "2019-12-12"
-      },
-      "RequestBody": null,
-      "StatusCode": 201,
-      "ResponseHeaders": {
-        "Content-Length": "0",
-<<<<<<< HEAD
-        "Date": "Fri, 03 Apr 2020 21:00:22 GMT",
-        "ETag": "\u00220x8D7D81207055246\u0022",
-        "Last-Modified": "Fri, 03 Apr 2020 21:00:23 GMT",
-=======
-        "Date": "Tue, 14 Apr 2020 00:02:39 GMT",
-        "ETag": "\u00220x8D7E0072580B73C\u0022",
-        "Last-Modified": "Tue, 14 Apr 2020 00:02:39 GMT",
->>>>>>> b9bd85cb
-        "Server": [
-          "Windows-Azure-Blob/1.0",
-          "Microsoft-HTTPAPI/2.0"
-        ],
-        "x-ms-client-request-id": "a279ed19-18e7-af2c-aa09-5db0b056c9d8",
-<<<<<<< HEAD
-        "x-ms-request-id": "96221db0-f01e-0012-18fa-093670000000",
-        "x-ms-version": "2019-12-12"
-=======
-        "x-ms-request-id": "aa0bec4e-c01e-0054-3ff0-1102f7000000",
-        "x-ms-version": "2019-07-07"
->>>>>>> b9bd85cb
-      },
-      "ResponseBody": []
-    },
-    {
-      "RequestUri": "http://seannsecanary.dfs.core.windows.net/test-filesystem-224630c0-7f36-cbb0-6e10-0d342733471f/test-file-7aaa7df5-8463-67b8-4202-9ab36efc2ea8?resource=file",
-      "RequestMethod": "PUT",
-      "RequestHeaders": {
-        "Authorization": "Sanitized",
-<<<<<<< HEAD
-        "traceparent": "00-2f889c404e65eb4d995bdb01d5fbbeed-459d8af292781544-00",
-        "User-Agent": [
-          "azsdk-net-Storage.Files.DataLake/12.1.0-dev.20200403.1",
-          "(.NET Core 4.6.28325.01; Microsoft Windows 10.0.18362 )"
-        ],
-        "x-ms-client-request-id": "20bd38b9-e21a-9545-3511-5fe57d7940ad",
-        "x-ms-date": "Fri, 03 Apr 2020 21:00:25 GMT",
-=======
-        "traceparent": "00-f33172484036ec41aa8835da720154a9-b84764bdc5d5c946-00",
-        "User-Agent": [
-          "azsdk-net-Storage.Files.DataLake/12.2.0-dev.20200413.1",
-          "(.NET Core 4.6.28325.01; Microsoft Windows 10.0.18362 )"
-        ],
-        "x-ms-client-request-id": "20bd38b9-e21a-9545-3511-5fe57d7940ad",
-        "x-ms-date": "Tue, 14 Apr 2020 00:02:40 GMT",
->>>>>>> b9bd85cb
-        "x-ms-return-client-request-id": "true",
-        "x-ms-version": "2019-12-12"
-      },
-      "RequestBody": null,
-      "StatusCode": 201,
-      "ResponseHeaders": {
-        "Content-Length": "0",
-<<<<<<< HEAD
-        "Date": "Fri, 03 Apr 2020 21:00:22 GMT",
-        "ETag": "\u00220x8D7D81207144E4C\u0022",
-        "Last-Modified": "Fri, 03 Apr 2020 21:00:23 GMT",
-=======
-        "Date": "Tue, 14 Apr 2020 00:02:40 GMT",
-        "ETag": "\u00220x8D7E0072654723F\u0022",
-        "Last-Modified": "Tue, 14 Apr 2020 00:02:40 GMT",
->>>>>>> b9bd85cb
-        "Server": [
-          "Windows-Azure-HDFS/1.0",
-          "Microsoft-HTTPAPI/2.0"
-        ],
-        "x-ms-client-request-id": "20bd38b9-e21a-9545-3511-5fe57d7940ad",
-<<<<<<< HEAD
-        "x-ms-request-id": "fa440045-201f-0097-5dfa-091bad000000",
-        "x-ms-version": "2019-12-12"
-=======
-        "x-ms-request-id": "0647a5a2-f01f-004f-58f0-113cf4000000",
-        "x-ms-version": "2019-07-07"
->>>>>>> b9bd85cb
-      },
-      "ResponseBody": []
-    },
-    {
-      "RequestUri": "http://seannsecanary.dfs.core.windows.net/test-filesystem-224630c0-7f36-cbb0-6e10-0d342733471f/test-file-4bfcb4da-8f3b-501d-4556-0d877f866c06?resource=file",
-      "RequestMethod": "PUT",
-      "RequestHeaders": {
-        "Authorization": "Sanitized",
-<<<<<<< HEAD
-        "traceparent": "00-7e8cb998c1f8a649a650aff13d04f78f-4b782a01e1283f4e-00",
-        "User-Agent": [
-          "azsdk-net-Storage.Files.DataLake/12.1.0-dev.20200403.1",
-          "(.NET Core 4.6.28325.01; Microsoft Windows 10.0.18362 )"
-        ],
-        "x-ms-client-request-id": "4657579b-4740-29f5-1a6c-dac4d4be15af",
-        "x-ms-date": "Fri, 03 Apr 2020 21:00:25 GMT",
-=======
-        "traceparent": "00-4b3e62f87a577b4d9c693bc9f1ac42d5-aa22fefb3bfd504d-00",
-        "User-Agent": [
-          "azsdk-net-Storage.Files.DataLake/12.2.0-dev.20200413.1",
-          "(.NET Core 4.6.28325.01; Microsoft Windows 10.0.18362 )"
-        ],
-        "x-ms-client-request-id": "4657579b-4740-29f5-1a6c-dac4d4be15af",
-        "x-ms-date": "Tue, 14 Apr 2020 00:02:41 GMT",
->>>>>>> b9bd85cb
-        "x-ms-return-client-request-id": "true",
-        "x-ms-version": "2019-12-12"
-      },
-      "RequestBody": null,
-      "StatusCode": 201,
-      "ResponseHeaders": {
-        "Content-Length": "0",
-<<<<<<< HEAD
-        "Date": "Fri, 03 Apr 2020 21:00:22 GMT",
-        "ETag": "\u00220x8D7D8120724EF55\u0022",
-        "Last-Modified": "Fri, 03 Apr 2020 21:00:23 GMT",
-=======
-        "Date": "Tue, 14 Apr 2020 00:02:41 GMT",
-        "ETag": "\u00220x8D7E00726737058\u0022",
-        "Last-Modified": "Tue, 14 Apr 2020 00:02:41 GMT",
->>>>>>> b9bd85cb
-        "Server": [
-          "Windows-Azure-HDFS/1.0",
-          "Microsoft-HTTPAPI/2.0"
-        ],
-        "x-ms-client-request-id": "4657579b-4740-29f5-1a6c-dac4d4be15af",
-<<<<<<< HEAD
-        "x-ms-request-id": "fa440046-201f-0097-5efa-091bad000000",
-        "x-ms-version": "2019-12-12"
-=======
-        "x-ms-request-id": "0647a5a8-f01f-004f-5bf0-113cf4000000",
-        "x-ms-version": "2019-07-07"
->>>>>>> b9bd85cb
-      },
-      "ResponseBody": []
-    },
-    {
-      "RequestUri": "http://seannsecanary.dfs.core.windows.net/test-filesystem-224630c0-7f36-cbb0-6e10-0d342733471f/test-file-4bfcb4da-8f3b-501d-4556-0d877f866c06?mode=legacy",
-      "RequestMethod": "PUT",
-      "RequestHeaders": {
-        "Authorization": "Sanitized",
-<<<<<<< HEAD
-        "If-Unmodified-Since": "Thu, 02 Apr 2020 21:00:22 GMT",
-        "User-Agent": [
-          "azsdk-net-Storage.Files.DataLake/12.1.0-dev.20200403.1",
-          "(.NET Core 4.6.28325.01; Microsoft Windows 10.0.18362 )"
-        ],
-        "x-ms-client-request-id": "28eb1980-262e-27c5-73cf-1cd233c9fc60",
-        "x-ms-date": "Fri, 03 Apr 2020 21:00:25 GMT",
-        "x-ms-rename-source": "/test-filesystem-224630c0-7f36-cbb0-6e10-0d342733471f/test-file-7aaa7df5-8463-67b8-4202-9ab36efc2ea8",
-=======
-        "If-Unmodified-Since": "Mon, 13 Apr 2020 00:02:38 GMT",
-        "User-Agent": [
-          "azsdk-net-Storage.Files.DataLake/12.2.0-dev.20200413.1",
-          "(.NET Core 4.6.28325.01; Microsoft Windows 10.0.18362 )"
-        ],
-        "x-ms-client-request-id": "28eb1980-262e-27c5-73cf-1cd233c9fc60",
-        "x-ms-date": "Tue, 14 Apr 2020 00:02:41 GMT",
-        "x-ms-rename-source": "%2Ftest-filesystem-224630c0-7f36-cbb0-6e10-0d342733471f%2Ftest-file-7aaa7df5-8463-67b8-4202-9ab36efc2ea8=",
->>>>>>> b9bd85cb
+        "x-ms-client-request-id": "e26bd130-674a-aa07-d15e-ca6df65d80f2",
+        "x-ms-date": "Fri, 01 May 2020 01:04:53 GMT",
+        "x-ms-return-client-request-id": "true",
+        "x-ms-version": "2019-12-12"
+      },
+      "RequestBody": null,
+      "StatusCode": 201,
+      "ResponseHeaders": {
+        "Content-Length": "0",
+        "Date": "Fri, 01 May 2020 01:04:54 GMT",
+        "ETag": "\u00220x8D7ED6BA87EA352\u0022",
+        "Last-Modified": "Fri, 01 May 2020 01:04:54 GMT",
+        "Server": [
+          "Windows-Azure-Blob/1.0",
+          "Microsoft-HTTPAPI/2.0"
+        ],
+        "x-ms-client-request-id": "e26bd130-674a-aa07-d15e-ca6df65d80f2",
+        "x-ms-request-id": "ef7c7829-601e-0000-4754-1f4da0000000",
+        "x-ms-version": "2019-12-12"
+      },
+      "ResponseBody": []
+    },
+    {
+      "RequestUri": "https://seannsecanary.dfs.core.windows.net/test-filesystem-1f7b68e2-52e5-a45b-7683-9dbcfad8e15f/test-file-5cef1337-a3b4-d1d5-515f-6aba5ad3cda8?resource=file",
+      "RequestMethod": "PUT",
+      "RequestHeaders": {
+        "Authorization": "Sanitized",
+        "traceparent": "00-ca01c18bd298654db2acfe1fc8feeee1-74d9370ea8cd1243-00",
+        "User-Agent": [
+          "azsdk-net-Storage.Files.DataLake/12.2.0-dev.20200430.1",
+          "(.NET Core 4.6.28325.01; Microsoft Windows 10.0.18362 )"
+        ],
+        "x-ms-client-request-id": "c44f05a9-aede-8c60-fb99-90ebfd4c50fe",
+        "x-ms-date": "Fri, 01 May 2020 01:04:53 GMT",
+        "x-ms-return-client-request-id": "true",
+        "x-ms-version": "2019-12-12"
+      },
+      "RequestBody": null,
+      "StatusCode": 201,
+      "ResponseHeaders": {
+        "Content-Length": "0",
+        "Date": "Fri, 01 May 2020 01:04:54 GMT",
+        "ETag": "\u00220x8D7ED6BA8E06229\u0022",
+        "Last-Modified": "Fri, 01 May 2020 01:04:54 GMT",
+        "Server": [
+          "Windows-Azure-HDFS/1.0",
+          "Microsoft-HTTPAPI/2.0"
+        ],
+        "x-ms-client-request-id": "c44f05a9-aede-8c60-fb99-90ebfd4c50fe",
+        "x-ms-request-id": "176b2f0e-e01f-0088-7e54-1fa8a9000000",
+        "x-ms-version": "2019-12-12"
+      },
+      "ResponseBody": []
+    },
+    {
+      "RequestUri": "https://seannsecanary.dfs.core.windows.net/test-filesystem-1f7b68e2-52e5-a45b-7683-9dbcfad8e15f/test-file-6df52191-57d1-3885-ff8f-ce9f05dd8ca9?resource=file",
+      "RequestMethod": "PUT",
+      "RequestHeaders": {
+        "Authorization": "Sanitized",
+        "traceparent": "00-7d6a7b1fc4cfdd48bbab3928422f948c-07f42d6c70c13e41-00",
+        "User-Agent": [
+          "azsdk-net-Storage.Files.DataLake/12.2.0-dev.20200430.1",
+          "(.NET Core 4.6.28325.01; Microsoft Windows 10.0.18362 )"
+        ],
+        "x-ms-client-request-id": "2366a0c3-b8b2-5286-8016-c44fe0c1861e",
+        "x-ms-date": "Fri, 01 May 2020 01:04:54 GMT",
+        "x-ms-return-client-request-id": "true",
+        "x-ms-version": "2019-12-12"
+      },
+      "RequestBody": null,
+      "StatusCode": 201,
+      "ResponseHeaders": {
+        "Content-Length": "0",
+        "Date": "Fri, 01 May 2020 01:04:54 GMT",
+        "ETag": "\u00220x8D7ED6BA8EE05F9\u0022",
+        "Last-Modified": "Fri, 01 May 2020 01:04:54 GMT",
+        "Server": [
+          "Windows-Azure-HDFS/1.0",
+          "Microsoft-HTTPAPI/2.0"
+        ],
+        "x-ms-client-request-id": "2366a0c3-b8b2-5286-8016-c44fe0c1861e",
+        "x-ms-request-id": "176b2f0f-e01f-0088-7f54-1fa8a9000000",
+        "x-ms-version": "2019-12-12"
+      },
+      "ResponseBody": []
+    },
+    {
+      "RequestUri": "https://seannsecanary.dfs.core.windows.net/test-filesystem-1f7b68e2-52e5-a45b-7683-9dbcfad8e15f/test-file-6df52191-57d1-3885-ff8f-ce9f05dd8ca9?mode=legacy",
+      "RequestMethod": "PUT",
+      "RequestHeaders": {
+        "Authorization": "Sanitized",
+        "If-Unmodified-Since": "Thu, 30 Apr 2020 01:04:51 GMT",
+        "User-Agent": [
+          "azsdk-net-Storage.Files.DataLake/12.2.0-dev.20200430.1",
+          "(.NET Core 4.6.28325.01; Microsoft Windows 10.0.18362 )"
+        ],
+        "x-ms-client-request-id": "65db8c2c-6876-81f6-8cbe-d36d447be866",
+        "x-ms-date": "Fri, 01 May 2020 01:04:54 GMT",
+        "x-ms-rename-source": "%2Ftest-filesystem-1f7b68e2-52e5-a45b-7683-9dbcfad8e15f%2Ftest-file-5cef1337-a3b4-d1d5-515f-6aba5ad3cda8=",
         "x-ms-return-client-request-id": "true",
         "x-ms-version": "2019-12-12"
       },
@@ -463,58 +283,35 @@
       "ResponseHeaders": {
         "Content-Length": "200",
         "Content-Type": "application/json; charset=utf-8",
-<<<<<<< HEAD
-        "Date": "Fri, 03 Apr 2020 21:00:27 GMT",
-=======
-        "Date": "Tue, 14 Apr 2020 00:02:41 GMT",
->>>>>>> b9bd85cb
-        "Server": [
-          "Windows-Azure-HDFS/1.0",
-          "Microsoft-HTTPAPI/2.0"
-        ],
-        "x-ms-client-request-id": "28eb1980-262e-27c5-73cf-1cd233c9fc60",
+        "Date": "Fri, 01 May 2020 01:04:54 GMT",
+        "Server": [
+          "Windows-Azure-HDFS/1.0",
+          "Microsoft-HTTPAPI/2.0"
+        ],
+        "x-ms-client-request-id": "65db8c2c-6876-81f6-8cbe-d36d447be866",
         "x-ms-error-code": "ConditionNotMet",
-<<<<<<< HEAD
-        "x-ms-request-id": "fa440047-201f-0097-5ffa-091bad000000",
-        "x-ms-version": "2019-12-12"
-=======
-        "x-ms-request-id": "0647a5aa-f01f-004f-5cf0-113cf4000000",
-        "x-ms-version": "2019-07-07"
->>>>>>> b9bd85cb
+        "x-ms-request-id": "176b2f13-e01f-0088-0354-1fa8a9000000",
+        "x-ms-version": "2019-12-12"
       },
       "ResponseBody": {
         "error": {
           "code": "ConditionNotMet",
-<<<<<<< HEAD
-          "message": "The condition specified using HTTP conditional header(s) is not met.\nRequestId:fa440047-201f-0097-5ffa-091bad000000\nTime:2020-04-03T21:00:28.2829771Z"
-=======
-          "message": "The condition specified using HTTP conditional header(s) is not met.\nRequestId:0647a5aa-f01f-004f-5cf0-113cf4000000\nTime:2020-04-14T00:02:41.6224181Z"
->>>>>>> b9bd85cb
+          "message": "The condition specified using HTTP conditional header(s) is not met.\nRequestId:176b2f13-e01f-0088-0354-1fa8a9000000\nTime:2020-05-01T01:04:54.8781795Z"
         }
       }
     },
     {
-      "RequestUri": "http://seannsecanary.blob.core.windows.net/test-filesystem-224630c0-7f36-cbb0-6e10-0d342733471f?restype=container",
+      "RequestUri": "https://seannsecanary.blob.core.windows.net/test-filesystem-1f7b68e2-52e5-a45b-7683-9dbcfad8e15f?restype=container",
       "RequestMethod": "DELETE",
       "RequestHeaders": {
         "Authorization": "Sanitized",
-<<<<<<< HEAD
-        "traceparent": "00-c15507a34b0dc94e802d8ef47bfcca53-f8ea37641032104b-00",
-        "User-Agent": [
-          "azsdk-net-Storage.Files.DataLake/12.1.0-dev.20200403.1",
-          "(.NET Core 4.6.28325.01; Microsoft Windows 10.0.18362 )"
-        ],
-        "x-ms-client-request-id": "bb44e660-edd3-7e80-944e-a1b0ed9c995d",
-        "x-ms-date": "Fri, 03 Apr 2020 21:00:29 GMT",
-=======
-        "traceparent": "00-e61c24468ae1e347bfcda8e2ed05a8e2-38e8cd66609d7047-00",
-        "User-Agent": [
-          "azsdk-net-Storage.Files.DataLake/12.2.0-dev.20200413.1",
-          "(.NET Core 4.6.28325.01; Microsoft Windows 10.0.18362 )"
-        ],
-        "x-ms-client-request-id": "bb44e660-edd3-7e80-944e-a1b0ed9c995d",
-        "x-ms-date": "Tue, 14 Apr 2020 00:02:42 GMT",
->>>>>>> b9bd85cb
+        "traceparent": "00-13603294c01f01489137b7589292633b-c68fb46f28a0014e-00",
+        "User-Agent": [
+          "azsdk-net-Storage.Files.DataLake/12.2.0-dev.20200430.1",
+          "(.NET Core 4.6.28325.01; Microsoft Windows 10.0.18362 )"
+        ],
+        "x-ms-client-request-id": "5322ee4c-21e5-a3a7-f131-5e7d280c44dc",
+        "x-ms-date": "Fri, 01 May 2020 01:04:54 GMT",
         "x-ms-return-client-request-id": "true",
         "x-ms-version": "2019-12-12"
       },
@@ -522,208 +319,127 @@
       "StatusCode": 202,
       "ResponseHeaders": {
         "Content-Length": "0",
-<<<<<<< HEAD
-        "Date": "Fri, 03 Apr 2020 21:00:27 GMT",
-=======
-        "Date": "Tue, 14 Apr 2020 00:02:41 GMT",
->>>>>>> b9bd85cb
-        "Server": [
-          "Windows-Azure-Blob/1.0",
-          "Microsoft-HTTPAPI/2.0"
-        ],
-        "x-ms-client-request-id": "bb44e660-edd3-7e80-944e-a1b0ed9c995d",
-<<<<<<< HEAD
-        "x-ms-request-id": "96221f8d-f01e-0012-33fa-093670000000",
-        "x-ms-version": "2019-12-12"
-=======
-        "x-ms-request-id": "aa0bedc8-c01e-0054-09f0-1102f7000000",
-        "x-ms-version": "2019-07-07"
->>>>>>> b9bd85cb
-      },
-      "ResponseBody": []
-    },
-    {
-      "RequestUri": "http://seannsecanary.blob.core.windows.net/test-filesystem-3545cc2d-206e-be17-a559-3fa406af0c33?restype=container",
-      "RequestMethod": "PUT",
-      "RequestHeaders": {
-        "Authorization": "Sanitized",
-<<<<<<< HEAD
-        "traceparent": "00-2a577f4eb6f5a348925fea6210f34c11-9e7a951296b6524b-00",
-        "User-Agent": [
-          "azsdk-net-Storage.Files.DataLake/12.1.0-dev.20200403.1",
-=======
-        "traceparent": "00-92d5bca5fffa6842afca017e079de715-83902a45432e4041-00",
-        "User-Agent": [
-          "azsdk-net-Storage.Files.DataLake/12.2.0-dev.20200413.1",
->>>>>>> b9bd85cb
+        "Date": "Fri, 01 May 2020 01:04:54 GMT",
+        "Server": [
+          "Windows-Azure-Blob/1.0",
+          "Microsoft-HTTPAPI/2.0"
+        ],
+        "x-ms-client-request-id": "5322ee4c-21e5-a3a7-f131-5e7d280c44dc",
+        "x-ms-request-id": "ef7c7888-601e-0000-1c54-1f4da0000000",
+        "x-ms-version": "2019-12-12"
+      },
+      "ResponseBody": []
+    },
+    {
+      "RequestUri": "https://seannsecanary.blob.core.windows.net/test-filesystem-1c57df43-42e9-b45f-8714-3f999c6f0ed7?restype=container",
+      "RequestMethod": "PUT",
+      "RequestHeaders": {
+        "Authorization": "Sanitized",
+        "traceparent": "00-b47230e508f7e44d9af5cd0f3d96cc6a-ea79999a10c98f44-00",
+        "User-Agent": [
+          "azsdk-net-Storage.Files.DataLake/12.2.0-dev.20200430.1",
           "(.NET Core 4.6.28325.01; Microsoft Windows 10.0.18362 )"
         ],
         "x-ms-blob-public-access": "container",
-        "x-ms-client-request-id": "4ee9c2f0-69fa-4037-cf85-1679addb77e5",
-<<<<<<< HEAD
-        "x-ms-date": "Fri, 03 Apr 2020 21:00:29 GMT",
-=======
-        "x-ms-date": "Tue, 14 Apr 2020 00:02:42 GMT",
->>>>>>> b9bd85cb
-        "x-ms-return-client-request-id": "true",
-        "x-ms-version": "2019-12-12"
-      },
-      "RequestBody": null,
-      "StatusCode": 201,
-      "ResponseHeaders": {
-        "Content-Length": "0",
-<<<<<<< HEAD
-        "Date": "Fri, 03 Apr 2020 21:00:27 GMT",
-        "ETag": "\u00220x8D7D81209FBC476\u0022",
-        "Last-Modified": "Fri, 03 Apr 2020 21:00:28 GMT",
-=======
-        "Date": "Tue, 14 Apr 2020 00:02:44 GMT",
-        "ETag": "\u00220x8D7E007276E3400\u0022",
-        "Last-Modified": "Tue, 14 Apr 2020 00:02:42 GMT",
->>>>>>> b9bd85cb
-        "Server": [
-          "Windows-Azure-Blob/1.0",
-          "Microsoft-HTTPAPI/2.0"
-        ],
-        "x-ms-client-request-id": "4ee9c2f0-69fa-4037-cf85-1679addb77e5",
-<<<<<<< HEAD
-        "x-ms-request-id": "96221fa8-f01e-0012-4dfa-093670000000",
-        "x-ms-version": "2019-12-12"
-=======
-        "x-ms-request-id": "dac51578-901e-0059-1bf0-11ca23000000",
-        "x-ms-version": "2019-07-07"
->>>>>>> b9bd85cb
-      },
-      "ResponseBody": []
-    },
-    {
-      "RequestUri": "http://seannsecanary.dfs.core.windows.net/test-filesystem-3545cc2d-206e-be17-a559-3fa406af0c33/test-file-777f6e41-4d2b-ebd8-3ec2-5fe7c9889ee2?resource=file",
-      "RequestMethod": "PUT",
-      "RequestHeaders": {
-        "Authorization": "Sanitized",
-<<<<<<< HEAD
-        "traceparent": "00-066e3c2909f02c4c8122f10252c6e515-00734a34296ee546-00",
-        "User-Agent": [
-          "azsdk-net-Storage.Files.DataLake/12.1.0-dev.20200403.1",
-          "(.NET Core 4.6.28325.01; Microsoft Windows 10.0.18362 )"
-        ],
-        "x-ms-client-request-id": "b14c710f-2d43-a220-eafd-1037094f7646",
-        "x-ms-date": "Fri, 03 Apr 2020 21:00:30 GMT",
-=======
-        "traceparent": "00-2880da70e5be814ba9491751ceabbc0a-85669f5f3593a44f-00",
-        "User-Agent": [
-          "azsdk-net-Storage.Files.DataLake/12.2.0-dev.20200413.1",
-          "(.NET Core 4.6.28325.01; Microsoft Windows 10.0.18362 )"
-        ],
-        "x-ms-client-request-id": "b14c710f-2d43-a220-eafd-1037094f7646",
-        "x-ms-date": "Tue, 14 Apr 2020 00:02:45 GMT",
->>>>>>> b9bd85cb
-        "x-ms-return-client-request-id": "true",
-        "x-ms-version": "2019-12-12"
-      },
-      "RequestBody": null,
-      "StatusCode": 201,
-      "ResponseHeaders": {
-        "Content-Length": "0",
-<<<<<<< HEAD
-        "Date": "Fri, 03 Apr 2020 21:00:27 GMT",
-        "ETag": "\u00220x8D7D8120A0DF4C0\u0022",
-        "Last-Modified": "Fri, 03 Apr 2020 21:00:28 GMT",
-=======
-        "Date": "Tue, 14 Apr 2020 00:02:44 GMT",
-        "ETag": "\u00220x8D7E007291F060F\u0022",
-        "Last-Modified": "Tue, 14 Apr 2020 00:02:45 GMT",
->>>>>>> b9bd85cb
-        "Server": [
-          "Windows-Azure-HDFS/1.0",
-          "Microsoft-HTTPAPI/2.0"
-        ],
-        "x-ms-client-request-id": "b14c710f-2d43-a220-eafd-1037094f7646",
-<<<<<<< HEAD
-        "x-ms-request-id": "fa44004b-201f-0097-62fa-091bad000000",
-        "x-ms-version": "2019-12-12"
-=======
-        "x-ms-request-id": "536fdb1c-101f-0078-21f0-11ee58000000",
-        "x-ms-version": "2019-07-07"
->>>>>>> b9bd85cb
-      },
-      "ResponseBody": []
-    },
-    {
-      "RequestUri": "http://seannsecanary.dfs.core.windows.net/test-filesystem-3545cc2d-206e-be17-a559-3fa406af0c33/test-file-b8c533e6-3426-841f-35b8-38fad0d9c02a?resource=file",
-      "RequestMethod": "PUT",
-      "RequestHeaders": {
-        "Authorization": "Sanitized",
-<<<<<<< HEAD
-        "traceparent": "00-5f2677f42a9a0343b7343e63cb60f3a9-d5e1c3482fa37947-00",
-        "User-Agent": [
-          "azsdk-net-Storage.Files.DataLake/12.1.0-dev.20200403.1",
-          "(.NET Core 4.6.28325.01; Microsoft Windows 10.0.18362 )"
-        ],
-        "x-ms-client-request-id": "f71836b9-1d4e-dad3-52c8-7b8af425d110",
-        "x-ms-date": "Fri, 03 Apr 2020 21:00:30 GMT",
-=======
-        "traceparent": "00-38949026f45c6548ae3e2e00fc9bab35-3db60df2f0db244a-00",
-        "User-Agent": [
-          "azsdk-net-Storage.Files.DataLake/12.2.0-dev.20200413.1",
-          "(.NET Core 4.6.28325.01; Microsoft Windows 10.0.18362 )"
-        ],
-        "x-ms-client-request-id": "f71836b9-1d4e-dad3-52c8-7b8af425d110",
-        "x-ms-date": "Tue, 14 Apr 2020 00:02:46 GMT",
->>>>>>> b9bd85cb
-        "x-ms-return-client-request-id": "true",
-        "x-ms-version": "2019-12-12"
-      },
-      "RequestBody": null,
-      "StatusCode": 201,
-      "ResponseHeaders": {
-        "Content-Length": "0",
-<<<<<<< HEAD
-        "Date": "Fri, 03 Apr 2020 21:00:27 GMT",
-        "ETag": "\u00220x8D7D8120A24CEEF\u0022",
-        "Last-Modified": "Fri, 03 Apr 2020 21:00:28 GMT",
-=======
-        "Date": "Tue, 14 Apr 2020 00:02:44 GMT",
-        "ETag": "\u00220x8D7E0072930100E\u0022",
-        "Last-Modified": "Tue, 14 Apr 2020 00:02:45 GMT",
->>>>>>> b9bd85cb
-        "Server": [
-          "Windows-Azure-HDFS/1.0",
-          "Microsoft-HTTPAPI/2.0"
-        ],
-        "x-ms-client-request-id": "f71836b9-1d4e-dad3-52c8-7b8af425d110",
-<<<<<<< HEAD
-        "x-ms-request-id": "fa44004c-201f-0097-63fa-091bad000000",
-        "x-ms-version": "2019-12-12"
-=======
-        "x-ms-request-id": "536fdb1d-101f-0078-22f0-11ee58000000",
-        "x-ms-version": "2019-07-07"
->>>>>>> b9bd85cb
-      },
-      "ResponseBody": []
-    },
-    {
-      "RequestUri": "http://seannsecanary.dfs.core.windows.net/test-filesystem-3545cc2d-206e-be17-a559-3fa406af0c33/test-file-b8c533e6-3426-841f-35b8-38fad0d9c02a?mode=legacy",
+        "x-ms-client-request-id": "9342ef98-0b5d-0ae6-8f6e-ccd0e10e0781",
+        "x-ms-date": "Fri, 01 May 2020 01:04:54 GMT",
+        "x-ms-return-client-request-id": "true",
+        "x-ms-version": "2019-12-12"
+      },
+      "RequestBody": null,
+      "StatusCode": 201,
+      "ResponseHeaders": {
+        "Content-Length": "0",
+        "Date": "Fri, 01 May 2020 01:04:56 GMT",
+        "ETag": "\u00220x8D7ED6BA963B448\u0022",
+        "Last-Modified": "Fri, 01 May 2020 01:04:55 GMT",
+        "Server": [
+          "Windows-Azure-Blob/1.0",
+          "Microsoft-HTTPAPI/2.0"
+        ],
+        "x-ms-client-request-id": "9342ef98-0b5d-0ae6-8f6e-ccd0e10e0781",
+        "x-ms-request-id": "7f9d543a-201e-0011-0254-1fd714000000",
+        "x-ms-version": "2019-12-12"
+      },
+      "ResponseBody": []
+    },
+    {
+      "RequestUri": "https://seannsecanary.dfs.core.windows.net/test-filesystem-1c57df43-42e9-b45f-8714-3f999c6f0ed7/test-file-23e68622-efec-ae83-5dff-b4c5ac1a9aff?resource=file",
+      "RequestMethod": "PUT",
+      "RequestHeaders": {
+        "Authorization": "Sanitized",
+        "traceparent": "00-a81c6c603cc87b4bbb10623087171935-9aad8c1be83c224e-00",
+        "User-Agent": [
+          "azsdk-net-Storage.Files.DataLake/12.2.0-dev.20200430.1",
+          "(.NET Core 4.6.28325.01; Microsoft Windows 10.0.18362 )"
+        ],
+        "x-ms-client-request-id": "9322151c-7aa1-a92d-6b94-355e56205e74",
+        "x-ms-date": "Fri, 01 May 2020 01:04:56 GMT",
+        "x-ms-return-client-request-id": "true",
+        "x-ms-version": "2019-12-12"
+      },
+      "RequestBody": null,
+      "StatusCode": 201,
+      "ResponseHeaders": {
+        "Content-Length": "0",
+        "Date": "Fri, 01 May 2020 01:04:56 GMT",
+        "ETag": "\u00220x8D7ED6BAA379EF2\u0022",
+        "Last-Modified": "Fri, 01 May 2020 01:04:56 GMT",
+        "Server": [
+          "Windows-Azure-HDFS/1.0",
+          "Microsoft-HTTPAPI/2.0"
+        ],
+        "x-ms-client-request-id": "9322151c-7aa1-a92d-6b94-355e56205e74",
+        "x-ms-request-id": "92db00b1-c01f-007b-6654-1f0f3c000000",
+        "x-ms-version": "2019-12-12"
+      },
+      "ResponseBody": []
+    },
+    {
+      "RequestUri": "https://seannsecanary.dfs.core.windows.net/test-filesystem-1c57df43-42e9-b45f-8714-3f999c6f0ed7/test-file-bc5accd3-5a0e-a753-0d5b-05d62999e5ac?resource=file",
+      "RequestMethod": "PUT",
+      "RequestHeaders": {
+        "Authorization": "Sanitized",
+        "traceparent": "00-e35cf27f842d1d4f9c84221f0ca584f5-e9398b6f5e010942-00",
+        "User-Agent": [
+          "azsdk-net-Storage.Files.DataLake/12.2.0-dev.20200430.1",
+          "(.NET Core 4.6.28325.01; Microsoft Windows 10.0.18362 )"
+        ],
+        "x-ms-client-request-id": "fc1751b7-ba56-c14a-c17b-8546755780d2",
+        "x-ms-date": "Fri, 01 May 2020 01:04:56 GMT",
+        "x-ms-return-client-request-id": "true",
+        "x-ms-version": "2019-12-12"
+      },
+      "RequestBody": null,
+      "StatusCode": 201,
+      "ResponseHeaders": {
+        "Content-Length": "0",
+        "Date": "Fri, 01 May 2020 01:04:56 GMT",
+        "ETag": "\u00220x8D7ED6BAA44D076\u0022",
+        "Last-Modified": "Fri, 01 May 2020 01:04:57 GMT",
+        "Server": [
+          "Windows-Azure-HDFS/1.0",
+          "Microsoft-HTTPAPI/2.0"
+        ],
+        "x-ms-client-request-id": "fc1751b7-ba56-c14a-c17b-8546755780d2",
+        "x-ms-request-id": "92db00d9-c01f-007b-0e54-1f0f3c000000",
+        "x-ms-version": "2019-12-12"
+      },
+      "ResponseBody": []
+    },
+    {
+      "RequestUri": "https://seannsecanary.dfs.core.windows.net/test-filesystem-1c57df43-42e9-b45f-8714-3f999c6f0ed7/test-file-bc5accd3-5a0e-a753-0d5b-05d62999e5ac?mode=legacy",
       "RequestMethod": "PUT",
       "RequestHeaders": {
         "Authorization": "Sanitized",
         "If-Match": "\u0022garbage\u0022",
         "User-Agent": [
-<<<<<<< HEAD
-          "azsdk-net-Storage.Files.DataLake/12.1.0-dev.20200403.1",
-          "(.NET Core 4.6.28325.01; Microsoft Windows 10.0.18362 )"
-        ],
-        "x-ms-client-request-id": "9a404afb-c9c1-cedc-92fd-0573721392ae",
-        "x-ms-date": "Fri, 03 Apr 2020 21:00:30 GMT",
-        "x-ms-rename-source": "/test-filesystem-3545cc2d-206e-be17-a559-3fa406af0c33/test-file-777f6e41-4d2b-ebd8-3ec2-5fe7c9889ee2",
-=======
-          "azsdk-net-Storage.Files.DataLake/12.2.0-dev.20200413.1",
-          "(.NET Core 4.6.28325.01; Microsoft Windows 10.0.18362 )"
-        ],
-        "x-ms-client-request-id": "9a404afb-c9c1-cedc-92fd-0573721392ae",
-        "x-ms-date": "Tue, 14 Apr 2020 00:02:46 GMT",
-        "x-ms-rename-source": "%2Ftest-filesystem-3545cc2d-206e-be17-a559-3fa406af0c33%2Ftest-file-777f6e41-4d2b-ebd8-3ec2-5fe7c9889ee2=",
->>>>>>> b9bd85cb
+          "azsdk-net-Storage.Files.DataLake/12.2.0-dev.20200430.1",
+          "(.NET Core 4.6.28325.01; Microsoft Windows 10.0.18362 )"
+        ],
+        "x-ms-client-request-id": "d71e0726-e982-cd55-11e7-d67c811785a0",
+        "x-ms-date": "Fri, 01 May 2020 01:04:56 GMT",
+        "x-ms-rename-source": "%2Ftest-filesystem-1c57df43-42e9-b45f-8714-3f999c6f0ed7%2Ftest-file-23e68622-efec-ae83-5dff-b4c5ac1a9aff=",
         "x-ms-return-client-request-id": "true",
         "x-ms-version": "2019-12-12"
       },
@@ -732,58 +448,35 @@
       "ResponseHeaders": {
         "Content-Length": "200",
         "Content-Type": "application/json; charset=utf-8",
-<<<<<<< HEAD
-        "Date": "Fri, 03 Apr 2020 21:00:28 GMT",
-=======
-        "Date": "Tue, 14 Apr 2020 00:02:44 GMT",
->>>>>>> b9bd85cb
-        "Server": [
-          "Windows-Azure-HDFS/1.0",
-          "Microsoft-HTTPAPI/2.0"
-        ],
-        "x-ms-client-request-id": "9a404afb-c9c1-cedc-92fd-0573721392ae",
+        "Date": "Fri, 01 May 2020 01:04:56 GMT",
+        "Server": [
+          "Windows-Azure-HDFS/1.0",
+          "Microsoft-HTTPAPI/2.0"
+        ],
+        "x-ms-client-request-id": "d71e0726-e982-cd55-11e7-d67c811785a0",
         "x-ms-error-code": "ConditionNotMet",
-<<<<<<< HEAD
-        "x-ms-request-id": "fa44004e-201f-0097-64fa-091bad000000",
-        "x-ms-version": "2019-12-12"
-=======
-        "x-ms-request-id": "536fdb1e-101f-0078-23f0-11ee58000000",
-        "x-ms-version": "2019-07-07"
->>>>>>> b9bd85cb
+        "x-ms-request-id": "92db00e9-c01f-007b-1e54-1f0f3c000000",
+        "x-ms-version": "2019-12-12"
       },
       "ResponseBody": {
         "error": {
           "code": "ConditionNotMet",
-<<<<<<< HEAD
-          "message": "The condition specified using HTTP conditional header(s) is not met.\nRequestId:fa44004e-201f-0097-64fa-091bad000000\nTime:2020-04-03T21:00:28.8353652Z"
-=======
-          "message": "The condition specified using HTTP conditional header(s) is not met.\nRequestId:536fdb1e-101f-0078-23f0-11ee58000000\nTime:2020-04-14T00:02:45.7725587Z"
->>>>>>> b9bd85cb
+          "message": "The condition specified using HTTP conditional header(s) is not met.\nRequestId:92db00e9-c01f-007b-1e54-1f0f3c000000\nTime:2020-05-01T01:04:57.1031840Z"
         }
       }
     },
     {
-      "RequestUri": "http://seannsecanary.blob.core.windows.net/test-filesystem-3545cc2d-206e-be17-a559-3fa406af0c33?restype=container",
+      "RequestUri": "https://seannsecanary.blob.core.windows.net/test-filesystem-1c57df43-42e9-b45f-8714-3f999c6f0ed7?restype=container",
       "RequestMethod": "DELETE",
       "RequestHeaders": {
         "Authorization": "Sanitized",
-<<<<<<< HEAD
-        "traceparent": "00-fb8df8e6e07c6949b584938fff4138ed-58d50f36d25cf043-00",
-        "User-Agent": [
-          "azsdk-net-Storage.Files.DataLake/12.1.0-dev.20200403.1",
-          "(.NET Core 4.6.28325.01; Microsoft Windows 10.0.18362 )"
-        ],
-        "x-ms-client-request-id": "aa8f46f1-37e4-734f-097c-117919978681",
-        "x-ms-date": "Fri, 03 Apr 2020 21:00:30 GMT",
-=======
-        "traceparent": "00-484e2433bb5442469f3c3d50b44ae4c4-ef1d7d1d1854ef4f-00",
-        "User-Agent": [
-          "azsdk-net-Storage.Files.DataLake/12.2.0-dev.20200413.1",
-          "(.NET Core 4.6.28325.01; Microsoft Windows 10.0.18362 )"
-        ],
-        "x-ms-client-request-id": "aa8f46f1-37e4-734f-097c-117919978681",
-        "x-ms-date": "Tue, 14 Apr 2020 00:02:46 GMT",
->>>>>>> b9bd85cb
+        "traceparent": "00-cd70ba3bbde49341997aaaed57c8a7d2-4443da1b0626fd47-00",
+        "User-Agent": [
+          "azsdk-net-Storage.Files.DataLake/12.2.0-dev.20200430.1",
+          "(.NET Core 4.6.28325.01; Microsoft Windows 10.0.18362 )"
+        ],
+        "x-ms-client-request-id": "6e209319-a839-c450-3408-e98ff0ff4a58",
+        "x-ms-date": "Fri, 01 May 2020 01:04:56 GMT",
         "x-ms-return-client-request-id": "true",
         "x-ms-version": "2019-12-12"
       },
@@ -791,205 +484,125 @@
       "StatusCode": 202,
       "ResponseHeaders": {
         "Content-Length": "0",
-<<<<<<< HEAD
-        "Date": "Fri, 03 Apr 2020 21:00:28 GMT",
-=======
-        "Date": "Tue, 14 Apr 2020 00:02:45 GMT",
->>>>>>> b9bd85cb
-        "Server": [
-          "Windows-Azure-Blob/1.0",
-          "Microsoft-HTTPAPI/2.0"
-        ],
-        "x-ms-client-request-id": "aa8f46f1-37e4-734f-097c-117919978681",
-<<<<<<< HEAD
-        "x-ms-request-id": "96221fd2-f01e-0012-6cfa-093670000000",
-        "x-ms-version": "2019-12-12"
-=======
-        "x-ms-request-id": "dac519ed-901e-0059-34f0-11ca23000000",
-        "x-ms-version": "2019-07-07"
->>>>>>> b9bd85cb
-      },
-      "ResponseBody": []
-    },
-    {
-      "RequestUri": "http://seannsecanary.blob.core.windows.net/test-filesystem-91d336ac-0fca-e27f-d2a5-6ea267cb96d2?restype=container",
-      "RequestMethod": "PUT",
-      "RequestHeaders": {
-        "Authorization": "Sanitized",
-<<<<<<< HEAD
-        "traceparent": "00-09d356ae7ca7234ba8c582bb1116a5b1-978412cdcc435a43-00",
-        "User-Agent": [
-          "azsdk-net-Storage.Files.DataLake/12.1.0-dev.20200403.1",
-=======
-        "traceparent": "00-5a71d65909001745b572be235654fa1f-ba37e9c147f9064a-00",
-        "User-Agent": [
-          "azsdk-net-Storage.Files.DataLake/12.2.0-dev.20200413.1",
->>>>>>> b9bd85cb
+        "Date": "Fri, 01 May 2020 01:04:57 GMT",
+        "Server": [
+          "Windows-Azure-Blob/1.0",
+          "Microsoft-HTTPAPI/2.0"
+        ],
+        "x-ms-client-request-id": "6e209319-a839-c450-3408-e98ff0ff4a58",
+        "x-ms-request-id": "7f9d5483-201e-0011-3554-1fd714000000",
+        "x-ms-version": "2019-12-12"
+      },
+      "ResponseBody": []
+    },
+    {
+      "RequestUri": "https://seannsecanary.blob.core.windows.net/test-filesystem-abe023da-a5cf-ecad-802d-02375c5fd77d?restype=container",
+      "RequestMethod": "PUT",
+      "RequestHeaders": {
+        "Authorization": "Sanitized",
+        "traceparent": "00-54a5411d55a5e54fbc42815d9568b4d4-ffd5024c61d0624b-00",
+        "User-Agent": [
+          "azsdk-net-Storage.Files.DataLake/12.2.0-dev.20200430.1",
           "(.NET Core 4.6.28325.01; Microsoft Windows 10.0.18362 )"
         ],
         "x-ms-blob-public-access": "container",
-        "x-ms-client-request-id": "0164e097-6eeb-e231-c7ac-d73fc9ac0c3d",
-<<<<<<< HEAD
-        "x-ms-date": "Fri, 03 Apr 2020 21:00:30 GMT",
-=======
-        "x-ms-date": "Tue, 14 Apr 2020 00:02:46 GMT",
->>>>>>> b9bd85cb
-        "x-ms-return-client-request-id": "true",
-        "x-ms-version": "2019-12-12"
-      },
-      "RequestBody": null,
-      "StatusCode": 201,
-      "ResponseHeaders": {
-        "Content-Length": "0",
-<<<<<<< HEAD
-        "Date": "Fri, 03 Apr 2020 21:00:28 GMT",
-        "ETag": "\u00220x8D7D8120A50D1D7\u0022",
-        "Last-Modified": "Fri, 03 Apr 2020 21:00:29 GMT",
-=======
-        "Date": "Tue, 14 Apr 2020 00:02:46 GMT",
-        "ETag": "\u00220x8D7E0072981A7B9\u0022",
-        "Last-Modified": "Tue, 14 Apr 2020 00:02:46 GMT",
->>>>>>> b9bd85cb
-        "Server": [
-          "Windows-Azure-Blob/1.0",
-          "Microsoft-HTTPAPI/2.0"
-        ],
-        "x-ms-client-request-id": "0164e097-6eeb-e231-c7ac-d73fc9ac0c3d",
-<<<<<<< HEAD
-        "x-ms-request-id": "96221fd8-f01e-0012-72fa-093670000000",
-        "x-ms-version": "2019-12-12"
-=======
-        "x-ms-request-id": "f30fab76-201e-003e-4cf0-11dadf000000",
-        "x-ms-version": "2019-07-07"
->>>>>>> b9bd85cb
-      },
-      "ResponseBody": []
-    },
-    {
-      "RequestUri": "http://seannsecanary.dfs.core.windows.net/test-filesystem-91d336ac-0fca-e27f-d2a5-6ea267cb96d2/test-file-0f7b3ee6-5b15-c4fc-6dca-98b15147dad4?resource=file",
-      "RequestMethod": "PUT",
-      "RequestHeaders": {
-        "Authorization": "Sanitized",
-<<<<<<< HEAD
-        "traceparent": "00-90b6f4d106a75d4c86661f030171d865-f40089fb0f0bda48-00",
-        "User-Agent": [
-          "azsdk-net-Storage.Files.DataLake/12.1.0-dev.20200403.1",
-          "(.NET Core 4.6.28325.01; Microsoft Windows 10.0.18362 )"
-        ],
-        "x-ms-client-request-id": "c952800c-7182-3c7f-e39f-9420d5809080",
-        "x-ms-date": "Fri, 03 Apr 2020 21:00:30 GMT",
-=======
-        "traceparent": "00-e1d445a54b5a1c4e8e85801773b88a45-7566da616b93ea42-00",
-        "User-Agent": [
-          "azsdk-net-Storage.Files.DataLake/12.2.0-dev.20200413.1",
-          "(.NET Core 4.6.28325.01; Microsoft Windows 10.0.18362 )"
-        ],
-        "x-ms-client-request-id": "c952800c-7182-3c7f-e39f-9420d5809080",
-        "x-ms-date": "Tue, 14 Apr 2020 00:02:47 GMT",
->>>>>>> b9bd85cb
-        "x-ms-return-client-request-id": "true",
-        "x-ms-version": "2019-12-12"
-      },
-      "RequestBody": null,
-      "StatusCode": 201,
-      "ResponseHeaders": {
-        "Content-Length": "0",
-<<<<<<< HEAD
-        "Date": "Fri, 03 Apr 2020 21:00:28 GMT",
-        "ETag": "\u00220x8D7D8120A628344\u0022",
-        "Last-Modified": "Fri, 03 Apr 2020 21:00:29 GMT",
-=======
-        "Date": "Tue, 14 Apr 2020 00:02:46 GMT",
-        "ETag": "\u00220x8D7E00729D77316\u0022",
-        "Last-Modified": "Tue, 14 Apr 2020 00:02:46 GMT",
->>>>>>> b9bd85cb
-        "Server": [
-          "Windows-Azure-HDFS/1.0",
-          "Microsoft-HTTPAPI/2.0"
-        ],
-        "x-ms-client-request-id": "c952800c-7182-3c7f-e39f-9420d5809080",
-<<<<<<< HEAD
-        "x-ms-request-id": "fa44004f-201f-0097-65fa-091bad000000",
-        "x-ms-version": "2019-12-12"
-=======
-        "x-ms-request-id": "4effa642-501f-0034-6bf0-117e68000000",
-        "x-ms-version": "2019-07-07"
->>>>>>> b9bd85cb
-      },
-      "ResponseBody": []
-    },
-    {
-      "RequestUri": "http://seannsecanary.dfs.core.windows.net/test-filesystem-91d336ac-0fca-e27f-d2a5-6ea267cb96d2/test-file-ef1b03d2-85a2-51d5-57eb-3775f724b3e2?resource=file",
-      "RequestMethod": "PUT",
-      "RequestHeaders": {
-        "Authorization": "Sanitized",
-<<<<<<< HEAD
-        "traceparent": "00-be59dee64ee8174e90f27db2504ebab8-44d0e5dafd1a654c-00",
-        "User-Agent": [
-          "azsdk-net-Storage.Files.DataLake/12.1.0-dev.20200403.1",
-          "(.NET Core 4.6.28325.01; Microsoft Windows 10.0.18362 )"
-        ],
-        "x-ms-client-request-id": "0c05e30e-506f-86aa-aa00-72963a0944be",
-        "x-ms-date": "Fri, 03 Apr 2020 21:00:30 GMT",
-=======
-        "traceparent": "00-b4850701f3aa614cac7681bd8a88f423-0bf945c125ceab43-00",
-        "User-Agent": [
-          "azsdk-net-Storage.Files.DataLake/12.2.0-dev.20200413.1",
-          "(.NET Core 4.6.28325.01; Microsoft Windows 10.0.18362 )"
-        ],
-        "x-ms-client-request-id": "0c05e30e-506f-86aa-aa00-72963a0944be",
-        "x-ms-date": "Tue, 14 Apr 2020 00:02:47 GMT",
->>>>>>> b9bd85cb
-        "x-ms-return-client-request-id": "true",
-        "x-ms-version": "2019-12-12"
-      },
-      "RequestBody": null,
-      "StatusCode": 201,
-      "ResponseHeaders": {
-        "Content-Length": "0",
-<<<<<<< HEAD
-        "Date": "Fri, 03 Apr 2020 21:00:28 GMT",
-        "ETag": "\u00220x8D7D8120A6F8E58\u0022",
-        "Last-Modified": "Fri, 03 Apr 2020 21:00:29 GMT",
-=======
-        "Date": "Tue, 14 Apr 2020 00:02:46 GMT",
-        "ETag": "\u00220x8D7E00729E4CDE6\u0022",
-        "Last-Modified": "Tue, 14 Apr 2020 00:02:46 GMT",
->>>>>>> b9bd85cb
-        "Server": [
-          "Windows-Azure-HDFS/1.0",
-          "Microsoft-HTTPAPI/2.0"
-        ],
-        "x-ms-client-request-id": "0c05e30e-506f-86aa-aa00-72963a0944be",
-<<<<<<< HEAD
-        "x-ms-request-id": "fa440050-201f-0097-66fa-091bad000000",
-        "x-ms-version": "2019-12-12"
-=======
-        "x-ms-request-id": "4effa643-501f-0034-6cf0-117e68000000",
-        "x-ms-version": "2019-07-07"
->>>>>>> b9bd85cb
-      },
-      "ResponseBody": []
-    },
-    {
-      "RequestUri": "http://seannsecanary.blob.core.windows.net/test-filesystem-91d336ac-0fca-e27f-d2a5-6ea267cb96d2/test-file-ef1b03d2-85a2-51d5-57eb-3775f724b3e2",
+        "x-ms-client-request-id": "d21c3500-fcb2-7436-e633-ed0ba51868d5",
+        "x-ms-date": "Fri, 01 May 2020 01:04:56 GMT",
+        "x-ms-return-client-request-id": "true",
+        "x-ms-version": "2019-12-12"
+      },
+      "RequestBody": null,
+      "StatusCode": 201,
+      "ResponseHeaders": {
+        "Content-Length": "0",
+        "Date": "Fri, 01 May 2020 01:04:57 GMT",
+        "ETag": "\u00220x8D7ED6BAA9D9602\u0022",
+        "Last-Modified": "Fri, 01 May 2020 01:04:57 GMT",
+        "Server": [
+          "Windows-Azure-Blob/1.0",
+          "Microsoft-HTTPAPI/2.0"
+        ],
+        "x-ms-client-request-id": "d21c3500-fcb2-7436-e633-ed0ba51868d5",
+        "x-ms-request-id": "feea3581-401e-004a-1354-1fee2f000000",
+        "x-ms-version": "2019-12-12"
+      },
+      "ResponseBody": []
+    },
+    {
+      "RequestUri": "https://seannsecanary.dfs.core.windows.net/test-filesystem-abe023da-a5cf-ecad-802d-02375c5fd77d/test-file-20506b30-5c9c-c361-bcb2-8da91d709c89?resource=file",
+      "RequestMethod": "PUT",
+      "RequestHeaders": {
+        "Authorization": "Sanitized",
+        "traceparent": "00-6f69746e18d4054ea187e4652cb25092-26bdb8ede5dff14c-00",
+        "User-Agent": [
+          "azsdk-net-Storage.Files.DataLake/12.2.0-dev.20200430.1",
+          "(.NET Core 4.6.28325.01; Microsoft Windows 10.0.18362 )"
+        ],
+        "x-ms-client-request-id": "e40bb2be-dfa6-a338-d358-16006f8c5675",
+        "x-ms-date": "Fri, 01 May 2020 01:04:57 GMT",
+        "x-ms-return-client-request-id": "true",
+        "x-ms-version": "2019-12-12"
+      },
+      "RequestBody": null,
+      "StatusCode": 201,
+      "ResponseHeaders": {
+        "Content-Length": "0",
+        "Date": "Fri, 01 May 2020 01:04:57 GMT",
+        "ETag": "\u00220x8D7ED6BAAD5DD26\u0022",
+        "Last-Modified": "Fri, 01 May 2020 01:04:57 GMT",
+        "Server": [
+          "Windows-Azure-HDFS/1.0",
+          "Microsoft-HTTPAPI/2.0"
+        ],
+        "x-ms-client-request-id": "e40bb2be-dfa6-a338-d358-16006f8c5675",
+        "x-ms-request-id": "afd73c69-801f-0045-5b54-1f9843000000",
+        "x-ms-version": "2019-12-12"
+      },
+      "ResponseBody": []
+    },
+    {
+      "RequestUri": "https://seannsecanary.dfs.core.windows.net/test-filesystem-abe023da-a5cf-ecad-802d-02375c5fd77d/test-file-78de6496-40e1-2b92-a10d-87ae559d9a60?resource=file",
+      "RequestMethod": "PUT",
+      "RequestHeaders": {
+        "Authorization": "Sanitized",
+        "traceparent": "00-ba502bc814e6494298c5e19ecce68e41-d62ec817f11d954b-00",
+        "User-Agent": [
+          "azsdk-net-Storage.Files.DataLake/12.2.0-dev.20200430.1",
+          "(.NET Core 4.6.28325.01; Microsoft Windows 10.0.18362 )"
+        ],
+        "x-ms-client-request-id": "c42c9198-107d-7d23-20e0-4398588a4e35",
+        "x-ms-date": "Fri, 01 May 2020 01:04:57 GMT",
+        "x-ms-return-client-request-id": "true",
+        "x-ms-version": "2019-12-12"
+      },
+      "RequestBody": null,
+      "StatusCode": 201,
+      "ResponseHeaders": {
+        "Content-Length": "0",
+        "Date": "Fri, 01 May 2020 01:04:57 GMT",
+        "ETag": "\u00220x8D7ED6BAAE2E5EC\u0022",
+        "Last-Modified": "Fri, 01 May 2020 01:04:58 GMT",
+        "Server": [
+          "Windows-Azure-HDFS/1.0",
+          "Microsoft-HTTPAPI/2.0"
+        ],
+        "x-ms-client-request-id": "c42c9198-107d-7d23-20e0-4398588a4e35",
+        "x-ms-request-id": "afd73c92-801f-0045-0454-1f9843000000",
+        "x-ms-version": "2019-12-12"
+      },
+      "ResponseBody": []
+    },
+    {
+      "RequestUri": "https://seannsecanary.blob.core.windows.net/test-filesystem-abe023da-a5cf-ecad-802d-02375c5fd77d/test-file-78de6496-40e1-2b92-a10d-87ae559d9a60",
       "RequestMethod": "HEAD",
       "RequestHeaders": {
         "Authorization": "Sanitized",
         "User-Agent": [
-<<<<<<< HEAD
-          "azsdk-net-Storage.Files.DataLake/12.1.0-dev.20200403.1",
-          "(.NET Core 4.6.28325.01; Microsoft Windows 10.0.18362 )"
-        ],
-        "x-ms-client-request-id": "1466e032-a71f-3a73-a11f-26f49eba774f",
-        "x-ms-date": "Fri, 03 Apr 2020 21:00:30 GMT",
-=======
-          "azsdk-net-Storage.Files.DataLake/12.2.0-dev.20200413.1",
-          "(.NET Core 4.6.28325.01; Microsoft Windows 10.0.18362 )"
-        ],
-        "x-ms-client-request-id": "1466e032-a71f-3a73-a11f-26f49eba774f",
-        "x-ms-date": "Tue, 14 Apr 2020 00:02:47 GMT",
->>>>>>> b9bd85cb
+          "azsdk-net-Storage.Files.DataLake/12.2.0-dev.20200430.1",
+          "(.NET Core 4.6.28325.01; Microsoft Windows 10.0.18362 )"
+        ],
+        "x-ms-client-request-id": "c3167a3a-d671-1ae3-656e-4a84754bf56a",
+        "x-ms-date": "Fri, 01 May 2020 01:04:57 GMT",
         "x-ms-return-client-request-id": "true",
         "x-ms-version": "2019-12-12"
       },
@@ -999,15 +612,9 @@
         "Accept-Ranges": "bytes",
         "Content-Length": "0",
         "Content-Type": "application/octet-stream",
-<<<<<<< HEAD
-        "Date": "Fri, 03 Apr 2020 21:00:28 GMT",
-        "ETag": "\u00220x8D7D8120A6F8E58\u0022",
-        "Last-Modified": "Fri, 03 Apr 2020 21:00:29 GMT",
-=======
-        "Date": "Tue, 14 Apr 2020 00:02:46 GMT",
-        "ETag": "\u00220x8D7E00729E4CDE6\u0022",
-        "Last-Modified": "Tue, 14 Apr 2020 00:02:46 GMT",
->>>>>>> b9bd85cb
+        "Date": "Fri, 01 May 2020 01:04:57 GMT",
+        "ETag": "\u00220x8D7ED6BAAE2E5EC\u0022",
+        "Last-Modified": "Fri, 01 May 2020 01:04:58 GMT",
         "Server": [
           "Windows-Azure-Blob/1.0",
           "Microsoft-HTTPAPI/2.0"
@@ -1015,47 +622,29 @@
         "x-ms-access-tier": "Hot",
         "x-ms-access-tier-inferred": "true",
         "x-ms-blob-type": "BlockBlob",
-        "x-ms-client-request-id": "1466e032-a71f-3a73-a11f-26f49eba774f",
-<<<<<<< HEAD
-        "x-ms-creation-time": "Fri, 03 Apr 2020 21:00:29 GMT",
+        "x-ms-client-request-id": "c3167a3a-d671-1ae3-656e-4a84754bf56a",
+        "x-ms-creation-time": "Fri, 01 May 2020 01:04:58 GMT",
         "x-ms-lease-state": "available",
         "x-ms-lease-status": "unlocked",
-        "x-ms-request-id": "96221fff-f01e-0012-15fa-093670000000",
-=======
-        "x-ms-creation-time": "Tue, 14 Apr 2020 00:02:46 GMT",
-        "x-ms-lease-state": "available",
-        "x-ms-lease-status": "unlocked",
-        "x-ms-request-id": "f30fabb0-201e-003e-76f0-11dadf000000",
->>>>>>> b9bd85cb
+        "x-ms-request-id": "feea35f1-401e-004a-7454-1fee2f000000",
         "x-ms-server-encrypted": "true",
         "x-ms-version": "2019-12-12"
       },
       "ResponseBody": []
     },
     {
-      "RequestUri": "http://seannsecanary.dfs.core.windows.net/test-filesystem-91d336ac-0fca-e27f-d2a5-6ea267cb96d2/test-file-ef1b03d2-85a2-51d5-57eb-3775f724b3e2?mode=legacy",
-      "RequestMethod": "PUT",
-      "RequestHeaders": {
-        "Authorization": "Sanitized",
-<<<<<<< HEAD
-        "If-None-Match": "\u00220x8D7D8120A6F8E58\u0022",
-        "User-Agent": [
-          "azsdk-net-Storage.Files.DataLake/12.1.0-dev.20200403.1",
-          "(.NET Core 4.6.28325.01; Microsoft Windows 10.0.18362 )"
-        ],
-        "x-ms-client-request-id": "5a64e1b0-2fa2-449f-3e5b-e8bb999723f7",
-        "x-ms-date": "Fri, 03 Apr 2020 21:00:30 GMT",
-        "x-ms-rename-source": "/test-filesystem-91d336ac-0fca-e27f-d2a5-6ea267cb96d2/test-file-0f7b3ee6-5b15-c4fc-6dca-98b15147dad4",
-=======
-        "If-None-Match": "\u00220x8D7E00729E4CDE6\u0022",
-        "User-Agent": [
-          "azsdk-net-Storage.Files.DataLake/12.2.0-dev.20200413.1",
-          "(.NET Core 4.6.28325.01; Microsoft Windows 10.0.18362 )"
-        ],
-        "x-ms-client-request-id": "5a64e1b0-2fa2-449f-3e5b-e8bb999723f7",
-        "x-ms-date": "Tue, 14 Apr 2020 00:02:47 GMT",
-        "x-ms-rename-source": "%2Ftest-filesystem-91d336ac-0fca-e27f-d2a5-6ea267cb96d2%2Ftest-file-0f7b3ee6-5b15-c4fc-6dca-98b15147dad4=",
->>>>>>> b9bd85cb
+      "RequestUri": "https://seannsecanary.dfs.core.windows.net/test-filesystem-abe023da-a5cf-ecad-802d-02375c5fd77d/test-file-78de6496-40e1-2b92-a10d-87ae559d9a60?mode=legacy",
+      "RequestMethod": "PUT",
+      "RequestHeaders": {
+        "Authorization": "Sanitized",
+        "If-None-Match": "\u00220x8D7ED6BAAE2E5EC\u0022",
+        "User-Agent": [
+          "azsdk-net-Storage.Files.DataLake/12.2.0-dev.20200430.1",
+          "(.NET Core 4.6.28325.01; Microsoft Windows 10.0.18362 )"
+        ],
+        "x-ms-client-request-id": "dd5d6ca2-8b74-e7c4-d2bb-8133a18c6835",
+        "x-ms-date": "Fri, 01 May 2020 01:04:58 GMT",
+        "x-ms-rename-source": "%2Ftest-filesystem-abe023da-a5cf-ecad-802d-02375c5fd77d%2Ftest-file-20506b30-5c9c-c361-bcb2-8da91d709c89=",
         "x-ms-return-client-request-id": "true",
         "x-ms-version": "2019-12-12"
       },
@@ -1064,58 +653,35 @@
       "ResponseHeaders": {
         "Content-Length": "200",
         "Content-Type": "application/json; charset=utf-8",
-<<<<<<< HEAD
-        "Date": "Fri, 03 Apr 2020 21:00:31 GMT",
-=======
-        "Date": "Tue, 14 Apr 2020 00:02:46 GMT",
->>>>>>> b9bd85cb
-        "Server": [
-          "Windows-Azure-HDFS/1.0",
-          "Microsoft-HTTPAPI/2.0"
-        ],
-        "x-ms-client-request-id": "5a64e1b0-2fa2-449f-3e5b-e8bb999723f7",
+        "Date": "Fri, 01 May 2020 01:04:57 GMT",
+        "Server": [
+          "Windows-Azure-HDFS/1.0",
+          "Microsoft-HTTPAPI/2.0"
+        ],
+        "x-ms-client-request-id": "dd5d6ca2-8b74-e7c4-d2bb-8133a18c6835",
         "x-ms-error-code": "ConditionNotMet",
-<<<<<<< HEAD
-        "x-ms-request-id": "fa440052-201f-0097-67fa-091bad000000",
-        "x-ms-version": "2019-12-12"
-=======
-        "x-ms-request-id": "4effa647-501f-0034-6ff0-117e68000000",
-        "x-ms-version": "2019-07-07"
->>>>>>> b9bd85cb
+        "x-ms-request-id": "afd73d65-801f-0045-5754-1f9843000000",
+        "x-ms-version": "2019-12-12"
       },
       "ResponseBody": {
         "error": {
           "code": "ConditionNotMet",
-<<<<<<< HEAD
-          "message": "The condition specified using HTTP conditional header(s) is not met.\nRequestId:fa440052-201f-0097-67fa-091bad000000\nTime:2020-04-03T21:00:32.1967297Z"
-=======
-          "message": "The condition specified using HTTP conditional header(s) is not met.\nRequestId:4effa647-501f-0034-6ff0-117e68000000\nTime:2020-04-14T00:02:47.1789686Z"
->>>>>>> b9bd85cb
+          "message": "The condition specified using HTTP conditional header(s) is not met.\nRequestId:afd73d65-801f-0045-5754-1f9843000000\nTime:2020-05-01T01:04:58.6581542Z"
         }
       }
     },
     {
-      "RequestUri": "http://seannsecanary.blob.core.windows.net/test-filesystem-91d336ac-0fca-e27f-d2a5-6ea267cb96d2?restype=container",
+      "RequestUri": "https://seannsecanary.blob.core.windows.net/test-filesystem-abe023da-a5cf-ecad-802d-02375c5fd77d?restype=container",
       "RequestMethod": "DELETE",
       "RequestHeaders": {
         "Authorization": "Sanitized",
-<<<<<<< HEAD
-        "traceparent": "00-192abc8aa696f14dabc1cf9046f38d43-c767506c8f79de41-00",
-        "User-Agent": [
-          "azsdk-net-Storage.Files.DataLake/12.1.0-dev.20200403.1",
-          "(.NET Core 4.6.28325.01; Microsoft Windows 10.0.18362 )"
-        ],
-        "x-ms-client-request-id": "bc44887c-1d55-59ac-4497-10d548c1b5c0",
-        "x-ms-date": "Fri, 03 Apr 2020 21:00:33 GMT",
-=======
-        "traceparent": "00-31c590347ee54a468eba061f1040fbb5-00aefc6355588e48-00",
-        "User-Agent": [
-          "azsdk-net-Storage.Files.DataLake/12.2.0-dev.20200413.1",
-          "(.NET Core 4.6.28325.01; Microsoft Windows 10.0.18362 )"
-        ],
-        "x-ms-client-request-id": "bc44887c-1d55-59ac-4497-10d548c1b5c0",
-        "x-ms-date": "Tue, 14 Apr 2020 00:02:47 GMT",
->>>>>>> b9bd85cb
+        "traceparent": "00-cc9dc4c0fc05af4096fd5327050ebfbe-1745c6d71b567945-00",
+        "User-Agent": [
+          "azsdk-net-Storage.Files.DataLake/12.2.0-dev.20200430.1",
+          "(.NET Core 4.6.28325.01; Microsoft Windows 10.0.18362 )"
+        ],
+        "x-ms-client-request-id": "08e1d1dd-18ed-baf6-5944-66396b370af4",
+        "x-ms-date": "Fri, 01 May 2020 01:04:58 GMT",
         "x-ms-return-client-request-id": "true",
         "x-ms-version": "2019-12-12"
       },
@@ -1123,207 +689,127 @@
       "StatusCode": 202,
       "ResponseHeaders": {
         "Content-Length": "0",
-<<<<<<< HEAD
-        "Date": "Fri, 03 Apr 2020 21:00:31 GMT",
-=======
-        "Date": "Tue, 14 Apr 2020 00:02:47 GMT",
->>>>>>> b9bd85cb
-        "Server": [
-          "Windows-Azure-Blob/1.0",
-          "Microsoft-HTTPAPI/2.0"
-        ],
-        "x-ms-client-request-id": "bc44887c-1d55-59ac-4497-10d548c1b5c0",
-<<<<<<< HEAD
-        "x-ms-request-id": "96222105-f01e-0012-50fa-093670000000",
-        "x-ms-version": "2019-12-12"
-=======
-        "x-ms-request-id": "f30fabc0-201e-003e-05f0-11dadf000000",
-        "x-ms-version": "2019-07-07"
->>>>>>> b9bd85cb
-      },
-      "ResponseBody": []
-    },
-    {
-      "RequestUri": "http://seannsecanary.blob.core.windows.net/test-filesystem-7215631f-a38c-ae6c-8263-f68b73c2f8d1?restype=container",
-      "RequestMethod": "PUT",
-      "RequestHeaders": {
-        "Authorization": "Sanitized",
-<<<<<<< HEAD
-        "traceparent": "00-9b58aae6b63b184b876c94d846b6c3cd-1b6dc087ebbbe24e-00",
-        "User-Agent": [
-          "azsdk-net-Storage.Files.DataLake/12.1.0-dev.20200403.1",
-=======
-        "traceparent": "00-de7c16671f48c84097d6c20b3985ba90-432dc92754c0ef43-00",
-        "User-Agent": [
-          "azsdk-net-Storage.Files.DataLake/12.2.0-dev.20200413.1",
->>>>>>> b9bd85cb
+        "Date": "Fri, 01 May 2020 01:04:58 GMT",
+        "Server": [
+          "Windows-Azure-Blob/1.0",
+          "Microsoft-HTTPAPI/2.0"
+        ],
+        "x-ms-client-request-id": "08e1d1dd-18ed-baf6-5944-66396b370af4",
+        "x-ms-request-id": "feea3633-401e-004a-2f54-1fee2f000000",
+        "x-ms-version": "2019-12-12"
+      },
+      "ResponseBody": []
+    },
+    {
+      "RequestUri": "https://seannsecanary.blob.core.windows.net/test-filesystem-72510ee5-c0cd-9efc-8b10-cd0a49a055da?restype=container",
+      "RequestMethod": "PUT",
+      "RequestHeaders": {
+        "Authorization": "Sanitized",
+        "traceparent": "00-b2dc11624ce0c244876986c574373423-ae1d7b494004bf48-00",
+        "User-Agent": [
+          "azsdk-net-Storage.Files.DataLake/12.2.0-dev.20200430.1",
           "(.NET Core 4.6.28325.01; Microsoft Windows 10.0.18362 )"
         ],
         "x-ms-blob-public-access": "container",
-        "x-ms-client-request-id": "e7bcfb61-0e57-d83e-1c95-3af22721e682",
-<<<<<<< HEAD
-        "x-ms-date": "Fri, 03 Apr 2020 21:00:33 GMT",
-=======
-        "x-ms-date": "Tue, 14 Apr 2020 00:02:47 GMT",
->>>>>>> b9bd85cb
-        "x-ms-return-client-request-id": "true",
-        "x-ms-version": "2019-12-12"
-      },
-      "RequestBody": null,
-      "StatusCode": 201,
-      "ResponseHeaders": {
-        "Content-Length": "0",
-<<<<<<< HEAD
-        "Date": "Fri, 03 Apr 2020 21:00:31 GMT",
-        "ETag": "\u00220x8D7D8120C538FE7\u0022",
-        "Last-Modified": "Fri, 03 Apr 2020 21:00:32 GMT",
-=======
-        "Date": "Tue, 14 Apr 2020 00:02:46 GMT",
-        "ETag": "\u00220x8D7E0072A4A952F\u0022",
-        "Last-Modified": "Tue, 14 Apr 2020 00:02:47 GMT",
->>>>>>> b9bd85cb
-        "Server": [
-          "Windows-Azure-Blob/1.0",
-          "Microsoft-HTTPAPI/2.0"
-        ],
-        "x-ms-client-request-id": "e7bcfb61-0e57-d83e-1c95-3af22721e682",
-<<<<<<< HEAD
-        "x-ms-request-id": "96222110-f01e-0012-57fa-093670000000",
-        "x-ms-version": "2019-12-12"
-=======
-        "x-ms-request-id": "a8a9d637-f01e-002d-42f0-11fed3000000",
-        "x-ms-version": "2019-07-07"
->>>>>>> b9bd85cb
-      },
-      "ResponseBody": []
-    },
-    {
-      "RequestUri": "http://seannsecanary.dfs.core.windows.net/test-filesystem-7215631f-a38c-ae6c-8263-f68b73c2f8d1/test-file-2bfa3e9e-a481-b96d-c242-d99be9d2bdf8?resource=file",
-      "RequestMethod": "PUT",
-      "RequestHeaders": {
-        "Authorization": "Sanitized",
-<<<<<<< HEAD
-        "traceparent": "00-b6fcce18c9af034186d992bd1dff5aa1-dffcef9b8990c04f-00",
-        "User-Agent": [
-          "azsdk-net-Storage.Files.DataLake/12.1.0-dev.20200403.1",
-          "(.NET Core 4.6.28325.01; Microsoft Windows 10.0.18362 )"
-        ],
-        "x-ms-client-request-id": "b2fb3709-8d8f-bd20-8d02-251435a3ef49",
-        "x-ms-date": "Fri, 03 Apr 2020 21:00:33 GMT",
-=======
-        "traceparent": "00-1fe0fa0f224b8a47ad13030574fddd33-d641f1fda3cadc41-00",
-        "User-Agent": [
-          "azsdk-net-Storage.Files.DataLake/12.2.0-dev.20200413.1",
-          "(.NET Core 4.6.28325.01; Microsoft Windows 10.0.18362 )"
-        ],
-        "x-ms-client-request-id": "b2fb3709-8d8f-bd20-8d02-251435a3ef49",
-        "x-ms-date": "Tue, 14 Apr 2020 00:02:48 GMT",
->>>>>>> b9bd85cb
-        "x-ms-return-client-request-id": "true",
-        "x-ms-version": "2019-12-12"
-      },
-      "RequestBody": null,
-      "StatusCode": 201,
-      "ResponseHeaders": {
-        "Content-Length": "0",
-<<<<<<< HEAD
-        "Date": "Fri, 03 Apr 2020 21:00:31 GMT",
-        "ETag": "\u00220x8D7D8120C638664\u0022",
-        "Last-Modified": "Fri, 03 Apr 2020 21:00:32 GMT",
-=======
-        "Date": "Tue, 14 Apr 2020 00:02:46 GMT",
-        "ETag": "\u00220x8D7E0072A664D08\u0022",
-        "Last-Modified": "Tue, 14 Apr 2020 00:02:47 GMT",
->>>>>>> b9bd85cb
-        "Server": [
-          "Windows-Azure-HDFS/1.0",
-          "Microsoft-HTTPAPI/2.0"
-        ],
-        "x-ms-client-request-id": "b2fb3709-8d8f-bd20-8d02-251435a3ef49",
-<<<<<<< HEAD
-        "x-ms-request-id": "fa440055-201f-0097-69fa-091bad000000",
-        "x-ms-version": "2019-12-12"
-=======
-        "x-ms-request-id": "cae01e54-801f-0055-1bf0-115d2b000000",
-        "x-ms-version": "2019-07-07"
->>>>>>> b9bd85cb
-      },
-      "ResponseBody": []
-    },
-    {
-      "RequestUri": "http://seannsecanary.dfs.core.windows.net/test-filesystem-7215631f-a38c-ae6c-8263-f68b73c2f8d1/test-file-d24942d8-6ff8-8d7c-c32e-4d1aafb08d14?resource=file",
-      "RequestMethod": "PUT",
-      "RequestHeaders": {
-        "Authorization": "Sanitized",
-<<<<<<< HEAD
-        "traceparent": "00-04bda26da66e27499df5878dcdf8fb48-13744d3d5e353046-00",
-        "User-Agent": [
-          "azsdk-net-Storage.Files.DataLake/12.1.0-dev.20200403.1",
-          "(.NET Core 4.6.28325.01; Microsoft Windows 10.0.18362 )"
-        ],
-        "x-ms-client-request-id": "e9e4ab77-d865-9a7f-bb6d-ee6040050ddd",
-        "x-ms-date": "Fri, 03 Apr 2020 21:00:34 GMT",
-=======
-        "traceparent": "00-4c1277095aac2946a934cb019ecfbb4e-988f8d0849d7e545-00",
-        "User-Agent": [
-          "azsdk-net-Storage.Files.DataLake/12.2.0-dev.20200413.1",
-          "(.NET Core 4.6.28325.01; Microsoft Windows 10.0.18362 )"
-        ],
-        "x-ms-client-request-id": "e9e4ab77-d865-9a7f-bb6d-ee6040050ddd",
-        "x-ms-date": "Tue, 14 Apr 2020 00:02:48 GMT",
->>>>>>> b9bd85cb
-        "x-ms-return-client-request-id": "true",
-        "x-ms-version": "2019-12-12"
-      },
-      "RequestBody": null,
-      "StatusCode": 201,
-      "ResponseHeaders": {
-        "Content-Length": "0",
-<<<<<<< HEAD
-        "Date": "Fri, 03 Apr 2020 21:00:31 GMT",
-        "ETag": "\u00220x8D7D8120C714A08\u0022",
-        "Last-Modified": "Fri, 03 Apr 2020 21:00:32 GMT",
-=======
-        "Date": "Tue, 14 Apr 2020 00:02:46 GMT",
-        "ETag": "\u00220x8D7E0072A733696\u0022",
-        "Last-Modified": "Tue, 14 Apr 2020 00:02:47 GMT",
->>>>>>> b9bd85cb
-        "Server": [
-          "Windows-Azure-HDFS/1.0",
-          "Microsoft-HTTPAPI/2.0"
-        ],
-        "x-ms-client-request-id": "e9e4ab77-d865-9a7f-bb6d-ee6040050ddd",
-<<<<<<< HEAD
-        "x-ms-request-id": "fa440056-201f-0097-6afa-091bad000000",
-        "x-ms-version": "2019-12-12"
-=======
-        "x-ms-request-id": "cae01e56-801f-0055-1cf0-115d2b000000",
-        "x-ms-version": "2019-07-07"
->>>>>>> b9bd85cb
-      },
-      "ResponseBody": []
-    },
-    {
-      "RequestUri": "http://seannsecanary.dfs.core.windows.net/test-filesystem-7215631f-a38c-ae6c-8263-f68b73c2f8d1/test-file-d24942d8-6ff8-8d7c-c32e-4d1aafb08d14?mode=legacy",
-      "RequestMethod": "PUT",
-      "RequestHeaders": {
-        "Authorization": "Sanitized",
-        "User-Agent": [
-<<<<<<< HEAD
-          "azsdk-net-Storage.Files.DataLake/12.1.0-dev.20200403.1",
-          "(.NET Core 4.6.28325.01; Microsoft Windows 10.0.18362 )"
-        ],
-        "x-ms-client-request-id": "04a31397-a4cb-beaf-e1f7-f6691b08db2e",
-        "x-ms-date": "Fri, 03 Apr 2020 21:00:34 GMT",
-=======
-          "azsdk-net-Storage.Files.DataLake/12.2.0-dev.20200413.1",
-          "(.NET Core 4.6.28325.01; Microsoft Windows 10.0.18362 )"
-        ],
-        "x-ms-client-request-id": "04a31397-a4cb-beaf-e1f7-f6691b08db2e",
-        "x-ms-date": "Tue, 14 Apr 2020 00:02:48 GMT",
->>>>>>> b9bd85cb
-        "x-ms-lease-id": "c9540b2f-30cf-cd8e-703f-296576a071e1",
-        "x-ms-rename-source": "%2Ftest-filesystem-7215631f-a38c-ae6c-8263-f68b73c2f8d1%2Ftest-file-2bfa3e9e-a481-b96d-c242-d99be9d2bdf8=",
+        "x-ms-client-request-id": "833e4d5f-1aa5-1dc1-d543-7cdd4beb71b8",
+        "x-ms-date": "Fri, 01 May 2020 01:04:58 GMT",
+        "x-ms-return-client-request-id": "true",
+        "x-ms-version": "2019-12-12"
+      },
+      "RequestBody": null,
+      "StatusCode": 201,
+      "ResponseHeaders": {
+        "Content-Length": "0",
+        "Date": "Fri, 01 May 2020 01:04:59 GMT",
+        "ETag": "\u00220x8D7ED6BAB9D3A0B\u0022",
+        "Last-Modified": "Fri, 01 May 2020 01:04:59 GMT",
+        "Server": [
+          "Windows-Azure-Blob/1.0",
+          "Microsoft-HTTPAPI/2.0"
+        ],
+        "x-ms-client-request-id": "833e4d5f-1aa5-1dc1-d543-7cdd4beb71b8",
+        "x-ms-request-id": "c61ca360-201e-0097-1954-1f1bad000000",
+        "x-ms-version": "2019-12-12"
+      },
+      "ResponseBody": []
+    },
+    {
+      "RequestUri": "https://seannsecanary.dfs.core.windows.net/test-filesystem-72510ee5-c0cd-9efc-8b10-cd0a49a055da/test-file-7a0b8bef-3be1-844a-c6ce-4f804ac501e4?resource=file",
+      "RequestMethod": "PUT",
+      "RequestHeaders": {
+        "Authorization": "Sanitized",
+        "traceparent": "00-d21281d215397649a35f4907e587860d-36b50d527aec5c4b-00",
+        "User-Agent": [
+          "azsdk-net-Storage.Files.DataLake/12.2.0-dev.20200430.1",
+          "(.NET Core 4.6.28325.01; Microsoft Windows 10.0.18362 )"
+        ],
+        "x-ms-client-request-id": "1147bedb-679c-23f6-03ba-bcd6cb41d210",
+        "x-ms-date": "Fri, 01 May 2020 01:04:58 GMT",
+        "x-ms-return-client-request-id": "true",
+        "x-ms-version": "2019-12-12"
+      },
+      "RequestBody": null,
+      "StatusCode": 201,
+      "ResponseHeaders": {
+        "Content-Length": "0",
+        "Date": "Fri, 01 May 2020 01:04:59 GMT",
+        "ETag": "\u00220x8D7ED6BABD45907\u0022",
+        "Last-Modified": "Fri, 01 May 2020 01:04:59 GMT",
+        "Server": [
+          "Windows-Azure-HDFS/1.0",
+          "Microsoft-HTTPAPI/2.0"
+        ],
+        "x-ms-client-request-id": "1147bedb-679c-23f6-03ba-bcd6cb41d210",
+        "x-ms-request-id": "e31230e0-601f-0010-0454-1f88c8000000",
+        "x-ms-version": "2019-12-12"
+      },
+      "ResponseBody": []
+    },
+    {
+      "RequestUri": "https://seannsecanary.dfs.core.windows.net/test-filesystem-72510ee5-c0cd-9efc-8b10-cd0a49a055da/test-file-56ae9842-7540-1d56-56f8-4aa940e3a05c?resource=file",
+      "RequestMethod": "PUT",
+      "RequestHeaders": {
+        "Authorization": "Sanitized",
+        "traceparent": "00-bb72bf72c86e1f448831fa48e5a8c1b3-e159875670291441-00",
+        "User-Agent": [
+          "azsdk-net-Storage.Files.DataLake/12.2.0-dev.20200430.1",
+          "(.NET Core 4.6.28325.01; Microsoft Windows 10.0.18362 )"
+        ],
+        "x-ms-client-request-id": "4b24ea65-e1bb-66f6-682a-bba41c4de31f",
+        "x-ms-date": "Fri, 01 May 2020 01:04:59 GMT",
+        "x-ms-return-client-request-id": "true",
+        "x-ms-version": "2019-12-12"
+      },
+      "RequestBody": null,
+      "StatusCode": 201,
+      "ResponseHeaders": {
+        "Content-Length": "0",
+        "Date": "Fri, 01 May 2020 01:04:59 GMT",
+        "ETag": "\u00220x8D7ED6BABE1E8DD\u0022",
+        "Last-Modified": "Fri, 01 May 2020 01:04:59 GMT",
+        "Server": [
+          "Windows-Azure-HDFS/1.0",
+          "Microsoft-HTTPAPI/2.0"
+        ],
+        "x-ms-client-request-id": "4b24ea65-e1bb-66f6-682a-bba41c4de31f",
+        "x-ms-request-id": "e31230fd-601f-0010-2154-1f88c8000000",
+        "x-ms-version": "2019-12-12"
+      },
+      "ResponseBody": []
+    },
+    {
+      "RequestUri": "https://seannsecanary.dfs.core.windows.net/test-filesystem-72510ee5-c0cd-9efc-8b10-cd0a49a055da/test-file-56ae9842-7540-1d56-56f8-4aa940e3a05c?mode=legacy",
+      "RequestMethod": "PUT",
+      "RequestHeaders": {
+        "Authorization": "Sanitized",
+        "User-Agent": [
+          "azsdk-net-Storage.Files.DataLake/12.2.0-dev.20200430.1",
+          "(.NET Core 4.6.28325.01; Microsoft Windows 10.0.18362 )"
+        ],
+        "x-ms-client-request-id": "56435cb0-54bf-b6a1-223e-245234a3aab0",
+        "x-ms-date": "Fri, 01 May 2020 01:04:59 GMT",
+        "x-ms-lease-id": "3f176654-deec-4fda-80f1-be5cfd360c1c",
+        "x-ms-rename-source": "%2Ftest-filesystem-72510ee5-c0cd-9efc-8b10-cd0a49a055da%2Ftest-file-7a0b8bef-3be1-844a-c6ce-4f804ac501e4=",
         "x-ms-return-client-request-id": "true",
         "x-ms-version": "2019-12-12"
       },
@@ -1332,58 +818,35 @@
       "ResponseHeaders": {
         "Content-Length": "176",
         "Content-Type": "application/json; charset=utf-8",
-<<<<<<< HEAD
-        "Date": "Fri, 03 Apr 2020 21:00:32 GMT",
-=======
-        "Date": "Tue, 14 Apr 2020 00:02:47 GMT",
->>>>>>> b9bd85cb
-        "Server": [
-          "Windows-Azure-HDFS/1.0",
-          "Microsoft-HTTPAPI/2.0"
-        ],
-        "x-ms-client-request-id": "04a31397-a4cb-beaf-e1f7-f6691b08db2e",
+        "Date": "Fri, 01 May 2020 01:04:59 GMT",
+        "Server": [
+          "Windows-Azure-HDFS/1.0",
+          "Microsoft-HTTPAPI/2.0"
+        ],
+        "x-ms-client-request-id": "56435cb0-54bf-b6a1-223e-245234a3aab0",
         "x-ms-error-code": "LeaseNotPresent",
-<<<<<<< HEAD
-        "x-ms-request-id": "fa440057-201f-0097-6bfa-091bad000000",
-        "x-ms-version": "2019-12-12"
-=======
-        "x-ms-request-id": "cae01e57-801f-0055-1df0-115d2b000000",
-        "x-ms-version": "2019-07-07"
->>>>>>> b9bd85cb
+        "x-ms-request-id": "e312311d-601f-0010-4154-1f88c8000000",
+        "x-ms-version": "2019-12-12"
       },
       "ResponseBody": {
         "error": {
           "code": "LeaseNotPresent",
-<<<<<<< HEAD
-          "message": "There is currently no lease on the resource.\nRequestId:fa440057-201f-0097-6bfa-091bad000000\nTime:2020-04-03T21:00:32.9002249Z"
-=======
-          "message": "There is currently no lease on the resource.\nRequestId:cae01e57-801f-0055-1df0-115d2b000000\nTime:2020-04-14T00:02:47.9904938Z"
->>>>>>> b9bd85cb
+          "message": "There is currently no lease on the resource.\nRequestId:e312311d-601f-0010-4154-1f88c8000000\nTime:2020-05-01T01:04:59.8248221Z"
         }
       }
     },
     {
-      "RequestUri": "http://seannsecanary.blob.core.windows.net/test-filesystem-7215631f-a38c-ae6c-8263-f68b73c2f8d1?restype=container",
+      "RequestUri": "https://seannsecanary.blob.core.windows.net/test-filesystem-72510ee5-c0cd-9efc-8b10-cd0a49a055da?restype=container",
       "RequestMethod": "DELETE",
       "RequestHeaders": {
         "Authorization": "Sanitized",
-<<<<<<< HEAD
-        "traceparent": "00-871395fb7f4fa64d83bfc171cbb5329e-6b7f8f7e4358244e-00",
-        "User-Agent": [
-          "azsdk-net-Storage.Files.DataLake/12.1.0-dev.20200403.1",
-          "(.NET Core 4.6.28325.01; Microsoft Windows 10.0.18362 )"
-        ],
-        "x-ms-client-request-id": "2dc890cc-0862-d011-61bf-f3194708b2d0",
-        "x-ms-date": "Fri, 03 Apr 2020 21:00:34 GMT",
-=======
-        "traceparent": "00-a7fabc65d3779e428ff45491578f25b4-2e45956900088946-00",
-        "User-Agent": [
-          "azsdk-net-Storage.Files.DataLake/12.2.0-dev.20200413.1",
-          "(.NET Core 4.6.28325.01; Microsoft Windows 10.0.18362 )"
-        ],
-        "x-ms-client-request-id": "2dc890cc-0862-d011-61bf-f3194708b2d0",
-        "x-ms-date": "Tue, 14 Apr 2020 00:02:48 GMT",
->>>>>>> b9bd85cb
+        "traceparent": "00-8b7795171561a34a928aa9ced616a89d-02ddc7a4313b1d48-00",
+        "User-Agent": [
+          "azsdk-net-Storage.Files.DataLake/12.2.0-dev.20200430.1",
+          "(.NET Core 4.6.28325.01; Microsoft Windows 10.0.18362 )"
+        ],
+        "x-ms-client-request-id": "c0f3c321-8c0a-c460-bf88-905e223f1eac",
+        "x-ms-date": "Fri, 01 May 2020 01:04:59 GMT",
         "x-ms-return-client-request-id": "true",
         "x-ms-version": "2019-12-12"
       },
@@ -1391,34 +854,21 @@
       "StatusCode": 202,
       "ResponseHeaders": {
         "Content-Length": "0",
-<<<<<<< HEAD
-        "Date": "Fri, 03 Apr 2020 21:00:32 GMT",
-=======
-        "Date": "Tue, 14 Apr 2020 00:02:47 GMT",
->>>>>>> b9bd85cb
-        "Server": [
-          "Windows-Azure-Blob/1.0",
-          "Microsoft-HTTPAPI/2.0"
-        ],
-        "x-ms-client-request-id": "2dc890cc-0862-d011-61bf-f3194708b2d0",
-<<<<<<< HEAD
-        "x-ms-request-id": "96222137-f01e-0012-77fa-093670000000",
-        "x-ms-version": "2019-12-12"
-=======
-        "x-ms-request-id": "a8a9d6a8-f01e-002d-26f0-11fed3000000",
-        "x-ms-version": "2019-07-07"
->>>>>>> b9bd85cb
+        "Date": "Fri, 01 May 2020 01:04:59 GMT",
+        "Server": [
+          "Windows-Azure-Blob/1.0",
+          "Microsoft-HTTPAPI/2.0"
+        ],
+        "x-ms-client-request-id": "c0f3c321-8c0a-c460-bf88-905e223f1eac",
+        "x-ms-request-id": "c61ca3cb-201e-0097-6854-1f1bad000000",
+        "x-ms-version": "2019-12-12"
       },
       "ResponseBody": []
     }
   ],
   "Variables": {
-<<<<<<< HEAD
-    "DateTimeOffsetNow": "2020-04-03T14:00:22.2285192-07:00",
-=======
-    "DateTimeOffsetNow": "2020-04-13T17:02:38.4799939-07:00",
->>>>>>> b9bd85cb
-    "RandomSeed": "811045549",
-    "Storage_TestConfigHierarchicalNamespace": "NamespaceTenant\nseannsecanary\nU2FuaXRpemVk\nhttp://seannsecanary.blob.core.windows.net\nhttp://seannsecanary.file.core.windows.net\nhttp://seannsecanary.queue.core.windows.net\nhttp://seannsecanary.table.core.windows.net\n\n\n\n\nhttp://seannsecanary-secondary.blob.core.windows.net\nhttp://seannsecanary-secondary.file.core.windows.net\nhttp://seannsecanary-secondary.queue.core.windows.net\nhttp://seannsecanary-secondary.table.core.windows.net\n68390a19-a643-458b-b726-408abf67b4fc\nSanitized\n72f988bf-86f1-41af-91ab-2d7cd011db47\nhttps://login.microsoftonline.com/\nCloud\nBlobEndpoint=http://seannsecanary.blob.core.windows.net/;QueueEndpoint=http://seannsecanary.queue.core.windows.net/;FileEndpoint=http://seannsecanary.file.core.windows.net/;BlobSecondaryEndpoint=http://seannsecanary-secondary.blob.core.windows.net/;QueueSecondaryEndpoint=http://seannsecanary-secondary.queue.core.windows.net/;FileSecondaryEndpoint=http://seannsecanary-secondary.file.core.windows.net/;AccountName=seannsecanary;AccountKey=Sanitized\n"
+    "DateTimeOffsetNow": "2020-04-30T18:04:51.2505761-07:00",
+    "RandomSeed": "1054992555",
+    "Storage_TestConfigHierarchicalNamespace": "NamespaceTenant\nseannsecanary\nU2FuaXRpemVk\nhttps://seannsecanary.blob.core.windows.net\nhttps://seannsecanary.file.core.windows.net\nhttps://seannsecanary.queue.core.windows.net\nhttps://seannsecanary.table.core.windows.net\n\n\n\n\nhttps://seannsecanary-secondary.blob.core.windows.net\nhttps://seannsecanary-secondary.file.core.windows.net\nhttps://seannsecanary-secondary.queue.core.windows.net\nhttps://seannsecanary-secondary.table.core.windows.net\n68390a19-a643-458b-b726-408abf67b4fc\nSanitized\n72f988bf-86f1-41af-91ab-2d7cd011db47\nhttps://login.microsoftonline.com/\nCloud\nBlobEndpoint=https://seannsecanary.blob.core.windows.net/;QueueEndpoint=https://seannsecanary.queue.core.windows.net/;FileEndpoint=https://seannsecanary.file.core.windows.net/;BlobSecondaryEndpoint=https://seannsecanary-secondary.blob.core.windows.net/;QueueSecondaryEndpoint=https://seannsecanary-secondary.queue.core.windows.net/;FileSecondaryEndpoint=https://seannsecanary-secondary.file.core.windows.net/;AccountName=seannsecanary;AccountKey=Sanitized\n"
   }
 }