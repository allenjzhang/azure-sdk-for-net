{
  "Entries": [
    {
      "RequestUri": "http://seannsecanary.blob.core.windows.net/test-filesystem-9367d0bb-6788-8fb1-7b0f-3c5c8954f239?restype=container",
      "RequestMethod": "PUT",
      "RequestHeaders": {
        "Authorization": "Sanitized",
        "traceparent": "00-3d12d7839c0fe541b9686c6faca13f56-d36aa97f90512347-00",
        "User-Agent": [
          "azsdk-net-Storage.Files.DataLake/12.1.0-dev.20200403.1",
          "(.NET Core 4.6.28325.01; Microsoft Windows 10.0.18362 )"
        ],
        "x-ms-blob-public-access": "container",
        "x-ms-client-request-id": "bfbb7090-37e5-4c98-11b7-85e250ab4787",
        "x-ms-date": "Fri, 03 Apr 2020 21:02:01 GMT",
        "x-ms-return-client-request-id": "true",
        "x-ms-version": "2019-12-12"
      },
      "RequestBody": null,
      "StatusCode": 201,
      "ResponseHeaders": {
        "Content-Length": "0",
        "Date": "Fri, 03 Apr 2020 21:02:00 GMT",
        "ETag": "\u00220x8D7D81240C6AEEC\u0022",
        "Last-Modified": "Fri, 03 Apr 2020 21:02:00 GMT",
        "Server": [
          "Windows-Azure-Blob/1.0",
          "Microsoft-HTTPAPI/2.0"
        ],
        "x-ms-client-request-id": "bfbb7090-37e5-4c98-11b7-85e250ab4787",
<<<<<<< HEAD
        "x-ms-request-id": "c8d821f6-701e-000c-703c-f30533000000",
=======
        "x-ms-request-id": "962247a2-f01e-0012-4afb-093670000000",
>>>>>>> 8d420312
        "x-ms-version": "2019-12-12"
      },
      "ResponseBody": []
    },
    {
      "RequestUri": "http://seannsecanary.dfs.core.windows.net/test-filesystem-9367d0bb-6788-8fb1-7b0f-3c5c8954f239/test-directory-72e88a37-f5e8-96f4-9688-eb1047b99819?resource=directory",
      "RequestMethod": "PUT",
      "RequestHeaders": {
        "Authorization": "Sanitized",
        "traceparent": "00-36e0bc8885d20144976c526dd63b797e-784f580c5884724f-00",
        "User-Agent": [
          "azsdk-net-Storage.Files.DataLake/12.1.0-dev.20200403.1",
          "(.NET Core 4.6.28325.01; Microsoft Windows 10.0.18362 )"
        ],
        "x-ms-client-request-id": "6cbf982f-bd79-9be5-7b25-285d4b870457",
        "x-ms-date": "Fri, 03 Apr 2020 21:02:01 GMT",
        "x-ms-return-client-request-id": "true",
        "x-ms-version": "2019-12-12"
      },
      "RequestBody": null,
      "StatusCode": 201,
      "ResponseHeaders": {
        "Content-Length": "0",
        "Date": "Fri, 03 Apr 2020 21:02:00 GMT",
        "ETag": "\u00220x8D7D81240D4E136\u0022",
        "Last-Modified": "Fri, 03 Apr 2020 21:02:00 GMT",
        "Server": [
          "Windows-Azure-HDFS/1.0",
          "Microsoft-HTTPAPI/2.0"
        ],
        "x-ms-client-request-id": "6cbf982f-bd79-9be5-7b25-285d4b870457",
<<<<<<< HEAD
        "x-ms-request-id": "30cfe096-201f-0011-3c3c-f3088f000000",
=======
        "x-ms-request-id": "fa4401be-201f-0097-12fb-091bad000000",
>>>>>>> 8d420312
        "x-ms-version": "2019-12-12"
      },
      "ResponseBody": []
    },
    {
      "RequestUri": "http://seannsecanary.dfs.core.windows.net/test-filesystem-9367d0bb-6788-8fb1-7b0f-3c5c8954f239/test-directory-72e88a37-f5e8-96f4-9688-eb1047b99819/test-file-e1026b1e-2edf-04ef-362c-6dee7fbff83e",
      "RequestMethod": "DELETE",
      "RequestHeaders": {
        "Authorization": "Sanitized",
        "User-Agent": [
          "azsdk-net-Storage.Files.DataLake/12.1.0-dev.20200403.1",
          "(.NET Core 4.6.28325.01; Microsoft Windows 10.0.18362 )"
        ],
        "x-ms-client-request-id": "32161ef4-ac55-011c-a9bb-354d50f61bbb",
        "x-ms-date": "Fri, 03 Apr 2020 21:02:02 GMT",
        "x-ms-return-client-request-id": "true",
        "x-ms-version": "2019-12-12"
      },
      "RequestBody": null,
      "StatusCode": 404,
      "ResponseHeaders": {
        "Content-Length": "163",
        "Content-Type": "application/json; charset=utf-8",
        "Date": "Fri, 03 Apr 2020 21:02:00 GMT",
        "Server": [
          "Windows-Azure-HDFS/1.0",
          "Microsoft-HTTPAPI/2.0"
        ],
        "x-ms-client-request-id": "32161ef4-ac55-011c-a9bb-354d50f61bbb",
        "x-ms-error-code": "PathNotFound",
<<<<<<< HEAD
        "x-ms-request-id": "30cfe097-201f-0011-3d3c-f3088f000000",
=======
        "x-ms-request-id": "fa4401c0-201f-0097-13fb-091bad000000",
>>>>>>> 8d420312
        "x-ms-version": "2019-12-12"
      },
      "ResponseBody": {
        "error": {
          "code": "PathNotFound",
          "message": "The specified path does not exist.\nRequestId:fa4401c0-201f-0097-13fb-091bad000000\nTime:2020-04-03T21:02:00.5689619Z"
        }
      }
    },
    {
      "RequestUri": "http://seannsecanary.blob.core.windows.net/test-filesystem-9367d0bb-6788-8fb1-7b0f-3c5c8954f239?restype=container",
      "RequestMethod": "DELETE",
      "RequestHeaders": {
        "Authorization": "Sanitized",
        "traceparent": "00-01bf36ababf52f46bf7eceb1319bfb38-4e869eb91a690f47-00",
        "User-Agent": [
          "azsdk-net-Storage.Files.DataLake/12.1.0-dev.20200403.1",
          "(.NET Core 4.6.28325.01; Microsoft Windows 10.0.18362 )"
        ],
        "x-ms-client-request-id": "60faefba-c5a8-4de9-d3df-043ff652d192",
        "x-ms-date": "Fri, 03 Apr 2020 21:02:02 GMT",
        "x-ms-return-client-request-id": "true",
        "x-ms-version": "2019-12-12"
      },
      "RequestBody": null,
      "StatusCode": 202,
      "ResponseHeaders": {
        "Content-Length": "0",
        "Date": "Fri, 03 Apr 2020 21:02:00 GMT",
        "Server": [
          "Windows-Azure-Blob/1.0",
          "Microsoft-HTTPAPI/2.0"
        ],
        "x-ms-client-request-id": "60faefba-c5a8-4de9-d3df-043ff652d192",
<<<<<<< HEAD
        "x-ms-request-id": "c8d82207-701e-000c-7d3c-f30533000000",
=======
        "x-ms-request-id": "962247b2-f01e-0012-55fb-093670000000",
>>>>>>> 8d420312
        "x-ms-version": "2019-12-12"
      },
      "ResponseBody": []
    }
  ],
  "Variables": {
    "RandomSeed": "1362853583",
    "Storage_TestConfigHierarchicalNamespace": "NamespaceTenant\nseannsecanary\nU2FuaXRpemVk\nhttp://seannsecanary.blob.core.windows.net\nhttp://seannsecanary.file.core.windows.net\nhttp://seannsecanary.queue.core.windows.net\nhttp://seannsecanary.table.core.windows.net\n\n\n\n\nhttp://seannsecanary-secondary.blob.core.windows.net\nhttp://seannsecanary-secondary.file.core.windows.net\nhttp://seannsecanary-secondary.queue.core.windows.net\nhttp://seannsecanary-secondary.table.core.windows.net\n68390a19-a643-458b-b726-408abf67b4fc\nSanitized\n72f988bf-86f1-41af-91ab-2d7cd011db47\nhttps://login.microsoftonline.com/\nCloud\nBlobEndpoint=http://seannsecanary.blob.core.windows.net/;QueueEndpoint=http://seannsecanary.queue.core.windows.net/;FileEndpoint=http://seannsecanary.file.core.windows.net/;BlobSecondaryEndpoint=http://seannsecanary-secondary.blob.core.windows.net/;QueueSecondaryEndpoint=http://seannsecanary-secondary.queue.core.windows.net/;FileSecondaryEndpoint=http://seannsecanary-secondary.file.core.windows.net/;AccountName=seannsecanary;AccountKey=Sanitized\n"
  }
}<|MERGE_RESOLUTION|>--- conflicted
+++ resolved
@@ -28,11 +28,7 @@
           "Microsoft-HTTPAPI/2.0"
         ],
         "x-ms-client-request-id": "bfbb7090-37e5-4c98-11b7-85e250ab4787",
-<<<<<<< HEAD
-        "x-ms-request-id": "c8d821f6-701e-000c-703c-f30533000000",
-=======
         "x-ms-request-id": "962247a2-f01e-0012-4afb-093670000000",
->>>>>>> 8d420312
         "x-ms-version": "2019-12-12"
       },
       "ResponseBody": []
@@ -64,11 +60,7 @@
           "Microsoft-HTTPAPI/2.0"
         ],
         "x-ms-client-request-id": "6cbf982f-bd79-9be5-7b25-285d4b870457",
-<<<<<<< HEAD
-        "x-ms-request-id": "30cfe096-201f-0011-3c3c-f3088f000000",
-=======
         "x-ms-request-id": "fa4401be-201f-0097-12fb-091bad000000",
->>>>>>> 8d420312
         "x-ms-version": "2019-12-12"
       },
       "ResponseBody": []
@@ -99,11 +91,7 @@
         ],
         "x-ms-client-request-id": "32161ef4-ac55-011c-a9bb-354d50f61bbb",
         "x-ms-error-code": "PathNotFound",
-<<<<<<< HEAD
-        "x-ms-request-id": "30cfe097-201f-0011-3d3c-f3088f000000",
-=======
         "x-ms-request-id": "fa4401c0-201f-0097-13fb-091bad000000",
->>>>>>> 8d420312
         "x-ms-version": "2019-12-12"
       },
       "ResponseBody": {
@@ -138,11 +126,7 @@
           "Microsoft-HTTPAPI/2.0"
         ],
         "x-ms-client-request-id": "60faefba-c5a8-4de9-d3df-043ff652d192",
-<<<<<<< HEAD
-        "x-ms-request-id": "c8d82207-701e-000c-7d3c-f30533000000",
-=======
         "x-ms-request-id": "962247b2-f01e-0012-55fb-093670000000",
->>>>>>> 8d420312
         "x-ms-version": "2019-12-12"
       },
       "ResponseBody": []
