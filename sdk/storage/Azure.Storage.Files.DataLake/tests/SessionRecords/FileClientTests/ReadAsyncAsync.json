--- conflicted
+++ resolved
@@ -1,22 +1,6 @@
 {
   "Entries": [
     {
-<<<<<<< HEAD
-      "RequestUri": "https://seanstagehierarchical.blob.core.windows.net/test-filesystem-c7cd7eb0-eef7-8a06-ea1f-ccbb1c6f1bac?restype=container",
-      "RequestMethod": "PUT",
-      "RequestHeaders": {
-        "Authorization": "Sanitized",
-        "traceparent": "00-2c4480c6b580934a95ad37454374cebf-21911c69847bce4c-00",
-        "User-Agent": [
-          "azsdk-net-Storage.Files.DataLake/12.0.0-dev.20200305.1",
-          "(.NET Core 4.6.28325.01; Microsoft Windows 10.0.18363 )"
-        ],
-        "x-ms-blob-public-access": "container",
-        "x-ms-client-request-id": "e6821f8f-cc05-2c06-7167-ad06740a2079",
-        "x-ms-date": "Thu, 05 Mar 2020 22:21:20 GMT",
-        "x-ms-return-client-request-id": "true",
-        "x-ms-version": "2019-10-10"
-=======
       "RequestUri": "http://seannsecanary.blob.core.windows.net/test-filesystem-434eb838-a5d3-147c-2bc5-ac2d1512be1a?restype=container",
       "RequestMethod": "PUT",
       "RequestHeaders": {
@@ -31,53 +15,25 @@
         "x-ms-date": "Sat, 04 Apr 2020 01:55:22 GMT",
         "x-ms-return-client-request-id": "true",
         "x-ms-version": "2019-12-12"
->>>>>>> 32e373e2
       },
       "RequestBody": null,
       "StatusCode": 201,
       "ResponseHeaders": {
         "Content-Length": "0",
-<<<<<<< HEAD
-        "Date": "Thu, 05 Mar 2020 22:21:20 GMT",
-        "ETag": "\u00220x8D7C153882D8215\u0022",
-        "Last-Modified": "Thu, 05 Mar 2020 22:21:20 GMT",
-=======
         "Date": "Sat, 04 Apr 2020 01:55:21 GMT",
         "ETag": "\u00220x8D7D83B3C3FFD71\u0022",
         "Last-Modified": "Sat, 04 Apr 2020 01:55:22 GMT",
->>>>>>> 32e373e2
         "Server": [
           "Windows-Azure-Blob/1.0",
           "Microsoft-HTTPAPI/2.0"
         ],
-<<<<<<< HEAD
-        "x-ms-client-request-id": "e6821f8f-cc05-2c06-7167-ad06740a2079",
-        "x-ms-request-id": "b2d666bd-501e-0034-653c-f3a1f3000000",
-        "x-ms-version": "2019-10-10"
-=======
         "x-ms-client-request-id": "96cdccd9-9773-da1f-51ed-dd7acacc51b9",
         "x-ms-request-id": "42c9d9db-901e-002b-7924-0acd6c000000",
         "x-ms-version": "2019-12-12"
->>>>>>> 32e373e2
-      },
-      "ResponseBody": []
-    },
-    {
-<<<<<<< HEAD
-      "RequestUri": "https://seanstagehierarchical.dfs.core.windows.net/test-filesystem-c7cd7eb0-eef7-8a06-ea1f-ccbb1c6f1bac/test-file-c9f90718-b9a5-5de0-a0cf-b35e1d5674ad?resource=file",
-      "RequestMethod": "PUT",
-      "RequestHeaders": {
-        "Authorization": "Sanitized",
-        "traceparent": "00-d483c8b89879a940b97c0f878d06dcfa-6288b5e8e9031e4c-00",
-        "User-Agent": [
-          "azsdk-net-Storage.Files.DataLake/12.0.0-dev.20200305.1",
-          "(.NET Core 4.6.28325.01; Microsoft Windows 10.0.18363 )"
-        ],
-        "x-ms-client-request-id": "1e5d6d32-c758-faa5-cfbc-f4263532bc57",
-        "x-ms-date": "Thu, 05 Mar 2020 22:21:20 GMT",
-        "x-ms-return-client-request-id": "true",
-        "x-ms-version": "2019-10-10"
-=======
+      },
+      "ResponseBody": []
+    },
+    {
       "RequestUri": "http://seannsecanary.dfs.core.windows.net/test-filesystem-434eb838-a5d3-147c-2bc5-ac2d1512be1a/test-file-c186e7e9-556f-7f02-1dcb-00c0a3935214?resource=file",
       "RequestMethod": "PUT",
       "RequestHeaders": {
@@ -91,57 +47,31 @@
         "x-ms-date": "Sat, 04 Apr 2020 01:55:22 GMT",
         "x-ms-return-client-request-id": "true",
         "x-ms-version": "2019-12-12"
->>>>>>> 32e373e2
       },
       "RequestBody": null,
       "StatusCode": 201,
       "ResponseHeaders": {
         "Content-Length": "0",
-<<<<<<< HEAD
-        "Date": "Thu, 05 Mar 2020 22:21:20 GMT",
-        "ETag": "\u00220x8D7C1538860EFFC\u0022",
-        "Last-Modified": "Thu, 05 Mar 2020 22:21:21 GMT",
-=======
         "Date": "Sat, 04 Apr 2020 01:55:21 GMT",
         "ETag": "\u00220x8D7D83B3C4E9132\u0022",
         "Last-Modified": "Sat, 04 Apr 2020 01:55:22 GMT",
->>>>>>> 32e373e2
         "Server": [
           "Windows-Azure-HDFS/1.0",
           "Microsoft-HTTPAPI/2.0"
         ],
-<<<<<<< HEAD
-        "x-ms-client-request-id": "1e5d6d32-c758-faa5-cfbc-f4263532bc57",
-        "x-ms-request-id": "cc91dbdb-f01f-0002-543c-f32c83000000",
-        "x-ms-version": "2019-10-10"
-=======
         "x-ms-client-request-id": "b91d3ac4-dcf0-596b-6fe9-6be930d5334a",
         "x-ms-request-id": "64837c03-b01f-0003-1324-0aacc4000000",
         "x-ms-version": "2019-12-12"
->>>>>>> 32e373e2
-      },
-      "ResponseBody": []
-    },
-    {
-<<<<<<< HEAD
-      "RequestUri": "https://seanstagehierarchical.dfs.core.windows.net/test-filesystem-c7cd7eb0-eef7-8a06-ea1f-ccbb1c6f1bac/test-file-c9f90718-b9a5-5de0-a0cf-b35e1d5674ad?action=append\u0026position=0",
-=======
+      },
+      "ResponseBody": []
+    },
+    {
       "RequestUri": "http://seannsecanary.dfs.core.windows.net/test-filesystem-434eb838-a5d3-147c-2bc5-ac2d1512be1a/test-file-c186e7e9-556f-7f02-1dcb-00c0a3935214?action=append\u0026position=0",
->>>>>>> 32e373e2
       "RequestMethod": "PATCH",
       "RequestHeaders": {
         "Authorization": "Sanitized",
         "Content-Length": "1024",
         "User-Agent": [
-<<<<<<< HEAD
-          "azsdk-net-Storage.Files.DataLake/12.0.0-dev.20200305.1",
-          "(.NET Core 4.6.28325.01; Microsoft Windows 10.0.18363 )"
-        ],
-        "x-ms-client-request-id": "af2b3509-56f8-0554-1117-8ccb8eecda54",
-        "x-ms-date": "Thu, 05 Mar 2020 22:21:21 GMT",
-        "x-ms-return-client-request-id": "true",
-        "x-ms-version": "2019-10-10"
-=======
           "azsdk-net-Storage.Files.DataLake/12.1.0-dev.20200403.1",
           "(.NET Core 4.6.28325.01; Microsoft Windows 10.0.18362 )"
         ],
@@ -149,55 +79,30 @@
         "x-ms-date": "Sat, 04 Apr 2020 01:55:22 GMT",
         "x-ms-return-client-request-id": "true",
         "x-ms-version": "2019-12-12"
->>>>>>> 32e373e2
       },
       "RequestBody": "KfOrtBzsDbBdUkhHqQ1qNSH6U0hFKKc1Xfb7SKrgMC46Q0a2Se\u002BV7b8dOCBP2DFEgqdZ0HkIcwBMdlYl8MQGfCIaDGbHtOsxZGWJKO\u002BH5oXFtsYCh2C0Ms9FatOYb/z7F7z\u002BNMvLfc27J2wTf0sQxJDRYDn\u002BA/XBZdqWgUoYmfRojRAziLG5\u002BTn4Rl/0obODNKVDxg7D/BPGPM/xNPyDo453qvE63DzeGGcABr2VzcQnE0yl1dLmpZH9bUzhyMQ8daLRffbBSFhpZK6nwvZVMG4LyiCv3c67kQVgPW/v/E\u002Biw5AaxFDNZcv0PHAjPuKbpzze1v2kjJfUFevxYQvoeWdfBf9lOmwdPWRVu6FdmFIixJUzESZR/jf4Rq5k2wO/C8IIxDjjNW3PwJiZTtH2dn2Zz5x2tGhBDQfIbPS9uGJgla/eVNMZP48oY1CNuK9lAs8xywxnSVZax7cxG8l4Egg2OLghGCGpf48NTlEXs1RXYmoki\u002B1V\u002BUxYg40c6CPGr1BIV3/3ROmuiEx8WfsFQhRi2bleU4cb4T9ryJSUjJZsRp4Az1vVXx2AdgKg2J9QU0F4uQ5qZ1vJLXY/i3xVGfy1EBNdBHK4jXmb3t2EegmgG3RTHNKIAd9DN6LlldShK10G68eM80/OvyyUz4l\u002BRbJsn3AHAf0pLQ8zGs3Q0/il\u002BrOAfY5BFCglhVyl8zJWxPHwePZjmSlg3L63WNmB/uw07tTV/ccjK4tI4Xuggznd3VXb31oBQWCJIKDQibtOo4dwcQRdgMcqzE1qG7etv1mE2nuEph6RMq1zTN0mU6HP\u002BT30LxI1gFyNsRMNlyap22BHTK9Ayv1o3z5X6TPpA3ismyJ6uZBGTloe9vUKhJuGynF93gfxjy9Ai0/T3pYopK2bYPsELiLQAP1UIdQIXluj0B7CbCRxugzzOS1Ac3DD9lJHbyOfgptPrN0KnW1aNy30Lw54ZjeIKqbvEPX1j42NkCuBwO84A02Cc79HZh2emAL/S0NiS5Aav0V8r3GmWhxQfQxC2Hc\u002BvCvA9fJ4QcOJUXjy9URJK0SbZwGqu1Tb2xmi9ukQW7\u002BLwY8XoVadon2B8175s2TYBlLHp3F1lAHX5BnZ1UrZePa5ZzS1MYnu/cWDKMj14ie1yvCXSbRNFSyOQL08xM0zqHpoP0wvI9TI2ams8mw54QLxIwpaQS9Ba1IHJ/HMsTj4T4BNjaLbhaYbzm8KoSLAVF67S6DC2GZLJtT5J/zi/Cdws6Lr61NfFp5kP3K/N8kvR9KTEWaYNXcZAmfO4V2pONJIme2A1GkKWzUBXpnzi\u002B8KyuAqT\u002BvB2H4r0enskDRBugagd53brnJpiLUxltfdJnZ4xBd8fw==",
       "StatusCode": 202,
       "ResponseHeaders": {
         "Content-Length": "0",
-<<<<<<< HEAD
-        "Date": "Thu, 05 Mar 2020 22:21:20 GMT",
-=======
-        "Date": "Sat, 04 Apr 2020 01:55:21 GMT",
->>>>>>> 32e373e2
+        "Date": "Sat, 04 Apr 2020 01:55:21 GMT",
         "Server": [
           "Windows-Azure-HDFS/1.0",
           "Microsoft-HTTPAPI/2.0"
         ],
-<<<<<<< HEAD
-        "x-ms-client-request-id": "af2b3509-56f8-0554-1117-8ccb8eecda54",
-        "x-ms-request-id": "cc91dbdc-f01f-0002-553c-f32c83000000",
-        "x-ms-request-server-encrypted": "true",
-        "x-ms-version": "2019-10-10"
-=======
         "x-ms-client-request-id": "69fbe4ff-9976-7423-c3c1-fed85b4c5f6c",
         "x-ms-request-id": "64837c04-b01f-0003-1424-0aacc4000000",
         "x-ms-request-server-encrypted": "true",
         "x-ms-version": "2019-12-12"
->>>>>>> 32e373e2
-      },
-      "ResponseBody": []
-    },
-    {
-<<<<<<< HEAD
-      "RequestUri": "https://seanstagehierarchical.dfs.core.windows.net/test-filesystem-c7cd7eb0-eef7-8a06-ea1f-ccbb1c6f1bac/test-file-c9f90718-b9a5-5de0-a0cf-b35e1d5674ad?action=flush\u0026position=1024",
-=======
+      },
+      "ResponseBody": []
+    },
+    {
       "RequestUri": "http://seannsecanary.dfs.core.windows.net/test-filesystem-434eb838-a5d3-147c-2bc5-ac2d1512be1a/test-file-c186e7e9-556f-7f02-1dcb-00c0a3935214?action=flush\u0026position=1024",
->>>>>>> 32e373e2
       "RequestMethod": "PATCH",
       "RequestHeaders": {
         "Authorization": "Sanitized",
         "Content-Length": "0",
         "User-Agent": [
-<<<<<<< HEAD
-          "azsdk-net-Storage.Files.DataLake/12.0.0-dev.20200305.1",
-          "(.NET Core 4.6.28325.01; Microsoft Windows 10.0.18363 )"
-        ],
-        "x-ms-client-request-id": "ff1c4674-0c06-2e5e-f505-4bef51a40808",
-        "x-ms-date": "Thu, 05 Mar 2020 22:21:21 GMT",
-        "x-ms-return-client-request-id": "true",
-        "x-ms-version": "2019-10-10"
-=======
           "azsdk-net-Storage.Files.DataLake/12.1.0-dev.20200403.1",
           "(.NET Core 4.6.28325.01; Microsoft Windows 10.0.18362 )"
         ],
@@ -205,59 +110,31 @@
         "x-ms-date": "Sat, 04 Apr 2020 01:55:22 GMT",
         "x-ms-return-client-request-id": "true",
         "x-ms-version": "2019-12-12"
->>>>>>> 32e373e2
       },
       "RequestBody": null,
       "StatusCode": 200,
       "ResponseHeaders": {
         "Content-Length": "0",
-<<<<<<< HEAD
-        "Date": "Thu, 05 Mar 2020 22:21:21 GMT",
-        "ETag": "\u00220x8D7C153887CC308\u0022",
-        "Last-Modified": "Thu, 05 Mar 2020 22:21:21 GMT",
-=======
         "Date": "Sat, 04 Apr 2020 01:55:22 GMT",
         "ETag": "\u00220x8D7D83B3C6898BC\u0022",
         "Last-Modified": "Sat, 04 Apr 2020 01:55:22 GMT",
->>>>>>> 32e373e2
         "Server": [
           "Windows-Azure-HDFS/1.0",
           "Microsoft-HTTPAPI/2.0"
         ],
-<<<<<<< HEAD
-        "x-ms-client-request-id": "ff1c4674-0c06-2e5e-f505-4bef51a40808",
-        "x-ms-request-id": "cc91dbdd-f01f-0002-563c-f32c83000000",
-        "x-ms-request-server-encrypted": "true",
-        "x-ms-version": "2019-10-10"
-=======
         "x-ms-client-request-id": "4ceac1db-cada-3ad3-3fb2-d13a0fe5c764",
         "x-ms-request-id": "64837c05-b01f-0003-1524-0aacc4000000",
         "x-ms-request-server-encrypted": "true",
         "x-ms-version": "2019-12-12"
->>>>>>> 32e373e2
-      },
-      "ResponseBody": []
-    },
-    {
-<<<<<<< HEAD
-      "RequestUri": "https://seanstagehierarchical.blob.core.windows.net/test-filesystem-c7cd7eb0-eef7-8a06-ea1f-ccbb1c6f1bac/test-file-c9f90718-b9a5-5de0-a0cf-b35e1d5674ad",
-=======
+      },
+      "ResponseBody": []
+    },
+    {
       "RequestUri": "http://seannsecanary.blob.core.windows.net/test-filesystem-434eb838-a5d3-147c-2bc5-ac2d1512be1a/test-file-c186e7e9-556f-7f02-1dcb-00c0a3935214",
->>>>>>> 32e373e2
       "RequestMethod": "GET",
       "RequestHeaders": {
         "Authorization": "Sanitized",
         "User-Agent": [
-<<<<<<< HEAD
-          "azsdk-net-Storage.Files.DataLake/12.0.0-dev.20200305.1",
-          "(.NET Core 4.6.28325.01; Microsoft Windows 10.0.18363 )"
-        ],
-        "x-ms-client-request-id": "47567f4c-dad0-3a4e-d56a-d6e31c870458",
-        "x-ms-date": "Thu, 05 Mar 2020 22:21:21 GMT",
-        "x-ms-range": "bytes=0-",
-        "x-ms-return-client-request-id": "true",
-        "x-ms-version": "2019-10-10"
-=======
           "azsdk-net-Storage.Files.DataLake/12.1.0-dev.20200403.1",
           "(.NET Core 4.6.28325.01; Microsoft Windows 10.0.18362 )"
         ],
@@ -265,7 +142,6 @@
         "x-ms-date": "Sat, 04 Apr 2020 01:55:22 GMT",
         "x-ms-return-client-request-id": "true",
         "x-ms-version": "2019-12-12"
->>>>>>> 32e373e2
       },
       "RequestBody": null,
       "StatusCode": 200,
@@ -273,29 +149,14 @@
         "Accept-Ranges": "bytes",
         "Content-Length": "1024",
         "Content-Type": "application/octet-stream",
-<<<<<<< HEAD
-        "Date": "Thu, 05 Mar 2020 22:21:20 GMT",
-        "ETag": "\u00220x8D7C153887CC308\u0022",
-        "Last-Modified": "Thu, 05 Mar 2020 22:21:21 GMT",
-=======
         "Date": "Sat, 04 Apr 2020 01:55:21 GMT",
         "ETag": "\u00220x8D7D83B3C6898BC\u0022",
         "Last-Modified": "Sat, 04 Apr 2020 01:55:22 GMT",
->>>>>>> 32e373e2
         "Server": [
           "Windows-Azure-Blob/1.0",
           "Microsoft-HTTPAPI/2.0"
         ],
         "x-ms-blob-type": "BlockBlob",
-<<<<<<< HEAD
-        "x-ms-client-request-id": "47567f4c-dad0-3a4e-d56a-d6e31c870458",
-        "x-ms-creation-time": "Thu, 05 Mar 2020 22:21:21 GMT",
-        "x-ms-lease-state": "available",
-        "x-ms-lease-status": "unlocked",
-        "x-ms-request-id": "b2d666d6-501e-0034-793c-f3a1f3000000",
-        "x-ms-server-encrypted": "true",
-        "x-ms-version": "2019-10-10"
-=======
         "x-ms-client-request-id": "9afce66f-1361-a792-309d-d09a65e6a696",
         "x-ms-creation-time": "Sat, 04 Apr 2020 01:55:22 GMT",
         "x-ms-lease-state": "available",
@@ -303,26 +164,10 @@
         "x-ms-request-id": "42c9da0e-901e-002b-2324-0acd6c000000",
         "x-ms-server-encrypted": "true",
         "x-ms-version": "2019-12-12"
->>>>>>> 32e373e2
       },
       "ResponseBody": "KfOrtBzsDbBdUkhHqQ1qNSH6U0hFKKc1Xfb7SKrgMC46Q0a2Se\u002BV7b8dOCBP2DFEgqdZ0HkIcwBMdlYl8MQGfCIaDGbHtOsxZGWJKO\u002BH5oXFtsYCh2C0Ms9FatOYb/z7F7z\u002BNMvLfc27J2wTf0sQxJDRYDn\u002BA/XBZdqWgUoYmfRojRAziLG5\u002BTn4Rl/0obODNKVDxg7D/BPGPM/xNPyDo453qvE63DzeGGcABr2VzcQnE0yl1dLmpZH9bUzhyMQ8daLRffbBSFhpZK6nwvZVMG4LyiCv3c67kQVgPW/v/E\u002Biw5AaxFDNZcv0PHAjPuKbpzze1v2kjJfUFevxYQvoeWdfBf9lOmwdPWRVu6FdmFIixJUzESZR/jf4Rq5k2wO/C8IIxDjjNW3PwJiZTtH2dn2Zz5x2tGhBDQfIbPS9uGJgla/eVNMZP48oY1CNuK9lAs8xywxnSVZax7cxG8l4Egg2OLghGCGpf48NTlEXs1RXYmoki\u002B1V\u002BUxYg40c6CPGr1BIV3/3ROmuiEx8WfsFQhRi2bleU4cb4T9ryJSUjJZsRp4Az1vVXx2AdgKg2J9QU0F4uQ5qZ1vJLXY/i3xVGfy1EBNdBHK4jXmb3t2EegmgG3RTHNKIAd9DN6LlldShK10G68eM80/OvyyUz4l\u002BRbJsn3AHAf0pLQ8zGs3Q0/il\u002BrOAfY5BFCglhVyl8zJWxPHwePZjmSlg3L63WNmB/uw07tTV/ccjK4tI4Xuggznd3VXb31oBQWCJIKDQibtOo4dwcQRdgMcqzE1qG7etv1mE2nuEph6RMq1zTN0mU6HP\u002BT30LxI1gFyNsRMNlyap22BHTK9Ayv1o3z5X6TPpA3ismyJ6uZBGTloe9vUKhJuGynF93gfxjy9Ai0/T3pYopK2bYPsELiLQAP1UIdQIXluj0B7CbCRxugzzOS1Ac3DD9lJHbyOfgptPrN0KnW1aNy30Lw54ZjeIKqbvEPX1j42NkCuBwO84A02Cc79HZh2emAL/S0NiS5Aav0V8r3GmWhxQfQxC2Hc\u002BvCvA9fJ4QcOJUXjy9URJK0SbZwGqu1Tb2xmi9ukQW7\u002BLwY8XoVadon2B8175s2TYBlLHp3F1lAHX5BnZ1UrZePa5ZzS1MYnu/cWDKMj14ie1yvCXSbRNFSyOQL08xM0zqHpoP0wvI9TI2ams8mw54QLxIwpaQS9Ba1IHJ/HMsTj4T4BNjaLbhaYbzm8KoSLAVF67S6DC2GZLJtT5J/zi/Cdws6Lr61NfFp5kP3K/N8kvR9KTEWaYNXcZAmfO4V2pONJIme2A1GkKWzUBXpnzi\u002B8KyuAqT\u002BvB2H4r0enskDRBugagd53brnJpiLUxltfdJnZ4xBd8fw=="
     },
     {
-<<<<<<< HEAD
-      "RequestUri": "https://seanstagehierarchical.blob.core.windows.net/test-filesystem-c7cd7eb0-eef7-8a06-ea1f-ccbb1c6f1bac?restype=container",
-      "RequestMethod": "DELETE",
-      "RequestHeaders": {
-        "Authorization": "Sanitized",
-        "traceparent": "00-de980fa86f813e45b857eaefad2aa041-562b42c6aa83da42-00",
-        "User-Agent": [
-          "azsdk-net-Storage.Files.DataLake/12.0.0-dev.20200305.1",
-          "(.NET Core 4.6.28325.01; Microsoft Windows 10.0.18363 )"
-        ],
-        "x-ms-client-request-id": "d1a33d85-c04e-3438-9f1f-25c0a5e18437",
-        "x-ms-date": "Thu, 05 Mar 2020 22:21:21 GMT",
-        "x-ms-return-client-request-id": "true",
-        "x-ms-version": "2019-10-10"
-=======
       "RequestUri": "http://seannsecanary.blob.core.windows.net/test-filesystem-434eb838-a5d3-147c-2bc5-ac2d1512be1a?restype=container",
       "RequestMethod": "DELETE",
       "RequestHeaders": {
@@ -336,41 +181,25 @@
         "x-ms-date": "Sat, 04 Apr 2020 01:55:22 GMT",
         "x-ms-return-client-request-id": "true",
         "x-ms-version": "2019-12-12"
->>>>>>> 32e373e2
       },
       "RequestBody": null,
       "StatusCode": 202,
       "ResponseHeaders": {
         "Content-Length": "0",
-<<<<<<< HEAD
-        "Date": "Thu, 05 Mar 2020 22:21:20 GMT",
-=======
-        "Date": "Sat, 04 Apr 2020 01:55:21 GMT",
->>>>>>> 32e373e2
+        "Date": "Sat, 04 Apr 2020 01:55:21 GMT",
         "Server": [
           "Windows-Azure-Blob/1.0",
           "Microsoft-HTTPAPI/2.0"
         ],
-<<<<<<< HEAD
-        "x-ms-client-request-id": "d1a33d85-c04e-3438-9f1f-25c0a5e18437",
-        "x-ms-request-id": "b2d666d9-501e-0034-7b3c-f3a1f3000000",
-        "x-ms-version": "2019-10-10"
-=======
         "x-ms-client-request-id": "29cbb19b-2de9-8302-80ae-d3e12dc262dc",
         "x-ms-request-id": "42c9da15-901e-002b-2a24-0acd6c000000",
         "x-ms-version": "2019-12-12"
->>>>>>> 32e373e2
       },
       "ResponseBody": []
     }
   ],
   "Variables": {
-<<<<<<< HEAD
-    "RandomSeed": "1234252626",
-    "Storage_TestConfigHierarchicalNamespace": "NamespaceTenant\nseanstagehierarchical\nU2FuaXRpemVk\nhttps://seanstagehierarchical.blob.core.windows.net\nhttp://seanstagehierarchical.file.core.windows.net\nhttp://seanstagehierarchical.queue.core.windows.net\nhttp://seanstagehierarchical.table.core.windows.net\n\n\n\n\nhttp://seanstagehierarchical-secondary.blob.core.windows.net\nhttp://seanstagehierarchical-secondary.file.core.windows.net\nhttp://seanstagehierarchical-secondary.queue.core.windows.net\nhttp://seanstagehierarchical-secondary.table.core.windows.net\n68390a19-a643-458b-b726-408abf67b4fc\nSanitized\n72f988bf-86f1-41af-91ab-2d7cd011db47\nhttps://login.microsoftonline.com/\nCloud\nBlobEndpoint=https://seanstagehierarchical.blob.core.windows.net/;QueueEndpoint=http://seanstagehierarchical.queue.core.windows.net/;FileEndpoint=http://seanstagehierarchical.file.core.windows.net/;BlobSecondaryEndpoint=http://seanstagehierarchical-secondary.blob.core.windows.net/;QueueSecondaryEndpoint=http://seanstagehierarchical-secondary.queue.core.windows.net/;FileSecondaryEndpoint=http://seanstagehierarchical-secondary.file.core.windows.net/;AccountName=seanstagehierarchical;AccountKey=Sanitized\n"
-=======
     "RandomSeed": "262337628",
     "Storage_TestConfigHierarchicalNamespace": "NamespaceTenant\nseannsecanary\nU2FuaXRpemVk\nhttp://seannsecanary.blob.core.windows.net\nhttp://seannsecanary.file.core.windows.net\nhttp://seannsecanary.queue.core.windows.net\nhttp://seannsecanary.table.core.windows.net\n\n\n\n\nhttp://seannsecanary-secondary.blob.core.windows.net\nhttp://seannsecanary-secondary.file.core.windows.net\nhttp://seannsecanary-secondary.queue.core.windows.net\nhttp://seannsecanary-secondary.table.core.windows.net\n68390a19-a643-458b-b726-408abf67b4fc\nSanitized\n72f988bf-86f1-41af-91ab-2d7cd011db47\nhttps://login.microsoftonline.com/\nCloud\nBlobEndpoint=http://seannsecanary.blob.core.windows.net/;QueueEndpoint=http://seannsecanary.queue.core.windows.net/;FileEndpoint=http://seannsecanary.file.core.windows.net/;BlobSecondaryEndpoint=http://seannsecanary-secondary.blob.core.windows.net/;QueueSecondaryEndpoint=http://seannsecanary-secondary.queue.core.windows.net/;FileSecondaryEndpoint=http://seannsecanary-secondary.file.core.windows.net/;AccountName=seannsecanary;AccountKey=Sanitized\n"
->>>>>>> 32e373e2
   }
 }