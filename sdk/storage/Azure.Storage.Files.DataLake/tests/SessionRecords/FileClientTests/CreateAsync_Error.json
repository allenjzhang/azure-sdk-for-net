--- conflicted
+++ resolved
@@ -1,21 +1,6 @@
 {
   "Entries": [
     {
-<<<<<<< HEAD
-      "RequestUri": "https://seanstagehierarchical.dfs.core.windows.net/test-filesystem-f9a8a5cc-22f8-f7b7-d4b2-af3b419f4671/test-directory-3b3631b0-d4b3-f7d7-9b24-65baf7ea8477?resource=directory",
-      "RequestMethod": "PUT",
-      "RequestHeaders": {
-        "Authorization": "Sanitized",
-        "traceparent": "00-1e73822890a0c844aa4cd9002daca069-66ea39a9e2ec5d42-00",
-        "User-Agent": [
-          "azsdk-net-Storage.Files.DataLake/12.0.0-dev.20200305.1",
-          "(.NET Core 4.6.28325.01; Microsoft Windows 10.0.18363 )"
-        ],
-        "x-ms-client-request-id": "108abe9d-0b68-16be-732d-fa97fc6eb8d3",
-        "x-ms-date": "Thu, 05 Mar 2020 22:15:56 GMT",
-        "x-ms-return-client-request-id": "true",
-        "x-ms-version": "2019-10-10"
-=======
       "RequestUri": "http://seannsecanary.dfs.core.windows.net/test-filesystem-f9a8a5cc-22f8-f7b7-d4b2-af3b419f4671/test-directory-3b3631b0-d4b3-f7d7-9b24-65baf7ea8477?resource=directory",
       "RequestMethod": "PUT",
       "RequestHeaders": {
@@ -29,50 +14,32 @@
         "x-ms-date": "Fri, 03 Apr 2020 20:59:09 GMT",
         "x-ms-return-client-request-id": "true",
         "x-ms-version": "2019-12-12"
->>>>>>> 32e373e2
       },
       "RequestBody": null,
       "StatusCode": 404,
       "ResponseHeaders": {
         "Content-Length": "175",
         "Content-Type": "application/json; charset=utf-8",
-<<<<<<< HEAD
-        "Date": "Thu, 05 Mar 2020 22:15:56 GMT",
-=======
         "Date": "Fri, 03 Apr 2020 20:59:07 GMT",
->>>>>>> 32e373e2
         "Server": [
           "Windows-Azure-HDFS/1.0",
           "Microsoft-HTTPAPI/2.0"
         ],
         "x-ms-client-request-id": "108abe9d-0b68-16be-732d-fa97fc6eb8d3",
         "x-ms-error-code": "FilesystemNotFound",
-<<<<<<< HEAD
-        "x-ms-request-id": "5d58600d-101f-000a-283b-f3368c000000",
-        "x-ms-version": "2019-10-10"
-=======
         "x-ms-request-id": "fa43ff17-201f-0097-5efa-091bad000000",
         "x-ms-version": "2019-12-12"
->>>>>>> 32e373e2
       },
       "ResponseBody": {
         "error": {
           "code": "FilesystemNotFound",
-<<<<<<< HEAD
-          "message": "The specified filesystem does not exist.\nRequestId:5d58600d-101f-000a-283b-f3368c000000\nTime:2020-03-05T22:15:56.9324381Z"
-=======
           "message": "The specified filesystem does not exist.\nRequestId:fa43ff17-201f-0097-5efa-091bad000000\nTime:2020-04-03T20:59:08.2846928Z"
->>>>>>> 32e373e2
         }
       }
     }
   ],
   "Variables": {
     "RandomSeed": "621688517",
-<<<<<<< HEAD
-    "Storage_TestConfigHierarchicalNamespace": "NamespaceTenant\nseanstagehierarchical\nU2FuaXRpemVk\nhttps://seanstagehierarchical.blob.core.windows.net\nhttp://seanstagehierarchical.file.core.windows.net\nhttp://seanstagehierarchical.queue.core.windows.net\nhttp://seanstagehierarchical.table.core.windows.net\n\n\n\n\nhttp://seanstagehierarchical-secondary.blob.core.windows.net\nhttp://seanstagehierarchical-secondary.file.core.windows.net\nhttp://seanstagehierarchical-secondary.queue.core.windows.net\nhttp://seanstagehierarchical-secondary.table.core.windows.net\n68390a19-a643-458b-b726-408abf67b4fc\nSanitized\n72f988bf-86f1-41af-91ab-2d7cd011db47\nhttps://login.microsoftonline.com/\nCloud\nBlobEndpoint=https://seanstagehierarchical.blob.core.windows.net/;QueueEndpoint=http://seanstagehierarchical.queue.core.windows.net/;FileEndpoint=http://seanstagehierarchical.file.core.windows.net/;BlobSecondaryEndpoint=http://seanstagehierarchical-secondary.blob.core.windows.net/;QueueSecondaryEndpoint=http://seanstagehierarchical-secondary.queue.core.windows.net/;FileSecondaryEndpoint=http://seanstagehierarchical-secondary.file.core.windows.net/;AccountName=seanstagehierarchical;AccountKey=Sanitized\n"
-=======
     "Storage_TestConfigHierarchicalNamespace": "NamespaceTenant\nseannsecanary\nU2FuaXRpemVk\nhttp://seannsecanary.blob.core.windows.net\nhttp://seannsecanary.file.core.windows.net\nhttp://seannsecanary.queue.core.windows.net\nhttp://seannsecanary.table.core.windows.net\n\n\n\n\nhttp://seannsecanary-secondary.blob.core.windows.net\nhttp://seannsecanary-secondary.file.core.windows.net\nhttp://seannsecanary-secondary.queue.core.windows.net\nhttp://seannsecanary-secondary.table.core.windows.net\n68390a19-a643-458b-b726-408abf67b4fc\nSanitized\n72f988bf-86f1-41af-91ab-2d7cd011db47\nhttps://login.microsoftonline.com/\nCloud\nBlobEndpoint=http://seannsecanary.blob.core.windows.net/;QueueEndpoint=http://seannsecanary.queue.core.windows.net/;FileEndpoint=http://seannsecanary.file.core.windows.net/;BlobSecondaryEndpoint=http://seannsecanary-secondary.blob.core.windows.net/;QueueSecondaryEndpoint=http://seannsecanary-secondary.queue.core.windows.net/;FileSecondaryEndpoint=http://seannsecanary-secondary.file.core.windows.net/;AccountName=seannsecanary;AccountKey=Sanitized\n"
->>>>>>> 32e373e2
   }
 }