--- conflicted
+++ resolved
@@ -1,22 +1,6 @@
 {
   "Entries": [
     {
-<<<<<<< HEAD
-      "RequestUri": "https://seanstagehierarchical.blob.core.windows.net/test-filesystem-1bd92b80-6d55-94c1-ceeb-e12c503037a0?restype=container",
-      "RequestMethod": "PUT",
-      "RequestHeaders": {
-        "Authorization": "Sanitized",
-        "traceparent": "00-929e9cb59137ea479648828de65160e8-dbbc041cae0a0d48-00",
-        "User-Agent": [
-          "azsdk-net-Storage.Files.DataLake/12.0.0-dev.20200305.1",
-          "(.NET Core 4.6.28325.01; Microsoft Windows 10.0.18363 )"
-        ],
-        "x-ms-blob-public-access": "container",
-        "x-ms-client-request-id": "b50643a0-85f2-1fc2-a94f-21d04159a854",
-        "x-ms-date": "Thu, 05 Mar 2020 22:20:08 GMT",
-        "x-ms-return-client-request-id": "true",
-        "x-ms-version": "2019-10-10"
-=======
       "RequestUri": "http://seannsecanary.blob.core.windows.net/test-filesystem-1bd92b80-6d55-94c1-ceeb-e12c503037a0?restype=container",
       "RequestMethod": "PUT",
       "RequestHeaders": {
@@ -31,52 +15,25 @@
         "x-ms-date": "Fri, 03 Apr 2020 21:01:55 GMT",
         "x-ms-return-client-request-id": "true",
         "x-ms-version": "2019-12-12"
->>>>>>> 32e373e2
       },
       "RequestBody": null,
       "StatusCode": 201,
       "ResponseHeaders": {
         "Content-Length": "0",
-<<<<<<< HEAD
-        "Date": "Thu, 05 Mar 2020 22:20:08 GMT",
-        "ETag": "\u00220x8D7C1535D5937BD\u0022",
-        "Last-Modified": "Thu, 05 Mar 2020 22:20:08 GMT",
-=======
         "Date": "Fri, 03 Apr 2020 21:01:54 GMT",
         "ETag": "\u00220x8D7D8123D00DF9D\u0022",
         "Last-Modified": "Fri, 03 Apr 2020 21:01:54 GMT",
->>>>>>> 32e373e2
         "Server": [
           "Windows-Azure-Blob/1.0",
           "Microsoft-HTTPAPI/2.0"
         ],
         "x-ms-client-request-id": "b50643a0-85f2-1fc2-a94f-21d04159a854",
-<<<<<<< HEAD
-        "x-ms-request-id": "d71542ec-d01e-003a-4f3c-f38843000000",
-        "x-ms-version": "2019-10-10"
-=======
         "x-ms-request-id": "962244b2-f01e-0012-5cfb-093670000000",
         "x-ms-version": "2019-12-12"
->>>>>>> 32e373e2
-      },
-      "ResponseBody": []
-    },
-    {
-<<<<<<< HEAD
-      "RequestUri": "https://seanstagehierarchical.dfs.core.windows.net/test-filesystem-1bd92b80-6d55-94c1-ceeb-e12c503037a0/test-directory-20d057dc-8f59-6469-1bc3-b042fd0e4a9d?resource=directory",
-      "RequestMethod": "PUT",
-      "RequestHeaders": {
-        "Authorization": "Sanitized",
-        "traceparent": "00-675e96ef50be104caf4ce68b8eaeeedd-806aae779605a549-00",
-        "User-Agent": [
-          "azsdk-net-Storage.Files.DataLake/12.0.0-dev.20200305.1",
-          "(.NET Core 4.6.28325.01; Microsoft Windows 10.0.18363 )"
-        ],
-        "x-ms-client-request-id": "786e8ef2-acc0-0bcc-3d8c-1cd636c2af68",
-        "x-ms-date": "Thu, 05 Mar 2020 22:20:09 GMT",
-        "x-ms-return-client-request-id": "true",
-        "x-ms-version": "2019-10-10"
-=======
+      },
+      "ResponseBody": []
+    },
+    {
       "RequestUri": "http://seannsecanary.dfs.core.windows.net/test-filesystem-1bd92b80-6d55-94c1-ceeb-e12c503037a0/test-directory-20d057dc-8f59-6469-1bc3-b042fd0e4a9d?resource=directory",
       "RequestMethod": "PUT",
       "RequestHeaders": {
@@ -90,55 +47,30 @@
         "x-ms-date": "Fri, 03 Apr 2020 21:01:55 GMT",
         "x-ms-return-client-request-id": "true",
         "x-ms-version": "2019-12-12"
->>>>>>> 32e373e2
       },
       "RequestBody": null,
       "StatusCode": 201,
       "ResponseHeaders": {
         "Content-Length": "0",
-<<<<<<< HEAD
-        "Date": "Thu, 05 Mar 2020 22:20:08 GMT",
-        "ETag": "\u00220x8D7C1535D898440\u0022",
-        "Last-Modified": "Thu, 05 Mar 2020 22:20:09 GMT",
-=======
         "Date": "Fri, 03 Apr 2020 21:01:54 GMT",
         "ETag": "\u00220x8D7D8123D161434\u0022",
         "Last-Modified": "Fri, 03 Apr 2020 21:01:54 GMT",
->>>>>>> 32e373e2
         "Server": [
           "Windows-Azure-HDFS/1.0",
           "Microsoft-HTTPAPI/2.0"
         ],
         "x-ms-client-request-id": "786e8ef2-acc0-0bcc-3d8c-1cd636c2af68",
-<<<<<<< HEAD
-        "x-ms-request-id": "30548c3d-501f-000b-443c-f36950000000",
-        "x-ms-version": "2019-10-10"
-=======
         "x-ms-request-id": "fa44019d-201f-0097-73fb-091bad000000",
         "x-ms-version": "2019-12-12"
->>>>>>> 32e373e2
-      },
-      "ResponseBody": []
-    },
-    {
-<<<<<<< HEAD
-      "RequestUri": "https://seanstagehierarchical.dfs.core.windows.net/test-filesystem-1bd92b80-6d55-94c1-ceeb-e12c503037a0/test-directory-20d057dc-8f59-6469-1bc3-b042fd0e4a9d/test-file-b13e9b25-bcdd-80ae-ff88-4e0fbbc661bf?resource=file",
-=======
+      },
+      "ResponseBody": []
+    },
+    {
       "RequestUri": "http://seannsecanary.dfs.core.windows.net/test-filesystem-1bd92b80-6d55-94c1-ceeb-e12c503037a0/test-directory-20d057dc-8f59-6469-1bc3-b042fd0e4a9d/test-file-b13e9b25-bcdd-80ae-ff88-4e0fbbc661bf?resource=file",
->>>>>>> 32e373e2
       "RequestMethod": "PUT",
       "RequestHeaders": {
         "Authorization": "Sanitized",
         "User-Agent": [
-<<<<<<< HEAD
-          "azsdk-net-Storage.Files.DataLake/12.0.0-dev.20200305.1",
-          "(.NET Core 4.6.28325.01; Microsoft Windows 10.0.18363 )"
-        ],
-        "x-ms-client-request-id": "b2dea18b-30ea-b694-24a4-bfd668a09746",
-        "x-ms-date": "Thu, 05 Mar 2020 22:20:09 GMT",
-        "x-ms-return-client-request-id": "true",
-        "x-ms-version": "2019-10-10"
-=======
           "azsdk-net-Storage.Files.DataLake/12.1.0-dev.20200403.1",
           "(.NET Core 4.6.28325.01; Microsoft Windows 10.0.18362 )"
         ],
@@ -146,33 +78,21 @@
         "x-ms-date": "Fri, 03 Apr 2020 21:01:55 GMT",
         "x-ms-return-client-request-id": "true",
         "x-ms-version": "2019-12-12"
->>>>>>> 32e373e2
       },
       "RequestBody": null,
       "StatusCode": 201,
       "ResponseHeaders": {
         "Content-Length": "0",
-<<<<<<< HEAD
-        "Date": "Thu, 05 Mar 2020 22:20:08 GMT",
-        "ETag": "\u00220x8D7C1535D981F6B\u0022",
-        "Last-Modified": "Thu, 05 Mar 2020 22:20:09 GMT",
-=======
         "Date": "Fri, 03 Apr 2020 21:01:54 GMT",
         "ETag": "\u00220x8D7D8123D22D9D3\u0022",
         "Last-Modified": "Fri, 03 Apr 2020 21:01:54 GMT",
->>>>>>> 32e373e2
         "Server": [
           "Windows-Azure-HDFS/1.0",
           "Microsoft-HTTPAPI/2.0"
         ],
         "x-ms-client-request-id": "b2dea18b-30ea-b694-24a4-bfd668a09746",
-<<<<<<< HEAD
-        "x-ms-request-id": "30548c3e-501f-000b-453c-f36950000000",
-        "x-ms-version": "2019-10-10"
-=======
         "x-ms-request-id": "fa44019e-201f-0097-74fb-091bad000000",
         "x-ms-version": "2019-12-12"
->>>>>>> 32e373e2
       },
       "ResponseBody": []
     },
@@ -182,17 +102,10 @@
       "RequestHeaders": {
         "Content-Length": "169",
         "Content-Type": "application/x-www-form-urlencoded",
-<<<<<<< HEAD
-        "traceparent": "00-fefae096c0b20446aa26d7b3c4516a67-67254d04bc50194f-00",
+        "traceparent": "00-3aa4a0822bb80e47941e5d7def0ffdd3-648edcc7321d624b-00",
         "User-Agent": [
           "azsdk-net-Identity/1.1.1",
-          "(.NET Core 4.6.28325.01; Microsoft Windows 10.0.18363 )"
-=======
-        "traceparent": "00-3aa4a0822bb80e47941e5d7def0ffdd3-648edcc7321d624b-00",
-        "User-Agent": [
-          "azsdk-net-Identity/1.1.1",
-          "(.NET Core 4.6.28325.01; Microsoft Windows 10.0.18362 )"
->>>>>>> 32e373e2
+          "(.NET Core 4.6.28325.01; Microsoft Windows 10.0.18362 )"
         ],
         "x-ms-client-request-id": "0e0865a14fbc929ff0858097850cb6fd",
         "x-ms-return-client-request-id": "true"
@@ -203,25 +116,11 @@
         "Cache-Control": "no-store, no-cache",
         "Content-Length": "92",
         "Content-Type": "application/json; charset=utf-8",
-<<<<<<< HEAD
-        "Date": "Thu, 05 Mar 2020 22:20:08 GMT",
-=======
         "Date": "Fri, 03 Apr 2020 21:01:53 GMT",
->>>>>>> 32e373e2
         "Expires": "-1",
         "P3P": "CP=\u0022DSP CUR OTPi IND OTRi ONL FIN\u0022",
         "Pragma": "no-cache",
         "Set-Cookie": [
-<<<<<<< HEAD
-          "fpc=ArMGj3CyCqtLoMCXZS0OkajeSEc1BwAAACRx89UOAAAA; expires=Sat, 04-Apr-2020 22:20:09 GMT; path=/; secure; HttpOnly; SameSite=None",
-          "x-ms-gateway-slice=corp; path=/; SameSite=None; secure; HttpOnly",
-          "stsservicecookie=estscorp; path=/; secure; HttpOnly; SameSite=None"
-        ],
-        "Strict-Transport-Security": "max-age=31536000; includeSubDomains",
-        "X-Content-Type-Options": "nosniff",
-        "x-ms-ests-server": "2.1.10155.16 - SAN ProdSlices",
-        "x-ms-request-id": "1d787108-2fb4-424e-b7e6-43aebfd70600"
-=======
           "fpc=AqcVJRfL1vVIpIdKRB0uyLDeSEc1BwAAAJ-aGdYOAAAA; expires=Sun, 03-May-2020 21:01:54 GMT; path=/; secure; HttpOnly; SameSite=None",
           "x-ms-gateway-slice=prod; path=/; SameSite=None; secure; HttpOnly",
           "stsservicecookie=ests; path=/; secure; HttpOnly; SameSite=None"
@@ -230,7 +129,6 @@
         "X-Content-Type-Options": "nosniff",
         "x-ms-ests-server": "2.1.10321.6 - SAN ProdSlices",
         "x-ms-request-id": "f0d823fe-f287-4cd1-9088-f3e77b6e0b00"
->>>>>>> 32e373e2
       },
       "ResponseBody": {
         "token_type": "Bearer",
@@ -244,25 +142,14 @@
       "RequestMethod": "HEAD",
       "RequestHeaders": {
         "Authorization": "Sanitized",
-<<<<<<< HEAD
-        "traceparent": "00-fefae096c0b20446aa26d7b3c4516a67-aa5ba02c0d61d645-00",
-        "User-Agent": [
-          "azsdk-net-Storage.Files.DataLake/12.0.0-dev.20200305.1",
-          "(.NET Core 4.6.28325.01; Microsoft Windows 10.0.18363 )"
+        "traceparent": "00-3aa4a0822bb80e47941e5d7def0ffdd3-4b6a9f9e4e739442-00",
+        "User-Agent": [
+          "azsdk-net-Storage.Files.DataLake/12.1.0-dev.20200403.1",
+          "(.NET Core 4.6.28325.01; Microsoft Windows 10.0.18362 )"
         ],
         "x-ms-client-request-id": "944b8f29-fde4-9b7d-1579-a629d985b32c",
         "x-ms-return-client-request-id": "true",
-        "x-ms-version": "2019-10-10"
-=======
-        "traceparent": "00-3aa4a0822bb80e47941e5d7def0ffdd3-4b6a9f9e4e739442-00",
-        "User-Agent": [
-          "azsdk-net-Storage.Files.DataLake/12.1.0-dev.20200403.1",
-          "(.NET Core 4.6.28325.01; Microsoft Windows 10.0.18362 )"
-        ],
-        "x-ms-client-request-id": "944b8f29-fde4-9b7d-1579-a629d985b32c",
-        "x-ms-return-client-request-id": "true",
-        "x-ms-version": "2019-12-12"
->>>>>>> 32e373e2
+        "x-ms-version": "2019-12-12"
       },
       "RequestBody": null,
       "StatusCode": 200,
@@ -270,15 +157,9 @@
         "Accept-Ranges": "bytes",
         "Content-Length": "0",
         "Content-Type": "application/octet-stream",
-<<<<<<< HEAD
-        "Date": "Thu, 05 Mar 2020 22:20:09 GMT",
-        "ETag": "\u00220x8D7C1535D981F6B\u0022",
-        "Last-Modified": "Thu, 05 Mar 2020 22:20:09 GMT",
-=======
         "Date": "Fri, 03 Apr 2020 21:01:54 GMT",
         "ETag": "\u00220x8D7D8123D22D9D3\u0022",
         "Last-Modified": "Fri, 03 Apr 2020 21:01:54 GMT",
->>>>>>> 32e373e2
         "Server": [
           "Windows-Azure-Blob/1.0",
           "Microsoft-HTTPAPI/2.0"
@@ -287,40 +168,16 @@
         "x-ms-access-tier-inferred": "true",
         "x-ms-blob-type": "BlockBlob",
         "x-ms-client-request-id": "944b8f29-fde4-9b7d-1579-a629d985b32c",
-<<<<<<< HEAD
-        "x-ms-creation-time": "Thu, 05 Mar 2020 22:20:09 GMT",
-        "x-ms-lease-state": "available",
-        "x-ms-lease-status": "unlocked",
-        "x-ms-request-id": "004739ee-101e-001a-083c-f3f3e4000000",
-        "x-ms-server-encrypted": "true",
-        "x-ms-version": "2019-10-10"
-=======
         "x-ms-creation-time": "Fri, 03 Apr 2020 21:01:54 GMT",
         "x-ms-lease-state": "available",
         "x-ms-lease-status": "unlocked",
         "x-ms-request-id": "a9412b29-c01e-0036-29fb-09c0d0000000",
         "x-ms-server-encrypted": "true",
         "x-ms-version": "2019-12-12"
->>>>>>> 32e373e2
-      },
-      "ResponseBody": []
-    },
-    {
-<<<<<<< HEAD
-      "RequestUri": "https://seanstagehierarchical.blob.core.windows.net/test-filesystem-1bd92b80-6d55-94c1-ceeb-e12c503037a0?restype=container",
-      "RequestMethod": "DELETE",
-      "RequestHeaders": {
-        "Authorization": "Sanitized",
-        "traceparent": "00-706b01f9876bd64aadff917c207601c6-2bd9917eda957e49-00",
-        "User-Agent": [
-          "azsdk-net-Storage.Files.DataLake/12.0.0-dev.20200305.1",
-          "(.NET Core 4.6.28325.01; Microsoft Windows 10.0.18363 )"
-        ],
-        "x-ms-client-request-id": "9ae67e9f-671f-d927-efb8-a45e7de51509",
-        "x-ms-date": "Thu, 05 Mar 2020 22:20:10 GMT",
-        "x-ms-return-client-request-id": "true",
-        "x-ms-version": "2019-10-10"
-=======
+      },
+      "ResponseBody": []
+    },
+    {
       "RequestUri": "http://seannsecanary.blob.core.windows.net/test-filesystem-1bd92b80-6d55-94c1-ceeb-e12c503037a0?restype=container",
       "RequestMethod": "DELETE",
       "RequestHeaders": {
@@ -334,39 +191,25 @@
         "x-ms-date": "Fri, 03 Apr 2020 21:01:56 GMT",
         "x-ms-return-client-request-id": "true",
         "x-ms-version": "2019-12-12"
->>>>>>> 32e373e2
       },
       "RequestBody": null,
       "StatusCode": 202,
       "ResponseHeaders": {
         "Content-Length": "0",
-<<<<<<< HEAD
-        "Date": "Thu, 05 Mar 2020 22:20:09 GMT",
-=======
-        "Date": "Fri, 03 Apr 2020 21:01:54 GMT",
->>>>>>> 32e373e2
+        "Date": "Fri, 03 Apr 2020 21:01:54 GMT",
         "Server": [
           "Windows-Azure-Blob/1.0",
           "Microsoft-HTTPAPI/2.0"
         ],
         "x-ms-client-request-id": "9ae67e9f-671f-d927-efb8-a45e7de51509",
-<<<<<<< HEAD
-        "x-ms-request-id": "d7154333-d01e-003a-123c-f38843000000",
-        "x-ms-version": "2019-10-10"
-=======
         "x-ms-request-id": "96224525-f01e-0012-3efb-093670000000",
         "x-ms-version": "2019-12-12"
->>>>>>> 32e373e2
       },
       "ResponseBody": []
     }
   ],
   "Variables": {
     "RandomSeed": "87263751",
-<<<<<<< HEAD
-    "Storage_TestConfigHierarchicalNamespace": "NamespaceTenant\nseanstagehierarchical\nU2FuaXRpemVk\nhttps://seanstagehierarchical.blob.core.windows.net\nhttp://seanstagehierarchical.file.core.windows.net\nhttp://seanstagehierarchical.queue.core.windows.net\nhttp://seanstagehierarchical.table.core.windows.net\n\n\n\n\nhttp://seanstagehierarchical-secondary.blob.core.windows.net\nhttp://seanstagehierarchical-secondary.file.core.windows.net\nhttp://seanstagehierarchical-secondary.queue.core.windows.net\nhttp://seanstagehierarchical-secondary.table.core.windows.net\n68390a19-a643-458b-b726-408abf67b4fc\nSanitized\n72f988bf-86f1-41af-91ab-2d7cd011db47\nhttps://login.microsoftonline.com/\nCloud\nBlobEndpoint=https://seanstagehierarchical.blob.core.windows.net/;QueueEndpoint=http://seanstagehierarchical.queue.core.windows.net/;FileEndpoint=http://seanstagehierarchical.file.core.windows.net/;BlobSecondaryEndpoint=http://seanstagehierarchical-secondary.blob.core.windows.net/;QueueSecondaryEndpoint=http://seanstagehierarchical-secondary.queue.core.windows.net/;FileSecondaryEndpoint=http://seanstagehierarchical-secondary.file.core.windows.net/;AccountName=seanstagehierarchical;AccountKey=Sanitized\n"
-=======
     "Storage_TestConfigHierarchicalNamespace": "NamespaceTenant\nseannsecanary\nU2FuaXRpemVk\nhttp://seannsecanary.blob.core.windows.net\nhttp://seannsecanary.file.core.windows.net\nhttp://seannsecanary.queue.core.windows.net\nhttp://seannsecanary.table.core.windows.net\n\n\n\n\nhttp://seannsecanary-secondary.blob.core.windows.net\nhttp://seannsecanary-secondary.file.core.windows.net\nhttp://seannsecanary-secondary.queue.core.windows.net\nhttp://seannsecanary-secondary.table.core.windows.net\n68390a19-a643-458b-b726-408abf67b4fc\nSanitized\n72f988bf-86f1-41af-91ab-2d7cd011db47\nhttps://login.microsoftonline.com/\nCloud\nBlobEndpoint=http://seannsecanary.blob.core.windows.net/;QueueEndpoint=http://seannsecanary.queue.core.windows.net/;FileEndpoint=http://seannsecanary.file.core.windows.net/;BlobSecondaryEndpoint=http://seannsecanary-secondary.blob.core.windows.net/;QueueSecondaryEndpoint=http://seannsecanary-secondary.queue.core.windows.net/;FileSecondaryEndpoint=http://seannsecanary-secondary.file.core.windows.net/;AccountName=seannsecanary;AccountKey=Sanitized\n"
->>>>>>> 32e373e2
   }
 }