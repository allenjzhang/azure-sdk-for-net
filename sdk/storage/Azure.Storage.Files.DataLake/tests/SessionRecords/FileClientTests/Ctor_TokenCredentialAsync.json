--- conflicted
+++ resolved
@@ -28,11 +28,7 @@
           "Microsoft-HTTPAPI/2.0"
         ],
         "x-ms-client-request-id": "b50643a0-85f2-1fc2-a94f-21d04159a854",
-<<<<<<< HEAD
-        "x-ms-request-id": "d71542ec-d01e-003a-4f3c-f38843000000",
-=======
         "x-ms-request-id": "962244b2-f01e-0012-5cfb-093670000000",
->>>>>>> 8d420312
         "x-ms-version": "2019-12-12"
       },
       "ResponseBody": []
@@ -64,11 +60,7 @@
           "Microsoft-HTTPAPI/2.0"
         ],
         "x-ms-client-request-id": "786e8ef2-acc0-0bcc-3d8c-1cd636c2af68",
-<<<<<<< HEAD
-        "x-ms-request-id": "30548c3d-501f-000b-443c-f36950000000",
-=======
         "x-ms-request-id": "fa44019d-201f-0097-73fb-091bad000000",
->>>>>>> 8d420312
         "x-ms-version": "2019-12-12"
       },
       "ResponseBody": []
@@ -99,11 +91,7 @@
           "Microsoft-HTTPAPI/2.0"
         ],
         "x-ms-client-request-id": "b2dea18b-30ea-b694-24a4-bfd668a09746",
-<<<<<<< HEAD
-        "x-ms-request-id": "30548c3e-501f-000b-453c-f36950000000",
-=======
         "x-ms-request-id": "fa44019e-201f-0097-74fb-091bad000000",
->>>>>>> 8d420312
         "x-ms-version": "2019-12-12"
       },
       "ResponseBody": []
@@ -214,11 +202,7 @@
           "Microsoft-HTTPAPI/2.0"
         ],
         "x-ms-client-request-id": "9ae67e9f-671f-d927-efb8-a45e7de51509",
-<<<<<<< HEAD
-        "x-ms-request-id": "d7154333-d01e-003a-123c-f38843000000",
-=======
         "x-ms-request-id": "96224525-f01e-0012-3efb-093670000000",
->>>>>>> 8d420312
         "x-ms-version": "2019-12-12"
       },
       "ResponseBody": []
