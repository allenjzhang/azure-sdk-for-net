--- conflicted
+++ resolved
@@ -27,13 +27,8 @@
           "Windows-Azure-Blob/1.0",
           "Microsoft-HTTPAPI/2.0"
         ],
-<<<<<<< HEAD
-        "x-ms-client-request-id": "88572cbe-19a7-a8f8-f864-93b5061d7d32",
-        "x-ms-request-id": "609116be-901e-0049-143b-f3d0d0000000",
-=======
         "x-ms-client-request-id": "f690d54e-534a-8cfc-416e-51796d9ff9e7",
         "x-ms-request-id": "c6051246-c01e-0026-3b54-1f05b8000000",
->>>>>>> 8d420312
         "x-ms-version": "2019-12-12"
       },
       "ResponseBody": []
@@ -64,13 +59,8 @@
           "Windows-Azure-HDFS/1.0",
           "Microsoft-HTTPAPI/2.0"
         ],
-<<<<<<< HEAD
-        "x-ms-client-request-id": "e02f5432-218b-26a6-9e6a-10fc12b463cc",
-        "x-ms-request-id": "9ce3a605-a01f-001f-303b-f3213f000000",
-=======
         "x-ms-client-request-id": "0156c292-92cc-693a-4701-df1fafc73dcc",
         "x-ms-request-id": "b22e2798-401f-0081-1f54-1fed7a000000",
->>>>>>> 8d420312
         "x-ms-version": "2019-12-12"
       },
       "ResponseBody": []
@@ -101,13 +91,8 @@
           "Windows-Azure-HDFS/1.0",
           "Microsoft-HTTPAPI/2.0"
         ],
-<<<<<<< HEAD
-        "x-ms-client-request-id": "0d2fcd19-6435-20cf-b2fb-5a4fabcb2814",
-        "x-ms-request-id": "9ce3a606-a01f-001f-313b-f3213f000000",
-=======
         "x-ms-client-request-id": "cdef8f46-c07b-9b04-9d51-cb74733ee0bf",
         "x-ms-request-id": "b22e27b2-401f-0081-3954-1fed7a000000",
->>>>>>> 8d420312
         "x-ms-version": "2019-12-12"
       },
       "ResponseBody": []
@@ -136,13 +121,8 @@
           "Windows-Azure-HDFS/1.0",
           "Microsoft-HTTPAPI/2.0"
         ],
-<<<<<<< HEAD
-        "x-ms-client-request-id": "30c168d7-a65a-e142-23f1-3e01538c1d93",
-        "x-ms-request-id": "9ce3a607-a01f-001f-323b-f3213f000000",
-=======
         "x-ms-client-request-id": "f9b5b294-b398-3ea2-a806-efcc8acff688",
         "x-ms-request-id": "b22e27ca-401f-0081-5154-1fed7a000000",
->>>>>>> 8d420312
         "x-ms-version": "2019-12-12"
       },
       "ResponseBody": []
@@ -211,13 +191,8 @@
           "Windows-Azure-Blob/1.0",
           "Microsoft-HTTPAPI/2.0"
         ],
-<<<<<<< HEAD
-        "x-ms-client-request-id": "1fbb0714-da14-9189-fe60-92d548b8712f",
-        "x-ms-request-id": "60911708-901e-0049-5a3b-f3d0d0000000",
-=======
         "x-ms-client-request-id": "0eb9b5a5-35f0-7800-d475-e5e26529d4fd",
         "x-ms-request-id": "c60512f9-c01e-0026-3554-1f05b8000000",
->>>>>>> 8d420312
         "x-ms-version": "2019-12-12"
       },
       "ResponseBody": []
@@ -249,13 +224,8 @@
           "Windows-Azure-Blob/1.0",
           "Microsoft-HTTPAPI/2.0"
         ],
-<<<<<<< HEAD
-        "x-ms-client-request-id": "ee1f04a9-69bb-c2b8-dc42-682f969acc97",
-        "x-ms-request-id": "4281de95-601e-003f-733b-f35a98000000",
-=======
         "x-ms-client-request-id": "426d1b4b-25ed-8257-9ce2-1ae6e098a915",
         "x-ms-request-id": "43d9c5fb-f01e-005f-7554-1ff99c000000",
->>>>>>> 8d420312
         "x-ms-version": "2019-12-12"
       },
       "ResponseBody": []
@@ -286,13 +256,8 @@
           "Windows-Azure-HDFS/1.0",
           "Microsoft-HTTPAPI/2.0"
         ],
-<<<<<<< HEAD
-        "x-ms-client-request-id": "f072f5ad-1687-652b-e89f-a4713803fd5b",
-        "x-ms-request-id": "d35d3364-201f-003e-593b-f30544000000",
-=======
         "x-ms-client-request-id": "551e5330-0e83-8391-4798-dd894431c930",
         "x-ms-request-id": "5593bb0b-401f-0038-3954-1fe960000000",
->>>>>>> 8d420312
         "x-ms-version": "2019-12-12"
       },
       "ResponseBody": []
@@ -323,13 +288,8 @@
           "Windows-Azure-HDFS/1.0",
           "Microsoft-HTTPAPI/2.0"
         ],
-<<<<<<< HEAD
-        "x-ms-client-request-id": "f3cbf5dc-d7ec-a095-a672-31b43eeb729c",
-        "x-ms-request-id": "d35d3365-201f-003e-5a3b-f30544000000",
-=======
         "x-ms-client-request-id": "3de43e2b-3a0b-3a09-9035-4cfa5bd529b9",
         "x-ms-request-id": "5593bb25-401f-0038-5354-1fe960000000",
->>>>>>> 8d420312
         "x-ms-version": "2019-12-12"
       },
       "ResponseBody": []
@@ -359,13 +319,8 @@
           "Windows-Azure-HDFS/1.0",
           "Microsoft-HTTPAPI/2.0"
         ],
-<<<<<<< HEAD
-        "x-ms-client-request-id": "fd637fbf-4080-02dd-b267-299b1bd545e5",
-        "x-ms-request-id": "d35d3366-201f-003e-5b3b-f30544000000",
-=======
         "x-ms-client-request-id": "1a903833-8ba9-2302-52bb-d418dfce30ac",
         "x-ms-request-id": "5593bb37-401f-0038-6554-1fe960000000",
->>>>>>> 8d420312
         "x-ms-version": "2019-12-12"
       },
       "ResponseBody": []
@@ -434,13 +389,8 @@
           "Windows-Azure-Blob/1.0",
           "Microsoft-HTTPAPI/2.0"
         ],
-<<<<<<< HEAD
-        "x-ms-client-request-id": "8e9429fb-86e0-f95d-1e11-baece5c7aaf3",
-        "x-ms-request-id": "4281dea3-601e-003f-7b3b-f35a98000000",
-=======
         "x-ms-client-request-id": "2e034e09-0d08-6067-a4a7-2a37d6bf3690",
         "x-ms-request-id": "43d9c65f-f01e-005f-2c54-1ff99c000000",
->>>>>>> 8d420312
         "x-ms-version": "2019-12-12"
       },
       "ResponseBody": []
@@ -472,13 +422,8 @@
           "Windows-Azure-Blob/1.0",
           "Microsoft-HTTPAPI/2.0"
         ],
-<<<<<<< HEAD
-        "x-ms-client-request-id": "f0f6620a-c8f0-8874-9442-2486eb89dc6e",
-        "x-ms-request-id": "589c2054-e01e-0021-4b3b-f3b640000000",
-=======
         "x-ms-client-request-id": "4fa32e92-e1fd-2c77-e617-d709e3ec1090",
         "x-ms-request-id": "f0f3f697-f01e-0084-2c54-1f3fa1000000",
->>>>>>> 8d420312
         "x-ms-version": "2019-12-12"
       },
       "ResponseBody": []
@@ -509,13 +454,8 @@
           "Windows-Azure-HDFS/1.0",
           "Microsoft-HTTPAPI/2.0"
         ],
-<<<<<<< HEAD
-        "x-ms-client-request-id": "3a556b2f-7fea-3b2d-8d8e-de222364f157",
-        "x-ms-request-id": "cd6e4317-001f-0016-3d3b-f364ec000000",
-=======
         "x-ms-client-request-id": "eabfa001-84bf-9df1-6473-7ac4c6d580f5",
         "x-ms-request-id": "e3494bf6-801f-008e-3254-1f9b16000000",
->>>>>>> 8d420312
         "x-ms-version": "2019-12-12"
       },
       "ResponseBody": []
@@ -546,13 +486,8 @@
           "Windows-Azure-HDFS/1.0",
           "Microsoft-HTTPAPI/2.0"
         ],
-<<<<<<< HEAD
-        "x-ms-client-request-id": "f9f3ee1f-acaf-0d3b-b671-8776810fb294",
-        "x-ms-request-id": "cd6e4318-001f-0016-3e3b-f364ec000000",
-=======
         "x-ms-client-request-id": "ad8364c9-ad28-1346-81a7-ee510af3024b",
         "x-ms-request-id": "e3494c1d-801f-008e-5854-1f9b16000000",
->>>>>>> 8d420312
         "x-ms-version": "2019-12-12"
       },
       "ResponseBody": []
@@ -582,13 +517,8 @@
           "Windows-Azure-HDFS/1.0",
           "Microsoft-HTTPAPI/2.0"
         ],
-<<<<<<< HEAD
-        "x-ms-client-request-id": "9afe28be-8405-c8ce-6ed2-757597d3a202",
-        "x-ms-request-id": "cd6e4319-001f-0016-3f3b-f364ec000000",
-=======
         "x-ms-client-request-id": "36335e41-3296-eb88-8b8c-898a12237e0b",
         "x-ms-request-id": "e3494c38-801f-008e-7354-1f9b16000000",
->>>>>>> 8d420312
         "x-ms-version": "2019-12-12"
       },
       "ResponseBody": []
@@ -657,13 +587,8 @@
           "Windows-Azure-Blob/1.0",
           "Microsoft-HTTPAPI/2.0"
         ],
-<<<<<<< HEAD
-        "x-ms-client-request-id": "d9a849b9-481b-c3f2-098e-4e542da00981",
-        "x-ms-request-id": "589c2068-e01e-0021-5a3b-f3b640000000",
-=======
         "x-ms-client-request-id": "cbd328aa-d214-7d4b-bd0a-1ce6d03d6868",
         "x-ms-request-id": "f0f3f733-f01e-0084-2154-1f3fa1000000",
->>>>>>> 8d420312
         "x-ms-version": "2019-12-12"
       },
       "ResponseBody": []
@@ -695,13 +620,8 @@
           "Windows-Azure-Blob/1.0",
           "Microsoft-HTTPAPI/2.0"
         ],
-<<<<<<< HEAD
-        "x-ms-client-request-id": "b0e49b9c-3908-fbb5-8da1-aae8c587c857",
-        "x-ms-request-id": "4a11f9f4-c01e-0026-193b-f3da23000000",
-=======
         "x-ms-client-request-id": "3efe2c76-5a10-87dc-7eaf-050d9e694646",
         "x-ms-request-id": "6371d0e3-301e-0032-0454-1f4dd7000000",
->>>>>>> 8d420312
         "x-ms-version": "2019-12-12"
       },
       "ResponseBody": []
@@ -732,13 +652,8 @@
           "Windows-Azure-HDFS/1.0",
           "Microsoft-HTTPAPI/2.0"
         ],
-<<<<<<< HEAD
-        "x-ms-client-request-id": "dcaefaca-cf15-998d-6c46-e60662978fb3",
-        "x-ms-request-id": "923c0853-001f-0029-483b-f3ac4f000000",
-=======
         "x-ms-client-request-id": "ca4dbaa9-d3c4-d0fa-2a0b-c07120ac657e",
         "x-ms-request-id": "897a5656-c01f-0009-3554-1f0873000000",
->>>>>>> 8d420312
         "x-ms-version": "2019-12-12"
       },
       "ResponseBody": []
@@ -769,13 +684,8 @@
           "Windows-Azure-HDFS/1.0",
           "Microsoft-HTTPAPI/2.0"
         ],
-<<<<<<< HEAD
-        "x-ms-client-request-id": "f7a1c56d-95c2-6164-7025-ece839e210f0",
-        "x-ms-request-id": "923c0854-001f-0029-493b-f3ac4f000000",
-=======
         "x-ms-client-request-id": "6db3c611-dfaa-6d32-ec5d-7ca5fd316fdf",
         "x-ms-request-id": "897a565a-c01f-0009-3954-1f0873000000",
->>>>>>> 8d420312
         "x-ms-version": "2019-12-12"
       },
       "ResponseBody": []
@@ -845,13 +755,8 @@
           "Windows-Azure-HDFS/1.0",
           "Microsoft-HTTPAPI/2.0"
         ],
-<<<<<<< HEAD
-        "x-ms-client-request-id": "fd4d9f61-4ca4-5c15-b2b4-53541d8095e1",
-        "x-ms-request-id": "923c0855-001f-0029-4a3b-f3ac4f000000",
-=======
         "x-ms-client-request-id": "081d1a1a-d579-2347-3f1c-410e8378bdb1",
         "x-ms-request-id": "897a568e-c01f-0009-6d54-1f0873000000",
->>>>>>> 8d420312
         "x-ms-version": "2019-12-12"
       },
       "ResponseBody": []
@@ -920,13 +825,8 @@
           "Windows-Azure-Blob/1.0",
           "Microsoft-HTTPAPI/2.0"
         ],
-<<<<<<< HEAD
-        "x-ms-client-request-id": "8b4fdd31-6ddb-5738-a487-86fbc5df1867",
-        "x-ms-request-id": "4a11f9fd-c01e-0026-1f3b-f3da23000000",
-=======
         "x-ms-client-request-id": "94073a1c-723e-4e0d-83e2-a36c7d51cb8c",
         "x-ms-request-id": "6371d13f-301e-0032-4654-1f4dd7000000",
->>>>>>> 8d420312
         "x-ms-version": "2019-12-12"
       },
       "ResponseBody": []
@@ -958,13 +858,8 @@
           "Windows-Azure-Blob/1.0",
           "Microsoft-HTTPAPI/2.0"
         ],
-<<<<<<< HEAD
-        "x-ms-client-request-id": "02f96d85-e897-ac5a-e8c4-97ad292e5721",
-        "x-ms-request-id": "ee94020c-101e-0047-5c3b-f3f960000000",
-=======
         "x-ms-client-request-id": "11c24148-e80d-7f5b-c9b7-dc5e787d2705",
         "x-ms-request-id": "5d5f21af-c01e-006b-6054-1fca54000000",
->>>>>>> 8d420312
         "x-ms-version": "2019-12-12"
       },
       "ResponseBody": []
@@ -995,13 +890,8 @@
           "Windows-Azure-HDFS/1.0",
           "Microsoft-HTTPAPI/2.0"
         ],
-<<<<<<< HEAD
-        "x-ms-client-request-id": "d98137e5-d4f9-26ce-75e4-21ef52b681eb",
-        "x-ms-request-id": "b8ff4a64-d01f-0015-4b3b-f38588000000",
-=======
         "x-ms-client-request-id": "e5f4d9ac-e465-810a-5aab-303b2ccfc20d",
         "x-ms-request-id": "66e8e859-101f-009c-4c54-1fe0c6000000",
->>>>>>> 8d420312
         "x-ms-version": "2019-12-12"
       },
       "ResponseBody": []
@@ -1032,13 +922,8 @@
           "Windows-Azure-HDFS/1.0",
           "Microsoft-HTTPAPI/2.0"
         ],
-<<<<<<< HEAD
-        "x-ms-client-request-id": "c881e57b-2e05-212d-9f17-96b98797982a",
-        "x-ms-request-id": "b8ff4a65-d01f-0015-4c3b-f38588000000",
-=======
         "x-ms-client-request-id": "31752d1b-6b87-6989-8f45-232017f3f461",
         "x-ms-request-id": "66e8e882-101f-009c-7554-1fe0c6000000",
->>>>>>> 8d420312
         "x-ms-version": "2019-12-12"
       },
       "ResponseBody": []
@@ -1068,13 +953,8 @@
           "Windows-Azure-HDFS/1.0",
           "Microsoft-HTTPAPI/2.0"
         ],
-<<<<<<< HEAD
-        "x-ms-client-request-id": "a8bb7528-3dca-61a5-909d-53642a9d20da",
-        "x-ms-request-id": "b8ff4a66-d01f-0015-4d3b-f38588000000",
-=======
         "x-ms-client-request-id": "5ffb7251-c583-7e77-7276-5382346707fe",
         "x-ms-request-id": "66e8e89e-101f-009c-1154-1fe0c6000000",
->>>>>>> 8d420312
         "x-ms-version": "2019-12-12"
       },
       "ResponseBody": []
@@ -1143,13 +1023,8 @@
           "Windows-Azure-Blob/1.0",
           "Microsoft-HTTPAPI/2.0"
         ],
-<<<<<<< HEAD
-        "x-ms-client-request-id": "f0cca723-0e0c-d4fe-9324-a3868087b26c",
-        "x-ms-request-id": "ee940237-101e-0047-023b-f3f960000000",
-=======
         "x-ms-client-request-id": "a50bfdc3-6198-3d06-4c6e-f20b05f3b027",
         "x-ms-request-id": "5d5f222d-c01e-006b-4354-1fca54000000",
->>>>>>> 8d420312
         "x-ms-version": "2019-12-12"
       },
       "ResponseBody": []
@@ -1181,13 +1056,8 @@
           "Windows-Azure-Blob/1.0",
           "Microsoft-HTTPAPI/2.0"
         ],
-<<<<<<< HEAD
-        "x-ms-client-request-id": "e0dcc41b-9216-5c53-283e-8e2090f015e6",
-        "x-ms-request-id": "a8f4d98f-c01e-0019-3e3b-f31280000000",
-=======
         "x-ms-client-request-id": "2fc44f0f-4717-9dde-84b5-cc58c1ce1f9d",
         "x-ms-request-id": "5bb679e3-401e-0091-0b54-1f2812000000",
->>>>>>> 8d420312
         "x-ms-version": "2019-12-12"
       },
       "ResponseBody": []
@@ -1218,13 +1088,8 @@
           "Windows-Azure-HDFS/1.0",
           "Microsoft-HTTPAPI/2.0"
         ],
-<<<<<<< HEAD
-        "x-ms-client-request-id": "6b203a9d-f91e-fbbc-9654-a35d19aab6b2",
-        "x-ms-request-id": "5d58604d-101f-000a-503b-f3368c000000",
-=======
         "x-ms-client-request-id": "cbf4a342-e7d4-ecd3-dea0-cad676c4b87a",
         "x-ms-request-id": "7863b088-a01f-0052-2954-1f3148000000",
->>>>>>> 8d420312
         "x-ms-version": "2019-12-12"
       },
       "ResponseBody": []
@@ -1255,13 +1120,8 @@
           "Windows-Azure-HDFS/1.0",
           "Microsoft-HTTPAPI/2.0"
         ],
-<<<<<<< HEAD
-        "x-ms-client-request-id": "45e9b723-a8cb-82b0-2493-02aece464568",
-        "x-ms-request-id": "5d58604e-101f-000a-513b-f3368c000000",
-=======
         "x-ms-client-request-id": "db718f5e-dd6c-f011-f03d-dfecccabd36c",
         "x-ms-request-id": "7863b0b5-a01f-0052-5654-1f3148000000",
->>>>>>> 8d420312
         "x-ms-version": "2019-12-12"
       },
       "ResponseBody": []
@@ -1295,15 +1155,9 @@
           "Windows-Azure-Blob/1.0",
           "Microsoft-HTTPAPI/2.0"
         ],
-<<<<<<< HEAD
-        "x-ms-client-request-id": "2aedfbb1-58c6-d9b7-5a8d-bd3c3ca8cb8b",
-        "x-ms-lease-id": "506e8d8e-4a9e-5b5c-878e-6c07b699d435",
-        "x-ms-request-id": "a8f4d9a8-c01e-0019-503b-f31280000000",
-=======
         "x-ms-client-request-id": "86548369-19fa-e7d4-2a3f-979961a98f87",
         "x-ms-lease-id": "5da672f5-76ed-3164-44d2-7b686168bd4a",
         "x-ms-request-id": "5bb67a28-401e-0091-3f54-1f2812000000",
->>>>>>> 8d420312
         "x-ms-version": "2019-12-12"
       },
       "ResponseBody": []
@@ -1333,13 +1187,8 @@
           "Windows-Azure-HDFS/1.0",
           "Microsoft-HTTPAPI/2.0"
         ],
-<<<<<<< HEAD
-        "x-ms-client-request-id": "bb56ff91-aaac-6f6f-1d79-a3b7c30e0a70",
-        "x-ms-request-id": "5d58604f-101f-000a-523b-f3368c000000",
-=======
         "x-ms-client-request-id": "defe6ed0-3613-584f-84e2-5fbf3751f05e",
         "x-ms-request-id": "7863b12c-a01f-0052-4d54-1f3148000000",
->>>>>>> 8d420312
         "x-ms-version": "2019-12-12"
       },
       "ResponseBody": []
@@ -1409,13 +1258,8 @@
           "Windows-Azure-Blob/1.0",
           "Microsoft-HTTPAPI/2.0"
         ],
-<<<<<<< HEAD
-        "x-ms-client-request-id": "47cbe2a3-cd63-ad1e-dcee-8de828ffc76c",
-        "x-ms-request-id": "a8f4d9b1-c01e-0019-593b-f31280000000",
-=======
         "x-ms-client-request-id": "7635c01f-fd88-a5b2-5510-a0d09e2a3569",
         "x-ms-request-id": "5bb67a5b-401e-0091-7054-1f2812000000",
->>>>>>> 8d420312
         "x-ms-version": "2019-12-12"
       },
       "ResponseBody": []
