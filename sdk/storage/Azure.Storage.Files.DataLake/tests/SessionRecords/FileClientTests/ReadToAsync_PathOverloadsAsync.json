--- conflicted
+++ resolved
@@ -1,82 +1,39 @@
 {
   "Entries": [
     {
-<<<<<<< HEAD
-      "RequestUri": "https://seanstagehierarchical.blob.core.windows.net/test-filesystem-726cebfe-18b3-c31e-0ea3-a98329bdb788?restype=container",
+      "RequestUri": "http://seannsecanary.blob.core.windows.net/test-filesystem-726cebfe-18b3-c31e-0ea3-a98329bdb788?restype=container",
       "RequestMethod": "PUT",
       "RequestHeaders": {
         "Authorization": "Sanitized",
-        "traceparent": "00-c3df8de4eec17140be1ca10bdd8e95e1-bf1dd6057da43e42-00",
-        "User-Agent": [
-          "azsdk-net-Storage.Files.DataLake/12.0.0-dev.20200305.1",
-          "(.NET Core 4.6.28325.01; Microsoft Windows 10.0.18363 )"
+        "traceparent": "00-ae4490430cbee246b869b4657c3d249c-5b13fe153a7c8540-00",
+        "User-Agent": [
+          "azsdk-net-Storage.Files.DataLake/12.1.0-dev.20200403.1",
+          "(.NET Core 4.6.28325.01; Microsoft Windows 10.0.18362 )"
         ],
         "x-ms-blob-public-access": "container",
         "x-ms-client-request-id": "cc993363-8cdf-943b-95c8-37255f3efe77",
-        "x-ms-date": "Thu, 05 Mar 2020 22:21:37 GMT",
-        "x-ms-return-client-request-id": "true",
-        "x-ms-version": "2019-10-10"
-=======
-      "RequestUri": "http://seannsecanary.blob.core.windows.net/test-filesystem-726cebfe-18b3-c31e-0ea3-a98329bdb788?restype=container",
-      "RequestMethod": "PUT",
-      "RequestHeaders": {
-        "Authorization": "Sanitized",
-        "traceparent": "00-ae4490430cbee246b869b4657c3d249c-5b13fe153a7c8540-00",
-        "User-Agent": [
-          "azsdk-net-Storage.Files.DataLake/12.1.0-dev.20200403.1",
-          "(.NET Core 4.6.28325.01; Microsoft Windows 10.0.18362 )"
-        ],
-        "x-ms-blob-public-access": "container",
-        "x-ms-client-request-id": "cc993363-8cdf-943b-95c8-37255f3efe77",
-        "x-ms-date": "Fri, 03 Apr 2020 21:02:42 GMT",
-        "x-ms-return-client-request-id": "true",
-        "x-ms-version": "2019-12-12"
->>>>>>> 32e373e2
+        "x-ms-date": "Fri, 03 Apr 2020 21:02:42 GMT",
+        "x-ms-return-client-request-id": "true",
+        "x-ms-version": "2019-12-12"
       },
       "RequestBody": null,
       "StatusCode": 201,
       "ResponseHeaders": {
         "Content-Length": "0",
-<<<<<<< HEAD
-        "Date": "Thu, 05 Mar 2020 22:21:36 GMT",
-        "ETag": "\u00220x8D7C153920E4AE2\u0022",
-        "Last-Modified": "Thu, 05 Mar 2020 22:21:37 GMT",
-=======
         "Date": "Fri, 03 Apr 2020 21:02:40 GMT",
         "ETag": "\u00220x8D7D81259140664\u0022",
         "Last-Modified": "Fri, 03 Apr 2020 21:02:41 GMT",
->>>>>>> 32e373e2
         "Server": [
           "Windows-Azure-Blob/1.0",
           "Microsoft-HTTPAPI/2.0"
         ],
         "x-ms-client-request-id": "cc993363-8cdf-943b-95c8-37255f3efe77",
-<<<<<<< HEAD
-        "x-ms-request-id": "27aa8765-e01e-000e-2c3c-f3bb8b000000",
-        "x-ms-version": "2019-10-10"
-=======
         "x-ms-request-id": "9622593c-f01e-0012-5efb-093670000000",
         "x-ms-version": "2019-12-12"
->>>>>>> 32e373e2
-      },
-      "ResponseBody": []
-    },
-    {
-<<<<<<< HEAD
-      "RequestUri": "https://seanstagehierarchical.dfs.core.windows.net/test-filesystem-726cebfe-18b3-c31e-0ea3-a98329bdb788/test-file-b677ca2a-7f2a-e074-1309-ba945bfffaa4?resource=file",
-      "RequestMethod": "PUT",
-      "RequestHeaders": {
-        "Authorization": "Sanitized",
-        "traceparent": "00-982b4144d0451442a275b6406e3741bb-46a182c46629204a-00",
-        "User-Agent": [
-          "azsdk-net-Storage.Files.DataLake/12.0.0-dev.20200305.1",
-          "(.NET Core 4.6.28325.01; Microsoft Windows 10.0.18363 )"
-        ],
-        "x-ms-client-request-id": "fff44520-82f3-e39a-beb9-b8d6d2a63896",
-        "x-ms-date": "Thu, 05 Mar 2020 22:21:37 GMT",
-        "x-ms-return-client-request-id": "true",
-        "x-ms-version": "2019-10-10"
-=======
+      },
+      "ResponseBody": []
+    },
+    {
       "RequestUri": "http://seannsecanary.dfs.core.windows.net/test-filesystem-726cebfe-18b3-c31e-0ea3-a98329bdb788/test-file-b677ca2a-7f2a-e074-1309-ba945bfffaa4?resource=file",
       "RequestMethod": "PUT",
       "RequestHeaders": {
@@ -90,179 +47,102 @@
         "x-ms-date": "Fri, 03 Apr 2020 21:02:42 GMT",
         "x-ms-return-client-request-id": "true",
         "x-ms-version": "2019-12-12"
->>>>>>> 32e373e2
       },
       "RequestBody": null,
       "StatusCode": 201,
       "ResponseHeaders": {
         "Content-Length": "0",
-<<<<<<< HEAD
-        "Date": "Thu, 05 Mar 2020 22:21:37 GMT",
-        "ETag": "\u00220x8D7C15392443B22\u0022",
-        "Last-Modified": "Thu, 05 Mar 2020 22:21:37 GMT",
-=======
         "Date": "Fri, 03 Apr 2020 21:02:41 GMT",
         "ETag": "\u00220x8D7D81259230FF3\u0022",
         "Last-Modified": "Fri, 03 Apr 2020 21:02:41 GMT",
->>>>>>> 32e373e2
         "Server": [
           "Windows-Azure-HDFS/1.0",
           "Microsoft-HTTPAPI/2.0"
         ],
         "x-ms-client-request-id": "fff44520-82f3-e39a-beb9-b8d6d2a63896",
-<<<<<<< HEAD
-        "x-ms-request-id": "327de02e-b01f-002c-593c-f37e94000000",
-        "x-ms-version": "2019-10-10"
-=======
         "x-ms-request-id": "fa440280-201f-0097-35fb-091bad000000",
         "x-ms-version": "2019-12-12"
->>>>>>> 32e373e2
-      },
-      "ResponseBody": []
-    },
-    {
-<<<<<<< HEAD
-      "RequestUri": "https://seanstagehierarchical.dfs.core.windows.net/test-filesystem-726cebfe-18b3-c31e-0ea3-a98329bdb788/test-file-b677ca2a-7f2a-e074-1309-ba945bfffaa4?action=append\u0026position=0",
-=======
+      },
+      "ResponseBody": []
+    },
+    {
       "RequestUri": "http://seannsecanary.dfs.core.windows.net/test-filesystem-726cebfe-18b3-c31e-0ea3-a98329bdb788/test-file-b677ca2a-7f2a-e074-1309-ba945bfffaa4?action=append\u0026position=0",
->>>>>>> 32e373e2
       "RequestMethod": "PATCH",
       "RequestHeaders": {
         "Authorization": "Sanitized",
         "Content-Length": "1024",
         "User-Agent": [
-<<<<<<< HEAD
-          "azsdk-net-Storage.Files.DataLake/12.0.0-dev.20200305.1",
-          "(.NET Core 4.6.28325.01; Microsoft Windows 10.0.18363 )"
+          "azsdk-net-Storage.Files.DataLake/12.1.0-dev.20200403.1",
+          "(.NET Core 4.6.28325.01; Microsoft Windows 10.0.18362 )"
         ],
         "x-ms-client-request-id": "e3cd1ee3-44db-a6b4-24f6-6185e9cf0cf1",
-        "x-ms-date": "Thu, 05 Mar 2020 22:21:37 GMT",
-        "x-ms-return-client-request-id": "true",
-        "x-ms-version": "2019-10-10"
-=======
-          "azsdk-net-Storage.Files.DataLake/12.1.0-dev.20200403.1",
-          "(.NET Core 4.6.28325.01; Microsoft Windows 10.0.18362 )"
-        ],
-        "x-ms-client-request-id": "e3cd1ee3-44db-a6b4-24f6-6185e9cf0cf1",
-        "x-ms-date": "Fri, 03 Apr 2020 21:02:42 GMT",
-        "x-ms-return-client-request-id": "true",
-        "x-ms-version": "2019-12-12"
->>>>>>> 32e373e2
+        "x-ms-date": "Fri, 03 Apr 2020 21:02:42 GMT",
+        "x-ms-return-client-request-id": "true",
+        "x-ms-version": "2019-12-12"
       },
       "RequestBody": "zZO7ex0HUz8hFBAkif35YQZBdBYK\u002B7DnST03ajLSkP/MX6lT9odbGPG03d5ydVnBv1fQkTIii9Li0zLg0OgNT4QRWClUpmp\u002B5VskVh3SddPjdqvaAv7MqtTWcCJVe0gIp41aYR0vbRjtUqvX/TW0EF5e/Fk9Mk2FRK1VfTZHKGoTHK6QdxS2tAmT7a9T9ayfIV/E937uy3VA1Bxv2u/hpilBxOGGJJhKqEhQqUWdMk8BtlzWgjHrJFA5T6P3RtkasUeGETDKGPzGek81niEwoqHNbSSSCiP4VaCQTdX1UmFuNvj9FyEeN51fEAjhtoUvCawBKti1h6ckjbyQOcsn0Sftx2gpMouArjaGM/oaFp8aYUQo8yiIua5Q2Ylkjf3ROD7h9O8dBtcggXuiLlSsCXYcdtiH/t3/ZQ252FgBGyA4tPq7OSKw/VptB3Ks5YpapM8TRxclSjpg4Y/hYy5\u002BH2VbanlZ8NBUbHh\u002BGfZrUn\u002BDXjOI7tQJEmrAW1eSz5kr7ugNUXsQAbP\u002BvtuepzBD9Y4QXQT69TCRUlcPmZV5wZ3fUisNXQEDcl2AiS/4ams5fGXIgnGVMfi3fP8jAGcdhf0\u002Bv1UFNpeNDOqnemwAmOfs1h0wsD4rSSEyVeEB4HL1YwQyuqoVM0bNOnaG7beMtuQXNipK7dS\u002BEnU00uC2iyx4sRZozt4816LXYnbIpFxqpZ796alHq3YvdKc14WBmF65JDjygJOgF21\u002BIc4pe9W0Zyi1BuKGDMAagOFo2B/VBcUrHfpYgyYG29w5Jvzfr0H46HBczJF4Mxt01/\u002ByOz9RqRgI/l3bW\u002BQCrisGTOXHOtGfc/OveDUzruri56sqVKCg633k1qzkHYyIWiJmdeY1rZkqEsdLpizi1U92\u002BHQ42FmKZWFr4mQku1JnIx4WyTkAqTYN/EHZVUVNAf1dcSEYU4HE3AyAzc81BVtw5IMSzAwWclM\u002BKtgXsRAcGtxmx0YxTs\u002BYTe0of99q2PbqZGzCPjXxSwLR2iSlrS78ZLLu0j4RQ5m3dn4i6fJz01HlKUijWdyqdXxHY3Cm9py\u002BKBsoeAa01STTDse3zl0MXgbWwIfmWQrWRFjBzdwpDIPdYL3XR1tLLFQj0E8U8qcfNwVp0DIY29MQUjOp9wtIqgJH2mmfNRavj5Azwoi/wVG1ppbavzxNwIjuxvEnnTlI2yZIzRg9f/3uvkCd6RlGUJDh9Exwbe7F9hngsG4hh\u002B5a5udmcvA5eCaU6AD7r9dvqHZgRaTo1Gk7htcCWM\u002BTzTZSRwYx492cpHwp34XpykpCcQv7wT5JchJ6LuwZOx9XBR7KpWjROciUw50kvvjnTbiMv\u002BfHlAv4CNT3t7Dxg21g1tQ==",
       "StatusCode": 202,
       "ResponseHeaders": {
         "Content-Length": "0",
-<<<<<<< HEAD
-        "Date": "Thu, 05 Mar 2020 22:21:37 GMT",
-=======
-        "Date": "Fri, 03 Apr 2020 21:02:41 GMT",
->>>>>>> 32e373e2
+        "Date": "Fri, 03 Apr 2020 21:02:41 GMT",
         "Server": [
           "Windows-Azure-HDFS/1.0",
           "Microsoft-HTTPAPI/2.0"
         ],
         "x-ms-client-request-id": "e3cd1ee3-44db-a6b4-24f6-6185e9cf0cf1",
-<<<<<<< HEAD
-        "x-ms-request-id": "327de02f-b01f-002c-5a3c-f37e94000000",
-        "x-ms-request-server-encrypted": "true",
-        "x-ms-version": "2019-10-10"
-=======
         "x-ms-request-id": "fa440281-201f-0097-36fb-091bad000000",
         "x-ms-request-server-encrypted": "true",
         "x-ms-version": "2019-12-12"
->>>>>>> 32e373e2
-      },
-      "ResponseBody": []
-    },
-    {
-<<<<<<< HEAD
-      "RequestUri": "https://seanstagehierarchical.dfs.core.windows.net/test-filesystem-726cebfe-18b3-c31e-0ea3-a98329bdb788/test-file-b677ca2a-7f2a-e074-1309-ba945bfffaa4?action=flush\u0026position=1024",
-=======
+      },
+      "ResponseBody": []
+    },
+    {
       "RequestUri": "http://seannsecanary.dfs.core.windows.net/test-filesystem-726cebfe-18b3-c31e-0ea3-a98329bdb788/test-file-b677ca2a-7f2a-e074-1309-ba945bfffaa4?action=flush\u0026position=1024",
->>>>>>> 32e373e2
       "RequestMethod": "PATCH",
       "RequestHeaders": {
         "Authorization": "Sanitized",
         "Content-Length": "0",
         "User-Agent": [
-<<<<<<< HEAD
-          "azsdk-net-Storage.Files.DataLake/12.0.0-dev.20200305.1",
-          "(.NET Core 4.6.28325.01; Microsoft Windows 10.0.18363 )"
+          "azsdk-net-Storage.Files.DataLake/12.1.0-dev.20200403.1",
+          "(.NET Core 4.6.28325.01; Microsoft Windows 10.0.18362 )"
         ],
         "x-ms-client-request-id": "bc7def34-518a-55d9-1322-1365ec4aefef",
-        "x-ms-date": "Thu, 05 Mar 2020 22:21:37 GMT",
-        "x-ms-return-client-request-id": "true",
-        "x-ms-version": "2019-10-10"
-=======
-          "azsdk-net-Storage.Files.DataLake/12.1.0-dev.20200403.1",
-          "(.NET Core 4.6.28325.01; Microsoft Windows 10.0.18362 )"
+        "x-ms-date": "Fri, 03 Apr 2020 21:02:42 GMT",
+        "x-ms-return-client-request-id": "true",
+        "x-ms-version": "2019-12-12"
+      },
+      "RequestBody": null,
+      "StatusCode": 200,
+      "ResponseHeaders": {
+        "Content-Length": "0",
+        "Date": "Fri, 03 Apr 2020 21:02:41 GMT",
+        "ETag": "\u00220x8D7D812593DC421\u0022",
+        "Last-Modified": "Fri, 03 Apr 2020 21:02:41 GMT",
+        "Server": [
+          "Windows-Azure-HDFS/1.0",
+          "Microsoft-HTTPAPI/2.0"
         ],
         "x-ms-client-request-id": "bc7def34-518a-55d9-1322-1365ec4aefef",
-        "x-ms-date": "Fri, 03 Apr 2020 21:02:42 GMT",
-        "x-ms-return-client-request-id": "true",
-        "x-ms-version": "2019-12-12"
->>>>>>> 32e373e2
-      },
-      "RequestBody": null,
-      "StatusCode": 200,
-      "ResponseHeaders": {
-        "Content-Length": "0",
-<<<<<<< HEAD
-        "Date": "Thu, 05 Mar 2020 22:21:37 GMT",
-        "ETag": "\u00220x8D7C153926012C8\u0022",
-        "Last-Modified": "Thu, 05 Mar 2020 22:21:37 GMT",
-=======
-        "Date": "Fri, 03 Apr 2020 21:02:41 GMT",
-        "ETag": "\u00220x8D7D812593DC421\u0022",
-        "Last-Modified": "Fri, 03 Apr 2020 21:02:41 GMT",
->>>>>>> 32e373e2
-        "Server": [
-          "Windows-Azure-HDFS/1.0",
-          "Microsoft-HTTPAPI/2.0"
-        ],
-        "x-ms-client-request-id": "bc7def34-518a-55d9-1322-1365ec4aefef",
-<<<<<<< HEAD
-        "x-ms-request-id": "327de030-b01f-002c-5b3c-f37e94000000",
-        "x-ms-request-server-encrypted": "true",
-        "x-ms-version": "2019-10-10"
-=======
         "x-ms-request-id": "fa440282-201f-0097-37fb-091bad000000",
         "x-ms-request-server-encrypted": "true",
         "x-ms-version": "2019-12-12"
->>>>>>> 32e373e2
-      },
-      "ResponseBody": []
-    },
-    {
-<<<<<<< HEAD
-      "RequestUri": "https://seanstagehierarchical.blob.core.windows.net/test-filesystem-726cebfe-18b3-c31e-0ea3-a98329bdb788/test-file-b677ca2a-7f2a-e074-1309-ba945bfffaa4",
-=======
+      },
+      "ResponseBody": []
+    },
+    {
       "RequestUri": "http://seannsecanary.blob.core.windows.net/test-filesystem-726cebfe-18b3-c31e-0ea3-a98329bdb788/test-file-b677ca2a-7f2a-e074-1309-ba945bfffaa4",
->>>>>>> 32e373e2
       "RequestMethod": "GET",
       "RequestHeaders": {
         "Authorization": "Sanitized",
         "User-Agent": [
-<<<<<<< HEAD
-          "azsdk-net-Storage.Files.DataLake/12.0.0-dev.20200305.1",
-          "(.NET Core 4.6.28325.01; Microsoft Windows 10.0.18363 )"
+          "azsdk-net-Storage.Files.DataLake/12.1.0-dev.20200403.1",
+          "(.NET Core 4.6.28325.01; Microsoft Windows 10.0.18362 )"
         ],
         "x-ms-client-request-id": "f950d87e-4f52-a866-2f4a-f782d86cbfd7",
-        "x-ms-date": "Thu, 05 Mar 2020 22:21:37 GMT",
+        "x-ms-date": "Fri, 03 Apr 2020 21:02:42 GMT",
         "x-ms-range": "bytes=0-268435455",
         "x-ms-return-client-request-id": "true",
-        "x-ms-version": "2019-10-10"
-=======
-          "azsdk-net-Storage.Files.DataLake/12.1.0-dev.20200403.1",
-          "(.NET Core 4.6.28325.01; Microsoft Windows 10.0.18362 )"
-        ],
-        "x-ms-client-request-id": "f950d87e-4f52-a866-2f4a-f782d86cbfd7",
-        "x-ms-date": "Fri, 03 Apr 2020 21:02:42 GMT",
-        "x-ms-range": "bytes=0-268435455",
-        "x-ms-return-client-request-id": "true",
-        "x-ms-version": "2019-12-12"
->>>>>>> 32e373e2
+        "x-ms-version": "2019-12-12"
       },
       "RequestBody": null,
       "StatusCode": 206,
@@ -271,59 +151,30 @@
         "Content-Length": "1024",
         "Content-Range": "bytes 0-1023/1024",
         "Content-Type": "application/octet-stream",
-<<<<<<< HEAD
-        "Date": "Thu, 05 Mar 2020 22:21:37 GMT",
-        "ETag": "\u00220x8D7C153926012C8\u0022",
-        "Last-Modified": "Thu, 05 Mar 2020 22:21:37 GMT",
-=======
-        "Date": "Fri, 03 Apr 2020 21:02:41 GMT",
-        "ETag": "\u00220x8D7D812593DC421\u0022",
-        "Last-Modified": "Fri, 03 Apr 2020 21:02:41 GMT",
->>>>>>> 32e373e2
+        "Date": "Fri, 03 Apr 2020 21:02:41 GMT",
+        "ETag": "\u00220x8D7D812593DC421\u0022",
+        "Last-Modified": "Fri, 03 Apr 2020 21:02:41 GMT",
         "Server": [
           "Windows-Azure-Blob/1.0",
           "Microsoft-HTTPAPI/2.0"
         ],
         "x-ms-blob-type": "BlockBlob",
         "x-ms-client-request-id": "f950d87e-4f52-a866-2f4a-f782d86cbfd7",
-<<<<<<< HEAD
-        "x-ms-creation-time": "Thu, 05 Mar 2020 22:21:37 GMT",
-        "x-ms-lease-state": "available",
-        "x-ms-lease-status": "unlocked",
-        "x-ms-request-id": "27aa8775-e01e-000e-3a3c-f3bb8b000000",
-        "x-ms-server-encrypted": "true",
-        "x-ms-version": "2019-10-10"
-=======
         "x-ms-creation-time": "Fri, 03 Apr 2020 21:02:41 GMT",
         "x-ms-lease-state": "available",
         "x-ms-lease-status": "unlocked",
         "x-ms-request-id": "96225963-f01e-0012-80fb-093670000000",
         "x-ms-server-encrypted": "true",
         "x-ms-version": "2019-12-12"
->>>>>>> 32e373e2
       },
       "ResponseBody": "zZO7ex0HUz8hFBAkif35YQZBdBYK\u002B7DnST03ajLSkP/MX6lT9odbGPG03d5ydVnBv1fQkTIii9Li0zLg0OgNT4QRWClUpmp\u002B5VskVh3SddPjdqvaAv7MqtTWcCJVe0gIp41aYR0vbRjtUqvX/TW0EF5e/Fk9Mk2FRK1VfTZHKGoTHK6QdxS2tAmT7a9T9ayfIV/E937uy3VA1Bxv2u/hpilBxOGGJJhKqEhQqUWdMk8BtlzWgjHrJFA5T6P3RtkasUeGETDKGPzGek81niEwoqHNbSSSCiP4VaCQTdX1UmFuNvj9FyEeN51fEAjhtoUvCawBKti1h6ckjbyQOcsn0Sftx2gpMouArjaGM/oaFp8aYUQo8yiIua5Q2Ylkjf3ROD7h9O8dBtcggXuiLlSsCXYcdtiH/t3/ZQ252FgBGyA4tPq7OSKw/VptB3Ks5YpapM8TRxclSjpg4Y/hYy5\u002BH2VbanlZ8NBUbHh\u002BGfZrUn\u002BDXjOI7tQJEmrAW1eSz5kr7ugNUXsQAbP\u002BvtuepzBD9Y4QXQT69TCRUlcPmZV5wZ3fUisNXQEDcl2AiS/4ams5fGXIgnGVMfi3fP8jAGcdhf0\u002Bv1UFNpeNDOqnemwAmOfs1h0wsD4rSSEyVeEB4HL1YwQyuqoVM0bNOnaG7beMtuQXNipK7dS\u002BEnU00uC2iyx4sRZozt4816LXYnbIpFxqpZ796alHq3YvdKc14WBmF65JDjygJOgF21\u002BIc4pe9W0Zyi1BuKGDMAagOFo2B/VBcUrHfpYgyYG29w5Jvzfr0H46HBczJF4Mxt01/\u002ByOz9RqRgI/l3bW\u002BQCrisGTOXHOtGfc/OveDUzruri56sqVKCg633k1qzkHYyIWiJmdeY1rZkqEsdLpizi1U92\u002BHQ42FmKZWFr4mQku1JnIx4WyTkAqTYN/EHZVUVNAf1dcSEYU4HE3AyAzc81BVtw5IMSzAwWclM\u002BKtgXsRAcGtxmx0YxTs\u002BYTe0of99q2PbqZGzCPjXxSwLR2iSlrS78ZLLu0j4RQ5m3dn4i6fJz01HlKUijWdyqdXxHY3Cm9py\u002BKBsoeAa01STTDse3zl0MXgbWwIfmWQrWRFjBzdwpDIPdYL3XR1tLLFQj0E8U8qcfNwVp0DIY29MQUjOp9wtIqgJH2mmfNRavj5Azwoi/wVG1ppbavzxNwIjuxvEnnTlI2yZIzRg9f/3uvkCd6RlGUJDh9Exwbe7F9hngsG4hh\u002B5a5udmcvA5eCaU6AD7r9dvqHZgRaTo1Gk7htcCWM\u002BTzTZSRwYx492cpHwp34XpykpCcQv7wT5JchJ6LuwZOx9XBR7KpWjROciUw50kvvjnTbiMv\u002BfHlAv4CNT3t7Dxg21g1tQ=="
     },
     {
-<<<<<<< HEAD
-      "RequestUri": "https://seanstagehierarchical.blob.core.windows.net/test-filesystem-726cebfe-18b3-c31e-0ea3-a98329bdb788/test-file-b677ca2a-7f2a-e074-1309-ba945bfffaa4",
-=======
       "RequestUri": "http://seannsecanary.blob.core.windows.net/test-filesystem-726cebfe-18b3-c31e-0ea3-a98329bdb788/test-file-b677ca2a-7f2a-e074-1309-ba945bfffaa4",
->>>>>>> 32e373e2
       "RequestMethod": "GET",
       "RequestHeaders": {
         "Authorization": "Sanitized",
         "User-Agent": [
-<<<<<<< HEAD
-          "azsdk-net-Storage.Files.DataLake/12.0.0-dev.20200305.1",
-          "(.NET Core 4.6.28325.01; Microsoft Windows 10.0.18363 )"
-        ],
-        "x-ms-client-request-id": "14e6f735-f5f9-0c9d-f08a-8d7ab5251fdf",
-        "x-ms-date": "Thu, 05 Mar 2020 22:21:38 GMT",
-        "x-ms-range": "bytes=0-268435455",
-        "x-ms-return-client-request-id": "true",
-        "x-ms-version": "2019-10-10"
-=======
           "azsdk-net-Storage.Files.DataLake/12.1.0-dev.20200403.1",
           "(.NET Core 4.6.28325.01; Microsoft Windows 10.0.18362 )"
         ],
@@ -332,7 +183,6 @@
         "x-ms-range": "bytes=0-268435455",
         "x-ms-return-client-request-id": "true",
         "x-ms-version": "2019-12-12"
->>>>>>> 32e373e2
       },
       "RequestBody": null,
       "StatusCode": 206,
@@ -341,59 +191,30 @@
         "Content-Length": "1024",
         "Content-Range": "bytes 0-1023/1024",
         "Content-Type": "application/octet-stream",
-<<<<<<< HEAD
-        "Date": "Thu, 05 Mar 2020 22:21:37 GMT",
-        "ETag": "\u00220x8D7C153926012C8\u0022",
-        "Last-Modified": "Thu, 05 Mar 2020 22:21:37 GMT",
-=======
-        "Date": "Fri, 03 Apr 2020 21:02:41 GMT",
-        "ETag": "\u00220x8D7D812593DC421\u0022",
-        "Last-Modified": "Fri, 03 Apr 2020 21:02:41 GMT",
->>>>>>> 32e373e2
+        "Date": "Fri, 03 Apr 2020 21:02:41 GMT",
+        "ETag": "\u00220x8D7D812593DC421\u0022",
+        "Last-Modified": "Fri, 03 Apr 2020 21:02:41 GMT",
         "Server": [
           "Windows-Azure-Blob/1.0",
           "Microsoft-HTTPAPI/2.0"
         ],
         "x-ms-blob-type": "BlockBlob",
         "x-ms-client-request-id": "14e6f735-f5f9-0c9d-f08a-8d7ab5251fdf",
-<<<<<<< HEAD
-        "x-ms-creation-time": "Thu, 05 Mar 2020 22:21:37 GMT",
-        "x-ms-lease-state": "available",
-        "x-ms-lease-status": "unlocked",
-        "x-ms-request-id": "27aa877b-e01e-000e-3e3c-f3bb8b000000",
-        "x-ms-server-encrypted": "true",
-        "x-ms-version": "2019-10-10"
-=======
         "x-ms-creation-time": "Fri, 03 Apr 2020 21:02:41 GMT",
         "x-ms-lease-state": "available",
         "x-ms-lease-status": "unlocked",
         "x-ms-request-id": "9622596e-f01e-0012-07fb-093670000000",
         "x-ms-server-encrypted": "true",
         "x-ms-version": "2019-12-12"
->>>>>>> 32e373e2
       },
       "ResponseBody": "zZO7ex0HUz8hFBAkif35YQZBdBYK\u002B7DnST03ajLSkP/MX6lT9odbGPG03d5ydVnBv1fQkTIii9Li0zLg0OgNT4QRWClUpmp\u002B5VskVh3SddPjdqvaAv7MqtTWcCJVe0gIp41aYR0vbRjtUqvX/TW0EF5e/Fk9Mk2FRK1VfTZHKGoTHK6QdxS2tAmT7a9T9ayfIV/E937uy3VA1Bxv2u/hpilBxOGGJJhKqEhQqUWdMk8BtlzWgjHrJFA5T6P3RtkasUeGETDKGPzGek81niEwoqHNbSSSCiP4VaCQTdX1UmFuNvj9FyEeN51fEAjhtoUvCawBKti1h6ckjbyQOcsn0Sftx2gpMouArjaGM/oaFp8aYUQo8yiIua5Q2Ylkjf3ROD7h9O8dBtcggXuiLlSsCXYcdtiH/t3/ZQ252FgBGyA4tPq7OSKw/VptB3Ks5YpapM8TRxclSjpg4Y/hYy5\u002BH2VbanlZ8NBUbHh\u002BGfZrUn\u002BDXjOI7tQJEmrAW1eSz5kr7ugNUXsQAbP\u002BvtuepzBD9Y4QXQT69TCRUlcPmZV5wZ3fUisNXQEDcl2AiS/4ams5fGXIgnGVMfi3fP8jAGcdhf0\u002Bv1UFNpeNDOqnemwAmOfs1h0wsD4rSSEyVeEB4HL1YwQyuqoVM0bNOnaG7beMtuQXNipK7dS\u002BEnU00uC2iyx4sRZozt4816LXYnbIpFxqpZ796alHq3YvdKc14WBmF65JDjygJOgF21\u002BIc4pe9W0Zyi1BuKGDMAagOFo2B/VBcUrHfpYgyYG29w5Jvzfr0H46HBczJF4Mxt01/\u002ByOz9RqRgI/l3bW\u002BQCrisGTOXHOtGfc/OveDUzruri56sqVKCg633k1qzkHYyIWiJmdeY1rZkqEsdLpizi1U92\u002BHQ42FmKZWFr4mQku1JnIx4WyTkAqTYN/EHZVUVNAf1dcSEYU4HE3AyAzc81BVtw5IMSzAwWclM\u002BKtgXsRAcGtxmx0YxTs\u002BYTe0of99q2PbqZGzCPjXxSwLR2iSlrS78ZLLu0j4RQ5m3dn4i6fJz01HlKUijWdyqdXxHY3Cm9py\u002BKBsoeAa01STTDse3zl0MXgbWwIfmWQrWRFjBzdwpDIPdYL3XR1tLLFQj0E8U8qcfNwVp0DIY29MQUjOp9wtIqgJH2mmfNRavj5Azwoi/wVG1ppbavzxNwIjuxvEnnTlI2yZIzRg9f/3uvkCd6RlGUJDh9Exwbe7F9hngsG4hh\u002B5a5udmcvA5eCaU6AD7r9dvqHZgRaTo1Gk7htcCWM\u002BTzTZSRwYx492cpHwp34XpykpCcQv7wT5JchJ6LuwZOx9XBR7KpWjROciUw50kvvjnTbiMv\u002BfHlAv4CNT3t7Dxg21g1tQ=="
     },
     {
-<<<<<<< HEAD
-      "RequestUri": "https://seanstagehierarchical.blob.core.windows.net/test-filesystem-726cebfe-18b3-c31e-0ea3-a98329bdb788/test-file-b677ca2a-7f2a-e074-1309-ba945bfffaa4",
-=======
       "RequestUri": "http://seannsecanary.blob.core.windows.net/test-filesystem-726cebfe-18b3-c31e-0ea3-a98329bdb788/test-file-b677ca2a-7f2a-e074-1309-ba945bfffaa4",
->>>>>>> 32e373e2
       "RequestMethod": "GET",
       "RequestHeaders": {
         "Authorization": "Sanitized",
         "User-Agent": [
-<<<<<<< HEAD
-          "azsdk-net-Storage.Files.DataLake/12.0.0-dev.20200305.1",
-          "(.NET Core 4.6.28325.01; Microsoft Windows 10.0.18363 )"
-        ],
-        "x-ms-client-request-id": "e14d01f6-aa85-28dd-b62d-724c2d48d222",
-        "x-ms-date": "Thu, 05 Mar 2020 22:21:38 GMT",
-        "x-ms-range": "bytes=0-268435455",
-        "x-ms-return-client-request-id": "true",
-        "x-ms-version": "2019-10-10"
-=======
           "azsdk-net-Storage.Files.DataLake/12.1.0-dev.20200403.1",
           "(.NET Core 4.6.28325.01; Microsoft Windows 10.0.18362 )"
         ],
@@ -402,7 +223,6 @@
         "x-ms-range": "bytes=0-268435455",
         "x-ms-return-client-request-id": "true",
         "x-ms-version": "2019-12-12"
->>>>>>> 32e373e2
       },
       "RequestBody": null,
       "StatusCode": 206,
@@ -411,55 +231,25 @@
         "Content-Length": "1024",
         "Content-Range": "bytes 0-1023/1024",
         "Content-Type": "application/octet-stream",
-<<<<<<< HEAD
-        "Date": "Thu, 05 Mar 2020 22:21:37 GMT",
-        "ETag": "\u00220x8D7C153926012C8\u0022",
-        "Last-Modified": "Thu, 05 Mar 2020 22:21:37 GMT",
-=======
-        "Date": "Fri, 03 Apr 2020 21:02:41 GMT",
-        "ETag": "\u00220x8D7D812593DC421\u0022",
-        "Last-Modified": "Fri, 03 Apr 2020 21:02:41 GMT",
->>>>>>> 32e373e2
+        "Date": "Fri, 03 Apr 2020 21:02:41 GMT",
+        "ETag": "\u00220x8D7D812593DC421\u0022",
+        "Last-Modified": "Fri, 03 Apr 2020 21:02:41 GMT",
         "Server": [
           "Windows-Azure-Blob/1.0",
           "Microsoft-HTTPAPI/2.0"
         ],
         "x-ms-blob-type": "BlockBlob",
         "x-ms-client-request-id": "e14d01f6-aa85-28dd-b62d-724c2d48d222",
-<<<<<<< HEAD
-        "x-ms-creation-time": "Thu, 05 Mar 2020 22:21:37 GMT",
-        "x-ms-lease-state": "available",
-        "x-ms-lease-status": "unlocked",
-        "x-ms-request-id": "27aa877d-e01e-000e-403c-f3bb8b000000",
-        "x-ms-server-encrypted": "true",
-        "x-ms-version": "2019-10-10"
-=======
         "x-ms-creation-time": "Fri, 03 Apr 2020 21:02:41 GMT",
         "x-ms-lease-state": "available",
         "x-ms-lease-status": "unlocked",
         "x-ms-request-id": "96225972-f01e-0012-0bfb-093670000000",
         "x-ms-server-encrypted": "true",
         "x-ms-version": "2019-12-12"
->>>>>>> 32e373e2
       },
       "ResponseBody": "zZO7ex0HUz8hFBAkif35YQZBdBYK\u002B7DnST03ajLSkP/MX6lT9odbGPG03d5ydVnBv1fQkTIii9Li0zLg0OgNT4QRWClUpmp\u002B5VskVh3SddPjdqvaAv7MqtTWcCJVe0gIp41aYR0vbRjtUqvX/TW0EF5e/Fk9Mk2FRK1VfTZHKGoTHK6QdxS2tAmT7a9T9ayfIV/E937uy3VA1Bxv2u/hpilBxOGGJJhKqEhQqUWdMk8BtlzWgjHrJFA5T6P3RtkasUeGETDKGPzGek81niEwoqHNbSSSCiP4VaCQTdX1UmFuNvj9FyEeN51fEAjhtoUvCawBKti1h6ckjbyQOcsn0Sftx2gpMouArjaGM/oaFp8aYUQo8yiIua5Q2Ylkjf3ROD7h9O8dBtcggXuiLlSsCXYcdtiH/t3/ZQ252FgBGyA4tPq7OSKw/VptB3Ks5YpapM8TRxclSjpg4Y/hYy5\u002BH2VbanlZ8NBUbHh\u002BGfZrUn\u002BDXjOI7tQJEmrAW1eSz5kr7ugNUXsQAbP\u002BvtuepzBD9Y4QXQT69TCRUlcPmZV5wZ3fUisNXQEDcl2AiS/4ams5fGXIgnGVMfi3fP8jAGcdhf0\u002Bv1UFNpeNDOqnemwAmOfs1h0wsD4rSSEyVeEB4HL1YwQyuqoVM0bNOnaG7beMtuQXNipK7dS\u002BEnU00uC2iyx4sRZozt4816LXYnbIpFxqpZ796alHq3YvdKc14WBmF65JDjygJOgF21\u002BIc4pe9W0Zyi1BuKGDMAagOFo2B/VBcUrHfpYgyYG29w5Jvzfr0H46HBczJF4Mxt01/\u002ByOz9RqRgI/l3bW\u002BQCrisGTOXHOtGfc/OveDUzruri56sqVKCg633k1qzkHYyIWiJmdeY1rZkqEsdLpizi1U92\u002BHQ42FmKZWFr4mQku1JnIx4WyTkAqTYN/EHZVUVNAf1dcSEYU4HE3AyAzc81BVtw5IMSzAwWclM\u002BKtgXsRAcGtxmx0YxTs\u002BYTe0of99q2PbqZGzCPjXxSwLR2iSlrS78ZLLu0j4RQ5m3dn4i6fJz01HlKUijWdyqdXxHY3Cm9py\u002BKBsoeAa01STTDse3zl0MXgbWwIfmWQrWRFjBzdwpDIPdYL3XR1tLLFQj0E8U8qcfNwVp0DIY29MQUjOp9wtIqgJH2mmfNRavj5Azwoi/wVG1ppbavzxNwIjuxvEnnTlI2yZIzRg9f/3uvkCd6RlGUJDh9Exwbe7F9hngsG4hh\u002B5a5udmcvA5eCaU6AD7r9dvqHZgRaTo1Gk7htcCWM\u002BTzTZSRwYx492cpHwp34XpykpCcQv7wT5JchJ6LuwZOx9XBR7KpWjROciUw50kvvjnTbiMv\u002BfHlAv4CNT3t7Dxg21g1tQ=="
     },
     {
-<<<<<<< HEAD
-      "RequestUri": "https://seanstagehierarchical.blob.core.windows.net/test-filesystem-726cebfe-18b3-c31e-0ea3-a98329bdb788?restype=container",
-      "RequestMethod": "DELETE",
-      "RequestHeaders": {
-        "Authorization": "Sanitized",
-        "traceparent": "00-098c7ff62b0fe4458f7b979b03d7b7ef-abc7dd6a50f2c140-00",
-        "User-Agent": [
-          "azsdk-net-Storage.Files.DataLake/12.0.0-dev.20200305.1",
-          "(.NET Core 4.6.28325.01; Microsoft Windows 10.0.18363 )"
-        ],
-        "x-ms-client-request-id": "b3846972-3ed7-b859-0c88-f6b618f996cc",
-        "x-ms-date": "Thu, 05 Mar 2020 22:21:38 GMT",
-        "x-ms-return-client-request-id": "true",
-        "x-ms-version": "2019-10-10"
-=======
       "RequestUri": "http://seannsecanary.blob.core.windows.net/test-filesystem-726cebfe-18b3-c31e-0ea3-a98329bdb788?restype=container",
       "RequestMethod": "DELETE",
       "RequestHeaders": {
@@ -473,39 +263,25 @@
         "x-ms-date": "Fri, 03 Apr 2020 21:02:43 GMT",
         "x-ms-return-client-request-id": "true",
         "x-ms-version": "2019-12-12"
->>>>>>> 32e373e2
       },
       "RequestBody": null,
       "StatusCode": 202,
       "ResponseHeaders": {
         "Content-Length": "0",
-<<<<<<< HEAD
-        "Date": "Thu, 05 Mar 2020 22:21:37 GMT",
-=======
-        "Date": "Fri, 03 Apr 2020 21:02:41 GMT",
->>>>>>> 32e373e2
+        "Date": "Fri, 03 Apr 2020 21:02:41 GMT",
         "Server": [
           "Windows-Azure-Blob/1.0",
           "Microsoft-HTTPAPI/2.0"
         ],
         "x-ms-client-request-id": "b3846972-3ed7-b859-0c88-f6b618f996cc",
-<<<<<<< HEAD
-        "x-ms-request-id": "27aa877f-e01e-000e-423c-f3bb8b000000",
-        "x-ms-version": "2019-10-10"
-=======
         "x-ms-request-id": "96225975-f01e-0012-0efb-093670000000",
         "x-ms-version": "2019-12-12"
->>>>>>> 32e373e2
       },
       "ResponseBody": []
     }
   ],
   "Variables": {
     "RandomSeed": "1611199821",
-<<<<<<< HEAD
-    "Storage_TestConfigHierarchicalNamespace": "NamespaceTenant\nseanstagehierarchical\nU2FuaXRpemVk\nhttps://seanstagehierarchical.blob.core.windows.net\nhttp://seanstagehierarchical.file.core.windows.net\nhttp://seanstagehierarchical.queue.core.windows.net\nhttp://seanstagehierarchical.table.core.windows.net\n\n\n\n\nhttp://seanstagehierarchical-secondary.blob.core.windows.net\nhttp://seanstagehierarchical-secondary.file.core.windows.net\nhttp://seanstagehierarchical-secondary.queue.core.windows.net\nhttp://seanstagehierarchical-secondary.table.core.windows.net\n68390a19-a643-458b-b726-408abf67b4fc\nSanitized\n72f988bf-86f1-41af-91ab-2d7cd011db47\nhttps://login.microsoftonline.com/\nCloud\nBlobEndpoint=https://seanstagehierarchical.blob.core.windows.net/;QueueEndpoint=http://seanstagehierarchical.queue.core.windows.net/;FileEndpoint=http://seanstagehierarchical.file.core.windows.net/;BlobSecondaryEndpoint=http://seanstagehierarchical-secondary.blob.core.windows.net/;QueueSecondaryEndpoint=http://seanstagehierarchical-secondary.queue.core.windows.net/;FileSecondaryEndpoint=http://seanstagehierarchical-secondary.file.core.windows.net/;AccountName=seanstagehierarchical;AccountKey=Sanitized\n"
-=======
     "Storage_TestConfigHierarchicalNamespace": "NamespaceTenant\nseannsecanary\nU2FuaXRpemVk\nhttp://seannsecanary.blob.core.windows.net\nhttp://seannsecanary.file.core.windows.net\nhttp://seannsecanary.queue.core.windows.net\nhttp://seannsecanary.table.core.windows.net\n\n\n\n\nhttp://seannsecanary-secondary.blob.core.windows.net\nhttp://seannsecanary-secondary.file.core.windows.net\nhttp://seannsecanary-secondary.queue.core.windows.net\nhttp://seannsecanary-secondary.table.core.windows.net\n68390a19-a643-458b-b726-408abf67b4fc\nSanitized\n72f988bf-86f1-41af-91ab-2d7cd011db47\nhttps://login.microsoftonline.com/\nCloud\nBlobEndpoint=http://seannsecanary.blob.core.windows.net/;QueueEndpoint=http://seannsecanary.queue.core.windows.net/;FileEndpoint=http://seannsecanary.file.core.windows.net/;BlobSecondaryEndpoint=http://seannsecanary-secondary.blob.core.windows.net/;QueueSecondaryEndpoint=http://seannsecanary-secondary.queue.core.windows.net/;FileSecondaryEndpoint=http://seannsecanary-secondary.file.core.windows.net/;AccountName=seannsecanary;AccountKey=Sanitized\n"
->>>>>>> 32e373e2
   }
 }