{
  "Entries": [
    {
<<<<<<< HEAD
      "RequestUri": "https://seanstagehierarchical.blob.core.windows.net/test-filesystem-3c11881f-0590-3dd8-4ed3-191616fc4bdd?restype=container",
      "RequestMethod": "PUT",
      "RequestHeaders": {
        "Authorization": "Sanitized",
        "traceparent": "00-d27e2d4ca23ff1408b107986141d8228-088ece3bef7f2748-00",
        "User-Agent": [
          "azsdk-net-Storage.Files.DataLake/12.0.0-dev.20200305.1",
          "(.NET Core 4.6.28325.01; Microsoft Windows 10.0.18363 )"
        ],
        "x-ms-blob-public-access": "container",
        "x-ms-client-request-id": "5f95825a-76fe-8e69-adc3-be9b2022540b",
        "x-ms-date": "Thu, 05 Mar 2020 22:20:24 GMT",
        "x-ms-return-client-request-id": "true",
        "x-ms-version": "2019-10-10"
=======
      "RequestUri": "http://seannsecanary.blob.core.windows.net/test-filesystem-3c11881f-0590-3dd8-4ed3-191616fc4bdd?restype=container",
      "RequestMethod": "PUT",
      "RequestHeaders": {
        "Authorization": "Sanitized",
        "traceparent": "00-9dc900a72451444f99756951f7c713a5-2fc824fadccbd241-00",
        "User-Agent": [
          "azsdk-net-Storage.Files.DataLake/12.1.0-dev.20200403.1",
          "(.NET Core 4.6.28325.01; Microsoft Windows 10.0.18362 )"
        ],
        "x-ms-blob-public-access": "container",
        "x-ms-client-request-id": "5f95825a-76fe-8e69-adc3-be9b2022540b",
        "x-ms-date": "Fri, 03 Apr 2020 21:02:02 GMT",
        "x-ms-return-client-request-id": "true",
        "x-ms-version": "2019-12-12"
>>>>>>> 32e373e2
      },
      "RequestBody": null,
      "StatusCode": 201,
      "ResponseHeaders": {
        "Content-Length": "0",
<<<<<<< HEAD
        "Date": "Thu, 05 Mar 2020 22:20:23 GMT",
        "ETag": "\u00220x8D7C15366C180CB\u0022",
        "Last-Modified": "Thu, 05 Mar 2020 22:20:24 GMT",
=======
        "Date": "Fri, 03 Apr 2020 21:02:01 GMT",
        "ETag": "\u00220x8D7D8124173D783\u0022",
        "Last-Modified": "Fri, 03 Apr 2020 21:02:01 GMT",
>>>>>>> 32e373e2
        "Server": [
          "Windows-Azure-Blob/1.0",
          "Microsoft-HTTPAPI/2.0"
        ],
        "x-ms-client-request-id": "5f95825a-76fe-8e69-adc3-be9b2022540b",
<<<<<<< HEAD
        "x-ms-request-id": "17957f0d-101e-0025-083c-f33b47000000",
        "x-ms-version": "2019-10-10"
=======
        "x-ms-request-id": "96224802-f01e-0012-0ffb-093670000000",
        "x-ms-version": "2019-12-12"
>>>>>>> 32e373e2
      },
      "ResponseBody": []
    },
    {
<<<<<<< HEAD
      "RequestUri": "https://seanstagehierarchical.dfs.core.windows.net/test-filesystem-3c11881f-0590-3dd8-4ed3-191616fc4bdd/test-directory-840b165c-04ee-b90e-2d68-1b95b7652a7d?resource=directory",
      "RequestMethod": "PUT",
      "RequestHeaders": {
        "Authorization": "Sanitized",
        "traceparent": "00-529da352646dd6418c86621efc0a6f30-5c70fbe5f383c649-00",
        "User-Agent": [
          "azsdk-net-Storage.Files.DataLake/12.0.0-dev.20200305.1",
          "(.NET Core 4.6.28325.01; Microsoft Windows 10.0.18363 )"
        ],
        "x-ms-client-request-id": "fc1643a7-32c5-5562-73db-31955ad4d748",
        "x-ms-date": "Thu, 05 Mar 2020 22:20:24 GMT",
        "x-ms-return-client-request-id": "true",
        "x-ms-version": "2019-10-10"
=======
      "RequestUri": "http://seannsecanary.dfs.core.windows.net/test-filesystem-3c11881f-0590-3dd8-4ed3-191616fc4bdd/test-directory-840b165c-04ee-b90e-2d68-1b95b7652a7d?resource=directory",
      "RequestMethod": "PUT",
      "RequestHeaders": {
        "Authorization": "Sanitized",
        "traceparent": "00-046b4b1a0aa9e641bd26225e39905ae5-2661ff3a4c038343-00",
        "User-Agent": [
          "azsdk-net-Storage.Files.DataLake/12.1.0-dev.20200403.1",
          "(.NET Core 4.6.28325.01; Microsoft Windows 10.0.18362 )"
        ],
        "x-ms-client-request-id": "fc1643a7-32c5-5562-73db-31955ad4d748",
        "x-ms-date": "Fri, 03 Apr 2020 21:02:03 GMT",
        "x-ms-return-client-request-id": "true",
        "x-ms-version": "2019-12-12"
>>>>>>> 32e373e2
      },
      "RequestBody": null,
      "StatusCode": 201,
      "ResponseHeaders": {
        "Content-Length": "0",
<<<<<<< HEAD
        "Date": "Thu, 05 Mar 2020 22:20:24 GMT",
        "ETag": "\u00220x8D7C15366F2D213\u0022",
        "Last-Modified": "Thu, 05 Mar 2020 22:20:24 GMT",
=======
        "Date": "Fri, 03 Apr 2020 21:02:01 GMT",
        "ETag": "\u00220x8D7D8124185919E\u0022",
        "Last-Modified": "Fri, 03 Apr 2020 21:02:01 GMT",
>>>>>>> 32e373e2
        "Server": [
          "Windows-Azure-HDFS/1.0",
          "Microsoft-HTTPAPI/2.0"
        ],
        "x-ms-client-request-id": "fc1643a7-32c5-5562-73db-31955ad4d748",
<<<<<<< HEAD
        "x-ms-request-id": "0f34bbae-401f-0038-483c-f336fb000000",
        "x-ms-version": "2019-10-10"
=======
        "x-ms-request-id": "fa4401c6-201f-0097-19fb-091bad000000",
        "x-ms-version": "2019-12-12"
>>>>>>> 32e373e2
      },
      "ResponseBody": []
    },
    {
<<<<<<< HEAD
      "RequestUri": "https://seanstagehierarchical.dfs.core.windows.net/test-filesystem-3c11881f-0590-3dd8-4ed3-191616fc4bdd/test-directory-840b165c-04ee-b90e-2d68-1b95b7652a7d/test-file-567e4098-bf65-70a4-38f5-6607b2d3126e",
      "RequestMethod": "DELETE",
      "RequestHeaders": {
        "traceparent": "00-21232c911ea0704281aef617ea9de8ac-9e0baa8bcca77748-00",
        "User-Agent": [
          "azsdk-net-Storage.Files.DataLake/12.0.0-dev.20200305.1",
          "(.NET Core 4.6.28325.01; Microsoft Windows 10.0.18363 )"
        ],
        "x-ms-client-request-id": "66a3090e-3140-e797-9ea6-c4cfcb5aa3a0",
        "x-ms-return-client-request-id": "true",
        "x-ms-version": "2019-10-10"
=======
      "RequestUri": "http://seannsecanary.dfs.core.windows.net/test-filesystem-3c11881f-0590-3dd8-4ed3-191616fc4bdd/test-directory-840b165c-04ee-b90e-2d68-1b95b7652a7d/test-file-567e4098-bf65-70a4-38f5-6607b2d3126e",
      "RequestMethod": "DELETE",
      "RequestHeaders": {
        "traceparent": "00-287f8288a5048f40bfc439abf3b13494-6bc4aa697b39f543-00",
        "User-Agent": [
          "azsdk-net-Storage.Files.DataLake/12.1.0-dev.20200403.1",
          "(.NET Core 4.6.28325.01; Microsoft Windows 10.0.18362 )"
        ],
        "x-ms-client-request-id": "66a3090e-3140-e797-9ea6-c4cfcb5aa3a0",
        "x-ms-return-client-request-id": "true",
        "x-ms-version": "2019-12-12"
>>>>>>> 32e373e2
      },
      "RequestBody": null,
      "StatusCode": 403,
      "ResponseHeaders": {
        "Content-Length": "268",
        "Content-Type": "application/json; charset=utf-8",
<<<<<<< HEAD
        "Date": "Thu, 05 Mar 2020 22:20:24 GMT",
=======
        "Date": "Fri, 03 Apr 2020 21:02:01 GMT",
>>>>>>> 32e373e2
        "Server": [
          "Windows-Azure-HDFS/1.0",
          "Microsoft-HTTPAPI/2.0"
        ],
        "x-ms-client-request-id": "66a3090e-3140-e797-9ea6-c4cfcb5aa3a0",
        "x-ms-error-code": "AuthenticationFailed",
<<<<<<< HEAD
        "x-ms-request-id": "4128ff3e-301f-000d-603c-f35aef000000",
        "x-ms-version": "2019-10-10"
=======
        "x-ms-request-id": "fa4401c7-201f-0097-1afb-091bad000000",
        "x-ms-version": "2019-12-12"
>>>>>>> 32e373e2
      },
      "ResponseBody": {
        "error": {
          "code": "AuthenticationFailed",
<<<<<<< HEAD
          "message": "Server failed to authenticate the request. Make sure the value of Authorization header is formed correctly including the signature.\nRequestId:4128ff3e-301f-000d-603c-f35aef000000\nTime:2020-03-05T22:20:25.3326799Z"
        }
      }
    },
    {
      "RequestUri": "https://seanstagehierarchical.blob.core.windows.net/test-filesystem-3c11881f-0590-3dd8-4ed3-191616fc4bdd?restype=container",
      "RequestMethod": "DELETE",
      "RequestHeaders": {
        "Authorization": "Sanitized",
        "traceparent": "00-f6b1725134e66143a787f8bbe3bff4c0-d36adf7d0b5c0f47-00",
        "User-Agent": [
          "azsdk-net-Storage.Files.DataLake/12.0.0-dev.20200305.1",
          "(.NET Core 4.6.28325.01; Microsoft Windows 10.0.18363 )"
        ],
        "x-ms-client-request-id": "a9f91d3a-ab2f-af2d-8507-d5a86ae81e0c",
        "x-ms-date": "Thu, 05 Mar 2020 22:20:25 GMT",
        "x-ms-return-client-request-id": "true",
        "x-ms-version": "2019-10-10"
=======
          "message": "Server failed to authenticate the request. Make sure the value of Authorization header is formed correctly including the signature.\nRequestId:fa4401c7-201f-0097-1afb-091bad000000\nTime:2020-04-03T21:02:01.7287962Z"
        }
      }
    },
    {
      "RequestUri": "http://seannsecanary.blob.core.windows.net/test-filesystem-3c11881f-0590-3dd8-4ed3-191616fc4bdd?restype=container",
      "RequestMethod": "DELETE",
      "RequestHeaders": {
        "Authorization": "Sanitized",
        "traceparent": "00-c8a65cbce3512a4e9c8a40229d958356-89bb2bb9b31e5b4e-00",
        "User-Agent": [
          "azsdk-net-Storage.Files.DataLake/12.1.0-dev.20200403.1",
          "(.NET Core 4.6.28325.01; Microsoft Windows 10.0.18362 )"
        ],
        "x-ms-client-request-id": "a9f91d3a-ab2f-af2d-8507-d5a86ae81e0c",
        "x-ms-date": "Fri, 03 Apr 2020 21:02:03 GMT",
        "x-ms-return-client-request-id": "true",
        "x-ms-version": "2019-12-12"
>>>>>>> 32e373e2
      },
      "RequestBody": null,
      "StatusCode": 202,
      "ResponseHeaders": {
        "Content-Length": "0",
<<<<<<< HEAD
        "Date": "Thu, 05 Mar 2020 22:20:24 GMT",
=======
        "Date": "Fri, 03 Apr 2020 21:02:01 GMT",
>>>>>>> 32e373e2
        "Server": [
          "Windows-Azure-Blob/1.0",
          "Microsoft-HTTPAPI/2.0"
        ],
        "x-ms-client-request-id": "a9f91d3a-ab2f-af2d-8507-d5a86ae81e0c",
<<<<<<< HEAD
        "x-ms-request-id": "17957f2c-101e-0025-233c-f33b47000000",
        "x-ms-version": "2019-10-10"
=======
        "x-ms-request-id": "9622481b-f01e-0012-1ffb-093670000000",
        "x-ms-version": "2019-12-12"
>>>>>>> 32e373e2
      },
      "ResponseBody": []
    }
  ],
  "Variables": {
    "RandomSeed": "666055217",
<<<<<<< HEAD
    "Storage_TestConfigHierarchicalNamespace": "NamespaceTenant\nseanstagehierarchical\nU2FuaXRpemVk\nhttps://seanstagehierarchical.blob.core.windows.net\nhttp://seanstagehierarchical.file.core.windows.net\nhttp://seanstagehierarchical.queue.core.windows.net\nhttp://seanstagehierarchical.table.core.windows.net\n\n\n\n\nhttp://seanstagehierarchical-secondary.blob.core.windows.net\nhttp://seanstagehierarchical-secondary.file.core.windows.net\nhttp://seanstagehierarchical-secondary.queue.core.windows.net\nhttp://seanstagehierarchical-secondary.table.core.windows.net\n68390a19-a643-458b-b726-408abf67b4fc\nSanitized\n72f988bf-86f1-41af-91ab-2d7cd011db47\nhttps://login.microsoftonline.com/\nCloud\nBlobEndpoint=https://seanstagehierarchical.blob.core.windows.net/;QueueEndpoint=http://seanstagehierarchical.queue.core.windows.net/;FileEndpoint=http://seanstagehierarchical.file.core.windows.net/;BlobSecondaryEndpoint=http://seanstagehierarchical-secondary.blob.core.windows.net/;QueueSecondaryEndpoint=http://seanstagehierarchical-secondary.queue.core.windows.net/;FileSecondaryEndpoint=http://seanstagehierarchical-secondary.file.core.windows.net/;AccountName=seanstagehierarchical;AccountKey=Sanitized\n"
=======
    "Storage_TestConfigHierarchicalNamespace": "NamespaceTenant\nseannsecanary\nU2FuaXRpemVk\nhttp://seannsecanary.blob.core.windows.net\nhttp://seannsecanary.file.core.windows.net\nhttp://seannsecanary.queue.core.windows.net\nhttp://seannsecanary.table.core.windows.net\n\n\n\n\nhttp://seannsecanary-secondary.blob.core.windows.net\nhttp://seannsecanary-secondary.file.core.windows.net\nhttp://seannsecanary-secondary.queue.core.windows.net\nhttp://seannsecanary-secondary.table.core.windows.net\n68390a19-a643-458b-b726-408abf67b4fc\nSanitized\n72f988bf-86f1-41af-91ab-2d7cd011db47\nhttps://login.microsoftonline.com/\nCloud\nBlobEndpoint=http://seannsecanary.blob.core.windows.net/;QueueEndpoint=http://seannsecanary.queue.core.windows.net/;FileEndpoint=http://seannsecanary.file.core.windows.net/;BlobSecondaryEndpoint=http://seannsecanary-secondary.blob.core.windows.net/;QueueSecondaryEndpoint=http://seannsecanary-secondary.queue.core.windows.net/;FileSecondaryEndpoint=http://seannsecanary-secondary.file.core.windows.net/;AccountName=seannsecanary;AccountKey=Sanitized\n"
>>>>>>> 32e373e2
  }
}<|MERGE_RESOLUTION|>--- conflicted
+++ resolved
@@ -1,22 +1,6 @@
 {
   "Entries": [
     {
-<<<<<<< HEAD
-      "RequestUri": "https://seanstagehierarchical.blob.core.windows.net/test-filesystem-3c11881f-0590-3dd8-4ed3-191616fc4bdd?restype=container",
-      "RequestMethod": "PUT",
-      "RequestHeaders": {
-        "Authorization": "Sanitized",
-        "traceparent": "00-d27e2d4ca23ff1408b107986141d8228-088ece3bef7f2748-00",
-        "User-Agent": [
-          "azsdk-net-Storage.Files.DataLake/12.0.0-dev.20200305.1",
-          "(.NET Core 4.6.28325.01; Microsoft Windows 10.0.18363 )"
-        ],
-        "x-ms-blob-public-access": "container",
-        "x-ms-client-request-id": "5f95825a-76fe-8e69-adc3-be9b2022540b",
-        "x-ms-date": "Thu, 05 Mar 2020 22:20:24 GMT",
-        "x-ms-return-client-request-id": "true",
-        "x-ms-version": "2019-10-10"
-=======
       "RequestUri": "http://seannsecanary.blob.core.windows.net/test-filesystem-3c11881f-0590-3dd8-4ed3-191616fc4bdd?restype=container",
       "RequestMethod": "PUT",
       "RequestHeaders": {
@@ -31,52 +15,25 @@
         "x-ms-date": "Fri, 03 Apr 2020 21:02:02 GMT",
         "x-ms-return-client-request-id": "true",
         "x-ms-version": "2019-12-12"
->>>>>>> 32e373e2
       },
       "RequestBody": null,
       "StatusCode": 201,
       "ResponseHeaders": {
         "Content-Length": "0",
-<<<<<<< HEAD
-        "Date": "Thu, 05 Mar 2020 22:20:23 GMT",
-        "ETag": "\u00220x8D7C15366C180CB\u0022",
-        "Last-Modified": "Thu, 05 Mar 2020 22:20:24 GMT",
-=======
         "Date": "Fri, 03 Apr 2020 21:02:01 GMT",
         "ETag": "\u00220x8D7D8124173D783\u0022",
         "Last-Modified": "Fri, 03 Apr 2020 21:02:01 GMT",
->>>>>>> 32e373e2
         "Server": [
           "Windows-Azure-Blob/1.0",
           "Microsoft-HTTPAPI/2.0"
         ],
         "x-ms-client-request-id": "5f95825a-76fe-8e69-adc3-be9b2022540b",
-<<<<<<< HEAD
-        "x-ms-request-id": "17957f0d-101e-0025-083c-f33b47000000",
-        "x-ms-version": "2019-10-10"
-=======
         "x-ms-request-id": "96224802-f01e-0012-0ffb-093670000000",
         "x-ms-version": "2019-12-12"
->>>>>>> 32e373e2
       },
       "ResponseBody": []
     },
     {
-<<<<<<< HEAD
-      "RequestUri": "https://seanstagehierarchical.dfs.core.windows.net/test-filesystem-3c11881f-0590-3dd8-4ed3-191616fc4bdd/test-directory-840b165c-04ee-b90e-2d68-1b95b7652a7d?resource=directory",
-      "RequestMethod": "PUT",
-      "RequestHeaders": {
-        "Authorization": "Sanitized",
-        "traceparent": "00-529da352646dd6418c86621efc0a6f30-5c70fbe5f383c649-00",
-        "User-Agent": [
-          "azsdk-net-Storage.Files.DataLake/12.0.0-dev.20200305.1",
-          "(.NET Core 4.6.28325.01; Microsoft Windows 10.0.18363 )"
-        ],
-        "x-ms-client-request-id": "fc1643a7-32c5-5562-73db-31955ad4d748",
-        "x-ms-date": "Thu, 05 Mar 2020 22:20:24 GMT",
-        "x-ms-return-client-request-id": "true",
-        "x-ms-version": "2019-10-10"
-=======
       "RequestUri": "http://seannsecanary.dfs.core.windows.net/test-filesystem-3c11881f-0590-3dd8-4ed3-191616fc4bdd/test-directory-840b165c-04ee-b90e-2d68-1b95b7652a7d?resource=directory",
       "RequestMethod": "PUT",
       "RequestHeaders": {
@@ -90,50 +47,25 @@
         "x-ms-date": "Fri, 03 Apr 2020 21:02:03 GMT",
         "x-ms-return-client-request-id": "true",
         "x-ms-version": "2019-12-12"
->>>>>>> 32e373e2
       },
       "RequestBody": null,
       "StatusCode": 201,
       "ResponseHeaders": {
         "Content-Length": "0",
-<<<<<<< HEAD
-        "Date": "Thu, 05 Mar 2020 22:20:24 GMT",
-        "ETag": "\u00220x8D7C15366F2D213\u0022",
-        "Last-Modified": "Thu, 05 Mar 2020 22:20:24 GMT",
-=======
         "Date": "Fri, 03 Apr 2020 21:02:01 GMT",
         "ETag": "\u00220x8D7D8124185919E\u0022",
         "Last-Modified": "Fri, 03 Apr 2020 21:02:01 GMT",
->>>>>>> 32e373e2
         "Server": [
           "Windows-Azure-HDFS/1.0",
           "Microsoft-HTTPAPI/2.0"
         ],
         "x-ms-client-request-id": "fc1643a7-32c5-5562-73db-31955ad4d748",
-<<<<<<< HEAD
-        "x-ms-request-id": "0f34bbae-401f-0038-483c-f336fb000000",
-        "x-ms-version": "2019-10-10"
-=======
         "x-ms-request-id": "fa4401c6-201f-0097-19fb-091bad000000",
         "x-ms-version": "2019-12-12"
->>>>>>> 32e373e2
       },
       "ResponseBody": []
     },
     {
-<<<<<<< HEAD
-      "RequestUri": "https://seanstagehierarchical.dfs.core.windows.net/test-filesystem-3c11881f-0590-3dd8-4ed3-191616fc4bdd/test-directory-840b165c-04ee-b90e-2d68-1b95b7652a7d/test-file-567e4098-bf65-70a4-38f5-6607b2d3126e",
-      "RequestMethod": "DELETE",
-      "RequestHeaders": {
-        "traceparent": "00-21232c911ea0704281aef617ea9de8ac-9e0baa8bcca77748-00",
-        "User-Agent": [
-          "azsdk-net-Storage.Files.DataLake/12.0.0-dev.20200305.1",
-          "(.NET Core 4.6.28325.01; Microsoft Windows 10.0.18363 )"
-        ],
-        "x-ms-client-request-id": "66a3090e-3140-e797-9ea6-c4cfcb5aa3a0",
-        "x-ms-return-client-request-id": "true",
-        "x-ms-version": "2019-10-10"
-=======
       "RequestUri": "http://seannsecanary.dfs.core.windows.net/test-filesystem-3c11881f-0590-3dd8-4ed3-191616fc4bdd/test-directory-840b165c-04ee-b90e-2d68-1b95b7652a7d/test-file-567e4098-bf65-70a4-38f5-6607b2d3126e",
       "RequestMethod": "DELETE",
       "RequestHeaders": {
@@ -145,55 +77,25 @@
         "x-ms-client-request-id": "66a3090e-3140-e797-9ea6-c4cfcb5aa3a0",
         "x-ms-return-client-request-id": "true",
         "x-ms-version": "2019-12-12"
->>>>>>> 32e373e2
       },
       "RequestBody": null,
       "StatusCode": 403,
       "ResponseHeaders": {
         "Content-Length": "268",
         "Content-Type": "application/json; charset=utf-8",
-<<<<<<< HEAD
-        "Date": "Thu, 05 Mar 2020 22:20:24 GMT",
-=======
         "Date": "Fri, 03 Apr 2020 21:02:01 GMT",
->>>>>>> 32e373e2
         "Server": [
           "Windows-Azure-HDFS/1.0",
           "Microsoft-HTTPAPI/2.0"
         ],
         "x-ms-client-request-id": "66a3090e-3140-e797-9ea6-c4cfcb5aa3a0",
         "x-ms-error-code": "AuthenticationFailed",
-<<<<<<< HEAD
-        "x-ms-request-id": "4128ff3e-301f-000d-603c-f35aef000000",
-        "x-ms-version": "2019-10-10"
-=======
         "x-ms-request-id": "fa4401c7-201f-0097-1afb-091bad000000",
         "x-ms-version": "2019-12-12"
->>>>>>> 32e373e2
       },
       "ResponseBody": {
         "error": {
           "code": "AuthenticationFailed",
-<<<<<<< HEAD
-          "message": "Server failed to authenticate the request. Make sure the value of Authorization header is formed correctly including the signature.\nRequestId:4128ff3e-301f-000d-603c-f35aef000000\nTime:2020-03-05T22:20:25.3326799Z"
-        }
-      }
-    },
-    {
-      "RequestUri": "https://seanstagehierarchical.blob.core.windows.net/test-filesystem-3c11881f-0590-3dd8-4ed3-191616fc4bdd?restype=container",
-      "RequestMethod": "DELETE",
-      "RequestHeaders": {
-        "Authorization": "Sanitized",
-        "traceparent": "00-f6b1725134e66143a787f8bbe3bff4c0-d36adf7d0b5c0f47-00",
-        "User-Agent": [
-          "azsdk-net-Storage.Files.DataLake/12.0.0-dev.20200305.1",
-          "(.NET Core 4.6.28325.01; Microsoft Windows 10.0.18363 )"
-        ],
-        "x-ms-client-request-id": "a9f91d3a-ab2f-af2d-8507-d5a86ae81e0c",
-        "x-ms-date": "Thu, 05 Mar 2020 22:20:25 GMT",
-        "x-ms-return-client-request-id": "true",
-        "x-ms-version": "2019-10-10"
-=======
           "message": "Server failed to authenticate the request. Make sure the value of Authorization header is formed correctly including the signature.\nRequestId:fa4401c7-201f-0097-1afb-091bad000000\nTime:2020-04-03T21:02:01.7287962Z"
         }
       }
@@ -212,39 +114,25 @@
         "x-ms-date": "Fri, 03 Apr 2020 21:02:03 GMT",
         "x-ms-return-client-request-id": "true",
         "x-ms-version": "2019-12-12"
->>>>>>> 32e373e2
       },
       "RequestBody": null,
       "StatusCode": 202,
       "ResponseHeaders": {
         "Content-Length": "0",
-<<<<<<< HEAD
-        "Date": "Thu, 05 Mar 2020 22:20:24 GMT",
-=======
         "Date": "Fri, 03 Apr 2020 21:02:01 GMT",
->>>>>>> 32e373e2
         "Server": [
           "Windows-Azure-Blob/1.0",
           "Microsoft-HTTPAPI/2.0"
         ],
         "x-ms-client-request-id": "a9f91d3a-ab2f-af2d-8507-d5a86ae81e0c",
-<<<<<<< HEAD
-        "x-ms-request-id": "17957f2c-101e-0025-233c-f33b47000000",
-        "x-ms-version": "2019-10-10"
-=======
         "x-ms-request-id": "9622481b-f01e-0012-1ffb-093670000000",
         "x-ms-version": "2019-12-12"
->>>>>>> 32e373e2
       },
       "ResponseBody": []
     }
   ],
   "Variables": {
     "RandomSeed": "666055217",
-<<<<<<< HEAD
-    "Storage_TestConfigHierarchicalNamespace": "NamespaceTenant\nseanstagehierarchical\nU2FuaXRpemVk\nhttps://seanstagehierarchical.blob.core.windows.net\nhttp://seanstagehierarchical.file.core.windows.net\nhttp://seanstagehierarchical.queue.core.windows.net\nhttp://seanstagehierarchical.table.core.windows.net\n\n\n\n\nhttp://seanstagehierarchical-secondary.blob.core.windows.net\nhttp://seanstagehierarchical-secondary.file.core.windows.net\nhttp://seanstagehierarchical-secondary.queue.core.windows.net\nhttp://seanstagehierarchical-secondary.table.core.windows.net\n68390a19-a643-458b-b726-408abf67b4fc\nSanitized\n72f988bf-86f1-41af-91ab-2d7cd011db47\nhttps://login.microsoftonline.com/\nCloud\nBlobEndpoint=https://seanstagehierarchical.blob.core.windows.net/;QueueEndpoint=http://seanstagehierarchical.queue.core.windows.net/;FileEndpoint=http://seanstagehierarchical.file.core.windows.net/;BlobSecondaryEndpoint=http://seanstagehierarchical-secondary.blob.core.windows.net/;QueueSecondaryEndpoint=http://seanstagehierarchical-secondary.queue.core.windows.net/;FileSecondaryEndpoint=http://seanstagehierarchical-secondary.file.core.windows.net/;AccountName=seanstagehierarchical;AccountKey=Sanitized\n"
-=======
     "Storage_TestConfigHierarchicalNamespace": "NamespaceTenant\nseannsecanary\nU2FuaXRpemVk\nhttp://seannsecanary.blob.core.windows.net\nhttp://seannsecanary.file.core.windows.net\nhttp://seannsecanary.queue.core.windows.net\nhttp://seannsecanary.table.core.windows.net\n\n\n\n\nhttp://seannsecanary-secondary.blob.core.windows.net\nhttp://seannsecanary-secondary.file.core.windows.net\nhttp://seannsecanary-secondary.queue.core.windows.net\nhttp://seannsecanary-secondary.table.core.windows.net\n68390a19-a643-458b-b726-408abf67b4fc\nSanitized\n72f988bf-86f1-41af-91ab-2d7cd011db47\nhttps://login.microsoftonline.com/\nCloud\nBlobEndpoint=http://seannsecanary.blob.core.windows.net/;QueueEndpoint=http://seannsecanary.queue.core.windows.net/;FileEndpoint=http://seannsecanary.file.core.windows.net/;BlobSecondaryEndpoint=http://seannsecanary-secondary.blob.core.windows.net/;QueueSecondaryEndpoint=http://seannsecanary-secondary.queue.core.windows.net/;FileSecondaryEndpoint=http://seannsecanary-secondary.file.core.windows.net/;AccountName=seannsecanary;AccountKey=Sanitized\n"
->>>>>>> 32e373e2
   }
 }