{
  "Entries": [
    {
<<<<<<< HEAD
      "RequestUri": "https://seanstagehierarchical.blob.core.windows.net/test-filesystem-ee2588f7-4d3c-794b-ee73-f409a5f37995?restype=container",
      "RequestMethod": "PUT",
      "RequestHeaders": {
        "Authorization": "Sanitized",
        "traceparent": "00-d6f886e254a28a41922b37c0f28d23af-3457d1aff6de2d45-00",
        "User-Agent": [
          "azsdk-net-Storage.Files.DataLake/12.0.0-dev.20200305.1",
          "(.NET Core 4.6.28325.01; Microsoft Windows 10.0.18363 )"
        ],
        "x-ms-blob-public-access": "container",
        "x-ms-client-request-id": "500dffa9-0eee-8291-96d7-881371bdea41",
        "x-ms-date": "Thu, 05 Mar 2020 22:42:29 GMT",
        "x-ms-return-client-request-id": "true",
        "x-ms-version": "2019-10-10"
=======
      "RequestUri": "http://seannsecanary.blob.core.windows.net/test-filesystem-ee2588f7-4d3c-794b-ee73-f409a5f37995?restype=container",
      "RequestMethod": "PUT",
      "RequestHeaders": {
        "Authorization": "Sanitized",
        "traceparent": "00-778da5db758aec478e84ced04dcdaf16-3955405dece0f94c-00",
        "User-Agent": [
          "azsdk-net-Storage.Files.DataLake/12.1.0-dev.20200403.1",
          "(.NET Core 4.6.28325.01; Microsoft Windows 10.0.18362 )"
        ],
        "x-ms-blob-public-access": "container",
        "x-ms-client-request-id": "500dffa9-0eee-8291-96d7-881371bdea41",
        "x-ms-date": "Fri, 03 Apr 2020 21:31:54 GMT",
        "x-ms-return-client-request-id": "true",
        "x-ms-version": "2019-12-12"
>>>>>>> 32e373e2
      },
      "RequestBody": null,
      "StatusCode": 201,
      "ResponseHeaders": {
        "Content-Length": "0",
<<<<<<< HEAD
        "Date": "Thu, 05 Mar 2020 22:42:29 GMT",
        "ETag": "\u00220x8D7C1567CC24ED0\u0022",
        "Last-Modified": "Thu, 05 Mar 2020 22:42:30 GMT",
=======
        "Date": "Fri, 03 Apr 2020 21:31:52 GMT",
        "ETag": "\u00220x8D7D8166D2D8548\u0022",
        "Last-Modified": "Fri, 03 Apr 2020 21:31:52 GMT",
>>>>>>> 32e373e2
        "Server": [
          "Windows-Azure-Blob/1.0",
          "Microsoft-HTTPAPI/2.0"
        ],
        "x-ms-client-request-id": "500dffa9-0eee-8291-96d7-881371bdea41",
<<<<<<< HEAD
        "x-ms-request-id": "816127a0-d01e-002a-763f-f34d2b000000",
        "x-ms-version": "2019-10-10"
=======
        "x-ms-request-id": "26a15822-201e-005c-30ff-0918f8000000",
        "x-ms-version": "2019-12-12"
>>>>>>> 32e373e2
      },
      "ResponseBody": []
    },
    {
<<<<<<< HEAD
      "RequestUri": "https://seanstagehierarchical.dfs.core.windows.net/test-filesystem-ee2588f7-4d3c-794b-ee73-f409a5f37995/test-directory-77654b9f-b84d-6d89-c843-fdbe170bcaf4?resource=directory",
      "RequestMethod": "PUT",
      "RequestHeaders": {
        "Authorization": "Sanitized",
        "traceparent": "00-e0d0268c05522b4881f227701bb980bd-aff9d22c8b5d7c40-00",
        "User-Agent": [
          "azsdk-net-Storage.Files.DataLake/12.0.0-dev.20200305.1",
          "(.NET Core 4.6.28325.01; Microsoft Windows 10.0.18363 )"
        ],
        "x-ms-client-request-id": "832264d8-9679-863a-c00d-cf1a5091cd41",
        "x-ms-date": "Thu, 05 Mar 2020 22:42:30 GMT",
        "x-ms-return-client-request-id": "true",
        "x-ms-version": "2019-10-10"
=======
      "RequestUri": "http://seannsecanary.dfs.core.windows.net/test-filesystem-ee2588f7-4d3c-794b-ee73-f409a5f37995/test-directory-77654b9f-b84d-6d89-c843-fdbe170bcaf4?resource=directory",
      "RequestMethod": "PUT",
      "RequestHeaders": {
        "Authorization": "Sanitized",
        "traceparent": "00-6fafe298a578164ba96762e3c8751772-9308201e7e0f2047-00",
        "User-Agent": [
          "azsdk-net-Storage.Files.DataLake/12.1.0-dev.20200403.1",
          "(.NET Core 4.6.28325.01; Microsoft Windows 10.0.18362 )"
        ],
        "x-ms-client-request-id": "832264d8-9679-863a-c00d-cf1a5091cd41",
        "x-ms-date": "Fri, 03 Apr 2020 21:31:54 GMT",
        "x-ms-return-client-request-id": "true",
        "x-ms-version": "2019-12-12"
>>>>>>> 32e373e2
      },
      "RequestBody": null,
      "StatusCode": 201,
      "ResponseHeaders": {
        "Content-Length": "0",
<<<<<<< HEAD
        "Date": "Thu, 05 Mar 2020 22:42:29 GMT",
        "ETag": "\u00220x8D7C1567CF68C4B\u0022",
        "Last-Modified": "Thu, 05 Mar 2020 22:42:30 GMT",
=======
        "Date": "Fri, 03 Apr 2020 21:31:52 GMT",
        "ETag": "\u00220x8D7D8166D46B731\u0022",
        "Last-Modified": "Fri, 03 Apr 2020 21:31:53 GMT",
>>>>>>> 32e373e2
        "Server": [
          "Windows-Azure-HDFS/1.0",
          "Microsoft-HTTPAPI/2.0"
        ],
        "x-ms-client-request-id": "832264d8-9679-863a-c00d-cf1a5091cd41",
<<<<<<< HEAD
        "x-ms-request-id": "b6126c9e-c01f-0026-453f-f3da23000000",
        "x-ms-version": "2019-10-10"
=======
        "x-ms-request-id": "8e06ffb5-801f-006a-1aff-099588000000",
        "x-ms-version": "2019-12-12"
>>>>>>> 32e373e2
      },
      "ResponseBody": []
    },
    {
<<<<<<< HEAD
      "RequestUri": "https://seanstagehierarchical.dfs.core.windows.net/test-filesystem-ee2588f7-4d3c-794b-ee73-f409a5f37995/test-directory-77654b9f-b84d-6d89-c843-fdbe170bcaf4/test-file-6a0554fc-1c03-8db4-ee3a-47cb8287e728?resource=file",
=======
      "RequestUri": "http://seannsecanary.dfs.core.windows.net/test-filesystem-ee2588f7-4d3c-794b-ee73-f409a5f37995/test-directory-77654b9f-b84d-6d89-c843-fdbe170bcaf4/test-file-6a0554fc-1c03-8db4-ee3a-47cb8287e728?resource=file",
>>>>>>> 32e373e2
      "RequestMethod": "PUT",
      "RequestHeaders": {
        "Authorization": "Sanitized",
        "User-Agent": [
<<<<<<< HEAD
          "azsdk-net-Storage.Files.DataLake/12.0.0-dev.20200305.1",
          "(.NET Core 4.6.28325.01; Microsoft Windows 10.0.18363 )"
        ],
        "x-ms-client-request-id": "0c3a2799-679a-c5c7-9aa3-046d95e7d31e",
        "x-ms-date": "Thu, 05 Mar 2020 22:42:30 GMT",
        "x-ms-return-client-request-id": "true",
        "x-ms-version": "2019-10-10"
=======
          "azsdk-net-Storage.Files.DataLake/12.1.0-dev.20200403.1",
          "(.NET Core 4.6.28325.01; Microsoft Windows 10.0.18362 )"
        ],
        "x-ms-client-request-id": "0c3a2799-679a-c5c7-9aa3-046d95e7d31e",
        "x-ms-date": "Fri, 03 Apr 2020 21:31:54 GMT",
        "x-ms-return-client-request-id": "true",
        "x-ms-version": "2019-12-12"
>>>>>>> 32e373e2
      },
      "RequestBody": null,
      "StatusCode": 201,
      "ResponseHeaders": {
        "Content-Length": "0",
<<<<<<< HEAD
        "Date": "Thu, 05 Mar 2020 22:42:29 GMT",
        "ETag": "\u00220x8D7C1567D06E29A\u0022",
        "Last-Modified": "Thu, 05 Mar 2020 22:42:30 GMT",
=======
        "Date": "Fri, 03 Apr 2020 21:31:53 GMT",
        "ETag": "\u00220x8D7D8166D5396FD\u0022",
        "Last-Modified": "Fri, 03 Apr 2020 21:31:53 GMT",
>>>>>>> 32e373e2
        "Server": [
          "Windows-Azure-HDFS/1.0",
          "Microsoft-HTTPAPI/2.0"
        ],
        "x-ms-client-request-id": "0c3a2799-679a-c5c7-9aa3-046d95e7d31e",
<<<<<<< HEAD
        "x-ms-request-id": "b6126c9f-c01f-0026-463f-f3da23000000",
        "x-ms-version": "2019-10-10"
=======
        "x-ms-request-id": "8e06ffb6-801f-006a-1bff-099588000000",
        "x-ms-version": "2019-12-12"
>>>>>>> 32e373e2
      },
      "ResponseBody": []
    },
    {
<<<<<<< HEAD
      "RequestUri": "https://seanstagehierarchical.blob.core.windows.net/test-filesystem-ee2588f7-4d3c-794b-ee73-f409a5f37995/test-directory-77654b9f-b84d-6d89-c843-fdbe170bcaf4/test-file-6a0554fc-1c03-8db4-ee3a-47cb8287e728?sv=2019-10-10\u0026ss=b\u0026srt=sco\u0026st=2020-03-05T21%3A42%3A30Z\u0026se=2020-03-05T23%3A42%3A30Z\u0026sp=rwdlac\u0026sig=Sanitized",
      "RequestMethod": "HEAD",
      "RequestHeaders": {
        "traceparent": "00-cd13dc53a2282b45a51c45b890500939-6feb87474e223e4f-00",
        "User-Agent": [
          "azsdk-net-Storage.Files.DataLake/12.0.0-dev.20200305.1",
          "(.NET Core 4.6.28325.01; Microsoft Windows 10.0.18363 )"
        ],
        "x-ms-client-request-id": "2881f482-c056-66a6-1dd6-e0c099f9af14",
        "x-ms-return-client-request-id": "true",
        "x-ms-version": "2019-10-10"
=======
      "RequestUri": "http://seannsecanary.blob.core.windows.net/test-filesystem-ee2588f7-4d3c-794b-ee73-f409a5f37995/test-directory-77654b9f-b84d-6d89-c843-fdbe170bcaf4/test-file-6a0554fc-1c03-8db4-ee3a-47cb8287e728?sv=2019-07-07\u0026ss=b\u0026srt=sco\u0026st=2020-04-03T20%3A31%3A54Z\u0026se=2020-04-03T22%3A31%3A54Z\u0026sp=rwdlac\u0026sig=Sanitized",
      "RequestMethod": "HEAD",
      "RequestHeaders": {
        "traceparent": "00-26f725c76d2abe4497775eabce44c7b9-f38371e6b1867647-00",
        "User-Agent": [
          "azsdk-net-Storage.Files.DataLake/12.1.0-dev.20200403.1",
          "(.NET Core 4.6.28325.01; Microsoft Windows 10.0.18362 )"
        ],
        "x-ms-client-request-id": "2881f482-c056-66a6-1dd6-e0c099f9af14",
        "x-ms-return-client-request-id": "true",
        "x-ms-version": "2019-12-12"
>>>>>>> 32e373e2
      },
      "RequestBody": null,
      "StatusCode": 200,
      "ResponseHeaders": {
        "Accept-Ranges": "bytes",
        "Content-Length": "0",
        "Content-Type": "application/octet-stream",
<<<<<<< HEAD
        "Date": "Thu, 05 Mar 2020 22:42:29 GMT",
        "ETag": "\u00220x8D7C1567D06E29A\u0022",
        "Last-Modified": "Thu, 05 Mar 2020 22:42:30 GMT",
=======
        "Date": "Fri, 03 Apr 2020 21:31:52 GMT",
        "ETag": "\u00220x8D7D8166D5396FD\u0022",
        "Last-Modified": "Fri, 03 Apr 2020 21:31:53 GMT",
>>>>>>> 32e373e2
        "Server": [
          "Windows-Azure-Blob/1.0",
          "Microsoft-HTTPAPI/2.0"
        ],
        "x-ms-access-tier": "Hot",
        "x-ms-access-tier-inferred": "true",
        "x-ms-blob-type": "BlockBlob",
        "x-ms-client-request-id": "2881f482-c056-66a6-1dd6-e0c099f9af14",
<<<<<<< HEAD
        "x-ms-creation-time": "Thu, 05 Mar 2020 22:42:30 GMT",
        "x-ms-lease-state": "available",
        "x-ms-lease-status": "unlocked",
        "x-ms-request-id": "9d52f6ad-c01e-0044-3d3f-f31804000000",
        "x-ms-server-encrypted": "true",
        "x-ms-version": "2019-10-10"
=======
        "x-ms-creation-time": "Fri, 03 Apr 2020 21:31:53 GMT",
        "x-ms-lease-state": "available",
        "x-ms-lease-status": "unlocked",
        "x-ms-request-id": "26a1586d-201e-005c-72ff-0918f8000000",
        "x-ms-server-encrypted": "true",
        "x-ms-version": "2019-12-12"
>>>>>>> 32e373e2
      },
      "ResponseBody": []
    },
    {
<<<<<<< HEAD
      "RequestUri": "https://seanstagehierarchical.blob.core.windows.net/test-filesystem-ee2588f7-4d3c-794b-ee73-f409a5f37995?restype=container",
      "RequestMethod": "DELETE",
      "RequestHeaders": {
        "Authorization": "Sanitized",
        "traceparent": "00-e1f0c6923334a9488fe8ac3b38d42f6b-de86fc4fb3d6e440-00",
        "User-Agent": [
          "azsdk-net-Storage.Files.DataLake/12.0.0-dev.20200305.1",
          "(.NET Core 4.6.28325.01; Microsoft Windows 10.0.18363 )"
        ],
        "x-ms-client-request-id": "a0eb89c0-aa66-39c7-8218-f449e23ca003",
        "x-ms-date": "Thu, 05 Mar 2020 22:42:30 GMT",
        "x-ms-return-client-request-id": "true",
        "x-ms-version": "2019-10-10"
=======
      "RequestUri": "http://seannsecanary.blob.core.windows.net/test-filesystem-ee2588f7-4d3c-794b-ee73-f409a5f37995?restype=container",
      "RequestMethod": "DELETE",
      "RequestHeaders": {
        "Authorization": "Sanitized",
        "traceparent": "00-2d13a01b28f92747840c75043de0a408-5bf2ca0437c7d34c-00",
        "User-Agent": [
          "azsdk-net-Storage.Files.DataLake/12.1.0-dev.20200403.1",
          "(.NET Core 4.6.28325.01; Microsoft Windows 10.0.18362 )"
        ],
        "x-ms-client-request-id": "a0eb89c0-aa66-39c7-8218-f449e23ca003",
        "x-ms-date": "Fri, 03 Apr 2020 21:31:54 GMT",
        "x-ms-return-client-request-id": "true",
        "x-ms-version": "2019-12-12"
>>>>>>> 32e373e2
      },
      "RequestBody": null,
      "StatusCode": 202,
      "ResponseHeaders": {
        "Content-Length": "0",
<<<<<<< HEAD
        "Date": "Thu, 05 Mar 2020 22:42:30 GMT",
=======
        "Date": "Fri, 03 Apr 2020 21:31:52 GMT",
>>>>>>> 32e373e2
        "Server": [
          "Windows-Azure-Blob/1.0",
          "Microsoft-HTTPAPI/2.0"
        ],
        "x-ms-client-request-id": "a0eb89c0-aa66-39c7-8218-f449e23ca003",
<<<<<<< HEAD
        "x-ms-request-id": "816127b7-d01e-002a-083f-f34d2b000000",
        "x-ms-version": "2019-10-10"
=======
        "x-ms-request-id": "26a15873-201e-005c-77ff-0918f8000000",
        "x-ms-version": "2019-12-12"
>>>>>>> 32e373e2
      },
      "ResponseBody": []
    }
  ],
  "Variables": {
<<<<<<< HEAD
    "DateTimeOffsetNow": "2020-03-05T14:42:30.6247945-08:00",
    "RandomSeed": "833259198",
    "Storage_TestConfigHierarchicalNamespace": "NamespaceTenant\nseanstagehierarchical\nU2FuaXRpemVk\nhttps://seanstagehierarchical.blob.core.windows.net\nhttp://seanstagehierarchical.file.core.windows.net\nhttp://seanstagehierarchical.queue.core.windows.net\nhttp://seanstagehierarchical.table.core.windows.net\n\n\n\n\nhttp://seanstagehierarchical-secondary.blob.core.windows.net\nhttp://seanstagehierarchical-secondary.file.core.windows.net\nhttp://seanstagehierarchical-secondary.queue.core.windows.net\nhttp://seanstagehierarchical-secondary.table.core.windows.net\n68390a19-a643-458b-b726-408abf67b4fc\nSanitized\n72f988bf-86f1-41af-91ab-2d7cd011db47\nhttps://login.microsoftonline.com/\nCloud\nBlobEndpoint=https://seanstagehierarchical.blob.core.windows.net/;QueueEndpoint=http://seanstagehierarchical.queue.core.windows.net/;FileEndpoint=http://seanstagehierarchical.file.core.windows.net/;BlobSecondaryEndpoint=http://seanstagehierarchical-secondary.blob.core.windows.net/;QueueSecondaryEndpoint=http://seanstagehierarchical-secondary.queue.core.windows.net/;FileSecondaryEndpoint=http://seanstagehierarchical-secondary.file.core.windows.net/;AccountName=seanstagehierarchical;AccountKey=Sanitized\n"
=======
    "DateTimeOffsetNow": "2020-04-03T14:31:54.6703270-07:00",
    "RandomSeed": "833259198",
    "Storage_TestConfigHierarchicalNamespace": "NamespaceTenant\nseannsecanary\nU2FuaXRpemVk\nhttp://seannsecanary.blob.core.windows.net\nhttp://seannsecanary.file.core.windows.net\nhttp://seannsecanary.queue.core.windows.net\nhttp://seannsecanary.table.core.windows.net\n\n\n\n\nhttp://seannsecanary-secondary.blob.core.windows.net\nhttp://seannsecanary-secondary.file.core.windows.net\nhttp://seannsecanary-secondary.queue.core.windows.net\nhttp://seannsecanary-secondary.table.core.windows.net\n68390a19-a643-458b-b726-408abf67b4fc\nSanitized\n72f988bf-86f1-41af-91ab-2d7cd011db47\nhttps://login.microsoftonline.com/\nCloud\nBlobEndpoint=http://seannsecanary.blob.core.windows.net/;QueueEndpoint=http://seannsecanary.queue.core.windows.net/;FileEndpoint=http://seannsecanary.file.core.windows.net/;BlobSecondaryEndpoint=http://seannsecanary-secondary.blob.core.windows.net/;QueueSecondaryEndpoint=http://seannsecanary-secondary.queue.core.windows.net/;FileSecondaryEndpoint=http://seannsecanary-secondary.file.core.windows.net/;AccountName=seannsecanary;AccountKey=Sanitized\n"
>>>>>>> 32e373e2
  }
}<|MERGE_RESOLUTION|>--- conflicted
+++ resolved
@@ -1,22 +1,6 @@
 {
   "Entries": [
     {
-<<<<<<< HEAD
-      "RequestUri": "https://seanstagehierarchical.blob.core.windows.net/test-filesystem-ee2588f7-4d3c-794b-ee73-f409a5f37995?restype=container",
-      "RequestMethod": "PUT",
-      "RequestHeaders": {
-        "Authorization": "Sanitized",
-        "traceparent": "00-d6f886e254a28a41922b37c0f28d23af-3457d1aff6de2d45-00",
-        "User-Agent": [
-          "azsdk-net-Storage.Files.DataLake/12.0.0-dev.20200305.1",
-          "(.NET Core 4.6.28325.01; Microsoft Windows 10.0.18363 )"
-        ],
-        "x-ms-blob-public-access": "container",
-        "x-ms-client-request-id": "500dffa9-0eee-8291-96d7-881371bdea41",
-        "x-ms-date": "Thu, 05 Mar 2020 22:42:29 GMT",
-        "x-ms-return-client-request-id": "true",
-        "x-ms-version": "2019-10-10"
-=======
       "RequestUri": "http://seannsecanary.blob.core.windows.net/test-filesystem-ee2588f7-4d3c-794b-ee73-f409a5f37995?restype=container",
       "RequestMethod": "PUT",
       "RequestHeaders": {
@@ -31,52 +15,25 @@
         "x-ms-date": "Fri, 03 Apr 2020 21:31:54 GMT",
         "x-ms-return-client-request-id": "true",
         "x-ms-version": "2019-12-12"
->>>>>>> 32e373e2
       },
       "RequestBody": null,
       "StatusCode": 201,
       "ResponseHeaders": {
         "Content-Length": "0",
-<<<<<<< HEAD
-        "Date": "Thu, 05 Mar 2020 22:42:29 GMT",
-        "ETag": "\u00220x8D7C1567CC24ED0\u0022",
-        "Last-Modified": "Thu, 05 Mar 2020 22:42:30 GMT",
-=======
         "Date": "Fri, 03 Apr 2020 21:31:52 GMT",
         "ETag": "\u00220x8D7D8166D2D8548\u0022",
         "Last-Modified": "Fri, 03 Apr 2020 21:31:52 GMT",
->>>>>>> 32e373e2
         "Server": [
           "Windows-Azure-Blob/1.0",
           "Microsoft-HTTPAPI/2.0"
         ],
         "x-ms-client-request-id": "500dffa9-0eee-8291-96d7-881371bdea41",
-<<<<<<< HEAD
-        "x-ms-request-id": "816127a0-d01e-002a-763f-f34d2b000000",
-        "x-ms-version": "2019-10-10"
-=======
         "x-ms-request-id": "26a15822-201e-005c-30ff-0918f8000000",
         "x-ms-version": "2019-12-12"
->>>>>>> 32e373e2
       },
       "ResponseBody": []
     },
     {
-<<<<<<< HEAD
-      "RequestUri": "https://seanstagehierarchical.dfs.core.windows.net/test-filesystem-ee2588f7-4d3c-794b-ee73-f409a5f37995/test-directory-77654b9f-b84d-6d89-c843-fdbe170bcaf4?resource=directory",
-      "RequestMethod": "PUT",
-      "RequestHeaders": {
-        "Authorization": "Sanitized",
-        "traceparent": "00-e0d0268c05522b4881f227701bb980bd-aff9d22c8b5d7c40-00",
-        "User-Agent": [
-          "azsdk-net-Storage.Files.DataLake/12.0.0-dev.20200305.1",
-          "(.NET Core 4.6.28325.01; Microsoft Windows 10.0.18363 )"
-        ],
-        "x-ms-client-request-id": "832264d8-9679-863a-c00d-cf1a5091cd41",
-        "x-ms-date": "Thu, 05 Mar 2020 22:42:30 GMT",
-        "x-ms-return-client-request-id": "true",
-        "x-ms-version": "2019-10-10"
-=======
       "RequestUri": "http://seannsecanary.dfs.core.windows.net/test-filesystem-ee2588f7-4d3c-794b-ee73-f409a5f37995/test-directory-77654b9f-b84d-6d89-c843-fdbe170bcaf4?resource=directory",
       "RequestMethod": "PUT",
       "RequestHeaders": {
@@ -90,55 +47,30 @@
         "x-ms-date": "Fri, 03 Apr 2020 21:31:54 GMT",
         "x-ms-return-client-request-id": "true",
         "x-ms-version": "2019-12-12"
->>>>>>> 32e373e2
       },
       "RequestBody": null,
       "StatusCode": 201,
       "ResponseHeaders": {
         "Content-Length": "0",
-<<<<<<< HEAD
-        "Date": "Thu, 05 Mar 2020 22:42:29 GMT",
-        "ETag": "\u00220x8D7C1567CF68C4B\u0022",
-        "Last-Modified": "Thu, 05 Mar 2020 22:42:30 GMT",
-=======
         "Date": "Fri, 03 Apr 2020 21:31:52 GMT",
         "ETag": "\u00220x8D7D8166D46B731\u0022",
         "Last-Modified": "Fri, 03 Apr 2020 21:31:53 GMT",
->>>>>>> 32e373e2
         "Server": [
           "Windows-Azure-HDFS/1.0",
           "Microsoft-HTTPAPI/2.0"
         ],
         "x-ms-client-request-id": "832264d8-9679-863a-c00d-cf1a5091cd41",
-<<<<<<< HEAD
-        "x-ms-request-id": "b6126c9e-c01f-0026-453f-f3da23000000",
-        "x-ms-version": "2019-10-10"
-=======
         "x-ms-request-id": "8e06ffb5-801f-006a-1aff-099588000000",
         "x-ms-version": "2019-12-12"
->>>>>>> 32e373e2
       },
       "ResponseBody": []
     },
     {
-<<<<<<< HEAD
-      "RequestUri": "https://seanstagehierarchical.dfs.core.windows.net/test-filesystem-ee2588f7-4d3c-794b-ee73-f409a5f37995/test-directory-77654b9f-b84d-6d89-c843-fdbe170bcaf4/test-file-6a0554fc-1c03-8db4-ee3a-47cb8287e728?resource=file",
-=======
       "RequestUri": "http://seannsecanary.dfs.core.windows.net/test-filesystem-ee2588f7-4d3c-794b-ee73-f409a5f37995/test-directory-77654b9f-b84d-6d89-c843-fdbe170bcaf4/test-file-6a0554fc-1c03-8db4-ee3a-47cb8287e728?resource=file",
->>>>>>> 32e373e2
       "RequestMethod": "PUT",
       "RequestHeaders": {
         "Authorization": "Sanitized",
         "User-Agent": [
-<<<<<<< HEAD
-          "azsdk-net-Storage.Files.DataLake/12.0.0-dev.20200305.1",
-          "(.NET Core 4.6.28325.01; Microsoft Windows 10.0.18363 )"
-        ],
-        "x-ms-client-request-id": "0c3a2799-679a-c5c7-9aa3-046d95e7d31e",
-        "x-ms-date": "Thu, 05 Mar 2020 22:42:30 GMT",
-        "x-ms-return-client-request-id": "true",
-        "x-ms-version": "2019-10-10"
-=======
           "azsdk-net-Storage.Files.DataLake/12.1.0-dev.20200403.1",
           "(.NET Core 4.6.28325.01; Microsoft Windows 10.0.18362 )"
         ],
@@ -146,50 +78,25 @@
         "x-ms-date": "Fri, 03 Apr 2020 21:31:54 GMT",
         "x-ms-return-client-request-id": "true",
         "x-ms-version": "2019-12-12"
->>>>>>> 32e373e2
       },
       "RequestBody": null,
       "StatusCode": 201,
       "ResponseHeaders": {
         "Content-Length": "0",
-<<<<<<< HEAD
-        "Date": "Thu, 05 Mar 2020 22:42:29 GMT",
-        "ETag": "\u00220x8D7C1567D06E29A\u0022",
-        "Last-Modified": "Thu, 05 Mar 2020 22:42:30 GMT",
-=======
         "Date": "Fri, 03 Apr 2020 21:31:53 GMT",
         "ETag": "\u00220x8D7D8166D5396FD\u0022",
         "Last-Modified": "Fri, 03 Apr 2020 21:31:53 GMT",
->>>>>>> 32e373e2
         "Server": [
           "Windows-Azure-HDFS/1.0",
           "Microsoft-HTTPAPI/2.0"
         ],
         "x-ms-client-request-id": "0c3a2799-679a-c5c7-9aa3-046d95e7d31e",
-<<<<<<< HEAD
-        "x-ms-request-id": "b6126c9f-c01f-0026-463f-f3da23000000",
-        "x-ms-version": "2019-10-10"
-=======
         "x-ms-request-id": "8e06ffb6-801f-006a-1bff-099588000000",
         "x-ms-version": "2019-12-12"
->>>>>>> 32e373e2
       },
       "ResponseBody": []
     },
     {
-<<<<<<< HEAD
-      "RequestUri": "https://seanstagehierarchical.blob.core.windows.net/test-filesystem-ee2588f7-4d3c-794b-ee73-f409a5f37995/test-directory-77654b9f-b84d-6d89-c843-fdbe170bcaf4/test-file-6a0554fc-1c03-8db4-ee3a-47cb8287e728?sv=2019-10-10\u0026ss=b\u0026srt=sco\u0026st=2020-03-05T21%3A42%3A30Z\u0026se=2020-03-05T23%3A42%3A30Z\u0026sp=rwdlac\u0026sig=Sanitized",
-      "RequestMethod": "HEAD",
-      "RequestHeaders": {
-        "traceparent": "00-cd13dc53a2282b45a51c45b890500939-6feb87474e223e4f-00",
-        "User-Agent": [
-          "azsdk-net-Storage.Files.DataLake/12.0.0-dev.20200305.1",
-          "(.NET Core 4.6.28325.01; Microsoft Windows 10.0.18363 )"
-        ],
-        "x-ms-client-request-id": "2881f482-c056-66a6-1dd6-e0c099f9af14",
-        "x-ms-return-client-request-id": "true",
-        "x-ms-version": "2019-10-10"
-=======
       "RequestUri": "http://seannsecanary.blob.core.windows.net/test-filesystem-ee2588f7-4d3c-794b-ee73-f409a5f37995/test-directory-77654b9f-b84d-6d89-c843-fdbe170bcaf4/test-file-6a0554fc-1c03-8db4-ee3a-47cb8287e728?sv=2019-07-07\u0026ss=b\u0026srt=sco\u0026st=2020-04-03T20%3A31%3A54Z\u0026se=2020-04-03T22%3A31%3A54Z\u0026sp=rwdlac\u0026sig=Sanitized",
       "RequestMethod": "HEAD",
       "RequestHeaders": {
@@ -201,7 +108,6 @@
         "x-ms-client-request-id": "2881f482-c056-66a6-1dd6-e0c099f9af14",
         "x-ms-return-client-request-id": "true",
         "x-ms-version": "2019-12-12"
->>>>>>> 32e373e2
       },
       "RequestBody": null,
       "StatusCode": 200,
@@ -209,15 +115,9 @@
         "Accept-Ranges": "bytes",
         "Content-Length": "0",
         "Content-Type": "application/octet-stream",
-<<<<<<< HEAD
-        "Date": "Thu, 05 Mar 2020 22:42:29 GMT",
-        "ETag": "\u00220x8D7C1567D06E29A\u0022",
-        "Last-Modified": "Thu, 05 Mar 2020 22:42:30 GMT",
-=======
         "Date": "Fri, 03 Apr 2020 21:31:52 GMT",
         "ETag": "\u00220x8D7D8166D5396FD\u0022",
         "Last-Modified": "Fri, 03 Apr 2020 21:31:53 GMT",
->>>>>>> 32e373e2
         "Server": [
           "Windows-Azure-Blob/1.0",
           "Microsoft-HTTPAPI/2.0"
@@ -226,40 +126,16 @@
         "x-ms-access-tier-inferred": "true",
         "x-ms-blob-type": "BlockBlob",
         "x-ms-client-request-id": "2881f482-c056-66a6-1dd6-e0c099f9af14",
-<<<<<<< HEAD
-        "x-ms-creation-time": "Thu, 05 Mar 2020 22:42:30 GMT",
-        "x-ms-lease-state": "available",
-        "x-ms-lease-status": "unlocked",
-        "x-ms-request-id": "9d52f6ad-c01e-0044-3d3f-f31804000000",
-        "x-ms-server-encrypted": "true",
-        "x-ms-version": "2019-10-10"
-=======
         "x-ms-creation-time": "Fri, 03 Apr 2020 21:31:53 GMT",
         "x-ms-lease-state": "available",
         "x-ms-lease-status": "unlocked",
         "x-ms-request-id": "26a1586d-201e-005c-72ff-0918f8000000",
         "x-ms-server-encrypted": "true",
         "x-ms-version": "2019-12-12"
->>>>>>> 32e373e2
       },
       "ResponseBody": []
     },
     {
-<<<<<<< HEAD
-      "RequestUri": "https://seanstagehierarchical.blob.core.windows.net/test-filesystem-ee2588f7-4d3c-794b-ee73-f409a5f37995?restype=container",
-      "RequestMethod": "DELETE",
-      "RequestHeaders": {
-        "Authorization": "Sanitized",
-        "traceparent": "00-e1f0c6923334a9488fe8ac3b38d42f6b-de86fc4fb3d6e440-00",
-        "User-Agent": [
-          "azsdk-net-Storage.Files.DataLake/12.0.0-dev.20200305.1",
-          "(.NET Core 4.6.28325.01; Microsoft Windows 10.0.18363 )"
-        ],
-        "x-ms-client-request-id": "a0eb89c0-aa66-39c7-8218-f449e23ca003",
-        "x-ms-date": "Thu, 05 Mar 2020 22:42:30 GMT",
-        "x-ms-return-client-request-id": "true",
-        "x-ms-version": "2019-10-10"
-=======
       "RequestUri": "http://seannsecanary.blob.core.windows.net/test-filesystem-ee2588f7-4d3c-794b-ee73-f409a5f37995?restype=container",
       "RequestMethod": "DELETE",
       "RequestHeaders": {
@@ -273,42 +149,26 @@
         "x-ms-date": "Fri, 03 Apr 2020 21:31:54 GMT",
         "x-ms-return-client-request-id": "true",
         "x-ms-version": "2019-12-12"
->>>>>>> 32e373e2
       },
       "RequestBody": null,
       "StatusCode": 202,
       "ResponseHeaders": {
         "Content-Length": "0",
-<<<<<<< HEAD
-        "Date": "Thu, 05 Mar 2020 22:42:30 GMT",
-=======
         "Date": "Fri, 03 Apr 2020 21:31:52 GMT",
->>>>>>> 32e373e2
         "Server": [
           "Windows-Azure-Blob/1.0",
           "Microsoft-HTTPAPI/2.0"
         ],
         "x-ms-client-request-id": "a0eb89c0-aa66-39c7-8218-f449e23ca003",
-<<<<<<< HEAD
-        "x-ms-request-id": "816127b7-d01e-002a-083f-f34d2b000000",
-        "x-ms-version": "2019-10-10"
-=======
         "x-ms-request-id": "26a15873-201e-005c-77ff-0918f8000000",
         "x-ms-version": "2019-12-12"
->>>>>>> 32e373e2
       },
       "ResponseBody": []
     }
   ],
   "Variables": {
-<<<<<<< HEAD
-    "DateTimeOffsetNow": "2020-03-05T14:42:30.6247945-08:00",
-    "RandomSeed": "833259198",
-    "Storage_TestConfigHierarchicalNamespace": "NamespaceTenant\nseanstagehierarchical\nU2FuaXRpemVk\nhttps://seanstagehierarchical.blob.core.windows.net\nhttp://seanstagehierarchical.file.core.windows.net\nhttp://seanstagehierarchical.queue.core.windows.net\nhttp://seanstagehierarchical.table.core.windows.net\n\n\n\n\nhttp://seanstagehierarchical-secondary.blob.core.windows.net\nhttp://seanstagehierarchical-secondary.file.core.windows.net\nhttp://seanstagehierarchical-secondary.queue.core.windows.net\nhttp://seanstagehierarchical-secondary.table.core.windows.net\n68390a19-a643-458b-b726-408abf67b4fc\nSanitized\n72f988bf-86f1-41af-91ab-2d7cd011db47\nhttps://login.microsoftonline.com/\nCloud\nBlobEndpoint=https://seanstagehierarchical.blob.core.windows.net/;QueueEndpoint=http://seanstagehierarchical.queue.core.windows.net/;FileEndpoint=http://seanstagehierarchical.file.core.windows.net/;BlobSecondaryEndpoint=http://seanstagehierarchical-secondary.blob.core.windows.net/;QueueSecondaryEndpoint=http://seanstagehierarchical-secondary.queue.core.windows.net/;FileSecondaryEndpoint=http://seanstagehierarchical-secondary.file.core.windows.net/;AccountName=seanstagehierarchical;AccountKey=Sanitized\n"
-=======
     "DateTimeOffsetNow": "2020-04-03T14:31:54.6703270-07:00",
     "RandomSeed": "833259198",
     "Storage_TestConfigHierarchicalNamespace": "NamespaceTenant\nseannsecanary\nU2FuaXRpemVk\nhttp://seannsecanary.blob.core.windows.net\nhttp://seannsecanary.file.core.windows.net\nhttp://seannsecanary.queue.core.windows.net\nhttp://seannsecanary.table.core.windows.net\n\n\n\n\nhttp://seannsecanary-secondary.blob.core.windows.net\nhttp://seannsecanary-secondary.file.core.windows.net\nhttp://seannsecanary-secondary.queue.core.windows.net\nhttp://seannsecanary-secondary.table.core.windows.net\n68390a19-a643-458b-b726-408abf67b4fc\nSanitized\n72f988bf-86f1-41af-91ab-2d7cd011db47\nhttps://login.microsoftonline.com/\nCloud\nBlobEndpoint=http://seannsecanary.blob.core.windows.net/;QueueEndpoint=http://seannsecanary.queue.core.windows.net/;FileEndpoint=http://seannsecanary.file.core.windows.net/;BlobSecondaryEndpoint=http://seannsecanary-secondary.blob.core.windows.net/;QueueSecondaryEndpoint=http://seannsecanary-secondary.queue.core.windows.net/;FileSecondaryEndpoint=http://seannsecanary-secondary.file.core.windows.net/;AccountName=seannsecanary;AccountKey=Sanitized\n"
->>>>>>> 32e373e2
   }
 }