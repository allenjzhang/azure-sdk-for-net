{
  "Entries": [
    {
<<<<<<< HEAD
      "RequestUri": "https://seanstagehierarchical.blob.core.windows.net/test-filesystem-53c4bdc2-94bf-8f2f-f80e-79cc9ce2efa2?restype=container",
      "RequestMethod": "PUT",
      "RequestHeaders": {
        "Authorization": "Sanitized",
        "traceparent": "00-f34e68156e4b844582c77aec16bc31c3-587b43b02c05c947-00",
        "User-Agent": [
          "azsdk-net-Storage.Files.DataLake/12.0.0-dev.20200305.1",
          "(.NET Core 4.6.28325.01; Microsoft Windows 10.0.18363 )"
        ],
        "x-ms-blob-public-access": "container",
        "x-ms-client-request-id": "c0f2004f-a7c0-4296-87c2-10e7cf6d0f79",
        "x-ms-date": "Thu, 05 Mar 2020 22:16:37 GMT",
        "x-ms-return-client-request-id": "true",
        "x-ms-version": "2019-10-10"
=======
      "RequestUri": "http://seannsecanary.blob.core.windows.net/test-filesystem-53c4bdc2-94bf-8f2f-f80e-79cc9ce2efa2?restype=container",
      "RequestMethod": "PUT",
      "RequestHeaders": {
        "Authorization": "Sanitized",
        "traceparent": "00-5ac005ed289f994e85b6d1c254233302-8e145ca62f6e5f4c-00",
        "User-Agent": [
          "azsdk-net-Storage.Files.DataLake/12.1.0-dev.20200403.1",
          "(.NET Core 4.6.28325.01; Microsoft Windows 10.0.18362 )"
        ],
        "x-ms-blob-public-access": "container",
        "x-ms-client-request-id": "c0f2004f-a7c0-4296-87c2-10e7cf6d0f79",
        "x-ms-date": "Fri, 03 Apr 2020 20:59:29 GMT",
        "x-ms-return-client-request-id": "true",
        "x-ms-version": "2019-12-12"
>>>>>>> 32e373e2
      },
      "RequestBody": null,
      "StatusCode": 201,
      "ResponseHeaders": {
        "Content-Length": "0",
<<<<<<< HEAD
        "Date": "Thu, 05 Mar 2020 22:16:37 GMT",
        "ETag": "\u00220x8D7C152DFA70353\u0022",
        "Last-Modified": "Thu, 05 Mar 2020 22:16:37 GMT",
=======
        "Date": "Fri, 03 Apr 2020 20:59:27 GMT",
        "ETag": "\u00220x8D7D811E5DA22CC\u0022",
        "Last-Modified": "Fri, 03 Apr 2020 20:59:27 GMT",
>>>>>>> 32e373e2
        "Server": [
          "Windows-Azure-Blob/1.0",
          "Microsoft-HTTPAPI/2.0"
        ],
        "x-ms-client-request-id": "c0f2004f-a7c0-4296-87c2-10e7cf6d0f79",
<<<<<<< HEAD
        "x-ms-request-id": "e0bdcf93-301e-000d-4e3b-f35aef000000",
        "x-ms-version": "2019-10-10"
=======
        "x-ms-request-id": "96220799-f01e-0012-7efa-093670000000",
        "x-ms-version": "2019-12-12"
>>>>>>> 32e373e2
      },
      "ResponseBody": []
    },
    {
<<<<<<< HEAD
      "RequestUri": "https://seanstagehierarchical.dfs.core.windows.net/test-filesystem-53c4bdc2-94bf-8f2f-f80e-79cc9ce2efa2/test-file-7314f836-4cc4-896b-8267-0b8d92d5e2ea?resource=file",
      "RequestMethod": "PUT",
      "RequestHeaders": {
        "Authorization": "Sanitized",
        "traceparent": "00-6f1e9bb37fbf7342930a467939a990ac-7db13f2b4b300a4f-00",
        "User-Agent": [
          "azsdk-net-Storage.Files.DataLake/12.0.0-dev.20200305.1",
          "(.NET Core 4.6.28325.01; Microsoft Windows 10.0.18363 )"
        ],
        "x-ms-client-request-id": "b4238822-e6f9-0299-9568-3e599b08b0b1",
        "x-ms-date": "Thu, 05 Mar 2020 22:16:38 GMT",
        "x-ms-return-client-request-id": "true",
        "x-ms-version": "2019-10-10"
=======
      "RequestUri": "http://seannsecanary.dfs.core.windows.net/test-filesystem-53c4bdc2-94bf-8f2f-f80e-79cc9ce2efa2/test-file-7314f836-4cc4-896b-8267-0b8d92d5e2ea?resource=file",
      "RequestMethod": "PUT",
      "RequestHeaders": {
        "Authorization": "Sanitized",
        "traceparent": "00-1c8d5272955eca4787df333ceeb3dc29-3f25b965e3afa444-00",
        "User-Agent": [
          "azsdk-net-Storage.Files.DataLake/12.1.0-dev.20200403.1",
          "(.NET Core 4.6.28325.01; Microsoft Windows 10.0.18362 )"
        ],
        "x-ms-client-request-id": "b4238822-e6f9-0299-9568-3e599b08b0b1",
        "x-ms-date": "Fri, 03 Apr 2020 20:59:29 GMT",
        "x-ms-return-client-request-id": "true",
        "x-ms-version": "2019-12-12"
>>>>>>> 32e373e2
      },
      "RequestBody": null,
      "StatusCode": 201,
      "ResponseHeaders": {
        "Content-Length": "0",
<<<<<<< HEAD
        "Date": "Thu, 05 Mar 2020 22:16:38 GMT",
        "ETag": "\u00220x8D7C152DFDDA59D\u0022",
        "Last-Modified": "Thu, 05 Mar 2020 22:16:38 GMT",
=======
        "Date": "Fri, 03 Apr 2020 20:59:27 GMT",
        "ETag": "\u00220x8D7D811E5E8F160\u0022",
        "Last-Modified": "Fri, 03 Apr 2020 20:59:27 GMT",
>>>>>>> 32e373e2
        "Server": [
          "Windows-Azure-HDFS/1.0",
          "Microsoft-HTTPAPI/2.0"
        ],
        "x-ms-client-request-id": "b4238822-e6f9-0299-9568-3e599b08b0b1",
<<<<<<< HEAD
        "x-ms-request-id": "f4f1ccc1-601f-0010-323b-f35753000000",
        "x-ms-version": "2019-10-10"
=======
        "x-ms-request-id": "fa43ff85-201f-0097-45fa-091bad000000",
        "x-ms-version": "2019-12-12"
>>>>>>> 32e373e2
      },
      "ResponseBody": []
    },
    {
<<<<<<< HEAD
      "RequestUri": "https://seanstagehierarchical.dfs.core.windows.net/test-filesystem-53c4bdc2-94bf-8f2f-f80e-79cc9ce2efa2/test-file-7314f836-4cc4-896b-8267-0b8d92d5e2ea?action=append\u0026position=0",
=======
      "RequestUri": "http://seannsecanary.dfs.core.windows.net/test-filesystem-53c4bdc2-94bf-8f2f-f80e-79cc9ce2efa2/test-file-7314f836-4cc4-896b-8267-0b8d92d5e2ea?action=append\u0026position=0",
>>>>>>> 32e373e2
      "RequestMethod": "PATCH",
      "RequestHeaders": {
        "Authorization": "Sanitized",
        "Content-Length": "1024",
<<<<<<< HEAD
        "traceparent": "00-e44ee37de99c724797e41428101d3d1a-9f8b081f64aec345-00",
        "User-Agent": [
          "azsdk-net-Storage.Files.DataLake/12.0.0-dev.20200305.1",
          "(.NET Core 4.6.28325.01; Microsoft Windows 10.0.18363 )"
        ],
        "x-ms-client-request-id": "89de32eb-48a6-e879-bc65-4fff9e9a24d0",
        "x-ms-date": "Thu, 05 Mar 2020 22:16:38 GMT",
        "x-ms-return-client-request-id": "true",
        "x-ms-version": "2019-10-10"
=======
        "traceparent": "00-beb3e3eff670e544bffa7c588454792a-c2b212070905ce4b-00",
        "User-Agent": [
          "azsdk-net-Storage.Files.DataLake/12.1.0-dev.20200403.1",
          "(.NET Core 4.6.28325.01; Microsoft Windows 10.0.18362 )"
        ],
        "x-ms-client-request-id": "89de32eb-48a6-e879-bc65-4fff9e9a24d0",
        "x-ms-date": "Fri, 03 Apr 2020 20:59:29 GMT",
        "x-ms-return-client-request-id": "true",
        "x-ms-version": "2019-12-12"
>>>>>>> 32e373e2
      },
      "RequestBody": "3yUys/F0iQcWV57kkWFgL9kwawmxLfHPgnkGh/CIIcsvCSkDIdvprf8cnqJHtHEzBw\u002BAap2mALEzYjB3bQEWjTXStIg4XQ79R70KlY9Ph84H0oDhB7cuiQl4z76rcUD9BhBtdADp\u002B6kBgiPfm2si5NticJuBNYZ\u002BpCt\u002Bv41PUtV9DI9\u002B4hPNHtfW4IWTTu2eVuvjSQGlfNCK7tDVajscsTBOYo/bowLHlFHDqlUB6lU94GmibAnT2I\u002B\u002B8/ND\u002BLSbui5URexewrLoG7Sw4dJ7iQR6l4nSeUQneon/Ha8PhJucJ/AmrKVo3x62uVFUIve9QmruyGEryUDqLcpiXqQD2ZcZE7nhVN1fErdqG7/z0leSQdpFILs6cV6vPH7aBoB6s\u002BC5Ow892\u002B6Nj7apwK2B9ltyzx3Jvrnb3qJaMhhehAs38GjfOZdIVWXst5AFkbCxLUUjZzZjsPUn3lxs4qnWLgqqctBEor3DKnq33QYo1kzyqQTSOh3U00Bzt1s63HK8FomGWh/gbIuIYD28q9Lu/gcPejmkA/Tt1Z6P0OpiiU0H\u002B8d8onstEjx5SdrfGCdthLlTKmI5GBKUmISAUJyhJtbvtbALcluL4mj8KrkZDb13IkwxD17rzeO06Ar3rcGg2CMD72J2YhJdx0j5Pe1Ye4rGCS5Pbxd4BOfNVopRlDWmW1KVFR5aAL8500cW8Y/1W2x/MKOTUGgMi\u002Bt6qQuICzITU\u002BGawmVsbAluFpzPYRJX1/od0mSREgvqiYoy31ezsMgVA52uW5kHEsSaJTrMPSnYItEQazjOgUHWsDnaOYyxumXUul50qXxhFb\u002Bg9\u002B3QHkthWryGo0WPRoFc16pfLNk36GrU\u002BIPKY3lUr1V5LopTBZLued/PKxcgRHPcGNLSAunmaA6D/CXIlvZDMvTvFhj3CNEYcbP5Z71Ss7MQ7kungqxsksV80AlsJuPpjPkjMC5a5Q8AuZA17QBQMEhyt6eqnK9Hg4NSezjIq0vPENvDL4OEtQk8psgbNqXFK6DA\u002BW47Pu9J3K2qB2nXNw5FZtwkjADF7gKebfXnK0zejVCXCLLck9LselPV2a2fZW\u002B61tDIoJ6f\u002BgtsnND5YbBhzHkZPy5baNIKOBKt8BRU/wiGLVV8Fe2x9w6mcPcB8hiidA00hSVAXm39vmiM8Qn2GJ3IczNb5LaMZ0cgtPfbCEX5C3wGIHniRc/nfleFJQYEsFhaOX7lR49Xpx7eIKl1IrUikuaN7/cj5S5jc2ZeB0JBGwSfgc/GFMTsr3hbBCUmclyiYpMfdsBgNlRQgdMp\u002BaDcnASk1qHlW34ioUB/yOAJPQEJvKSvIaVDPkp7dpLwwrbYf2cggZu6vAYU/dSA4Q==",
      "StatusCode": 202,
      "ResponseHeaders": {
        "Content-Length": "0",
<<<<<<< HEAD
        "Date": "Thu, 05 Mar 2020 22:16:38 GMT",
=======
        "Date": "Fri, 03 Apr 2020 20:59:27 GMT",
>>>>>>> 32e373e2
        "Server": [
          "Windows-Azure-HDFS/1.0",
          "Microsoft-HTTPAPI/2.0"
        ],
        "x-ms-client-request-id": "89de32eb-48a6-e879-bc65-4fff9e9a24d0",
<<<<<<< HEAD
        "x-ms-request-id": "f4f1ccc2-601f-0010-333b-f35753000000",
        "x-ms-request-server-encrypted": "true",
        "x-ms-version": "2019-10-10"
=======
        "x-ms-request-id": "fa43ff86-201f-0097-46fa-091bad000000",
        "x-ms-request-server-encrypted": "true",
        "x-ms-version": "2019-12-12"
>>>>>>> 32e373e2
      },
      "ResponseBody": []
    },
    {
<<<<<<< HEAD
      "RequestUri": "https://seanstagehierarchical.dfs.core.windows.net/test-filesystem-53c4bdc2-94bf-8f2f-f80e-79cc9ce2efa2/test-file-7314f836-4cc4-896b-8267-0b8d92d5e2ea?action=flush\u0026position=1024",
=======
      "RequestUri": "http://seannsecanary.dfs.core.windows.net/test-filesystem-53c4bdc2-94bf-8f2f-f80e-79cc9ce2efa2/test-file-7314f836-4cc4-896b-8267-0b8d92d5e2ea?action=flush\u0026position=1024",
>>>>>>> 32e373e2
      "RequestMethod": "PATCH",
      "RequestHeaders": {
        "Authorization": "Sanitized",
        "Content-Length": "0",
<<<<<<< HEAD
        "traceparent": "00-fea826baf57a424aae4bdc31ac19d51e-9c7684ea30838c4f-00",
        "User-Agent": [
          "azsdk-net-Storage.Files.DataLake/12.0.0-dev.20200305.1",
          "(.NET Core 4.6.28325.01; Microsoft Windows 10.0.18363 )"
=======
        "traceparent": "00-cce6b49fca1e564a8169a897460ec292-16af6d7463141045-00",
        "User-Agent": [
          "azsdk-net-Storage.Files.DataLake/12.1.0-dev.20200403.1",
          "(.NET Core 4.6.28325.01; Microsoft Windows 10.0.18362 )"
>>>>>>> 32e373e2
        ],
        "x-ms-cache-control": "control",
        "x-ms-client-request-id": "ca292151-f6f6-253b-f95f-876dd03d5c92",
        "x-ms-content-disposition": "disposition",
        "x-ms-content-encoding": "encoding",
        "x-ms-content-language": "language",
        "x-ms-content-md5": "mIocTYcXziZXn\u002BlVUQr8Rw==",
        "x-ms-content-type": "type",
<<<<<<< HEAD
        "x-ms-date": "Thu, 05 Mar 2020 22:16:38 GMT",
        "x-ms-return-client-request-id": "true",
        "x-ms-version": "2019-10-10"
=======
        "x-ms-date": "Fri, 03 Apr 2020 20:59:29 GMT",
        "x-ms-return-client-request-id": "true",
        "x-ms-version": "2019-12-12"
>>>>>>> 32e373e2
      },
      "RequestBody": null,
      "StatusCode": 200,
      "ResponseHeaders": {
        "Content-Length": "0",
<<<<<<< HEAD
        "Date": "Thu, 05 Mar 2020 22:16:38 GMT",
        "ETag": "\u00220x8D7C152DFF97FB3\u0022",
        "Last-Modified": "Thu, 05 Mar 2020 22:16:38 GMT",
=======
        "Date": "Fri, 03 Apr 2020 20:59:27 GMT",
        "ETag": "\u00220x8D7D811E60D04F2\u0022",
        "Last-Modified": "Fri, 03 Apr 2020 20:59:28 GMT",
>>>>>>> 32e373e2
        "Server": [
          "Windows-Azure-HDFS/1.0",
          "Microsoft-HTTPAPI/2.0"
        ],
        "x-ms-client-request-id": "ca292151-f6f6-253b-f95f-876dd03d5c92",
<<<<<<< HEAD
        "x-ms-request-id": "f4f1ccc3-601f-0010-343b-f35753000000",
        "x-ms-request-server-encrypted": "true",
        "x-ms-version": "2019-10-10"
=======
        "x-ms-request-id": "fa43ff87-201f-0097-47fa-091bad000000",
        "x-ms-request-server-encrypted": "true",
        "x-ms-version": "2019-12-12"
>>>>>>> 32e373e2
      },
      "ResponseBody": []
    },
    {
<<<<<<< HEAD
      "RequestUri": "https://seanstagehierarchical.blob.core.windows.net/test-filesystem-53c4bdc2-94bf-8f2f-f80e-79cc9ce2efa2/test-file-7314f836-4cc4-896b-8267-0b8d92d5e2ea",
      "RequestMethod": "HEAD",
      "RequestHeaders": {
        "Authorization": "Sanitized",
        "traceparent": "00-30d2912a2daf624ca00930312a939397-70396f1fb0ade442-00",
        "User-Agent": [
          "azsdk-net-Storage.Files.DataLake/12.0.0-dev.20200305.1",
          "(.NET Core 4.6.28325.01; Microsoft Windows 10.0.18363 )"
        ],
        "x-ms-client-request-id": "7daeea61-5970-cdda-21b6-0ecfc7afd23c",
        "x-ms-date": "Thu, 05 Mar 2020 22:16:38 GMT",
        "x-ms-return-client-request-id": "true",
        "x-ms-version": "2019-10-10"
=======
      "RequestUri": "http://seannsecanary.blob.core.windows.net/test-filesystem-53c4bdc2-94bf-8f2f-f80e-79cc9ce2efa2/test-file-7314f836-4cc4-896b-8267-0b8d92d5e2ea",
      "RequestMethod": "HEAD",
      "RequestHeaders": {
        "Authorization": "Sanitized",
        "traceparent": "00-70e6ad227baa644ab0e84bf9e6cc8a64-f03e73a2d783e14a-00",
        "User-Agent": [
          "azsdk-net-Storage.Files.DataLake/12.1.0-dev.20200403.1",
          "(.NET Core 4.6.28325.01; Microsoft Windows 10.0.18362 )"
        ],
        "x-ms-client-request-id": "7daeea61-5970-cdda-21b6-0ecfc7afd23c",
        "x-ms-date": "Fri, 03 Apr 2020 20:59:29 GMT",
        "x-ms-return-client-request-id": "true",
        "x-ms-version": "2019-12-12"
>>>>>>> 32e373e2
      },
      "RequestBody": null,
      "StatusCode": 200,
      "ResponseHeaders": {
        "Accept-Ranges": "bytes",
        "Cache-Control": "control",
        "Content-Disposition": "disposition",
        "Content-Encoding": "encoding",
        "Content-Language": "language",
        "Content-Length": "1024",
        "Content-MD5": "mIocTYcXziZXn\u002BlVUQr8Rw==",
        "Content-Type": "type",
<<<<<<< HEAD
        "Date": "Thu, 05 Mar 2020 22:16:38 GMT",
        "ETag": "\u00220x8D7C152DFF97FB3\u0022",
        "Last-Modified": "Thu, 05 Mar 2020 22:16:38 GMT",
=======
        "Date": "Fri, 03 Apr 2020 20:59:27 GMT",
        "ETag": "\u00220x8D7D811E60D04F2\u0022",
        "Last-Modified": "Fri, 03 Apr 2020 20:59:28 GMT",
>>>>>>> 32e373e2
        "Server": [
          "Windows-Azure-Blob/1.0",
          "Microsoft-HTTPAPI/2.0"
        ],
        "x-ms-access-tier": "Hot",
        "x-ms-access-tier-inferred": "true",
        "x-ms-blob-type": "BlockBlob",
        "x-ms-client-request-id": "7daeea61-5970-cdda-21b6-0ecfc7afd23c",
<<<<<<< HEAD
        "x-ms-creation-time": "Thu, 05 Mar 2020 22:16:38 GMT",
        "x-ms-lease-state": "available",
        "x-ms-lease-status": "unlocked",
        "x-ms-request-id": "e0bdcfbf-301e-000d-703b-f35aef000000",
        "x-ms-server-encrypted": "true",
        "x-ms-version": "2019-10-10"
=======
        "x-ms-creation-time": "Fri, 03 Apr 2020 20:59:27 GMT",
        "x-ms-lease-state": "available",
        "x-ms-lease-status": "unlocked",
        "x-ms-request-id": "962207d6-f01e-0012-36fa-093670000000",
        "x-ms-server-encrypted": "true",
        "x-ms-version": "2019-12-12"
>>>>>>> 32e373e2
      },
      "ResponseBody": []
    },
    {
<<<<<<< HEAD
      "RequestUri": "https://seanstagehierarchical.blob.core.windows.net/test-filesystem-53c4bdc2-94bf-8f2f-f80e-79cc9ce2efa2?restype=container",
      "RequestMethod": "DELETE",
      "RequestHeaders": {
        "Authorization": "Sanitized",
        "traceparent": "00-56c0711ea53b0c43b9cfb8e645b96f66-982bc0daba9e8846-00",
        "User-Agent": [
          "azsdk-net-Storage.Files.DataLake/12.0.0-dev.20200305.1",
          "(.NET Core 4.6.28325.01; Microsoft Windows 10.0.18363 )"
        ],
        "x-ms-client-request-id": "e50ceb38-df8e-fd22-b4d0-19c453e7d465",
        "x-ms-date": "Thu, 05 Mar 2020 22:16:38 GMT",
        "x-ms-return-client-request-id": "true",
        "x-ms-version": "2019-10-10"
=======
      "RequestUri": "http://seannsecanary.blob.core.windows.net/test-filesystem-53c4bdc2-94bf-8f2f-f80e-79cc9ce2efa2?restype=container",
      "RequestMethod": "DELETE",
      "RequestHeaders": {
        "Authorization": "Sanitized",
        "traceparent": "00-c45b87d917702f4f85e40baab0aed4a5-80bfc1c3e5afdd46-00",
        "User-Agent": [
          "azsdk-net-Storage.Files.DataLake/12.1.0-dev.20200403.1",
          "(.NET Core 4.6.28325.01; Microsoft Windows 10.0.18362 )"
        ],
        "x-ms-client-request-id": "e50ceb38-df8e-fd22-b4d0-19c453e7d465",
        "x-ms-date": "Fri, 03 Apr 2020 20:59:29 GMT",
        "x-ms-return-client-request-id": "true",
        "x-ms-version": "2019-12-12"
>>>>>>> 32e373e2
      },
      "RequestBody": null,
      "StatusCode": 202,
      "ResponseHeaders": {
        "Content-Length": "0",
<<<<<<< HEAD
        "Date": "Thu, 05 Mar 2020 22:16:38 GMT",
=======
        "Date": "Fri, 03 Apr 2020 20:59:27 GMT",
>>>>>>> 32e373e2
        "Server": [
          "Windows-Azure-Blob/1.0",
          "Microsoft-HTTPAPI/2.0"
        ],
        "x-ms-client-request-id": "e50ceb38-df8e-fd22-b4d0-19c453e7d465",
<<<<<<< HEAD
        "x-ms-request-id": "e0bdcfc1-301e-000d-723b-f35aef000000",
        "x-ms-version": "2019-10-10"
=======
        "x-ms-request-id": "962207e6-f01e-0012-46fa-093670000000",
        "x-ms-version": "2019-12-12"
>>>>>>> 32e373e2
      },
      "ResponseBody": []
    }
  ],
  "Variables": {
    "RandomSeed": "446873359",
<<<<<<< HEAD
    "Storage_TestConfigHierarchicalNamespace": "NamespaceTenant\nseanstagehierarchical\nU2FuaXRpemVk\nhttps://seanstagehierarchical.blob.core.windows.net\nhttp://seanstagehierarchical.file.core.windows.net\nhttp://seanstagehierarchical.queue.core.windows.net\nhttp://seanstagehierarchical.table.core.windows.net\n\n\n\n\nhttp://seanstagehierarchical-secondary.blob.core.windows.net\nhttp://seanstagehierarchical-secondary.file.core.windows.net\nhttp://seanstagehierarchical-secondary.queue.core.windows.net\nhttp://seanstagehierarchical-secondary.table.core.windows.net\n68390a19-a643-458b-b726-408abf67b4fc\nSanitized\n72f988bf-86f1-41af-91ab-2d7cd011db47\nhttps://login.microsoftonline.com/\nCloud\nBlobEndpoint=https://seanstagehierarchical.blob.core.windows.net/;QueueEndpoint=http://seanstagehierarchical.queue.core.windows.net/;FileEndpoint=http://seanstagehierarchical.file.core.windows.net/;BlobSecondaryEndpoint=http://seanstagehierarchical-secondary.blob.core.windows.net/;QueueSecondaryEndpoint=http://seanstagehierarchical-secondary.queue.core.windows.net/;FileSecondaryEndpoint=http://seanstagehierarchical-secondary.file.core.windows.net/;AccountName=seanstagehierarchical;AccountKey=Sanitized\n"
=======
    "Storage_TestConfigHierarchicalNamespace": "NamespaceTenant\nseannsecanary\nU2FuaXRpemVk\nhttp://seannsecanary.blob.core.windows.net\nhttp://seannsecanary.file.core.windows.net\nhttp://seannsecanary.queue.core.windows.net\nhttp://seannsecanary.table.core.windows.net\n\n\n\n\nhttp://seannsecanary-secondary.blob.core.windows.net\nhttp://seannsecanary-secondary.file.core.windows.net\nhttp://seannsecanary-secondary.queue.core.windows.net\nhttp://seannsecanary-secondary.table.core.windows.net\n68390a19-a643-458b-b726-408abf67b4fc\nSanitized\n72f988bf-86f1-41af-91ab-2d7cd011db47\nhttps://login.microsoftonline.com/\nCloud\nBlobEndpoint=http://seannsecanary.blob.core.windows.net/;QueueEndpoint=http://seannsecanary.queue.core.windows.net/;FileEndpoint=http://seannsecanary.file.core.windows.net/;BlobSecondaryEndpoint=http://seannsecanary-secondary.blob.core.windows.net/;QueueSecondaryEndpoint=http://seannsecanary-secondary.queue.core.windows.net/;FileSecondaryEndpoint=http://seannsecanary-secondary.file.core.windows.net/;AccountName=seannsecanary;AccountKey=Sanitized\n"
>>>>>>> 32e373e2
  }
}<|MERGE_RESOLUTION|>--- conflicted
+++ resolved
@@ -1,82 +1,39 @@
 {
   "Entries": [
     {
-<<<<<<< HEAD
-      "RequestUri": "https://seanstagehierarchical.blob.core.windows.net/test-filesystem-53c4bdc2-94bf-8f2f-f80e-79cc9ce2efa2?restype=container",
+      "RequestUri": "http://seannsecanary.blob.core.windows.net/test-filesystem-53c4bdc2-94bf-8f2f-f80e-79cc9ce2efa2?restype=container",
       "RequestMethod": "PUT",
       "RequestHeaders": {
         "Authorization": "Sanitized",
-        "traceparent": "00-f34e68156e4b844582c77aec16bc31c3-587b43b02c05c947-00",
-        "User-Agent": [
-          "azsdk-net-Storage.Files.DataLake/12.0.0-dev.20200305.1",
-          "(.NET Core 4.6.28325.01; Microsoft Windows 10.0.18363 )"
+        "traceparent": "00-5ac005ed289f994e85b6d1c254233302-8e145ca62f6e5f4c-00",
+        "User-Agent": [
+          "azsdk-net-Storage.Files.DataLake/12.1.0-dev.20200403.1",
+          "(.NET Core 4.6.28325.01; Microsoft Windows 10.0.18362 )"
         ],
         "x-ms-blob-public-access": "container",
         "x-ms-client-request-id": "c0f2004f-a7c0-4296-87c2-10e7cf6d0f79",
-        "x-ms-date": "Thu, 05 Mar 2020 22:16:37 GMT",
-        "x-ms-return-client-request-id": "true",
-        "x-ms-version": "2019-10-10"
-=======
-      "RequestUri": "http://seannsecanary.blob.core.windows.net/test-filesystem-53c4bdc2-94bf-8f2f-f80e-79cc9ce2efa2?restype=container",
-      "RequestMethod": "PUT",
-      "RequestHeaders": {
-        "Authorization": "Sanitized",
-        "traceparent": "00-5ac005ed289f994e85b6d1c254233302-8e145ca62f6e5f4c-00",
-        "User-Agent": [
-          "azsdk-net-Storage.Files.DataLake/12.1.0-dev.20200403.1",
-          "(.NET Core 4.6.28325.01; Microsoft Windows 10.0.18362 )"
-        ],
-        "x-ms-blob-public-access": "container",
-        "x-ms-client-request-id": "c0f2004f-a7c0-4296-87c2-10e7cf6d0f79",
-        "x-ms-date": "Fri, 03 Apr 2020 20:59:29 GMT",
-        "x-ms-return-client-request-id": "true",
-        "x-ms-version": "2019-12-12"
->>>>>>> 32e373e2
+        "x-ms-date": "Fri, 03 Apr 2020 20:59:29 GMT",
+        "x-ms-return-client-request-id": "true",
+        "x-ms-version": "2019-12-12"
       },
       "RequestBody": null,
       "StatusCode": 201,
       "ResponseHeaders": {
         "Content-Length": "0",
-<<<<<<< HEAD
-        "Date": "Thu, 05 Mar 2020 22:16:37 GMT",
-        "ETag": "\u00220x8D7C152DFA70353\u0022",
-        "Last-Modified": "Thu, 05 Mar 2020 22:16:37 GMT",
-=======
         "Date": "Fri, 03 Apr 2020 20:59:27 GMT",
         "ETag": "\u00220x8D7D811E5DA22CC\u0022",
         "Last-Modified": "Fri, 03 Apr 2020 20:59:27 GMT",
->>>>>>> 32e373e2
         "Server": [
           "Windows-Azure-Blob/1.0",
           "Microsoft-HTTPAPI/2.0"
         ],
         "x-ms-client-request-id": "c0f2004f-a7c0-4296-87c2-10e7cf6d0f79",
-<<<<<<< HEAD
-        "x-ms-request-id": "e0bdcf93-301e-000d-4e3b-f35aef000000",
-        "x-ms-version": "2019-10-10"
-=======
         "x-ms-request-id": "96220799-f01e-0012-7efa-093670000000",
         "x-ms-version": "2019-12-12"
->>>>>>> 32e373e2
-      },
-      "ResponseBody": []
-    },
-    {
-<<<<<<< HEAD
-      "RequestUri": "https://seanstagehierarchical.dfs.core.windows.net/test-filesystem-53c4bdc2-94bf-8f2f-f80e-79cc9ce2efa2/test-file-7314f836-4cc4-896b-8267-0b8d92d5e2ea?resource=file",
-      "RequestMethod": "PUT",
-      "RequestHeaders": {
-        "Authorization": "Sanitized",
-        "traceparent": "00-6f1e9bb37fbf7342930a467939a990ac-7db13f2b4b300a4f-00",
-        "User-Agent": [
-          "azsdk-net-Storage.Files.DataLake/12.0.0-dev.20200305.1",
-          "(.NET Core 4.6.28325.01; Microsoft Windows 10.0.18363 )"
-        ],
-        "x-ms-client-request-id": "b4238822-e6f9-0299-9568-3e599b08b0b1",
-        "x-ms-date": "Thu, 05 Mar 2020 22:16:38 GMT",
-        "x-ms-return-client-request-id": "true",
-        "x-ms-version": "2019-10-10"
-=======
+      },
+      "ResponseBody": []
+    },
+    {
       "RequestUri": "http://seannsecanary.dfs.core.windows.net/test-filesystem-53c4bdc2-94bf-8f2f-f80e-79cc9ce2efa2/test-file-7314f836-4cc4-896b-8267-0b8d92d5e2ea?resource=file",
       "RequestMethod": "PUT",
       "RequestHeaders": {
@@ -90,115 +47,66 @@
         "x-ms-date": "Fri, 03 Apr 2020 20:59:29 GMT",
         "x-ms-return-client-request-id": "true",
         "x-ms-version": "2019-12-12"
->>>>>>> 32e373e2
       },
       "RequestBody": null,
       "StatusCode": 201,
       "ResponseHeaders": {
         "Content-Length": "0",
-<<<<<<< HEAD
-        "Date": "Thu, 05 Mar 2020 22:16:38 GMT",
-        "ETag": "\u00220x8D7C152DFDDA59D\u0022",
-        "Last-Modified": "Thu, 05 Mar 2020 22:16:38 GMT",
-=======
         "Date": "Fri, 03 Apr 2020 20:59:27 GMT",
         "ETag": "\u00220x8D7D811E5E8F160\u0022",
         "Last-Modified": "Fri, 03 Apr 2020 20:59:27 GMT",
->>>>>>> 32e373e2
         "Server": [
           "Windows-Azure-HDFS/1.0",
           "Microsoft-HTTPAPI/2.0"
         ],
         "x-ms-client-request-id": "b4238822-e6f9-0299-9568-3e599b08b0b1",
-<<<<<<< HEAD
-        "x-ms-request-id": "f4f1ccc1-601f-0010-323b-f35753000000",
-        "x-ms-version": "2019-10-10"
-=======
         "x-ms-request-id": "fa43ff85-201f-0097-45fa-091bad000000",
         "x-ms-version": "2019-12-12"
->>>>>>> 32e373e2
-      },
-      "ResponseBody": []
-    },
-    {
-<<<<<<< HEAD
-      "RequestUri": "https://seanstagehierarchical.dfs.core.windows.net/test-filesystem-53c4bdc2-94bf-8f2f-f80e-79cc9ce2efa2/test-file-7314f836-4cc4-896b-8267-0b8d92d5e2ea?action=append\u0026position=0",
-=======
+      },
+      "ResponseBody": []
+    },
+    {
       "RequestUri": "http://seannsecanary.dfs.core.windows.net/test-filesystem-53c4bdc2-94bf-8f2f-f80e-79cc9ce2efa2/test-file-7314f836-4cc4-896b-8267-0b8d92d5e2ea?action=append\u0026position=0",
->>>>>>> 32e373e2
       "RequestMethod": "PATCH",
       "RequestHeaders": {
         "Authorization": "Sanitized",
         "Content-Length": "1024",
-<<<<<<< HEAD
-        "traceparent": "00-e44ee37de99c724797e41428101d3d1a-9f8b081f64aec345-00",
-        "User-Agent": [
-          "azsdk-net-Storage.Files.DataLake/12.0.0-dev.20200305.1",
-          "(.NET Core 4.6.28325.01; Microsoft Windows 10.0.18363 )"
+        "traceparent": "00-beb3e3eff670e544bffa7c588454792a-c2b212070905ce4b-00",
+        "User-Agent": [
+          "azsdk-net-Storage.Files.DataLake/12.1.0-dev.20200403.1",
+          "(.NET Core 4.6.28325.01; Microsoft Windows 10.0.18362 )"
         ],
         "x-ms-client-request-id": "89de32eb-48a6-e879-bc65-4fff9e9a24d0",
-        "x-ms-date": "Thu, 05 Mar 2020 22:16:38 GMT",
-        "x-ms-return-client-request-id": "true",
-        "x-ms-version": "2019-10-10"
-=======
-        "traceparent": "00-beb3e3eff670e544bffa7c588454792a-c2b212070905ce4b-00",
-        "User-Agent": [
-          "azsdk-net-Storage.Files.DataLake/12.1.0-dev.20200403.1",
-          "(.NET Core 4.6.28325.01; Microsoft Windows 10.0.18362 )"
-        ],
-        "x-ms-client-request-id": "89de32eb-48a6-e879-bc65-4fff9e9a24d0",
-        "x-ms-date": "Fri, 03 Apr 2020 20:59:29 GMT",
-        "x-ms-return-client-request-id": "true",
-        "x-ms-version": "2019-12-12"
->>>>>>> 32e373e2
+        "x-ms-date": "Fri, 03 Apr 2020 20:59:29 GMT",
+        "x-ms-return-client-request-id": "true",
+        "x-ms-version": "2019-12-12"
       },
       "RequestBody": "3yUys/F0iQcWV57kkWFgL9kwawmxLfHPgnkGh/CIIcsvCSkDIdvprf8cnqJHtHEzBw\u002BAap2mALEzYjB3bQEWjTXStIg4XQ79R70KlY9Ph84H0oDhB7cuiQl4z76rcUD9BhBtdADp\u002B6kBgiPfm2si5NticJuBNYZ\u002BpCt\u002Bv41PUtV9DI9\u002B4hPNHtfW4IWTTu2eVuvjSQGlfNCK7tDVajscsTBOYo/bowLHlFHDqlUB6lU94GmibAnT2I\u002B\u002B8/ND\u002BLSbui5URexewrLoG7Sw4dJ7iQR6l4nSeUQneon/Ha8PhJucJ/AmrKVo3x62uVFUIve9QmruyGEryUDqLcpiXqQD2ZcZE7nhVN1fErdqG7/z0leSQdpFILs6cV6vPH7aBoB6s\u002BC5Ow892\u002B6Nj7apwK2B9ltyzx3Jvrnb3qJaMhhehAs38GjfOZdIVWXst5AFkbCxLUUjZzZjsPUn3lxs4qnWLgqqctBEor3DKnq33QYo1kzyqQTSOh3U00Bzt1s63HK8FomGWh/gbIuIYD28q9Lu/gcPejmkA/Tt1Z6P0OpiiU0H\u002B8d8onstEjx5SdrfGCdthLlTKmI5GBKUmISAUJyhJtbvtbALcluL4mj8KrkZDb13IkwxD17rzeO06Ar3rcGg2CMD72J2YhJdx0j5Pe1Ye4rGCS5Pbxd4BOfNVopRlDWmW1KVFR5aAL8500cW8Y/1W2x/MKOTUGgMi\u002Bt6qQuICzITU\u002BGawmVsbAluFpzPYRJX1/od0mSREgvqiYoy31ezsMgVA52uW5kHEsSaJTrMPSnYItEQazjOgUHWsDnaOYyxumXUul50qXxhFb\u002Bg9\u002B3QHkthWryGo0WPRoFc16pfLNk36GrU\u002BIPKY3lUr1V5LopTBZLued/PKxcgRHPcGNLSAunmaA6D/CXIlvZDMvTvFhj3CNEYcbP5Z71Ss7MQ7kungqxsksV80AlsJuPpjPkjMC5a5Q8AuZA17QBQMEhyt6eqnK9Hg4NSezjIq0vPENvDL4OEtQk8psgbNqXFK6DA\u002BW47Pu9J3K2qB2nXNw5FZtwkjADF7gKebfXnK0zejVCXCLLck9LselPV2a2fZW\u002B61tDIoJ6f\u002BgtsnND5YbBhzHkZPy5baNIKOBKt8BRU/wiGLVV8Fe2x9w6mcPcB8hiidA00hSVAXm39vmiM8Qn2GJ3IczNb5LaMZ0cgtPfbCEX5C3wGIHniRc/nfleFJQYEsFhaOX7lR49Xpx7eIKl1IrUikuaN7/cj5S5jc2ZeB0JBGwSfgc/GFMTsr3hbBCUmclyiYpMfdsBgNlRQgdMp\u002BaDcnASk1qHlW34ioUB/yOAJPQEJvKSvIaVDPkp7dpLwwrbYf2cggZu6vAYU/dSA4Q==",
       "StatusCode": 202,
       "ResponseHeaders": {
         "Content-Length": "0",
-<<<<<<< HEAD
-        "Date": "Thu, 05 Mar 2020 22:16:38 GMT",
-=======
-        "Date": "Fri, 03 Apr 2020 20:59:27 GMT",
->>>>>>> 32e373e2
+        "Date": "Fri, 03 Apr 2020 20:59:27 GMT",
         "Server": [
           "Windows-Azure-HDFS/1.0",
           "Microsoft-HTTPAPI/2.0"
         ],
         "x-ms-client-request-id": "89de32eb-48a6-e879-bc65-4fff9e9a24d0",
-<<<<<<< HEAD
-        "x-ms-request-id": "f4f1ccc2-601f-0010-333b-f35753000000",
-        "x-ms-request-server-encrypted": "true",
-        "x-ms-version": "2019-10-10"
-=======
         "x-ms-request-id": "fa43ff86-201f-0097-46fa-091bad000000",
         "x-ms-request-server-encrypted": "true",
         "x-ms-version": "2019-12-12"
->>>>>>> 32e373e2
-      },
-      "ResponseBody": []
-    },
-    {
-<<<<<<< HEAD
-      "RequestUri": "https://seanstagehierarchical.dfs.core.windows.net/test-filesystem-53c4bdc2-94bf-8f2f-f80e-79cc9ce2efa2/test-file-7314f836-4cc4-896b-8267-0b8d92d5e2ea?action=flush\u0026position=1024",
-=======
+      },
+      "ResponseBody": []
+    },
+    {
       "RequestUri": "http://seannsecanary.dfs.core.windows.net/test-filesystem-53c4bdc2-94bf-8f2f-f80e-79cc9ce2efa2/test-file-7314f836-4cc4-896b-8267-0b8d92d5e2ea?action=flush\u0026position=1024",
->>>>>>> 32e373e2
       "RequestMethod": "PATCH",
       "RequestHeaders": {
         "Authorization": "Sanitized",
         "Content-Length": "0",
-<<<<<<< HEAD
-        "traceparent": "00-fea826baf57a424aae4bdc31ac19d51e-9c7684ea30838c4f-00",
-        "User-Agent": [
-          "azsdk-net-Storage.Files.DataLake/12.0.0-dev.20200305.1",
-          "(.NET Core 4.6.28325.01; Microsoft Windows 10.0.18363 )"
-=======
         "traceparent": "00-cce6b49fca1e564a8169a897460ec292-16af6d7463141045-00",
         "User-Agent": [
           "azsdk-net-Storage.Files.DataLake/12.1.0-dev.20200403.1",
           "(.NET Core 4.6.28325.01; Microsoft Windows 10.0.18362 )"
->>>>>>> 32e373e2
         ],
         "x-ms-cache-control": "control",
         "x-ms-client-request-id": "ca292151-f6f6-253b-f95f-876dd03d5c92",
@@ -207,62 +115,29 @@
         "x-ms-content-language": "language",
         "x-ms-content-md5": "mIocTYcXziZXn\u002BlVUQr8Rw==",
         "x-ms-content-type": "type",
-<<<<<<< HEAD
-        "x-ms-date": "Thu, 05 Mar 2020 22:16:38 GMT",
-        "x-ms-return-client-request-id": "true",
-        "x-ms-version": "2019-10-10"
-=======
-        "x-ms-date": "Fri, 03 Apr 2020 20:59:29 GMT",
-        "x-ms-return-client-request-id": "true",
-        "x-ms-version": "2019-12-12"
->>>>>>> 32e373e2
+        "x-ms-date": "Fri, 03 Apr 2020 20:59:29 GMT",
+        "x-ms-return-client-request-id": "true",
+        "x-ms-version": "2019-12-12"
       },
       "RequestBody": null,
       "StatusCode": 200,
       "ResponseHeaders": {
         "Content-Length": "0",
-<<<<<<< HEAD
-        "Date": "Thu, 05 Mar 2020 22:16:38 GMT",
-        "ETag": "\u00220x8D7C152DFF97FB3\u0022",
-        "Last-Modified": "Thu, 05 Mar 2020 22:16:38 GMT",
-=======
         "Date": "Fri, 03 Apr 2020 20:59:27 GMT",
         "ETag": "\u00220x8D7D811E60D04F2\u0022",
         "Last-Modified": "Fri, 03 Apr 2020 20:59:28 GMT",
->>>>>>> 32e373e2
         "Server": [
           "Windows-Azure-HDFS/1.0",
           "Microsoft-HTTPAPI/2.0"
         ],
         "x-ms-client-request-id": "ca292151-f6f6-253b-f95f-876dd03d5c92",
-<<<<<<< HEAD
-        "x-ms-request-id": "f4f1ccc3-601f-0010-343b-f35753000000",
-        "x-ms-request-server-encrypted": "true",
-        "x-ms-version": "2019-10-10"
-=======
         "x-ms-request-id": "fa43ff87-201f-0097-47fa-091bad000000",
         "x-ms-request-server-encrypted": "true",
         "x-ms-version": "2019-12-12"
->>>>>>> 32e373e2
-      },
-      "ResponseBody": []
-    },
-    {
-<<<<<<< HEAD
-      "RequestUri": "https://seanstagehierarchical.blob.core.windows.net/test-filesystem-53c4bdc2-94bf-8f2f-f80e-79cc9ce2efa2/test-file-7314f836-4cc4-896b-8267-0b8d92d5e2ea",
-      "RequestMethod": "HEAD",
-      "RequestHeaders": {
-        "Authorization": "Sanitized",
-        "traceparent": "00-30d2912a2daf624ca00930312a939397-70396f1fb0ade442-00",
-        "User-Agent": [
-          "azsdk-net-Storage.Files.DataLake/12.0.0-dev.20200305.1",
-          "(.NET Core 4.6.28325.01; Microsoft Windows 10.0.18363 )"
-        ],
-        "x-ms-client-request-id": "7daeea61-5970-cdda-21b6-0ecfc7afd23c",
-        "x-ms-date": "Thu, 05 Mar 2020 22:16:38 GMT",
-        "x-ms-return-client-request-id": "true",
-        "x-ms-version": "2019-10-10"
-=======
+      },
+      "ResponseBody": []
+    },
+    {
       "RequestUri": "http://seannsecanary.blob.core.windows.net/test-filesystem-53c4bdc2-94bf-8f2f-f80e-79cc9ce2efa2/test-file-7314f836-4cc4-896b-8267-0b8d92d5e2ea",
       "RequestMethod": "HEAD",
       "RequestHeaders": {
@@ -276,7 +151,6 @@
         "x-ms-date": "Fri, 03 Apr 2020 20:59:29 GMT",
         "x-ms-return-client-request-id": "true",
         "x-ms-version": "2019-12-12"
->>>>>>> 32e373e2
       },
       "RequestBody": null,
       "StatusCode": 200,
@@ -289,15 +163,9 @@
         "Content-Length": "1024",
         "Content-MD5": "mIocTYcXziZXn\u002BlVUQr8Rw==",
         "Content-Type": "type",
-<<<<<<< HEAD
-        "Date": "Thu, 05 Mar 2020 22:16:38 GMT",
-        "ETag": "\u00220x8D7C152DFF97FB3\u0022",
-        "Last-Modified": "Thu, 05 Mar 2020 22:16:38 GMT",
-=======
         "Date": "Fri, 03 Apr 2020 20:59:27 GMT",
         "ETag": "\u00220x8D7D811E60D04F2\u0022",
         "Last-Modified": "Fri, 03 Apr 2020 20:59:28 GMT",
->>>>>>> 32e373e2
         "Server": [
           "Windows-Azure-Blob/1.0",
           "Microsoft-HTTPAPI/2.0"
@@ -306,40 +174,16 @@
         "x-ms-access-tier-inferred": "true",
         "x-ms-blob-type": "BlockBlob",
         "x-ms-client-request-id": "7daeea61-5970-cdda-21b6-0ecfc7afd23c",
-<<<<<<< HEAD
-        "x-ms-creation-time": "Thu, 05 Mar 2020 22:16:38 GMT",
-        "x-ms-lease-state": "available",
-        "x-ms-lease-status": "unlocked",
-        "x-ms-request-id": "e0bdcfbf-301e-000d-703b-f35aef000000",
-        "x-ms-server-encrypted": "true",
-        "x-ms-version": "2019-10-10"
-=======
         "x-ms-creation-time": "Fri, 03 Apr 2020 20:59:27 GMT",
         "x-ms-lease-state": "available",
         "x-ms-lease-status": "unlocked",
         "x-ms-request-id": "962207d6-f01e-0012-36fa-093670000000",
         "x-ms-server-encrypted": "true",
         "x-ms-version": "2019-12-12"
->>>>>>> 32e373e2
-      },
-      "ResponseBody": []
-    },
-    {
-<<<<<<< HEAD
-      "RequestUri": "https://seanstagehierarchical.blob.core.windows.net/test-filesystem-53c4bdc2-94bf-8f2f-f80e-79cc9ce2efa2?restype=container",
-      "RequestMethod": "DELETE",
-      "RequestHeaders": {
-        "Authorization": "Sanitized",
-        "traceparent": "00-56c0711ea53b0c43b9cfb8e645b96f66-982bc0daba9e8846-00",
-        "User-Agent": [
-          "azsdk-net-Storage.Files.DataLake/12.0.0-dev.20200305.1",
-          "(.NET Core 4.6.28325.01; Microsoft Windows 10.0.18363 )"
-        ],
-        "x-ms-client-request-id": "e50ceb38-df8e-fd22-b4d0-19c453e7d465",
-        "x-ms-date": "Thu, 05 Mar 2020 22:16:38 GMT",
-        "x-ms-return-client-request-id": "true",
-        "x-ms-version": "2019-10-10"
-=======
+      },
+      "ResponseBody": []
+    },
+    {
       "RequestUri": "http://seannsecanary.blob.core.windows.net/test-filesystem-53c4bdc2-94bf-8f2f-f80e-79cc9ce2efa2?restype=container",
       "RequestMethod": "DELETE",
       "RequestHeaders": {
@@ -353,39 +197,25 @@
         "x-ms-date": "Fri, 03 Apr 2020 20:59:29 GMT",
         "x-ms-return-client-request-id": "true",
         "x-ms-version": "2019-12-12"
->>>>>>> 32e373e2
       },
       "RequestBody": null,
       "StatusCode": 202,
       "ResponseHeaders": {
         "Content-Length": "0",
-<<<<<<< HEAD
-        "Date": "Thu, 05 Mar 2020 22:16:38 GMT",
-=======
-        "Date": "Fri, 03 Apr 2020 20:59:27 GMT",
->>>>>>> 32e373e2
+        "Date": "Fri, 03 Apr 2020 20:59:27 GMT",
         "Server": [
           "Windows-Azure-Blob/1.0",
           "Microsoft-HTTPAPI/2.0"
         ],
         "x-ms-client-request-id": "e50ceb38-df8e-fd22-b4d0-19c453e7d465",
-<<<<<<< HEAD
-        "x-ms-request-id": "e0bdcfc1-301e-000d-723b-f35aef000000",
-        "x-ms-version": "2019-10-10"
-=======
         "x-ms-request-id": "962207e6-f01e-0012-46fa-093670000000",
         "x-ms-version": "2019-12-12"
->>>>>>> 32e373e2
       },
       "ResponseBody": []
     }
   ],
   "Variables": {
     "RandomSeed": "446873359",
-<<<<<<< HEAD
-    "Storage_TestConfigHierarchicalNamespace": "NamespaceTenant\nseanstagehierarchical\nU2FuaXRpemVk\nhttps://seanstagehierarchical.blob.core.windows.net\nhttp://seanstagehierarchical.file.core.windows.net\nhttp://seanstagehierarchical.queue.core.windows.net\nhttp://seanstagehierarchical.table.core.windows.net\n\n\n\n\nhttp://seanstagehierarchical-secondary.blob.core.windows.net\nhttp://seanstagehierarchical-secondary.file.core.windows.net\nhttp://seanstagehierarchical-secondary.queue.core.windows.net\nhttp://seanstagehierarchical-secondary.table.core.windows.net\n68390a19-a643-458b-b726-408abf67b4fc\nSanitized\n72f988bf-86f1-41af-91ab-2d7cd011db47\nhttps://login.microsoftonline.com/\nCloud\nBlobEndpoint=https://seanstagehierarchical.blob.core.windows.net/;QueueEndpoint=http://seanstagehierarchical.queue.core.windows.net/;FileEndpoint=http://seanstagehierarchical.file.core.windows.net/;BlobSecondaryEndpoint=http://seanstagehierarchical-secondary.blob.core.windows.net/;QueueSecondaryEndpoint=http://seanstagehierarchical-secondary.queue.core.windows.net/;FileSecondaryEndpoint=http://seanstagehierarchical-secondary.file.core.windows.net/;AccountName=seanstagehierarchical;AccountKey=Sanitized\n"
-=======
     "Storage_TestConfigHierarchicalNamespace": "NamespaceTenant\nseannsecanary\nU2FuaXRpemVk\nhttp://seannsecanary.blob.core.windows.net\nhttp://seannsecanary.file.core.windows.net\nhttp://seannsecanary.queue.core.windows.net\nhttp://seannsecanary.table.core.windows.net\n\n\n\n\nhttp://seannsecanary-secondary.blob.core.windows.net\nhttp://seannsecanary-secondary.file.core.windows.net\nhttp://seannsecanary-secondary.queue.core.windows.net\nhttp://seannsecanary-secondary.table.core.windows.net\n68390a19-a643-458b-b726-408abf67b4fc\nSanitized\n72f988bf-86f1-41af-91ab-2d7cd011db47\nhttps://login.microsoftonline.com/\nCloud\nBlobEndpoint=http://seannsecanary.blob.core.windows.net/;QueueEndpoint=http://seannsecanary.queue.core.windows.net/;FileEndpoint=http://seannsecanary.file.core.windows.net/;BlobSecondaryEndpoint=http://seannsecanary-secondary.blob.core.windows.net/;QueueSecondaryEndpoint=http://seannsecanary-secondary.queue.core.windows.net/;FileSecondaryEndpoint=http://seannsecanary-secondary.file.core.windows.net/;AccountName=seannsecanary;AccountKey=Sanitized\n"
->>>>>>> 32e373e2
   }
 }