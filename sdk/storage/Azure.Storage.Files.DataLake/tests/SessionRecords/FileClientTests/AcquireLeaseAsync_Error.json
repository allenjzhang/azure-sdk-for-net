{
  "Entries": [
    {
<<<<<<< HEAD
      "RequestUri": "https://seanstagehierarchical.blob.core.windows.net/test-filesystem-6b7ec8ce-3b0f-0062-460d-9672a9cb1d72?restype=container",
      "RequestMethod": "PUT",
      "RequestHeaders": {
        "Authorization": "Sanitized",
        "traceparent": "00-c47bf5a1de30824e9b2e094c91bb6b72-bf72175f89b6f34a-00",
        "User-Agent": [
          "azsdk-net-Storage.Files.DataLake/12.0.0-dev.20200305.1",
          "(.NET Core 4.6.28325.01; Microsoft Windows 10.0.18363 )"
        ],
        "x-ms-blob-public-access": "container",
        "x-ms-client-request-id": "781622b9-ceef-3f97-d43e-cc3cb943f9c1",
        "x-ms-date": "Thu, 05 Mar 2020 22:15:17 GMT",
        "x-ms-return-client-request-id": "true",
        "x-ms-version": "2019-10-10"
=======
      "RequestUri": "http://seannsecanary.blob.core.windows.net/test-filesystem-6b7ec8ce-3b0f-0062-460d-9672a9cb1d72?restype=container",
      "RequestMethod": "PUT",
      "RequestHeaders": {
        "Authorization": "Sanitized",
        "traceparent": "00-0ac4ed3562afcf468f505b7b1cc95ac3-757c149bfb844e43-00",
        "User-Agent": [
          "azsdk-net-Storage.Files.DataLake/12.1.0-dev.20200403.1",
          "(.NET Core 4.6.28325.01; Microsoft Windows 10.0.18362 )"
        ],
        "x-ms-blob-public-access": "container",
        "x-ms-client-request-id": "781622b9-ceef-3f97-d43e-cc3cb943f9c1",
        "x-ms-date": "Fri, 03 Apr 2020 20:58:50 GMT",
        "x-ms-return-client-request-id": "true",
        "x-ms-version": "2019-12-12"
>>>>>>> 32e373e2
      },
      "RequestBody": null,
      "StatusCode": 201,
      "ResponseHeaders": {
        "Content-Length": "0",
<<<<<<< HEAD
        "Date": "Thu, 05 Mar 2020 22:15:17 GMT",
        "ETag": "\u00220x8D7C152B009F17B\u0022",
        "Last-Modified": "Thu, 05 Mar 2020 22:15:18 GMT",
=======
        "Date": "Fri, 03 Apr 2020 20:58:48 GMT",
        "ETag": "\u00220x8D7D811CEE0B2F5\u0022",
        "Last-Modified": "Fri, 03 Apr 2020 20:58:49 GMT",
>>>>>>> 32e373e2
        "Server": [
          "Windows-Azure-Blob/1.0",
          "Microsoft-HTTPAPI/2.0"
        ],
        "x-ms-client-request-id": "781622b9-ceef-3f97-d43e-cc3cb943f9c1",
<<<<<<< HEAD
        "x-ms-request-id": "64e3da0e-b01e-0003-593b-f3735f000000",
        "x-ms-version": "2019-10-10"
=======
        "x-ms-request-id": "9621f61d-f01e-0012-76fa-093670000000",
        "x-ms-version": "2019-12-12"
>>>>>>> 32e373e2
      },
      "ResponseBody": []
    },
    {
<<<<<<< HEAD
      "RequestUri": "https://seanstagehierarchical.blob.core.windows.net/test-filesystem-6b7ec8ce-3b0f-0062-460d-9672a9cb1d72/test-file-97a67212-28cf-ba68-fc5f-71cabdf188b5?comp=lease",
      "RequestMethod": "PUT",
      "RequestHeaders": {
        "Authorization": "Sanitized",
        "traceparent": "00-0529475ffb2501498805fa599d94afb0-3338978c3a5d0144-00",
        "User-Agent": [
          "azsdk-net-Storage.Files.DataLake/12.0.0-dev.20200305.1",
          "(.NET Core 4.6.28325.01; Microsoft Windows 10.0.18363 )"
        ],
        "x-ms-client-request-id": "0d4a16b5-738a-6d0c-eea2-01089edf736c",
        "x-ms-date": "Thu, 05 Mar 2020 22:15:18 GMT",
=======
      "RequestUri": "http://seannsecanary.blob.core.windows.net/test-filesystem-6b7ec8ce-3b0f-0062-460d-9672a9cb1d72/test-file-97a67212-28cf-ba68-fc5f-71cabdf188b5?comp=lease",
      "RequestMethod": "PUT",
      "RequestHeaders": {
        "Authorization": "Sanitized",
        "traceparent": "00-49af152c1b78af4e86d27f73e444bcfb-df8f0e2c7a65894f-00",
        "User-Agent": [
          "azsdk-net-Storage.Files.DataLake/12.1.0-dev.20200403.1",
          "(.NET Core 4.6.28325.01; Microsoft Windows 10.0.18362 )"
        ],
        "x-ms-client-request-id": "0d4a16b5-738a-6d0c-eea2-01089edf736c",
        "x-ms-date": "Fri, 03 Apr 2020 20:58:50 GMT",
>>>>>>> 32e373e2
        "x-ms-lease-action": "acquire",
        "x-ms-lease-duration": "15",
        "x-ms-proposed-lease-id": "86b8abf1-a5b5-0483-96c7-8989479065b6",
        "x-ms-return-client-request-id": "true",
<<<<<<< HEAD
        "x-ms-version": "2019-10-10"
=======
        "x-ms-version": "2019-12-12"
>>>>>>> 32e373e2
      },
      "RequestBody": null,
      "StatusCode": 404,
      "ResponseHeaders": {
        "Content-Length": "215",
        "Content-Type": "application/xml",
<<<<<<< HEAD
        "Date": "Thu, 05 Mar 2020 22:15:17 GMT",
=======
        "Date": "Fri, 03 Apr 2020 20:58:48 GMT",
>>>>>>> 32e373e2
        "Server": [
          "Windows-Azure-Blob/1.0",
          "Microsoft-HTTPAPI/2.0"
        ],
        "x-ms-client-request-id": "0d4a16b5-738a-6d0c-eea2-01089edf736c",
        "x-ms-error-code": "BlobNotFound",
<<<<<<< HEAD
        "x-ms-request-id": "64e3da16-b01e-0003-5d3b-f3735f000000",
        "x-ms-version": "2019-10-10"
      },
      "ResponseBody": [
        "\uFEFF\u003C?xml version=\u00221.0\u0022 encoding=\u0022utf-8\u0022?\u003E\u003CError\u003E\u003CCode\u003EBlobNotFound\u003C/Code\u003E\u003CMessage\u003EThe specified blob does not exist.\n",
        "RequestId:64e3da16-b01e-0003-5d3b-f3735f000000\n",
        "Time:2020-03-05T22:15:18.2645275Z\u003C/Message\u003E\u003C/Error\u003E"
      ]
    },
    {
      "RequestUri": "https://seanstagehierarchical.blob.core.windows.net/test-filesystem-6b7ec8ce-3b0f-0062-460d-9672a9cb1d72?restype=container",
      "RequestMethod": "DELETE",
      "RequestHeaders": {
        "Authorization": "Sanitized",
        "traceparent": "00-93696e9d12c24044ae052a58e69c777d-684dc3b8b1943645-00",
        "User-Agent": [
          "azsdk-net-Storage.Files.DataLake/12.0.0-dev.20200305.1",
          "(.NET Core 4.6.28325.01; Microsoft Windows 10.0.18363 )"
        ],
        "x-ms-client-request-id": "30d3a545-5745-d62b-aff0-17478212f2da",
        "x-ms-date": "Thu, 05 Mar 2020 22:15:18 GMT",
        "x-ms-return-client-request-id": "true",
        "x-ms-version": "2019-10-10"
=======
        "x-ms-request-id": "9621f628-f01e-0012-7ffa-093670000000",
        "x-ms-version": "2019-12-12"
      },
      "ResponseBody": [
        "\uFEFF\u003C?xml version=\u00221.0\u0022 encoding=\u0022utf-8\u0022?\u003E\u003CError\u003E\u003CCode\u003EBlobNotFound\u003C/Code\u003E\u003CMessage\u003EThe specified blob does not exist.\n",
        "RequestId:9621f628-f01e-0012-7ffa-093670000000\n",
        "Time:2020-04-03T20:58:49.4371470Z\u003C/Message\u003E\u003C/Error\u003E"
      ]
    },
    {
      "RequestUri": "http://seannsecanary.blob.core.windows.net/test-filesystem-6b7ec8ce-3b0f-0062-460d-9672a9cb1d72?restype=container",
      "RequestMethod": "DELETE",
      "RequestHeaders": {
        "Authorization": "Sanitized",
        "traceparent": "00-9aea58ba69c04a469a45c9dcb314c766-e58bcdaea9704046-00",
        "User-Agent": [
          "azsdk-net-Storage.Files.DataLake/12.1.0-dev.20200403.1",
          "(.NET Core 4.6.28325.01; Microsoft Windows 10.0.18362 )"
        ],
        "x-ms-client-request-id": "30d3a545-5745-d62b-aff0-17478212f2da",
        "x-ms-date": "Fri, 03 Apr 2020 20:58:50 GMT",
        "x-ms-return-client-request-id": "true",
        "x-ms-version": "2019-12-12"
>>>>>>> 32e373e2
      },
      "RequestBody": null,
      "StatusCode": 202,
      "ResponseHeaders": {
        "Content-Length": "0",
<<<<<<< HEAD
        "Date": "Thu, 05 Mar 2020 22:15:17 GMT",
=======
        "Date": "Fri, 03 Apr 2020 20:58:48 GMT",
>>>>>>> 32e373e2
        "Server": [
          "Windows-Azure-Blob/1.0",
          "Microsoft-HTTPAPI/2.0"
        ],
        "x-ms-client-request-id": "30d3a545-5745-d62b-aff0-17478212f2da",
<<<<<<< HEAD
        "x-ms-request-id": "64e3da19-b01e-0003-603b-f3735f000000",
        "x-ms-version": "2019-10-10"
=======
        "x-ms-request-id": "9621f62d-f01e-0012-04fa-093670000000",
        "x-ms-version": "2019-12-12"
>>>>>>> 32e373e2
      },
      "ResponseBody": []
    }
  ],
  "Variables": {
    "RandomSeed": "2016482834",
<<<<<<< HEAD
    "Storage_TestConfigHierarchicalNamespace": "NamespaceTenant\nseanstagehierarchical\nU2FuaXRpemVk\nhttps://seanstagehierarchical.blob.core.windows.net\nhttp://seanstagehierarchical.file.core.windows.net\nhttp://seanstagehierarchical.queue.core.windows.net\nhttp://seanstagehierarchical.table.core.windows.net\n\n\n\n\nhttp://seanstagehierarchical-secondary.blob.core.windows.net\nhttp://seanstagehierarchical-secondary.file.core.windows.net\nhttp://seanstagehierarchical-secondary.queue.core.windows.net\nhttp://seanstagehierarchical-secondary.table.core.windows.net\n68390a19-a643-458b-b726-408abf67b4fc\nSanitized\n72f988bf-86f1-41af-91ab-2d7cd011db47\nhttps://login.microsoftonline.com/\nCloud\nBlobEndpoint=https://seanstagehierarchical.blob.core.windows.net/;QueueEndpoint=http://seanstagehierarchical.queue.core.windows.net/;FileEndpoint=http://seanstagehierarchical.file.core.windows.net/;BlobSecondaryEndpoint=http://seanstagehierarchical-secondary.blob.core.windows.net/;QueueSecondaryEndpoint=http://seanstagehierarchical-secondary.queue.core.windows.net/;FileSecondaryEndpoint=http://seanstagehierarchical-secondary.file.core.windows.net/;AccountName=seanstagehierarchical;AccountKey=Sanitized\n"
=======
    "Storage_TestConfigHierarchicalNamespace": "NamespaceTenant\nseannsecanary\nU2FuaXRpemVk\nhttp://seannsecanary.blob.core.windows.net\nhttp://seannsecanary.file.core.windows.net\nhttp://seannsecanary.queue.core.windows.net\nhttp://seannsecanary.table.core.windows.net\n\n\n\n\nhttp://seannsecanary-secondary.blob.core.windows.net\nhttp://seannsecanary-secondary.file.core.windows.net\nhttp://seannsecanary-secondary.queue.core.windows.net\nhttp://seannsecanary-secondary.table.core.windows.net\n68390a19-a643-458b-b726-408abf67b4fc\nSanitized\n72f988bf-86f1-41af-91ab-2d7cd011db47\nhttps://login.microsoftonline.com/\nCloud\nBlobEndpoint=http://seannsecanary.blob.core.windows.net/;QueueEndpoint=http://seannsecanary.queue.core.windows.net/;FileEndpoint=http://seannsecanary.file.core.windows.net/;BlobSecondaryEndpoint=http://seannsecanary-secondary.blob.core.windows.net/;QueueSecondaryEndpoint=http://seannsecanary-secondary.queue.core.windows.net/;FileSecondaryEndpoint=http://seannsecanary-secondary.file.core.windows.net/;AccountName=seannsecanary;AccountKey=Sanitized\n"
>>>>>>> 32e373e2
  }
}<|MERGE_RESOLUTION|>--- conflicted
+++ resolved
@@ -1,22 +1,6 @@
 {
   "Entries": [
     {
-<<<<<<< HEAD
-      "RequestUri": "https://seanstagehierarchical.blob.core.windows.net/test-filesystem-6b7ec8ce-3b0f-0062-460d-9672a9cb1d72?restype=container",
-      "RequestMethod": "PUT",
-      "RequestHeaders": {
-        "Authorization": "Sanitized",
-        "traceparent": "00-c47bf5a1de30824e9b2e094c91bb6b72-bf72175f89b6f34a-00",
-        "User-Agent": [
-          "azsdk-net-Storage.Files.DataLake/12.0.0-dev.20200305.1",
-          "(.NET Core 4.6.28325.01; Microsoft Windows 10.0.18363 )"
-        ],
-        "x-ms-blob-public-access": "container",
-        "x-ms-client-request-id": "781622b9-ceef-3f97-d43e-cc3cb943f9c1",
-        "x-ms-date": "Thu, 05 Mar 2020 22:15:17 GMT",
-        "x-ms-return-client-request-id": "true",
-        "x-ms-version": "2019-10-10"
-=======
       "RequestUri": "http://seannsecanary.blob.core.windows.net/test-filesystem-6b7ec8ce-3b0f-0062-460d-9672a9cb1d72?restype=container",
       "RequestMethod": "PUT",
       "RequestHeaders": {
@@ -31,50 +15,25 @@
         "x-ms-date": "Fri, 03 Apr 2020 20:58:50 GMT",
         "x-ms-return-client-request-id": "true",
         "x-ms-version": "2019-12-12"
->>>>>>> 32e373e2
       },
       "RequestBody": null,
       "StatusCode": 201,
       "ResponseHeaders": {
         "Content-Length": "0",
-<<<<<<< HEAD
-        "Date": "Thu, 05 Mar 2020 22:15:17 GMT",
-        "ETag": "\u00220x8D7C152B009F17B\u0022",
-        "Last-Modified": "Thu, 05 Mar 2020 22:15:18 GMT",
-=======
         "Date": "Fri, 03 Apr 2020 20:58:48 GMT",
         "ETag": "\u00220x8D7D811CEE0B2F5\u0022",
         "Last-Modified": "Fri, 03 Apr 2020 20:58:49 GMT",
->>>>>>> 32e373e2
         "Server": [
           "Windows-Azure-Blob/1.0",
           "Microsoft-HTTPAPI/2.0"
         ],
         "x-ms-client-request-id": "781622b9-ceef-3f97-d43e-cc3cb943f9c1",
-<<<<<<< HEAD
-        "x-ms-request-id": "64e3da0e-b01e-0003-593b-f3735f000000",
-        "x-ms-version": "2019-10-10"
-=======
         "x-ms-request-id": "9621f61d-f01e-0012-76fa-093670000000",
         "x-ms-version": "2019-12-12"
->>>>>>> 32e373e2
       },
       "ResponseBody": []
     },
     {
-<<<<<<< HEAD
-      "RequestUri": "https://seanstagehierarchical.blob.core.windows.net/test-filesystem-6b7ec8ce-3b0f-0062-460d-9672a9cb1d72/test-file-97a67212-28cf-ba68-fc5f-71cabdf188b5?comp=lease",
-      "RequestMethod": "PUT",
-      "RequestHeaders": {
-        "Authorization": "Sanitized",
-        "traceparent": "00-0529475ffb2501498805fa599d94afb0-3338978c3a5d0144-00",
-        "User-Agent": [
-          "azsdk-net-Storage.Files.DataLake/12.0.0-dev.20200305.1",
-          "(.NET Core 4.6.28325.01; Microsoft Windows 10.0.18363 )"
-        ],
-        "x-ms-client-request-id": "0d4a16b5-738a-6d0c-eea2-01089edf736c",
-        "x-ms-date": "Thu, 05 Mar 2020 22:15:18 GMT",
-=======
       "RequestUri": "http://seannsecanary.blob.core.windows.net/test-filesystem-6b7ec8ce-3b0f-0062-460d-9672a9cb1d72/test-file-97a67212-28cf-ba68-fc5f-71cabdf188b5?comp=lease",
       "RequestMethod": "PUT",
       "RequestHeaders": {
@@ -86,58 +45,24 @@
         ],
         "x-ms-client-request-id": "0d4a16b5-738a-6d0c-eea2-01089edf736c",
         "x-ms-date": "Fri, 03 Apr 2020 20:58:50 GMT",
->>>>>>> 32e373e2
         "x-ms-lease-action": "acquire",
         "x-ms-lease-duration": "15",
         "x-ms-proposed-lease-id": "86b8abf1-a5b5-0483-96c7-8989479065b6",
         "x-ms-return-client-request-id": "true",
-<<<<<<< HEAD
-        "x-ms-version": "2019-10-10"
-=======
         "x-ms-version": "2019-12-12"
->>>>>>> 32e373e2
       },
       "RequestBody": null,
       "StatusCode": 404,
       "ResponseHeaders": {
         "Content-Length": "215",
         "Content-Type": "application/xml",
-<<<<<<< HEAD
-        "Date": "Thu, 05 Mar 2020 22:15:17 GMT",
-=======
         "Date": "Fri, 03 Apr 2020 20:58:48 GMT",
->>>>>>> 32e373e2
         "Server": [
           "Windows-Azure-Blob/1.0",
           "Microsoft-HTTPAPI/2.0"
         ],
         "x-ms-client-request-id": "0d4a16b5-738a-6d0c-eea2-01089edf736c",
         "x-ms-error-code": "BlobNotFound",
-<<<<<<< HEAD
-        "x-ms-request-id": "64e3da16-b01e-0003-5d3b-f3735f000000",
-        "x-ms-version": "2019-10-10"
-      },
-      "ResponseBody": [
-        "\uFEFF\u003C?xml version=\u00221.0\u0022 encoding=\u0022utf-8\u0022?\u003E\u003CError\u003E\u003CCode\u003EBlobNotFound\u003C/Code\u003E\u003CMessage\u003EThe specified blob does not exist.\n",
-        "RequestId:64e3da16-b01e-0003-5d3b-f3735f000000\n",
-        "Time:2020-03-05T22:15:18.2645275Z\u003C/Message\u003E\u003C/Error\u003E"
-      ]
-    },
-    {
-      "RequestUri": "https://seanstagehierarchical.blob.core.windows.net/test-filesystem-6b7ec8ce-3b0f-0062-460d-9672a9cb1d72?restype=container",
-      "RequestMethod": "DELETE",
-      "RequestHeaders": {
-        "Authorization": "Sanitized",
-        "traceparent": "00-93696e9d12c24044ae052a58e69c777d-684dc3b8b1943645-00",
-        "User-Agent": [
-          "azsdk-net-Storage.Files.DataLake/12.0.0-dev.20200305.1",
-          "(.NET Core 4.6.28325.01; Microsoft Windows 10.0.18363 )"
-        ],
-        "x-ms-client-request-id": "30d3a545-5745-d62b-aff0-17478212f2da",
-        "x-ms-date": "Thu, 05 Mar 2020 22:15:18 GMT",
-        "x-ms-return-client-request-id": "true",
-        "x-ms-version": "2019-10-10"
-=======
         "x-ms-request-id": "9621f628-f01e-0012-7ffa-093670000000",
         "x-ms-version": "2019-12-12"
       },
@@ -161,39 +86,25 @@
         "x-ms-date": "Fri, 03 Apr 2020 20:58:50 GMT",
         "x-ms-return-client-request-id": "true",
         "x-ms-version": "2019-12-12"
->>>>>>> 32e373e2
       },
       "RequestBody": null,
       "StatusCode": 202,
       "ResponseHeaders": {
         "Content-Length": "0",
-<<<<<<< HEAD
-        "Date": "Thu, 05 Mar 2020 22:15:17 GMT",
-=======
         "Date": "Fri, 03 Apr 2020 20:58:48 GMT",
->>>>>>> 32e373e2
         "Server": [
           "Windows-Azure-Blob/1.0",
           "Microsoft-HTTPAPI/2.0"
         ],
         "x-ms-client-request-id": "30d3a545-5745-d62b-aff0-17478212f2da",
-<<<<<<< HEAD
-        "x-ms-request-id": "64e3da19-b01e-0003-603b-f3735f000000",
-        "x-ms-version": "2019-10-10"
-=======
         "x-ms-request-id": "9621f62d-f01e-0012-04fa-093670000000",
         "x-ms-version": "2019-12-12"
->>>>>>> 32e373e2
       },
       "ResponseBody": []
     }
   ],
   "Variables": {
     "RandomSeed": "2016482834",
-<<<<<<< HEAD
-    "Storage_TestConfigHierarchicalNamespace": "NamespaceTenant\nseanstagehierarchical\nU2FuaXRpemVk\nhttps://seanstagehierarchical.blob.core.windows.net\nhttp://seanstagehierarchical.file.core.windows.net\nhttp://seanstagehierarchical.queue.core.windows.net\nhttp://seanstagehierarchical.table.core.windows.net\n\n\n\n\nhttp://seanstagehierarchical-secondary.blob.core.windows.net\nhttp://seanstagehierarchical-secondary.file.core.windows.net\nhttp://seanstagehierarchical-secondary.queue.core.windows.net\nhttp://seanstagehierarchical-secondary.table.core.windows.net\n68390a19-a643-458b-b726-408abf67b4fc\nSanitized\n72f988bf-86f1-41af-91ab-2d7cd011db47\nhttps://login.microsoftonline.com/\nCloud\nBlobEndpoint=https://seanstagehierarchical.blob.core.windows.net/;QueueEndpoint=http://seanstagehierarchical.queue.core.windows.net/;FileEndpoint=http://seanstagehierarchical.file.core.windows.net/;BlobSecondaryEndpoint=http://seanstagehierarchical-secondary.blob.core.windows.net/;QueueSecondaryEndpoint=http://seanstagehierarchical-secondary.queue.core.windows.net/;FileSecondaryEndpoint=http://seanstagehierarchical-secondary.file.core.windows.net/;AccountName=seanstagehierarchical;AccountKey=Sanitized\n"
-=======
     "Storage_TestConfigHierarchicalNamespace": "NamespaceTenant\nseannsecanary\nU2FuaXRpemVk\nhttp://seannsecanary.blob.core.windows.net\nhttp://seannsecanary.file.core.windows.net\nhttp://seannsecanary.queue.core.windows.net\nhttp://seannsecanary.table.core.windows.net\n\n\n\n\nhttp://seannsecanary-secondary.blob.core.windows.net\nhttp://seannsecanary-secondary.file.core.windows.net\nhttp://seannsecanary-secondary.queue.core.windows.net\nhttp://seannsecanary-secondary.table.core.windows.net\n68390a19-a643-458b-b726-408abf67b4fc\nSanitized\n72f988bf-86f1-41af-91ab-2d7cd011db47\nhttps://login.microsoftonline.com/\nCloud\nBlobEndpoint=http://seannsecanary.blob.core.windows.net/;QueueEndpoint=http://seannsecanary.queue.core.windows.net/;FileEndpoint=http://seannsecanary.file.core.windows.net/;BlobSecondaryEndpoint=http://seannsecanary-secondary.blob.core.windows.net/;QueueSecondaryEndpoint=http://seannsecanary-secondary.queue.core.windows.net/;FileSecondaryEndpoint=http://seannsecanary-secondary.file.core.windows.net/;AccountName=seannsecanary;AccountKey=Sanitized\n"
->>>>>>> 32e373e2
   }
 }