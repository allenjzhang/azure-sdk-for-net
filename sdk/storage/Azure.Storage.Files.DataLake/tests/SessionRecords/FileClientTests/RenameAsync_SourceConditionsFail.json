{
  "Entries": [
    {
<<<<<<< HEAD
      "RequestUri": "https://seanstagehierarchical.blob.core.windows.net/test-filesystem-d4f1ca13-3bd4-0a57-c958-96c1b935ec59?restype=container",
      "RequestMethod": "PUT",
      "RequestHeaders": {
        "Authorization": "Sanitized",
        "traceparent": "00-4adf6adc30743c47983a9a0d1784dee1-e727b6c7f1ea3840-00",
        "User-Agent": [
          "azsdk-net-Storage.Files.DataLake/12.0.0-dev.20200305.1",
          "(.NET Core 4.6.28325.01; Microsoft Windows 10.0.18363 )"
        ],
        "x-ms-blob-public-access": "container",
        "x-ms-client-request-id": "86704baf-8ff0-eb82-00d8-dd6be5b639fe",
        "x-ms-date": "Thu, 05 Mar 2020 22:18:07 GMT",
        "x-ms-return-client-request-id": "true",
        "x-ms-version": "2019-10-10"
=======
      "RequestUri": "http://seannsecanary.blob.core.windows.net/test-filesystem-d4f1ca13-3bd4-0a57-c958-96c1b935ec59?restype=container",
      "RequestMethod": "PUT",
      "RequestHeaders": {
        "Authorization": "Sanitized",
        "traceparent": "00-5038e15fc546614da00c598aa8bff8a4-e725e8c30114734d-00",
        "User-Agent": [
          "azsdk-net-Storage.Files.DataLake/12.1.0-dev.20200403.1",
          "(.NET Core 4.6.28325.01; Microsoft Windows 10.0.18362 )"
        ],
        "x-ms-blob-public-access": "container",
        "x-ms-client-request-id": "86704baf-8ff0-eb82-00d8-dd6be5b639fe",
        "x-ms-date": "Fri, 03 Apr 2020 21:00:53 GMT",
        "x-ms-return-client-request-id": "true",
        "x-ms-version": "2019-12-12"
>>>>>>> 32e373e2
      },
      "RequestBody": null,
      "StatusCode": 201,
      "ResponseHeaders": {
        "Content-Length": "0",
<<<<<<< HEAD
        "Date": "Thu, 05 Mar 2020 22:18:06 GMT",
        "ETag": "\u00220x8D7C15314E1CA63\u0022",
        "Last-Modified": "Thu, 05 Mar 2020 22:18:07 GMT",
=======
        "Date": "Fri, 03 Apr 2020 21:00:50 GMT",
        "ETag": "\u00220x8D7D81217CA3FD1\u0022",
        "Last-Modified": "Fri, 03 Apr 2020 21:00:51 GMT",
>>>>>>> 32e373e2
        "Server": [
          "Windows-Azure-Blob/1.0",
          "Microsoft-HTTPAPI/2.0"
        ],
        "x-ms-client-request-id": "86704baf-8ff0-eb82-00d8-dd6be5b639fe",
<<<<<<< HEAD
        "x-ms-request-id": "1985b94b-201e-0011-5d3b-f3088f000000",
        "x-ms-version": "2019-10-10"
=======
        "x-ms-request-id": "962228b4-f01e-0012-02fa-093670000000",
        "x-ms-version": "2019-12-12"
>>>>>>> 32e373e2
      },
      "ResponseBody": []
    },
    {
<<<<<<< HEAD
      "RequestUri": "https://seanstagehierarchical.dfs.core.windows.net/test-filesystem-d4f1ca13-3bd4-0a57-c958-96c1b935ec59/test-file-21894dbf-a314-8cce-c6ea-ac964b16c18a?resource=file",
      "RequestMethod": "PUT",
      "RequestHeaders": {
        "Authorization": "Sanitized",
        "traceparent": "00-c0083fd260504941a501457f32136037-e93c35bd14ddf449-00",
        "User-Agent": [
          "azsdk-net-Storage.Files.DataLake/12.0.0-dev.20200305.1",
          "(.NET Core 4.6.28325.01; Microsoft Windows 10.0.18363 )"
        ],
        "x-ms-client-request-id": "fc80f105-88b5-0c89-7de4-bf05e2eca0e9",
        "x-ms-date": "Thu, 05 Mar 2020 22:18:07 GMT",
        "x-ms-return-client-request-id": "true",
        "x-ms-version": "2019-10-10"
=======
      "RequestUri": "http://seannsecanary.dfs.core.windows.net/test-filesystem-d4f1ca13-3bd4-0a57-c958-96c1b935ec59/test-file-21894dbf-a314-8cce-c6ea-ac964b16c18a?resource=file",
      "RequestMethod": "PUT",
      "RequestHeaders": {
        "Authorization": "Sanitized",
        "traceparent": "00-96c69ed90a7e6b4ba7d6cbb627aebf37-c77ee3cf19e4224c-00",
        "User-Agent": [
          "azsdk-net-Storage.Files.DataLake/12.1.0-dev.20200403.1",
          "(.NET Core 4.6.28325.01; Microsoft Windows 10.0.18362 )"
        ],
        "x-ms-client-request-id": "fc80f105-88b5-0c89-7de4-bf05e2eca0e9",
        "x-ms-date": "Fri, 03 Apr 2020 21:00:53 GMT",
        "x-ms-return-client-request-id": "true",
        "x-ms-version": "2019-12-12"
>>>>>>> 32e373e2
      },
      "RequestBody": null,
      "StatusCode": 201,
      "ResponseHeaders": {
        "Content-Length": "0",
<<<<<<< HEAD
        "Date": "Thu, 05 Mar 2020 22:18:06 GMT",
        "ETag": "\u00220x8D7C15315193F95\u0022",
        "Last-Modified": "Thu, 05 Mar 2020 22:18:07 GMT",
=======
        "Date": "Fri, 03 Apr 2020 21:00:50 GMT",
        "ETag": "\u00220x8D7D81217D8FDB5\u0022",
        "Last-Modified": "Fri, 03 Apr 2020 21:00:51 GMT",
>>>>>>> 32e373e2
        "Server": [
          "Windows-Azure-HDFS/1.0",
          "Microsoft-HTTPAPI/2.0"
        ],
        "x-ms-client-request-id": "fc80f105-88b5-0c89-7de4-bf05e2eca0e9",
<<<<<<< HEAD
        "x-ms-request-id": "91ed5a5a-401f-0017-053b-f33b30000000",
        "x-ms-version": "2019-10-10"
=======
        "x-ms-request-id": "fa440089-201f-0097-06fa-091bad000000",
        "x-ms-version": "2019-12-12"
>>>>>>> 32e373e2
      },
      "ResponseBody": []
    },
    {
<<<<<<< HEAD
      "RequestUri": "https://seanstagehierarchical.dfs.core.windows.net/test-filesystem-d4f1ca13-3bd4-0a57-c958-96c1b935ec59/test-file-edbd5217-cba5-5939-e3d0-40f6a97ae22e?resource=file",
      "RequestMethod": "PUT",
      "RequestHeaders": {
        "Authorization": "Sanitized",
        "traceparent": "00-5d06187addceb049b6d11a4a51f7eebb-5ebee4a73d07484c-00",
        "User-Agent": [
          "azsdk-net-Storage.Files.DataLake/12.0.0-dev.20200305.1",
          "(.NET Core 4.6.28325.01; Microsoft Windows 10.0.18363 )"
        ],
        "x-ms-client-request-id": "573c107e-34db-3acc-b727-18e448926203",
        "x-ms-date": "Thu, 05 Mar 2020 22:18:07 GMT",
        "x-ms-return-client-request-id": "true",
        "x-ms-version": "2019-10-10"
=======
      "RequestUri": "http://seannsecanary.dfs.core.windows.net/test-filesystem-d4f1ca13-3bd4-0a57-c958-96c1b935ec59/test-file-edbd5217-cba5-5939-e3d0-40f6a97ae22e?resource=file",
      "RequestMethod": "PUT",
      "RequestHeaders": {
        "Authorization": "Sanitized",
        "traceparent": "00-89d36c30916a68479db1fe714943ff66-1855b2504185344b-00",
        "User-Agent": [
          "azsdk-net-Storage.Files.DataLake/12.1.0-dev.20200403.1",
          "(.NET Core 4.6.28325.01; Microsoft Windows 10.0.18362 )"
        ],
        "x-ms-client-request-id": "573c107e-34db-3acc-b727-18e448926203",
        "x-ms-date": "Fri, 03 Apr 2020 21:00:53 GMT",
        "x-ms-return-client-request-id": "true",
        "x-ms-version": "2019-12-12"
>>>>>>> 32e373e2
      },
      "RequestBody": null,
      "StatusCode": 201,
      "ResponseHeaders": {
        "Content-Length": "0",
<<<<<<< HEAD
        "Date": "Thu, 05 Mar 2020 22:18:07 GMT",
        "ETag": "\u00220x8D7C15315270811\u0022",
        "Last-Modified": "Thu, 05 Mar 2020 22:18:07 GMT",
=======
        "Date": "Fri, 03 Apr 2020 21:00:50 GMT",
        "ETag": "\u00220x8D7D81217E846C4\u0022",
        "Last-Modified": "Fri, 03 Apr 2020 21:00:51 GMT",
>>>>>>> 32e373e2
        "Server": [
          "Windows-Azure-HDFS/1.0",
          "Microsoft-HTTPAPI/2.0"
        ],
        "x-ms-client-request-id": "573c107e-34db-3acc-b727-18e448926203",
<<<<<<< HEAD
        "x-ms-request-id": "91ed5a5b-401f-0017-063b-f33b30000000",
        "x-ms-version": "2019-10-10"
=======
        "x-ms-request-id": "fa44008b-201f-0097-07fa-091bad000000",
        "x-ms-version": "2019-12-12"
>>>>>>> 32e373e2
      },
      "ResponseBody": []
    },
    {
<<<<<<< HEAD
      "RequestUri": "https://seanstagehierarchical.dfs.core.windows.net/test-filesystem-d4f1ca13-3bd4-0a57-c958-96c1b935ec59/test-file-edbd5217-cba5-5939-e3d0-40f6a97ae22e?mode=legacy",
=======
      "RequestUri": "http://seannsecanary.dfs.core.windows.net/test-filesystem-d4f1ca13-3bd4-0a57-c958-96c1b935ec59/test-file-edbd5217-cba5-5939-e3d0-40f6a97ae22e?mode=legacy",
>>>>>>> 32e373e2
      "RequestMethod": "PUT",
      "RequestHeaders": {
        "Authorization": "Sanitized",
        "User-Agent": [
<<<<<<< HEAD
          "azsdk-net-Storage.Files.DataLake/12.0.0-dev.20200305.1",
          "(.NET Core 4.6.28325.01; Microsoft Windows 10.0.18363 )"
        ],
        "x-ms-client-request-id": "99774bf9-8b3d-9552-6f56-a26eacf1dcdc",
        "x-ms-date": "Thu, 05 Mar 2020 22:18:07 GMT",
        "x-ms-rename-source": "/test-filesystem-d4f1ca13-3bd4-0a57-c958-96c1b935ec59/test-file-21894dbf-a314-8cce-c6ea-ac964b16c18a",
        "x-ms-return-client-request-id": "true",
        "x-ms-source-if-modified-since": "Fri, 06 Mar 2020 22:18:07 GMT",
        "x-ms-version": "2019-10-10"
=======
          "azsdk-net-Storage.Files.DataLake/12.1.0-dev.20200403.1",
          "(.NET Core 4.6.28325.01; Microsoft Windows 10.0.18362 )"
        ],
        "x-ms-client-request-id": "99774bf9-8b3d-9552-6f56-a26eacf1dcdc",
        "x-ms-date": "Fri, 03 Apr 2020 21:00:53 GMT",
        "x-ms-rename-source": "/test-filesystem-d4f1ca13-3bd4-0a57-c958-96c1b935ec59/test-file-21894dbf-a314-8cce-c6ea-ac964b16c18a",
        "x-ms-return-client-request-id": "true",
        "x-ms-source-if-modified-since": "Sat, 04 Apr 2020 21:00:53 GMT",
        "x-ms-version": "2019-12-12"
>>>>>>> 32e373e2
      },
      "RequestBody": null,
      "StatusCode": 412,
      "ResponseHeaders": {
        "Content-Length": "213",
        "Content-Type": "application/json; charset=utf-8",
<<<<<<< HEAD
        "Date": "Thu, 05 Mar 2020 22:18:07 GMT",
=======
        "Date": "Fri, 03 Apr 2020 21:00:51 GMT",
>>>>>>> 32e373e2
        "Server": [
          "Windows-Azure-HDFS/1.0",
          "Microsoft-HTTPAPI/2.0"
        ],
        "x-ms-client-request-id": "99774bf9-8b3d-9552-6f56-a26eacf1dcdc",
        "x-ms-error-code": "SourceConditionNotMet",
<<<<<<< HEAD
        "x-ms-request-id": "91ed5a5c-401f-0017-073b-f33b30000000",
        "x-ms-version": "2019-10-10"
=======
        "x-ms-request-id": "fa44008c-201f-0097-08fa-091bad000000",
        "x-ms-version": "2019-12-12"
>>>>>>> 32e373e2
      },
      "ResponseBody": {
        "error": {
          "code": "SourceConditionNotMet",
<<<<<<< HEAD
          "message": "The source condition specified using HTTP conditional header(s) is not met.\nRequestId:91ed5a5c-401f-0017-073b-f33b30000000\nTime:2020-03-05T22:18:07.8554383Z"
        }
      }
    },
    {
      "RequestUri": "https://seanstagehierarchical.blob.core.windows.net/test-filesystem-d4f1ca13-3bd4-0a57-c958-96c1b935ec59?restype=container",
      "RequestMethod": "DELETE",
      "RequestHeaders": {
        "Authorization": "Sanitized",
        "traceparent": "00-b544ff0dd29dc44db9f700a2bbb81161-d6f85041c677ca46-00",
        "User-Agent": [
          "azsdk-net-Storage.Files.DataLake/12.0.0-dev.20200305.1",
          "(.NET Core 4.6.28325.01; Microsoft Windows 10.0.18363 )"
        ],
        "x-ms-client-request-id": "fceb9775-c81a-76c5-3ea7-3804a4e5a58b",
        "x-ms-date": "Thu, 05 Mar 2020 22:18:07 GMT",
        "x-ms-return-client-request-id": "true",
        "x-ms-version": "2019-10-10"
=======
          "message": "The source condition specified using HTTP conditional header(s) is not met.\nRequestId:fa44008c-201f-0097-08fa-091bad000000\nTime:2020-04-03T21:00:51.9356139Z"
        }
      }
    },
    {
      "RequestUri": "http://seannsecanary.blob.core.windows.net/test-filesystem-d4f1ca13-3bd4-0a57-c958-96c1b935ec59?restype=container",
      "RequestMethod": "DELETE",
      "RequestHeaders": {
        "Authorization": "Sanitized",
        "traceparent": "00-3dee3f8ec3f72f49bccdc639da7ff424-0c1436f85a385f41-00",
        "User-Agent": [
          "azsdk-net-Storage.Files.DataLake/12.1.0-dev.20200403.1",
          "(.NET Core 4.6.28325.01; Microsoft Windows 10.0.18362 )"
        ],
        "x-ms-client-request-id": "fceb9775-c81a-76c5-3ea7-3804a4e5a58b",
        "x-ms-date": "Fri, 03 Apr 2020 21:00:53 GMT",
        "x-ms-return-client-request-id": "true",
        "x-ms-version": "2019-12-12"
>>>>>>> 32e373e2
      },
      "RequestBody": null,
      "StatusCode": 202,
      "ResponseHeaders": {
        "Content-Length": "0",
<<<<<<< HEAD
        "Date": "Thu, 05 Mar 2020 22:18:07 GMT",
=======
        "Date": "Fri, 03 Apr 2020 21:00:51 GMT",
>>>>>>> 32e373e2
        "Server": [
          "Windows-Azure-Blob/1.0",
          "Microsoft-HTTPAPI/2.0"
        ],
        "x-ms-client-request-id": "fceb9775-c81a-76c5-3ea7-3804a4e5a58b",
<<<<<<< HEAD
        "x-ms-request-id": "1985b97e-201e-0011-093b-f3088f000000",
        "x-ms-version": "2019-10-10"
=======
        "x-ms-request-id": "962228e1-f01e-0012-20fa-093670000000",
        "x-ms-version": "2019-12-12"
>>>>>>> 32e373e2
      },
      "ResponseBody": []
    },
    {
<<<<<<< HEAD
      "RequestUri": "https://seanstagehierarchical.blob.core.windows.net/test-filesystem-ecfca0bb-9d7a-ca59-b240-dd52b10fde42?restype=container",
      "RequestMethod": "PUT",
      "RequestHeaders": {
        "Authorization": "Sanitized",
        "traceparent": "00-b18358e01e413140875606ba00b0b814-ffcb7f181ec3d042-00",
        "User-Agent": [
          "azsdk-net-Storage.Files.DataLake/12.0.0-dev.20200305.1",
          "(.NET Core 4.6.28325.01; Microsoft Windows 10.0.18363 )"
        ],
        "x-ms-blob-public-access": "container",
        "x-ms-client-request-id": "15874e45-732f-d8e3-3e20-49daeb72c42e",
        "x-ms-date": "Thu, 05 Mar 2020 22:18:08 GMT",
        "x-ms-return-client-request-id": "true",
        "x-ms-version": "2019-10-10"
=======
      "RequestUri": "http://seannsecanary.blob.core.windows.net/test-filesystem-ecfca0bb-9d7a-ca59-b240-dd52b10fde42?restype=container",
      "RequestMethod": "PUT",
      "RequestHeaders": {
        "Authorization": "Sanitized",
        "traceparent": "00-eb87370694cd3148924b3acce479f28d-2914dee735dc4b48-00",
        "User-Agent": [
          "azsdk-net-Storage.Files.DataLake/12.1.0-dev.20200403.1",
          "(.NET Core 4.6.28325.01; Microsoft Windows 10.0.18362 )"
        ],
        "x-ms-blob-public-access": "container",
        "x-ms-client-request-id": "15874e45-732f-d8e3-3e20-49daeb72c42e",
        "x-ms-date": "Fri, 03 Apr 2020 21:00:53 GMT",
        "x-ms-return-client-request-id": "true",
        "x-ms-version": "2019-12-12"
>>>>>>> 32e373e2
      },
      "RequestBody": null,
      "StatusCode": 201,
      "ResponseHeaders": {
        "Content-Length": "0",
<<<<<<< HEAD
        "Date": "Thu, 05 Mar 2020 22:18:07 GMT",
        "ETag": "\u00220x8D7C1531572B4D0\u0022",
        "Last-Modified": "Thu, 05 Mar 2020 22:18:08 GMT",
=======
        "Date": "Fri, 03 Apr 2020 21:00:51 GMT",
        "ETag": "\u00220x8D7D8121812EEE7\u0022",
        "Last-Modified": "Fri, 03 Apr 2020 21:00:52 GMT",
>>>>>>> 32e373e2
        "Server": [
          "Windows-Azure-Blob/1.0",
          "Microsoft-HTTPAPI/2.0"
        ],
        "x-ms-client-request-id": "15874e45-732f-d8e3-3e20-49daeb72c42e",
<<<<<<< HEAD
        "x-ms-request-id": "9d99c88e-f01e-0002-583b-f32c83000000",
        "x-ms-version": "2019-10-10"
=======
        "x-ms-request-id": "962228f7-f01e-0012-32fa-093670000000",
        "x-ms-version": "2019-12-12"
>>>>>>> 32e373e2
      },
      "ResponseBody": []
    },
    {
<<<<<<< HEAD
      "RequestUri": "https://seanstagehierarchical.dfs.core.windows.net/test-filesystem-ecfca0bb-9d7a-ca59-b240-dd52b10fde42/test-file-600df5c9-90ec-db85-de22-c412c6d9d31d?resource=file",
      "RequestMethod": "PUT",
      "RequestHeaders": {
        "Authorization": "Sanitized",
        "traceparent": "00-2e7c38597a6e3d41bb92853fdb0a5826-dd0b4a76a63f9147-00",
        "User-Agent": [
          "azsdk-net-Storage.Files.DataLake/12.0.0-dev.20200305.1",
          "(.NET Core 4.6.28325.01; Microsoft Windows 10.0.18363 )"
        ],
        "x-ms-client-request-id": "01b6a7a3-3387-b4ea-c9ac-370daed01164",
        "x-ms-date": "Thu, 05 Mar 2020 22:18:08 GMT",
        "x-ms-return-client-request-id": "true",
        "x-ms-version": "2019-10-10"
=======
      "RequestUri": "http://seannsecanary.dfs.core.windows.net/test-filesystem-ecfca0bb-9d7a-ca59-b240-dd52b10fde42/test-file-600df5c9-90ec-db85-de22-c412c6d9d31d?resource=file",
      "RequestMethod": "PUT",
      "RequestHeaders": {
        "Authorization": "Sanitized",
        "traceparent": "00-3ccda0d1abdacd479778e2f5a3564b6b-b28118e769199d49-00",
        "User-Agent": [
          "azsdk-net-Storage.Files.DataLake/12.1.0-dev.20200403.1",
          "(.NET Core 4.6.28325.01; Microsoft Windows 10.0.18362 )"
        ],
        "x-ms-client-request-id": "01b6a7a3-3387-b4ea-c9ac-370daed01164",
        "x-ms-date": "Fri, 03 Apr 2020 21:00:53 GMT",
        "x-ms-return-client-request-id": "true",
        "x-ms-version": "2019-12-12"
>>>>>>> 32e373e2
      },
      "RequestBody": null,
      "StatusCode": 201,
      "ResponseHeaders": {
        "Content-Length": "0",
<<<<<<< HEAD
        "Date": "Thu, 05 Mar 2020 22:18:08 GMT",
        "ETag": "\u00220x8D7C15315A4441D\u0022",
        "Last-Modified": "Thu, 05 Mar 2020 22:18:08 GMT",
=======
        "Date": "Fri, 03 Apr 2020 21:00:51 GMT",
        "ETag": "\u00220x8D7D81218276993\u0022",
        "Last-Modified": "Fri, 03 Apr 2020 21:00:52 GMT",
>>>>>>> 32e373e2
        "Server": [
          "Windows-Azure-HDFS/1.0",
          "Microsoft-HTTPAPI/2.0"
        ],
        "x-ms-client-request-id": "01b6a7a3-3387-b4ea-c9ac-370daed01164",
<<<<<<< HEAD
        "x-ms-request-id": "2891cf99-f01f-002d-423b-f32148000000",
        "x-ms-version": "2019-10-10"
=======
        "x-ms-request-id": "fa44008d-201f-0097-09fa-091bad000000",
        "x-ms-version": "2019-12-12"
>>>>>>> 32e373e2
      },
      "ResponseBody": []
    },
    {
<<<<<<< HEAD
      "RequestUri": "https://seanstagehierarchical.dfs.core.windows.net/test-filesystem-ecfca0bb-9d7a-ca59-b240-dd52b10fde42/test-file-e52e2c4d-6265-00a6-e289-00ccbaa044f7?resource=file",
      "RequestMethod": "PUT",
      "RequestHeaders": {
        "Authorization": "Sanitized",
        "traceparent": "00-dc0f5fea64499c40a4e495a3115ff5f9-3559ba6caaaa3140-00",
        "User-Agent": [
          "azsdk-net-Storage.Files.DataLake/12.0.0-dev.20200305.1",
          "(.NET Core 4.6.28325.01; Microsoft Windows 10.0.18363 )"
        ],
        "x-ms-client-request-id": "6a97710e-09b8-4050-01b5-1ffd321dfa28",
        "x-ms-date": "Thu, 05 Mar 2020 22:18:08 GMT",
        "x-ms-return-client-request-id": "true",
        "x-ms-version": "2019-10-10"
=======
      "RequestUri": "http://seannsecanary.dfs.core.windows.net/test-filesystem-ecfca0bb-9d7a-ca59-b240-dd52b10fde42/test-file-e52e2c4d-6265-00a6-e289-00ccbaa044f7?resource=file",
      "RequestMethod": "PUT",
      "RequestHeaders": {
        "Authorization": "Sanitized",
        "traceparent": "00-61ba2eca72778a489fb5110777b35451-a4fe593a40803e46-00",
        "User-Agent": [
          "azsdk-net-Storage.Files.DataLake/12.1.0-dev.20200403.1",
          "(.NET Core 4.6.28325.01; Microsoft Windows 10.0.18362 )"
        ],
        "x-ms-client-request-id": "6a97710e-09b8-4050-01b5-1ffd321dfa28",
        "x-ms-date": "Fri, 03 Apr 2020 21:00:53 GMT",
        "x-ms-return-client-request-id": "true",
        "x-ms-version": "2019-12-12"
>>>>>>> 32e373e2
      },
      "RequestBody": null,
      "StatusCode": 201,
      "ResponseHeaders": {
        "Content-Length": "0",
<<<<<<< HEAD
        "Date": "Thu, 05 Mar 2020 22:18:08 GMT",
        "ETag": "\u00220x8D7C15315B189A5\u0022",
        "Last-Modified": "Thu, 05 Mar 2020 22:18:08 GMT",
=======
        "Date": "Fri, 03 Apr 2020 21:00:51 GMT",
        "ETag": "\u00220x8D7D81218372726\u0022",
        "Last-Modified": "Fri, 03 Apr 2020 21:00:52 GMT",
>>>>>>> 32e373e2
        "Server": [
          "Windows-Azure-HDFS/1.0",
          "Microsoft-HTTPAPI/2.0"
        ],
        "x-ms-client-request-id": "6a97710e-09b8-4050-01b5-1ffd321dfa28",
<<<<<<< HEAD
        "x-ms-request-id": "2891cf9a-f01f-002d-433b-f32148000000",
        "x-ms-version": "2019-10-10"
=======
        "x-ms-request-id": "fa44008e-201f-0097-0afa-091bad000000",
        "x-ms-version": "2019-12-12"
>>>>>>> 32e373e2
      },
      "ResponseBody": []
    },
    {
<<<<<<< HEAD
      "RequestUri": "https://seanstagehierarchical.dfs.core.windows.net/test-filesystem-ecfca0bb-9d7a-ca59-b240-dd52b10fde42/test-file-e52e2c4d-6265-00a6-e289-00ccbaa044f7?mode=legacy",
=======
      "RequestUri": "http://seannsecanary.dfs.core.windows.net/test-filesystem-ecfca0bb-9d7a-ca59-b240-dd52b10fde42/test-file-e52e2c4d-6265-00a6-e289-00ccbaa044f7?mode=legacy",
>>>>>>> 32e373e2
      "RequestMethod": "PUT",
      "RequestHeaders": {
        "Authorization": "Sanitized",
        "User-Agent": [
<<<<<<< HEAD
          "azsdk-net-Storage.Files.DataLake/12.0.0-dev.20200305.1",
          "(.NET Core 4.6.28325.01; Microsoft Windows 10.0.18363 )"
        ],
        "x-ms-client-request-id": "48bd70b4-d908-2a3e-bf2e-1d6db29846fe",
        "x-ms-date": "Thu, 05 Mar 2020 22:18:08 GMT",
        "x-ms-rename-source": "/test-filesystem-ecfca0bb-9d7a-ca59-b240-dd52b10fde42/test-file-600df5c9-90ec-db85-de22-c412c6d9d31d",
        "x-ms-return-client-request-id": "true",
        "x-ms-source-if-unmodified-since": "Wed, 04 Mar 2020 22:18:07 GMT",
        "x-ms-version": "2019-10-10"
=======
          "azsdk-net-Storage.Files.DataLake/12.1.0-dev.20200403.1",
          "(.NET Core 4.6.28325.01; Microsoft Windows 10.0.18362 )"
        ],
        "x-ms-client-request-id": "48bd70b4-d908-2a3e-bf2e-1d6db29846fe",
        "x-ms-date": "Fri, 03 Apr 2020 21:00:53 GMT",
        "x-ms-rename-source": "/test-filesystem-ecfca0bb-9d7a-ca59-b240-dd52b10fde42/test-file-600df5c9-90ec-db85-de22-c412c6d9d31d",
        "x-ms-return-client-request-id": "true",
        "x-ms-source-if-unmodified-since": "Thu, 02 Apr 2020 21:00:53 GMT",
        "x-ms-version": "2019-12-12"
>>>>>>> 32e373e2
      },
      "RequestBody": null,
      "StatusCode": 412,
      "ResponseHeaders": {
        "Content-Length": "213",
        "Content-Type": "application/json; charset=utf-8",
<<<<<<< HEAD
        "Date": "Thu, 05 Mar 2020 22:18:08 GMT",
=======
        "Date": "Fri, 03 Apr 2020 21:00:51 GMT",
>>>>>>> 32e373e2
        "Server": [
          "Windows-Azure-HDFS/1.0",
          "Microsoft-HTTPAPI/2.0"
        ],
        "x-ms-client-request-id": "48bd70b4-d908-2a3e-bf2e-1d6db29846fe",
        "x-ms-error-code": "SourceConditionNotMet",
<<<<<<< HEAD
        "x-ms-request-id": "2891cf9b-f01f-002d-443b-f32148000000",
        "x-ms-version": "2019-10-10"
=======
        "x-ms-request-id": "fa44008f-201f-0097-0bfa-091bad000000",
        "x-ms-version": "2019-12-12"
>>>>>>> 32e373e2
      },
      "ResponseBody": {
        "error": {
          "code": "SourceConditionNotMet",
<<<<<<< HEAD
          "message": "The source condition specified using HTTP conditional header(s) is not met.\nRequestId:2891cf9b-f01f-002d-443b-f32148000000\nTime:2020-03-05T22:18:08.7980037Z"
        }
      }
    },
    {
      "RequestUri": "https://seanstagehierarchical.blob.core.windows.net/test-filesystem-ecfca0bb-9d7a-ca59-b240-dd52b10fde42?restype=container",
      "RequestMethod": "DELETE",
      "RequestHeaders": {
        "Authorization": "Sanitized",
        "traceparent": "00-863fabc7c0919747b8d961a04fe03d53-d3939e2c680d574f-00",
        "User-Agent": [
          "azsdk-net-Storage.Files.DataLake/12.0.0-dev.20200305.1",
          "(.NET Core 4.6.28325.01; Microsoft Windows 10.0.18363 )"
        ],
        "x-ms-client-request-id": "c1494346-b160-8d20-00ae-e033d5d3cafd",
        "x-ms-date": "Thu, 05 Mar 2020 22:18:08 GMT",
        "x-ms-return-client-request-id": "true",
        "x-ms-version": "2019-10-10"
=======
          "message": "The source condition specified using HTTP conditional header(s) is not met.\nRequestId:fa44008f-201f-0097-0bfa-091bad000000\nTime:2020-04-03T21:00:52.4559804Z"
        }
      }
    },
    {
      "RequestUri": "http://seannsecanary.blob.core.windows.net/test-filesystem-ecfca0bb-9d7a-ca59-b240-dd52b10fde42?restype=container",
      "RequestMethod": "DELETE",
      "RequestHeaders": {
        "Authorization": "Sanitized",
        "traceparent": "00-0d487356d6a4fe46a653a670274f21a0-620581f64e7a9245-00",
        "User-Agent": [
          "azsdk-net-Storage.Files.DataLake/12.1.0-dev.20200403.1",
          "(.NET Core 4.6.28325.01; Microsoft Windows 10.0.18362 )"
        ],
        "x-ms-client-request-id": "c1494346-b160-8d20-00ae-e033d5d3cafd",
        "x-ms-date": "Fri, 03 Apr 2020 21:00:53 GMT",
        "x-ms-return-client-request-id": "true",
        "x-ms-version": "2019-12-12"
>>>>>>> 32e373e2
      },
      "RequestBody": null,
      "StatusCode": 202,
      "ResponseHeaders": {
        "Content-Length": "0",
<<<<<<< HEAD
        "Date": "Thu, 05 Mar 2020 22:18:08 GMT",
=======
        "Date": "Fri, 03 Apr 2020 21:00:51 GMT",
>>>>>>> 32e373e2
        "Server": [
          "Windows-Azure-Blob/1.0",
          "Microsoft-HTTPAPI/2.0"
        ],
        "x-ms-client-request-id": "c1494346-b160-8d20-00ae-e033d5d3cafd",
<<<<<<< HEAD
        "x-ms-request-id": "9d99c899-f01e-0002-603b-f32c83000000",
        "x-ms-version": "2019-10-10"
=======
        "x-ms-request-id": "9622292a-f01e-0012-58fa-093670000000",
        "x-ms-version": "2019-12-12"
>>>>>>> 32e373e2
      },
      "ResponseBody": []
    },
    {
<<<<<<< HEAD
      "RequestUri": "https://seanstagehierarchical.blob.core.windows.net/test-filesystem-59acca6e-1c55-7eaf-43a1-17ed053bea7a?restype=container",
      "RequestMethod": "PUT",
      "RequestHeaders": {
        "Authorization": "Sanitized",
        "traceparent": "00-8e329b3c799b9647a173806bb395ae5c-c61acfdaddafe044-00",
        "User-Agent": [
          "azsdk-net-Storage.Files.DataLake/12.0.0-dev.20200305.1",
          "(.NET Core 4.6.28325.01; Microsoft Windows 10.0.18363 )"
        ],
        "x-ms-blob-public-access": "container",
        "x-ms-client-request-id": "7495d651-1e97-2ae1-94ca-7ebe9a3288c5",
        "x-ms-date": "Thu, 05 Mar 2020 22:18:09 GMT",
        "x-ms-return-client-request-id": "true",
        "x-ms-version": "2019-10-10"
=======
      "RequestUri": "http://seannsecanary.blob.core.windows.net/test-filesystem-59acca6e-1c55-7eaf-43a1-17ed053bea7a?restype=container",
      "RequestMethod": "PUT",
      "RequestHeaders": {
        "Authorization": "Sanitized",
        "traceparent": "00-dc37217e5dad1d44bfaf44602a268248-c5785ec1f10e1646-00",
        "User-Agent": [
          "azsdk-net-Storage.Files.DataLake/12.1.0-dev.20200403.1",
          "(.NET Core 4.6.28325.01; Microsoft Windows 10.0.18362 )"
        ],
        "x-ms-blob-public-access": "container",
        "x-ms-client-request-id": "7495d651-1e97-2ae1-94ca-7ebe9a3288c5",
        "x-ms-date": "Fri, 03 Apr 2020 21:00:54 GMT",
        "x-ms-return-client-request-id": "true",
        "x-ms-version": "2019-12-12"
>>>>>>> 32e373e2
      },
      "RequestBody": null,
      "StatusCode": 201,
      "ResponseHeaders": {
        "Content-Length": "0",
<<<<<<< HEAD
        "Date": "Thu, 05 Mar 2020 22:18:08 GMT",
        "ETag": "\u00220x8D7C15316043207\u0022",
        "Last-Modified": "Thu, 05 Mar 2020 22:18:09 GMT",
=======
        "Date": "Fri, 03 Apr 2020 21:00:51 GMT",
        "ETag": "\u00220x8D7D8121869F876\u0022",
        "Last-Modified": "Fri, 03 Apr 2020 21:00:52 GMT",
>>>>>>> 32e373e2
        "Server": [
          "Windows-Azure-Blob/1.0",
          "Microsoft-HTTPAPI/2.0"
        ],
        "x-ms-client-request-id": "7495d651-1e97-2ae1-94ca-7ebe9a3288c5",
<<<<<<< HEAD
        "x-ms-request-id": "a52952b9-401e-0007-763b-f3fe58000000",
        "x-ms-version": "2019-10-10"
=======
        "x-ms-request-id": "9622293b-f01e-0012-67fa-093670000000",
        "x-ms-version": "2019-12-12"
>>>>>>> 32e373e2
      },
      "ResponseBody": []
    },
    {
<<<<<<< HEAD
      "RequestUri": "https://seanstagehierarchical.dfs.core.windows.net/test-filesystem-59acca6e-1c55-7eaf-43a1-17ed053bea7a/test-file-ef7c65c3-5bad-e9af-2cff-096fca302949?resource=file",
      "RequestMethod": "PUT",
      "RequestHeaders": {
        "Authorization": "Sanitized",
        "traceparent": "00-811adb8f864ecd49b4131ab2b6e5874d-fdb68d217771e24a-00",
        "User-Agent": [
          "azsdk-net-Storage.Files.DataLake/12.0.0-dev.20200305.1",
          "(.NET Core 4.6.28325.01; Microsoft Windows 10.0.18363 )"
        ],
        "x-ms-client-request-id": "efba8c5d-567d-f6b0-27ac-489814715f63",
        "x-ms-date": "Thu, 05 Mar 2020 22:18:09 GMT",
        "x-ms-return-client-request-id": "true",
        "x-ms-version": "2019-10-10"
=======
      "RequestUri": "http://seannsecanary.dfs.core.windows.net/test-filesystem-59acca6e-1c55-7eaf-43a1-17ed053bea7a/test-file-ef7c65c3-5bad-e9af-2cff-096fca302949?resource=file",
      "RequestMethod": "PUT",
      "RequestHeaders": {
        "Authorization": "Sanitized",
        "traceparent": "00-0752fdea7c3e434ebdda2275d9957fc2-efe26729a51bdd49-00",
        "User-Agent": [
          "azsdk-net-Storage.Files.DataLake/12.1.0-dev.20200403.1",
          "(.NET Core 4.6.28325.01; Microsoft Windows 10.0.18362 )"
        ],
        "x-ms-client-request-id": "efba8c5d-567d-f6b0-27ac-489814715f63",
        "x-ms-date": "Fri, 03 Apr 2020 21:00:54 GMT",
        "x-ms-return-client-request-id": "true",
        "x-ms-version": "2019-12-12"
>>>>>>> 32e373e2
      },
      "RequestBody": null,
      "StatusCode": 201,
      "ResponseHeaders": {
        "Content-Length": "0",
<<<<<<< HEAD
        "Date": "Thu, 05 Mar 2020 22:18:08 GMT",
        "ETag": "\u00220x8D7C15316389E40\u0022",
        "Last-Modified": "Thu, 05 Mar 2020 22:18:09 GMT",
=======
        "Date": "Fri, 03 Apr 2020 21:00:51 GMT",
        "ETag": "\u00220x8D7D812187CE0BE\u0022",
        "Last-Modified": "Fri, 03 Apr 2020 21:00:52 GMT",
>>>>>>> 32e373e2
        "Server": [
          "Windows-Azure-HDFS/1.0",
          "Microsoft-HTTPAPI/2.0"
        ],
        "x-ms-client-request-id": "efba8c5d-567d-f6b0-27ac-489814715f63",
<<<<<<< HEAD
        "x-ms-request-id": "66a93ebe-b01f-0003-233b-f3735f000000",
        "x-ms-version": "2019-10-10"
=======
        "x-ms-request-id": "fa440092-201f-0097-0efa-091bad000000",
        "x-ms-version": "2019-12-12"
>>>>>>> 32e373e2
      },
      "ResponseBody": []
    },
    {
<<<<<<< HEAD
      "RequestUri": "https://seanstagehierarchical.dfs.core.windows.net/test-filesystem-59acca6e-1c55-7eaf-43a1-17ed053bea7a/test-file-e06235a1-5a96-4d1f-82e4-eab0802ae34c?resource=file",
      "RequestMethod": "PUT",
      "RequestHeaders": {
        "Authorization": "Sanitized",
        "traceparent": "00-ee37f8173bec3140a74b802f5cae1129-a24c1c20f761af48-00",
        "User-Agent": [
          "azsdk-net-Storage.Files.DataLake/12.0.0-dev.20200305.1",
          "(.NET Core 4.6.28325.01; Microsoft Windows 10.0.18363 )"
        ],
        "x-ms-client-request-id": "d0e3779d-327d-0385-6d6c-6d986bff75fc",
        "x-ms-date": "Thu, 05 Mar 2020 22:18:09 GMT",
        "x-ms-return-client-request-id": "true",
        "x-ms-version": "2019-10-10"
=======
      "RequestUri": "http://seannsecanary.dfs.core.windows.net/test-filesystem-59acca6e-1c55-7eaf-43a1-17ed053bea7a/test-file-e06235a1-5a96-4d1f-82e4-eab0802ae34c?resource=file",
      "RequestMethod": "PUT",
      "RequestHeaders": {
        "Authorization": "Sanitized",
        "traceparent": "00-954877fe71aa704cbda1ce2b13439182-723eec0902082d49-00",
        "User-Agent": [
          "azsdk-net-Storage.Files.DataLake/12.1.0-dev.20200403.1",
          "(.NET Core 4.6.28325.01; Microsoft Windows 10.0.18362 )"
        ],
        "x-ms-client-request-id": "d0e3779d-327d-0385-6d6c-6d986bff75fc",
        "x-ms-date": "Fri, 03 Apr 2020 21:00:54 GMT",
        "x-ms-return-client-request-id": "true",
        "x-ms-version": "2019-12-12"
>>>>>>> 32e373e2
      },
      "RequestBody": null,
      "StatusCode": 201,
      "ResponseHeaders": {
        "Content-Length": "0",
<<<<<<< HEAD
        "Date": "Thu, 05 Mar 2020 22:18:08 GMT",
        "ETag": "\u00220x8D7C15316471A48\u0022",
        "Last-Modified": "Thu, 05 Mar 2020 22:18:09 GMT",
=======
        "Date": "Fri, 03 Apr 2020 21:00:52 GMT",
        "ETag": "\u00220x8D7D8121889DBAF\u0022",
        "Last-Modified": "Fri, 03 Apr 2020 21:00:52 GMT",
>>>>>>> 32e373e2
        "Server": [
          "Windows-Azure-HDFS/1.0",
          "Microsoft-HTTPAPI/2.0"
        ],
        "x-ms-client-request-id": "d0e3779d-327d-0385-6d6c-6d986bff75fc",
<<<<<<< HEAD
        "x-ms-request-id": "66a93ebf-b01f-0003-243b-f3735f000000",
        "x-ms-version": "2019-10-10"
=======
        "x-ms-request-id": "fa440093-201f-0097-0ffa-091bad000000",
        "x-ms-version": "2019-12-12"
>>>>>>> 32e373e2
      },
      "ResponseBody": []
    },
    {
<<<<<<< HEAD
      "RequestUri": "https://seanstagehierarchical.dfs.core.windows.net/test-filesystem-59acca6e-1c55-7eaf-43a1-17ed053bea7a/test-file-e06235a1-5a96-4d1f-82e4-eab0802ae34c?mode=legacy",
=======
      "RequestUri": "http://seannsecanary.dfs.core.windows.net/test-filesystem-59acca6e-1c55-7eaf-43a1-17ed053bea7a/test-file-e06235a1-5a96-4d1f-82e4-eab0802ae34c?mode=legacy",
>>>>>>> 32e373e2
      "RequestMethod": "PUT",
      "RequestHeaders": {
        "Authorization": "Sanitized",
        "User-Agent": [
<<<<<<< HEAD
          "azsdk-net-Storage.Files.DataLake/12.0.0-dev.20200305.1",
          "(.NET Core 4.6.28325.01; Microsoft Windows 10.0.18363 )"
        ],
        "x-ms-client-request-id": "09135760-1247-b9cf-660d-d009cb329a0b",
        "x-ms-date": "Thu, 05 Mar 2020 22:18:09 GMT",
        "x-ms-rename-source": "/test-filesystem-59acca6e-1c55-7eaf-43a1-17ed053bea7a/test-file-ef7c65c3-5bad-e9af-2cff-096fca302949",
        "x-ms-return-client-request-id": "true",
        "x-ms-source-if-match": "\u0022garbage\u0022",
        "x-ms-version": "2019-10-10"
=======
          "azsdk-net-Storage.Files.DataLake/12.1.0-dev.20200403.1",
          "(.NET Core 4.6.28325.01; Microsoft Windows 10.0.18362 )"
        ],
        "x-ms-client-request-id": "09135760-1247-b9cf-660d-d009cb329a0b",
        "x-ms-date": "Fri, 03 Apr 2020 21:00:54 GMT",
        "x-ms-rename-source": "/test-filesystem-59acca6e-1c55-7eaf-43a1-17ed053bea7a/test-file-ef7c65c3-5bad-e9af-2cff-096fca302949",
        "x-ms-return-client-request-id": "true",
        "x-ms-source-if-match": "\u0022garbage\u0022",
        "x-ms-version": "2019-12-12"
>>>>>>> 32e373e2
      },
      "RequestBody": null,
      "StatusCode": 412,
      "ResponseHeaders": {
        "Content-Length": "213",
        "Content-Type": "application/json; charset=utf-8",
<<<<<<< HEAD
        "Date": "Thu, 05 Mar 2020 22:18:08 GMT",
=======
        "Date": "Fri, 03 Apr 2020 21:00:52 GMT",
>>>>>>> 32e373e2
        "Server": [
          "Windows-Azure-HDFS/1.0",
          "Microsoft-HTTPAPI/2.0"
        ],
        "x-ms-client-request-id": "09135760-1247-b9cf-660d-d009cb329a0b",
        "x-ms-error-code": "SourceConditionNotMet",
<<<<<<< HEAD
        "x-ms-request-id": "66a93ec0-b01f-0003-253b-f3735f000000",
        "x-ms-version": "2019-10-10"
=======
        "x-ms-request-id": "fa440094-201f-0097-10fa-091bad000000",
        "x-ms-version": "2019-12-12"
>>>>>>> 32e373e2
      },
      "ResponseBody": {
        "error": {
          "code": "SourceConditionNotMet",
<<<<<<< HEAD
          "message": "The source condition specified using HTTP conditional header(s) is not met.\nRequestId:66a93ec0-b01f-0003-253b-f3735f000000\nTime:2020-03-05T22:18:09.7209388Z"
        }
      }
    },
    {
      "RequestUri": "https://seanstagehierarchical.blob.core.windows.net/test-filesystem-59acca6e-1c55-7eaf-43a1-17ed053bea7a?restype=container",
      "RequestMethod": "DELETE",
      "RequestHeaders": {
        "Authorization": "Sanitized",
        "traceparent": "00-b3d58a7882e5e74d90931e2a29f281cf-0f70b2f661bb4340-00",
        "User-Agent": [
          "azsdk-net-Storage.Files.DataLake/12.0.0-dev.20200305.1",
          "(.NET Core 4.6.28325.01; Microsoft Windows 10.0.18363 )"
        ],
        "x-ms-client-request-id": "1338354d-6ceb-b6b5-2bf3-c15250e49b36",
        "x-ms-date": "Thu, 05 Mar 2020 22:18:09 GMT",
        "x-ms-return-client-request-id": "true",
        "x-ms-version": "2019-10-10"
=======
          "message": "The source condition specified using HTTP conditional header(s) is not met.\nRequestId:fa440094-201f-0097-10fa-091bad000000\nTime:2020-04-03T21:00:52.9683404Z"
        }
      }
    },
    {
      "RequestUri": "http://seannsecanary.blob.core.windows.net/test-filesystem-59acca6e-1c55-7eaf-43a1-17ed053bea7a?restype=container",
      "RequestMethod": "DELETE",
      "RequestHeaders": {
        "Authorization": "Sanitized",
        "traceparent": "00-11717870405ce447bd935ac261dd61d9-a087ecf3e43da74c-00",
        "User-Agent": [
          "azsdk-net-Storage.Files.DataLake/12.1.0-dev.20200403.1",
          "(.NET Core 4.6.28325.01; Microsoft Windows 10.0.18362 )"
        ],
        "x-ms-client-request-id": "1338354d-6ceb-b6b5-2bf3-c15250e49b36",
        "x-ms-date": "Fri, 03 Apr 2020 21:00:54 GMT",
        "x-ms-return-client-request-id": "true",
        "x-ms-version": "2019-12-12"
>>>>>>> 32e373e2
      },
      "RequestBody": null,
      "StatusCode": 202,
      "ResponseHeaders": {
        "Content-Length": "0",
<<<<<<< HEAD
        "Date": "Thu, 05 Mar 2020 22:18:09 GMT",
=======
        "Date": "Fri, 03 Apr 2020 21:00:52 GMT",
>>>>>>> 32e373e2
        "Server": [
          "Windows-Azure-Blob/1.0",
          "Microsoft-HTTPAPI/2.0"
        ],
        "x-ms-client-request-id": "1338354d-6ceb-b6b5-2bf3-c15250e49b36",
<<<<<<< HEAD
        "x-ms-request-id": "a52952ca-401e-0007-033b-f3fe58000000",
        "x-ms-version": "2019-10-10"
=======
        "x-ms-request-id": "9622294f-f01e-0012-77fa-093670000000",
        "x-ms-version": "2019-12-12"
>>>>>>> 32e373e2
      },
      "ResponseBody": []
    },
    {
<<<<<<< HEAD
      "RequestUri": "https://seanstagehierarchical.blob.core.windows.net/test-filesystem-49c0cac1-edf4-049a-2497-7fccabae5cd1?restype=container",
      "RequestMethod": "PUT",
      "RequestHeaders": {
        "Authorization": "Sanitized",
        "traceparent": "00-ba05727b9be685429d2af9ad271f56fe-1cc3e3781bdaa443-00",
        "User-Agent": [
          "azsdk-net-Storage.Files.DataLake/12.0.0-dev.20200305.1",
          "(.NET Core 4.6.28325.01; Microsoft Windows 10.0.18363 )"
        ],
        "x-ms-blob-public-access": "container",
        "x-ms-client-request-id": "925f30e0-66d4-5f53-9a34-ee53ece80a7d",
        "x-ms-date": "Thu, 05 Mar 2020 22:18:09 GMT",
        "x-ms-return-client-request-id": "true",
        "x-ms-version": "2019-10-10"
=======
      "RequestUri": "http://seannsecanary.blob.core.windows.net/test-filesystem-49c0cac1-edf4-049a-2497-7fccabae5cd1?restype=container",
      "RequestMethod": "PUT",
      "RequestHeaders": {
        "Authorization": "Sanitized",
        "traceparent": "00-423cf4fb4ab2054d90cf65c6196bb9c6-8e5d854cee642d49-00",
        "User-Agent": [
          "azsdk-net-Storage.Files.DataLake/12.1.0-dev.20200403.1",
          "(.NET Core 4.6.28325.01; Microsoft Windows 10.0.18362 )"
        ],
        "x-ms-blob-public-access": "container",
        "x-ms-client-request-id": "925f30e0-66d4-5f53-9a34-ee53ece80a7d",
        "x-ms-date": "Fri, 03 Apr 2020 21:00:54 GMT",
        "x-ms-return-client-request-id": "true",
        "x-ms-version": "2019-12-12"
>>>>>>> 32e373e2
      },
      "RequestBody": null,
      "StatusCode": 201,
      "ResponseHeaders": {
        "Content-Length": "0",
<<<<<<< HEAD
        "Date": "Thu, 05 Mar 2020 22:18:09 GMT",
        "ETag": "\u00220x8D7C153168FBC75\u0022",
        "Last-Modified": "Thu, 05 Mar 2020 22:18:10 GMT",
=======
        "Date": "Fri, 03 Apr 2020 21:00:52 GMT",
        "ETag": "\u00220x8D7D81218B120A4\u0022",
        "Last-Modified": "Fri, 03 Apr 2020 21:00:53 GMT",
>>>>>>> 32e373e2
        "Server": [
          "Windows-Azure-Blob/1.0",
          "Microsoft-HTTPAPI/2.0"
        ],
        "x-ms-client-request-id": "925f30e0-66d4-5f53-9a34-ee53ece80a7d",
<<<<<<< HEAD
        "x-ms-request-id": "958361ce-601e-0010-1a3b-f35753000000",
        "x-ms-version": "2019-10-10"
=======
        "x-ms-request-id": "9622295d-f01e-0012-04fa-093670000000",
        "x-ms-version": "2019-12-12"
>>>>>>> 32e373e2
      },
      "ResponseBody": []
    },
    {
<<<<<<< HEAD
      "RequestUri": "https://seanstagehierarchical.dfs.core.windows.net/test-filesystem-49c0cac1-edf4-049a-2497-7fccabae5cd1/test-file-c7f4ef97-0428-3a3c-aafc-f579e6ef6943?resource=file",
      "RequestMethod": "PUT",
      "RequestHeaders": {
        "Authorization": "Sanitized",
        "traceparent": "00-8752a4be161c444184eba588344c0fea-25167de0eba4d147-00",
        "User-Agent": [
          "azsdk-net-Storage.Files.DataLake/12.0.0-dev.20200305.1",
          "(.NET Core 4.6.28325.01; Microsoft Windows 10.0.18363 )"
        ],
        "x-ms-client-request-id": "aa138970-63ec-db7d-f324-e7d871d979ab",
        "x-ms-date": "Thu, 05 Mar 2020 22:18:10 GMT",
        "x-ms-return-client-request-id": "true",
        "x-ms-version": "2019-10-10"
=======
      "RequestUri": "http://seannsecanary.dfs.core.windows.net/test-filesystem-49c0cac1-edf4-049a-2497-7fccabae5cd1/test-file-c7f4ef97-0428-3a3c-aafc-f579e6ef6943?resource=file",
      "RequestMethod": "PUT",
      "RequestHeaders": {
        "Authorization": "Sanitized",
        "traceparent": "00-86fd614f45bca24fb1d48f42fc879e2b-c4bf20c0cd5ce542-00",
        "User-Agent": [
          "azsdk-net-Storage.Files.DataLake/12.1.0-dev.20200403.1",
          "(.NET Core 4.6.28325.01; Microsoft Windows 10.0.18362 )"
        ],
        "x-ms-client-request-id": "aa138970-63ec-db7d-f324-e7d871d979ab",
        "x-ms-date": "Fri, 03 Apr 2020 21:00:54 GMT",
        "x-ms-return-client-request-id": "true",
        "x-ms-version": "2019-12-12"
>>>>>>> 32e373e2
      },
      "RequestBody": null,
      "StatusCode": 201,
      "ResponseHeaders": {
        "Content-Length": "0",
<<<<<<< HEAD
        "Date": "Thu, 05 Mar 2020 22:18:09 GMT",
        "ETag": "\u00220x8D7C15316C81BD7\u0022",
        "Last-Modified": "Thu, 05 Mar 2020 22:18:10 GMT",
=======
        "Date": "Fri, 03 Apr 2020 21:00:52 GMT",
        "ETag": "\u00220x8D7D81218C8FD24\u0022",
        "Last-Modified": "Fri, 03 Apr 2020 21:00:53 GMT",
>>>>>>> 32e373e2
        "Server": [
          "Windows-Azure-HDFS/1.0",
          "Microsoft-HTTPAPI/2.0"
        ],
        "x-ms-client-request-id": "aa138970-63ec-db7d-f324-e7d871d979ab",
<<<<<<< HEAD
        "x-ms-request-id": "3ab45dc2-601f-002f-763b-f39ff0000000",
        "x-ms-version": "2019-10-10"
=======
        "x-ms-request-id": "fa440095-201f-0097-11fa-091bad000000",
        "x-ms-version": "2019-12-12"
>>>>>>> 32e373e2
      },
      "ResponseBody": []
    },
    {
<<<<<<< HEAD
      "RequestUri": "https://seanstagehierarchical.dfs.core.windows.net/test-filesystem-49c0cac1-edf4-049a-2497-7fccabae5cd1/test-file-13e7abcb-8ffc-cd2d-f2fd-92cb0876a1df?resource=file",
      "RequestMethod": "PUT",
      "RequestHeaders": {
        "Authorization": "Sanitized",
        "traceparent": "00-604d9571d1ccfc47b821ba0581b16c02-19522958de05d948-00",
        "User-Agent": [
          "azsdk-net-Storage.Files.DataLake/12.0.0-dev.20200305.1",
          "(.NET Core 4.6.28325.01; Microsoft Windows 10.0.18363 )"
        ],
        "x-ms-client-request-id": "edfa50e2-c4e3-e16e-5b45-b8efd1b1d27d",
        "x-ms-date": "Thu, 05 Mar 2020 22:18:10 GMT",
        "x-ms-return-client-request-id": "true",
        "x-ms-version": "2019-10-10"
=======
      "RequestUri": "http://seannsecanary.dfs.core.windows.net/test-filesystem-49c0cac1-edf4-049a-2497-7fccabae5cd1/test-file-13e7abcb-8ffc-cd2d-f2fd-92cb0876a1df?resource=file",
      "RequestMethod": "PUT",
      "RequestHeaders": {
        "Authorization": "Sanitized",
        "traceparent": "00-acb431f0e0fd7945b6629f1981ab51ca-158f0b511fe6f449-00",
        "User-Agent": [
          "azsdk-net-Storage.Files.DataLake/12.1.0-dev.20200403.1",
          "(.NET Core 4.6.28325.01; Microsoft Windows 10.0.18362 )"
        ],
        "x-ms-client-request-id": "edfa50e2-c4e3-e16e-5b45-b8efd1b1d27d",
        "x-ms-date": "Fri, 03 Apr 2020 21:00:54 GMT",
        "x-ms-return-client-request-id": "true",
        "x-ms-version": "2019-12-12"
>>>>>>> 32e373e2
      },
      "RequestBody": null,
      "StatusCode": 201,
      "ResponseHeaders": {
        "Content-Length": "0",
<<<<<<< HEAD
        "Date": "Thu, 05 Mar 2020 22:18:10 GMT",
        "ETag": "\u00220x8D7C15316D77D42\u0022",
        "Last-Modified": "Thu, 05 Mar 2020 22:18:10 GMT",
=======
        "Date": "Fri, 03 Apr 2020 21:00:52 GMT",
        "ETag": "\u00220x8D7D81218DBCF8A\u0022",
        "Last-Modified": "Fri, 03 Apr 2020 21:00:53 GMT",
>>>>>>> 32e373e2
        "Server": [
          "Windows-Azure-HDFS/1.0",
          "Microsoft-HTTPAPI/2.0"
        ],
        "x-ms-client-request-id": "edfa50e2-c4e3-e16e-5b45-b8efd1b1d27d",
<<<<<<< HEAD
        "x-ms-request-id": "3ab45dc3-601f-002f-773b-f39ff0000000",
        "x-ms-version": "2019-10-10"
=======
        "x-ms-request-id": "fa440096-201f-0097-12fa-091bad000000",
        "x-ms-version": "2019-12-12"
>>>>>>> 32e373e2
      },
      "ResponseBody": []
    },
    {
<<<<<<< HEAD
      "RequestUri": "https://seanstagehierarchical.blob.core.windows.net/test-filesystem-49c0cac1-edf4-049a-2497-7fccabae5cd1/test-file-c7f4ef97-0428-3a3c-aafc-f579e6ef6943",
=======
      "RequestUri": "http://seannsecanary.blob.core.windows.net/test-filesystem-49c0cac1-edf4-049a-2497-7fccabae5cd1/test-file-c7f4ef97-0428-3a3c-aafc-f579e6ef6943",
>>>>>>> 32e373e2
      "RequestMethod": "HEAD",
      "RequestHeaders": {
        "Authorization": "Sanitized",
        "User-Agent": [
<<<<<<< HEAD
          "azsdk-net-Storage.Files.DataLake/12.0.0-dev.20200305.1",
          "(.NET Core 4.6.28325.01; Microsoft Windows 10.0.18363 )"
        ],
        "x-ms-client-request-id": "b7e93677-b47c-60fb-1a27-0196066837a9",
        "x-ms-date": "Thu, 05 Mar 2020 22:18:10 GMT",
        "x-ms-return-client-request-id": "true",
        "x-ms-version": "2019-10-10"
=======
          "azsdk-net-Storage.Files.DataLake/12.1.0-dev.20200403.1",
          "(.NET Core 4.6.28325.01; Microsoft Windows 10.0.18362 )"
        ],
        "x-ms-client-request-id": "b7e93677-b47c-60fb-1a27-0196066837a9",
        "x-ms-date": "Fri, 03 Apr 2020 21:00:54 GMT",
        "x-ms-return-client-request-id": "true",
        "x-ms-version": "2019-12-12"
>>>>>>> 32e373e2
      },
      "RequestBody": null,
      "StatusCode": 200,
      "ResponseHeaders": {
        "Accept-Ranges": "bytes",
        "Content-Length": "0",
        "Content-Type": "application/octet-stream",
<<<<<<< HEAD
        "Date": "Thu, 05 Mar 2020 22:18:10 GMT",
        "ETag": "\u00220x8D7C15316C81BD7\u0022",
        "Last-Modified": "Thu, 05 Mar 2020 22:18:10 GMT",
=======
        "Date": "Fri, 03 Apr 2020 21:00:52 GMT",
        "ETag": "\u00220x8D7D81218C8FD24\u0022",
        "Last-Modified": "Fri, 03 Apr 2020 21:00:53 GMT",
>>>>>>> 32e373e2
        "Server": [
          "Windows-Azure-Blob/1.0",
          "Microsoft-HTTPAPI/2.0"
        ],
        "x-ms-access-tier": "Hot",
        "x-ms-access-tier-inferred": "true",
        "x-ms-blob-type": "BlockBlob",
        "x-ms-client-request-id": "b7e93677-b47c-60fb-1a27-0196066837a9",
<<<<<<< HEAD
        "x-ms-creation-time": "Thu, 05 Mar 2020 22:18:10 GMT",
        "x-ms-lease-state": "available",
        "x-ms-lease-status": "unlocked",
        "x-ms-request-id": "958361e3-601e-0010-253b-f35753000000",
        "x-ms-server-encrypted": "true",
        "x-ms-version": "2019-10-10"
=======
        "x-ms-creation-time": "Fri, 03 Apr 2020 21:00:53 GMT",
        "x-ms-lease-state": "available",
        "x-ms-lease-status": "unlocked",
        "x-ms-request-id": "96222988-f01e-0012-24fa-093670000000",
        "x-ms-server-encrypted": "true",
        "x-ms-version": "2019-12-12"
>>>>>>> 32e373e2
      },
      "ResponseBody": []
    },
    {
<<<<<<< HEAD
      "RequestUri": "https://seanstagehierarchical.dfs.core.windows.net/test-filesystem-49c0cac1-edf4-049a-2497-7fccabae5cd1/test-file-13e7abcb-8ffc-cd2d-f2fd-92cb0876a1df?mode=legacy",
=======
      "RequestUri": "http://seannsecanary.dfs.core.windows.net/test-filesystem-49c0cac1-edf4-049a-2497-7fccabae5cd1/test-file-13e7abcb-8ffc-cd2d-f2fd-92cb0876a1df?mode=legacy",
>>>>>>> 32e373e2
      "RequestMethod": "PUT",
      "RequestHeaders": {
        "Authorization": "Sanitized",
        "User-Agent": [
<<<<<<< HEAD
          "azsdk-net-Storage.Files.DataLake/12.0.0-dev.20200305.1",
          "(.NET Core 4.6.28325.01; Microsoft Windows 10.0.18363 )"
        ],
        "x-ms-client-request-id": "9a77eb59-1ac8-ce01-0d53-cda91a3806eb",
        "x-ms-date": "Thu, 05 Mar 2020 22:18:10 GMT",
        "x-ms-rename-source": "/test-filesystem-49c0cac1-edf4-049a-2497-7fccabae5cd1/test-file-c7f4ef97-0428-3a3c-aafc-f579e6ef6943",
        "x-ms-return-client-request-id": "true",
        "x-ms-source-if-none-match": "\u00220x8D7C15316C81BD7\u0022",
        "x-ms-version": "2019-10-10"
=======
          "azsdk-net-Storage.Files.DataLake/12.1.0-dev.20200403.1",
          "(.NET Core 4.6.28325.01; Microsoft Windows 10.0.18362 )"
        ],
        "x-ms-client-request-id": "9a77eb59-1ac8-ce01-0d53-cda91a3806eb",
        "x-ms-date": "Fri, 03 Apr 2020 21:00:55 GMT",
        "x-ms-rename-source": "/test-filesystem-49c0cac1-edf4-049a-2497-7fccabae5cd1/test-file-c7f4ef97-0428-3a3c-aafc-f579e6ef6943",
        "x-ms-return-client-request-id": "true",
        "x-ms-source-if-none-match": "\u00220x8D7D81218C8FD24\u0022",
        "x-ms-version": "2019-12-12"
>>>>>>> 32e373e2
      },
      "RequestBody": null,
      "StatusCode": 412,
      "ResponseHeaders": {
        "Content-Length": "213",
        "Content-Type": "application/json; charset=utf-8",
<<<<<<< HEAD
        "Date": "Thu, 05 Mar 2020 22:18:10 GMT",
=======
        "Date": "Fri, 03 Apr 2020 21:00:53 GMT",
>>>>>>> 32e373e2
        "Server": [
          "Windows-Azure-HDFS/1.0",
          "Microsoft-HTTPAPI/2.0"
        ],
        "x-ms-client-request-id": "9a77eb59-1ac8-ce01-0d53-cda91a3806eb",
        "x-ms-error-code": "SourceConditionNotMet",
<<<<<<< HEAD
        "x-ms-request-id": "3ab45dc4-601f-002f-783b-f39ff0000000",
        "x-ms-version": "2019-10-10"
=======
        "x-ms-request-id": "fa440097-201f-0097-13fa-091bad000000",
        "x-ms-version": "2019-12-12"
>>>>>>> 32e373e2
      },
      "ResponseBody": {
        "error": {
          "code": "SourceConditionNotMet",
<<<<<<< HEAD
          "message": "The source condition specified using HTTP conditional header(s) is not met.\nRequestId:3ab45dc4-601f-002f-783b-f39ff0000000\nTime:2020-03-05T22:18:10.7759559Z"
        }
      }
    },
    {
      "RequestUri": "https://seanstagehierarchical.blob.core.windows.net/test-filesystem-49c0cac1-edf4-049a-2497-7fccabae5cd1?restype=container",
      "RequestMethod": "DELETE",
      "RequestHeaders": {
        "Authorization": "Sanitized",
        "traceparent": "00-e0971a922bb4e446b39d9aa00fe8a179-677cf740ec98d849-00",
        "User-Agent": [
          "azsdk-net-Storage.Files.DataLake/12.0.0-dev.20200305.1",
          "(.NET Core 4.6.28325.01; Microsoft Windows 10.0.18363 )"
        ],
        "x-ms-client-request-id": "1a3da94d-9cf0-23e1-08d9-cb1dcfe1ab49",
        "x-ms-date": "Thu, 05 Mar 2020 22:18:10 GMT",
        "x-ms-return-client-request-id": "true",
        "x-ms-version": "2019-10-10"
=======
          "message": "The source condition specified using HTTP conditional header(s) is not met.\nRequestId:fa440097-201f-0097-13fa-091bad000000\nTime:2020-04-03T21:00:54.4363790Z"
        }
      }
    },
    {
      "RequestUri": "http://seannsecanary.blob.core.windows.net/test-filesystem-49c0cac1-edf4-049a-2497-7fccabae5cd1?restype=container",
      "RequestMethod": "DELETE",
      "RequestHeaders": {
        "Authorization": "Sanitized",
        "traceparent": "00-36060651cd87bc4abed2a66a29126596-b9852d7680c4a449-00",
        "User-Agent": [
          "azsdk-net-Storage.Files.DataLake/12.1.0-dev.20200403.1",
          "(.NET Core 4.6.28325.01; Microsoft Windows 10.0.18362 )"
        ],
        "x-ms-client-request-id": "1a3da94d-9cf0-23e1-08d9-cb1dcfe1ab49",
        "x-ms-date": "Fri, 03 Apr 2020 21:00:55 GMT",
        "x-ms-return-client-request-id": "true",
        "x-ms-version": "2019-12-12"
>>>>>>> 32e373e2
      },
      "RequestBody": null,
      "StatusCode": 202,
      "ResponseHeaders": {
        "Content-Length": "0",
<<<<<<< HEAD
        "Date": "Thu, 05 Mar 2020 22:18:10 GMT",
=======
        "Date": "Fri, 03 Apr 2020 21:00:53 GMT",
>>>>>>> 32e373e2
        "Server": [
          "Windows-Azure-Blob/1.0",
          "Microsoft-HTTPAPI/2.0"
        ],
        "x-ms-client-request-id": "1a3da94d-9cf0-23e1-08d9-cb1dcfe1ab49",
<<<<<<< HEAD
        "x-ms-request-id": "958361e6-601e-0010-273b-f35753000000",
        "x-ms-version": "2019-10-10"
=======
        "x-ms-request-id": "962229ca-f01e-0012-5dfa-093670000000",
        "x-ms-version": "2019-12-12"
>>>>>>> 32e373e2
      },
      "ResponseBody": []
    },
    {
<<<<<<< HEAD
      "RequestUri": "https://seanstagehierarchical.blob.core.windows.net/test-filesystem-fe5caee7-dbd4-45fd-8f9d-efa5e473b416?restype=container",
      "RequestMethod": "PUT",
      "RequestHeaders": {
        "Authorization": "Sanitized",
        "traceparent": "00-5344abe2225cd44fadf7e9b1a58cd294-bc2c3634cf1aea41-00",
        "User-Agent": [
          "azsdk-net-Storage.Files.DataLake/12.0.0-dev.20200305.1",
          "(.NET Core 4.6.28325.01; Microsoft Windows 10.0.18363 )"
        ],
        "x-ms-blob-public-access": "container",
        "x-ms-client-request-id": "6ba6ec76-559a-71c2-abf7-8b52ac3b3f95",
        "x-ms-date": "Thu, 05 Mar 2020 22:18:10 GMT",
        "x-ms-return-client-request-id": "true",
        "x-ms-version": "2019-10-10"
=======
      "RequestUri": "http://seannsecanary.blob.core.windows.net/test-filesystem-fe5caee7-dbd4-45fd-8f9d-efa5e473b416?restype=container",
      "RequestMethod": "PUT",
      "RequestHeaders": {
        "Authorization": "Sanitized",
        "traceparent": "00-73ddeff9b0aa9e43b1a4f86fad833822-29181ef537d3264f-00",
        "User-Agent": [
          "azsdk-net-Storage.Files.DataLake/12.1.0-dev.20200403.1",
          "(.NET Core 4.6.28325.01; Microsoft Windows 10.0.18362 )"
        ],
        "x-ms-blob-public-access": "container",
        "x-ms-client-request-id": "6ba6ec76-559a-71c2-abf7-8b52ac3b3f95",
        "x-ms-date": "Fri, 03 Apr 2020 21:00:56 GMT",
        "x-ms-return-client-request-id": "true",
        "x-ms-version": "2019-12-12"
>>>>>>> 32e373e2
      },
      "RequestBody": null,
      "StatusCode": 201,
      "ResponseHeaders": {
        "Content-Length": "0",
<<<<<<< HEAD
        "Date": "Thu, 05 Mar 2020 22:18:11 GMT",
        "ETag": "\u00220x8D7C153173061D9\u0022",
        "Last-Modified": "Thu, 05 Mar 2020 22:18:11 GMT",
=======
        "Date": "Fri, 03 Apr 2020 21:00:53 GMT",
        "ETag": "\u00220x8D7D8121994302C\u0022",
        "Last-Modified": "Fri, 03 Apr 2020 21:00:54 GMT",
>>>>>>> 32e373e2
        "Server": [
          "Windows-Azure-Blob/1.0",
          "Microsoft-HTTPAPI/2.0"
        ],
        "x-ms-client-request-id": "6ba6ec76-559a-71c2-abf7-8b52ac3b3f95",
<<<<<<< HEAD
        "x-ms-request-id": "5f1b164f-901e-003b-643b-f3d79f000000",
        "x-ms-version": "2019-10-10"
=======
        "x-ms-request-id": "962229d2-f01e-0012-63fa-093670000000",
        "x-ms-version": "2019-12-12"
>>>>>>> 32e373e2
      },
      "ResponseBody": []
    },
    {
<<<<<<< HEAD
      "RequestUri": "https://seanstagehierarchical.dfs.core.windows.net/test-filesystem-fe5caee7-dbd4-45fd-8f9d-efa5e473b416/test-file-991db525-3a85-fb4e-b451-d04ae67cfd50?resource=file",
      "RequestMethod": "PUT",
      "RequestHeaders": {
        "Authorization": "Sanitized",
        "traceparent": "00-b5c7dd2fa9accb4c9ab087246b408e87-e0837b2ab75f4046-00",
        "User-Agent": [
          "azsdk-net-Storage.Files.DataLake/12.0.0-dev.20200305.1",
          "(.NET Core 4.6.28325.01; Microsoft Windows 10.0.18363 )"
        ],
        "x-ms-client-request-id": "925c5f4b-7021-3c43-9eaa-b74984788a2f",
        "x-ms-date": "Thu, 05 Mar 2020 22:18:11 GMT",
        "x-ms-return-client-request-id": "true",
        "x-ms-version": "2019-10-10"
=======
      "RequestUri": "http://seannsecanary.dfs.core.windows.net/test-filesystem-fe5caee7-dbd4-45fd-8f9d-efa5e473b416/test-file-991db525-3a85-fb4e-b451-d04ae67cfd50?resource=file",
      "RequestMethod": "PUT",
      "RequestHeaders": {
        "Authorization": "Sanitized",
        "traceparent": "00-f63c83fb6ae12d4b9646f2828b153702-60aa3b9813b07843-00",
        "User-Agent": [
          "azsdk-net-Storage.Files.DataLake/12.1.0-dev.20200403.1",
          "(.NET Core 4.6.28325.01; Microsoft Windows 10.0.18362 )"
        ],
        "x-ms-client-request-id": "925c5f4b-7021-3c43-9eaa-b74984788a2f",
        "x-ms-date": "Fri, 03 Apr 2020 21:00:56 GMT",
        "x-ms-return-client-request-id": "true",
        "x-ms-version": "2019-12-12"
>>>>>>> 32e373e2
      },
      "RequestBody": null,
      "StatusCode": 201,
      "ResponseHeaders": {
        "Content-Length": "0",
<<<<<<< HEAD
        "Date": "Thu, 05 Mar 2020 22:18:11 GMT",
        "ETag": "\u00220x8D7C1531767F8D0\u0022",
        "Last-Modified": "Thu, 05 Mar 2020 22:18:11 GMT",
=======
        "Date": "Fri, 03 Apr 2020 21:00:53 GMT",
        "ETag": "\u00220x8D7D81219A5EB07\u0022",
        "Last-Modified": "Fri, 03 Apr 2020 21:00:54 GMT",
>>>>>>> 32e373e2
        "Server": [
          "Windows-Azure-HDFS/1.0",
          "Microsoft-HTTPAPI/2.0"
        ],
        "x-ms-client-request-id": "925c5f4b-7021-3c43-9eaa-b74984788a2f",
<<<<<<< HEAD
        "x-ms-request-id": "c41c3d29-301f-0022-4c3b-f35724000000",
        "x-ms-version": "2019-10-10"
=======
        "x-ms-request-id": "fa440099-201f-0097-14fa-091bad000000",
        "x-ms-version": "2019-12-12"
>>>>>>> 32e373e2
      },
      "ResponseBody": []
    },
    {
<<<<<<< HEAD
      "RequestUri": "https://seanstagehierarchical.dfs.core.windows.net/test-filesystem-fe5caee7-dbd4-45fd-8f9d-efa5e473b416/test-file-87bf3bfa-470c-dcc9-3972-269b754a9b0c?resource=file",
      "RequestMethod": "PUT",
      "RequestHeaders": {
        "Authorization": "Sanitized",
        "traceparent": "00-7e33243f42c13948a978475b166ccaae-bf68e0e3d90de247-00",
        "User-Agent": [
          "azsdk-net-Storage.Files.DataLake/12.0.0-dev.20200305.1",
          "(.NET Core 4.6.28325.01; Microsoft Windows 10.0.18363 )"
        ],
        "x-ms-client-request-id": "2408955f-d7e8-04e5-967f-59ae4aa7c753",
        "x-ms-date": "Thu, 05 Mar 2020 22:18:11 GMT",
        "x-ms-return-client-request-id": "true",
        "x-ms-version": "2019-10-10"
=======
      "RequestUri": "http://seannsecanary.dfs.core.windows.net/test-filesystem-fe5caee7-dbd4-45fd-8f9d-efa5e473b416/test-file-87bf3bfa-470c-dcc9-3972-269b754a9b0c?resource=file",
      "RequestMethod": "PUT",
      "RequestHeaders": {
        "Authorization": "Sanitized",
        "traceparent": "00-2e1da334ce244e4294f2bd002ba01c00-490adff9220f5343-00",
        "User-Agent": [
          "azsdk-net-Storage.Files.DataLake/12.1.0-dev.20200403.1",
          "(.NET Core 4.6.28325.01; Microsoft Windows 10.0.18362 )"
        ],
        "x-ms-client-request-id": "2408955f-d7e8-04e5-967f-59ae4aa7c753",
        "x-ms-date": "Fri, 03 Apr 2020 21:00:56 GMT",
        "x-ms-return-client-request-id": "true",
        "x-ms-version": "2019-12-12"
>>>>>>> 32e373e2
      },
      "RequestBody": null,
      "StatusCode": 201,
      "ResponseHeaders": {
        "Content-Length": "0",
<<<<<<< HEAD
        "Date": "Thu, 05 Mar 2020 22:18:11 GMT",
        "ETag": "\u00220x8D7C15317751742\u0022",
        "Last-Modified": "Thu, 05 Mar 2020 22:18:11 GMT",
=======
        "Date": "Fri, 03 Apr 2020 21:00:53 GMT",
        "ETag": "\u00220x8D7D81219B59279\u0022",
        "Last-Modified": "Fri, 03 Apr 2020 21:00:54 GMT",
>>>>>>> 32e373e2
        "Server": [
          "Windows-Azure-HDFS/1.0",
          "Microsoft-HTTPAPI/2.0"
        ],
        "x-ms-client-request-id": "2408955f-d7e8-04e5-967f-59ae4aa7c753",
<<<<<<< HEAD
        "x-ms-request-id": "c41c3d2a-301f-0022-4d3b-f35724000000",
        "x-ms-version": "2019-10-10"
=======
        "x-ms-request-id": "fa44009a-201f-0097-15fa-091bad000000",
        "x-ms-version": "2019-12-12"
>>>>>>> 32e373e2
      },
      "ResponseBody": []
    },
    {
<<<<<<< HEAD
      "RequestUri": "https://seanstagehierarchical.dfs.core.windows.net/test-filesystem-fe5caee7-dbd4-45fd-8f9d-efa5e473b416/test-file-87bf3bfa-470c-dcc9-3972-269b754a9b0c?mode=legacy",
=======
      "RequestUri": "http://seannsecanary.dfs.core.windows.net/test-filesystem-fe5caee7-dbd4-45fd-8f9d-efa5e473b416/test-file-87bf3bfa-470c-dcc9-3972-269b754a9b0c?mode=legacy",
>>>>>>> 32e373e2
      "RequestMethod": "PUT",
      "RequestHeaders": {
        "Authorization": "Sanitized",
        "User-Agent": [
<<<<<<< HEAD
          "azsdk-net-Storage.Files.DataLake/12.0.0-dev.20200305.1",
          "(.NET Core 4.6.28325.01; Microsoft Windows 10.0.18363 )"
        ],
        "x-ms-client-request-id": "df3c2b4c-7742-1a24-f9fa-f1a0117fd93a",
        "x-ms-date": "Thu, 05 Mar 2020 22:18:11 GMT",
        "x-ms-rename-source": "/test-filesystem-fe5caee7-dbd4-45fd-8f9d-efa5e473b416/test-file-991db525-3a85-fb4e-b451-d04ae67cfd50",
        "x-ms-return-client-request-id": "true",
        "x-ms-source-lease-id": "a7e35727-7bc3-f277-34ab-a7d2851e9dfb",
        "x-ms-version": "2019-10-10"
=======
          "azsdk-net-Storage.Files.DataLake/12.1.0-dev.20200403.1",
          "(.NET Core 4.6.28325.01; Microsoft Windows 10.0.18362 )"
        ],
        "x-ms-client-request-id": "df3c2b4c-7742-1a24-f9fa-f1a0117fd93a",
        "x-ms-date": "Fri, 03 Apr 2020 21:00:56 GMT",
        "x-ms-rename-source": "/test-filesystem-fe5caee7-dbd4-45fd-8f9d-efa5e473b416/test-file-991db525-3a85-fb4e-b451-d04ae67cfd50",
        "x-ms-return-client-request-id": "true",
        "x-ms-source-lease-id": "a7e35727-7bc3-f277-34ab-a7d2851e9dfb",
        "x-ms-version": "2019-12-12"
>>>>>>> 32e373e2
      },
      "RequestBody": null,
      "StatusCode": 412,
      "ResponseHeaders": {
        "Content-Length": "176",
        "Content-Type": "application/json; charset=utf-8",
<<<<<<< HEAD
        "Date": "Thu, 05 Mar 2020 22:18:11 GMT",
=======
        "Date": "Fri, 03 Apr 2020 21:00:54 GMT",
>>>>>>> 32e373e2
        "Server": [
          "Windows-Azure-HDFS/1.0",
          "Microsoft-HTTPAPI/2.0"
        ],
        "x-ms-client-request-id": "df3c2b4c-7742-1a24-f9fa-f1a0117fd93a",
        "x-ms-error-code": "LeaseNotPresent",
<<<<<<< HEAD
        "x-ms-request-id": "c41c3d2b-301f-0022-4e3b-f35724000000",
        "x-ms-version": "2019-10-10"
=======
        "x-ms-request-id": "fa44009b-201f-0097-16fa-091bad000000",
        "x-ms-version": "2019-12-12"
>>>>>>> 32e373e2
      },
      "ResponseBody": {
        "error": {
          "code": "LeaseNotPresent",
<<<<<<< HEAD
          "message": "There is currently no lease on the resource.\nRequestId:c41c3d2b-301f-0022-4e3b-f35724000000\nTime:2020-03-05T22:18:11.7308297Z"
        }
      }
    },
    {
      "RequestUri": "https://seanstagehierarchical.blob.core.windows.net/test-filesystem-fe5caee7-dbd4-45fd-8f9d-efa5e473b416?restype=container",
      "RequestMethod": "DELETE",
      "RequestHeaders": {
        "Authorization": "Sanitized",
        "traceparent": "00-5930527202b3a447b048b6e018df5a0c-494476b2f19e1e4f-00",
        "User-Agent": [
          "azsdk-net-Storage.Files.DataLake/12.0.0-dev.20200305.1",
          "(.NET Core 4.6.28325.01; Microsoft Windows 10.0.18363 )"
        ],
        "x-ms-client-request-id": "1e625335-e76b-9711-863b-ac7e116f7f8d",
        "x-ms-date": "Thu, 05 Mar 2020 22:18:11 GMT",
        "x-ms-return-client-request-id": "true",
        "x-ms-version": "2019-10-10"
=======
          "message": "There is currently no lease on the resource.\nRequestId:fa44009b-201f-0097-16fa-091bad000000\nTime:2020-04-03T21:00:55.2059203Z"
        }
      }
    },
    {
      "RequestUri": "http://seannsecanary.blob.core.windows.net/test-filesystem-fe5caee7-dbd4-45fd-8f9d-efa5e473b416?restype=container",
      "RequestMethod": "DELETE",
      "RequestHeaders": {
        "Authorization": "Sanitized",
        "traceparent": "00-e337c70c47d3d8498f1596b33e219755-85ade171abd2f940-00",
        "User-Agent": [
          "azsdk-net-Storage.Files.DataLake/12.1.0-dev.20200403.1",
          "(.NET Core 4.6.28325.01; Microsoft Windows 10.0.18362 )"
        ],
        "x-ms-client-request-id": "1e625335-e76b-9711-863b-ac7e116f7f8d",
        "x-ms-date": "Fri, 03 Apr 2020 21:00:56 GMT",
        "x-ms-return-client-request-id": "true",
        "x-ms-version": "2019-12-12"
>>>>>>> 32e373e2
      },
      "RequestBody": null,
      "StatusCode": 202,
      "ResponseHeaders": {
        "Content-Length": "0",
<<<<<<< HEAD
        "Date": "Thu, 05 Mar 2020 22:18:11 GMT",
=======
        "Date": "Fri, 03 Apr 2020 21:00:54 GMT",
>>>>>>> 32e373e2
        "Server": [
          "Windows-Azure-Blob/1.0",
          "Microsoft-HTTPAPI/2.0"
        ],
        "x-ms-client-request-id": "1e625335-e76b-9711-863b-ac7e116f7f8d",
<<<<<<< HEAD
        "x-ms-request-id": "5f1b165a-901e-003b-6c3b-f3d79f000000",
        "x-ms-version": "2019-10-10"
=======
        "x-ms-request-id": "96222a3f-f01e-0012-46fa-093670000000",
        "x-ms-version": "2019-12-12"
>>>>>>> 32e373e2
      },
      "ResponseBody": []
    }
  ],
  "Variables": {
<<<<<<< HEAD
    "DateTimeOffsetNow": "2020-03-05T14:18:07.0908070-08:00",
    "RandomSeed": "719332054",
    "Storage_TestConfigHierarchicalNamespace": "NamespaceTenant\nseanstagehierarchical\nU2FuaXRpemVk\nhttps://seanstagehierarchical.blob.core.windows.net\nhttp://seanstagehierarchical.file.core.windows.net\nhttp://seanstagehierarchical.queue.core.windows.net\nhttp://seanstagehierarchical.table.core.windows.net\n\n\n\n\nhttp://seanstagehierarchical-secondary.blob.core.windows.net\nhttp://seanstagehierarchical-secondary.file.core.windows.net\nhttp://seanstagehierarchical-secondary.queue.core.windows.net\nhttp://seanstagehierarchical-secondary.table.core.windows.net\n68390a19-a643-458b-b726-408abf67b4fc\nSanitized\n72f988bf-86f1-41af-91ab-2d7cd011db47\nhttps://login.microsoftonline.com/\nCloud\nBlobEndpoint=https://seanstagehierarchical.blob.core.windows.net/;QueueEndpoint=http://seanstagehierarchical.queue.core.windows.net/;FileEndpoint=http://seanstagehierarchical.file.core.windows.net/;BlobSecondaryEndpoint=http://seanstagehierarchical-secondary.blob.core.windows.net/;QueueSecondaryEndpoint=http://seanstagehierarchical-secondary.queue.core.windows.net/;FileSecondaryEndpoint=http://seanstagehierarchical-secondary.file.core.windows.net/;AccountName=seanstagehierarchical;AccountKey=Sanitized\n"
=======
    "DateTimeOffsetNow": "2020-04-03T14:00:53.0769935-07:00",
    "RandomSeed": "719332054",
    "Storage_TestConfigHierarchicalNamespace": "NamespaceTenant\nseannsecanary\nU2FuaXRpemVk\nhttp://seannsecanary.blob.core.windows.net\nhttp://seannsecanary.file.core.windows.net\nhttp://seannsecanary.queue.core.windows.net\nhttp://seannsecanary.table.core.windows.net\n\n\n\n\nhttp://seannsecanary-secondary.blob.core.windows.net\nhttp://seannsecanary-secondary.file.core.windows.net\nhttp://seannsecanary-secondary.queue.core.windows.net\nhttp://seannsecanary-secondary.table.core.windows.net\n68390a19-a643-458b-b726-408abf67b4fc\nSanitized\n72f988bf-86f1-41af-91ab-2d7cd011db47\nhttps://login.microsoftonline.com/\nCloud\nBlobEndpoint=http://seannsecanary.blob.core.windows.net/;QueueEndpoint=http://seannsecanary.queue.core.windows.net/;FileEndpoint=http://seannsecanary.file.core.windows.net/;BlobSecondaryEndpoint=http://seannsecanary-secondary.blob.core.windows.net/;QueueSecondaryEndpoint=http://seannsecanary-secondary.queue.core.windows.net/;FileSecondaryEndpoint=http://seannsecanary-secondary.file.core.windows.net/;AccountName=seannsecanary;AccountKey=Sanitized\n"
>>>>>>> 32e373e2
  }
}<|MERGE_RESOLUTION|>--- conflicted
+++ resolved
@@ -1,263 +1,136 @@
 {
   "Entries": [
     {
-<<<<<<< HEAD
-      "RequestUri": "https://seanstagehierarchical.blob.core.windows.net/test-filesystem-d4f1ca13-3bd4-0a57-c958-96c1b935ec59?restype=container",
-      "RequestMethod": "PUT",
-      "RequestHeaders": {
-        "Authorization": "Sanitized",
-        "traceparent": "00-4adf6adc30743c47983a9a0d1784dee1-e727b6c7f1ea3840-00",
-        "User-Agent": [
-          "azsdk-net-Storage.Files.DataLake/12.0.0-dev.20200305.1",
-          "(.NET Core 4.6.28325.01; Microsoft Windows 10.0.18363 )"
+      "RequestUri": "http://seannsecanary.blob.core.windows.net/test-filesystem-d4f1ca13-3bd4-0a57-c958-96c1b935ec59?restype=container",
+      "RequestMethod": "PUT",
+      "RequestHeaders": {
+        "Authorization": "Sanitized",
+        "traceparent": "00-5038e15fc546614da00c598aa8bff8a4-e725e8c30114734d-00",
+        "User-Agent": [
+          "azsdk-net-Storage.Files.DataLake/12.1.0-dev.20200403.1",
+          "(.NET Core 4.6.28325.01; Microsoft Windows 10.0.18362 )"
         ],
         "x-ms-blob-public-access": "container",
         "x-ms-client-request-id": "86704baf-8ff0-eb82-00d8-dd6be5b639fe",
-        "x-ms-date": "Thu, 05 Mar 2020 22:18:07 GMT",
-        "x-ms-return-client-request-id": "true",
-        "x-ms-version": "2019-10-10"
-=======
-      "RequestUri": "http://seannsecanary.blob.core.windows.net/test-filesystem-d4f1ca13-3bd4-0a57-c958-96c1b935ec59?restype=container",
-      "RequestMethod": "PUT",
-      "RequestHeaders": {
-        "Authorization": "Sanitized",
-        "traceparent": "00-5038e15fc546614da00c598aa8bff8a4-e725e8c30114734d-00",
-        "User-Agent": [
-          "azsdk-net-Storage.Files.DataLake/12.1.0-dev.20200403.1",
-          "(.NET Core 4.6.28325.01; Microsoft Windows 10.0.18362 )"
-        ],
-        "x-ms-blob-public-access": "container",
-        "x-ms-client-request-id": "86704baf-8ff0-eb82-00d8-dd6be5b639fe",
-        "x-ms-date": "Fri, 03 Apr 2020 21:00:53 GMT",
-        "x-ms-return-client-request-id": "true",
-        "x-ms-version": "2019-12-12"
->>>>>>> 32e373e2
-      },
-      "RequestBody": null,
-      "StatusCode": 201,
-      "ResponseHeaders": {
-        "Content-Length": "0",
-<<<<<<< HEAD
-        "Date": "Thu, 05 Mar 2020 22:18:06 GMT",
-        "ETag": "\u00220x8D7C15314E1CA63\u0022",
-        "Last-Modified": "Thu, 05 Mar 2020 22:18:07 GMT",
-=======
+        "x-ms-date": "Fri, 03 Apr 2020 21:00:53 GMT",
+        "x-ms-return-client-request-id": "true",
+        "x-ms-version": "2019-12-12"
+      },
+      "RequestBody": null,
+      "StatusCode": 201,
+      "ResponseHeaders": {
+        "Content-Length": "0",
         "Date": "Fri, 03 Apr 2020 21:00:50 GMT",
         "ETag": "\u00220x8D7D81217CA3FD1\u0022",
         "Last-Modified": "Fri, 03 Apr 2020 21:00:51 GMT",
->>>>>>> 32e373e2
         "Server": [
           "Windows-Azure-Blob/1.0",
           "Microsoft-HTTPAPI/2.0"
         ],
         "x-ms-client-request-id": "86704baf-8ff0-eb82-00d8-dd6be5b639fe",
-<<<<<<< HEAD
-        "x-ms-request-id": "1985b94b-201e-0011-5d3b-f3088f000000",
-        "x-ms-version": "2019-10-10"
-=======
         "x-ms-request-id": "962228b4-f01e-0012-02fa-093670000000",
         "x-ms-version": "2019-12-12"
->>>>>>> 32e373e2
-      },
-      "ResponseBody": []
-    },
-    {
-<<<<<<< HEAD
-      "RequestUri": "https://seanstagehierarchical.dfs.core.windows.net/test-filesystem-d4f1ca13-3bd4-0a57-c958-96c1b935ec59/test-file-21894dbf-a314-8cce-c6ea-ac964b16c18a?resource=file",
-      "RequestMethod": "PUT",
-      "RequestHeaders": {
-        "Authorization": "Sanitized",
-        "traceparent": "00-c0083fd260504941a501457f32136037-e93c35bd14ddf449-00",
-        "User-Agent": [
-          "azsdk-net-Storage.Files.DataLake/12.0.0-dev.20200305.1",
-          "(.NET Core 4.6.28325.01; Microsoft Windows 10.0.18363 )"
+      },
+      "ResponseBody": []
+    },
+    {
+      "RequestUri": "http://seannsecanary.dfs.core.windows.net/test-filesystem-d4f1ca13-3bd4-0a57-c958-96c1b935ec59/test-file-21894dbf-a314-8cce-c6ea-ac964b16c18a?resource=file",
+      "RequestMethod": "PUT",
+      "RequestHeaders": {
+        "Authorization": "Sanitized",
+        "traceparent": "00-96c69ed90a7e6b4ba7d6cbb627aebf37-c77ee3cf19e4224c-00",
+        "User-Agent": [
+          "azsdk-net-Storage.Files.DataLake/12.1.0-dev.20200403.1",
+          "(.NET Core 4.6.28325.01; Microsoft Windows 10.0.18362 )"
         ],
         "x-ms-client-request-id": "fc80f105-88b5-0c89-7de4-bf05e2eca0e9",
-        "x-ms-date": "Thu, 05 Mar 2020 22:18:07 GMT",
-        "x-ms-return-client-request-id": "true",
-        "x-ms-version": "2019-10-10"
-=======
-      "RequestUri": "http://seannsecanary.dfs.core.windows.net/test-filesystem-d4f1ca13-3bd4-0a57-c958-96c1b935ec59/test-file-21894dbf-a314-8cce-c6ea-ac964b16c18a?resource=file",
-      "RequestMethod": "PUT",
-      "RequestHeaders": {
-        "Authorization": "Sanitized",
-        "traceparent": "00-96c69ed90a7e6b4ba7d6cbb627aebf37-c77ee3cf19e4224c-00",
-        "User-Agent": [
-          "azsdk-net-Storage.Files.DataLake/12.1.0-dev.20200403.1",
-          "(.NET Core 4.6.28325.01; Microsoft Windows 10.0.18362 )"
-        ],
-        "x-ms-client-request-id": "fc80f105-88b5-0c89-7de4-bf05e2eca0e9",
-        "x-ms-date": "Fri, 03 Apr 2020 21:00:53 GMT",
-        "x-ms-return-client-request-id": "true",
-        "x-ms-version": "2019-12-12"
->>>>>>> 32e373e2
-      },
-      "RequestBody": null,
-      "StatusCode": 201,
-      "ResponseHeaders": {
-        "Content-Length": "0",
-<<<<<<< HEAD
-        "Date": "Thu, 05 Mar 2020 22:18:06 GMT",
-        "ETag": "\u00220x8D7C15315193F95\u0022",
-        "Last-Modified": "Thu, 05 Mar 2020 22:18:07 GMT",
-=======
+        "x-ms-date": "Fri, 03 Apr 2020 21:00:53 GMT",
+        "x-ms-return-client-request-id": "true",
+        "x-ms-version": "2019-12-12"
+      },
+      "RequestBody": null,
+      "StatusCode": 201,
+      "ResponseHeaders": {
+        "Content-Length": "0",
         "Date": "Fri, 03 Apr 2020 21:00:50 GMT",
         "ETag": "\u00220x8D7D81217D8FDB5\u0022",
         "Last-Modified": "Fri, 03 Apr 2020 21:00:51 GMT",
->>>>>>> 32e373e2
         "Server": [
           "Windows-Azure-HDFS/1.0",
           "Microsoft-HTTPAPI/2.0"
         ],
         "x-ms-client-request-id": "fc80f105-88b5-0c89-7de4-bf05e2eca0e9",
-<<<<<<< HEAD
-        "x-ms-request-id": "91ed5a5a-401f-0017-053b-f33b30000000",
-        "x-ms-version": "2019-10-10"
-=======
         "x-ms-request-id": "fa440089-201f-0097-06fa-091bad000000",
         "x-ms-version": "2019-12-12"
->>>>>>> 32e373e2
-      },
-      "ResponseBody": []
-    },
-    {
-<<<<<<< HEAD
-      "RequestUri": "https://seanstagehierarchical.dfs.core.windows.net/test-filesystem-d4f1ca13-3bd4-0a57-c958-96c1b935ec59/test-file-edbd5217-cba5-5939-e3d0-40f6a97ae22e?resource=file",
-      "RequestMethod": "PUT",
-      "RequestHeaders": {
-        "Authorization": "Sanitized",
-        "traceparent": "00-5d06187addceb049b6d11a4a51f7eebb-5ebee4a73d07484c-00",
-        "User-Agent": [
-          "azsdk-net-Storage.Files.DataLake/12.0.0-dev.20200305.1",
-          "(.NET Core 4.6.28325.01; Microsoft Windows 10.0.18363 )"
+      },
+      "ResponseBody": []
+    },
+    {
+      "RequestUri": "http://seannsecanary.dfs.core.windows.net/test-filesystem-d4f1ca13-3bd4-0a57-c958-96c1b935ec59/test-file-edbd5217-cba5-5939-e3d0-40f6a97ae22e?resource=file",
+      "RequestMethod": "PUT",
+      "RequestHeaders": {
+        "Authorization": "Sanitized",
+        "traceparent": "00-89d36c30916a68479db1fe714943ff66-1855b2504185344b-00",
+        "User-Agent": [
+          "azsdk-net-Storage.Files.DataLake/12.1.0-dev.20200403.1",
+          "(.NET Core 4.6.28325.01; Microsoft Windows 10.0.18362 )"
         ],
         "x-ms-client-request-id": "573c107e-34db-3acc-b727-18e448926203",
-        "x-ms-date": "Thu, 05 Mar 2020 22:18:07 GMT",
-        "x-ms-return-client-request-id": "true",
-        "x-ms-version": "2019-10-10"
-=======
-      "RequestUri": "http://seannsecanary.dfs.core.windows.net/test-filesystem-d4f1ca13-3bd4-0a57-c958-96c1b935ec59/test-file-edbd5217-cba5-5939-e3d0-40f6a97ae22e?resource=file",
-      "RequestMethod": "PUT",
-      "RequestHeaders": {
-        "Authorization": "Sanitized",
-        "traceparent": "00-89d36c30916a68479db1fe714943ff66-1855b2504185344b-00",
-        "User-Agent": [
-          "azsdk-net-Storage.Files.DataLake/12.1.0-dev.20200403.1",
-          "(.NET Core 4.6.28325.01; Microsoft Windows 10.0.18362 )"
-        ],
-        "x-ms-client-request-id": "573c107e-34db-3acc-b727-18e448926203",
-        "x-ms-date": "Fri, 03 Apr 2020 21:00:53 GMT",
-        "x-ms-return-client-request-id": "true",
-        "x-ms-version": "2019-12-12"
->>>>>>> 32e373e2
-      },
-      "RequestBody": null,
-      "StatusCode": 201,
-      "ResponseHeaders": {
-        "Content-Length": "0",
-<<<<<<< HEAD
-        "Date": "Thu, 05 Mar 2020 22:18:07 GMT",
-        "ETag": "\u00220x8D7C15315270811\u0022",
-        "Last-Modified": "Thu, 05 Mar 2020 22:18:07 GMT",
-=======
+        "x-ms-date": "Fri, 03 Apr 2020 21:00:53 GMT",
+        "x-ms-return-client-request-id": "true",
+        "x-ms-version": "2019-12-12"
+      },
+      "RequestBody": null,
+      "StatusCode": 201,
+      "ResponseHeaders": {
+        "Content-Length": "0",
         "Date": "Fri, 03 Apr 2020 21:00:50 GMT",
         "ETag": "\u00220x8D7D81217E846C4\u0022",
         "Last-Modified": "Fri, 03 Apr 2020 21:00:51 GMT",
->>>>>>> 32e373e2
         "Server": [
           "Windows-Azure-HDFS/1.0",
           "Microsoft-HTTPAPI/2.0"
         ],
         "x-ms-client-request-id": "573c107e-34db-3acc-b727-18e448926203",
-<<<<<<< HEAD
-        "x-ms-request-id": "91ed5a5b-401f-0017-063b-f33b30000000",
-        "x-ms-version": "2019-10-10"
-=======
         "x-ms-request-id": "fa44008b-201f-0097-07fa-091bad000000",
         "x-ms-version": "2019-12-12"
->>>>>>> 32e373e2
-      },
-      "ResponseBody": []
-    },
-    {
-<<<<<<< HEAD
-      "RequestUri": "https://seanstagehierarchical.dfs.core.windows.net/test-filesystem-d4f1ca13-3bd4-0a57-c958-96c1b935ec59/test-file-edbd5217-cba5-5939-e3d0-40f6a97ae22e?mode=legacy",
-=======
+      },
+      "ResponseBody": []
+    },
+    {
       "RequestUri": "http://seannsecanary.dfs.core.windows.net/test-filesystem-d4f1ca13-3bd4-0a57-c958-96c1b935ec59/test-file-edbd5217-cba5-5939-e3d0-40f6a97ae22e?mode=legacy",
->>>>>>> 32e373e2
-      "RequestMethod": "PUT",
-      "RequestHeaders": {
-        "Authorization": "Sanitized",
-        "User-Agent": [
-<<<<<<< HEAD
-          "azsdk-net-Storage.Files.DataLake/12.0.0-dev.20200305.1",
-          "(.NET Core 4.6.28325.01; Microsoft Windows 10.0.18363 )"
+      "RequestMethod": "PUT",
+      "RequestHeaders": {
+        "Authorization": "Sanitized",
+        "User-Agent": [
+          "azsdk-net-Storage.Files.DataLake/12.1.0-dev.20200403.1",
+          "(.NET Core 4.6.28325.01; Microsoft Windows 10.0.18362 )"
         ],
         "x-ms-client-request-id": "99774bf9-8b3d-9552-6f56-a26eacf1dcdc",
-        "x-ms-date": "Thu, 05 Mar 2020 22:18:07 GMT",
+        "x-ms-date": "Fri, 03 Apr 2020 21:00:53 GMT",
         "x-ms-rename-source": "/test-filesystem-d4f1ca13-3bd4-0a57-c958-96c1b935ec59/test-file-21894dbf-a314-8cce-c6ea-ac964b16c18a",
         "x-ms-return-client-request-id": "true",
-        "x-ms-source-if-modified-since": "Fri, 06 Mar 2020 22:18:07 GMT",
-        "x-ms-version": "2019-10-10"
-=======
-          "azsdk-net-Storage.Files.DataLake/12.1.0-dev.20200403.1",
-          "(.NET Core 4.6.28325.01; Microsoft Windows 10.0.18362 )"
-        ],
-        "x-ms-client-request-id": "99774bf9-8b3d-9552-6f56-a26eacf1dcdc",
-        "x-ms-date": "Fri, 03 Apr 2020 21:00:53 GMT",
-        "x-ms-rename-source": "/test-filesystem-d4f1ca13-3bd4-0a57-c958-96c1b935ec59/test-file-21894dbf-a314-8cce-c6ea-ac964b16c18a",
-        "x-ms-return-client-request-id": "true",
         "x-ms-source-if-modified-since": "Sat, 04 Apr 2020 21:00:53 GMT",
         "x-ms-version": "2019-12-12"
->>>>>>> 32e373e2
       },
       "RequestBody": null,
       "StatusCode": 412,
       "ResponseHeaders": {
         "Content-Length": "213",
         "Content-Type": "application/json; charset=utf-8",
-<<<<<<< HEAD
-        "Date": "Thu, 05 Mar 2020 22:18:07 GMT",
-=======
         "Date": "Fri, 03 Apr 2020 21:00:51 GMT",
->>>>>>> 32e373e2
         "Server": [
           "Windows-Azure-HDFS/1.0",
           "Microsoft-HTTPAPI/2.0"
         ],
         "x-ms-client-request-id": "99774bf9-8b3d-9552-6f56-a26eacf1dcdc",
         "x-ms-error-code": "SourceConditionNotMet",
-<<<<<<< HEAD
-        "x-ms-request-id": "91ed5a5c-401f-0017-073b-f33b30000000",
-        "x-ms-version": "2019-10-10"
-=======
         "x-ms-request-id": "fa44008c-201f-0097-08fa-091bad000000",
         "x-ms-version": "2019-12-12"
->>>>>>> 32e373e2
       },
       "ResponseBody": {
         "error": {
           "code": "SourceConditionNotMet",
-<<<<<<< HEAD
-          "message": "The source condition specified using HTTP conditional header(s) is not met.\nRequestId:91ed5a5c-401f-0017-073b-f33b30000000\nTime:2020-03-05T22:18:07.8554383Z"
-        }
-      }
-    },
-    {
-      "RequestUri": "https://seanstagehierarchical.blob.core.windows.net/test-filesystem-d4f1ca13-3bd4-0a57-c958-96c1b935ec59?restype=container",
-      "RequestMethod": "DELETE",
-      "RequestHeaders": {
-        "Authorization": "Sanitized",
-        "traceparent": "00-b544ff0dd29dc44db9f700a2bbb81161-d6f85041c677ca46-00",
-        "User-Agent": [
-          "azsdk-net-Storage.Files.DataLake/12.0.0-dev.20200305.1",
-          "(.NET Core 4.6.28325.01; Microsoft Windows 10.0.18363 )"
-        ],
-        "x-ms-client-request-id": "fceb9775-c81a-76c5-3ea7-3804a4e5a58b",
-        "x-ms-date": "Thu, 05 Mar 2020 22:18:07 GMT",
-        "x-ms-return-client-request-id": "true",
-        "x-ms-version": "2019-10-10"
-=======
           "message": "The source condition specified using HTTP conditional header(s) is not met.\nRequestId:fa44008c-201f-0097-08fa-091bad000000\nTime:2020-04-03T21:00:51.9356139Z"
         }
       }
@@ -276,290 +149,153 @@
         "x-ms-date": "Fri, 03 Apr 2020 21:00:53 GMT",
         "x-ms-return-client-request-id": "true",
         "x-ms-version": "2019-12-12"
->>>>>>> 32e373e2
       },
       "RequestBody": null,
       "StatusCode": 202,
       "ResponseHeaders": {
         "Content-Length": "0",
-<<<<<<< HEAD
-        "Date": "Thu, 05 Mar 2020 22:18:07 GMT",
-=======
         "Date": "Fri, 03 Apr 2020 21:00:51 GMT",
->>>>>>> 32e373e2
         "Server": [
           "Windows-Azure-Blob/1.0",
           "Microsoft-HTTPAPI/2.0"
         ],
         "x-ms-client-request-id": "fceb9775-c81a-76c5-3ea7-3804a4e5a58b",
-<<<<<<< HEAD
-        "x-ms-request-id": "1985b97e-201e-0011-093b-f3088f000000",
-        "x-ms-version": "2019-10-10"
-=======
         "x-ms-request-id": "962228e1-f01e-0012-20fa-093670000000",
         "x-ms-version": "2019-12-12"
->>>>>>> 32e373e2
-      },
-      "ResponseBody": []
-    },
-    {
-<<<<<<< HEAD
-      "RequestUri": "https://seanstagehierarchical.blob.core.windows.net/test-filesystem-ecfca0bb-9d7a-ca59-b240-dd52b10fde42?restype=container",
-      "RequestMethod": "PUT",
-      "RequestHeaders": {
-        "Authorization": "Sanitized",
-        "traceparent": "00-b18358e01e413140875606ba00b0b814-ffcb7f181ec3d042-00",
-        "User-Agent": [
-          "azsdk-net-Storage.Files.DataLake/12.0.0-dev.20200305.1",
-          "(.NET Core 4.6.28325.01; Microsoft Windows 10.0.18363 )"
+      },
+      "ResponseBody": []
+    },
+    {
+      "RequestUri": "http://seannsecanary.blob.core.windows.net/test-filesystem-ecfca0bb-9d7a-ca59-b240-dd52b10fde42?restype=container",
+      "RequestMethod": "PUT",
+      "RequestHeaders": {
+        "Authorization": "Sanitized",
+        "traceparent": "00-eb87370694cd3148924b3acce479f28d-2914dee735dc4b48-00",
+        "User-Agent": [
+          "azsdk-net-Storage.Files.DataLake/12.1.0-dev.20200403.1",
+          "(.NET Core 4.6.28325.01; Microsoft Windows 10.0.18362 )"
         ],
         "x-ms-blob-public-access": "container",
         "x-ms-client-request-id": "15874e45-732f-d8e3-3e20-49daeb72c42e",
-        "x-ms-date": "Thu, 05 Mar 2020 22:18:08 GMT",
-        "x-ms-return-client-request-id": "true",
-        "x-ms-version": "2019-10-10"
-=======
-      "RequestUri": "http://seannsecanary.blob.core.windows.net/test-filesystem-ecfca0bb-9d7a-ca59-b240-dd52b10fde42?restype=container",
-      "RequestMethod": "PUT",
-      "RequestHeaders": {
-        "Authorization": "Sanitized",
-        "traceparent": "00-eb87370694cd3148924b3acce479f28d-2914dee735dc4b48-00",
-        "User-Agent": [
-          "azsdk-net-Storage.Files.DataLake/12.1.0-dev.20200403.1",
-          "(.NET Core 4.6.28325.01; Microsoft Windows 10.0.18362 )"
-        ],
-        "x-ms-blob-public-access": "container",
-        "x-ms-client-request-id": "15874e45-732f-d8e3-3e20-49daeb72c42e",
-        "x-ms-date": "Fri, 03 Apr 2020 21:00:53 GMT",
-        "x-ms-return-client-request-id": "true",
-        "x-ms-version": "2019-12-12"
->>>>>>> 32e373e2
-      },
-      "RequestBody": null,
-      "StatusCode": 201,
-      "ResponseHeaders": {
-        "Content-Length": "0",
-<<<<<<< HEAD
-        "Date": "Thu, 05 Mar 2020 22:18:07 GMT",
-        "ETag": "\u00220x8D7C1531572B4D0\u0022",
-        "Last-Modified": "Thu, 05 Mar 2020 22:18:08 GMT",
-=======
+        "x-ms-date": "Fri, 03 Apr 2020 21:00:53 GMT",
+        "x-ms-return-client-request-id": "true",
+        "x-ms-version": "2019-12-12"
+      },
+      "RequestBody": null,
+      "StatusCode": 201,
+      "ResponseHeaders": {
+        "Content-Length": "0",
         "Date": "Fri, 03 Apr 2020 21:00:51 GMT",
         "ETag": "\u00220x8D7D8121812EEE7\u0022",
         "Last-Modified": "Fri, 03 Apr 2020 21:00:52 GMT",
->>>>>>> 32e373e2
         "Server": [
           "Windows-Azure-Blob/1.0",
           "Microsoft-HTTPAPI/2.0"
         ],
         "x-ms-client-request-id": "15874e45-732f-d8e3-3e20-49daeb72c42e",
-<<<<<<< HEAD
-        "x-ms-request-id": "9d99c88e-f01e-0002-583b-f32c83000000",
-        "x-ms-version": "2019-10-10"
-=======
         "x-ms-request-id": "962228f7-f01e-0012-32fa-093670000000",
         "x-ms-version": "2019-12-12"
->>>>>>> 32e373e2
-      },
-      "ResponseBody": []
-    },
-    {
-<<<<<<< HEAD
-      "RequestUri": "https://seanstagehierarchical.dfs.core.windows.net/test-filesystem-ecfca0bb-9d7a-ca59-b240-dd52b10fde42/test-file-600df5c9-90ec-db85-de22-c412c6d9d31d?resource=file",
-      "RequestMethod": "PUT",
-      "RequestHeaders": {
-        "Authorization": "Sanitized",
-        "traceparent": "00-2e7c38597a6e3d41bb92853fdb0a5826-dd0b4a76a63f9147-00",
-        "User-Agent": [
-          "azsdk-net-Storage.Files.DataLake/12.0.0-dev.20200305.1",
-          "(.NET Core 4.6.28325.01; Microsoft Windows 10.0.18363 )"
+      },
+      "ResponseBody": []
+    },
+    {
+      "RequestUri": "http://seannsecanary.dfs.core.windows.net/test-filesystem-ecfca0bb-9d7a-ca59-b240-dd52b10fde42/test-file-600df5c9-90ec-db85-de22-c412c6d9d31d?resource=file",
+      "RequestMethod": "PUT",
+      "RequestHeaders": {
+        "Authorization": "Sanitized",
+        "traceparent": "00-3ccda0d1abdacd479778e2f5a3564b6b-b28118e769199d49-00",
+        "User-Agent": [
+          "azsdk-net-Storage.Files.DataLake/12.1.0-dev.20200403.1",
+          "(.NET Core 4.6.28325.01; Microsoft Windows 10.0.18362 )"
         ],
         "x-ms-client-request-id": "01b6a7a3-3387-b4ea-c9ac-370daed01164",
-        "x-ms-date": "Thu, 05 Mar 2020 22:18:08 GMT",
-        "x-ms-return-client-request-id": "true",
-        "x-ms-version": "2019-10-10"
-=======
-      "RequestUri": "http://seannsecanary.dfs.core.windows.net/test-filesystem-ecfca0bb-9d7a-ca59-b240-dd52b10fde42/test-file-600df5c9-90ec-db85-de22-c412c6d9d31d?resource=file",
-      "RequestMethod": "PUT",
-      "RequestHeaders": {
-        "Authorization": "Sanitized",
-        "traceparent": "00-3ccda0d1abdacd479778e2f5a3564b6b-b28118e769199d49-00",
-        "User-Agent": [
-          "azsdk-net-Storage.Files.DataLake/12.1.0-dev.20200403.1",
-          "(.NET Core 4.6.28325.01; Microsoft Windows 10.0.18362 )"
-        ],
-        "x-ms-client-request-id": "01b6a7a3-3387-b4ea-c9ac-370daed01164",
-        "x-ms-date": "Fri, 03 Apr 2020 21:00:53 GMT",
-        "x-ms-return-client-request-id": "true",
-        "x-ms-version": "2019-12-12"
->>>>>>> 32e373e2
-      },
-      "RequestBody": null,
-      "StatusCode": 201,
-      "ResponseHeaders": {
-        "Content-Length": "0",
-<<<<<<< HEAD
-        "Date": "Thu, 05 Mar 2020 22:18:08 GMT",
-        "ETag": "\u00220x8D7C15315A4441D\u0022",
-        "Last-Modified": "Thu, 05 Mar 2020 22:18:08 GMT",
-=======
+        "x-ms-date": "Fri, 03 Apr 2020 21:00:53 GMT",
+        "x-ms-return-client-request-id": "true",
+        "x-ms-version": "2019-12-12"
+      },
+      "RequestBody": null,
+      "StatusCode": 201,
+      "ResponseHeaders": {
+        "Content-Length": "0",
         "Date": "Fri, 03 Apr 2020 21:00:51 GMT",
         "ETag": "\u00220x8D7D81218276993\u0022",
         "Last-Modified": "Fri, 03 Apr 2020 21:00:52 GMT",
->>>>>>> 32e373e2
         "Server": [
           "Windows-Azure-HDFS/1.0",
           "Microsoft-HTTPAPI/2.0"
         ],
         "x-ms-client-request-id": "01b6a7a3-3387-b4ea-c9ac-370daed01164",
-<<<<<<< HEAD
-        "x-ms-request-id": "2891cf99-f01f-002d-423b-f32148000000",
-        "x-ms-version": "2019-10-10"
-=======
         "x-ms-request-id": "fa44008d-201f-0097-09fa-091bad000000",
         "x-ms-version": "2019-12-12"
->>>>>>> 32e373e2
-      },
-      "ResponseBody": []
-    },
-    {
-<<<<<<< HEAD
-      "RequestUri": "https://seanstagehierarchical.dfs.core.windows.net/test-filesystem-ecfca0bb-9d7a-ca59-b240-dd52b10fde42/test-file-e52e2c4d-6265-00a6-e289-00ccbaa044f7?resource=file",
-      "RequestMethod": "PUT",
-      "RequestHeaders": {
-        "Authorization": "Sanitized",
-        "traceparent": "00-dc0f5fea64499c40a4e495a3115ff5f9-3559ba6caaaa3140-00",
-        "User-Agent": [
-          "azsdk-net-Storage.Files.DataLake/12.0.0-dev.20200305.1",
-          "(.NET Core 4.6.28325.01; Microsoft Windows 10.0.18363 )"
+      },
+      "ResponseBody": []
+    },
+    {
+      "RequestUri": "http://seannsecanary.dfs.core.windows.net/test-filesystem-ecfca0bb-9d7a-ca59-b240-dd52b10fde42/test-file-e52e2c4d-6265-00a6-e289-00ccbaa044f7?resource=file",
+      "RequestMethod": "PUT",
+      "RequestHeaders": {
+        "Authorization": "Sanitized",
+        "traceparent": "00-61ba2eca72778a489fb5110777b35451-a4fe593a40803e46-00",
+        "User-Agent": [
+          "azsdk-net-Storage.Files.DataLake/12.1.0-dev.20200403.1",
+          "(.NET Core 4.6.28325.01; Microsoft Windows 10.0.18362 )"
         ],
         "x-ms-client-request-id": "6a97710e-09b8-4050-01b5-1ffd321dfa28",
-        "x-ms-date": "Thu, 05 Mar 2020 22:18:08 GMT",
-        "x-ms-return-client-request-id": "true",
-        "x-ms-version": "2019-10-10"
-=======
-      "RequestUri": "http://seannsecanary.dfs.core.windows.net/test-filesystem-ecfca0bb-9d7a-ca59-b240-dd52b10fde42/test-file-e52e2c4d-6265-00a6-e289-00ccbaa044f7?resource=file",
-      "RequestMethod": "PUT",
-      "RequestHeaders": {
-        "Authorization": "Sanitized",
-        "traceparent": "00-61ba2eca72778a489fb5110777b35451-a4fe593a40803e46-00",
-        "User-Agent": [
-          "azsdk-net-Storage.Files.DataLake/12.1.0-dev.20200403.1",
-          "(.NET Core 4.6.28325.01; Microsoft Windows 10.0.18362 )"
-        ],
-        "x-ms-client-request-id": "6a97710e-09b8-4050-01b5-1ffd321dfa28",
-        "x-ms-date": "Fri, 03 Apr 2020 21:00:53 GMT",
-        "x-ms-return-client-request-id": "true",
-        "x-ms-version": "2019-12-12"
->>>>>>> 32e373e2
-      },
-      "RequestBody": null,
-      "StatusCode": 201,
-      "ResponseHeaders": {
-        "Content-Length": "0",
-<<<<<<< HEAD
-        "Date": "Thu, 05 Mar 2020 22:18:08 GMT",
-        "ETag": "\u00220x8D7C15315B189A5\u0022",
-        "Last-Modified": "Thu, 05 Mar 2020 22:18:08 GMT",
-=======
+        "x-ms-date": "Fri, 03 Apr 2020 21:00:53 GMT",
+        "x-ms-return-client-request-id": "true",
+        "x-ms-version": "2019-12-12"
+      },
+      "RequestBody": null,
+      "StatusCode": 201,
+      "ResponseHeaders": {
+        "Content-Length": "0",
         "Date": "Fri, 03 Apr 2020 21:00:51 GMT",
         "ETag": "\u00220x8D7D81218372726\u0022",
         "Last-Modified": "Fri, 03 Apr 2020 21:00:52 GMT",
->>>>>>> 32e373e2
         "Server": [
           "Windows-Azure-HDFS/1.0",
           "Microsoft-HTTPAPI/2.0"
         ],
         "x-ms-client-request-id": "6a97710e-09b8-4050-01b5-1ffd321dfa28",
-<<<<<<< HEAD
-        "x-ms-request-id": "2891cf9a-f01f-002d-433b-f32148000000",
-        "x-ms-version": "2019-10-10"
-=======
         "x-ms-request-id": "fa44008e-201f-0097-0afa-091bad000000",
         "x-ms-version": "2019-12-12"
->>>>>>> 32e373e2
-      },
-      "ResponseBody": []
-    },
-    {
-<<<<<<< HEAD
-      "RequestUri": "https://seanstagehierarchical.dfs.core.windows.net/test-filesystem-ecfca0bb-9d7a-ca59-b240-dd52b10fde42/test-file-e52e2c4d-6265-00a6-e289-00ccbaa044f7?mode=legacy",
-=======
+      },
+      "ResponseBody": []
+    },
+    {
       "RequestUri": "http://seannsecanary.dfs.core.windows.net/test-filesystem-ecfca0bb-9d7a-ca59-b240-dd52b10fde42/test-file-e52e2c4d-6265-00a6-e289-00ccbaa044f7?mode=legacy",
->>>>>>> 32e373e2
-      "RequestMethod": "PUT",
-      "RequestHeaders": {
-        "Authorization": "Sanitized",
-        "User-Agent": [
-<<<<<<< HEAD
-          "azsdk-net-Storage.Files.DataLake/12.0.0-dev.20200305.1",
-          "(.NET Core 4.6.28325.01; Microsoft Windows 10.0.18363 )"
+      "RequestMethod": "PUT",
+      "RequestHeaders": {
+        "Authorization": "Sanitized",
+        "User-Agent": [
+          "azsdk-net-Storage.Files.DataLake/12.1.0-dev.20200403.1",
+          "(.NET Core 4.6.28325.01; Microsoft Windows 10.0.18362 )"
         ],
         "x-ms-client-request-id": "48bd70b4-d908-2a3e-bf2e-1d6db29846fe",
-        "x-ms-date": "Thu, 05 Mar 2020 22:18:08 GMT",
+        "x-ms-date": "Fri, 03 Apr 2020 21:00:53 GMT",
         "x-ms-rename-source": "/test-filesystem-ecfca0bb-9d7a-ca59-b240-dd52b10fde42/test-file-600df5c9-90ec-db85-de22-c412c6d9d31d",
         "x-ms-return-client-request-id": "true",
-        "x-ms-source-if-unmodified-since": "Wed, 04 Mar 2020 22:18:07 GMT",
-        "x-ms-version": "2019-10-10"
-=======
-          "azsdk-net-Storage.Files.DataLake/12.1.0-dev.20200403.1",
-          "(.NET Core 4.6.28325.01; Microsoft Windows 10.0.18362 )"
-        ],
-        "x-ms-client-request-id": "48bd70b4-d908-2a3e-bf2e-1d6db29846fe",
-        "x-ms-date": "Fri, 03 Apr 2020 21:00:53 GMT",
-        "x-ms-rename-source": "/test-filesystem-ecfca0bb-9d7a-ca59-b240-dd52b10fde42/test-file-600df5c9-90ec-db85-de22-c412c6d9d31d",
-        "x-ms-return-client-request-id": "true",
         "x-ms-source-if-unmodified-since": "Thu, 02 Apr 2020 21:00:53 GMT",
         "x-ms-version": "2019-12-12"
->>>>>>> 32e373e2
       },
       "RequestBody": null,
       "StatusCode": 412,
       "ResponseHeaders": {
         "Content-Length": "213",
         "Content-Type": "application/json; charset=utf-8",
-<<<<<<< HEAD
-        "Date": "Thu, 05 Mar 2020 22:18:08 GMT",
-=======
         "Date": "Fri, 03 Apr 2020 21:00:51 GMT",
->>>>>>> 32e373e2
         "Server": [
           "Windows-Azure-HDFS/1.0",
           "Microsoft-HTTPAPI/2.0"
         ],
         "x-ms-client-request-id": "48bd70b4-d908-2a3e-bf2e-1d6db29846fe",
         "x-ms-error-code": "SourceConditionNotMet",
-<<<<<<< HEAD
-        "x-ms-request-id": "2891cf9b-f01f-002d-443b-f32148000000",
-        "x-ms-version": "2019-10-10"
-=======
         "x-ms-request-id": "fa44008f-201f-0097-0bfa-091bad000000",
         "x-ms-version": "2019-12-12"
->>>>>>> 32e373e2
       },
       "ResponseBody": {
         "error": {
           "code": "SourceConditionNotMet",
-<<<<<<< HEAD
-          "message": "The source condition specified using HTTP conditional header(s) is not met.\nRequestId:2891cf9b-f01f-002d-443b-f32148000000\nTime:2020-03-05T22:18:08.7980037Z"
-        }
-      }
-    },
-    {
-      "RequestUri": "https://seanstagehierarchical.blob.core.windows.net/test-filesystem-ecfca0bb-9d7a-ca59-b240-dd52b10fde42?restype=container",
-      "RequestMethod": "DELETE",
-      "RequestHeaders": {
-        "Authorization": "Sanitized",
-        "traceparent": "00-863fabc7c0919747b8d961a04fe03d53-d3939e2c680d574f-00",
-        "User-Agent": [
-          "azsdk-net-Storage.Files.DataLake/12.0.0-dev.20200305.1",
-          "(.NET Core 4.6.28325.01; Microsoft Windows 10.0.18363 )"
-        ],
-        "x-ms-client-request-id": "c1494346-b160-8d20-00ae-e033d5d3cafd",
-        "x-ms-date": "Thu, 05 Mar 2020 22:18:08 GMT",
-        "x-ms-return-client-request-id": "true",
-        "x-ms-version": "2019-10-10"
-=======
           "message": "The source condition specified using HTTP conditional header(s) is not met.\nRequestId:fa44008f-201f-0097-0bfa-091bad000000\nTime:2020-04-03T21:00:52.4559804Z"
         }
       }
@@ -578,49 +314,23 @@
         "x-ms-date": "Fri, 03 Apr 2020 21:00:53 GMT",
         "x-ms-return-client-request-id": "true",
         "x-ms-version": "2019-12-12"
->>>>>>> 32e373e2
       },
       "RequestBody": null,
       "StatusCode": 202,
       "ResponseHeaders": {
         "Content-Length": "0",
-<<<<<<< HEAD
-        "Date": "Thu, 05 Mar 2020 22:18:08 GMT",
-=======
         "Date": "Fri, 03 Apr 2020 21:00:51 GMT",
->>>>>>> 32e373e2
         "Server": [
           "Windows-Azure-Blob/1.0",
           "Microsoft-HTTPAPI/2.0"
         ],
         "x-ms-client-request-id": "c1494346-b160-8d20-00ae-e033d5d3cafd",
-<<<<<<< HEAD
-        "x-ms-request-id": "9d99c899-f01e-0002-603b-f32c83000000",
-        "x-ms-version": "2019-10-10"
-=======
         "x-ms-request-id": "9622292a-f01e-0012-58fa-093670000000",
         "x-ms-version": "2019-12-12"
->>>>>>> 32e373e2
-      },
-      "ResponseBody": []
-    },
-    {
-<<<<<<< HEAD
-      "RequestUri": "https://seanstagehierarchical.blob.core.windows.net/test-filesystem-59acca6e-1c55-7eaf-43a1-17ed053bea7a?restype=container",
-      "RequestMethod": "PUT",
-      "RequestHeaders": {
-        "Authorization": "Sanitized",
-        "traceparent": "00-8e329b3c799b9647a173806bb395ae5c-c61acfdaddafe044-00",
-        "User-Agent": [
-          "azsdk-net-Storage.Files.DataLake/12.0.0-dev.20200305.1",
-          "(.NET Core 4.6.28325.01; Microsoft Windows 10.0.18363 )"
-        ],
-        "x-ms-blob-public-access": "container",
-        "x-ms-client-request-id": "7495d651-1e97-2ae1-94ca-7ebe9a3288c5",
-        "x-ms-date": "Thu, 05 Mar 2020 22:18:09 GMT",
-        "x-ms-return-client-request-id": "true",
-        "x-ms-version": "2019-10-10"
-=======
+      },
+      "ResponseBody": []
+    },
+    {
       "RequestUri": "http://seannsecanary.blob.core.windows.net/test-filesystem-59acca6e-1c55-7eaf-43a1-17ed053bea7a?restype=container",
       "RequestMethod": "PUT",
       "RequestHeaders": {
@@ -635,52 +345,25 @@
         "x-ms-date": "Fri, 03 Apr 2020 21:00:54 GMT",
         "x-ms-return-client-request-id": "true",
         "x-ms-version": "2019-12-12"
->>>>>>> 32e373e2
-      },
-      "RequestBody": null,
-      "StatusCode": 201,
-      "ResponseHeaders": {
-        "Content-Length": "0",
-<<<<<<< HEAD
-        "Date": "Thu, 05 Mar 2020 22:18:08 GMT",
-        "ETag": "\u00220x8D7C15316043207\u0022",
-        "Last-Modified": "Thu, 05 Mar 2020 22:18:09 GMT",
-=======
+      },
+      "RequestBody": null,
+      "StatusCode": 201,
+      "ResponseHeaders": {
+        "Content-Length": "0",
         "Date": "Fri, 03 Apr 2020 21:00:51 GMT",
         "ETag": "\u00220x8D7D8121869F876\u0022",
         "Last-Modified": "Fri, 03 Apr 2020 21:00:52 GMT",
->>>>>>> 32e373e2
         "Server": [
           "Windows-Azure-Blob/1.0",
           "Microsoft-HTTPAPI/2.0"
         ],
         "x-ms-client-request-id": "7495d651-1e97-2ae1-94ca-7ebe9a3288c5",
-<<<<<<< HEAD
-        "x-ms-request-id": "a52952b9-401e-0007-763b-f3fe58000000",
-        "x-ms-version": "2019-10-10"
-=======
         "x-ms-request-id": "9622293b-f01e-0012-67fa-093670000000",
         "x-ms-version": "2019-12-12"
->>>>>>> 32e373e2
-      },
-      "ResponseBody": []
-    },
-    {
-<<<<<<< HEAD
-      "RequestUri": "https://seanstagehierarchical.dfs.core.windows.net/test-filesystem-59acca6e-1c55-7eaf-43a1-17ed053bea7a/test-file-ef7c65c3-5bad-e9af-2cff-096fca302949?resource=file",
-      "RequestMethod": "PUT",
-      "RequestHeaders": {
-        "Authorization": "Sanitized",
-        "traceparent": "00-811adb8f864ecd49b4131ab2b6e5874d-fdb68d217771e24a-00",
-        "User-Agent": [
-          "azsdk-net-Storage.Files.DataLake/12.0.0-dev.20200305.1",
-          "(.NET Core 4.6.28325.01; Microsoft Windows 10.0.18363 )"
-        ],
-        "x-ms-client-request-id": "efba8c5d-567d-f6b0-27ac-489814715f63",
-        "x-ms-date": "Thu, 05 Mar 2020 22:18:09 GMT",
-        "x-ms-return-client-request-id": "true",
-        "x-ms-version": "2019-10-10"
-=======
+      },
+      "ResponseBody": []
+    },
+    {
       "RequestUri": "http://seannsecanary.dfs.core.windows.net/test-filesystem-59acca6e-1c55-7eaf-43a1-17ed053bea7a/test-file-ef7c65c3-5bad-e9af-2cff-096fca302949?resource=file",
       "RequestMethod": "PUT",
       "RequestHeaders": {
@@ -694,52 +377,25 @@
         "x-ms-date": "Fri, 03 Apr 2020 21:00:54 GMT",
         "x-ms-return-client-request-id": "true",
         "x-ms-version": "2019-12-12"
->>>>>>> 32e373e2
-      },
-      "RequestBody": null,
-      "StatusCode": 201,
-      "ResponseHeaders": {
-        "Content-Length": "0",
-<<<<<<< HEAD
-        "Date": "Thu, 05 Mar 2020 22:18:08 GMT",
-        "ETag": "\u00220x8D7C15316389E40\u0022",
-        "Last-Modified": "Thu, 05 Mar 2020 22:18:09 GMT",
-=======
+      },
+      "RequestBody": null,
+      "StatusCode": 201,
+      "ResponseHeaders": {
+        "Content-Length": "0",
         "Date": "Fri, 03 Apr 2020 21:00:51 GMT",
         "ETag": "\u00220x8D7D812187CE0BE\u0022",
         "Last-Modified": "Fri, 03 Apr 2020 21:00:52 GMT",
->>>>>>> 32e373e2
         "Server": [
           "Windows-Azure-HDFS/1.0",
           "Microsoft-HTTPAPI/2.0"
         ],
         "x-ms-client-request-id": "efba8c5d-567d-f6b0-27ac-489814715f63",
-<<<<<<< HEAD
-        "x-ms-request-id": "66a93ebe-b01f-0003-233b-f3735f000000",
-        "x-ms-version": "2019-10-10"
-=======
         "x-ms-request-id": "fa440092-201f-0097-0efa-091bad000000",
         "x-ms-version": "2019-12-12"
->>>>>>> 32e373e2
-      },
-      "ResponseBody": []
-    },
-    {
-<<<<<<< HEAD
-      "RequestUri": "https://seanstagehierarchical.dfs.core.windows.net/test-filesystem-59acca6e-1c55-7eaf-43a1-17ed053bea7a/test-file-e06235a1-5a96-4d1f-82e4-eab0802ae34c?resource=file",
-      "RequestMethod": "PUT",
-      "RequestHeaders": {
-        "Authorization": "Sanitized",
-        "traceparent": "00-ee37f8173bec3140a74b802f5cae1129-a24c1c20f761af48-00",
-        "User-Agent": [
-          "azsdk-net-Storage.Files.DataLake/12.0.0-dev.20200305.1",
-          "(.NET Core 4.6.28325.01; Microsoft Windows 10.0.18363 )"
-        ],
-        "x-ms-client-request-id": "d0e3779d-327d-0385-6d6c-6d986bff75fc",
-        "x-ms-date": "Thu, 05 Mar 2020 22:18:09 GMT",
-        "x-ms-return-client-request-id": "true",
-        "x-ms-version": "2019-10-10"
-=======
+      },
+      "ResponseBody": []
+    },
+    {
       "RequestUri": "http://seannsecanary.dfs.core.windows.net/test-filesystem-59acca6e-1c55-7eaf-43a1-17ed053bea7a/test-file-e06235a1-5a96-4d1f-82e4-eab0802ae34c?resource=file",
       "RequestMethod": "PUT",
       "RequestHeaders": {
@@ -753,57 +409,30 @@
         "x-ms-date": "Fri, 03 Apr 2020 21:00:54 GMT",
         "x-ms-return-client-request-id": "true",
         "x-ms-version": "2019-12-12"
->>>>>>> 32e373e2
-      },
-      "RequestBody": null,
-      "StatusCode": 201,
-      "ResponseHeaders": {
-        "Content-Length": "0",
-<<<<<<< HEAD
-        "Date": "Thu, 05 Mar 2020 22:18:08 GMT",
-        "ETag": "\u00220x8D7C15316471A48\u0022",
-        "Last-Modified": "Thu, 05 Mar 2020 22:18:09 GMT",
-=======
+      },
+      "RequestBody": null,
+      "StatusCode": 201,
+      "ResponseHeaders": {
+        "Content-Length": "0",
         "Date": "Fri, 03 Apr 2020 21:00:52 GMT",
         "ETag": "\u00220x8D7D8121889DBAF\u0022",
         "Last-Modified": "Fri, 03 Apr 2020 21:00:52 GMT",
->>>>>>> 32e373e2
         "Server": [
           "Windows-Azure-HDFS/1.0",
           "Microsoft-HTTPAPI/2.0"
         ],
         "x-ms-client-request-id": "d0e3779d-327d-0385-6d6c-6d986bff75fc",
-<<<<<<< HEAD
-        "x-ms-request-id": "66a93ebf-b01f-0003-243b-f3735f000000",
-        "x-ms-version": "2019-10-10"
-=======
         "x-ms-request-id": "fa440093-201f-0097-0ffa-091bad000000",
         "x-ms-version": "2019-12-12"
->>>>>>> 32e373e2
-      },
-      "ResponseBody": []
-    },
-    {
-<<<<<<< HEAD
-      "RequestUri": "https://seanstagehierarchical.dfs.core.windows.net/test-filesystem-59acca6e-1c55-7eaf-43a1-17ed053bea7a/test-file-e06235a1-5a96-4d1f-82e4-eab0802ae34c?mode=legacy",
-=======
+      },
+      "ResponseBody": []
+    },
+    {
       "RequestUri": "http://seannsecanary.dfs.core.windows.net/test-filesystem-59acca6e-1c55-7eaf-43a1-17ed053bea7a/test-file-e06235a1-5a96-4d1f-82e4-eab0802ae34c?mode=legacy",
->>>>>>> 32e373e2
-      "RequestMethod": "PUT",
-      "RequestHeaders": {
-        "Authorization": "Sanitized",
-        "User-Agent": [
-<<<<<<< HEAD
-          "azsdk-net-Storage.Files.DataLake/12.0.0-dev.20200305.1",
-          "(.NET Core 4.6.28325.01; Microsoft Windows 10.0.18363 )"
-        ],
-        "x-ms-client-request-id": "09135760-1247-b9cf-660d-d009cb329a0b",
-        "x-ms-date": "Thu, 05 Mar 2020 22:18:09 GMT",
-        "x-ms-rename-source": "/test-filesystem-59acca6e-1c55-7eaf-43a1-17ed053bea7a/test-file-ef7c65c3-5bad-e9af-2cff-096fca302949",
-        "x-ms-return-client-request-id": "true",
-        "x-ms-source-if-match": "\u0022garbage\u0022",
-        "x-ms-version": "2019-10-10"
-=======
+      "RequestMethod": "PUT",
+      "RequestHeaders": {
+        "Authorization": "Sanitized",
+        "User-Agent": [
           "azsdk-net-Storage.Files.DataLake/12.1.0-dev.20200403.1",
           "(.NET Core 4.6.28325.01; Microsoft Windows 10.0.18362 )"
         ],
@@ -813,55 +442,25 @@
         "x-ms-return-client-request-id": "true",
         "x-ms-source-if-match": "\u0022garbage\u0022",
         "x-ms-version": "2019-12-12"
->>>>>>> 32e373e2
       },
       "RequestBody": null,
       "StatusCode": 412,
       "ResponseHeaders": {
         "Content-Length": "213",
         "Content-Type": "application/json; charset=utf-8",
-<<<<<<< HEAD
-        "Date": "Thu, 05 Mar 2020 22:18:08 GMT",
-=======
         "Date": "Fri, 03 Apr 2020 21:00:52 GMT",
->>>>>>> 32e373e2
         "Server": [
           "Windows-Azure-HDFS/1.0",
           "Microsoft-HTTPAPI/2.0"
         ],
         "x-ms-client-request-id": "09135760-1247-b9cf-660d-d009cb329a0b",
         "x-ms-error-code": "SourceConditionNotMet",
-<<<<<<< HEAD
-        "x-ms-request-id": "66a93ec0-b01f-0003-253b-f3735f000000",
-        "x-ms-version": "2019-10-10"
-=======
         "x-ms-request-id": "fa440094-201f-0097-10fa-091bad000000",
         "x-ms-version": "2019-12-12"
->>>>>>> 32e373e2
       },
       "ResponseBody": {
         "error": {
           "code": "SourceConditionNotMet",
-<<<<<<< HEAD
-          "message": "The source condition specified using HTTP conditional header(s) is not met.\nRequestId:66a93ec0-b01f-0003-253b-f3735f000000\nTime:2020-03-05T22:18:09.7209388Z"
-        }
-      }
-    },
-    {
-      "RequestUri": "https://seanstagehierarchical.blob.core.windows.net/test-filesystem-59acca6e-1c55-7eaf-43a1-17ed053bea7a?restype=container",
-      "RequestMethod": "DELETE",
-      "RequestHeaders": {
-        "Authorization": "Sanitized",
-        "traceparent": "00-b3d58a7882e5e74d90931e2a29f281cf-0f70b2f661bb4340-00",
-        "User-Agent": [
-          "azsdk-net-Storage.Files.DataLake/12.0.0-dev.20200305.1",
-          "(.NET Core 4.6.28325.01; Microsoft Windows 10.0.18363 )"
-        ],
-        "x-ms-client-request-id": "1338354d-6ceb-b6b5-2bf3-c15250e49b36",
-        "x-ms-date": "Thu, 05 Mar 2020 22:18:09 GMT",
-        "x-ms-return-client-request-id": "true",
-        "x-ms-version": "2019-10-10"
-=======
           "message": "The source condition specified using HTTP conditional header(s) is not met.\nRequestId:fa440094-201f-0097-10fa-091bad000000\nTime:2020-04-03T21:00:52.9683404Z"
         }
       }
@@ -880,49 +479,23 @@
         "x-ms-date": "Fri, 03 Apr 2020 21:00:54 GMT",
         "x-ms-return-client-request-id": "true",
         "x-ms-version": "2019-12-12"
->>>>>>> 32e373e2
       },
       "RequestBody": null,
       "StatusCode": 202,
       "ResponseHeaders": {
         "Content-Length": "0",
-<<<<<<< HEAD
-        "Date": "Thu, 05 Mar 2020 22:18:09 GMT",
-=======
         "Date": "Fri, 03 Apr 2020 21:00:52 GMT",
->>>>>>> 32e373e2
         "Server": [
           "Windows-Azure-Blob/1.0",
           "Microsoft-HTTPAPI/2.0"
         ],
         "x-ms-client-request-id": "1338354d-6ceb-b6b5-2bf3-c15250e49b36",
-<<<<<<< HEAD
-        "x-ms-request-id": "a52952ca-401e-0007-033b-f3fe58000000",
-        "x-ms-version": "2019-10-10"
-=======
         "x-ms-request-id": "9622294f-f01e-0012-77fa-093670000000",
         "x-ms-version": "2019-12-12"
->>>>>>> 32e373e2
-      },
-      "ResponseBody": []
-    },
-    {
-<<<<<<< HEAD
-      "RequestUri": "https://seanstagehierarchical.blob.core.windows.net/test-filesystem-49c0cac1-edf4-049a-2497-7fccabae5cd1?restype=container",
-      "RequestMethod": "PUT",
-      "RequestHeaders": {
-        "Authorization": "Sanitized",
-        "traceparent": "00-ba05727b9be685429d2af9ad271f56fe-1cc3e3781bdaa443-00",
-        "User-Agent": [
-          "azsdk-net-Storage.Files.DataLake/12.0.0-dev.20200305.1",
-          "(.NET Core 4.6.28325.01; Microsoft Windows 10.0.18363 )"
-        ],
-        "x-ms-blob-public-access": "container",
-        "x-ms-client-request-id": "925f30e0-66d4-5f53-9a34-ee53ece80a7d",
-        "x-ms-date": "Thu, 05 Mar 2020 22:18:09 GMT",
-        "x-ms-return-client-request-id": "true",
-        "x-ms-version": "2019-10-10"
-=======
+      },
+      "ResponseBody": []
+    },
+    {
       "RequestUri": "http://seannsecanary.blob.core.windows.net/test-filesystem-49c0cac1-edf4-049a-2497-7fccabae5cd1?restype=container",
       "RequestMethod": "PUT",
       "RequestHeaders": {
@@ -937,52 +510,25 @@
         "x-ms-date": "Fri, 03 Apr 2020 21:00:54 GMT",
         "x-ms-return-client-request-id": "true",
         "x-ms-version": "2019-12-12"
->>>>>>> 32e373e2
-      },
-      "RequestBody": null,
-      "StatusCode": 201,
-      "ResponseHeaders": {
-        "Content-Length": "0",
-<<<<<<< HEAD
-        "Date": "Thu, 05 Mar 2020 22:18:09 GMT",
-        "ETag": "\u00220x8D7C153168FBC75\u0022",
-        "Last-Modified": "Thu, 05 Mar 2020 22:18:10 GMT",
-=======
+      },
+      "RequestBody": null,
+      "StatusCode": 201,
+      "ResponseHeaders": {
+        "Content-Length": "0",
         "Date": "Fri, 03 Apr 2020 21:00:52 GMT",
         "ETag": "\u00220x8D7D81218B120A4\u0022",
         "Last-Modified": "Fri, 03 Apr 2020 21:00:53 GMT",
->>>>>>> 32e373e2
         "Server": [
           "Windows-Azure-Blob/1.0",
           "Microsoft-HTTPAPI/2.0"
         ],
         "x-ms-client-request-id": "925f30e0-66d4-5f53-9a34-ee53ece80a7d",
-<<<<<<< HEAD
-        "x-ms-request-id": "958361ce-601e-0010-1a3b-f35753000000",
-        "x-ms-version": "2019-10-10"
-=======
         "x-ms-request-id": "9622295d-f01e-0012-04fa-093670000000",
         "x-ms-version": "2019-12-12"
->>>>>>> 32e373e2
-      },
-      "ResponseBody": []
-    },
-    {
-<<<<<<< HEAD
-      "RequestUri": "https://seanstagehierarchical.dfs.core.windows.net/test-filesystem-49c0cac1-edf4-049a-2497-7fccabae5cd1/test-file-c7f4ef97-0428-3a3c-aafc-f579e6ef6943?resource=file",
-      "RequestMethod": "PUT",
-      "RequestHeaders": {
-        "Authorization": "Sanitized",
-        "traceparent": "00-8752a4be161c444184eba588344c0fea-25167de0eba4d147-00",
-        "User-Agent": [
-          "azsdk-net-Storage.Files.DataLake/12.0.0-dev.20200305.1",
-          "(.NET Core 4.6.28325.01; Microsoft Windows 10.0.18363 )"
-        ],
-        "x-ms-client-request-id": "aa138970-63ec-db7d-f324-e7d871d979ab",
-        "x-ms-date": "Thu, 05 Mar 2020 22:18:10 GMT",
-        "x-ms-return-client-request-id": "true",
-        "x-ms-version": "2019-10-10"
-=======
+      },
+      "ResponseBody": []
+    },
+    {
       "RequestUri": "http://seannsecanary.dfs.core.windows.net/test-filesystem-49c0cac1-edf4-049a-2497-7fccabae5cd1/test-file-c7f4ef97-0428-3a3c-aafc-f579e6ef6943?resource=file",
       "RequestMethod": "PUT",
       "RequestHeaders": {
@@ -996,52 +542,25 @@
         "x-ms-date": "Fri, 03 Apr 2020 21:00:54 GMT",
         "x-ms-return-client-request-id": "true",
         "x-ms-version": "2019-12-12"
->>>>>>> 32e373e2
-      },
-      "RequestBody": null,
-      "StatusCode": 201,
-      "ResponseHeaders": {
-        "Content-Length": "0",
-<<<<<<< HEAD
-        "Date": "Thu, 05 Mar 2020 22:18:09 GMT",
-        "ETag": "\u00220x8D7C15316C81BD7\u0022",
-        "Last-Modified": "Thu, 05 Mar 2020 22:18:10 GMT",
-=======
+      },
+      "RequestBody": null,
+      "StatusCode": 201,
+      "ResponseHeaders": {
+        "Content-Length": "0",
         "Date": "Fri, 03 Apr 2020 21:00:52 GMT",
         "ETag": "\u00220x8D7D81218C8FD24\u0022",
         "Last-Modified": "Fri, 03 Apr 2020 21:00:53 GMT",
->>>>>>> 32e373e2
         "Server": [
           "Windows-Azure-HDFS/1.0",
           "Microsoft-HTTPAPI/2.0"
         ],
         "x-ms-client-request-id": "aa138970-63ec-db7d-f324-e7d871d979ab",
-<<<<<<< HEAD
-        "x-ms-request-id": "3ab45dc2-601f-002f-763b-f39ff0000000",
-        "x-ms-version": "2019-10-10"
-=======
         "x-ms-request-id": "fa440095-201f-0097-11fa-091bad000000",
         "x-ms-version": "2019-12-12"
->>>>>>> 32e373e2
-      },
-      "ResponseBody": []
-    },
-    {
-<<<<<<< HEAD
-      "RequestUri": "https://seanstagehierarchical.dfs.core.windows.net/test-filesystem-49c0cac1-edf4-049a-2497-7fccabae5cd1/test-file-13e7abcb-8ffc-cd2d-f2fd-92cb0876a1df?resource=file",
-      "RequestMethod": "PUT",
-      "RequestHeaders": {
-        "Authorization": "Sanitized",
-        "traceparent": "00-604d9571d1ccfc47b821ba0581b16c02-19522958de05d948-00",
-        "User-Agent": [
-          "azsdk-net-Storage.Files.DataLake/12.0.0-dev.20200305.1",
-          "(.NET Core 4.6.28325.01; Microsoft Windows 10.0.18363 )"
-        ],
-        "x-ms-client-request-id": "edfa50e2-c4e3-e16e-5b45-b8efd1b1d27d",
-        "x-ms-date": "Thu, 05 Mar 2020 22:18:10 GMT",
-        "x-ms-return-client-request-id": "true",
-        "x-ms-version": "2019-10-10"
-=======
+      },
+      "ResponseBody": []
+    },
+    {
       "RequestUri": "http://seannsecanary.dfs.core.windows.net/test-filesystem-49c0cac1-edf4-049a-2497-7fccabae5cd1/test-file-13e7abcb-8ffc-cd2d-f2fd-92cb0876a1df?resource=file",
       "RequestMethod": "PUT",
       "RequestHeaders": {
@@ -1055,55 +574,30 @@
         "x-ms-date": "Fri, 03 Apr 2020 21:00:54 GMT",
         "x-ms-return-client-request-id": "true",
         "x-ms-version": "2019-12-12"
->>>>>>> 32e373e2
-      },
-      "RequestBody": null,
-      "StatusCode": 201,
-      "ResponseHeaders": {
-        "Content-Length": "0",
-<<<<<<< HEAD
-        "Date": "Thu, 05 Mar 2020 22:18:10 GMT",
-        "ETag": "\u00220x8D7C15316D77D42\u0022",
-        "Last-Modified": "Thu, 05 Mar 2020 22:18:10 GMT",
-=======
+      },
+      "RequestBody": null,
+      "StatusCode": 201,
+      "ResponseHeaders": {
+        "Content-Length": "0",
         "Date": "Fri, 03 Apr 2020 21:00:52 GMT",
         "ETag": "\u00220x8D7D81218DBCF8A\u0022",
         "Last-Modified": "Fri, 03 Apr 2020 21:00:53 GMT",
->>>>>>> 32e373e2
         "Server": [
           "Windows-Azure-HDFS/1.0",
           "Microsoft-HTTPAPI/2.0"
         ],
         "x-ms-client-request-id": "edfa50e2-c4e3-e16e-5b45-b8efd1b1d27d",
-<<<<<<< HEAD
-        "x-ms-request-id": "3ab45dc3-601f-002f-773b-f39ff0000000",
-        "x-ms-version": "2019-10-10"
-=======
         "x-ms-request-id": "fa440096-201f-0097-12fa-091bad000000",
         "x-ms-version": "2019-12-12"
->>>>>>> 32e373e2
-      },
-      "ResponseBody": []
-    },
-    {
-<<<<<<< HEAD
-      "RequestUri": "https://seanstagehierarchical.blob.core.windows.net/test-filesystem-49c0cac1-edf4-049a-2497-7fccabae5cd1/test-file-c7f4ef97-0428-3a3c-aafc-f579e6ef6943",
-=======
+      },
+      "ResponseBody": []
+    },
+    {
       "RequestUri": "http://seannsecanary.blob.core.windows.net/test-filesystem-49c0cac1-edf4-049a-2497-7fccabae5cd1/test-file-c7f4ef97-0428-3a3c-aafc-f579e6ef6943",
->>>>>>> 32e373e2
       "RequestMethod": "HEAD",
       "RequestHeaders": {
         "Authorization": "Sanitized",
         "User-Agent": [
-<<<<<<< HEAD
-          "azsdk-net-Storage.Files.DataLake/12.0.0-dev.20200305.1",
-          "(.NET Core 4.6.28325.01; Microsoft Windows 10.0.18363 )"
-        ],
-        "x-ms-client-request-id": "b7e93677-b47c-60fb-1a27-0196066837a9",
-        "x-ms-date": "Thu, 05 Mar 2020 22:18:10 GMT",
-        "x-ms-return-client-request-id": "true",
-        "x-ms-version": "2019-10-10"
-=======
           "azsdk-net-Storage.Files.DataLake/12.1.0-dev.20200403.1",
           "(.NET Core 4.6.28325.01; Microsoft Windows 10.0.18362 )"
         ],
@@ -1111,7 +605,6 @@
         "x-ms-date": "Fri, 03 Apr 2020 21:00:54 GMT",
         "x-ms-return-client-request-id": "true",
         "x-ms-version": "2019-12-12"
->>>>>>> 32e373e2
       },
       "RequestBody": null,
       "StatusCode": 200,
@@ -1119,15 +612,9 @@
         "Accept-Ranges": "bytes",
         "Content-Length": "0",
         "Content-Type": "application/octet-stream",
-<<<<<<< HEAD
-        "Date": "Thu, 05 Mar 2020 22:18:10 GMT",
-        "ETag": "\u00220x8D7C15316C81BD7\u0022",
-        "Last-Modified": "Thu, 05 Mar 2020 22:18:10 GMT",
-=======
         "Date": "Fri, 03 Apr 2020 21:00:52 GMT",
         "ETag": "\u00220x8D7D81218C8FD24\u0022",
         "Last-Modified": "Fri, 03 Apr 2020 21:00:53 GMT",
->>>>>>> 32e373e2
         "Server": [
           "Windows-Azure-Blob/1.0",
           "Microsoft-HTTPAPI/2.0"
@@ -1136,45 +623,21 @@
         "x-ms-access-tier-inferred": "true",
         "x-ms-blob-type": "BlockBlob",
         "x-ms-client-request-id": "b7e93677-b47c-60fb-1a27-0196066837a9",
-<<<<<<< HEAD
-        "x-ms-creation-time": "Thu, 05 Mar 2020 22:18:10 GMT",
-        "x-ms-lease-state": "available",
-        "x-ms-lease-status": "unlocked",
-        "x-ms-request-id": "958361e3-601e-0010-253b-f35753000000",
-        "x-ms-server-encrypted": "true",
-        "x-ms-version": "2019-10-10"
-=======
         "x-ms-creation-time": "Fri, 03 Apr 2020 21:00:53 GMT",
         "x-ms-lease-state": "available",
         "x-ms-lease-status": "unlocked",
         "x-ms-request-id": "96222988-f01e-0012-24fa-093670000000",
         "x-ms-server-encrypted": "true",
         "x-ms-version": "2019-12-12"
->>>>>>> 32e373e2
-      },
-      "ResponseBody": []
-    },
-    {
-<<<<<<< HEAD
-      "RequestUri": "https://seanstagehierarchical.dfs.core.windows.net/test-filesystem-49c0cac1-edf4-049a-2497-7fccabae5cd1/test-file-13e7abcb-8ffc-cd2d-f2fd-92cb0876a1df?mode=legacy",
-=======
+      },
+      "ResponseBody": []
+    },
+    {
       "RequestUri": "http://seannsecanary.dfs.core.windows.net/test-filesystem-49c0cac1-edf4-049a-2497-7fccabae5cd1/test-file-13e7abcb-8ffc-cd2d-f2fd-92cb0876a1df?mode=legacy",
->>>>>>> 32e373e2
-      "RequestMethod": "PUT",
-      "RequestHeaders": {
-        "Authorization": "Sanitized",
-        "User-Agent": [
-<<<<<<< HEAD
-          "azsdk-net-Storage.Files.DataLake/12.0.0-dev.20200305.1",
-          "(.NET Core 4.6.28325.01; Microsoft Windows 10.0.18363 )"
-        ],
-        "x-ms-client-request-id": "9a77eb59-1ac8-ce01-0d53-cda91a3806eb",
-        "x-ms-date": "Thu, 05 Mar 2020 22:18:10 GMT",
-        "x-ms-rename-source": "/test-filesystem-49c0cac1-edf4-049a-2497-7fccabae5cd1/test-file-c7f4ef97-0428-3a3c-aafc-f579e6ef6943",
-        "x-ms-return-client-request-id": "true",
-        "x-ms-source-if-none-match": "\u00220x8D7C15316C81BD7\u0022",
-        "x-ms-version": "2019-10-10"
-=======
+      "RequestMethod": "PUT",
+      "RequestHeaders": {
+        "Authorization": "Sanitized",
+        "User-Agent": [
           "azsdk-net-Storage.Files.DataLake/12.1.0-dev.20200403.1",
           "(.NET Core 4.6.28325.01; Microsoft Windows 10.0.18362 )"
         ],
@@ -1184,55 +647,25 @@
         "x-ms-return-client-request-id": "true",
         "x-ms-source-if-none-match": "\u00220x8D7D81218C8FD24\u0022",
         "x-ms-version": "2019-12-12"
->>>>>>> 32e373e2
       },
       "RequestBody": null,
       "StatusCode": 412,
       "ResponseHeaders": {
         "Content-Length": "213",
         "Content-Type": "application/json; charset=utf-8",
-<<<<<<< HEAD
-        "Date": "Thu, 05 Mar 2020 22:18:10 GMT",
-=======
         "Date": "Fri, 03 Apr 2020 21:00:53 GMT",
->>>>>>> 32e373e2
         "Server": [
           "Windows-Azure-HDFS/1.0",
           "Microsoft-HTTPAPI/2.0"
         ],
         "x-ms-client-request-id": "9a77eb59-1ac8-ce01-0d53-cda91a3806eb",
         "x-ms-error-code": "SourceConditionNotMet",
-<<<<<<< HEAD
-        "x-ms-request-id": "3ab45dc4-601f-002f-783b-f39ff0000000",
-        "x-ms-version": "2019-10-10"
-=======
         "x-ms-request-id": "fa440097-201f-0097-13fa-091bad000000",
         "x-ms-version": "2019-12-12"
->>>>>>> 32e373e2
       },
       "ResponseBody": {
         "error": {
           "code": "SourceConditionNotMet",
-<<<<<<< HEAD
-          "message": "The source condition specified using HTTP conditional header(s) is not met.\nRequestId:3ab45dc4-601f-002f-783b-f39ff0000000\nTime:2020-03-05T22:18:10.7759559Z"
-        }
-      }
-    },
-    {
-      "RequestUri": "https://seanstagehierarchical.blob.core.windows.net/test-filesystem-49c0cac1-edf4-049a-2497-7fccabae5cd1?restype=container",
-      "RequestMethod": "DELETE",
-      "RequestHeaders": {
-        "Authorization": "Sanitized",
-        "traceparent": "00-e0971a922bb4e446b39d9aa00fe8a179-677cf740ec98d849-00",
-        "User-Agent": [
-          "azsdk-net-Storage.Files.DataLake/12.0.0-dev.20200305.1",
-          "(.NET Core 4.6.28325.01; Microsoft Windows 10.0.18363 )"
-        ],
-        "x-ms-client-request-id": "1a3da94d-9cf0-23e1-08d9-cb1dcfe1ab49",
-        "x-ms-date": "Thu, 05 Mar 2020 22:18:10 GMT",
-        "x-ms-return-client-request-id": "true",
-        "x-ms-version": "2019-10-10"
-=======
           "message": "The source condition specified using HTTP conditional header(s) is not met.\nRequestId:fa440097-201f-0097-13fa-091bad000000\nTime:2020-04-03T21:00:54.4363790Z"
         }
       }
@@ -1251,49 +684,23 @@
         "x-ms-date": "Fri, 03 Apr 2020 21:00:55 GMT",
         "x-ms-return-client-request-id": "true",
         "x-ms-version": "2019-12-12"
->>>>>>> 32e373e2
       },
       "RequestBody": null,
       "StatusCode": 202,
       "ResponseHeaders": {
         "Content-Length": "0",
-<<<<<<< HEAD
-        "Date": "Thu, 05 Mar 2020 22:18:10 GMT",
-=======
         "Date": "Fri, 03 Apr 2020 21:00:53 GMT",
->>>>>>> 32e373e2
         "Server": [
           "Windows-Azure-Blob/1.0",
           "Microsoft-HTTPAPI/2.0"
         ],
         "x-ms-client-request-id": "1a3da94d-9cf0-23e1-08d9-cb1dcfe1ab49",
-<<<<<<< HEAD
-        "x-ms-request-id": "958361e6-601e-0010-273b-f35753000000",
-        "x-ms-version": "2019-10-10"
-=======
         "x-ms-request-id": "962229ca-f01e-0012-5dfa-093670000000",
         "x-ms-version": "2019-12-12"
->>>>>>> 32e373e2
-      },
-      "ResponseBody": []
-    },
-    {
-<<<<<<< HEAD
-      "RequestUri": "https://seanstagehierarchical.blob.core.windows.net/test-filesystem-fe5caee7-dbd4-45fd-8f9d-efa5e473b416?restype=container",
-      "RequestMethod": "PUT",
-      "RequestHeaders": {
-        "Authorization": "Sanitized",
-        "traceparent": "00-5344abe2225cd44fadf7e9b1a58cd294-bc2c3634cf1aea41-00",
-        "User-Agent": [
-          "azsdk-net-Storage.Files.DataLake/12.0.0-dev.20200305.1",
-          "(.NET Core 4.6.28325.01; Microsoft Windows 10.0.18363 )"
-        ],
-        "x-ms-blob-public-access": "container",
-        "x-ms-client-request-id": "6ba6ec76-559a-71c2-abf7-8b52ac3b3f95",
-        "x-ms-date": "Thu, 05 Mar 2020 22:18:10 GMT",
-        "x-ms-return-client-request-id": "true",
-        "x-ms-version": "2019-10-10"
-=======
+      },
+      "ResponseBody": []
+    },
+    {
       "RequestUri": "http://seannsecanary.blob.core.windows.net/test-filesystem-fe5caee7-dbd4-45fd-8f9d-efa5e473b416?restype=container",
       "RequestMethod": "PUT",
       "RequestHeaders": {
@@ -1308,52 +715,25 @@
         "x-ms-date": "Fri, 03 Apr 2020 21:00:56 GMT",
         "x-ms-return-client-request-id": "true",
         "x-ms-version": "2019-12-12"
->>>>>>> 32e373e2
-      },
-      "RequestBody": null,
-      "StatusCode": 201,
-      "ResponseHeaders": {
-        "Content-Length": "0",
-<<<<<<< HEAD
-        "Date": "Thu, 05 Mar 2020 22:18:11 GMT",
-        "ETag": "\u00220x8D7C153173061D9\u0022",
-        "Last-Modified": "Thu, 05 Mar 2020 22:18:11 GMT",
-=======
+      },
+      "RequestBody": null,
+      "StatusCode": 201,
+      "ResponseHeaders": {
+        "Content-Length": "0",
         "Date": "Fri, 03 Apr 2020 21:00:53 GMT",
         "ETag": "\u00220x8D7D8121994302C\u0022",
         "Last-Modified": "Fri, 03 Apr 2020 21:00:54 GMT",
->>>>>>> 32e373e2
         "Server": [
           "Windows-Azure-Blob/1.0",
           "Microsoft-HTTPAPI/2.0"
         ],
         "x-ms-client-request-id": "6ba6ec76-559a-71c2-abf7-8b52ac3b3f95",
-<<<<<<< HEAD
-        "x-ms-request-id": "5f1b164f-901e-003b-643b-f3d79f000000",
-        "x-ms-version": "2019-10-10"
-=======
         "x-ms-request-id": "962229d2-f01e-0012-63fa-093670000000",
         "x-ms-version": "2019-12-12"
->>>>>>> 32e373e2
-      },
-      "ResponseBody": []
-    },
-    {
-<<<<<<< HEAD
-      "RequestUri": "https://seanstagehierarchical.dfs.core.windows.net/test-filesystem-fe5caee7-dbd4-45fd-8f9d-efa5e473b416/test-file-991db525-3a85-fb4e-b451-d04ae67cfd50?resource=file",
-      "RequestMethod": "PUT",
-      "RequestHeaders": {
-        "Authorization": "Sanitized",
-        "traceparent": "00-b5c7dd2fa9accb4c9ab087246b408e87-e0837b2ab75f4046-00",
-        "User-Agent": [
-          "azsdk-net-Storage.Files.DataLake/12.0.0-dev.20200305.1",
-          "(.NET Core 4.6.28325.01; Microsoft Windows 10.0.18363 )"
-        ],
-        "x-ms-client-request-id": "925c5f4b-7021-3c43-9eaa-b74984788a2f",
-        "x-ms-date": "Thu, 05 Mar 2020 22:18:11 GMT",
-        "x-ms-return-client-request-id": "true",
-        "x-ms-version": "2019-10-10"
-=======
+      },
+      "ResponseBody": []
+    },
+    {
       "RequestUri": "http://seannsecanary.dfs.core.windows.net/test-filesystem-fe5caee7-dbd4-45fd-8f9d-efa5e473b416/test-file-991db525-3a85-fb4e-b451-d04ae67cfd50?resource=file",
       "RequestMethod": "PUT",
       "RequestHeaders": {
@@ -1367,52 +747,25 @@
         "x-ms-date": "Fri, 03 Apr 2020 21:00:56 GMT",
         "x-ms-return-client-request-id": "true",
         "x-ms-version": "2019-12-12"
->>>>>>> 32e373e2
-      },
-      "RequestBody": null,
-      "StatusCode": 201,
-      "ResponseHeaders": {
-        "Content-Length": "0",
-<<<<<<< HEAD
-        "Date": "Thu, 05 Mar 2020 22:18:11 GMT",
-        "ETag": "\u00220x8D7C1531767F8D0\u0022",
-        "Last-Modified": "Thu, 05 Mar 2020 22:18:11 GMT",
-=======
+      },
+      "RequestBody": null,
+      "StatusCode": 201,
+      "ResponseHeaders": {
+        "Content-Length": "0",
         "Date": "Fri, 03 Apr 2020 21:00:53 GMT",
         "ETag": "\u00220x8D7D81219A5EB07\u0022",
         "Last-Modified": "Fri, 03 Apr 2020 21:00:54 GMT",
->>>>>>> 32e373e2
         "Server": [
           "Windows-Azure-HDFS/1.0",
           "Microsoft-HTTPAPI/2.0"
         ],
         "x-ms-client-request-id": "925c5f4b-7021-3c43-9eaa-b74984788a2f",
-<<<<<<< HEAD
-        "x-ms-request-id": "c41c3d29-301f-0022-4c3b-f35724000000",
-        "x-ms-version": "2019-10-10"
-=======
         "x-ms-request-id": "fa440099-201f-0097-14fa-091bad000000",
         "x-ms-version": "2019-12-12"
->>>>>>> 32e373e2
-      },
-      "ResponseBody": []
-    },
-    {
-<<<<<<< HEAD
-      "RequestUri": "https://seanstagehierarchical.dfs.core.windows.net/test-filesystem-fe5caee7-dbd4-45fd-8f9d-efa5e473b416/test-file-87bf3bfa-470c-dcc9-3972-269b754a9b0c?resource=file",
-      "RequestMethod": "PUT",
-      "RequestHeaders": {
-        "Authorization": "Sanitized",
-        "traceparent": "00-7e33243f42c13948a978475b166ccaae-bf68e0e3d90de247-00",
-        "User-Agent": [
-          "azsdk-net-Storage.Files.DataLake/12.0.0-dev.20200305.1",
-          "(.NET Core 4.6.28325.01; Microsoft Windows 10.0.18363 )"
-        ],
-        "x-ms-client-request-id": "2408955f-d7e8-04e5-967f-59ae4aa7c753",
-        "x-ms-date": "Thu, 05 Mar 2020 22:18:11 GMT",
-        "x-ms-return-client-request-id": "true",
-        "x-ms-version": "2019-10-10"
-=======
+      },
+      "ResponseBody": []
+    },
+    {
       "RequestUri": "http://seannsecanary.dfs.core.windows.net/test-filesystem-fe5caee7-dbd4-45fd-8f9d-efa5e473b416/test-file-87bf3bfa-470c-dcc9-3972-269b754a9b0c?resource=file",
       "RequestMethod": "PUT",
       "RequestHeaders": {
@@ -1426,57 +779,30 @@
         "x-ms-date": "Fri, 03 Apr 2020 21:00:56 GMT",
         "x-ms-return-client-request-id": "true",
         "x-ms-version": "2019-12-12"
->>>>>>> 32e373e2
-      },
-      "RequestBody": null,
-      "StatusCode": 201,
-      "ResponseHeaders": {
-        "Content-Length": "0",
-<<<<<<< HEAD
-        "Date": "Thu, 05 Mar 2020 22:18:11 GMT",
-        "ETag": "\u00220x8D7C15317751742\u0022",
-        "Last-Modified": "Thu, 05 Mar 2020 22:18:11 GMT",
-=======
+      },
+      "RequestBody": null,
+      "StatusCode": 201,
+      "ResponseHeaders": {
+        "Content-Length": "0",
         "Date": "Fri, 03 Apr 2020 21:00:53 GMT",
         "ETag": "\u00220x8D7D81219B59279\u0022",
         "Last-Modified": "Fri, 03 Apr 2020 21:00:54 GMT",
->>>>>>> 32e373e2
         "Server": [
           "Windows-Azure-HDFS/1.0",
           "Microsoft-HTTPAPI/2.0"
         ],
         "x-ms-client-request-id": "2408955f-d7e8-04e5-967f-59ae4aa7c753",
-<<<<<<< HEAD
-        "x-ms-request-id": "c41c3d2a-301f-0022-4d3b-f35724000000",
-        "x-ms-version": "2019-10-10"
-=======
         "x-ms-request-id": "fa44009a-201f-0097-15fa-091bad000000",
         "x-ms-version": "2019-12-12"
->>>>>>> 32e373e2
-      },
-      "ResponseBody": []
-    },
-    {
-<<<<<<< HEAD
-      "RequestUri": "https://seanstagehierarchical.dfs.core.windows.net/test-filesystem-fe5caee7-dbd4-45fd-8f9d-efa5e473b416/test-file-87bf3bfa-470c-dcc9-3972-269b754a9b0c?mode=legacy",
-=======
+      },
+      "ResponseBody": []
+    },
+    {
       "RequestUri": "http://seannsecanary.dfs.core.windows.net/test-filesystem-fe5caee7-dbd4-45fd-8f9d-efa5e473b416/test-file-87bf3bfa-470c-dcc9-3972-269b754a9b0c?mode=legacy",
->>>>>>> 32e373e2
-      "RequestMethod": "PUT",
-      "RequestHeaders": {
-        "Authorization": "Sanitized",
-        "User-Agent": [
-<<<<<<< HEAD
-          "azsdk-net-Storage.Files.DataLake/12.0.0-dev.20200305.1",
-          "(.NET Core 4.6.28325.01; Microsoft Windows 10.0.18363 )"
-        ],
-        "x-ms-client-request-id": "df3c2b4c-7742-1a24-f9fa-f1a0117fd93a",
-        "x-ms-date": "Thu, 05 Mar 2020 22:18:11 GMT",
-        "x-ms-rename-source": "/test-filesystem-fe5caee7-dbd4-45fd-8f9d-efa5e473b416/test-file-991db525-3a85-fb4e-b451-d04ae67cfd50",
-        "x-ms-return-client-request-id": "true",
-        "x-ms-source-lease-id": "a7e35727-7bc3-f277-34ab-a7d2851e9dfb",
-        "x-ms-version": "2019-10-10"
-=======
+      "RequestMethod": "PUT",
+      "RequestHeaders": {
+        "Authorization": "Sanitized",
+        "User-Agent": [
           "azsdk-net-Storage.Files.DataLake/12.1.0-dev.20200403.1",
           "(.NET Core 4.6.28325.01; Microsoft Windows 10.0.18362 )"
         ],
@@ -1486,55 +812,25 @@
         "x-ms-return-client-request-id": "true",
         "x-ms-source-lease-id": "a7e35727-7bc3-f277-34ab-a7d2851e9dfb",
         "x-ms-version": "2019-12-12"
->>>>>>> 32e373e2
       },
       "RequestBody": null,
       "StatusCode": 412,
       "ResponseHeaders": {
         "Content-Length": "176",
         "Content-Type": "application/json; charset=utf-8",
-<<<<<<< HEAD
-        "Date": "Thu, 05 Mar 2020 22:18:11 GMT",
-=======
         "Date": "Fri, 03 Apr 2020 21:00:54 GMT",
->>>>>>> 32e373e2
         "Server": [
           "Windows-Azure-HDFS/1.0",
           "Microsoft-HTTPAPI/2.0"
         ],
         "x-ms-client-request-id": "df3c2b4c-7742-1a24-f9fa-f1a0117fd93a",
         "x-ms-error-code": "LeaseNotPresent",
-<<<<<<< HEAD
-        "x-ms-request-id": "c41c3d2b-301f-0022-4e3b-f35724000000",
-        "x-ms-version": "2019-10-10"
-=======
         "x-ms-request-id": "fa44009b-201f-0097-16fa-091bad000000",
         "x-ms-version": "2019-12-12"
->>>>>>> 32e373e2
       },
       "ResponseBody": {
         "error": {
           "code": "LeaseNotPresent",
-<<<<<<< HEAD
-          "message": "There is currently no lease on the resource.\nRequestId:c41c3d2b-301f-0022-4e3b-f35724000000\nTime:2020-03-05T22:18:11.7308297Z"
-        }
-      }
-    },
-    {
-      "RequestUri": "https://seanstagehierarchical.blob.core.windows.net/test-filesystem-fe5caee7-dbd4-45fd-8f9d-efa5e473b416?restype=container",
-      "RequestMethod": "DELETE",
-      "RequestHeaders": {
-        "Authorization": "Sanitized",
-        "traceparent": "00-5930527202b3a447b048b6e018df5a0c-494476b2f19e1e4f-00",
-        "User-Agent": [
-          "azsdk-net-Storage.Files.DataLake/12.0.0-dev.20200305.1",
-          "(.NET Core 4.6.28325.01; Microsoft Windows 10.0.18363 )"
-        ],
-        "x-ms-client-request-id": "1e625335-e76b-9711-863b-ac7e116f7f8d",
-        "x-ms-date": "Thu, 05 Mar 2020 22:18:11 GMT",
-        "x-ms-return-client-request-id": "true",
-        "x-ms-version": "2019-10-10"
-=======
           "message": "There is currently no lease on the resource.\nRequestId:fa44009b-201f-0097-16fa-091bad000000\nTime:2020-04-03T21:00:55.2059203Z"
         }
       }
@@ -1553,42 +849,26 @@
         "x-ms-date": "Fri, 03 Apr 2020 21:00:56 GMT",
         "x-ms-return-client-request-id": "true",
         "x-ms-version": "2019-12-12"
->>>>>>> 32e373e2
       },
       "RequestBody": null,
       "StatusCode": 202,
       "ResponseHeaders": {
         "Content-Length": "0",
-<<<<<<< HEAD
-        "Date": "Thu, 05 Mar 2020 22:18:11 GMT",
-=======
         "Date": "Fri, 03 Apr 2020 21:00:54 GMT",
->>>>>>> 32e373e2
         "Server": [
           "Windows-Azure-Blob/1.0",
           "Microsoft-HTTPAPI/2.0"
         ],
         "x-ms-client-request-id": "1e625335-e76b-9711-863b-ac7e116f7f8d",
-<<<<<<< HEAD
-        "x-ms-request-id": "5f1b165a-901e-003b-6c3b-f3d79f000000",
-        "x-ms-version": "2019-10-10"
-=======
         "x-ms-request-id": "96222a3f-f01e-0012-46fa-093670000000",
         "x-ms-version": "2019-12-12"
->>>>>>> 32e373e2
       },
       "ResponseBody": []
     }
   ],
   "Variables": {
-<<<<<<< HEAD
-    "DateTimeOffsetNow": "2020-03-05T14:18:07.0908070-08:00",
-    "RandomSeed": "719332054",
-    "Storage_TestConfigHierarchicalNamespace": "NamespaceTenant\nseanstagehierarchical\nU2FuaXRpemVk\nhttps://seanstagehierarchical.blob.core.windows.net\nhttp://seanstagehierarchical.file.core.windows.net\nhttp://seanstagehierarchical.queue.core.windows.net\nhttp://seanstagehierarchical.table.core.windows.net\n\n\n\n\nhttp://seanstagehierarchical-secondary.blob.core.windows.net\nhttp://seanstagehierarchical-secondary.file.core.windows.net\nhttp://seanstagehierarchical-secondary.queue.core.windows.net\nhttp://seanstagehierarchical-secondary.table.core.windows.net\n68390a19-a643-458b-b726-408abf67b4fc\nSanitized\n72f988bf-86f1-41af-91ab-2d7cd011db47\nhttps://login.microsoftonline.com/\nCloud\nBlobEndpoint=https://seanstagehierarchical.blob.core.windows.net/;QueueEndpoint=http://seanstagehierarchical.queue.core.windows.net/;FileEndpoint=http://seanstagehierarchical.file.core.windows.net/;BlobSecondaryEndpoint=http://seanstagehierarchical-secondary.blob.core.windows.net/;QueueSecondaryEndpoint=http://seanstagehierarchical-secondary.queue.core.windows.net/;FileSecondaryEndpoint=http://seanstagehierarchical-secondary.file.core.windows.net/;AccountName=seanstagehierarchical;AccountKey=Sanitized\n"
-=======
     "DateTimeOffsetNow": "2020-04-03T14:00:53.0769935-07:00",
     "RandomSeed": "719332054",
     "Storage_TestConfigHierarchicalNamespace": "NamespaceTenant\nseannsecanary\nU2FuaXRpemVk\nhttp://seannsecanary.blob.core.windows.net\nhttp://seannsecanary.file.core.windows.net\nhttp://seannsecanary.queue.core.windows.net\nhttp://seannsecanary.table.core.windows.net\n\n\n\n\nhttp://seannsecanary-secondary.blob.core.windows.net\nhttp://seannsecanary-secondary.file.core.windows.net\nhttp://seannsecanary-secondary.queue.core.windows.net\nhttp://seannsecanary-secondary.table.core.windows.net\n68390a19-a643-458b-b726-408abf67b4fc\nSanitized\n72f988bf-86f1-41af-91ab-2d7cd011db47\nhttps://login.microsoftonline.com/\nCloud\nBlobEndpoint=http://seannsecanary.blob.core.windows.net/;QueueEndpoint=http://seannsecanary.queue.core.windows.net/;FileEndpoint=http://seannsecanary.file.core.windows.net/;BlobSecondaryEndpoint=http://seannsecanary-secondary.blob.core.windows.net/;QueueSecondaryEndpoint=http://seannsecanary-secondary.queue.core.windows.net/;FileSecondaryEndpoint=http://seannsecanary-secondary.file.core.windows.net/;AccountName=seannsecanary;AccountKey=Sanitized\n"
->>>>>>> 32e373e2
   }
 }