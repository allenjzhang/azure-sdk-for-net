--- conflicted
+++ resolved
@@ -1,22 +1,6 @@
 {
   "Entries": [
     {
-<<<<<<< HEAD
-      "RequestUri": "https://seanstagehierarchical.blob.core.windows.net/test-filesystem-9531becf-a962-35c8-af27-38218e02f005?restype=container",
-      "RequestMethod": "PUT",
-      "RequestHeaders": {
-        "Authorization": "Sanitized",
-        "traceparent": "00-49ab5aa34f4b074d8abba9f2624a1251-ab2cf7459884f948-00",
-        "User-Agent": [
-          "azsdk-net-Storage.Files.DataLake/12.0.0-dev.20200305.1",
-          "(.NET Core 4.6.28325.01; Microsoft Windows 10.0.18363 )"
-        ],
-        "x-ms-blob-public-access": "container",
-        "x-ms-client-request-id": "4ae899d5-6451-0946-fc9c-2e4ebfca8441",
-        "x-ms-date": "Thu, 05 Mar 2020 22:22:02 GMT",
-        "x-ms-return-client-request-id": "true",
-        "x-ms-version": "2019-10-10"
-=======
       "RequestUri": "http://seannsecanary.blob.core.windows.net/test-filesystem-9531becf-a962-35c8-af27-38218e02f005?restype=container",
       "RequestMethod": "PUT",
       "RequestHeaders": {
@@ -31,53 +15,25 @@
         "x-ms-date": "Fri, 03 Apr 2020 21:02:57 GMT",
         "x-ms-return-client-request-id": "true",
         "x-ms-version": "2019-12-12"
->>>>>>> 32e373e2
-      },
-      "RequestBody": null,
-      "StatusCode": 201,
-      "ResponseHeaders": {
-        "Content-Length": "0",
-<<<<<<< HEAD
-        "Date": "Thu, 05 Mar 2020 22:22:02 GMT",
-        "ETag": "\u00220x8D7C153A143ABB0\u0022",
-        "Last-Modified": "Thu, 05 Mar 2020 22:22:02 GMT",
-=======
+      },
+      "RequestBody": null,
+      "StatusCode": 201,
+      "ResponseHeaders": {
+        "Content-Length": "0",
         "Date": "Fri, 03 Apr 2020 21:02:56 GMT",
         "ETag": "\u00220x8D7D812621F36B5\u0022",
         "Last-Modified": "Fri, 03 Apr 2020 21:02:56 GMT",
->>>>>>> 32e373e2
         "Server": [
           "Windows-Azure-Blob/1.0",
           "Microsoft-HTTPAPI/2.0"
         ],
         "x-ms-client-request-id": "4ae899d5-6451-0946-fc9c-2e4ebfca8441",
-<<<<<<< HEAD
-        "x-ms-request-id": "1985e800-201e-0011-4e3c-f3088f000000",
-        "x-ms-version": "2019-10-10"
-=======
         "x-ms-request-id": "96226118-f01e-0012-42fb-093670000000",
         "x-ms-version": "2019-12-12"
->>>>>>> 32e373e2
-      },
-      "ResponseBody": []
-    },
-    {
-<<<<<<< HEAD
-      "RequestUri": "https://seanstagehierarchical.blob.core.windows.net/test-filesystem-d9541974-7618-2c8d-48db-18f7715a99e4?restype=container",
-      "RequestMethod": "PUT",
-      "RequestHeaders": {
-        "Authorization": "Sanitized",
-        "traceparent": "00-20876725f0ca1348b5f9a27aeea8f56e-52506b9c0d2e6c4c-00",
-        "User-Agent": [
-          "azsdk-net-Storage.Files.DataLake/12.0.0-dev.20200305.1",
-          "(.NET Core 4.6.28325.01; Microsoft Windows 10.0.18363 )"
-        ],
-        "x-ms-blob-public-access": "container",
-        "x-ms-client-request-id": "82f9f7e6-6a76-5f9f-0bbc-02764c4e98a2",
-        "x-ms-date": "Thu, 05 Mar 2020 22:22:02 GMT",
-        "x-ms-return-client-request-id": "true",
-        "x-ms-version": "2019-10-10"
-=======
+      },
+      "ResponseBody": []
+    },
+    {
       "RequestUri": "http://seannsecanary.blob.core.windows.net/test-filesystem-d9541974-7618-2c8d-48db-18f7715a99e4?restype=container",
       "RequestMethod": "PUT",
       "RequestHeaders": {
@@ -92,192 +48,109 @@
         "x-ms-date": "Fri, 03 Apr 2020 21:02:57 GMT",
         "x-ms-return-client-request-id": "true",
         "x-ms-version": "2019-12-12"
->>>>>>> 32e373e2
-      },
-      "RequestBody": null,
-      "StatusCode": 201,
-      "ResponseHeaders": {
-        "Content-Length": "0",
-<<<<<<< HEAD
-        "Date": "Thu, 05 Mar 2020 22:22:02 GMT",
-        "ETag": "\u00220x8D7C153A1758E4C\u0022",
-        "Last-Modified": "Thu, 05 Mar 2020 22:22:03 GMT",
-=======
+      },
+      "RequestBody": null,
+      "StatusCode": 201,
+      "ResponseHeaders": {
+        "Content-Length": "0",
         "Date": "Fri, 03 Apr 2020 21:02:56 GMT",
         "ETag": "\u00220x8D7D812622F8D61\u0022",
         "Last-Modified": "Fri, 03 Apr 2020 21:02:56 GMT",
->>>>>>> 32e373e2
         "Server": [
           "Windows-Azure-Blob/1.0",
           "Microsoft-HTTPAPI/2.0"
         ],
         "x-ms-client-request-id": "82f9f7e6-6a76-5f9f-0bbc-02764c4e98a2",
-<<<<<<< HEAD
-        "x-ms-request-id": "09b5ffdd-a01e-0030-3e3c-f32cf4000000",
-        "x-ms-version": "2019-10-10"
-=======
         "x-ms-request-id": "96226123-f01e-0012-4bfb-093670000000",
         "x-ms-version": "2019-12-12"
->>>>>>> 32e373e2
-      },
-      "ResponseBody": []
-    },
-    {
-<<<<<<< HEAD
-      "RequestUri": "https://seanstagehierarchical.dfs.core.windows.net/test-filesystem-9531becf-a962-35c8-af27-38218e02f005/test-file-3f694a02-8f7e-ce27-66ed-34579326b820?resource=file",
-      "RequestMethod": "PUT",
-      "RequestHeaders": {
-        "Authorization": "Sanitized",
-        "traceparent": "00-4fed04547498794c9dac2722584d8b85-da7df663bc3e4541-00",
-        "User-Agent": [
-          "azsdk-net-Storage.Files.DataLake/12.0.0-dev.20200305.1",
-          "(.NET Core 4.6.28325.01; Microsoft Windows 10.0.18363 )"
+      },
+      "ResponseBody": []
+    },
+    {
+      "RequestUri": "http://seannsecanary.dfs.core.windows.net/test-filesystem-9531becf-a962-35c8-af27-38218e02f005/test-file-3f694a02-8f7e-ce27-66ed-34579326b820?resource=file",
+      "RequestMethod": "PUT",
+      "RequestHeaders": {
+        "Authorization": "Sanitized",
+        "traceparent": "00-45879be7f954624ba0aaa66188793052-ed2ddba1c08d9746-00",
+        "User-Agent": [
+          "azsdk-net-Storage.Files.DataLake/12.1.0-dev.20200403.1",
+          "(.NET Core 4.6.28325.01; Microsoft Windows 10.0.18362 )"
         ],
         "x-ms-client-request-id": "29644029-56be-5634-d02b-1c883547cbe5",
-        "x-ms-date": "Thu, 05 Mar 2020 22:22:03 GMT",
-        "x-ms-return-client-request-id": "true",
-        "x-ms-version": "2019-10-10"
-=======
-      "RequestUri": "http://seannsecanary.dfs.core.windows.net/test-filesystem-9531becf-a962-35c8-af27-38218e02f005/test-file-3f694a02-8f7e-ce27-66ed-34579326b820?resource=file",
-      "RequestMethod": "PUT",
-      "RequestHeaders": {
-        "Authorization": "Sanitized",
-        "traceparent": "00-45879be7f954624ba0aaa66188793052-ed2ddba1c08d9746-00",
-        "User-Agent": [
-          "azsdk-net-Storage.Files.DataLake/12.1.0-dev.20200403.1",
-          "(.NET Core 4.6.28325.01; Microsoft Windows 10.0.18362 )"
+        "x-ms-date": "Fri, 03 Apr 2020 21:02:58 GMT",
+        "x-ms-return-client-request-id": "true",
+        "x-ms-version": "2019-12-12"
+      },
+      "RequestBody": null,
+      "StatusCode": 201,
+      "ResponseHeaders": {
+        "Content-Length": "0",
+        "Date": "Fri, 03 Apr 2020 21:02:56 GMT",
+        "ETag": "\u00220x8D7D81262433EAA\u0022",
+        "Last-Modified": "Fri, 03 Apr 2020 21:02:56 GMT",
+        "Server": [
+          "Windows-Azure-HDFS/1.0",
+          "Microsoft-HTTPAPI/2.0"
         ],
         "x-ms-client-request-id": "29644029-56be-5634-d02b-1c883547cbe5",
-        "x-ms-date": "Fri, 03 Apr 2020 21:02:58 GMT",
-        "x-ms-return-client-request-id": "true",
-        "x-ms-version": "2019-12-12"
->>>>>>> 32e373e2
-      },
-      "RequestBody": null,
-      "StatusCode": 201,
-      "ResponseHeaders": {
-        "Content-Length": "0",
-<<<<<<< HEAD
-        "Date": "Thu, 05 Mar 2020 22:22:03 GMT",
-        "ETag": "\u00220x8D7C153A1A6F286\u0022",
-        "Last-Modified": "Thu, 05 Mar 2020 22:22:03 GMT",
-=======
+        "x-ms-request-id": "fa4402bc-201f-0097-6bfb-091bad000000",
+        "x-ms-version": "2019-12-12"
+      },
+      "ResponseBody": []
+    },
+    {
+      "RequestUri": "http://seannsecanary.dfs.core.windows.net/test-filesystem-d9541974-7618-2c8d-48db-18f7715a99e4/test-directory-e731e203-1e3d-eb41-dcef-5e92a7c92b29?mode=legacy",
+      "RequestMethod": "PUT",
+      "RequestHeaders": {
+        "Authorization": "Sanitized",
+        "User-Agent": [
+          "azsdk-net-Storage.Files.DataLake/12.1.0-dev.20200403.1",
+          "(.NET Core 4.6.28325.01; Microsoft Windows 10.0.18362 )"
+        ],
+        "x-ms-client-request-id": "c15a0320-330b-0a18-fe78-4dcef8a1ae07",
+        "x-ms-date": "Fri, 03 Apr 2020 21:02:58 GMT",
+        "x-ms-rename-source": "/test-filesystem-9531becf-a962-35c8-af27-38218e02f005/test-file-3f694a02-8f7e-ce27-66ed-34579326b820",
+        "x-ms-return-client-request-id": "true",
+        "x-ms-version": "2019-12-12"
+      },
+      "RequestBody": null,
+      "StatusCode": 201,
+      "ResponseHeaders": {
+        "Content-Length": "0",
+        "Date": "Fri, 03 Apr 2020 21:02:56 GMT",
+        "Server": [
+          "Windows-Azure-HDFS/1.0",
+          "Microsoft-HTTPAPI/2.0"
+        ],
+        "x-ms-client-request-id": "c15a0320-330b-0a18-fe78-4dcef8a1ae07",
+        "x-ms-request-id": "fa4402bd-201f-0097-6cfb-091bad000000",
+        "x-ms-version": "2019-12-12"
+      },
+      "ResponseBody": []
+    },
+    {
+      "RequestUri": "http://seannsecanary.blob.core.windows.net/test-filesystem-d9541974-7618-2c8d-48db-18f7715a99e4/test-directory-e731e203-1e3d-eb41-dcef-5e92a7c92b29",
+      "RequestMethod": "HEAD",
+      "RequestHeaders": {
+        "Authorization": "Sanitized",
+        "User-Agent": [
+          "azsdk-net-Storage.Files.DataLake/12.1.0-dev.20200403.1",
+          "(.NET Core 4.6.28325.01; Microsoft Windows 10.0.18362 )"
+        ],
+        "x-ms-client-request-id": "a472c5aa-696f-9e1d-c622-544a4193f68e",
+        "x-ms-date": "Fri, 03 Apr 2020 21:02:58 GMT",
+        "x-ms-return-client-request-id": "true",
+        "x-ms-version": "2019-12-12"
+      },
+      "RequestBody": null,
+      "StatusCode": 200,
+      "ResponseHeaders": {
+        "Accept-Ranges": "bytes",
+        "Content-Length": "0",
+        "Content-Type": "application/octet-stream",
         "Date": "Fri, 03 Apr 2020 21:02:56 GMT",
         "ETag": "\u00220x8D7D81262433EAA\u0022",
         "Last-Modified": "Fri, 03 Apr 2020 21:02:56 GMT",
->>>>>>> 32e373e2
-        "Server": [
-          "Windows-Azure-HDFS/1.0",
-          "Microsoft-HTTPAPI/2.0"
-        ],
-        "x-ms-client-request-id": "29644029-56be-5634-d02b-1c883547cbe5",
-<<<<<<< HEAD
-        "x-ms-request-id": "66a93f2c-b01f-0003-613c-f3735f000000",
-        "x-ms-version": "2019-10-10"
-=======
-        "x-ms-request-id": "fa4402bc-201f-0097-6bfb-091bad000000",
-        "x-ms-version": "2019-12-12"
->>>>>>> 32e373e2
-      },
-      "ResponseBody": []
-    },
-    {
-<<<<<<< HEAD
-      "RequestUri": "https://seanstagehierarchical.dfs.core.windows.net/test-filesystem-d9541974-7618-2c8d-48db-18f7715a99e4/test-directory-e731e203-1e3d-eb41-dcef-5e92a7c92b29?mode=legacy",
-=======
-      "RequestUri": "http://seannsecanary.dfs.core.windows.net/test-filesystem-d9541974-7618-2c8d-48db-18f7715a99e4/test-directory-e731e203-1e3d-eb41-dcef-5e92a7c92b29?mode=legacy",
->>>>>>> 32e373e2
-      "RequestMethod": "PUT",
-      "RequestHeaders": {
-        "Authorization": "Sanitized",
-        "User-Agent": [
-<<<<<<< HEAD
-          "azsdk-net-Storage.Files.DataLake/12.0.0-dev.20200305.1",
-          "(.NET Core 4.6.28325.01; Microsoft Windows 10.0.18363 )"
-        ],
-        "x-ms-client-request-id": "c15a0320-330b-0a18-fe78-4dcef8a1ae07",
-        "x-ms-date": "Thu, 05 Mar 2020 22:22:03 GMT",
-        "x-ms-rename-source": "/test-filesystem-9531becf-a962-35c8-af27-38218e02f005/test-file-3f694a02-8f7e-ce27-66ed-34579326b820",
-        "x-ms-return-client-request-id": "true",
-        "x-ms-version": "2019-10-10"
-=======
-          "azsdk-net-Storage.Files.DataLake/12.1.0-dev.20200403.1",
-          "(.NET Core 4.6.28325.01; Microsoft Windows 10.0.18362 )"
-        ],
-        "x-ms-client-request-id": "c15a0320-330b-0a18-fe78-4dcef8a1ae07",
-        "x-ms-date": "Fri, 03 Apr 2020 21:02:58 GMT",
-        "x-ms-rename-source": "/test-filesystem-9531becf-a962-35c8-af27-38218e02f005/test-file-3f694a02-8f7e-ce27-66ed-34579326b820",
-        "x-ms-return-client-request-id": "true",
-        "x-ms-version": "2019-12-12"
->>>>>>> 32e373e2
-      },
-      "RequestBody": null,
-      "StatusCode": 201,
-      "ResponseHeaders": {
-        "Content-Length": "0",
-<<<<<<< HEAD
-        "Date": "Thu, 05 Mar 2020 22:22:03 GMT",
-=======
-        "Date": "Fri, 03 Apr 2020 21:02:56 GMT",
->>>>>>> 32e373e2
-        "Server": [
-          "Windows-Azure-HDFS/1.0",
-          "Microsoft-HTTPAPI/2.0"
-        ],
-        "x-ms-client-request-id": "c15a0320-330b-0a18-fe78-4dcef8a1ae07",
-<<<<<<< HEAD
-        "x-ms-request-id": "66a93f2d-b01f-0003-623c-f3735f000000",
-        "x-ms-version": "2019-10-10"
-=======
-        "x-ms-request-id": "fa4402bd-201f-0097-6cfb-091bad000000",
-        "x-ms-version": "2019-12-12"
->>>>>>> 32e373e2
-      },
-      "ResponseBody": []
-    },
-    {
-<<<<<<< HEAD
-      "RequestUri": "https://seanstagehierarchical.blob.core.windows.net/test-filesystem-d9541974-7618-2c8d-48db-18f7715a99e4/test-directory-e731e203-1e3d-eb41-dcef-5e92a7c92b29",
-=======
-      "RequestUri": "http://seannsecanary.blob.core.windows.net/test-filesystem-d9541974-7618-2c8d-48db-18f7715a99e4/test-directory-e731e203-1e3d-eb41-dcef-5e92a7c92b29",
->>>>>>> 32e373e2
-      "RequestMethod": "HEAD",
-      "RequestHeaders": {
-        "Authorization": "Sanitized",
-        "User-Agent": [
-<<<<<<< HEAD
-          "azsdk-net-Storage.Files.DataLake/12.0.0-dev.20200305.1",
-          "(.NET Core 4.6.28325.01; Microsoft Windows 10.0.18363 )"
-        ],
-        "x-ms-client-request-id": "a472c5aa-696f-9e1d-c622-544a4193f68e",
-        "x-ms-date": "Thu, 05 Mar 2020 22:22:03 GMT",
-        "x-ms-return-client-request-id": "true",
-        "x-ms-version": "2019-10-10"
-=======
-          "azsdk-net-Storage.Files.DataLake/12.1.0-dev.20200403.1",
-          "(.NET Core 4.6.28325.01; Microsoft Windows 10.0.18362 )"
-        ],
-        "x-ms-client-request-id": "a472c5aa-696f-9e1d-c622-544a4193f68e",
-        "x-ms-date": "Fri, 03 Apr 2020 21:02:58 GMT",
-        "x-ms-return-client-request-id": "true",
-        "x-ms-version": "2019-12-12"
->>>>>>> 32e373e2
-      },
-      "RequestBody": null,
-      "StatusCode": 200,
-      "ResponseHeaders": {
-        "Accept-Ranges": "bytes",
-        "Content-Length": "0",
-        "Content-Type": "application/octet-stream",
-<<<<<<< HEAD
-        "Date": "Thu, 05 Mar 2020 22:22:02 GMT",
-        "ETag": "\u00220x8D7C153A1A6F286\u0022",
-        "Last-Modified": "Thu, 05 Mar 2020 22:22:03 GMT",
-=======
-        "Date": "Fri, 03 Apr 2020 21:02:56 GMT",
-        "ETag": "\u00220x8D7D81262433EAA\u0022",
-        "Last-Modified": "Fri, 03 Apr 2020 21:02:56 GMT",
->>>>>>> 32e373e2
         "Server": [
           "Windows-Azure-Blob/1.0",
           "Microsoft-HTTPAPI/2.0"
@@ -286,40 +159,16 @@
         "x-ms-access-tier-inferred": "true",
         "x-ms-blob-type": "BlockBlob",
         "x-ms-client-request-id": "a472c5aa-696f-9e1d-c622-544a4193f68e",
-<<<<<<< HEAD
-        "x-ms-creation-time": "Thu, 05 Mar 2020 22:22:03 GMT",
-        "x-ms-lease-state": "available",
-        "x-ms-lease-status": "unlocked",
-        "x-ms-request-id": "1985e81c-201e-0011-683c-f3088f000000",
-        "x-ms-server-encrypted": "true",
-        "x-ms-version": "2019-10-10"
-=======
         "x-ms-creation-time": "Fri, 03 Apr 2020 21:02:56 GMT",
         "x-ms-lease-state": "available",
         "x-ms-lease-status": "unlocked",
         "x-ms-request-id": "96226141-f01e-0012-64fb-093670000000",
         "x-ms-server-encrypted": "true",
         "x-ms-version": "2019-12-12"
->>>>>>> 32e373e2
-      },
-      "ResponseBody": []
-    },
-    {
-<<<<<<< HEAD
-      "RequestUri": "https://seanstagehierarchical.blob.core.windows.net/test-filesystem-d9541974-7618-2c8d-48db-18f7715a99e4?restype=container",
-      "RequestMethod": "DELETE",
-      "RequestHeaders": {
-        "Authorization": "Sanitized",
-        "traceparent": "00-8e71d4f6a777a64cba1e7f2e3334a6c8-dbe3109d281d0340-00",
-        "User-Agent": [
-          "azsdk-net-Storage.Files.DataLake/12.0.0-dev.20200305.1",
-          "(.NET Core 4.6.28325.01; Microsoft Windows 10.0.18363 )"
-        ],
-        "x-ms-client-request-id": "32235587-0a2f-9598-d517-90f823d834ec",
-        "x-ms-date": "Thu, 05 Mar 2020 22:22:03 GMT",
-        "x-ms-return-client-request-id": "true",
-        "x-ms-version": "2019-10-10"
-=======
+      },
+      "ResponseBody": []
+    },
+    {
       "RequestUri": "http://seannsecanary.blob.core.windows.net/test-filesystem-d9541974-7618-2c8d-48db-18f7715a99e4?restype=container",
       "RequestMethod": "DELETE",
       "RequestHeaders": {
@@ -333,48 +182,23 @@
         "x-ms-date": "Fri, 03 Apr 2020 21:02:58 GMT",
         "x-ms-return-client-request-id": "true",
         "x-ms-version": "2019-12-12"
->>>>>>> 32e373e2
       },
       "RequestBody": null,
       "StatusCode": 202,
       "ResponseHeaders": {
         "Content-Length": "0",
-<<<<<<< HEAD
-        "Date": "Thu, 05 Mar 2020 22:22:03 GMT",
-=======
-        "Date": "Fri, 03 Apr 2020 21:02:56 GMT",
->>>>>>> 32e373e2
+        "Date": "Fri, 03 Apr 2020 21:02:56 GMT",
         "Server": [
           "Windows-Azure-Blob/1.0",
           "Microsoft-HTTPAPI/2.0"
         ],
         "x-ms-client-request-id": "32235587-0a2f-9598-d517-90f823d834ec",
-<<<<<<< HEAD
-        "x-ms-request-id": "09b5ffe8-a01e-0030-463c-f32cf4000000",
-        "x-ms-version": "2019-10-10"
-=======
         "x-ms-request-id": "96226149-f01e-0012-69fb-093670000000",
         "x-ms-version": "2019-12-12"
->>>>>>> 32e373e2
-      },
-      "ResponseBody": []
-    },
-    {
-<<<<<<< HEAD
-      "RequestUri": "https://seanstagehierarchical.blob.core.windows.net/test-filesystem-9531becf-a962-35c8-af27-38218e02f005?restype=container",
-      "RequestMethod": "DELETE",
-      "RequestHeaders": {
-        "Authorization": "Sanitized",
-        "traceparent": "00-c9b088b9cc829747930254c172d62dd8-94e5991348a6dc44-00",
-        "User-Agent": [
-          "azsdk-net-Storage.Files.DataLake/12.0.0-dev.20200305.1",
-          "(.NET Core 4.6.28325.01; Microsoft Windows 10.0.18363 )"
-        ],
-        "x-ms-client-request-id": "ebc2608d-c36f-015f-09a0-32165e868408",
-        "x-ms-date": "Thu, 05 Mar 2020 22:22:03 GMT",
-        "x-ms-return-client-request-id": "true",
-        "x-ms-version": "2019-10-10"
-=======
+      },
+      "ResponseBody": []
+    },
+    {
       "RequestUri": "http://seannsecanary.blob.core.windows.net/test-filesystem-9531becf-a962-35c8-af27-38218e02f005?restype=container",
       "RequestMethod": "DELETE",
       "RequestHeaders": {
@@ -388,39 +212,25 @@
         "x-ms-date": "Fri, 03 Apr 2020 21:02:58 GMT",
         "x-ms-return-client-request-id": "true",
         "x-ms-version": "2019-12-12"
->>>>>>> 32e373e2
       },
       "RequestBody": null,
       "StatusCode": 202,
       "ResponseHeaders": {
         "Content-Length": "0",
-<<<<<<< HEAD
-        "Date": "Thu, 05 Mar 2020 22:22:03 GMT",
-=======
-        "Date": "Fri, 03 Apr 2020 21:02:56 GMT",
->>>>>>> 32e373e2
+        "Date": "Fri, 03 Apr 2020 21:02:56 GMT",
         "Server": [
           "Windows-Azure-Blob/1.0",
           "Microsoft-HTTPAPI/2.0"
         ],
         "x-ms-client-request-id": "ebc2608d-c36f-015f-09a0-32165e868408",
-<<<<<<< HEAD
-        "x-ms-request-id": "1985e822-201e-0011-6d3c-f3088f000000",
-        "x-ms-version": "2019-10-10"
-=======
         "x-ms-request-id": "96226156-f01e-0012-75fb-093670000000",
         "x-ms-version": "2019-12-12"
->>>>>>> 32e373e2
       },
       "ResponseBody": []
     }
   ],
   "Variables": {
     "RandomSeed": "1942773977",
-<<<<<<< HEAD
-    "Storage_TestConfigHierarchicalNamespace": "NamespaceTenant\nseanstagehierarchical\nU2FuaXRpemVk\nhttps://seanstagehierarchical.blob.core.windows.net\nhttp://seanstagehierarchical.file.core.windows.net\nhttp://seanstagehierarchical.queue.core.windows.net\nhttp://seanstagehierarchical.table.core.windows.net\n\n\n\n\nhttp://seanstagehierarchical-secondary.blob.core.windows.net\nhttp://seanstagehierarchical-secondary.file.core.windows.net\nhttp://seanstagehierarchical-secondary.queue.core.windows.net\nhttp://seanstagehierarchical-secondary.table.core.windows.net\n68390a19-a643-458b-b726-408abf67b4fc\nSanitized\n72f988bf-86f1-41af-91ab-2d7cd011db47\nhttps://login.microsoftonline.com/\nCloud\nBlobEndpoint=https://seanstagehierarchical.blob.core.windows.net/;QueueEndpoint=http://seanstagehierarchical.queue.core.windows.net/;FileEndpoint=http://seanstagehierarchical.file.core.windows.net/;BlobSecondaryEndpoint=http://seanstagehierarchical-secondary.blob.core.windows.net/;QueueSecondaryEndpoint=http://seanstagehierarchical-secondary.queue.core.windows.net/;FileSecondaryEndpoint=http://seanstagehierarchical-secondary.file.core.windows.net/;AccountName=seanstagehierarchical;AccountKey=Sanitized\n"
-=======
     "Storage_TestConfigHierarchicalNamespace": "NamespaceTenant\nseannsecanary\nU2FuaXRpemVk\nhttp://seannsecanary.blob.core.windows.net\nhttp://seannsecanary.file.core.windows.net\nhttp://seannsecanary.queue.core.windows.net\nhttp://seannsecanary.table.core.windows.net\n\n\n\n\nhttp://seannsecanary-secondary.blob.core.windows.net\nhttp://seannsecanary-secondary.file.core.windows.net\nhttp://seannsecanary-secondary.queue.core.windows.net\nhttp://seannsecanary-secondary.table.core.windows.net\n68390a19-a643-458b-b726-408abf67b4fc\nSanitized\n72f988bf-86f1-41af-91ab-2d7cd011db47\nhttps://login.microsoftonline.com/\nCloud\nBlobEndpoint=http://seannsecanary.blob.core.windows.net/;QueueEndpoint=http://seannsecanary.queue.core.windows.net/;FileEndpoint=http://seannsecanary.file.core.windows.net/;BlobSecondaryEndpoint=http://seannsecanary-secondary.blob.core.windows.net/;QueueSecondaryEndpoint=http://seannsecanary-secondary.queue.core.windows.net/;FileSecondaryEndpoint=http://seannsecanary-secondary.file.core.windows.net/;AccountName=seannsecanary;AccountKey=Sanitized\n"
->>>>>>> 32e373e2
   }
 }