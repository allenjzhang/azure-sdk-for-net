{
  "Entries": [
    {
<<<<<<< HEAD
      "RequestUri": "https://seanstagehierarchical.blob.core.windows.net/test-filesystem-ad60e6c0-aa81-9a48-9c77-8b326ae57fff?restype=container",
      "RequestMethod": "PUT",
      "RequestHeaders": {
        "Authorization": "Sanitized",
        "traceparent": "00-4507d0ddff24bc45b5a360ec95225dce-c400e0fd2b61bd42-00",
        "User-Agent": [
          "azsdk-net-Storage.Files.DataLake/12.0.0-dev.20200305.1",
          "(.NET Core 4.6.28325.01; Microsoft Windows 10.0.18363 )"
        ],
        "x-ms-blob-public-access": "container",
        "x-ms-client-request-id": "29621920-94d5-d040-d0ec-32e950140d57",
        "x-ms-date": "Thu, 05 Mar 2020 22:18:52 GMT",
        "x-ms-return-client-request-id": "true",
        "x-ms-version": "2019-10-10"
=======
      "RequestUri": "http://seannsecanary.blob.core.windows.net/test-filesystem-ad60e6c0-aa81-9a48-9c77-8b326ae57fff?restype=container",
      "RequestMethod": "PUT",
      "RequestHeaders": {
        "Authorization": "Sanitized",
        "traceparent": "00-d010d5e3d4031e4a82e5024aaab15efb-da81729dbfdeb842-00",
        "User-Agent": [
          "azsdk-net-Storage.Files.DataLake/12.1.0-dev.20200403.1",
          "(.NET Core 4.6.28325.01; Microsoft Windows 10.0.18362 )"
        ],
        "x-ms-blob-public-access": "container",
        "x-ms-client-request-id": "29621920-94d5-d040-d0ec-32e950140d57",
        "x-ms-date": "Fri, 03 Apr 2020 21:01:15 GMT",
        "x-ms-return-client-request-id": "true",
        "x-ms-version": "2019-12-12"
>>>>>>> 32e373e2
      },
      "RequestBody": null,
      "StatusCode": 201,
      "ResponseHeaders": {
        "Content-Length": "0",
<<<<<<< HEAD
        "Date": "Thu, 05 Mar 2020 22:18:51 GMT",
        "ETag": "\u00220x8D7C1532FC54DF7\u0022",
        "Last-Modified": "Thu, 05 Mar 2020 22:18:52 GMT",
=======
        "Date": "Fri, 03 Apr 2020 21:01:14 GMT",
        "ETag": "\u00220x8D7D812253E2E8D\u0022",
        "Last-Modified": "Fri, 03 Apr 2020 21:01:14 GMT",
>>>>>>> 32e373e2
        "Server": [
          "Windows-Azure-Blob/1.0",
          "Microsoft-HTTPAPI/2.0"
        ],
        "x-ms-client-request-id": "29621920-94d5-d040-d0ec-32e950140d57",
<<<<<<< HEAD
        "x-ms-request-id": "4a11fbfa-c01e-0026-7c3c-f3da23000000",
        "x-ms-version": "2019-10-10"
=======
        "x-ms-request-id": "9622332e-f01e-0012-26fb-093670000000",
        "x-ms-version": "2019-12-12"
>>>>>>> 32e373e2
      },
      "ResponseBody": []
    },
    {
<<<<<<< HEAD
      "RequestUri": "https://seanstagehierarchical.dfs.core.windows.net/test-filesystem-ad60e6c0-aa81-9a48-9c77-8b326ae57fff/test-file-9606b3d0-ecc7-4166-8762-407324cc2795?resource=file",
      "RequestMethod": "PUT",
      "RequestHeaders": {
        "Authorization": "Sanitized",
        "traceparent": "00-23fab797101b5044af6816baf8d349f2-fb54904ab7fbeb41-00",
        "User-Agent": [
          "azsdk-net-Storage.Files.DataLake/12.0.0-dev.20200305.1",
          "(.NET Core 4.6.28325.01; Microsoft Windows 10.0.18363 )"
        ],
        "x-ms-client-request-id": "bfac2e00-ec00-3383-b221-a17254ccac03",
        "x-ms-date": "Thu, 05 Mar 2020 22:18:52 GMT",
        "x-ms-return-client-request-id": "true",
        "x-ms-version": "2019-10-10"
=======
      "RequestUri": "http://seannsecanary.dfs.core.windows.net/test-filesystem-ad60e6c0-aa81-9a48-9c77-8b326ae57fff/test-file-9606b3d0-ecc7-4166-8762-407324cc2795?resource=file",
      "RequestMethod": "PUT",
      "RequestHeaders": {
        "Authorization": "Sanitized",
        "traceparent": "00-925d98079b5fce4e97800f9b1488b072-1fc997318fc9704a-00",
        "User-Agent": [
          "azsdk-net-Storage.Files.DataLake/12.1.0-dev.20200403.1",
          "(.NET Core 4.6.28325.01; Microsoft Windows 10.0.18362 )"
        ],
        "x-ms-client-request-id": "bfac2e00-ec00-3383-b221-a17254ccac03",
        "x-ms-date": "Fri, 03 Apr 2020 21:01:15 GMT",
        "x-ms-return-client-request-id": "true",
        "x-ms-version": "2019-12-12"
>>>>>>> 32e373e2
      },
      "RequestBody": null,
      "StatusCode": 201,
      "ResponseHeaders": {
        "Content-Length": "0",
<<<<<<< HEAD
        "Date": "Thu, 05 Mar 2020 22:18:52 GMT",
        "ETag": "\u00220x8D7C1532FF9A631\u0022",
        "Last-Modified": "Thu, 05 Mar 2020 22:18:52 GMT",
=======
        "Date": "Fri, 03 Apr 2020 21:01:13 GMT",
        "ETag": "\u00220x8D7D812254D6FC8\u0022",
        "Last-Modified": "Fri, 03 Apr 2020 21:01:14 GMT",
>>>>>>> 32e373e2
        "Server": [
          "Windows-Azure-HDFS/1.0",
          "Microsoft-HTTPAPI/2.0"
        ],
        "x-ms-client-request-id": "bfac2e00-ec00-3383-b221-a17254ccac03",
<<<<<<< HEAD
        "x-ms-request-id": "bc4e6ded-801f-0018-0c3c-f34d5c000000",
        "x-ms-version": "2019-10-10"
=======
        "x-ms-request-id": "fa4400dd-201f-0097-51fb-091bad000000",
        "x-ms-version": "2019-12-12"
>>>>>>> 32e373e2
      },
      "ResponseBody": []
    },
    {
<<<<<<< HEAD
      "RequestUri": "https://seanstagehierarchical.blob.core.windows.net/test-filesystem-ad60e6c0-aa81-9a48-9c77-8b326ae57fff/test-file-9606b3d0-ecc7-4166-8762-407324cc2795?comp=metadata",
      "RequestMethod": "PUT",
      "RequestHeaders": {
        "Authorization": "Sanitized",
        "If-Modified-Since": "Fri, 06 Mar 2020 22:18:52 GMT",
        "User-Agent": [
          "azsdk-net-Storage.Files.DataLake/12.0.0-dev.20200305.1",
          "(.NET Core 4.6.28325.01; Microsoft Windows 10.0.18363 )"
        ],
        "x-ms-client-request-id": "f673e8b6-6820-0894-bede-9e61b4b809f1",
        "x-ms-date": "Thu, 05 Mar 2020 22:18:52 GMT",
=======
      "RequestUri": "http://seannsecanary.blob.core.windows.net/test-filesystem-ad60e6c0-aa81-9a48-9c77-8b326ae57fff/test-file-9606b3d0-ecc7-4166-8762-407324cc2795?comp=metadata",
      "RequestMethod": "PUT",
      "RequestHeaders": {
        "Authorization": "Sanitized",
        "If-Modified-Since": "Sat, 04 Apr 2020 21:01:15 GMT",
        "User-Agent": [
          "azsdk-net-Storage.Files.DataLake/12.1.0-dev.20200403.1",
          "(.NET Core 4.6.28325.01; Microsoft Windows 10.0.18362 )"
        ],
        "x-ms-client-request-id": "f673e8b6-6820-0894-bede-9e61b4b809f1",
        "x-ms-date": "Fri, 03 Apr 2020 21:01:15 GMT",
>>>>>>> 32e373e2
        "x-ms-meta-Capital": "letter",
        "x-ms-meta-foo": "bar",
        "x-ms-meta-meta": "data",
        "x-ms-meta-UPPER": "case",
        "x-ms-return-client-request-id": "true",
<<<<<<< HEAD
        "x-ms-version": "2019-10-10"
=======
        "x-ms-version": "2019-12-12"
>>>>>>> 32e373e2
      },
      "RequestBody": null,
      "StatusCode": 412,
      "ResponseHeaders": {
        "Content-Length": "252",
        "Content-Type": "application/xml",
<<<<<<< HEAD
        "Date": "Thu, 05 Mar 2020 22:18:52 GMT",
=======
        "Date": "Fri, 03 Apr 2020 21:01:14 GMT",
>>>>>>> 32e373e2
        "Server": [
          "Windows-Azure-Blob/1.0",
          "Microsoft-HTTPAPI/2.0"
        ],
        "x-ms-client-request-id": "f673e8b6-6820-0894-bede-9e61b4b809f1",
        "x-ms-error-code": "ConditionNotMet",
<<<<<<< HEAD
        "x-ms-request-id": "4a11fc04-c01e-0026-033c-f3da23000000",
        "x-ms-version": "2019-10-10"
      },
      "ResponseBody": [
        "\uFEFF\u003C?xml version=\u00221.0\u0022 encoding=\u0022utf-8\u0022?\u003E\u003CError\u003E\u003CCode\u003EConditionNotMet\u003C/Code\u003E\u003CMessage\u003EThe condition specified using HTTP conditional header(s) is not met.\n",
        "RequestId:4a11fc04-c01e-0026-033c-f3da23000000\n",
        "Time:2020-03-05T22:18:52.8350539Z\u003C/Message\u003E\u003C/Error\u003E"
      ]
    },
    {
      "RequestUri": "https://seanstagehierarchical.blob.core.windows.net/test-filesystem-ad60e6c0-aa81-9a48-9c77-8b326ae57fff?restype=container",
      "RequestMethod": "DELETE",
      "RequestHeaders": {
        "Authorization": "Sanitized",
        "traceparent": "00-58e4125eb1d5694885b39d09f5efe413-7f825acf3aaa2a4a-00",
        "User-Agent": [
          "azsdk-net-Storage.Files.DataLake/12.0.0-dev.20200305.1",
          "(.NET Core 4.6.28325.01; Microsoft Windows 10.0.18363 )"
        ],
        "x-ms-client-request-id": "6cbc8e2d-b659-5ce3-08eb-51241e73c5d0",
        "x-ms-date": "Thu, 05 Mar 2020 22:18:52 GMT",
        "x-ms-return-client-request-id": "true",
        "x-ms-version": "2019-10-10"
=======
        "x-ms-request-id": "96223342-f01e-0012-34fb-093670000000",
        "x-ms-version": "2019-12-12"
      },
      "ResponseBody": [
        "\uFEFF\u003C?xml version=\u00221.0\u0022 encoding=\u0022utf-8\u0022?\u003E\u003CError\u003E\u003CCode\u003EConditionNotMet\u003C/Code\u003E\u003CMessage\u003EThe condition specified using HTTP conditional header(s) is not met.\n",
        "RequestId:96223342-f01e-0012-34fb-093670000000\n",
        "Time:2020-04-03T21:01:14.4119080Z\u003C/Message\u003E\u003C/Error\u003E"
      ]
    },
    {
      "RequestUri": "http://seannsecanary.blob.core.windows.net/test-filesystem-ad60e6c0-aa81-9a48-9c77-8b326ae57fff?restype=container",
      "RequestMethod": "DELETE",
      "RequestHeaders": {
        "Authorization": "Sanitized",
        "traceparent": "00-a7ebfd4314d1f94e9e1c9d2dd69382d8-fad9f43b54c6824c-00",
        "User-Agent": [
          "azsdk-net-Storage.Files.DataLake/12.1.0-dev.20200403.1",
          "(.NET Core 4.6.28325.01; Microsoft Windows 10.0.18362 )"
        ],
        "x-ms-client-request-id": "6cbc8e2d-b659-5ce3-08eb-51241e73c5d0",
        "x-ms-date": "Fri, 03 Apr 2020 21:01:15 GMT",
        "x-ms-return-client-request-id": "true",
        "x-ms-version": "2019-12-12"
>>>>>>> 32e373e2
      },
      "RequestBody": null,
      "StatusCode": 202,
      "ResponseHeaders": {
        "Content-Length": "0",
<<<<<<< HEAD
        "Date": "Thu, 05 Mar 2020 22:18:52 GMT",
=======
        "Date": "Fri, 03 Apr 2020 21:01:14 GMT",
>>>>>>> 32e373e2
        "Server": [
          "Windows-Azure-Blob/1.0",
          "Microsoft-HTTPAPI/2.0"
        ],
        "x-ms-client-request-id": "6cbc8e2d-b659-5ce3-08eb-51241e73c5d0",
<<<<<<< HEAD
        "x-ms-request-id": "4a11fc05-c01e-0026-043c-f3da23000000",
        "x-ms-version": "2019-10-10"
=======
        "x-ms-request-id": "96223348-f01e-0012-3afb-093670000000",
        "x-ms-version": "2019-12-12"
>>>>>>> 32e373e2
      },
      "ResponseBody": []
    },
    {
<<<<<<< HEAD
      "RequestUri": "https://seanstagehierarchical.blob.core.windows.net/test-filesystem-9e63e69f-44d5-1892-932e-9dee313df4fa?restype=container",
      "RequestMethod": "PUT",
      "RequestHeaders": {
        "Authorization": "Sanitized",
        "traceparent": "00-81715b27562b0a45a97ce91096c601e2-5692b8900c37d745-00",
        "User-Agent": [
          "azsdk-net-Storage.Files.DataLake/12.0.0-dev.20200305.1",
          "(.NET Core 4.6.28325.01; Microsoft Windows 10.0.18363 )"
        ],
        "x-ms-blob-public-access": "container",
        "x-ms-client-request-id": "2db8666c-d160-e821-fca3-d92a18f52aca",
        "x-ms-date": "Thu, 05 Mar 2020 22:18:53 GMT",
        "x-ms-return-client-request-id": "true",
        "x-ms-version": "2019-10-10"
=======
      "RequestUri": "http://seannsecanary.blob.core.windows.net/test-filesystem-9e63e69f-44d5-1892-932e-9dee313df4fa?restype=container",
      "RequestMethod": "PUT",
      "RequestHeaders": {
        "Authorization": "Sanitized",
        "traceparent": "00-e51da39673a07a4a8f80961b9ee1395e-46bf3782834c854f-00",
        "User-Agent": [
          "azsdk-net-Storage.Files.DataLake/12.1.0-dev.20200403.1",
          "(.NET Core 4.6.28325.01; Microsoft Windows 10.0.18362 )"
        ],
        "x-ms-blob-public-access": "container",
        "x-ms-client-request-id": "2db8666c-d160-e821-fca3-d92a18f52aca",
        "x-ms-date": "Fri, 03 Apr 2020 21:01:16 GMT",
        "x-ms-return-client-request-id": "true",
        "x-ms-version": "2019-12-12"
>>>>>>> 32e373e2
      },
      "RequestBody": null,
      "StatusCode": 201,
      "ResponseHeaders": {
        "Content-Length": "0",
<<<<<<< HEAD
        "Date": "Thu, 05 Mar 2020 22:18:53 GMT",
        "ETag": "\u00220x8D7C1533046EB73\u0022",
        "Last-Modified": "Thu, 05 Mar 2020 22:18:53 GMT",
=======
        "Date": "Fri, 03 Apr 2020 21:01:14 GMT",
        "ETag": "\u00220x8D7D8122578F863\u0022",
        "Last-Modified": "Fri, 03 Apr 2020 21:01:14 GMT",
>>>>>>> 32e373e2
        "Server": [
          "Windows-Azure-Blob/1.0",
          "Microsoft-HTTPAPI/2.0"
        ],
        "x-ms-client-request-id": "2db8666c-d160-e821-fca3-d92a18f52aca",
<<<<<<< HEAD
        "x-ms-request-id": "9c498ca6-601e-0000-3a3c-f3923b000000",
        "x-ms-version": "2019-10-10"
=======
        "x-ms-request-id": "9622334d-f01e-0012-3ffb-093670000000",
        "x-ms-version": "2019-12-12"
>>>>>>> 32e373e2
      },
      "ResponseBody": []
    },
    {
<<<<<<< HEAD
      "RequestUri": "https://seanstagehierarchical.dfs.core.windows.net/test-filesystem-9e63e69f-44d5-1892-932e-9dee313df4fa/test-file-77b456f7-9f3e-01d4-4ebe-5c4b9dfecc61?resource=file",
      "RequestMethod": "PUT",
      "RequestHeaders": {
        "Authorization": "Sanitized",
        "traceparent": "00-915137e2fe13ee42b50cd919dc2febf6-354fe3d3b687ee48-00",
        "User-Agent": [
          "azsdk-net-Storage.Files.DataLake/12.0.0-dev.20200305.1",
          "(.NET Core 4.6.28325.01; Microsoft Windows 10.0.18363 )"
        ],
        "x-ms-client-request-id": "f59cdc5f-af7c-cca6-91b6-dfa175d64bfe",
        "x-ms-date": "Thu, 05 Mar 2020 22:18:53 GMT",
        "x-ms-return-client-request-id": "true",
        "x-ms-version": "2019-10-10"
=======
      "RequestUri": "http://seannsecanary.dfs.core.windows.net/test-filesystem-9e63e69f-44d5-1892-932e-9dee313df4fa/test-file-77b456f7-9f3e-01d4-4ebe-5c4b9dfecc61?resource=file",
      "RequestMethod": "PUT",
      "RequestHeaders": {
        "Authorization": "Sanitized",
        "traceparent": "00-2aac55d1d6e8d74bb9007058190549ed-448a590904d18f49-00",
        "User-Agent": [
          "azsdk-net-Storage.Files.DataLake/12.1.0-dev.20200403.1",
          "(.NET Core 4.6.28325.01; Microsoft Windows 10.0.18362 )"
        ],
        "x-ms-client-request-id": "f59cdc5f-af7c-cca6-91b6-dfa175d64bfe",
        "x-ms-date": "Fri, 03 Apr 2020 21:01:16 GMT",
        "x-ms-return-client-request-id": "true",
        "x-ms-version": "2019-12-12"
>>>>>>> 32e373e2
      },
      "RequestBody": null,
      "StatusCode": 201,
      "ResponseHeaders": {
        "Content-Length": "0",
<<<<<<< HEAD
        "Date": "Thu, 05 Mar 2020 22:18:52 GMT",
        "ETag": "\u00220x8D7C1533080D9E5\u0022",
        "Last-Modified": "Thu, 05 Mar 2020 22:18:53 GMT",
=======
        "Date": "Fri, 03 Apr 2020 21:01:13 GMT",
        "ETag": "\u00220x8D7D812258A4E99\u0022",
        "Last-Modified": "Fri, 03 Apr 2020 21:01:14 GMT",
>>>>>>> 32e373e2
        "Server": [
          "Windows-Azure-HDFS/1.0",
          "Microsoft-HTTPAPI/2.0"
        ],
        "x-ms-client-request-id": "f59cdc5f-af7c-cca6-91b6-dfa175d64bfe",
<<<<<<< HEAD
        "x-ms-request-id": "ee562233-d01f-002a-313c-f34d2b000000",
        "x-ms-version": "2019-10-10"
=======
        "x-ms-request-id": "fa4400df-201f-0097-52fb-091bad000000",
        "x-ms-version": "2019-12-12"
>>>>>>> 32e373e2
      },
      "ResponseBody": []
    },
    {
<<<<<<< HEAD
      "RequestUri": "https://seanstagehierarchical.blob.core.windows.net/test-filesystem-9e63e69f-44d5-1892-932e-9dee313df4fa/test-file-77b456f7-9f3e-01d4-4ebe-5c4b9dfecc61?comp=metadata",
      "RequestMethod": "PUT",
      "RequestHeaders": {
        "Authorization": "Sanitized",
        "If-Unmodified-Since": "Wed, 04 Mar 2020 22:18:52 GMT",
        "User-Agent": [
          "azsdk-net-Storage.Files.DataLake/12.0.0-dev.20200305.1",
          "(.NET Core 4.6.28325.01; Microsoft Windows 10.0.18363 )"
        ],
        "x-ms-client-request-id": "c0ec1031-d661-59e5-10b4-39cee7f828ae",
        "x-ms-date": "Thu, 05 Mar 2020 22:18:53 GMT",
=======
      "RequestUri": "http://seannsecanary.blob.core.windows.net/test-filesystem-9e63e69f-44d5-1892-932e-9dee313df4fa/test-file-77b456f7-9f3e-01d4-4ebe-5c4b9dfecc61?comp=metadata",
      "RequestMethod": "PUT",
      "RequestHeaders": {
        "Authorization": "Sanitized",
        "If-Unmodified-Since": "Thu, 02 Apr 2020 21:01:15 GMT",
        "User-Agent": [
          "azsdk-net-Storage.Files.DataLake/12.1.0-dev.20200403.1",
          "(.NET Core 4.6.28325.01; Microsoft Windows 10.0.18362 )"
        ],
        "x-ms-client-request-id": "c0ec1031-d661-59e5-10b4-39cee7f828ae",
        "x-ms-date": "Fri, 03 Apr 2020 21:01:16 GMT",
>>>>>>> 32e373e2
        "x-ms-meta-Capital": "letter",
        "x-ms-meta-foo": "bar",
        "x-ms-meta-meta": "data",
        "x-ms-meta-UPPER": "case",
        "x-ms-return-client-request-id": "true",
<<<<<<< HEAD
        "x-ms-version": "2019-10-10"
=======
        "x-ms-version": "2019-12-12"
>>>>>>> 32e373e2
      },
      "RequestBody": null,
      "StatusCode": 412,
      "ResponseHeaders": {
        "Content-Length": "252",
        "Content-Type": "application/xml",
<<<<<<< HEAD
        "Date": "Thu, 05 Mar 2020 22:18:53 GMT",
=======
        "Date": "Fri, 03 Apr 2020 21:01:14 GMT",
>>>>>>> 32e373e2
        "Server": [
          "Windows-Azure-Blob/1.0",
          "Microsoft-HTTPAPI/2.0"
        ],
        "x-ms-client-request-id": "c0ec1031-d661-59e5-10b4-39cee7f828ae",
        "x-ms-error-code": "ConditionNotMet",
<<<<<<< HEAD
        "x-ms-request-id": "9c498caa-601e-0000-3b3c-f3923b000000",
        "x-ms-version": "2019-10-10"
      },
      "ResponseBody": [
        "\uFEFF\u003C?xml version=\u00221.0\u0022 encoding=\u0022utf-8\u0022?\u003E\u003CError\u003E\u003CCode\u003EConditionNotMet\u003C/Code\u003E\u003CMessage\u003EThe condition specified using HTTP conditional header(s) is not met.\n",
        "RequestId:9c498caa-601e-0000-3b3c-f3923b000000\n",
        "Time:2020-03-05T22:18:53.8584579Z\u003C/Message\u003E\u003C/Error\u003E"
      ]
    },
    {
      "RequestUri": "https://seanstagehierarchical.blob.core.windows.net/test-filesystem-9e63e69f-44d5-1892-932e-9dee313df4fa?restype=container",
      "RequestMethod": "DELETE",
      "RequestHeaders": {
        "Authorization": "Sanitized",
        "traceparent": "00-37b150326aa19746824ee3603b72165c-9b59627e8a7ce547-00",
        "User-Agent": [
          "azsdk-net-Storage.Files.DataLake/12.0.0-dev.20200305.1",
          "(.NET Core 4.6.28325.01; Microsoft Windows 10.0.18363 )"
        ],
        "x-ms-client-request-id": "6570fe78-8aea-009d-91c9-51bf257749c4",
        "x-ms-date": "Thu, 05 Mar 2020 22:18:53 GMT",
        "x-ms-return-client-request-id": "true",
        "x-ms-version": "2019-10-10"
=======
        "x-ms-request-id": "96223365-f01e-0012-52fb-093670000000",
        "x-ms-version": "2019-12-12"
      },
      "ResponseBody": [
        "\uFEFF\u003C?xml version=\u00221.0\u0022 encoding=\u0022utf-8\u0022?\u003E\u003CError\u003E\u003CCode\u003EConditionNotMet\u003C/Code\u003E\u003CMessage\u003EThe condition specified using HTTP conditional header(s) is not met.\n",
        "RequestId:96223365-f01e-0012-52fb-093670000000\n",
        "Time:2020-04-03T21:01:14.7851756Z\u003C/Message\u003E\u003C/Error\u003E"
      ]
    },
    {
      "RequestUri": "http://seannsecanary.blob.core.windows.net/test-filesystem-9e63e69f-44d5-1892-932e-9dee313df4fa?restype=container",
      "RequestMethod": "DELETE",
      "RequestHeaders": {
        "Authorization": "Sanitized",
        "traceparent": "00-b2e7c994b9149f4d94d7c7172697fb87-33274ae601937544-00",
        "User-Agent": [
          "azsdk-net-Storage.Files.DataLake/12.1.0-dev.20200403.1",
          "(.NET Core 4.6.28325.01; Microsoft Windows 10.0.18362 )"
        ],
        "x-ms-client-request-id": "6570fe78-8aea-009d-91c9-51bf257749c4",
        "x-ms-date": "Fri, 03 Apr 2020 21:01:16 GMT",
        "x-ms-return-client-request-id": "true",
        "x-ms-version": "2019-12-12"
>>>>>>> 32e373e2
      },
      "RequestBody": null,
      "StatusCode": 202,
      "ResponseHeaders": {
        "Content-Length": "0",
<<<<<<< HEAD
        "Date": "Thu, 05 Mar 2020 22:18:53 GMT",
=======
        "Date": "Fri, 03 Apr 2020 21:01:14 GMT",
>>>>>>> 32e373e2
        "Server": [
          "Windows-Azure-Blob/1.0",
          "Microsoft-HTTPAPI/2.0"
        ],
        "x-ms-client-request-id": "6570fe78-8aea-009d-91c9-51bf257749c4",
<<<<<<< HEAD
        "x-ms-request-id": "9c498cae-601e-0000-3d3c-f3923b000000",
        "x-ms-version": "2019-10-10"
=======
        "x-ms-request-id": "9622336c-f01e-0012-57fb-093670000000",
        "x-ms-version": "2019-12-12"
>>>>>>> 32e373e2
      },
      "ResponseBody": []
    },
    {
<<<<<<< HEAD
      "RequestUri": "https://seanstagehierarchical.blob.core.windows.net/test-filesystem-4cf243ef-f0fb-0696-37eb-2af49e809c5c?restype=container",
      "RequestMethod": "PUT",
      "RequestHeaders": {
        "Authorization": "Sanitized",
        "traceparent": "00-b5efda19618da74c8e68ddbf8e1e7c35-660564f55ed37442-00",
        "User-Agent": [
          "azsdk-net-Storage.Files.DataLake/12.0.0-dev.20200305.1",
          "(.NET Core 4.6.28325.01; Microsoft Windows 10.0.18363 )"
        ],
        "x-ms-blob-public-access": "container",
        "x-ms-client-request-id": "78757422-09c1-881a-6869-2dfe60a86210",
        "x-ms-date": "Thu, 05 Mar 2020 22:18:54 GMT",
        "x-ms-return-client-request-id": "true",
        "x-ms-version": "2019-10-10"
=======
      "RequestUri": "http://seannsecanary.blob.core.windows.net/test-filesystem-4cf243ef-f0fb-0696-37eb-2af49e809c5c?restype=container",
      "RequestMethod": "PUT",
      "RequestHeaders": {
        "Authorization": "Sanitized",
        "traceparent": "00-c3e98fec3097294e9ac40438c0a2fd61-bf940fa5d77a424c-00",
        "User-Agent": [
          "azsdk-net-Storage.Files.DataLake/12.1.0-dev.20200403.1",
          "(.NET Core 4.6.28325.01; Microsoft Windows 10.0.18362 )"
        ],
        "x-ms-blob-public-access": "container",
        "x-ms-client-request-id": "78757422-09c1-881a-6869-2dfe60a86210",
        "x-ms-date": "Fri, 03 Apr 2020 21:01:16 GMT",
        "x-ms-return-client-request-id": "true",
        "x-ms-version": "2019-12-12"
>>>>>>> 32e373e2
      },
      "RequestBody": null,
      "StatusCode": 201,
      "ResponseHeaders": {
        "Content-Length": "0",
<<<<<<< HEAD
        "Date": "Thu, 05 Mar 2020 22:18:54 GMT",
        "ETag": "\u00220x8D7C15330E1D81C\u0022",
        "Last-Modified": "Thu, 05 Mar 2020 22:18:54 GMT",
=======
        "Date": "Fri, 03 Apr 2020 21:01:14 GMT",
        "ETag": "\u00220x8D7D81225B485A8\u0022",
        "Last-Modified": "Fri, 03 Apr 2020 21:01:14 GMT",
>>>>>>> 32e373e2
        "Server": [
          "Windows-Azure-Blob/1.0",
          "Microsoft-HTTPAPI/2.0"
        ],
        "x-ms-client-request-id": "78757422-09c1-881a-6869-2dfe60a86210",
<<<<<<< HEAD
        "x-ms-request-id": "a52955d9-401e-0007-7e3c-f3fe58000000",
        "x-ms-version": "2019-10-10"
=======
        "x-ms-request-id": "9622337c-f01e-0012-62fb-093670000000",
        "x-ms-version": "2019-12-12"
>>>>>>> 32e373e2
      },
      "ResponseBody": []
    },
    {
<<<<<<< HEAD
      "RequestUri": "https://seanstagehierarchical.dfs.core.windows.net/test-filesystem-4cf243ef-f0fb-0696-37eb-2af49e809c5c/test-file-0060f42c-6121-2c3c-7f7c-bf7a34152c1e?resource=file",
      "RequestMethod": "PUT",
      "RequestHeaders": {
        "Authorization": "Sanitized",
        "traceparent": "00-0a5483559f61e4458c9291675fe2dead-d9c88f2991d4e24d-00",
        "User-Agent": [
          "azsdk-net-Storage.Files.DataLake/12.0.0-dev.20200305.1",
          "(.NET Core 4.6.28325.01; Microsoft Windows 10.0.18363 )"
        ],
        "x-ms-client-request-id": "e554aa1e-dab8-c1fd-3749-f944499f5453",
        "x-ms-date": "Thu, 05 Mar 2020 22:18:54 GMT",
        "x-ms-return-client-request-id": "true",
        "x-ms-version": "2019-10-10"
=======
      "RequestUri": "http://seannsecanary.dfs.core.windows.net/test-filesystem-4cf243ef-f0fb-0696-37eb-2af49e809c5c/test-file-0060f42c-6121-2c3c-7f7c-bf7a34152c1e?resource=file",
      "RequestMethod": "PUT",
      "RequestHeaders": {
        "Authorization": "Sanitized",
        "traceparent": "00-d0848c702aba7b4bb85648be9c368e86-3af44e02cb5d7f48-00",
        "User-Agent": [
          "azsdk-net-Storage.Files.DataLake/12.1.0-dev.20200403.1",
          "(.NET Core 4.6.28325.01; Microsoft Windows 10.0.18362 )"
        ],
        "x-ms-client-request-id": "e554aa1e-dab8-c1fd-3749-f944499f5453",
        "x-ms-date": "Fri, 03 Apr 2020 21:01:16 GMT",
        "x-ms-return-client-request-id": "true",
        "x-ms-version": "2019-12-12"
>>>>>>> 32e373e2
      },
      "RequestBody": null,
      "StatusCode": 201,
      "ResponseHeaders": {
        "Content-Length": "0",
<<<<<<< HEAD
        "Date": "Thu, 05 Mar 2020 22:18:54 GMT",
        "ETag": "\u00220x8D7C1533117F2F2\u0022",
        "Last-Modified": "Thu, 05 Mar 2020 22:18:54 GMT",
=======
        "Date": "Fri, 03 Apr 2020 21:01:14 GMT",
        "ETag": "\u00220x8D7D81225C52406\u0022",
        "Last-Modified": "Fri, 03 Apr 2020 21:01:15 GMT",
>>>>>>> 32e373e2
        "Server": [
          "Windows-Azure-HDFS/1.0",
          "Microsoft-HTTPAPI/2.0"
        ],
        "x-ms-client-request-id": "e554aa1e-dab8-c1fd-3749-f944499f5453",
<<<<<<< HEAD
        "x-ms-request-id": "b6126a1f-c01f-0026-023c-f3da23000000",
        "x-ms-version": "2019-10-10"
=======
        "x-ms-request-id": "fa4400e0-201f-0097-53fb-091bad000000",
        "x-ms-version": "2019-12-12"
>>>>>>> 32e373e2
      },
      "ResponseBody": []
    },
    {
<<<<<<< HEAD
      "RequestUri": "https://seanstagehierarchical.blob.core.windows.net/test-filesystem-4cf243ef-f0fb-0696-37eb-2af49e809c5c/test-file-0060f42c-6121-2c3c-7f7c-bf7a34152c1e?comp=metadata",
=======
      "RequestUri": "http://seannsecanary.blob.core.windows.net/test-filesystem-4cf243ef-f0fb-0696-37eb-2af49e809c5c/test-file-0060f42c-6121-2c3c-7f7c-bf7a34152c1e?comp=metadata",
>>>>>>> 32e373e2
      "RequestMethod": "PUT",
      "RequestHeaders": {
        "Authorization": "Sanitized",
        "If-Match": "\u0022garbage\u0022",
        "User-Agent": [
<<<<<<< HEAD
          "azsdk-net-Storage.Files.DataLake/12.0.0-dev.20200305.1",
          "(.NET Core 4.6.28325.01; Microsoft Windows 10.0.18363 )"
        ],
        "x-ms-client-request-id": "895cdb67-47c0-3665-0d0f-f2c12a560b6a",
        "x-ms-date": "Thu, 05 Mar 2020 22:18:54 GMT",
=======
          "azsdk-net-Storage.Files.DataLake/12.1.0-dev.20200403.1",
          "(.NET Core 4.6.28325.01; Microsoft Windows 10.0.18362 )"
        ],
        "x-ms-client-request-id": "895cdb67-47c0-3665-0d0f-f2c12a560b6a",
        "x-ms-date": "Fri, 03 Apr 2020 21:01:16 GMT",
>>>>>>> 32e373e2
        "x-ms-meta-Capital": "letter",
        "x-ms-meta-foo": "bar",
        "x-ms-meta-meta": "data",
        "x-ms-meta-UPPER": "case",
        "x-ms-return-client-request-id": "true",
<<<<<<< HEAD
        "x-ms-version": "2019-10-10"
=======
        "x-ms-version": "2019-12-12"
>>>>>>> 32e373e2
      },
      "RequestBody": null,
      "StatusCode": 412,
      "ResponseHeaders": {
        "Content-Length": "252",
        "Content-Type": "application/xml",
<<<<<<< HEAD
        "Date": "Thu, 05 Mar 2020 22:18:54 GMT",
=======
        "Date": "Fri, 03 Apr 2020 21:01:15 GMT",
>>>>>>> 32e373e2
        "Server": [
          "Windows-Azure-Blob/1.0",
          "Microsoft-HTTPAPI/2.0"
        ],
        "x-ms-client-request-id": "895cdb67-47c0-3665-0d0f-f2c12a560b6a",
        "x-ms-error-code": "ConditionNotMet",
<<<<<<< HEAD
        "x-ms-request-id": "a52955e7-401e-0007-073c-f3fe58000000",
        "x-ms-version": "2019-10-10"
      },
      "ResponseBody": [
        "\uFEFF\u003C?xml version=\u00221.0\u0022 encoding=\u0022utf-8\u0022?\u003E\u003CError\u003E\u003CCode\u003EConditionNotMet\u003C/Code\u003E\u003CMessage\u003EThe condition specified using HTTP conditional header(s) is not met.\n",
        "RequestId:a52955e7-401e-0007-073c-f3fe58000000\n",
        "Time:2020-03-05T22:18:54.7603024Z\u003C/Message\u003E\u003C/Error\u003E"
      ]
    },
    {
      "RequestUri": "https://seanstagehierarchical.blob.core.windows.net/test-filesystem-4cf243ef-f0fb-0696-37eb-2af49e809c5c?restype=container",
      "RequestMethod": "DELETE",
      "RequestHeaders": {
        "Authorization": "Sanitized",
        "traceparent": "00-d284e6a64b57844f950d1b55306e16f8-1b29fabe72c88547-00",
        "User-Agent": [
          "azsdk-net-Storage.Files.DataLake/12.0.0-dev.20200305.1",
          "(.NET Core 4.6.28325.01; Microsoft Windows 10.0.18363 )"
        ],
        "x-ms-client-request-id": "6edd3fb3-ca43-f592-a8b7-47c74544de02",
        "x-ms-date": "Thu, 05 Mar 2020 22:18:54 GMT",
        "x-ms-return-client-request-id": "true",
        "x-ms-version": "2019-10-10"
=======
        "x-ms-request-id": "9622339c-f01e-0012-78fb-093670000000",
        "x-ms-version": "2019-12-12"
      },
      "ResponseBody": [
        "\uFEFF\u003C?xml version=\u00221.0\u0022 encoding=\u0022utf-8\u0022?\u003E\u003CError\u003E\u003CCode\u003EConditionNotMet\u003C/Code\u003E\u003CMessage\u003EThe condition specified using HTTP conditional header(s) is not met.\n",
        "RequestId:9622339c-f01e-0012-78fb-093670000000\n",
        "Time:2020-04-03T21:01:15.1654483Z\u003C/Message\u003E\u003C/Error\u003E"
      ]
    },
    {
      "RequestUri": "http://seannsecanary.blob.core.windows.net/test-filesystem-4cf243ef-f0fb-0696-37eb-2af49e809c5c?restype=container",
      "RequestMethod": "DELETE",
      "RequestHeaders": {
        "Authorization": "Sanitized",
        "traceparent": "00-920564189cb74f4f889c6156f6eb78c8-d3ec569fccbe6749-00",
        "User-Agent": [
          "azsdk-net-Storage.Files.DataLake/12.1.0-dev.20200403.1",
          "(.NET Core 4.6.28325.01; Microsoft Windows 10.0.18362 )"
        ],
        "x-ms-client-request-id": "6edd3fb3-ca43-f592-a8b7-47c74544de02",
        "x-ms-date": "Fri, 03 Apr 2020 21:01:16 GMT",
        "x-ms-return-client-request-id": "true",
        "x-ms-version": "2019-12-12"
>>>>>>> 32e373e2
      },
      "RequestBody": null,
      "StatusCode": 202,
      "ResponseHeaders": {
        "Content-Length": "0",
<<<<<<< HEAD
        "Date": "Thu, 05 Mar 2020 22:18:54 GMT",
=======
        "Date": "Fri, 03 Apr 2020 21:01:15 GMT",
>>>>>>> 32e373e2
        "Server": [
          "Windows-Azure-Blob/1.0",
          "Microsoft-HTTPAPI/2.0"
        ],
        "x-ms-client-request-id": "6edd3fb3-ca43-f592-a8b7-47c74544de02",
<<<<<<< HEAD
        "x-ms-request-id": "a52955eb-401e-0007-0b3c-f3fe58000000",
        "x-ms-version": "2019-10-10"
=======
        "x-ms-request-id": "962233a3-f01e-0012-7ffb-093670000000",
        "x-ms-version": "2019-12-12"
>>>>>>> 32e373e2
      },
      "ResponseBody": []
    },
    {
<<<<<<< HEAD
      "RequestUri": "https://seanstagehierarchical.blob.core.windows.net/test-filesystem-b5dc8cfe-0f3b-a7e1-ce75-e475bab75365?restype=container",
      "RequestMethod": "PUT",
      "RequestHeaders": {
        "Authorization": "Sanitized",
        "traceparent": "00-0347a155485fc34da3e2adeb78131828-2109c3e49463eb43-00",
        "User-Agent": [
          "azsdk-net-Storage.Files.DataLake/12.0.0-dev.20200305.1",
          "(.NET Core 4.6.28325.01; Microsoft Windows 10.0.18363 )"
        ],
        "x-ms-blob-public-access": "container",
        "x-ms-client-request-id": "56af896d-2acc-a4de-5e36-9fcde51d3bf1",
        "x-ms-date": "Thu, 05 Mar 2020 22:18:54 GMT",
        "x-ms-return-client-request-id": "true",
        "x-ms-version": "2019-10-10"
=======
      "RequestUri": "http://seannsecanary.blob.core.windows.net/test-filesystem-b5dc8cfe-0f3b-a7e1-ce75-e475bab75365?restype=container",
      "RequestMethod": "PUT",
      "RequestHeaders": {
        "Authorization": "Sanitized",
        "traceparent": "00-7e021e46d68ea74c91d9805d3816b937-f8fafc91cc06684d-00",
        "User-Agent": [
          "azsdk-net-Storage.Files.DataLake/12.1.0-dev.20200403.1",
          "(.NET Core 4.6.28325.01; Microsoft Windows 10.0.18362 )"
        ],
        "x-ms-blob-public-access": "container",
        "x-ms-client-request-id": "56af896d-2acc-a4de-5e36-9fcde51d3bf1",
        "x-ms-date": "Fri, 03 Apr 2020 21:01:16 GMT",
        "x-ms-return-client-request-id": "true",
        "x-ms-version": "2019-12-12"
>>>>>>> 32e373e2
      },
      "RequestBody": null,
      "StatusCode": 201,
      "ResponseHeaders": {
        "Content-Length": "0",
<<<<<<< HEAD
        "Date": "Thu, 05 Mar 2020 22:18:54 GMT",
        "ETag": "\u00220x8D7C15331676B7E\u0022",
        "Last-Modified": "Thu, 05 Mar 2020 22:18:55 GMT",
=======
        "Date": "Fri, 03 Apr 2020 21:01:15 GMT",
        "ETag": "\u00220x8D7D81225EA1E6F\u0022",
        "Last-Modified": "Fri, 03 Apr 2020 21:01:15 GMT",
>>>>>>> 32e373e2
        "Server": [
          "Windows-Azure-Blob/1.0",
          "Microsoft-HTTPAPI/2.0"
        ],
        "x-ms-client-request-id": "56af896d-2acc-a4de-5e36-9fcde51d3bf1",
<<<<<<< HEAD
        "x-ms-request-id": "589c2599-e01e-0021-363c-f3b640000000",
        "x-ms-version": "2019-10-10"
=======
        "x-ms-request-id": "962233b2-f01e-0012-0afb-093670000000",
        "x-ms-version": "2019-12-12"
>>>>>>> 32e373e2
      },
      "ResponseBody": []
    },
    {
<<<<<<< HEAD
      "RequestUri": "https://seanstagehierarchical.dfs.core.windows.net/test-filesystem-b5dc8cfe-0f3b-a7e1-ce75-e475bab75365/test-file-6d97e263-f236-6189-652d-1c4f30c02f89?resource=file",
      "RequestMethod": "PUT",
      "RequestHeaders": {
        "Authorization": "Sanitized",
        "traceparent": "00-995dd2a60fec37428f7b947c87640ccf-d8ea8606dda78e48-00",
        "User-Agent": [
          "azsdk-net-Storage.Files.DataLake/12.0.0-dev.20200305.1",
          "(.NET Core 4.6.28325.01; Microsoft Windows 10.0.18363 )"
        ],
        "x-ms-client-request-id": "95bcedb1-33ad-7a2a-004d-f19e0e8f739d",
        "x-ms-date": "Thu, 05 Mar 2020 22:18:55 GMT",
        "x-ms-return-client-request-id": "true",
        "x-ms-version": "2019-10-10"
=======
      "RequestUri": "http://seannsecanary.dfs.core.windows.net/test-filesystem-b5dc8cfe-0f3b-a7e1-ce75-e475bab75365/test-file-6d97e263-f236-6189-652d-1c4f30c02f89?resource=file",
      "RequestMethod": "PUT",
      "RequestHeaders": {
        "Authorization": "Sanitized",
        "traceparent": "00-fd08a1b01163cc4088cf1d7c6182a3d4-77bf6a91d2a63e49-00",
        "User-Agent": [
          "azsdk-net-Storage.Files.DataLake/12.1.0-dev.20200403.1",
          "(.NET Core 4.6.28325.01; Microsoft Windows 10.0.18362 )"
        ],
        "x-ms-client-request-id": "95bcedb1-33ad-7a2a-004d-f19e0e8f739d",
        "x-ms-date": "Fri, 03 Apr 2020 21:01:16 GMT",
        "x-ms-return-client-request-id": "true",
        "x-ms-version": "2019-12-12"
>>>>>>> 32e373e2
      },
      "RequestBody": null,
      "StatusCode": 201,
      "ResponseHeaders": {
        "Content-Length": "0",
<<<<<<< HEAD
        "Date": "Thu, 05 Mar 2020 22:18:55 GMT",
        "ETag": "\u00220x8D7C153319AAC7E\u0022",
        "Last-Modified": "Thu, 05 Mar 2020 22:18:55 GMT",
=======
        "Date": "Fri, 03 Apr 2020 21:01:14 GMT",
        "ETag": "\u00220x8D7D81225FBFB1F\u0022",
        "Last-Modified": "Fri, 03 Apr 2020 21:01:15 GMT",
>>>>>>> 32e373e2
        "Server": [
          "Windows-Azure-HDFS/1.0",
          "Microsoft-HTTPAPI/2.0"
        ],
        "x-ms-client-request-id": "95bcedb1-33ad-7a2a-004d-f19e0e8f739d",
<<<<<<< HEAD
        "x-ms-request-id": "8c4558d8-d01f-0048-363c-f38f0c000000",
        "x-ms-version": "2019-10-10"
=======
        "x-ms-request-id": "fa4400e1-201f-0097-54fb-091bad000000",
        "x-ms-version": "2019-12-12"
>>>>>>> 32e373e2
      },
      "ResponseBody": []
    },
    {
<<<<<<< HEAD
      "RequestUri": "https://seanstagehierarchical.blob.core.windows.net/test-filesystem-b5dc8cfe-0f3b-a7e1-ce75-e475bab75365/test-file-6d97e263-f236-6189-652d-1c4f30c02f89",
=======
      "RequestUri": "http://seannsecanary.blob.core.windows.net/test-filesystem-b5dc8cfe-0f3b-a7e1-ce75-e475bab75365/test-file-6d97e263-f236-6189-652d-1c4f30c02f89",
>>>>>>> 32e373e2
      "RequestMethod": "HEAD",
      "RequestHeaders": {
        "Authorization": "Sanitized",
        "User-Agent": [
<<<<<<< HEAD
          "azsdk-net-Storage.Files.DataLake/12.0.0-dev.20200305.1",
          "(.NET Core 4.6.28325.01; Microsoft Windows 10.0.18363 )"
        ],
        "x-ms-client-request-id": "429ea064-9904-a1db-5a8d-30ba0bfaf66a",
        "x-ms-date": "Thu, 05 Mar 2020 22:18:55 GMT",
        "x-ms-return-client-request-id": "true",
        "x-ms-version": "2019-10-10"
=======
          "azsdk-net-Storage.Files.DataLake/12.1.0-dev.20200403.1",
          "(.NET Core 4.6.28325.01; Microsoft Windows 10.0.18362 )"
        ],
        "x-ms-client-request-id": "429ea064-9904-a1db-5a8d-30ba0bfaf66a",
        "x-ms-date": "Fri, 03 Apr 2020 21:01:17 GMT",
        "x-ms-return-client-request-id": "true",
        "x-ms-version": "2019-12-12"
>>>>>>> 32e373e2
      },
      "RequestBody": null,
      "StatusCode": 200,
      "ResponseHeaders": {
        "Accept-Ranges": "bytes",
        "Content-Length": "0",
        "Content-Type": "application/octet-stream",
<<<<<<< HEAD
        "Date": "Thu, 05 Mar 2020 22:18:55 GMT",
        "ETag": "\u00220x8D7C153319AAC7E\u0022",
        "Last-Modified": "Thu, 05 Mar 2020 22:18:55 GMT",
=======
        "Date": "Fri, 03 Apr 2020 21:01:15 GMT",
        "ETag": "\u00220x8D7D81225FBFB1F\u0022",
        "Last-Modified": "Fri, 03 Apr 2020 21:01:15 GMT",
>>>>>>> 32e373e2
        "Server": [
          "Windows-Azure-Blob/1.0",
          "Microsoft-HTTPAPI/2.0"
        ],
        "x-ms-access-tier": "Hot",
        "x-ms-access-tier-inferred": "true",
        "x-ms-blob-type": "BlockBlob",
        "x-ms-client-request-id": "429ea064-9904-a1db-5a8d-30ba0bfaf66a",
<<<<<<< HEAD
        "x-ms-creation-time": "Thu, 05 Mar 2020 22:18:55 GMT",
        "x-ms-lease-state": "available",
        "x-ms-lease-status": "unlocked",
        "x-ms-request-id": "589c25a1-e01e-0021-3b3c-f3b640000000",
        "x-ms-server-encrypted": "true",
        "x-ms-version": "2019-10-10"
=======
        "x-ms-creation-time": "Fri, 03 Apr 2020 21:01:15 GMT",
        "x-ms-lease-state": "available",
        "x-ms-lease-status": "unlocked",
        "x-ms-request-id": "962233c7-f01e-0012-1bfb-093670000000",
        "x-ms-server-encrypted": "true",
        "x-ms-version": "2019-12-12"
>>>>>>> 32e373e2
      },
      "ResponseBody": []
    },
    {
<<<<<<< HEAD
      "RequestUri": "https://seanstagehierarchical.blob.core.windows.net/test-filesystem-b5dc8cfe-0f3b-a7e1-ce75-e475bab75365/test-file-6d97e263-f236-6189-652d-1c4f30c02f89?comp=metadata",
      "RequestMethod": "PUT",
      "RequestHeaders": {
        "Authorization": "Sanitized",
        "If-None-Match": "\u00220x8D7C153319AAC7E\u0022",
        "User-Agent": [
          "azsdk-net-Storage.Files.DataLake/12.0.0-dev.20200305.1",
          "(.NET Core 4.6.28325.01; Microsoft Windows 10.0.18363 )"
        ],
        "x-ms-client-request-id": "6e39e6e9-31f1-6d98-3b56-0688d92f5b4f",
        "x-ms-date": "Thu, 05 Mar 2020 22:18:55 GMT",
=======
      "RequestUri": "http://seannsecanary.blob.core.windows.net/test-filesystem-b5dc8cfe-0f3b-a7e1-ce75-e475bab75365/test-file-6d97e263-f236-6189-652d-1c4f30c02f89?comp=metadata",
      "RequestMethod": "PUT",
      "RequestHeaders": {
        "Authorization": "Sanitized",
        "If-None-Match": "\u00220x8D7D81225FBFB1F\u0022",
        "User-Agent": [
          "azsdk-net-Storage.Files.DataLake/12.1.0-dev.20200403.1",
          "(.NET Core 4.6.28325.01; Microsoft Windows 10.0.18362 )"
        ],
        "x-ms-client-request-id": "6e39e6e9-31f1-6d98-3b56-0688d92f5b4f",
        "x-ms-date": "Fri, 03 Apr 2020 21:01:17 GMT",
>>>>>>> 32e373e2
        "x-ms-meta-Capital": "letter",
        "x-ms-meta-foo": "bar",
        "x-ms-meta-meta": "data",
        "x-ms-meta-UPPER": "case",
        "x-ms-return-client-request-id": "true",
<<<<<<< HEAD
        "x-ms-version": "2019-10-10"
=======
        "x-ms-version": "2019-12-12"
>>>>>>> 32e373e2
      },
      "RequestBody": null,
      "StatusCode": 412,
      "ResponseHeaders": {
        "Content-Length": "252",
        "Content-Type": "application/xml",
<<<<<<< HEAD
        "Date": "Thu, 05 Mar 2020 22:18:55 GMT",
=======
        "Date": "Fri, 03 Apr 2020 21:01:15 GMT",
>>>>>>> 32e373e2
        "Server": [
          "Windows-Azure-Blob/1.0",
          "Microsoft-HTTPAPI/2.0"
        ],
        "x-ms-client-request-id": "6e39e6e9-31f1-6d98-3b56-0688d92f5b4f",
        "x-ms-error-code": "ConditionNotMet",
<<<<<<< HEAD
        "x-ms-request-id": "589c25a6-e01e-0021-3e3c-f3b640000000",
        "x-ms-version": "2019-10-10"
      },
      "ResponseBody": [
        "\uFEFF\u003C?xml version=\u00221.0\u0022 encoding=\u0022utf-8\u0022?\u003E\u003CError\u003E\u003CCode\u003EConditionNotMet\u003C/Code\u003E\u003CMessage\u003EThe condition specified using HTTP conditional header(s) is not met.\n",
        "RequestId:589c25a6-e01e-0021-3e3c-f3b640000000\n",
        "Time:2020-03-05T22:18:55.7681909Z\u003C/Message\u003E\u003C/Error\u003E"
      ]
    },
    {
      "RequestUri": "https://seanstagehierarchical.blob.core.windows.net/test-filesystem-b5dc8cfe-0f3b-a7e1-ce75-e475bab75365?restype=container",
      "RequestMethod": "DELETE",
      "RequestHeaders": {
        "Authorization": "Sanitized",
        "traceparent": "00-c0630eeb8fb9514ab2924eabb45171be-a741bdf05f15e347-00",
        "User-Agent": [
          "azsdk-net-Storage.Files.DataLake/12.0.0-dev.20200305.1",
          "(.NET Core 4.6.28325.01; Microsoft Windows 10.0.18363 )"
        ],
        "x-ms-client-request-id": "25d07678-88c0-c579-57ce-ab0a60ddccd5",
        "x-ms-date": "Thu, 05 Mar 2020 22:18:55 GMT",
        "x-ms-return-client-request-id": "true",
        "x-ms-version": "2019-10-10"
=======
        "x-ms-request-id": "962233cb-f01e-0012-1ffb-093670000000",
        "x-ms-version": "2019-12-12"
      },
      "ResponseBody": [
        "\uFEFF\u003C?xml version=\u00221.0\u0022 encoding=\u0022utf-8\u0022?\u003E\u003CError\u003E\u003CCode\u003EConditionNotMet\u003C/Code\u003E\u003CMessage\u003EThe condition specified using HTTP conditional header(s) is not met.\n",
        "RequestId:962233cb-f01e-0012-1ffb-093670000000\n",
        "Time:2020-04-03T21:01:15.6467928Z\u003C/Message\u003E\u003C/Error\u003E"
      ]
    },
    {
      "RequestUri": "http://seannsecanary.blob.core.windows.net/test-filesystem-b5dc8cfe-0f3b-a7e1-ce75-e475bab75365?restype=container",
      "RequestMethod": "DELETE",
      "RequestHeaders": {
        "Authorization": "Sanitized",
        "traceparent": "00-b6b6b205d6132b42a8b1d2c1ed572457-a9ab9f4ed5dd3b41-00",
        "User-Agent": [
          "azsdk-net-Storage.Files.DataLake/12.1.0-dev.20200403.1",
          "(.NET Core 4.6.28325.01; Microsoft Windows 10.0.18362 )"
        ],
        "x-ms-client-request-id": "25d07678-88c0-c579-57ce-ab0a60ddccd5",
        "x-ms-date": "Fri, 03 Apr 2020 21:01:17 GMT",
        "x-ms-return-client-request-id": "true",
        "x-ms-version": "2019-12-12"
>>>>>>> 32e373e2
      },
      "RequestBody": null,
      "StatusCode": 202,
      "ResponseHeaders": {
        "Content-Length": "0",
<<<<<<< HEAD
        "Date": "Thu, 05 Mar 2020 22:18:55 GMT",
=======
        "Date": "Fri, 03 Apr 2020 21:01:15 GMT",
>>>>>>> 32e373e2
        "Server": [
          "Windows-Azure-Blob/1.0",
          "Microsoft-HTTPAPI/2.0"
        ],
        "x-ms-client-request-id": "25d07678-88c0-c579-57ce-ab0a60ddccd5",
<<<<<<< HEAD
        "x-ms-request-id": "589c25aa-e01e-0021-423c-f3b640000000",
        "x-ms-version": "2019-10-10"
=======
        "x-ms-request-id": "962233cf-f01e-0012-23fb-093670000000",
        "x-ms-version": "2019-12-12"
>>>>>>> 32e373e2
      },
      "ResponseBody": []
    },
    {
<<<<<<< HEAD
      "RequestUri": "https://seanstagehierarchical.blob.core.windows.net/test-filesystem-b77ffbf9-9f89-6baf-3c3c-34f9f3ea1e7b?restype=container",
      "RequestMethod": "PUT",
      "RequestHeaders": {
        "Authorization": "Sanitized",
        "traceparent": "00-07e34f3825a66f4cadf248cec763e680-3c9f4b7600c5224d-00",
        "User-Agent": [
          "azsdk-net-Storage.Files.DataLake/12.0.0-dev.20200305.1",
          "(.NET Core 4.6.28325.01; Microsoft Windows 10.0.18363 )"
        ],
        "x-ms-blob-public-access": "container",
        "x-ms-client-request-id": "53b5672a-2840-d872-c665-e884537fd16d",
        "x-ms-date": "Thu, 05 Mar 2020 22:18:55 GMT",
        "x-ms-return-client-request-id": "true",
        "x-ms-version": "2019-10-10"
=======
      "RequestUri": "http://seannsecanary.blob.core.windows.net/test-filesystem-b77ffbf9-9f89-6baf-3c3c-34f9f3ea1e7b?restype=container",
      "RequestMethod": "PUT",
      "RequestHeaders": {
        "Authorization": "Sanitized",
        "traceparent": "00-612cb86b64d8cb489a89753d892548cf-f59da4d8b8bf3947-00",
        "User-Agent": [
          "azsdk-net-Storage.Files.DataLake/12.1.0-dev.20200403.1",
          "(.NET Core 4.6.28325.01; Microsoft Windows 10.0.18362 )"
        ],
        "x-ms-blob-public-access": "container",
        "x-ms-client-request-id": "53b5672a-2840-d872-c665-e884537fd16d",
        "x-ms-date": "Fri, 03 Apr 2020 21:01:17 GMT",
        "x-ms-return-client-request-id": "true",
        "x-ms-version": "2019-12-12"
>>>>>>> 32e373e2
      },
      "RequestBody": null,
      "StatusCode": 201,
      "ResponseHeaders": {
        "Content-Length": "0",
<<<<<<< HEAD
        "Date": "Thu, 05 Mar 2020 22:18:55 GMT",
        "ETag": "\u00220x8D7C15331FFDF2C\u0022",
        "Last-Modified": "Thu, 05 Mar 2020 22:18:56 GMT",
=======
        "Date": "Fri, 03 Apr 2020 21:01:15 GMT",
        "ETag": "\u00220x8D7D8122633DF1F\u0022",
        "Last-Modified": "Fri, 03 Apr 2020 21:01:15 GMT",
>>>>>>> 32e373e2
        "Server": [
          "Windows-Azure-Blob/1.0",
          "Microsoft-HTTPAPI/2.0"
        ],
        "x-ms-client-request-id": "53b5672a-2840-d872-c665-e884537fd16d",
<<<<<<< HEAD
        "x-ms-request-id": "8d52dc9a-d01e-0048-3e3c-f38f0c000000",
        "x-ms-version": "2019-10-10"
=======
        "x-ms-request-id": "962233d5-f01e-0012-28fb-093670000000",
        "x-ms-version": "2019-12-12"
>>>>>>> 32e373e2
      },
      "ResponseBody": []
    },
    {
<<<<<<< HEAD
      "RequestUri": "https://seanstagehierarchical.dfs.core.windows.net/test-filesystem-b77ffbf9-9f89-6baf-3c3c-34f9f3ea1e7b/test-file-559430af-69cd-c277-6b6c-28788172989e?resource=file",
      "RequestMethod": "PUT",
      "RequestHeaders": {
        "Authorization": "Sanitized",
        "traceparent": "00-dc57b67aa168d143a61542137a2a2702-e59d4ac243488148-00",
        "User-Agent": [
          "azsdk-net-Storage.Files.DataLake/12.0.0-dev.20200305.1",
          "(.NET Core 4.6.28325.01; Microsoft Windows 10.0.18363 )"
        ],
        "x-ms-client-request-id": "a28db13e-460a-c18e-f0f2-e8d3fff95754",
        "x-ms-date": "Thu, 05 Mar 2020 22:18:56 GMT",
        "x-ms-return-client-request-id": "true",
        "x-ms-version": "2019-10-10"
=======
      "RequestUri": "http://seannsecanary.dfs.core.windows.net/test-filesystem-b77ffbf9-9f89-6baf-3c3c-34f9f3ea1e7b/test-file-559430af-69cd-c277-6b6c-28788172989e?resource=file",
      "RequestMethod": "PUT",
      "RequestHeaders": {
        "Authorization": "Sanitized",
        "traceparent": "00-a86388431df1ce4982b7a62a3966d8b5-517a4332f6ad564e-00",
        "User-Agent": [
          "azsdk-net-Storage.Files.DataLake/12.1.0-dev.20200403.1",
          "(.NET Core 4.6.28325.01; Microsoft Windows 10.0.18362 )"
        ],
        "x-ms-client-request-id": "a28db13e-460a-c18e-f0f2-e8d3fff95754",
        "x-ms-date": "Fri, 03 Apr 2020 21:01:17 GMT",
        "x-ms-return-client-request-id": "true",
        "x-ms-version": "2019-12-12"
>>>>>>> 32e373e2
      },
      "RequestBody": null,
      "StatusCode": 201,
      "ResponseHeaders": {
        "Content-Length": "0",
<<<<<<< HEAD
        "Date": "Thu, 05 Mar 2020 22:18:56 GMT",
        "ETag": "\u00220x8D7C1533231F797\u0022",
        "Last-Modified": "Thu, 05 Mar 2020 22:18:56 GMT",
=======
        "Date": "Fri, 03 Apr 2020 21:01:14 GMT",
        "ETag": "\u00220x8D7D81226431A7C\u0022",
        "Last-Modified": "Fri, 03 Apr 2020 21:01:15 GMT",
>>>>>>> 32e373e2
        "Server": [
          "Windows-Azure-HDFS/1.0",
          "Microsoft-HTTPAPI/2.0"
        ],
        "x-ms-client-request-id": "a28db13e-460a-c18e-f0f2-e8d3fff95754",
<<<<<<< HEAD
        "x-ms-request-id": "8a0a23aa-701f-0041-523c-f3cadf000000",
        "x-ms-version": "2019-10-10"
=======
        "x-ms-request-id": "fa4400e2-201f-0097-55fb-091bad000000",
        "x-ms-version": "2019-12-12"
>>>>>>> 32e373e2
      },
      "ResponseBody": []
    },
    {
<<<<<<< HEAD
      "RequestUri": "https://seanstagehierarchical.blob.core.windows.net/test-filesystem-b77ffbf9-9f89-6baf-3c3c-34f9f3ea1e7b/test-file-559430af-69cd-c277-6b6c-28788172989e?comp=metadata",
=======
      "RequestUri": "http://seannsecanary.blob.core.windows.net/test-filesystem-b77ffbf9-9f89-6baf-3c3c-34f9f3ea1e7b/test-file-559430af-69cd-c277-6b6c-28788172989e?comp=metadata",
>>>>>>> 32e373e2
      "RequestMethod": "PUT",
      "RequestHeaders": {
        "Authorization": "Sanitized",
        "User-Agent": [
<<<<<<< HEAD
          "azsdk-net-Storage.Files.DataLake/12.0.0-dev.20200305.1",
          "(.NET Core 4.6.28325.01; Microsoft Windows 10.0.18363 )"
        ],
        "x-ms-client-request-id": "d03919ad-f6e5-5993-4a0d-9b42e2674e9f",
        "x-ms-date": "Thu, 05 Mar 2020 22:18:56 GMT",
=======
          "azsdk-net-Storage.Files.DataLake/12.1.0-dev.20200403.1",
          "(.NET Core 4.6.28325.01; Microsoft Windows 10.0.18362 )"
        ],
        "x-ms-client-request-id": "d03919ad-f6e5-5993-4a0d-9b42e2674e9f",
        "x-ms-date": "Fri, 03 Apr 2020 21:01:17 GMT",
>>>>>>> 32e373e2
        "x-ms-lease-id": "cf86187b-dc60-7747-3d4f-b3f994a0e6fd",
        "x-ms-meta-Capital": "letter",
        "x-ms-meta-foo": "bar",
        "x-ms-meta-meta": "data",
        "x-ms-meta-UPPER": "case",
        "x-ms-return-client-request-id": "true",
<<<<<<< HEAD
        "x-ms-version": "2019-10-10"
=======
        "x-ms-version": "2019-12-12"
>>>>>>> 32e373e2
      },
      "RequestBody": null,
      "StatusCode": 412,
      "ResponseHeaders": {
        "Content-Length": "241",
        "Content-Type": "application/xml",
<<<<<<< HEAD
        "Date": "Thu, 05 Mar 2020 22:18:56 GMT",
=======
        "Date": "Fri, 03 Apr 2020 21:01:15 GMT",
>>>>>>> 32e373e2
        "Server": [
          "Windows-Azure-Blob/1.0",
          "Microsoft-HTTPAPI/2.0"
        ],
        "x-ms-client-request-id": "d03919ad-f6e5-5993-4a0d-9b42e2674e9f",
        "x-ms-error-code": "LeaseNotPresentWithBlobOperation",
<<<<<<< HEAD
        "x-ms-request-id": "8d52dca6-d01e-0048-473c-f38f0c000000",
        "x-ms-version": "2019-10-10"
      },
      "ResponseBody": [
        "\uFEFF\u003C?xml version=\u00221.0\u0022 encoding=\u0022utf-8\u0022?\u003E\u003CError\u003E\u003CCode\u003ELeaseNotPresentWithBlobOperation\u003C/Code\u003E\u003CMessage\u003EThere is currently no lease on the blob.\n",
        "RequestId:8d52dca6-d01e-0048-473c-f38f0c000000\n",
        "Time:2020-03-05T22:18:56.6483333Z\u003C/Message\u003E\u003C/Error\u003E"
      ]
    },
    {
      "RequestUri": "https://seanstagehierarchical.blob.core.windows.net/test-filesystem-b77ffbf9-9f89-6baf-3c3c-34f9f3ea1e7b?restype=container",
      "RequestMethod": "DELETE",
      "RequestHeaders": {
        "Authorization": "Sanitized",
        "traceparent": "00-4a58ff7ee913544b83bd578754dd3bbe-9dffe08da73b8649-00",
        "User-Agent": [
          "azsdk-net-Storage.Files.DataLake/12.0.0-dev.20200305.1",
          "(.NET Core 4.6.28325.01; Microsoft Windows 10.0.18363 )"
        ],
        "x-ms-client-request-id": "e526877e-87bf-d66e-b68a-31a2a9f6028d",
        "x-ms-date": "Thu, 05 Mar 2020 22:18:56 GMT",
        "x-ms-return-client-request-id": "true",
        "x-ms-version": "2019-10-10"
=======
        "x-ms-request-id": "962233ed-f01e-0012-3afb-093670000000",
        "x-ms-version": "2019-12-12"
      },
      "ResponseBody": [
        "\uFEFF\u003C?xml version=\u00221.0\u0022 encoding=\u0022utf-8\u0022?\u003E\u003CError\u003E\u003CCode\u003ELeaseNotPresentWithBlobOperation\u003C/Code\u003E\u003CMessage\u003EThere is currently no lease on the blob.\n",
        "RequestId:962233ed-f01e-0012-3afb-093670000000\n",
        "Time:2020-04-03T21:01:15.9950417Z\u003C/Message\u003E\u003C/Error\u003E"
      ]
    },
    {
      "RequestUri": "http://seannsecanary.blob.core.windows.net/test-filesystem-b77ffbf9-9f89-6baf-3c3c-34f9f3ea1e7b?restype=container",
      "RequestMethod": "DELETE",
      "RequestHeaders": {
        "Authorization": "Sanitized",
        "traceparent": "00-1f3846498726ff458386332f66cf0f21-31c442be6d20054f-00",
        "User-Agent": [
          "azsdk-net-Storage.Files.DataLake/12.1.0-dev.20200403.1",
          "(.NET Core 4.6.28325.01; Microsoft Windows 10.0.18362 )"
        ],
        "x-ms-client-request-id": "e526877e-87bf-d66e-b68a-31a2a9f6028d",
        "x-ms-date": "Fri, 03 Apr 2020 21:01:17 GMT",
        "x-ms-return-client-request-id": "true",
        "x-ms-version": "2019-12-12"
>>>>>>> 32e373e2
      },
      "RequestBody": null,
      "StatusCode": 202,
      "ResponseHeaders": {
        "Content-Length": "0",
<<<<<<< HEAD
        "Date": "Thu, 05 Mar 2020 22:18:56 GMT",
=======
        "Date": "Fri, 03 Apr 2020 21:01:16 GMT",
>>>>>>> 32e373e2
        "Server": [
          "Windows-Azure-Blob/1.0",
          "Microsoft-HTTPAPI/2.0"
        ],
        "x-ms-client-request-id": "e526877e-87bf-d66e-b68a-31a2a9f6028d",
<<<<<<< HEAD
        "x-ms-request-id": "8d52dca9-d01e-0048-4a3c-f38f0c000000",
        "x-ms-version": "2019-10-10"
=======
        "x-ms-request-id": "962233f2-f01e-0012-3efb-093670000000",
        "x-ms-version": "2019-12-12"
>>>>>>> 32e373e2
      },
      "ResponseBody": []
    }
  ],
  "Variables": {
<<<<<<< HEAD
    "DateTimeOffsetNow": "2020-03-05T14:18:52.2246711-08:00",
    "RandomSeed": "805005405",
    "Storage_TestConfigHierarchicalNamespace": "NamespaceTenant\nseanstagehierarchical\nU2FuaXRpemVk\nhttps://seanstagehierarchical.blob.core.windows.net\nhttp://seanstagehierarchical.file.core.windows.net\nhttp://seanstagehierarchical.queue.core.windows.net\nhttp://seanstagehierarchical.table.core.windows.net\n\n\n\n\nhttp://seanstagehierarchical-secondary.blob.core.windows.net\nhttp://seanstagehierarchical-secondary.file.core.windows.net\nhttp://seanstagehierarchical-secondary.queue.core.windows.net\nhttp://seanstagehierarchical-secondary.table.core.windows.net\n68390a19-a643-458b-b726-408abf67b4fc\nSanitized\n72f988bf-86f1-41af-91ab-2d7cd011db47\nhttps://login.microsoftonline.com/\nCloud\nBlobEndpoint=https://seanstagehierarchical.blob.core.windows.net/;QueueEndpoint=http://seanstagehierarchical.queue.core.windows.net/;FileEndpoint=http://seanstagehierarchical.file.core.windows.net/;BlobSecondaryEndpoint=http://seanstagehierarchical-secondary.blob.core.windows.net/;QueueSecondaryEndpoint=http://seanstagehierarchical-secondary.queue.core.windows.net/;FileSecondaryEndpoint=http://seanstagehierarchical-secondary.file.core.windows.net/;AccountName=seanstagehierarchical;AccountKey=Sanitized\n"
=======
    "DateTimeOffsetNow": "2020-04-03T14:01:15.6476208-07:00",
    "RandomSeed": "805005405",
    "Storage_TestConfigHierarchicalNamespace": "NamespaceTenant\nseannsecanary\nU2FuaXRpemVk\nhttp://seannsecanary.blob.core.windows.net\nhttp://seannsecanary.file.core.windows.net\nhttp://seannsecanary.queue.core.windows.net\nhttp://seannsecanary.table.core.windows.net\n\n\n\n\nhttp://seannsecanary-secondary.blob.core.windows.net\nhttp://seannsecanary-secondary.file.core.windows.net\nhttp://seannsecanary-secondary.queue.core.windows.net\nhttp://seannsecanary-secondary.table.core.windows.net\n68390a19-a643-458b-b726-408abf67b4fc\nSanitized\n72f988bf-86f1-41af-91ab-2d7cd011db47\nhttps://login.microsoftonline.com/\nCloud\nBlobEndpoint=http://seannsecanary.blob.core.windows.net/;QueueEndpoint=http://seannsecanary.queue.core.windows.net/;FileEndpoint=http://seannsecanary.file.core.windows.net/;BlobSecondaryEndpoint=http://seannsecanary-secondary.blob.core.windows.net/;QueueSecondaryEndpoint=http://seannsecanary-secondary.queue.core.windows.net/;FileSecondaryEndpoint=http://seannsecanary-secondary.file.core.windows.net/;AccountName=seannsecanary;AccountKey=Sanitized\n"
>>>>>>> 32e373e2
  }
}<|MERGE_RESOLUTION|>--- conflicted
+++ resolved
@@ -1,22 +1,6 @@
 {
   "Entries": [
     {
-<<<<<<< HEAD
-      "RequestUri": "https://seanstagehierarchical.blob.core.windows.net/test-filesystem-ad60e6c0-aa81-9a48-9c77-8b326ae57fff?restype=container",
-      "RequestMethod": "PUT",
-      "RequestHeaders": {
-        "Authorization": "Sanitized",
-        "traceparent": "00-4507d0ddff24bc45b5a360ec95225dce-c400e0fd2b61bd42-00",
-        "User-Agent": [
-          "azsdk-net-Storage.Files.DataLake/12.0.0-dev.20200305.1",
-          "(.NET Core 4.6.28325.01; Microsoft Windows 10.0.18363 )"
-        ],
-        "x-ms-blob-public-access": "container",
-        "x-ms-client-request-id": "29621920-94d5-d040-d0ec-32e950140d57",
-        "x-ms-date": "Thu, 05 Mar 2020 22:18:52 GMT",
-        "x-ms-return-client-request-id": "true",
-        "x-ms-version": "2019-10-10"
-=======
       "RequestUri": "http://seannsecanary.blob.core.windows.net/test-filesystem-ad60e6c0-aa81-9a48-9c77-8b326ae57fff?restype=container",
       "RequestMethod": "PUT",
       "RequestHeaders": {
@@ -31,52 +15,25 @@
         "x-ms-date": "Fri, 03 Apr 2020 21:01:15 GMT",
         "x-ms-return-client-request-id": "true",
         "x-ms-version": "2019-12-12"
->>>>>>> 32e373e2
-      },
-      "RequestBody": null,
-      "StatusCode": 201,
-      "ResponseHeaders": {
-        "Content-Length": "0",
-<<<<<<< HEAD
-        "Date": "Thu, 05 Mar 2020 22:18:51 GMT",
-        "ETag": "\u00220x8D7C1532FC54DF7\u0022",
-        "Last-Modified": "Thu, 05 Mar 2020 22:18:52 GMT",
-=======
+      },
+      "RequestBody": null,
+      "StatusCode": 201,
+      "ResponseHeaders": {
+        "Content-Length": "0",
         "Date": "Fri, 03 Apr 2020 21:01:14 GMT",
         "ETag": "\u00220x8D7D812253E2E8D\u0022",
         "Last-Modified": "Fri, 03 Apr 2020 21:01:14 GMT",
->>>>>>> 32e373e2
         "Server": [
           "Windows-Azure-Blob/1.0",
           "Microsoft-HTTPAPI/2.0"
         ],
         "x-ms-client-request-id": "29621920-94d5-d040-d0ec-32e950140d57",
-<<<<<<< HEAD
-        "x-ms-request-id": "4a11fbfa-c01e-0026-7c3c-f3da23000000",
-        "x-ms-version": "2019-10-10"
-=======
         "x-ms-request-id": "9622332e-f01e-0012-26fb-093670000000",
         "x-ms-version": "2019-12-12"
->>>>>>> 32e373e2
-      },
-      "ResponseBody": []
-    },
-    {
-<<<<<<< HEAD
-      "RequestUri": "https://seanstagehierarchical.dfs.core.windows.net/test-filesystem-ad60e6c0-aa81-9a48-9c77-8b326ae57fff/test-file-9606b3d0-ecc7-4166-8762-407324cc2795?resource=file",
-      "RequestMethod": "PUT",
-      "RequestHeaders": {
-        "Authorization": "Sanitized",
-        "traceparent": "00-23fab797101b5044af6816baf8d349f2-fb54904ab7fbeb41-00",
-        "User-Agent": [
-          "azsdk-net-Storage.Files.DataLake/12.0.0-dev.20200305.1",
-          "(.NET Core 4.6.28325.01; Microsoft Windows 10.0.18363 )"
-        ],
-        "x-ms-client-request-id": "bfac2e00-ec00-3383-b221-a17254ccac03",
-        "x-ms-date": "Thu, 05 Mar 2020 22:18:52 GMT",
-        "x-ms-return-client-request-id": "true",
-        "x-ms-version": "2019-10-10"
-=======
+      },
+      "ResponseBody": []
+    },
+    {
       "RequestUri": "http://seannsecanary.dfs.core.windows.net/test-filesystem-ad60e6c0-aa81-9a48-9c77-8b326ae57fff/test-file-9606b3d0-ecc7-4166-8762-407324cc2795?resource=file",
       "RequestMethod": "PUT",
       "RequestHeaders": {
@@ -90,50 +47,25 @@
         "x-ms-date": "Fri, 03 Apr 2020 21:01:15 GMT",
         "x-ms-return-client-request-id": "true",
         "x-ms-version": "2019-12-12"
->>>>>>> 32e373e2
-      },
-      "RequestBody": null,
-      "StatusCode": 201,
-      "ResponseHeaders": {
-        "Content-Length": "0",
-<<<<<<< HEAD
-        "Date": "Thu, 05 Mar 2020 22:18:52 GMT",
-        "ETag": "\u00220x8D7C1532FF9A631\u0022",
-        "Last-Modified": "Thu, 05 Mar 2020 22:18:52 GMT",
-=======
+      },
+      "RequestBody": null,
+      "StatusCode": 201,
+      "ResponseHeaders": {
+        "Content-Length": "0",
         "Date": "Fri, 03 Apr 2020 21:01:13 GMT",
         "ETag": "\u00220x8D7D812254D6FC8\u0022",
         "Last-Modified": "Fri, 03 Apr 2020 21:01:14 GMT",
->>>>>>> 32e373e2
         "Server": [
           "Windows-Azure-HDFS/1.0",
           "Microsoft-HTTPAPI/2.0"
         ],
         "x-ms-client-request-id": "bfac2e00-ec00-3383-b221-a17254ccac03",
-<<<<<<< HEAD
-        "x-ms-request-id": "bc4e6ded-801f-0018-0c3c-f34d5c000000",
-        "x-ms-version": "2019-10-10"
-=======
         "x-ms-request-id": "fa4400dd-201f-0097-51fb-091bad000000",
         "x-ms-version": "2019-12-12"
->>>>>>> 32e373e2
-      },
-      "ResponseBody": []
-    },
-    {
-<<<<<<< HEAD
-      "RequestUri": "https://seanstagehierarchical.blob.core.windows.net/test-filesystem-ad60e6c0-aa81-9a48-9c77-8b326ae57fff/test-file-9606b3d0-ecc7-4166-8762-407324cc2795?comp=metadata",
-      "RequestMethod": "PUT",
-      "RequestHeaders": {
-        "Authorization": "Sanitized",
-        "If-Modified-Since": "Fri, 06 Mar 2020 22:18:52 GMT",
-        "User-Agent": [
-          "azsdk-net-Storage.Files.DataLake/12.0.0-dev.20200305.1",
-          "(.NET Core 4.6.28325.01; Microsoft Windows 10.0.18363 )"
-        ],
-        "x-ms-client-request-id": "f673e8b6-6820-0894-bede-9e61b4b809f1",
-        "x-ms-date": "Thu, 05 Mar 2020 22:18:52 GMT",
-=======
+      },
+      "ResponseBody": []
+    },
+    {
       "RequestUri": "http://seannsecanary.blob.core.windows.net/test-filesystem-ad60e6c0-aa81-9a48-9c77-8b326ae57fff/test-file-9606b3d0-ecc7-4166-8762-407324cc2795?comp=metadata",
       "RequestMethod": "PUT",
       "RequestHeaders": {
@@ -145,59 +77,25 @@
         ],
         "x-ms-client-request-id": "f673e8b6-6820-0894-bede-9e61b4b809f1",
         "x-ms-date": "Fri, 03 Apr 2020 21:01:15 GMT",
->>>>>>> 32e373e2
         "x-ms-meta-Capital": "letter",
         "x-ms-meta-foo": "bar",
         "x-ms-meta-meta": "data",
         "x-ms-meta-UPPER": "case",
         "x-ms-return-client-request-id": "true",
-<<<<<<< HEAD
-        "x-ms-version": "2019-10-10"
-=======
-        "x-ms-version": "2019-12-12"
->>>>>>> 32e373e2
+        "x-ms-version": "2019-12-12"
       },
       "RequestBody": null,
       "StatusCode": 412,
       "ResponseHeaders": {
         "Content-Length": "252",
         "Content-Type": "application/xml",
-<<<<<<< HEAD
-        "Date": "Thu, 05 Mar 2020 22:18:52 GMT",
-=======
-        "Date": "Fri, 03 Apr 2020 21:01:14 GMT",
->>>>>>> 32e373e2
+        "Date": "Fri, 03 Apr 2020 21:01:14 GMT",
         "Server": [
           "Windows-Azure-Blob/1.0",
           "Microsoft-HTTPAPI/2.0"
         ],
         "x-ms-client-request-id": "f673e8b6-6820-0894-bede-9e61b4b809f1",
         "x-ms-error-code": "ConditionNotMet",
-<<<<<<< HEAD
-        "x-ms-request-id": "4a11fc04-c01e-0026-033c-f3da23000000",
-        "x-ms-version": "2019-10-10"
-      },
-      "ResponseBody": [
-        "\uFEFF\u003C?xml version=\u00221.0\u0022 encoding=\u0022utf-8\u0022?\u003E\u003CError\u003E\u003CCode\u003EConditionNotMet\u003C/Code\u003E\u003CMessage\u003EThe condition specified using HTTP conditional header(s) is not met.\n",
-        "RequestId:4a11fc04-c01e-0026-033c-f3da23000000\n",
-        "Time:2020-03-05T22:18:52.8350539Z\u003C/Message\u003E\u003C/Error\u003E"
-      ]
-    },
-    {
-      "RequestUri": "https://seanstagehierarchical.blob.core.windows.net/test-filesystem-ad60e6c0-aa81-9a48-9c77-8b326ae57fff?restype=container",
-      "RequestMethod": "DELETE",
-      "RequestHeaders": {
-        "Authorization": "Sanitized",
-        "traceparent": "00-58e4125eb1d5694885b39d09f5efe413-7f825acf3aaa2a4a-00",
-        "User-Agent": [
-          "azsdk-net-Storage.Files.DataLake/12.0.0-dev.20200305.1",
-          "(.NET Core 4.6.28325.01; Microsoft Windows 10.0.18363 )"
-        ],
-        "x-ms-client-request-id": "6cbc8e2d-b659-5ce3-08eb-51241e73c5d0",
-        "x-ms-date": "Thu, 05 Mar 2020 22:18:52 GMT",
-        "x-ms-return-client-request-id": "true",
-        "x-ms-version": "2019-10-10"
-=======
         "x-ms-request-id": "96223342-f01e-0012-34fb-093670000000",
         "x-ms-version": "2019-12-12"
       },
@@ -221,230 +119,118 @@
         "x-ms-date": "Fri, 03 Apr 2020 21:01:15 GMT",
         "x-ms-return-client-request-id": "true",
         "x-ms-version": "2019-12-12"
->>>>>>> 32e373e2
       },
       "RequestBody": null,
       "StatusCode": 202,
       "ResponseHeaders": {
         "Content-Length": "0",
-<<<<<<< HEAD
-        "Date": "Thu, 05 Mar 2020 22:18:52 GMT",
-=======
-        "Date": "Fri, 03 Apr 2020 21:01:14 GMT",
->>>>>>> 32e373e2
+        "Date": "Fri, 03 Apr 2020 21:01:14 GMT",
         "Server": [
           "Windows-Azure-Blob/1.0",
           "Microsoft-HTTPAPI/2.0"
         ],
         "x-ms-client-request-id": "6cbc8e2d-b659-5ce3-08eb-51241e73c5d0",
-<<<<<<< HEAD
-        "x-ms-request-id": "4a11fc05-c01e-0026-043c-f3da23000000",
-        "x-ms-version": "2019-10-10"
-=======
         "x-ms-request-id": "96223348-f01e-0012-3afb-093670000000",
         "x-ms-version": "2019-12-12"
->>>>>>> 32e373e2
-      },
-      "ResponseBody": []
-    },
-    {
-<<<<<<< HEAD
-      "RequestUri": "https://seanstagehierarchical.blob.core.windows.net/test-filesystem-9e63e69f-44d5-1892-932e-9dee313df4fa?restype=container",
-      "RequestMethod": "PUT",
-      "RequestHeaders": {
-        "Authorization": "Sanitized",
-        "traceparent": "00-81715b27562b0a45a97ce91096c601e2-5692b8900c37d745-00",
-        "User-Agent": [
-          "azsdk-net-Storage.Files.DataLake/12.0.0-dev.20200305.1",
-          "(.NET Core 4.6.28325.01; Microsoft Windows 10.0.18363 )"
+      },
+      "ResponseBody": []
+    },
+    {
+      "RequestUri": "http://seannsecanary.blob.core.windows.net/test-filesystem-9e63e69f-44d5-1892-932e-9dee313df4fa?restype=container",
+      "RequestMethod": "PUT",
+      "RequestHeaders": {
+        "Authorization": "Sanitized",
+        "traceparent": "00-e51da39673a07a4a8f80961b9ee1395e-46bf3782834c854f-00",
+        "User-Agent": [
+          "azsdk-net-Storage.Files.DataLake/12.1.0-dev.20200403.1",
+          "(.NET Core 4.6.28325.01; Microsoft Windows 10.0.18362 )"
         ],
         "x-ms-blob-public-access": "container",
         "x-ms-client-request-id": "2db8666c-d160-e821-fca3-d92a18f52aca",
-        "x-ms-date": "Thu, 05 Mar 2020 22:18:53 GMT",
-        "x-ms-return-client-request-id": "true",
-        "x-ms-version": "2019-10-10"
-=======
-      "RequestUri": "http://seannsecanary.blob.core.windows.net/test-filesystem-9e63e69f-44d5-1892-932e-9dee313df4fa?restype=container",
-      "RequestMethod": "PUT",
-      "RequestHeaders": {
-        "Authorization": "Sanitized",
-        "traceparent": "00-e51da39673a07a4a8f80961b9ee1395e-46bf3782834c854f-00",
-        "User-Agent": [
-          "azsdk-net-Storage.Files.DataLake/12.1.0-dev.20200403.1",
-          "(.NET Core 4.6.28325.01; Microsoft Windows 10.0.18362 )"
-        ],
-        "x-ms-blob-public-access": "container",
-        "x-ms-client-request-id": "2db8666c-d160-e821-fca3-d92a18f52aca",
-        "x-ms-date": "Fri, 03 Apr 2020 21:01:16 GMT",
-        "x-ms-return-client-request-id": "true",
-        "x-ms-version": "2019-12-12"
->>>>>>> 32e373e2
-      },
-      "RequestBody": null,
-      "StatusCode": 201,
-      "ResponseHeaders": {
-        "Content-Length": "0",
-<<<<<<< HEAD
-        "Date": "Thu, 05 Mar 2020 22:18:53 GMT",
-        "ETag": "\u00220x8D7C1533046EB73\u0022",
-        "Last-Modified": "Thu, 05 Mar 2020 22:18:53 GMT",
-=======
+        "x-ms-date": "Fri, 03 Apr 2020 21:01:16 GMT",
+        "x-ms-return-client-request-id": "true",
+        "x-ms-version": "2019-12-12"
+      },
+      "RequestBody": null,
+      "StatusCode": 201,
+      "ResponseHeaders": {
+        "Content-Length": "0",
         "Date": "Fri, 03 Apr 2020 21:01:14 GMT",
         "ETag": "\u00220x8D7D8122578F863\u0022",
         "Last-Modified": "Fri, 03 Apr 2020 21:01:14 GMT",
->>>>>>> 32e373e2
         "Server": [
           "Windows-Azure-Blob/1.0",
           "Microsoft-HTTPAPI/2.0"
         ],
         "x-ms-client-request-id": "2db8666c-d160-e821-fca3-d92a18f52aca",
-<<<<<<< HEAD
-        "x-ms-request-id": "9c498ca6-601e-0000-3a3c-f3923b000000",
-        "x-ms-version": "2019-10-10"
-=======
         "x-ms-request-id": "9622334d-f01e-0012-3ffb-093670000000",
         "x-ms-version": "2019-12-12"
->>>>>>> 32e373e2
-      },
-      "ResponseBody": []
-    },
-    {
-<<<<<<< HEAD
-      "RequestUri": "https://seanstagehierarchical.dfs.core.windows.net/test-filesystem-9e63e69f-44d5-1892-932e-9dee313df4fa/test-file-77b456f7-9f3e-01d4-4ebe-5c4b9dfecc61?resource=file",
-      "RequestMethod": "PUT",
-      "RequestHeaders": {
-        "Authorization": "Sanitized",
-        "traceparent": "00-915137e2fe13ee42b50cd919dc2febf6-354fe3d3b687ee48-00",
-        "User-Agent": [
-          "azsdk-net-Storage.Files.DataLake/12.0.0-dev.20200305.1",
-          "(.NET Core 4.6.28325.01; Microsoft Windows 10.0.18363 )"
+      },
+      "ResponseBody": []
+    },
+    {
+      "RequestUri": "http://seannsecanary.dfs.core.windows.net/test-filesystem-9e63e69f-44d5-1892-932e-9dee313df4fa/test-file-77b456f7-9f3e-01d4-4ebe-5c4b9dfecc61?resource=file",
+      "RequestMethod": "PUT",
+      "RequestHeaders": {
+        "Authorization": "Sanitized",
+        "traceparent": "00-2aac55d1d6e8d74bb9007058190549ed-448a590904d18f49-00",
+        "User-Agent": [
+          "azsdk-net-Storage.Files.DataLake/12.1.0-dev.20200403.1",
+          "(.NET Core 4.6.28325.01; Microsoft Windows 10.0.18362 )"
         ],
         "x-ms-client-request-id": "f59cdc5f-af7c-cca6-91b6-dfa175d64bfe",
-        "x-ms-date": "Thu, 05 Mar 2020 22:18:53 GMT",
-        "x-ms-return-client-request-id": "true",
-        "x-ms-version": "2019-10-10"
-=======
-      "RequestUri": "http://seannsecanary.dfs.core.windows.net/test-filesystem-9e63e69f-44d5-1892-932e-9dee313df4fa/test-file-77b456f7-9f3e-01d4-4ebe-5c4b9dfecc61?resource=file",
-      "RequestMethod": "PUT",
-      "RequestHeaders": {
-        "Authorization": "Sanitized",
-        "traceparent": "00-2aac55d1d6e8d74bb9007058190549ed-448a590904d18f49-00",
-        "User-Agent": [
-          "azsdk-net-Storage.Files.DataLake/12.1.0-dev.20200403.1",
-          "(.NET Core 4.6.28325.01; Microsoft Windows 10.0.18362 )"
-        ],
-        "x-ms-client-request-id": "f59cdc5f-af7c-cca6-91b6-dfa175d64bfe",
-        "x-ms-date": "Fri, 03 Apr 2020 21:01:16 GMT",
-        "x-ms-return-client-request-id": "true",
-        "x-ms-version": "2019-12-12"
->>>>>>> 32e373e2
-      },
-      "RequestBody": null,
-      "StatusCode": 201,
-      "ResponseHeaders": {
-        "Content-Length": "0",
-<<<<<<< HEAD
-        "Date": "Thu, 05 Mar 2020 22:18:52 GMT",
-        "ETag": "\u00220x8D7C1533080D9E5\u0022",
-        "Last-Modified": "Thu, 05 Mar 2020 22:18:53 GMT",
-=======
+        "x-ms-date": "Fri, 03 Apr 2020 21:01:16 GMT",
+        "x-ms-return-client-request-id": "true",
+        "x-ms-version": "2019-12-12"
+      },
+      "RequestBody": null,
+      "StatusCode": 201,
+      "ResponseHeaders": {
+        "Content-Length": "0",
         "Date": "Fri, 03 Apr 2020 21:01:13 GMT",
         "ETag": "\u00220x8D7D812258A4E99\u0022",
         "Last-Modified": "Fri, 03 Apr 2020 21:01:14 GMT",
->>>>>>> 32e373e2
         "Server": [
           "Windows-Azure-HDFS/1.0",
           "Microsoft-HTTPAPI/2.0"
         ],
         "x-ms-client-request-id": "f59cdc5f-af7c-cca6-91b6-dfa175d64bfe",
-<<<<<<< HEAD
-        "x-ms-request-id": "ee562233-d01f-002a-313c-f34d2b000000",
-        "x-ms-version": "2019-10-10"
-=======
         "x-ms-request-id": "fa4400df-201f-0097-52fb-091bad000000",
         "x-ms-version": "2019-12-12"
->>>>>>> 32e373e2
-      },
-      "ResponseBody": []
-    },
-    {
-<<<<<<< HEAD
-      "RequestUri": "https://seanstagehierarchical.blob.core.windows.net/test-filesystem-9e63e69f-44d5-1892-932e-9dee313df4fa/test-file-77b456f7-9f3e-01d4-4ebe-5c4b9dfecc61?comp=metadata",
-      "RequestMethod": "PUT",
-      "RequestHeaders": {
-        "Authorization": "Sanitized",
-        "If-Unmodified-Since": "Wed, 04 Mar 2020 22:18:52 GMT",
-        "User-Agent": [
-          "azsdk-net-Storage.Files.DataLake/12.0.0-dev.20200305.1",
-          "(.NET Core 4.6.28325.01; Microsoft Windows 10.0.18363 )"
+      },
+      "ResponseBody": []
+    },
+    {
+      "RequestUri": "http://seannsecanary.blob.core.windows.net/test-filesystem-9e63e69f-44d5-1892-932e-9dee313df4fa/test-file-77b456f7-9f3e-01d4-4ebe-5c4b9dfecc61?comp=metadata",
+      "RequestMethod": "PUT",
+      "RequestHeaders": {
+        "Authorization": "Sanitized",
+        "If-Unmodified-Since": "Thu, 02 Apr 2020 21:01:15 GMT",
+        "User-Agent": [
+          "azsdk-net-Storage.Files.DataLake/12.1.0-dev.20200403.1",
+          "(.NET Core 4.6.28325.01; Microsoft Windows 10.0.18362 )"
         ],
         "x-ms-client-request-id": "c0ec1031-d661-59e5-10b4-39cee7f828ae",
-        "x-ms-date": "Thu, 05 Mar 2020 22:18:53 GMT",
-=======
-      "RequestUri": "http://seannsecanary.blob.core.windows.net/test-filesystem-9e63e69f-44d5-1892-932e-9dee313df4fa/test-file-77b456f7-9f3e-01d4-4ebe-5c4b9dfecc61?comp=metadata",
-      "RequestMethod": "PUT",
-      "RequestHeaders": {
-        "Authorization": "Sanitized",
-        "If-Unmodified-Since": "Thu, 02 Apr 2020 21:01:15 GMT",
-        "User-Agent": [
-          "azsdk-net-Storage.Files.DataLake/12.1.0-dev.20200403.1",
-          "(.NET Core 4.6.28325.01; Microsoft Windows 10.0.18362 )"
-        ],
-        "x-ms-client-request-id": "c0ec1031-d661-59e5-10b4-39cee7f828ae",
-        "x-ms-date": "Fri, 03 Apr 2020 21:01:16 GMT",
->>>>>>> 32e373e2
+        "x-ms-date": "Fri, 03 Apr 2020 21:01:16 GMT",
         "x-ms-meta-Capital": "letter",
         "x-ms-meta-foo": "bar",
         "x-ms-meta-meta": "data",
         "x-ms-meta-UPPER": "case",
         "x-ms-return-client-request-id": "true",
-<<<<<<< HEAD
-        "x-ms-version": "2019-10-10"
-=======
-        "x-ms-version": "2019-12-12"
->>>>>>> 32e373e2
+        "x-ms-version": "2019-12-12"
       },
       "RequestBody": null,
       "StatusCode": 412,
       "ResponseHeaders": {
         "Content-Length": "252",
         "Content-Type": "application/xml",
-<<<<<<< HEAD
-        "Date": "Thu, 05 Mar 2020 22:18:53 GMT",
-=======
-        "Date": "Fri, 03 Apr 2020 21:01:14 GMT",
->>>>>>> 32e373e2
+        "Date": "Fri, 03 Apr 2020 21:01:14 GMT",
         "Server": [
           "Windows-Azure-Blob/1.0",
           "Microsoft-HTTPAPI/2.0"
         ],
         "x-ms-client-request-id": "c0ec1031-d661-59e5-10b4-39cee7f828ae",
         "x-ms-error-code": "ConditionNotMet",
-<<<<<<< HEAD
-        "x-ms-request-id": "9c498caa-601e-0000-3b3c-f3923b000000",
-        "x-ms-version": "2019-10-10"
-      },
-      "ResponseBody": [
-        "\uFEFF\u003C?xml version=\u00221.0\u0022 encoding=\u0022utf-8\u0022?\u003E\u003CError\u003E\u003CCode\u003EConditionNotMet\u003C/Code\u003E\u003CMessage\u003EThe condition specified using HTTP conditional header(s) is not met.\n",
-        "RequestId:9c498caa-601e-0000-3b3c-f3923b000000\n",
-        "Time:2020-03-05T22:18:53.8584579Z\u003C/Message\u003E\u003C/Error\u003E"
-      ]
-    },
-    {
-      "RequestUri": "https://seanstagehierarchical.blob.core.windows.net/test-filesystem-9e63e69f-44d5-1892-932e-9dee313df4fa?restype=container",
-      "RequestMethod": "DELETE",
-      "RequestHeaders": {
-        "Authorization": "Sanitized",
-        "traceparent": "00-37b150326aa19746824ee3603b72165c-9b59627e8a7ce547-00",
-        "User-Agent": [
-          "azsdk-net-Storage.Files.DataLake/12.0.0-dev.20200305.1",
-          "(.NET Core 4.6.28325.01; Microsoft Windows 10.0.18363 )"
-        ],
-        "x-ms-client-request-id": "6570fe78-8aea-009d-91c9-51bf257749c4",
-        "x-ms-date": "Thu, 05 Mar 2020 22:18:53 GMT",
-        "x-ms-return-client-request-id": "true",
-        "x-ms-version": "2019-10-10"
-=======
         "x-ms-request-id": "96223365-f01e-0012-52fb-093670000000",
         "x-ms-version": "2019-12-12"
       },
@@ -468,228 +254,118 @@
         "x-ms-date": "Fri, 03 Apr 2020 21:01:16 GMT",
         "x-ms-return-client-request-id": "true",
         "x-ms-version": "2019-12-12"
->>>>>>> 32e373e2
       },
       "RequestBody": null,
       "StatusCode": 202,
       "ResponseHeaders": {
         "Content-Length": "0",
-<<<<<<< HEAD
-        "Date": "Thu, 05 Mar 2020 22:18:53 GMT",
-=======
-        "Date": "Fri, 03 Apr 2020 21:01:14 GMT",
->>>>>>> 32e373e2
+        "Date": "Fri, 03 Apr 2020 21:01:14 GMT",
         "Server": [
           "Windows-Azure-Blob/1.0",
           "Microsoft-HTTPAPI/2.0"
         ],
         "x-ms-client-request-id": "6570fe78-8aea-009d-91c9-51bf257749c4",
-<<<<<<< HEAD
-        "x-ms-request-id": "9c498cae-601e-0000-3d3c-f3923b000000",
-        "x-ms-version": "2019-10-10"
-=======
         "x-ms-request-id": "9622336c-f01e-0012-57fb-093670000000",
         "x-ms-version": "2019-12-12"
->>>>>>> 32e373e2
-      },
-      "ResponseBody": []
-    },
-    {
-<<<<<<< HEAD
-      "RequestUri": "https://seanstagehierarchical.blob.core.windows.net/test-filesystem-4cf243ef-f0fb-0696-37eb-2af49e809c5c?restype=container",
-      "RequestMethod": "PUT",
-      "RequestHeaders": {
-        "Authorization": "Sanitized",
-        "traceparent": "00-b5efda19618da74c8e68ddbf8e1e7c35-660564f55ed37442-00",
-        "User-Agent": [
-          "azsdk-net-Storage.Files.DataLake/12.0.0-dev.20200305.1",
-          "(.NET Core 4.6.28325.01; Microsoft Windows 10.0.18363 )"
+      },
+      "ResponseBody": []
+    },
+    {
+      "RequestUri": "http://seannsecanary.blob.core.windows.net/test-filesystem-4cf243ef-f0fb-0696-37eb-2af49e809c5c?restype=container",
+      "RequestMethod": "PUT",
+      "RequestHeaders": {
+        "Authorization": "Sanitized",
+        "traceparent": "00-c3e98fec3097294e9ac40438c0a2fd61-bf940fa5d77a424c-00",
+        "User-Agent": [
+          "azsdk-net-Storage.Files.DataLake/12.1.0-dev.20200403.1",
+          "(.NET Core 4.6.28325.01; Microsoft Windows 10.0.18362 )"
         ],
         "x-ms-blob-public-access": "container",
         "x-ms-client-request-id": "78757422-09c1-881a-6869-2dfe60a86210",
-        "x-ms-date": "Thu, 05 Mar 2020 22:18:54 GMT",
-        "x-ms-return-client-request-id": "true",
-        "x-ms-version": "2019-10-10"
-=======
-      "RequestUri": "http://seannsecanary.blob.core.windows.net/test-filesystem-4cf243ef-f0fb-0696-37eb-2af49e809c5c?restype=container",
-      "RequestMethod": "PUT",
-      "RequestHeaders": {
-        "Authorization": "Sanitized",
-        "traceparent": "00-c3e98fec3097294e9ac40438c0a2fd61-bf940fa5d77a424c-00",
-        "User-Agent": [
-          "azsdk-net-Storage.Files.DataLake/12.1.0-dev.20200403.1",
-          "(.NET Core 4.6.28325.01; Microsoft Windows 10.0.18362 )"
-        ],
-        "x-ms-blob-public-access": "container",
-        "x-ms-client-request-id": "78757422-09c1-881a-6869-2dfe60a86210",
-        "x-ms-date": "Fri, 03 Apr 2020 21:01:16 GMT",
-        "x-ms-return-client-request-id": "true",
-        "x-ms-version": "2019-12-12"
->>>>>>> 32e373e2
-      },
-      "RequestBody": null,
-      "StatusCode": 201,
-      "ResponseHeaders": {
-        "Content-Length": "0",
-<<<<<<< HEAD
-        "Date": "Thu, 05 Mar 2020 22:18:54 GMT",
-        "ETag": "\u00220x8D7C15330E1D81C\u0022",
-        "Last-Modified": "Thu, 05 Mar 2020 22:18:54 GMT",
-=======
+        "x-ms-date": "Fri, 03 Apr 2020 21:01:16 GMT",
+        "x-ms-return-client-request-id": "true",
+        "x-ms-version": "2019-12-12"
+      },
+      "RequestBody": null,
+      "StatusCode": 201,
+      "ResponseHeaders": {
+        "Content-Length": "0",
         "Date": "Fri, 03 Apr 2020 21:01:14 GMT",
         "ETag": "\u00220x8D7D81225B485A8\u0022",
         "Last-Modified": "Fri, 03 Apr 2020 21:01:14 GMT",
->>>>>>> 32e373e2
         "Server": [
           "Windows-Azure-Blob/1.0",
           "Microsoft-HTTPAPI/2.0"
         ],
         "x-ms-client-request-id": "78757422-09c1-881a-6869-2dfe60a86210",
-<<<<<<< HEAD
-        "x-ms-request-id": "a52955d9-401e-0007-7e3c-f3fe58000000",
-        "x-ms-version": "2019-10-10"
-=======
         "x-ms-request-id": "9622337c-f01e-0012-62fb-093670000000",
         "x-ms-version": "2019-12-12"
->>>>>>> 32e373e2
-      },
-      "ResponseBody": []
-    },
-    {
-<<<<<<< HEAD
-      "RequestUri": "https://seanstagehierarchical.dfs.core.windows.net/test-filesystem-4cf243ef-f0fb-0696-37eb-2af49e809c5c/test-file-0060f42c-6121-2c3c-7f7c-bf7a34152c1e?resource=file",
-      "RequestMethod": "PUT",
-      "RequestHeaders": {
-        "Authorization": "Sanitized",
-        "traceparent": "00-0a5483559f61e4458c9291675fe2dead-d9c88f2991d4e24d-00",
-        "User-Agent": [
-          "azsdk-net-Storage.Files.DataLake/12.0.0-dev.20200305.1",
-          "(.NET Core 4.6.28325.01; Microsoft Windows 10.0.18363 )"
+      },
+      "ResponseBody": []
+    },
+    {
+      "RequestUri": "http://seannsecanary.dfs.core.windows.net/test-filesystem-4cf243ef-f0fb-0696-37eb-2af49e809c5c/test-file-0060f42c-6121-2c3c-7f7c-bf7a34152c1e?resource=file",
+      "RequestMethod": "PUT",
+      "RequestHeaders": {
+        "Authorization": "Sanitized",
+        "traceparent": "00-d0848c702aba7b4bb85648be9c368e86-3af44e02cb5d7f48-00",
+        "User-Agent": [
+          "azsdk-net-Storage.Files.DataLake/12.1.0-dev.20200403.1",
+          "(.NET Core 4.6.28325.01; Microsoft Windows 10.0.18362 )"
         ],
         "x-ms-client-request-id": "e554aa1e-dab8-c1fd-3749-f944499f5453",
-        "x-ms-date": "Thu, 05 Mar 2020 22:18:54 GMT",
-        "x-ms-return-client-request-id": "true",
-        "x-ms-version": "2019-10-10"
-=======
-      "RequestUri": "http://seannsecanary.dfs.core.windows.net/test-filesystem-4cf243ef-f0fb-0696-37eb-2af49e809c5c/test-file-0060f42c-6121-2c3c-7f7c-bf7a34152c1e?resource=file",
-      "RequestMethod": "PUT",
-      "RequestHeaders": {
-        "Authorization": "Sanitized",
-        "traceparent": "00-d0848c702aba7b4bb85648be9c368e86-3af44e02cb5d7f48-00",
-        "User-Agent": [
-          "azsdk-net-Storage.Files.DataLake/12.1.0-dev.20200403.1",
-          "(.NET Core 4.6.28325.01; Microsoft Windows 10.0.18362 )"
-        ],
-        "x-ms-client-request-id": "e554aa1e-dab8-c1fd-3749-f944499f5453",
-        "x-ms-date": "Fri, 03 Apr 2020 21:01:16 GMT",
-        "x-ms-return-client-request-id": "true",
-        "x-ms-version": "2019-12-12"
->>>>>>> 32e373e2
-      },
-      "RequestBody": null,
-      "StatusCode": 201,
-      "ResponseHeaders": {
-        "Content-Length": "0",
-<<<<<<< HEAD
-        "Date": "Thu, 05 Mar 2020 22:18:54 GMT",
-        "ETag": "\u00220x8D7C1533117F2F2\u0022",
-        "Last-Modified": "Thu, 05 Mar 2020 22:18:54 GMT",
-=======
+        "x-ms-date": "Fri, 03 Apr 2020 21:01:16 GMT",
+        "x-ms-return-client-request-id": "true",
+        "x-ms-version": "2019-12-12"
+      },
+      "RequestBody": null,
+      "StatusCode": 201,
+      "ResponseHeaders": {
+        "Content-Length": "0",
         "Date": "Fri, 03 Apr 2020 21:01:14 GMT",
         "ETag": "\u00220x8D7D81225C52406\u0022",
         "Last-Modified": "Fri, 03 Apr 2020 21:01:15 GMT",
->>>>>>> 32e373e2
         "Server": [
           "Windows-Azure-HDFS/1.0",
           "Microsoft-HTTPAPI/2.0"
         ],
         "x-ms-client-request-id": "e554aa1e-dab8-c1fd-3749-f944499f5453",
-<<<<<<< HEAD
-        "x-ms-request-id": "b6126a1f-c01f-0026-023c-f3da23000000",
-        "x-ms-version": "2019-10-10"
-=======
         "x-ms-request-id": "fa4400e0-201f-0097-53fb-091bad000000",
         "x-ms-version": "2019-12-12"
->>>>>>> 32e373e2
-      },
-      "ResponseBody": []
-    },
-    {
-<<<<<<< HEAD
-      "RequestUri": "https://seanstagehierarchical.blob.core.windows.net/test-filesystem-4cf243ef-f0fb-0696-37eb-2af49e809c5c/test-file-0060f42c-6121-2c3c-7f7c-bf7a34152c1e?comp=metadata",
-=======
+      },
+      "ResponseBody": []
+    },
+    {
       "RequestUri": "http://seannsecanary.blob.core.windows.net/test-filesystem-4cf243ef-f0fb-0696-37eb-2af49e809c5c/test-file-0060f42c-6121-2c3c-7f7c-bf7a34152c1e?comp=metadata",
->>>>>>> 32e373e2
       "RequestMethod": "PUT",
       "RequestHeaders": {
         "Authorization": "Sanitized",
         "If-Match": "\u0022garbage\u0022",
         "User-Agent": [
-<<<<<<< HEAD
-          "azsdk-net-Storage.Files.DataLake/12.0.0-dev.20200305.1",
-          "(.NET Core 4.6.28325.01; Microsoft Windows 10.0.18363 )"
+          "azsdk-net-Storage.Files.DataLake/12.1.0-dev.20200403.1",
+          "(.NET Core 4.6.28325.01; Microsoft Windows 10.0.18362 )"
         ],
         "x-ms-client-request-id": "895cdb67-47c0-3665-0d0f-f2c12a560b6a",
-        "x-ms-date": "Thu, 05 Mar 2020 22:18:54 GMT",
-=======
-          "azsdk-net-Storage.Files.DataLake/12.1.0-dev.20200403.1",
-          "(.NET Core 4.6.28325.01; Microsoft Windows 10.0.18362 )"
-        ],
-        "x-ms-client-request-id": "895cdb67-47c0-3665-0d0f-f2c12a560b6a",
-        "x-ms-date": "Fri, 03 Apr 2020 21:01:16 GMT",
->>>>>>> 32e373e2
+        "x-ms-date": "Fri, 03 Apr 2020 21:01:16 GMT",
         "x-ms-meta-Capital": "letter",
         "x-ms-meta-foo": "bar",
         "x-ms-meta-meta": "data",
         "x-ms-meta-UPPER": "case",
         "x-ms-return-client-request-id": "true",
-<<<<<<< HEAD
-        "x-ms-version": "2019-10-10"
-=======
-        "x-ms-version": "2019-12-12"
->>>>>>> 32e373e2
+        "x-ms-version": "2019-12-12"
       },
       "RequestBody": null,
       "StatusCode": 412,
       "ResponseHeaders": {
         "Content-Length": "252",
         "Content-Type": "application/xml",
-<<<<<<< HEAD
-        "Date": "Thu, 05 Mar 2020 22:18:54 GMT",
-=======
         "Date": "Fri, 03 Apr 2020 21:01:15 GMT",
->>>>>>> 32e373e2
         "Server": [
           "Windows-Azure-Blob/1.0",
           "Microsoft-HTTPAPI/2.0"
         ],
         "x-ms-client-request-id": "895cdb67-47c0-3665-0d0f-f2c12a560b6a",
         "x-ms-error-code": "ConditionNotMet",
-<<<<<<< HEAD
-        "x-ms-request-id": "a52955e7-401e-0007-073c-f3fe58000000",
-        "x-ms-version": "2019-10-10"
-      },
-      "ResponseBody": [
-        "\uFEFF\u003C?xml version=\u00221.0\u0022 encoding=\u0022utf-8\u0022?\u003E\u003CError\u003E\u003CCode\u003EConditionNotMet\u003C/Code\u003E\u003CMessage\u003EThe condition specified using HTTP conditional header(s) is not met.\n",
-        "RequestId:a52955e7-401e-0007-073c-f3fe58000000\n",
-        "Time:2020-03-05T22:18:54.7603024Z\u003C/Message\u003E\u003C/Error\u003E"
-      ]
-    },
-    {
-      "RequestUri": "https://seanstagehierarchical.blob.core.windows.net/test-filesystem-4cf243ef-f0fb-0696-37eb-2af49e809c5c?restype=container",
-      "RequestMethod": "DELETE",
-      "RequestHeaders": {
-        "Authorization": "Sanitized",
-        "traceparent": "00-d284e6a64b57844f950d1b55306e16f8-1b29fabe72c88547-00",
-        "User-Agent": [
-          "azsdk-net-Storage.Files.DataLake/12.0.0-dev.20200305.1",
-          "(.NET Core 4.6.28325.01; Microsoft Windows 10.0.18363 )"
-        ],
-        "x-ms-client-request-id": "6edd3fb3-ca43-f592-a8b7-47c74544de02",
-        "x-ms-date": "Thu, 05 Mar 2020 22:18:54 GMT",
-        "x-ms-return-client-request-id": "true",
-        "x-ms-version": "2019-10-10"
-=======
         "x-ms-request-id": "9622339c-f01e-0012-78fb-093670000000",
         "x-ms-version": "2019-12-12"
       },
@@ -713,171 +389,93 @@
         "x-ms-date": "Fri, 03 Apr 2020 21:01:16 GMT",
         "x-ms-return-client-request-id": "true",
         "x-ms-version": "2019-12-12"
->>>>>>> 32e373e2
       },
       "RequestBody": null,
       "StatusCode": 202,
       "ResponseHeaders": {
         "Content-Length": "0",
-<<<<<<< HEAD
-        "Date": "Thu, 05 Mar 2020 22:18:54 GMT",
-=======
         "Date": "Fri, 03 Apr 2020 21:01:15 GMT",
->>>>>>> 32e373e2
         "Server": [
           "Windows-Azure-Blob/1.0",
           "Microsoft-HTTPAPI/2.0"
         ],
         "x-ms-client-request-id": "6edd3fb3-ca43-f592-a8b7-47c74544de02",
-<<<<<<< HEAD
-        "x-ms-request-id": "a52955eb-401e-0007-0b3c-f3fe58000000",
-        "x-ms-version": "2019-10-10"
-=======
         "x-ms-request-id": "962233a3-f01e-0012-7ffb-093670000000",
         "x-ms-version": "2019-12-12"
->>>>>>> 32e373e2
-      },
-      "ResponseBody": []
-    },
-    {
-<<<<<<< HEAD
-      "RequestUri": "https://seanstagehierarchical.blob.core.windows.net/test-filesystem-b5dc8cfe-0f3b-a7e1-ce75-e475bab75365?restype=container",
-      "RequestMethod": "PUT",
-      "RequestHeaders": {
-        "Authorization": "Sanitized",
-        "traceparent": "00-0347a155485fc34da3e2adeb78131828-2109c3e49463eb43-00",
-        "User-Agent": [
-          "azsdk-net-Storage.Files.DataLake/12.0.0-dev.20200305.1",
-          "(.NET Core 4.6.28325.01; Microsoft Windows 10.0.18363 )"
+      },
+      "ResponseBody": []
+    },
+    {
+      "RequestUri": "http://seannsecanary.blob.core.windows.net/test-filesystem-b5dc8cfe-0f3b-a7e1-ce75-e475bab75365?restype=container",
+      "RequestMethod": "PUT",
+      "RequestHeaders": {
+        "Authorization": "Sanitized",
+        "traceparent": "00-7e021e46d68ea74c91d9805d3816b937-f8fafc91cc06684d-00",
+        "User-Agent": [
+          "azsdk-net-Storage.Files.DataLake/12.1.0-dev.20200403.1",
+          "(.NET Core 4.6.28325.01; Microsoft Windows 10.0.18362 )"
         ],
         "x-ms-blob-public-access": "container",
         "x-ms-client-request-id": "56af896d-2acc-a4de-5e36-9fcde51d3bf1",
-        "x-ms-date": "Thu, 05 Mar 2020 22:18:54 GMT",
-        "x-ms-return-client-request-id": "true",
-        "x-ms-version": "2019-10-10"
-=======
-      "RequestUri": "http://seannsecanary.blob.core.windows.net/test-filesystem-b5dc8cfe-0f3b-a7e1-ce75-e475bab75365?restype=container",
-      "RequestMethod": "PUT",
-      "RequestHeaders": {
-        "Authorization": "Sanitized",
-        "traceparent": "00-7e021e46d68ea74c91d9805d3816b937-f8fafc91cc06684d-00",
-        "User-Agent": [
-          "azsdk-net-Storage.Files.DataLake/12.1.0-dev.20200403.1",
-          "(.NET Core 4.6.28325.01; Microsoft Windows 10.0.18362 )"
-        ],
-        "x-ms-blob-public-access": "container",
-        "x-ms-client-request-id": "56af896d-2acc-a4de-5e36-9fcde51d3bf1",
-        "x-ms-date": "Fri, 03 Apr 2020 21:01:16 GMT",
-        "x-ms-return-client-request-id": "true",
-        "x-ms-version": "2019-12-12"
->>>>>>> 32e373e2
-      },
-      "RequestBody": null,
-      "StatusCode": 201,
-      "ResponseHeaders": {
-        "Content-Length": "0",
-<<<<<<< HEAD
-        "Date": "Thu, 05 Mar 2020 22:18:54 GMT",
-        "ETag": "\u00220x8D7C15331676B7E\u0022",
-        "Last-Modified": "Thu, 05 Mar 2020 22:18:55 GMT",
-=======
+        "x-ms-date": "Fri, 03 Apr 2020 21:01:16 GMT",
+        "x-ms-return-client-request-id": "true",
+        "x-ms-version": "2019-12-12"
+      },
+      "RequestBody": null,
+      "StatusCode": 201,
+      "ResponseHeaders": {
+        "Content-Length": "0",
         "Date": "Fri, 03 Apr 2020 21:01:15 GMT",
         "ETag": "\u00220x8D7D81225EA1E6F\u0022",
         "Last-Modified": "Fri, 03 Apr 2020 21:01:15 GMT",
->>>>>>> 32e373e2
         "Server": [
           "Windows-Azure-Blob/1.0",
           "Microsoft-HTTPAPI/2.0"
         ],
         "x-ms-client-request-id": "56af896d-2acc-a4de-5e36-9fcde51d3bf1",
-<<<<<<< HEAD
-        "x-ms-request-id": "589c2599-e01e-0021-363c-f3b640000000",
-        "x-ms-version": "2019-10-10"
-=======
         "x-ms-request-id": "962233b2-f01e-0012-0afb-093670000000",
         "x-ms-version": "2019-12-12"
->>>>>>> 32e373e2
-      },
-      "ResponseBody": []
-    },
-    {
-<<<<<<< HEAD
-      "RequestUri": "https://seanstagehierarchical.dfs.core.windows.net/test-filesystem-b5dc8cfe-0f3b-a7e1-ce75-e475bab75365/test-file-6d97e263-f236-6189-652d-1c4f30c02f89?resource=file",
-      "RequestMethod": "PUT",
-      "RequestHeaders": {
-        "Authorization": "Sanitized",
-        "traceparent": "00-995dd2a60fec37428f7b947c87640ccf-d8ea8606dda78e48-00",
-        "User-Agent": [
-          "azsdk-net-Storage.Files.DataLake/12.0.0-dev.20200305.1",
-          "(.NET Core 4.6.28325.01; Microsoft Windows 10.0.18363 )"
+      },
+      "ResponseBody": []
+    },
+    {
+      "RequestUri": "http://seannsecanary.dfs.core.windows.net/test-filesystem-b5dc8cfe-0f3b-a7e1-ce75-e475bab75365/test-file-6d97e263-f236-6189-652d-1c4f30c02f89?resource=file",
+      "RequestMethod": "PUT",
+      "RequestHeaders": {
+        "Authorization": "Sanitized",
+        "traceparent": "00-fd08a1b01163cc4088cf1d7c6182a3d4-77bf6a91d2a63e49-00",
+        "User-Agent": [
+          "azsdk-net-Storage.Files.DataLake/12.1.0-dev.20200403.1",
+          "(.NET Core 4.6.28325.01; Microsoft Windows 10.0.18362 )"
         ],
         "x-ms-client-request-id": "95bcedb1-33ad-7a2a-004d-f19e0e8f739d",
-        "x-ms-date": "Thu, 05 Mar 2020 22:18:55 GMT",
-        "x-ms-return-client-request-id": "true",
-        "x-ms-version": "2019-10-10"
-=======
-      "RequestUri": "http://seannsecanary.dfs.core.windows.net/test-filesystem-b5dc8cfe-0f3b-a7e1-ce75-e475bab75365/test-file-6d97e263-f236-6189-652d-1c4f30c02f89?resource=file",
-      "RequestMethod": "PUT",
-      "RequestHeaders": {
-        "Authorization": "Sanitized",
-        "traceparent": "00-fd08a1b01163cc4088cf1d7c6182a3d4-77bf6a91d2a63e49-00",
-        "User-Agent": [
-          "azsdk-net-Storage.Files.DataLake/12.1.0-dev.20200403.1",
-          "(.NET Core 4.6.28325.01; Microsoft Windows 10.0.18362 )"
-        ],
-        "x-ms-client-request-id": "95bcedb1-33ad-7a2a-004d-f19e0e8f739d",
-        "x-ms-date": "Fri, 03 Apr 2020 21:01:16 GMT",
-        "x-ms-return-client-request-id": "true",
-        "x-ms-version": "2019-12-12"
->>>>>>> 32e373e2
-      },
-      "RequestBody": null,
-      "StatusCode": 201,
-      "ResponseHeaders": {
-        "Content-Length": "0",
-<<<<<<< HEAD
-        "Date": "Thu, 05 Mar 2020 22:18:55 GMT",
-        "ETag": "\u00220x8D7C153319AAC7E\u0022",
-        "Last-Modified": "Thu, 05 Mar 2020 22:18:55 GMT",
-=======
+        "x-ms-date": "Fri, 03 Apr 2020 21:01:16 GMT",
+        "x-ms-return-client-request-id": "true",
+        "x-ms-version": "2019-12-12"
+      },
+      "RequestBody": null,
+      "StatusCode": 201,
+      "ResponseHeaders": {
+        "Content-Length": "0",
         "Date": "Fri, 03 Apr 2020 21:01:14 GMT",
         "ETag": "\u00220x8D7D81225FBFB1F\u0022",
         "Last-Modified": "Fri, 03 Apr 2020 21:01:15 GMT",
->>>>>>> 32e373e2
         "Server": [
           "Windows-Azure-HDFS/1.0",
           "Microsoft-HTTPAPI/2.0"
         ],
         "x-ms-client-request-id": "95bcedb1-33ad-7a2a-004d-f19e0e8f739d",
-<<<<<<< HEAD
-        "x-ms-request-id": "8c4558d8-d01f-0048-363c-f38f0c000000",
-        "x-ms-version": "2019-10-10"
-=======
         "x-ms-request-id": "fa4400e1-201f-0097-54fb-091bad000000",
         "x-ms-version": "2019-12-12"
->>>>>>> 32e373e2
-      },
-      "ResponseBody": []
-    },
-    {
-<<<<<<< HEAD
-      "RequestUri": "https://seanstagehierarchical.blob.core.windows.net/test-filesystem-b5dc8cfe-0f3b-a7e1-ce75-e475bab75365/test-file-6d97e263-f236-6189-652d-1c4f30c02f89",
-=======
+      },
+      "ResponseBody": []
+    },
+    {
       "RequestUri": "http://seannsecanary.blob.core.windows.net/test-filesystem-b5dc8cfe-0f3b-a7e1-ce75-e475bab75365/test-file-6d97e263-f236-6189-652d-1c4f30c02f89",
->>>>>>> 32e373e2
       "RequestMethod": "HEAD",
       "RequestHeaders": {
         "Authorization": "Sanitized",
         "User-Agent": [
-<<<<<<< HEAD
-          "azsdk-net-Storage.Files.DataLake/12.0.0-dev.20200305.1",
-          "(.NET Core 4.6.28325.01; Microsoft Windows 10.0.18363 )"
-        ],
-        "x-ms-client-request-id": "429ea064-9904-a1db-5a8d-30ba0bfaf66a",
-        "x-ms-date": "Thu, 05 Mar 2020 22:18:55 GMT",
-        "x-ms-return-client-request-id": "true",
-        "x-ms-version": "2019-10-10"
-=======
           "azsdk-net-Storage.Files.DataLake/12.1.0-dev.20200403.1",
           "(.NET Core 4.6.28325.01; Microsoft Windows 10.0.18362 )"
         ],
@@ -885,7 +483,6 @@
         "x-ms-date": "Fri, 03 Apr 2020 21:01:17 GMT",
         "x-ms-return-client-request-id": "true",
         "x-ms-version": "2019-12-12"
->>>>>>> 32e373e2
       },
       "RequestBody": null,
       "StatusCode": 200,
@@ -893,15 +490,9 @@
         "Accept-Ranges": "bytes",
         "Content-Length": "0",
         "Content-Type": "application/octet-stream",
-<<<<<<< HEAD
-        "Date": "Thu, 05 Mar 2020 22:18:55 GMT",
-        "ETag": "\u00220x8D7C153319AAC7E\u0022",
-        "Last-Modified": "Thu, 05 Mar 2020 22:18:55 GMT",
-=======
         "Date": "Fri, 03 Apr 2020 21:01:15 GMT",
         "ETag": "\u00220x8D7D81225FBFB1F\u0022",
         "Last-Modified": "Fri, 03 Apr 2020 21:01:15 GMT",
->>>>>>> 32e373e2
         "Server": [
           "Windows-Azure-Blob/1.0",
           "Microsoft-HTTPAPI/2.0"
@@ -910,38 +501,16 @@
         "x-ms-access-tier-inferred": "true",
         "x-ms-blob-type": "BlockBlob",
         "x-ms-client-request-id": "429ea064-9904-a1db-5a8d-30ba0bfaf66a",
-<<<<<<< HEAD
-        "x-ms-creation-time": "Thu, 05 Mar 2020 22:18:55 GMT",
-        "x-ms-lease-state": "available",
-        "x-ms-lease-status": "unlocked",
-        "x-ms-request-id": "589c25a1-e01e-0021-3b3c-f3b640000000",
-        "x-ms-server-encrypted": "true",
-        "x-ms-version": "2019-10-10"
-=======
         "x-ms-creation-time": "Fri, 03 Apr 2020 21:01:15 GMT",
         "x-ms-lease-state": "available",
         "x-ms-lease-status": "unlocked",
         "x-ms-request-id": "962233c7-f01e-0012-1bfb-093670000000",
         "x-ms-server-encrypted": "true",
         "x-ms-version": "2019-12-12"
->>>>>>> 32e373e2
-      },
-      "ResponseBody": []
-    },
-    {
-<<<<<<< HEAD
-      "RequestUri": "https://seanstagehierarchical.blob.core.windows.net/test-filesystem-b5dc8cfe-0f3b-a7e1-ce75-e475bab75365/test-file-6d97e263-f236-6189-652d-1c4f30c02f89?comp=metadata",
-      "RequestMethod": "PUT",
-      "RequestHeaders": {
-        "Authorization": "Sanitized",
-        "If-None-Match": "\u00220x8D7C153319AAC7E\u0022",
-        "User-Agent": [
-          "azsdk-net-Storage.Files.DataLake/12.0.0-dev.20200305.1",
-          "(.NET Core 4.6.28325.01; Microsoft Windows 10.0.18363 )"
-        ],
-        "x-ms-client-request-id": "6e39e6e9-31f1-6d98-3b56-0688d92f5b4f",
-        "x-ms-date": "Thu, 05 Mar 2020 22:18:55 GMT",
-=======
+      },
+      "ResponseBody": []
+    },
+    {
       "RequestUri": "http://seannsecanary.blob.core.windows.net/test-filesystem-b5dc8cfe-0f3b-a7e1-ce75-e475bab75365/test-file-6d97e263-f236-6189-652d-1c4f30c02f89?comp=metadata",
       "RequestMethod": "PUT",
       "RequestHeaders": {
@@ -953,59 +522,25 @@
         ],
         "x-ms-client-request-id": "6e39e6e9-31f1-6d98-3b56-0688d92f5b4f",
         "x-ms-date": "Fri, 03 Apr 2020 21:01:17 GMT",
->>>>>>> 32e373e2
         "x-ms-meta-Capital": "letter",
         "x-ms-meta-foo": "bar",
         "x-ms-meta-meta": "data",
         "x-ms-meta-UPPER": "case",
         "x-ms-return-client-request-id": "true",
-<<<<<<< HEAD
-        "x-ms-version": "2019-10-10"
-=======
-        "x-ms-version": "2019-12-12"
->>>>>>> 32e373e2
+        "x-ms-version": "2019-12-12"
       },
       "RequestBody": null,
       "StatusCode": 412,
       "ResponseHeaders": {
         "Content-Length": "252",
         "Content-Type": "application/xml",
-<<<<<<< HEAD
-        "Date": "Thu, 05 Mar 2020 22:18:55 GMT",
-=======
         "Date": "Fri, 03 Apr 2020 21:01:15 GMT",
->>>>>>> 32e373e2
         "Server": [
           "Windows-Azure-Blob/1.0",
           "Microsoft-HTTPAPI/2.0"
         ],
         "x-ms-client-request-id": "6e39e6e9-31f1-6d98-3b56-0688d92f5b4f",
         "x-ms-error-code": "ConditionNotMet",
-<<<<<<< HEAD
-        "x-ms-request-id": "589c25a6-e01e-0021-3e3c-f3b640000000",
-        "x-ms-version": "2019-10-10"
-      },
-      "ResponseBody": [
-        "\uFEFF\u003C?xml version=\u00221.0\u0022 encoding=\u0022utf-8\u0022?\u003E\u003CError\u003E\u003CCode\u003EConditionNotMet\u003C/Code\u003E\u003CMessage\u003EThe condition specified using HTTP conditional header(s) is not met.\n",
-        "RequestId:589c25a6-e01e-0021-3e3c-f3b640000000\n",
-        "Time:2020-03-05T22:18:55.7681909Z\u003C/Message\u003E\u003C/Error\u003E"
-      ]
-    },
-    {
-      "RequestUri": "https://seanstagehierarchical.blob.core.windows.net/test-filesystem-b5dc8cfe-0f3b-a7e1-ce75-e475bab75365?restype=container",
-      "RequestMethod": "DELETE",
-      "RequestHeaders": {
-        "Authorization": "Sanitized",
-        "traceparent": "00-c0630eeb8fb9514ab2924eabb45171be-a741bdf05f15e347-00",
-        "User-Agent": [
-          "azsdk-net-Storage.Files.DataLake/12.0.0-dev.20200305.1",
-          "(.NET Core 4.6.28325.01; Microsoft Windows 10.0.18363 )"
-        ],
-        "x-ms-client-request-id": "25d07678-88c0-c579-57ce-ab0a60ddccd5",
-        "x-ms-date": "Thu, 05 Mar 2020 22:18:55 GMT",
-        "x-ms-return-client-request-id": "true",
-        "x-ms-version": "2019-10-10"
-=======
         "x-ms-request-id": "962233cb-f01e-0012-1ffb-093670000000",
         "x-ms-version": "2019-12-12"
       },
@@ -1029,49 +564,23 @@
         "x-ms-date": "Fri, 03 Apr 2020 21:01:17 GMT",
         "x-ms-return-client-request-id": "true",
         "x-ms-version": "2019-12-12"
->>>>>>> 32e373e2
       },
       "RequestBody": null,
       "StatusCode": 202,
       "ResponseHeaders": {
         "Content-Length": "0",
-<<<<<<< HEAD
-        "Date": "Thu, 05 Mar 2020 22:18:55 GMT",
-=======
         "Date": "Fri, 03 Apr 2020 21:01:15 GMT",
->>>>>>> 32e373e2
         "Server": [
           "Windows-Azure-Blob/1.0",
           "Microsoft-HTTPAPI/2.0"
         ],
         "x-ms-client-request-id": "25d07678-88c0-c579-57ce-ab0a60ddccd5",
-<<<<<<< HEAD
-        "x-ms-request-id": "589c25aa-e01e-0021-423c-f3b640000000",
-        "x-ms-version": "2019-10-10"
-=======
         "x-ms-request-id": "962233cf-f01e-0012-23fb-093670000000",
         "x-ms-version": "2019-12-12"
->>>>>>> 32e373e2
-      },
-      "ResponseBody": []
-    },
-    {
-<<<<<<< HEAD
-      "RequestUri": "https://seanstagehierarchical.blob.core.windows.net/test-filesystem-b77ffbf9-9f89-6baf-3c3c-34f9f3ea1e7b?restype=container",
-      "RequestMethod": "PUT",
-      "RequestHeaders": {
-        "Authorization": "Sanitized",
-        "traceparent": "00-07e34f3825a66f4cadf248cec763e680-3c9f4b7600c5224d-00",
-        "User-Agent": [
-          "azsdk-net-Storage.Files.DataLake/12.0.0-dev.20200305.1",
-          "(.NET Core 4.6.28325.01; Microsoft Windows 10.0.18363 )"
-        ],
-        "x-ms-blob-public-access": "container",
-        "x-ms-client-request-id": "53b5672a-2840-d872-c665-e884537fd16d",
-        "x-ms-date": "Thu, 05 Mar 2020 22:18:55 GMT",
-        "x-ms-return-client-request-id": "true",
-        "x-ms-version": "2019-10-10"
-=======
+      },
+      "ResponseBody": []
+    },
+    {
       "RequestUri": "http://seannsecanary.blob.core.windows.net/test-filesystem-b77ffbf9-9f89-6baf-3c3c-34f9f3ea1e7b?restype=container",
       "RequestMethod": "PUT",
       "RequestHeaders": {
@@ -1086,52 +595,25 @@
         "x-ms-date": "Fri, 03 Apr 2020 21:01:17 GMT",
         "x-ms-return-client-request-id": "true",
         "x-ms-version": "2019-12-12"
->>>>>>> 32e373e2
-      },
-      "RequestBody": null,
-      "StatusCode": 201,
-      "ResponseHeaders": {
-        "Content-Length": "0",
-<<<<<<< HEAD
-        "Date": "Thu, 05 Mar 2020 22:18:55 GMT",
-        "ETag": "\u00220x8D7C15331FFDF2C\u0022",
-        "Last-Modified": "Thu, 05 Mar 2020 22:18:56 GMT",
-=======
+      },
+      "RequestBody": null,
+      "StatusCode": 201,
+      "ResponseHeaders": {
+        "Content-Length": "0",
         "Date": "Fri, 03 Apr 2020 21:01:15 GMT",
         "ETag": "\u00220x8D7D8122633DF1F\u0022",
         "Last-Modified": "Fri, 03 Apr 2020 21:01:15 GMT",
->>>>>>> 32e373e2
         "Server": [
           "Windows-Azure-Blob/1.0",
           "Microsoft-HTTPAPI/2.0"
         ],
         "x-ms-client-request-id": "53b5672a-2840-d872-c665-e884537fd16d",
-<<<<<<< HEAD
-        "x-ms-request-id": "8d52dc9a-d01e-0048-3e3c-f38f0c000000",
-        "x-ms-version": "2019-10-10"
-=======
         "x-ms-request-id": "962233d5-f01e-0012-28fb-093670000000",
         "x-ms-version": "2019-12-12"
->>>>>>> 32e373e2
-      },
-      "ResponseBody": []
-    },
-    {
-<<<<<<< HEAD
-      "RequestUri": "https://seanstagehierarchical.dfs.core.windows.net/test-filesystem-b77ffbf9-9f89-6baf-3c3c-34f9f3ea1e7b/test-file-559430af-69cd-c277-6b6c-28788172989e?resource=file",
-      "RequestMethod": "PUT",
-      "RequestHeaders": {
-        "Authorization": "Sanitized",
-        "traceparent": "00-dc57b67aa168d143a61542137a2a2702-e59d4ac243488148-00",
-        "User-Agent": [
-          "azsdk-net-Storage.Files.DataLake/12.0.0-dev.20200305.1",
-          "(.NET Core 4.6.28325.01; Microsoft Windows 10.0.18363 )"
-        ],
-        "x-ms-client-request-id": "a28db13e-460a-c18e-f0f2-e8d3fff95754",
-        "x-ms-date": "Thu, 05 Mar 2020 22:18:56 GMT",
-        "x-ms-return-client-request-id": "true",
-        "x-ms-version": "2019-10-10"
-=======
+      },
+      "ResponseBody": []
+    },
+    {
       "RequestUri": "http://seannsecanary.dfs.core.windows.net/test-filesystem-b77ffbf9-9f89-6baf-3c3c-34f9f3ea1e7b/test-file-559430af-69cd-c277-6b6c-28788172989e?resource=file",
       "RequestMethod": "PUT",
       "RequestHeaders": {
@@ -1145,112 +627,55 @@
         "x-ms-date": "Fri, 03 Apr 2020 21:01:17 GMT",
         "x-ms-return-client-request-id": "true",
         "x-ms-version": "2019-12-12"
->>>>>>> 32e373e2
-      },
-      "RequestBody": null,
-      "StatusCode": 201,
-      "ResponseHeaders": {
-        "Content-Length": "0",
-<<<<<<< HEAD
-        "Date": "Thu, 05 Mar 2020 22:18:56 GMT",
-        "ETag": "\u00220x8D7C1533231F797\u0022",
-        "Last-Modified": "Thu, 05 Mar 2020 22:18:56 GMT",
-=======
+      },
+      "RequestBody": null,
+      "StatusCode": 201,
+      "ResponseHeaders": {
+        "Content-Length": "0",
         "Date": "Fri, 03 Apr 2020 21:01:14 GMT",
         "ETag": "\u00220x8D7D81226431A7C\u0022",
         "Last-Modified": "Fri, 03 Apr 2020 21:01:15 GMT",
->>>>>>> 32e373e2
         "Server": [
           "Windows-Azure-HDFS/1.0",
           "Microsoft-HTTPAPI/2.0"
         ],
         "x-ms-client-request-id": "a28db13e-460a-c18e-f0f2-e8d3fff95754",
-<<<<<<< HEAD
-        "x-ms-request-id": "8a0a23aa-701f-0041-523c-f3cadf000000",
-        "x-ms-version": "2019-10-10"
-=======
         "x-ms-request-id": "fa4400e2-201f-0097-55fb-091bad000000",
         "x-ms-version": "2019-12-12"
->>>>>>> 32e373e2
-      },
-      "ResponseBody": []
-    },
-    {
-<<<<<<< HEAD
-      "RequestUri": "https://seanstagehierarchical.blob.core.windows.net/test-filesystem-b77ffbf9-9f89-6baf-3c3c-34f9f3ea1e7b/test-file-559430af-69cd-c277-6b6c-28788172989e?comp=metadata",
-=======
+      },
+      "ResponseBody": []
+    },
+    {
       "RequestUri": "http://seannsecanary.blob.core.windows.net/test-filesystem-b77ffbf9-9f89-6baf-3c3c-34f9f3ea1e7b/test-file-559430af-69cd-c277-6b6c-28788172989e?comp=metadata",
->>>>>>> 32e373e2
-      "RequestMethod": "PUT",
-      "RequestHeaders": {
-        "Authorization": "Sanitized",
-        "User-Agent": [
-<<<<<<< HEAD
-          "azsdk-net-Storage.Files.DataLake/12.0.0-dev.20200305.1",
-          "(.NET Core 4.6.28325.01; Microsoft Windows 10.0.18363 )"
-        ],
-        "x-ms-client-request-id": "d03919ad-f6e5-5993-4a0d-9b42e2674e9f",
-        "x-ms-date": "Thu, 05 Mar 2020 22:18:56 GMT",
-=======
+      "RequestMethod": "PUT",
+      "RequestHeaders": {
+        "Authorization": "Sanitized",
+        "User-Agent": [
           "azsdk-net-Storage.Files.DataLake/12.1.0-dev.20200403.1",
           "(.NET Core 4.6.28325.01; Microsoft Windows 10.0.18362 )"
         ],
         "x-ms-client-request-id": "d03919ad-f6e5-5993-4a0d-9b42e2674e9f",
         "x-ms-date": "Fri, 03 Apr 2020 21:01:17 GMT",
->>>>>>> 32e373e2
         "x-ms-lease-id": "cf86187b-dc60-7747-3d4f-b3f994a0e6fd",
         "x-ms-meta-Capital": "letter",
         "x-ms-meta-foo": "bar",
         "x-ms-meta-meta": "data",
         "x-ms-meta-UPPER": "case",
         "x-ms-return-client-request-id": "true",
-<<<<<<< HEAD
-        "x-ms-version": "2019-10-10"
-=======
-        "x-ms-version": "2019-12-12"
->>>>>>> 32e373e2
+        "x-ms-version": "2019-12-12"
       },
       "RequestBody": null,
       "StatusCode": 412,
       "ResponseHeaders": {
         "Content-Length": "241",
         "Content-Type": "application/xml",
-<<<<<<< HEAD
-        "Date": "Thu, 05 Mar 2020 22:18:56 GMT",
-=======
         "Date": "Fri, 03 Apr 2020 21:01:15 GMT",
->>>>>>> 32e373e2
         "Server": [
           "Windows-Azure-Blob/1.0",
           "Microsoft-HTTPAPI/2.0"
         ],
         "x-ms-client-request-id": "d03919ad-f6e5-5993-4a0d-9b42e2674e9f",
         "x-ms-error-code": "LeaseNotPresentWithBlobOperation",
-<<<<<<< HEAD
-        "x-ms-request-id": "8d52dca6-d01e-0048-473c-f38f0c000000",
-        "x-ms-version": "2019-10-10"
-      },
-      "ResponseBody": [
-        "\uFEFF\u003C?xml version=\u00221.0\u0022 encoding=\u0022utf-8\u0022?\u003E\u003CError\u003E\u003CCode\u003ELeaseNotPresentWithBlobOperation\u003C/Code\u003E\u003CMessage\u003EThere is currently no lease on the blob.\n",
-        "RequestId:8d52dca6-d01e-0048-473c-f38f0c000000\n",
-        "Time:2020-03-05T22:18:56.6483333Z\u003C/Message\u003E\u003C/Error\u003E"
-      ]
-    },
-    {
-      "RequestUri": "https://seanstagehierarchical.blob.core.windows.net/test-filesystem-b77ffbf9-9f89-6baf-3c3c-34f9f3ea1e7b?restype=container",
-      "RequestMethod": "DELETE",
-      "RequestHeaders": {
-        "Authorization": "Sanitized",
-        "traceparent": "00-4a58ff7ee913544b83bd578754dd3bbe-9dffe08da73b8649-00",
-        "User-Agent": [
-          "azsdk-net-Storage.Files.DataLake/12.0.0-dev.20200305.1",
-          "(.NET Core 4.6.28325.01; Microsoft Windows 10.0.18363 )"
-        ],
-        "x-ms-client-request-id": "e526877e-87bf-d66e-b68a-31a2a9f6028d",
-        "x-ms-date": "Thu, 05 Mar 2020 22:18:56 GMT",
-        "x-ms-return-client-request-id": "true",
-        "x-ms-version": "2019-10-10"
-=======
         "x-ms-request-id": "962233ed-f01e-0012-3afb-093670000000",
         "x-ms-version": "2019-12-12"
       },
@@ -1274,42 +699,26 @@
         "x-ms-date": "Fri, 03 Apr 2020 21:01:17 GMT",
         "x-ms-return-client-request-id": "true",
         "x-ms-version": "2019-12-12"
->>>>>>> 32e373e2
       },
       "RequestBody": null,
       "StatusCode": 202,
       "ResponseHeaders": {
         "Content-Length": "0",
-<<<<<<< HEAD
-        "Date": "Thu, 05 Mar 2020 22:18:56 GMT",
-=======
         "Date": "Fri, 03 Apr 2020 21:01:16 GMT",
->>>>>>> 32e373e2
         "Server": [
           "Windows-Azure-Blob/1.0",
           "Microsoft-HTTPAPI/2.0"
         ],
         "x-ms-client-request-id": "e526877e-87bf-d66e-b68a-31a2a9f6028d",
-<<<<<<< HEAD
-        "x-ms-request-id": "8d52dca9-d01e-0048-4a3c-f38f0c000000",
-        "x-ms-version": "2019-10-10"
-=======
         "x-ms-request-id": "962233f2-f01e-0012-3efb-093670000000",
         "x-ms-version": "2019-12-12"
->>>>>>> 32e373e2
       },
       "ResponseBody": []
     }
   ],
   "Variables": {
-<<<<<<< HEAD
-    "DateTimeOffsetNow": "2020-03-05T14:18:52.2246711-08:00",
-    "RandomSeed": "805005405",
-    "Storage_TestConfigHierarchicalNamespace": "NamespaceTenant\nseanstagehierarchical\nU2FuaXRpemVk\nhttps://seanstagehierarchical.blob.core.windows.net\nhttp://seanstagehierarchical.file.core.windows.net\nhttp://seanstagehierarchical.queue.core.windows.net\nhttp://seanstagehierarchical.table.core.windows.net\n\n\n\n\nhttp://seanstagehierarchical-secondary.blob.core.windows.net\nhttp://seanstagehierarchical-secondary.file.core.windows.net\nhttp://seanstagehierarchical-secondary.queue.core.windows.net\nhttp://seanstagehierarchical-secondary.table.core.windows.net\n68390a19-a643-458b-b726-408abf67b4fc\nSanitized\n72f988bf-86f1-41af-91ab-2d7cd011db47\nhttps://login.microsoftonline.com/\nCloud\nBlobEndpoint=https://seanstagehierarchical.blob.core.windows.net/;QueueEndpoint=http://seanstagehierarchical.queue.core.windows.net/;FileEndpoint=http://seanstagehierarchical.file.core.windows.net/;BlobSecondaryEndpoint=http://seanstagehierarchical-secondary.blob.core.windows.net/;QueueSecondaryEndpoint=http://seanstagehierarchical-secondary.queue.core.windows.net/;FileSecondaryEndpoint=http://seanstagehierarchical-secondary.file.core.windows.net/;AccountName=seanstagehierarchical;AccountKey=Sanitized\n"
-=======
     "DateTimeOffsetNow": "2020-04-03T14:01:15.6476208-07:00",
     "RandomSeed": "805005405",
     "Storage_TestConfigHierarchicalNamespace": "NamespaceTenant\nseannsecanary\nU2FuaXRpemVk\nhttp://seannsecanary.blob.core.windows.net\nhttp://seannsecanary.file.core.windows.net\nhttp://seannsecanary.queue.core.windows.net\nhttp://seannsecanary.table.core.windows.net\n\n\n\n\nhttp://seannsecanary-secondary.blob.core.windows.net\nhttp://seannsecanary-secondary.file.core.windows.net\nhttp://seannsecanary-secondary.queue.core.windows.net\nhttp://seannsecanary-secondary.table.core.windows.net\n68390a19-a643-458b-b726-408abf67b4fc\nSanitized\n72f988bf-86f1-41af-91ab-2d7cd011db47\nhttps://login.microsoftonline.com/\nCloud\nBlobEndpoint=http://seannsecanary.blob.core.windows.net/;QueueEndpoint=http://seannsecanary.queue.core.windows.net/;FileEndpoint=http://seannsecanary.file.core.windows.net/;BlobSecondaryEndpoint=http://seannsecanary-secondary.blob.core.windows.net/;QueueSecondaryEndpoint=http://seannsecanary-secondary.queue.core.windows.net/;FileSecondaryEndpoint=http://seannsecanary-secondary.file.core.windows.net/;AccountName=seannsecanary;AccountKey=Sanitized\n"
->>>>>>> 32e373e2
   }
 }