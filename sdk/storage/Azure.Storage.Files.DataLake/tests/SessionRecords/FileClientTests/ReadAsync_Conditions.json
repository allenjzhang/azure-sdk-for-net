--- conflicted
+++ resolved
@@ -27,13 +27,8 @@
           "Windows-Azure-Blob/1.0",
           "Microsoft-HTTPAPI/2.0"
         ],
-<<<<<<< HEAD
-        "x-ms-client-request-id": "2dd73a79-8ea8-6c8f-0c5e-c06390b3e1a8",
-        "x-ms-request-id": "9c498849-601e-0000-753b-f3923b000000",
-=======
         "x-ms-client-request-id": "2bb8eb05-17f0-80df-a3c5-72c8f64bb44c",
         "x-ms-request-id": "42c9d74c-901e-002b-0124-0acd6c000000",
->>>>>>> 8d420312
         "x-ms-version": "2019-12-12"
       },
       "ResponseBody": []
@@ -64,13 +59,8 @@
           "Windows-Azure-HDFS/1.0",
           "Microsoft-HTTPAPI/2.0"
         ],
-<<<<<<< HEAD
-        "x-ms-client-request-id": "039aeecb-f1ce-78ca-1ac0-04d887c423c5",
-        "x-ms-request-id": "551d97d5-c01f-0019-583b-f31280000000",
-=======
         "x-ms-client-request-id": "12475126-e047-4bff-7d67-c6d4fcda4ab4",
         "x-ms-request-id": "64837bf0-b01f-0003-8024-0aacc4000000",
->>>>>>> 8d420312
         "x-ms-version": "2019-12-12"
       },
       "ResponseBody": []
@@ -201,13 +191,8 @@
           "Windows-Azure-Blob/1.0",
           "Microsoft-HTTPAPI/2.0"
         ],
-<<<<<<< HEAD
-        "x-ms-client-request-id": "7d5a3688-05b6-6c9d-921c-52a046329a79",
-        "x-ms-request-id": "9c498858-601e-0000-7f3b-f3923b000000",
-=======
         "x-ms-client-request-id": "9be6e0ca-6e26-3d56-3b1b-7b2851cfa76b",
         "x-ms-request-id": "42c9d78f-901e-002b-3e24-0acd6c000000",
->>>>>>> 8d420312
         "x-ms-version": "2019-12-12"
       },
       "ResponseBody": []
@@ -239,13 +224,8 @@
           "Windows-Azure-Blob/1.0",
           "Microsoft-HTTPAPI/2.0"
         ],
-<<<<<<< HEAD
-        "x-ms-client-request-id": "5fdc56b3-ba3c-6923-2eda-21bd10696dc4",
-        "x-ms-request-id": "33bad964-201e-002e-603b-f3c02c000000",
-=======
         "x-ms-client-request-id": "7b739b20-d304-47d9-b0e4-36e47d58e6aa",
         "x-ms-request-id": "42c9d79a-901e-002b-4724-0acd6c000000",
->>>>>>> 8d420312
         "x-ms-version": "2019-12-12"
       },
       "ResponseBody": []
@@ -276,13 +256,8 @@
           "Windows-Azure-HDFS/1.0",
           "Microsoft-HTTPAPI/2.0"
         ],
-<<<<<<< HEAD
-        "x-ms-client-request-id": "084a2b58-a4f0-c436-74a8-9bb4b14132ef",
-        "x-ms-request-id": "c41c3d0f-301f-0022-3d3b-f35724000000",
-=======
         "x-ms-client-request-id": "2907cb2b-1a02-a9fc-30f9-1cb569d18192",
         "x-ms-request-id": "64837bf3-b01f-0003-0324-0aacc4000000",
->>>>>>> 8d420312
         "x-ms-version": "2019-12-12"
       },
       "ResponseBody": []
@@ -414,13 +389,8 @@
           "Windows-Azure-Blob/1.0",
           "Microsoft-HTTPAPI/2.0"
         ],
-<<<<<<< HEAD
-        "x-ms-client-request-id": "8f85acbf-09f1-6b85-78a7-fac3690fd940",
-        "x-ms-request-id": "33bad96c-201e-002e-653b-f3c02c000000",
-=======
         "x-ms-client-request-id": "f04ab496-2079-875c-c1a5-191b0759856f",
         "x-ms-request-id": "42c9d7fe-901e-002b-1024-0acd6c000000",
->>>>>>> 8d420312
         "x-ms-version": "2019-12-12"
       },
       "ResponseBody": []
@@ -452,13 +422,8 @@
           "Windows-Azure-Blob/1.0",
           "Microsoft-HTTPAPI/2.0"
         ],
-<<<<<<< HEAD
-        "x-ms-client-request-id": "cf9584b7-0be5-4d49-a7f6-cbaebeebe53c",
-        "x-ms-request-id": "a8f4d820-c01e-0019-413b-f31280000000",
-=======
         "x-ms-client-request-id": "8badef6a-ee79-05fe-8a74-1656fa71ebee",
         "x-ms-request-id": "42c9d809-901e-002b-1824-0acd6c000000",
->>>>>>> 8d420312
         "x-ms-version": "2019-12-12"
       },
       "ResponseBody": []
@@ -489,13 +454,8 @@
           "Windows-Azure-HDFS/1.0",
           "Microsoft-HTTPAPI/2.0"
         ],
-<<<<<<< HEAD
-        "x-ms-client-request-id": "d30c63b1-f4d6-279f-e58d-7bd5fe898dc7",
-        "x-ms-request-id": "6c255606-a01f-0020-333b-f3e99c000000",
-=======
         "x-ms-client-request-id": "c8f09e8b-d2c0-80b9-c75c-749df46c0d9b",
         "x-ms-request-id": "64837bf6-b01f-0003-0624-0aacc4000000",
->>>>>>> 8d420312
         "x-ms-version": "2019-12-12"
       },
       "ResponseBody": []
@@ -627,13 +587,8 @@
           "Windows-Azure-Blob/1.0",
           "Microsoft-HTTPAPI/2.0"
         ],
-<<<<<<< HEAD
-        "x-ms-client-request-id": "25f0194c-f184-32fc-b5d8-2bd49f5dbafe",
-        "x-ms-request-id": "a8f4d82c-c01e-0019-483b-f31280000000",
-=======
         "x-ms-client-request-id": "90ea294d-37ec-a938-3a9f-2638f91077dd",
         "x-ms-request-id": "42c9d870-901e-002b-6b24-0acd6c000000",
->>>>>>> 8d420312
         "x-ms-version": "2019-12-12"
       },
       "ResponseBody": []
@@ -665,13 +620,8 @@
           "Windows-Azure-Blob/1.0",
           "Microsoft-HTTPAPI/2.0"
         ],
-<<<<<<< HEAD
-        "x-ms-client-request-id": "3571027d-e188-1931-b040-dec0c1af5a59",
-        "x-ms-request-id": "0fb16375-d01e-0015-7b3b-f38588000000",
-=======
         "x-ms-client-request-id": "edd9fe03-7a3f-4343-dcb4-b70f9f138af5",
         "x-ms-request-id": "42c9d87a-901e-002b-7324-0acd6c000000",
->>>>>>> 8d420312
         "x-ms-version": "2019-12-12"
       },
       "ResponseBody": []
@@ -702,13 +652,8 @@
           "Windows-Azure-HDFS/1.0",
           "Microsoft-HTTPAPI/2.0"
         ],
-<<<<<<< HEAD
-        "x-ms-client-request-id": "10e92c7e-27c7-97d5-7fb3-88df0c605fed",
-        "x-ms-request-id": "bd87f682-a01f-0030-0e3b-f32cf4000000",
-=======
         "x-ms-client-request-id": "744a173d-91bb-148f-fcd3-eb8e713d67d9",
         "x-ms-request-id": "64837bf9-b01f-0003-0924-0aacc4000000",
->>>>>>> 8d420312
         "x-ms-version": "2019-12-12"
       },
       "ResponseBody": []
@@ -880,13 +825,8 @@
           "Windows-Azure-Blob/1.0",
           "Microsoft-HTTPAPI/2.0"
         ],
-<<<<<<< HEAD
-        "x-ms-client-request-id": "e91359cf-67db-c51e-87e2-96b6ac6089fc",
-        "x-ms-request-id": "0fb163cc-d01e-0015-4a3b-f38588000000",
-=======
         "x-ms-client-request-id": "a20f0434-062b-5315-2bab-0be6813ecc0e",
         "x-ms-request-id": "42c9d8ce-901e-002b-2d24-0acd6c000000",
->>>>>>> 8d420312
         "x-ms-version": "2019-12-12"
       },
       "ResponseBody": []
@@ -918,13 +858,8 @@
           "Windows-Azure-Blob/1.0",
           "Microsoft-HTTPAPI/2.0"
         ],
-<<<<<<< HEAD
-        "x-ms-client-request-id": "9cb5db0f-8d91-d845-83a3-db9799b6fa7c",
-        "x-ms-request-id": "581dc46e-101e-000a-543b-f3368c000000",
-=======
         "x-ms-client-request-id": "60320a21-9ca7-889c-e3cc-a4134345fab2",
         "x-ms-request-id": "42c9d8d9-901e-002b-3524-0acd6c000000",
->>>>>>> 8d420312
         "x-ms-version": "2019-12-12"
       },
       "ResponseBody": []
@@ -955,13 +890,8 @@
           "Windows-Azure-HDFS/1.0",
           "Microsoft-HTTPAPI/2.0"
         ],
-<<<<<<< HEAD
-        "x-ms-client-request-id": "9076daa7-db6e-c048-6727-4b4745a4d182",
-        "x-ms-request-id": "54515acc-901f-0014-5a3b-f3da54000000",
-=======
         "x-ms-client-request-id": "5fd590ee-9109-52af-c8c5-663b7e1bc854",
         "x-ms-request-id": "64837bfd-b01f-0003-0d24-0aacc4000000",
->>>>>>> 8d420312
         "x-ms-version": "2019-12-12"
       },
       "ResponseBody": []
@@ -1093,13 +1023,8 @@
           "Windows-Azure-Blob/1.0",
           "Microsoft-HTTPAPI/2.0"
         ],
-<<<<<<< HEAD
-        "x-ms-client-request-id": "75aa7abc-f12d-4920-7a2a-7bff3ee602ce",
-        "x-ms-request-id": "581dc474-101e-000a-573b-f3368c000000",
-=======
         "x-ms-client-request-id": "4dbce567-0512-3042-cb91-a34010dccc4f",
         "x-ms-request-id": "42c9d902-901e-002b-5024-0acd6c000000",
->>>>>>> 8d420312
         "x-ms-version": "2019-12-12"
       },
       "ResponseBody": []
@@ -1131,13 +1056,8 @@
           "Windows-Azure-Blob/1.0",
           "Microsoft-HTTPAPI/2.0"
         ],
-<<<<<<< HEAD
-        "x-ms-client-request-id": "c1ba83d2-c743-1a70-befc-2f2bb48a8585",
-        "x-ms-request-id": "a5294d8c-401e-0007-7b3b-f3fe58000000",
-=======
         "x-ms-client-request-id": "6523bdf8-d17d-ce58-3ca8-decec21d7dd4",
         "x-ms-request-id": "42c9d90d-901e-002b-5b24-0acd6c000000",
->>>>>>> 8d420312
         "x-ms-version": "2019-12-12"
       },
       "ResponseBody": []
@@ -1168,13 +1088,8 @@
           "Windows-Azure-HDFS/1.0",
           "Microsoft-HTTPAPI/2.0"
         ],
-<<<<<<< HEAD
-        "x-ms-client-request-id": "401bf4ce-61e3-c508-f2ce-6be1d9c95288",
-        "x-ms-request-id": "24a7b26e-e01f-0021-3e3b-f3b640000000",
-=======
         "x-ms-client-request-id": "dbcaa6e5-f555-2b58-9aa8-0ba0d2f63ff2",
         "x-ms-request-id": "64837c00-b01f-0003-1024-0aacc4000000",
->>>>>>> 8d420312
         "x-ms-version": "2019-12-12"
       },
       "ResponseBody": []
@@ -1272,15 +1187,9 @@
           "Windows-Azure-Blob/1.0",
           "Microsoft-HTTPAPI/2.0"
         ],
-<<<<<<< HEAD
-        "x-ms-client-request-id": "42e397d8-e1c4-52a9-193e-9986077c55d4",
-        "x-ms-lease-id": "11066c0f-0810-d7ef-3f6f-ecf867700fdc",
-        "x-ms-request-id": "a5294da7-401e-0007-0f3b-f3fe58000000",
-=======
         "x-ms-client-request-id": "c71537f0-a87a-38ff-24ea-994fa6cf43a3",
         "x-ms-lease-id": "18eb4018-529a-a8eb-9788-3b233c288ea3",
         "x-ms-request-id": "42c9d955-901e-002b-1424-0acd6c000000",
->>>>>>> 8d420312
         "x-ms-version": "2019-12-12"
       },
       "ResponseBody": []
@@ -1349,13 +1258,8 @@
           "Windows-Azure-Blob/1.0",
           "Microsoft-HTTPAPI/2.0"
         ],
-<<<<<<< HEAD
-        "x-ms-client-request-id": "a29c2337-855c-3147-317a-e0c2f3c49853",
-        "x-ms-request-id": "a5294dad-401e-0007-143b-f3fe58000000",
-=======
         "x-ms-client-request-id": "f2cd4de3-3e9c-b58f-f64a-3c1b28cdf4e8",
         "x-ms-request-id": "42c9d97d-901e-002b-3024-0acd6c000000",
->>>>>>> 8d420312
         "x-ms-version": "2019-12-12"
       },
       "ResponseBody": []
