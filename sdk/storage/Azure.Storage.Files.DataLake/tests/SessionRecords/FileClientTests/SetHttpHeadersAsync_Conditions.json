--- conflicted
+++ resolved
@@ -1,22 +1,6 @@
 {
   "Entries": [
     {
-<<<<<<< HEAD
-      "RequestUri": "https://seanstagehierarchical.blob.core.windows.net/test-filesystem-81f8193d-caf5-68e0-aa9b-29dbd6439477?restype=container",
-      "RequestMethod": "PUT",
-      "RequestHeaders": {
-        "Authorization": "Sanitized",
-        "traceparent": "00-e1fc52343f02534bbfe68ca561bbbb1c-a1a0f3dad71f7446-00",
-        "User-Agent": [
-          "azsdk-net-Storage.Files.DataLake/12.0.0-dev.20200305.1",
-          "(.NET Core 4.6.28325.01; Microsoft Windows 10.0.18363 )"
-        ],
-        "x-ms-blob-public-access": "container",
-        "x-ms-client-request-id": "2f85066c-c56a-d9fc-ce08-7ce359528b43",
-        "x-ms-date": "Thu, 05 Mar 2020 22:18:35 GMT",
-        "x-ms-return-client-request-id": "true",
-        "x-ms-version": "2019-10-10"
-=======
       "RequestUri": "http://seannsecanary.blob.core.windows.net/test-filesystem-81f8193d-caf5-68e0-aa9b-29dbd6439477?restype=container",
       "RequestMethod": "PUT",
       "RequestHeaders": {
@@ -31,52 +15,25 @@
         "x-ms-date": "Fri, 03 Apr 2020 21:01:07 GMT",
         "x-ms-return-client-request-id": "true",
         "x-ms-version": "2019-12-12"
->>>>>>> 32e373e2
-      },
-      "RequestBody": null,
-      "StatusCode": 201,
-      "ResponseHeaders": {
-        "Content-Length": "0",
-<<<<<<< HEAD
-        "Date": "Thu, 05 Mar 2020 22:18:34 GMT",
-        "ETag": "\u00220x8D7C15325882AD8\u0022",
-        "Last-Modified": "Thu, 05 Mar 2020 22:18:35 GMT",
-=======
+      },
+      "RequestBody": null,
+      "StatusCode": 201,
+      "ResponseHeaders": {
+        "Content-Length": "0",
         "Date": "Fri, 03 Apr 2020 21:01:06 GMT",
         "ETag": "\u00220x8D7D812208100B1\u0022",
         "Last-Modified": "Fri, 03 Apr 2020 21:01:06 GMT",
->>>>>>> 32e373e2
         "Server": [
           "Windows-Azure-Blob/1.0",
           "Microsoft-HTTPAPI/2.0"
         ],
         "x-ms-client-request-id": "2f85066c-c56a-d9fc-ce08-7ce359528b43",
-<<<<<<< HEAD
-        "x-ms-request-id": "beed502e-601e-002f-0d3c-f39ff0000000",
-        "x-ms-version": "2019-10-10"
-=======
         "x-ms-request-id": "96222f5f-f01e-0012-65fa-093670000000",
         "x-ms-version": "2019-12-12"
->>>>>>> 32e373e2
-      },
-      "ResponseBody": []
-    },
-    {
-<<<<<<< HEAD
-      "RequestUri": "https://seanstagehierarchical.dfs.core.windows.net/test-filesystem-81f8193d-caf5-68e0-aa9b-29dbd6439477/test-file-b47af35b-6cda-6cc4-a43d-83d950633cf4?resource=file",
-      "RequestMethod": "PUT",
-      "RequestHeaders": {
-        "Authorization": "Sanitized",
-        "traceparent": "00-aa4248c527ec9e46aed9e5621249b04d-3f8e19b4cd33db44-00",
-        "User-Agent": [
-          "azsdk-net-Storage.Files.DataLake/12.0.0-dev.20200305.1",
-          "(.NET Core 4.6.28325.01; Microsoft Windows 10.0.18363 )"
-        ],
-        "x-ms-client-request-id": "37213690-ba3b-ff10-4119-8a2d4123886a",
-        "x-ms-date": "Thu, 05 Mar 2020 22:18:35 GMT",
-        "x-ms-return-client-request-id": "true",
-        "x-ms-version": "2019-10-10"
-=======
+      },
+      "ResponseBody": []
+    },
+    {
       "RequestUri": "http://seannsecanary.dfs.core.windows.net/test-filesystem-81f8193d-caf5-68e0-aa9b-29dbd6439477/test-file-b47af35b-6cda-6cc4-a43d-83d950633cf4?resource=file",
       "RequestMethod": "PUT",
       "RequestHeaders": {
@@ -90,53 +47,32 @@
         "x-ms-date": "Fri, 03 Apr 2020 21:01:07 GMT",
         "x-ms-return-client-request-id": "true",
         "x-ms-version": "2019-12-12"
->>>>>>> 32e373e2
-      },
-      "RequestBody": null,
-      "StatusCode": 201,
-      "ResponseHeaders": {
-        "Content-Length": "0",
-<<<<<<< HEAD
-        "Date": "Thu, 05 Mar 2020 22:18:35 GMT",
-        "ETag": "\u00220x8D7C15325B7FBA8\u0022",
-        "Last-Modified": "Thu, 05 Mar 2020 22:18:35 GMT",
-=======
+      },
+      "RequestBody": null,
+      "StatusCode": 201,
+      "ResponseHeaders": {
+        "Content-Length": "0",
         "Date": "Fri, 03 Apr 2020 21:01:05 GMT",
         "ETag": "\u00220x8D7D812209AFE0B\u0022",
         "Last-Modified": "Fri, 03 Apr 2020 21:01:06 GMT",
->>>>>>> 32e373e2
         "Server": [
           "Windows-Azure-HDFS/1.0",
           "Microsoft-HTTPAPI/2.0"
         ],
         "x-ms-client-request-id": "37213690-ba3b-ff10-4119-8a2d4123886a",
-<<<<<<< HEAD
-        "x-ms-request-id": "0f34bb7c-401f-0038-2f3c-f336fb000000",
-        "x-ms-version": "2019-10-10"
-=======
         "x-ms-request-id": "fa4400c5-201f-0097-3dfa-091bad000000",
         "x-ms-version": "2019-12-12"
->>>>>>> 32e373e2
-      },
-      "ResponseBody": []
-    },
-    {
-<<<<<<< HEAD
-      "RequestUri": "https://seanstagehierarchical.blob.core.windows.net/test-filesystem-81f8193d-caf5-68e0-aa9b-29dbd6439477/test-file-b47af35b-6cda-6cc4-a43d-83d950633cf4?comp=properties",
-=======
+      },
+      "ResponseBody": []
+    },
+    {
       "RequestUri": "http://seannsecanary.blob.core.windows.net/test-filesystem-81f8193d-caf5-68e0-aa9b-29dbd6439477/test-file-b47af35b-6cda-6cc4-a43d-83d950633cf4?comp=properties",
->>>>>>> 32e373e2
-      "RequestMethod": "PUT",
-      "RequestHeaders": {
-        "Authorization": "Sanitized",
-        "User-Agent": [
-<<<<<<< HEAD
-          "azsdk-net-Storage.Files.DataLake/12.0.0-dev.20200305.1",
-          "(.NET Core 4.6.28325.01; Microsoft Windows 10.0.18363 )"
-=======
-          "azsdk-net-Storage.Files.DataLake/12.1.0-dev.20200403.1",
-          "(.NET Core 4.6.28325.01; Microsoft Windows 10.0.18362 )"
->>>>>>> 32e373e2
+      "RequestMethod": "PUT",
+      "RequestHeaders": {
+        "Authorization": "Sanitized",
+        "User-Agent": [
+          "azsdk-net-Storage.Files.DataLake/12.1.0-dev.20200403.1",
+          "(.NET Core 4.6.28325.01; Microsoft Windows 10.0.18362 )"
         ],
         "x-ms-blob-cache-control": "avxslgnytsangthkvxjb",
         "x-ms-blob-content-disposition": "abydaqrpotvmcbkhqfdy",
@@ -145,60 +81,28 @@
         "x-ms-blob-content-md5": "oIbWv9V59dSqqr1lRPqGdg==",
         "x-ms-blob-content-type": "xatvufaljlkvmikqdopx",
         "x-ms-client-request-id": "1a48d7db-0441-72b9-2e6f-8fa5dade2ae6",
-<<<<<<< HEAD
-        "x-ms-date": "Thu, 05 Mar 2020 22:18:35 GMT",
-        "x-ms-return-client-request-id": "true",
-        "x-ms-version": "2019-10-10"
-=======
         "x-ms-date": "Fri, 03 Apr 2020 21:01:07 GMT",
         "x-ms-return-client-request-id": "true",
         "x-ms-version": "2019-12-12"
->>>>>>> 32e373e2
       },
       "RequestBody": null,
       "StatusCode": 200,
       "ResponseHeaders": {
         "Content-Length": "0",
-<<<<<<< HEAD
-        "Date": "Thu, 05 Mar 2020 22:18:34 GMT",
-        "ETag": "\u00220x8D7C15325C594EF\u0022",
-        "Last-Modified": "Thu, 05 Mar 2020 22:18:35 GMT",
-=======
         "Date": "Fri, 03 Apr 2020 21:01:06 GMT",
         "ETag": "\u00220x8D7D81220A8BC09\u0022",
         "Last-Modified": "Fri, 03 Apr 2020 21:01:06 GMT",
->>>>>>> 32e373e2
         "Server": [
           "Windows-Azure-Blob/1.0",
           "Microsoft-HTTPAPI/2.0"
         ],
         "x-ms-client-request-id": "1a48d7db-0441-72b9-2e6f-8fa5dade2ae6",
-<<<<<<< HEAD
-        "x-ms-request-id": "beed5036-601e-002f-113c-f39ff0000000",
-        "x-ms-version": "2019-10-10"
-=======
         "x-ms-request-id": "96222f72-f01e-0012-76fa-093670000000",
         "x-ms-version": "2019-12-12"
->>>>>>> 32e373e2
-      },
-      "ResponseBody": []
-    },
-    {
-<<<<<<< HEAD
-      "RequestUri": "https://seanstagehierarchical.blob.core.windows.net/test-filesystem-81f8193d-caf5-68e0-aa9b-29dbd6439477?restype=container",
-      "RequestMethod": "DELETE",
-      "RequestHeaders": {
-        "Authorization": "Sanitized",
-        "traceparent": "00-46591ef5f2e6534a8f3fa4fee279fef9-a5a163de42da1145-00",
-        "User-Agent": [
-          "azsdk-net-Storage.Files.DataLake/12.0.0-dev.20200305.1",
-          "(.NET Core 4.6.28325.01; Microsoft Windows 10.0.18363 )"
-        ],
-        "x-ms-client-request-id": "69517700-6edb-c729-ce43-ec732be01b08",
-        "x-ms-date": "Thu, 05 Mar 2020 22:18:35 GMT",
-        "x-ms-return-client-request-id": "true",
-        "x-ms-version": "2019-10-10"
-=======
+      },
+      "ResponseBody": []
+    },
+    {
       "RequestUri": "http://seannsecanary.blob.core.windows.net/test-filesystem-81f8193d-caf5-68e0-aa9b-29dbd6439477?restype=container",
       "RequestMethod": "DELETE",
       "RequestHeaders": {
@@ -212,163 +116,88 @@
         "x-ms-date": "Fri, 03 Apr 2020 21:01:08 GMT",
         "x-ms-return-client-request-id": "true",
         "x-ms-version": "2019-12-12"
->>>>>>> 32e373e2
       },
       "RequestBody": null,
       "StatusCode": 202,
       "ResponseHeaders": {
         "Content-Length": "0",
-<<<<<<< HEAD
-        "Date": "Thu, 05 Mar 2020 22:18:34 GMT",
-=======
         "Date": "Fri, 03 Apr 2020 21:01:06 GMT",
->>>>>>> 32e373e2
         "Server": [
           "Windows-Azure-Blob/1.0",
           "Microsoft-HTTPAPI/2.0"
         ],
         "x-ms-client-request-id": "69517700-6edb-c729-ce43-ec732be01b08",
-<<<<<<< HEAD
-        "x-ms-request-id": "beed5037-601e-002f-123c-f39ff0000000",
-        "x-ms-version": "2019-10-10"
-=======
         "x-ms-request-id": "96222f7c-f01e-0012-7dfa-093670000000",
         "x-ms-version": "2019-12-12"
->>>>>>> 32e373e2
-      },
-      "ResponseBody": []
-    },
-    {
-<<<<<<< HEAD
-      "RequestUri": "https://seanstagehierarchical.blob.core.windows.net/test-filesystem-ed6ac3e5-4ba4-9537-0e72-6915b38d627c?restype=container",
-      "RequestMethod": "PUT",
-      "RequestHeaders": {
-        "Authorization": "Sanitized",
-        "traceparent": "00-dfe1fa80f26dcb488a5aaf7b06afbd1c-77e9cca2ed620044-00",
-        "User-Agent": [
-          "azsdk-net-Storage.Files.DataLake/12.0.0-dev.20200305.1",
-          "(.NET Core 4.6.28325.01; Microsoft Windows 10.0.18363 )"
+      },
+      "ResponseBody": []
+    },
+    {
+      "RequestUri": "http://seannsecanary.blob.core.windows.net/test-filesystem-ed6ac3e5-4ba4-9537-0e72-6915b38d627c?restype=container",
+      "RequestMethod": "PUT",
+      "RequestHeaders": {
+        "Authorization": "Sanitized",
+        "traceparent": "00-fb357483e183574490742effaa0129d6-5ce48dcd92173e48-00",
+        "User-Agent": [
+          "azsdk-net-Storage.Files.DataLake/12.1.0-dev.20200403.1",
+          "(.NET Core 4.6.28325.01; Microsoft Windows 10.0.18362 )"
         ],
         "x-ms-blob-public-access": "container",
         "x-ms-client-request-id": "4c464810-9a47-b5ce-3fbc-5b6804131340",
-        "x-ms-date": "Thu, 05 Mar 2020 22:18:35 GMT",
-        "x-ms-return-client-request-id": "true",
-        "x-ms-version": "2019-10-10"
-=======
-      "RequestUri": "http://seannsecanary.blob.core.windows.net/test-filesystem-ed6ac3e5-4ba4-9537-0e72-6915b38d627c?restype=container",
-      "RequestMethod": "PUT",
-      "RequestHeaders": {
-        "Authorization": "Sanitized",
-        "traceparent": "00-fb357483e183574490742effaa0129d6-5ce48dcd92173e48-00",
-        "User-Agent": [
-          "azsdk-net-Storage.Files.DataLake/12.1.0-dev.20200403.1",
-          "(.NET Core 4.6.28325.01; Microsoft Windows 10.0.18362 )"
-        ],
-        "x-ms-blob-public-access": "container",
-        "x-ms-client-request-id": "4c464810-9a47-b5ce-3fbc-5b6804131340",
-        "x-ms-date": "Fri, 03 Apr 2020 21:01:08 GMT",
-        "x-ms-return-client-request-id": "true",
-        "x-ms-version": "2019-12-12"
->>>>>>> 32e373e2
-      },
-      "RequestBody": null,
-      "StatusCode": 201,
-      "ResponseHeaders": {
-        "Content-Length": "0",
-<<<<<<< HEAD
-        "Date": "Thu, 05 Mar 2020 22:18:35 GMT",
-        "ETag": "\u00220x8D7C1532607109E\u0022",
-        "Last-Modified": "Thu, 05 Mar 2020 22:18:36 GMT",
-=======
+        "x-ms-date": "Fri, 03 Apr 2020 21:01:08 GMT",
+        "x-ms-return-client-request-id": "true",
+        "x-ms-version": "2019-12-12"
+      },
+      "RequestBody": null,
+      "StatusCode": 201,
+      "ResponseHeaders": {
+        "Content-Length": "0",
         "Date": "Fri, 03 Apr 2020 21:01:06 GMT",
         "ETag": "\u00220x8D7D81220C93A75\u0022",
         "Last-Modified": "Fri, 03 Apr 2020 21:01:06 GMT",
->>>>>>> 32e373e2
         "Server": [
           "Windows-Azure-Blob/1.0",
           "Microsoft-HTTPAPI/2.0"
         ],
         "x-ms-client-request-id": "4c464810-9a47-b5ce-3fbc-5b6804131340",
-<<<<<<< HEAD
-        "x-ms-request-id": "80953e07-a01e-0020-693c-f3e99c000000",
-        "x-ms-version": "2019-10-10"
-=======
         "x-ms-request-id": "96222f87-f01e-0012-07fa-093670000000",
         "x-ms-version": "2019-12-12"
->>>>>>> 32e373e2
-      },
-      "ResponseBody": []
-    },
-    {
-<<<<<<< HEAD
-      "RequestUri": "https://seanstagehierarchical.dfs.core.windows.net/test-filesystem-ed6ac3e5-4ba4-9537-0e72-6915b38d627c/test-file-0f8d6fe1-b73b-247b-b8e5-8c424da03bb9?resource=file",
-      "RequestMethod": "PUT",
-      "RequestHeaders": {
-        "Authorization": "Sanitized",
-        "traceparent": "00-a54b67a31641de43a2795b26fc3398e4-4008be86ede90a42-00",
-        "User-Agent": [
-          "azsdk-net-Storage.Files.DataLake/12.0.0-dev.20200305.1",
-          "(.NET Core 4.6.28325.01; Microsoft Windows 10.0.18363 )"
+      },
+      "ResponseBody": []
+    },
+    {
+      "RequestUri": "http://seannsecanary.dfs.core.windows.net/test-filesystem-ed6ac3e5-4ba4-9537-0e72-6915b38d627c/test-file-0f8d6fe1-b73b-247b-b8e5-8c424da03bb9?resource=file",
+      "RequestMethod": "PUT",
+      "RequestHeaders": {
+        "Authorization": "Sanitized",
+        "traceparent": "00-38c1a23f0543d042abaeac3dcba5f98a-0a53817bcfd48147-00",
+        "User-Agent": [
+          "azsdk-net-Storage.Files.DataLake/12.1.0-dev.20200403.1",
+          "(.NET Core 4.6.28325.01; Microsoft Windows 10.0.18362 )"
         ],
         "x-ms-client-request-id": "eab5bd4e-9bc8-5895-cc22-93610d8b679f",
-        "x-ms-date": "Thu, 05 Mar 2020 22:18:36 GMT",
-        "x-ms-return-client-request-id": "true",
-        "x-ms-version": "2019-10-10"
-=======
-      "RequestUri": "http://seannsecanary.dfs.core.windows.net/test-filesystem-ed6ac3e5-4ba4-9537-0e72-6915b38d627c/test-file-0f8d6fe1-b73b-247b-b8e5-8c424da03bb9?resource=file",
-      "RequestMethod": "PUT",
-      "RequestHeaders": {
-        "Authorization": "Sanitized",
-        "traceparent": "00-38c1a23f0543d042abaeac3dcba5f98a-0a53817bcfd48147-00",
-        "User-Agent": [
-          "azsdk-net-Storage.Files.DataLake/12.1.0-dev.20200403.1",
-          "(.NET Core 4.6.28325.01; Microsoft Windows 10.0.18362 )"
-        ],
-        "x-ms-client-request-id": "eab5bd4e-9bc8-5895-cc22-93610d8b679f",
-        "x-ms-date": "Fri, 03 Apr 2020 21:01:08 GMT",
-        "x-ms-return-client-request-id": "true",
-        "x-ms-version": "2019-12-12"
->>>>>>> 32e373e2
-      },
-      "RequestBody": null,
-      "StatusCode": 201,
-      "ResponseHeaders": {
-        "Content-Length": "0",
-<<<<<<< HEAD
-        "Date": "Thu, 05 Mar 2020 22:18:35 GMT",
-        "ETag": "\u00220x8D7C153263BC6B7\u0022",
-        "Last-Modified": "Thu, 05 Mar 2020 22:18:36 GMT",
-=======
+        "x-ms-date": "Fri, 03 Apr 2020 21:01:08 GMT",
+        "x-ms-return-client-request-id": "true",
+        "x-ms-version": "2019-12-12"
+      },
+      "RequestBody": null,
+      "StatusCode": 201,
+      "ResponseHeaders": {
+        "Content-Length": "0",
         "Date": "Fri, 03 Apr 2020 21:01:05 GMT",
         "ETag": "\u00220x8D7D81220DCE850\u0022",
         "Last-Modified": "Fri, 03 Apr 2020 21:01:06 GMT",
->>>>>>> 32e373e2
         "Server": [
           "Windows-Azure-HDFS/1.0",
           "Microsoft-HTTPAPI/2.0"
         ],
         "x-ms-client-request-id": "eab5bd4e-9bc8-5895-cc22-93610d8b679f",
-<<<<<<< HEAD
-        "x-ms-request-id": "d35d3385-201f-003e-703c-f30544000000",
-        "x-ms-version": "2019-10-10"
-=======
         "x-ms-request-id": "fa4400c6-201f-0097-3efa-091bad000000",
         "x-ms-version": "2019-12-12"
->>>>>>> 32e373e2
-      },
-      "ResponseBody": []
-    },
-    {
-<<<<<<< HEAD
-      "RequestUri": "https://seanstagehierarchical.blob.core.windows.net/test-filesystem-ed6ac3e5-4ba4-9537-0e72-6915b38d627c/test-file-0f8d6fe1-b73b-247b-b8e5-8c424da03bb9?comp=properties",
-      "RequestMethod": "PUT",
-      "RequestHeaders": {
-        "Authorization": "Sanitized",
-        "If-Modified-Since": "Wed, 04 Mar 2020 22:18:35 GMT",
-        "User-Agent": [
-          "azsdk-net-Storage.Files.DataLake/12.0.0-dev.20200305.1",
-          "(.NET Core 4.6.28325.01; Microsoft Windows 10.0.18363 )"
-=======
+      },
+      "ResponseBody": []
+    },
+    {
       "RequestUri": "http://seannsecanary.blob.core.windows.net/test-filesystem-ed6ac3e5-4ba4-9537-0e72-6915b38d627c/test-file-0f8d6fe1-b73b-247b-b8e5-8c424da03bb9?comp=properties",
       "RequestMethod": "PUT",
       "RequestHeaders": {
@@ -377,7 +206,6 @@
         "User-Agent": [
           "azsdk-net-Storage.Files.DataLake/12.1.0-dev.20200403.1",
           "(.NET Core 4.6.28325.01; Microsoft Windows 10.0.18362 )"
->>>>>>> 32e373e2
         ],
         "x-ms-blob-cache-control": "avxslgnytsangthkvxjb",
         "x-ms-blob-content-disposition": "abydaqrpotvmcbkhqfdy",
@@ -386,60 +214,28 @@
         "x-ms-blob-content-md5": "oIbWv9V59dSqqr1lRPqGdg==",
         "x-ms-blob-content-type": "xatvufaljlkvmikqdopx",
         "x-ms-client-request-id": "8ff43f65-50eb-2cf1-03ac-9e2482d33ec2",
-<<<<<<< HEAD
-        "x-ms-date": "Thu, 05 Mar 2020 22:18:36 GMT",
-        "x-ms-return-client-request-id": "true",
-        "x-ms-version": "2019-10-10"
-=======
-        "x-ms-date": "Fri, 03 Apr 2020 21:01:08 GMT",
-        "x-ms-return-client-request-id": "true",
-        "x-ms-version": "2019-12-12"
->>>>>>> 32e373e2
+        "x-ms-date": "Fri, 03 Apr 2020 21:01:08 GMT",
+        "x-ms-return-client-request-id": "true",
+        "x-ms-version": "2019-12-12"
       },
       "RequestBody": null,
       "StatusCode": 200,
       "ResponseHeaders": {
         "Content-Length": "0",
-<<<<<<< HEAD
-        "Date": "Thu, 05 Mar 2020 22:18:35 GMT",
-        "ETag": "\u00220x8D7C1532649935D\u0022",
-        "Last-Modified": "Thu, 05 Mar 2020 22:18:36 GMT",
-=======
         "Date": "Fri, 03 Apr 2020 21:01:06 GMT",
         "ETag": "\u00220x8D7D81220EAE1BD\u0022",
         "Last-Modified": "Fri, 03 Apr 2020 21:01:06 GMT",
->>>>>>> 32e373e2
         "Server": [
           "Windows-Azure-Blob/1.0",
           "Microsoft-HTTPAPI/2.0"
         ],
         "x-ms-client-request-id": "8ff43f65-50eb-2cf1-03ac-9e2482d33ec2",
-<<<<<<< HEAD
-        "x-ms-request-id": "80953e11-a01e-0020-6f3c-f3e99c000000",
-        "x-ms-version": "2019-10-10"
-=======
         "x-ms-request-id": "96222fa5-f01e-0012-20fa-093670000000",
         "x-ms-version": "2019-12-12"
->>>>>>> 32e373e2
-      },
-      "ResponseBody": []
-    },
-    {
-<<<<<<< HEAD
-      "RequestUri": "https://seanstagehierarchical.blob.core.windows.net/test-filesystem-ed6ac3e5-4ba4-9537-0e72-6915b38d627c?restype=container",
-      "RequestMethod": "DELETE",
-      "RequestHeaders": {
-        "Authorization": "Sanitized",
-        "traceparent": "00-bef95664a52e264cb45ffdb29a8f4b29-88fc298919c80d49-00",
-        "User-Agent": [
-          "azsdk-net-Storage.Files.DataLake/12.0.0-dev.20200305.1",
-          "(.NET Core 4.6.28325.01; Microsoft Windows 10.0.18363 )"
-        ],
-        "x-ms-client-request-id": "cefc7d62-d897-31b3-b074-696109d54967",
-        "x-ms-date": "Thu, 05 Mar 2020 22:18:36 GMT",
-        "x-ms-return-client-request-id": "true",
-        "x-ms-version": "2019-10-10"
-=======
+      },
+      "ResponseBody": []
+    },
+    {
       "RequestUri": "http://seannsecanary.blob.core.windows.net/test-filesystem-ed6ac3e5-4ba4-9537-0e72-6915b38d627c?restype=container",
       "RequestMethod": "DELETE",
       "RequestHeaders": {
@@ -453,163 +249,88 @@
         "x-ms-date": "Fri, 03 Apr 2020 21:01:08 GMT",
         "x-ms-return-client-request-id": "true",
         "x-ms-version": "2019-12-12"
->>>>>>> 32e373e2
       },
       "RequestBody": null,
       "StatusCode": 202,
       "ResponseHeaders": {
         "Content-Length": "0",
-<<<<<<< HEAD
-        "Date": "Thu, 05 Mar 2020 22:18:36 GMT",
-=======
-        "Date": "Fri, 03 Apr 2020 21:01:07 GMT",
->>>>>>> 32e373e2
+        "Date": "Fri, 03 Apr 2020 21:01:07 GMT",
         "Server": [
           "Windows-Azure-Blob/1.0",
           "Microsoft-HTTPAPI/2.0"
         ],
         "x-ms-client-request-id": "cefc7d62-d897-31b3-b074-696109d54967",
-<<<<<<< HEAD
-        "x-ms-request-id": "80953e12-a01e-0020-703c-f3e99c000000",
-        "x-ms-version": "2019-10-10"
-=======
         "x-ms-request-id": "96222faf-f01e-0012-28fa-093670000000",
         "x-ms-version": "2019-12-12"
->>>>>>> 32e373e2
-      },
-      "ResponseBody": []
-    },
-    {
-<<<<<<< HEAD
-      "RequestUri": "https://seanstagehierarchical.blob.core.windows.net/test-filesystem-10c5fe02-fc5c-5114-004e-cb02a06a51ba?restype=container",
-      "RequestMethod": "PUT",
-      "RequestHeaders": {
-        "Authorization": "Sanitized",
-        "traceparent": "00-b4d5807585894645957e8008199afc6e-829423c5dbbb2445-00",
-        "User-Agent": [
-          "azsdk-net-Storage.Files.DataLake/12.0.0-dev.20200305.1",
-          "(.NET Core 4.6.28325.01; Microsoft Windows 10.0.18363 )"
+      },
+      "ResponseBody": []
+    },
+    {
+      "RequestUri": "http://seannsecanary.blob.core.windows.net/test-filesystem-10c5fe02-fc5c-5114-004e-cb02a06a51ba?restype=container",
+      "RequestMethod": "PUT",
+      "RequestHeaders": {
+        "Authorization": "Sanitized",
+        "traceparent": "00-581f73203c762e419f0fadd82b830c4c-46b04eb769045543-00",
+        "User-Agent": [
+          "azsdk-net-Storage.Files.DataLake/12.1.0-dev.20200403.1",
+          "(.NET Core 4.6.28325.01; Microsoft Windows 10.0.18362 )"
         ],
         "x-ms-blob-public-access": "container",
         "x-ms-client-request-id": "dc84489f-b383-65c5-69aa-ce490cb19046",
-        "x-ms-date": "Thu, 05 Mar 2020 22:18:36 GMT",
-        "x-ms-return-client-request-id": "true",
-        "x-ms-version": "2019-10-10"
-=======
-      "RequestUri": "http://seannsecanary.blob.core.windows.net/test-filesystem-10c5fe02-fc5c-5114-004e-cb02a06a51ba?restype=container",
-      "RequestMethod": "PUT",
-      "RequestHeaders": {
-        "Authorization": "Sanitized",
-        "traceparent": "00-581f73203c762e419f0fadd82b830c4c-46b04eb769045543-00",
-        "User-Agent": [
-          "azsdk-net-Storage.Files.DataLake/12.1.0-dev.20200403.1",
-          "(.NET Core 4.6.28325.01; Microsoft Windows 10.0.18362 )"
-        ],
-        "x-ms-blob-public-access": "container",
-        "x-ms-client-request-id": "dc84489f-b383-65c5-69aa-ce490cb19046",
-        "x-ms-date": "Fri, 03 Apr 2020 21:01:08 GMT",
-        "x-ms-return-client-request-id": "true",
-        "x-ms-version": "2019-12-12"
->>>>>>> 32e373e2
-      },
-      "RequestBody": null,
-      "StatusCode": 201,
-      "ResponseHeaders": {
-        "Content-Length": "0",
-<<<<<<< HEAD
-        "Date": "Thu, 05 Mar 2020 22:18:36 GMT",
-        "ETag": "\u00220x8D7C15326872693\u0022",
-        "Last-Modified": "Thu, 05 Mar 2020 22:18:36 GMT",
-=======
+        "x-ms-date": "Fri, 03 Apr 2020 21:01:08 GMT",
+        "x-ms-return-client-request-id": "true",
+        "x-ms-version": "2019-12-12"
+      },
+      "RequestBody": null,
+      "StatusCode": 201,
+      "ResponseHeaders": {
+        "Content-Length": "0",
         "Date": "Fri, 03 Apr 2020 21:01:07 GMT",
         "ETag": "\u00220x8D7D812210823C1\u0022",
         "Last-Modified": "Fri, 03 Apr 2020 21:01:07 GMT",
->>>>>>> 32e373e2
         "Server": [
           "Windows-Azure-Blob/1.0",
           "Microsoft-HTTPAPI/2.0"
         ],
         "x-ms-client-request-id": "dc84489f-b383-65c5-69aa-ce490cb19046",
-<<<<<<< HEAD
-        "x-ms-request-id": "33bae2aa-201e-002e-1a3c-f3c02c000000",
-        "x-ms-version": "2019-10-10"
-=======
         "x-ms-request-id": "96222fc4-f01e-0012-39fa-093670000000",
         "x-ms-version": "2019-12-12"
->>>>>>> 32e373e2
-      },
-      "ResponseBody": []
-    },
-    {
-<<<<<<< HEAD
-      "RequestUri": "https://seanstagehierarchical.dfs.core.windows.net/test-filesystem-10c5fe02-fc5c-5114-004e-cb02a06a51ba/test-file-8d79af23-4513-9190-d316-403eea87a722?resource=file",
-      "RequestMethod": "PUT",
-      "RequestHeaders": {
-        "Authorization": "Sanitized",
-        "traceparent": "00-82a73253445fc4459b1a5d70966cd674-769fa8fc49e5d347-00",
-        "User-Agent": [
-          "azsdk-net-Storage.Files.DataLake/12.0.0-dev.20200305.1",
-          "(.NET Core 4.6.28325.01; Microsoft Windows 10.0.18363 )"
+      },
+      "ResponseBody": []
+    },
+    {
+      "RequestUri": "http://seannsecanary.dfs.core.windows.net/test-filesystem-10c5fe02-fc5c-5114-004e-cb02a06a51ba/test-file-8d79af23-4513-9190-d316-403eea87a722?resource=file",
+      "RequestMethod": "PUT",
+      "RequestHeaders": {
+        "Authorization": "Sanitized",
+        "traceparent": "00-3bedfad8bdde084a903a3c91dd2cd4c0-3ed3f830ad292745-00",
+        "User-Agent": [
+          "azsdk-net-Storage.Files.DataLake/12.1.0-dev.20200403.1",
+          "(.NET Core 4.6.28325.01; Microsoft Windows 10.0.18362 )"
         ],
         "x-ms-client-request-id": "fa68cb8d-0e63-59d9-b8f3-096c72877be1",
-        "x-ms-date": "Thu, 05 Mar 2020 22:18:37 GMT",
-        "x-ms-return-client-request-id": "true",
-        "x-ms-version": "2019-10-10"
-=======
-      "RequestUri": "http://seannsecanary.dfs.core.windows.net/test-filesystem-10c5fe02-fc5c-5114-004e-cb02a06a51ba/test-file-8d79af23-4513-9190-d316-403eea87a722?resource=file",
-      "RequestMethod": "PUT",
-      "RequestHeaders": {
-        "Authorization": "Sanitized",
-        "traceparent": "00-3bedfad8bdde084a903a3c91dd2cd4c0-3ed3f830ad292745-00",
-        "User-Agent": [
-          "azsdk-net-Storage.Files.DataLake/12.1.0-dev.20200403.1",
-          "(.NET Core 4.6.28325.01; Microsoft Windows 10.0.18362 )"
-        ],
-        "x-ms-client-request-id": "fa68cb8d-0e63-59d9-b8f3-096c72877be1",
-        "x-ms-date": "Fri, 03 Apr 2020 21:01:08 GMT",
-        "x-ms-return-client-request-id": "true",
-        "x-ms-version": "2019-12-12"
->>>>>>> 32e373e2
-      },
-      "RequestBody": null,
-      "StatusCode": 201,
-      "ResponseHeaders": {
-        "Content-Length": "0",
-<<<<<<< HEAD
-        "Date": "Thu, 05 Mar 2020 22:18:36 GMT",
-        "ETag": "\u00220x8D7C15326BC8666\u0022",
-        "Last-Modified": "Thu, 05 Mar 2020 22:18:37 GMT",
-=======
+        "x-ms-date": "Fri, 03 Apr 2020 21:01:08 GMT",
+        "x-ms-return-client-request-id": "true",
+        "x-ms-version": "2019-12-12"
+      },
+      "RequestBody": null,
+      "StatusCode": 201,
+      "ResponseHeaders": {
+        "Content-Length": "0",
         "Date": "Fri, 03 Apr 2020 21:01:06 GMT",
         "ETag": "\u00220x8D7D8122117280B\u0022",
         "Last-Modified": "Fri, 03 Apr 2020 21:01:07 GMT",
->>>>>>> 32e373e2
         "Server": [
           "Windows-Azure-HDFS/1.0",
           "Microsoft-HTTPAPI/2.0"
         ],
         "x-ms-client-request-id": "fa68cb8d-0e63-59d9-b8f3-096c72877be1",
-<<<<<<< HEAD
-        "x-ms-request-id": "f1e75aba-901f-0004-093c-f31f3c000000",
-        "x-ms-version": "2019-10-10"
-=======
         "x-ms-request-id": "fa4400c7-201f-0097-3ffa-091bad000000",
         "x-ms-version": "2019-12-12"
->>>>>>> 32e373e2
-      },
-      "ResponseBody": []
-    },
-    {
-<<<<<<< HEAD
-      "RequestUri": "https://seanstagehierarchical.blob.core.windows.net/test-filesystem-10c5fe02-fc5c-5114-004e-cb02a06a51ba/test-file-8d79af23-4513-9190-d316-403eea87a722?comp=properties",
-      "RequestMethod": "PUT",
-      "RequestHeaders": {
-        "Authorization": "Sanitized",
-        "If-Unmodified-Since": "Fri, 06 Mar 2020 22:18:35 GMT",
-        "User-Agent": [
-          "azsdk-net-Storage.Files.DataLake/12.0.0-dev.20200305.1",
-          "(.NET Core 4.6.28325.01; Microsoft Windows 10.0.18363 )"
-=======
+      },
+      "ResponseBody": []
+    },
+    {
       "RequestUri": "http://seannsecanary.blob.core.windows.net/test-filesystem-10c5fe02-fc5c-5114-004e-cb02a06a51ba/test-file-8d79af23-4513-9190-d316-403eea87a722?comp=properties",
       "RequestMethod": "PUT",
       "RequestHeaders": {
@@ -618,7 +339,6 @@
         "User-Agent": [
           "azsdk-net-Storage.Files.DataLake/12.1.0-dev.20200403.1",
           "(.NET Core 4.6.28325.01; Microsoft Windows 10.0.18362 )"
->>>>>>> 32e373e2
         ],
         "x-ms-blob-cache-control": "avxslgnytsangthkvxjb",
         "x-ms-blob-content-disposition": "abydaqrpotvmcbkhqfdy",
@@ -627,60 +347,28 @@
         "x-ms-blob-content-md5": "oIbWv9V59dSqqr1lRPqGdg==",
         "x-ms-blob-content-type": "xatvufaljlkvmikqdopx",
         "x-ms-client-request-id": "1eb12275-ac1f-a3be-0408-9ff26bcbc230",
-<<<<<<< HEAD
-        "x-ms-date": "Thu, 05 Mar 2020 22:18:37 GMT",
-        "x-ms-return-client-request-id": "true",
-        "x-ms-version": "2019-10-10"
-=======
-        "x-ms-date": "Fri, 03 Apr 2020 21:01:08 GMT",
-        "x-ms-return-client-request-id": "true",
-        "x-ms-version": "2019-12-12"
->>>>>>> 32e373e2
+        "x-ms-date": "Fri, 03 Apr 2020 21:01:08 GMT",
+        "x-ms-return-client-request-id": "true",
+        "x-ms-version": "2019-12-12"
       },
       "RequestBody": null,
       "StatusCode": 200,
       "ResponseHeaders": {
         "Content-Length": "0",
-<<<<<<< HEAD
-        "Date": "Thu, 05 Mar 2020 22:18:36 GMT",
-        "ETag": "\u00220x8D7C15326C9D4C4\u0022",
-        "Last-Modified": "Thu, 05 Mar 2020 22:18:37 GMT",
-=======
         "Date": "Fri, 03 Apr 2020 21:01:07 GMT",
         "ETag": "\u00220x8D7D81221247427\u0022",
         "Last-Modified": "Fri, 03 Apr 2020 21:01:07 GMT",
->>>>>>> 32e373e2
         "Server": [
           "Windows-Azure-Blob/1.0",
           "Microsoft-HTTPAPI/2.0"
         ],
         "x-ms-client-request-id": "1eb12275-ac1f-a3be-0408-9ff26bcbc230",
-<<<<<<< HEAD
-        "x-ms-request-id": "33bae2b9-201e-002e-253c-f3c02c000000",
-        "x-ms-version": "2019-10-10"
-=======
         "x-ms-request-id": "96222fd6-f01e-0012-49fa-093670000000",
         "x-ms-version": "2019-12-12"
->>>>>>> 32e373e2
-      },
-      "ResponseBody": []
-    },
-    {
-<<<<<<< HEAD
-      "RequestUri": "https://seanstagehierarchical.blob.core.windows.net/test-filesystem-10c5fe02-fc5c-5114-004e-cb02a06a51ba?restype=container",
-      "RequestMethod": "DELETE",
-      "RequestHeaders": {
-        "Authorization": "Sanitized",
-        "traceparent": "00-6983d9dfcdfde14b9e96676820791e78-1e37547c8f55fa4a-00",
-        "User-Agent": [
-          "azsdk-net-Storage.Files.DataLake/12.0.0-dev.20200305.1",
-          "(.NET Core 4.6.28325.01; Microsoft Windows 10.0.18363 )"
-        ],
-        "x-ms-client-request-id": "4ff61703-5dd5-56c2-ecf3-2946996f43ac",
-        "x-ms-date": "Thu, 05 Mar 2020 22:18:37 GMT",
-        "x-ms-return-client-request-id": "true",
-        "x-ms-version": "2019-10-10"
-=======
+      },
+      "ResponseBody": []
+    },
+    {
       "RequestUri": "http://seannsecanary.blob.core.windows.net/test-filesystem-10c5fe02-fc5c-5114-004e-cb02a06a51ba?restype=container",
       "RequestMethod": "DELETE",
       "RequestHeaders": {
@@ -694,179 +382,100 @@
         "x-ms-date": "Fri, 03 Apr 2020 21:01:08 GMT",
         "x-ms-return-client-request-id": "true",
         "x-ms-version": "2019-12-12"
->>>>>>> 32e373e2
       },
       "RequestBody": null,
       "StatusCode": 202,
       "ResponseHeaders": {
         "Content-Length": "0",
-<<<<<<< HEAD
-        "Date": "Thu, 05 Mar 2020 22:18:36 GMT",
-=======
-        "Date": "Fri, 03 Apr 2020 21:01:07 GMT",
->>>>>>> 32e373e2
+        "Date": "Fri, 03 Apr 2020 21:01:07 GMT",
         "Server": [
           "Windows-Azure-Blob/1.0",
           "Microsoft-HTTPAPI/2.0"
         ],
         "x-ms-client-request-id": "4ff61703-5dd5-56c2-ecf3-2946996f43ac",
-<<<<<<< HEAD
-        "x-ms-request-id": "33bae2bf-201e-002e-293c-f3c02c000000",
-        "x-ms-version": "2019-10-10"
-=======
         "x-ms-request-id": "96222fdf-f01e-0012-51fa-093670000000",
         "x-ms-version": "2019-12-12"
->>>>>>> 32e373e2
-      },
-      "ResponseBody": []
-    },
-    {
-<<<<<<< HEAD
-      "RequestUri": "https://seanstagehierarchical.blob.core.windows.net/test-filesystem-efd7a682-f93c-01a7-535d-b46529a06be3?restype=container",
-      "RequestMethod": "PUT",
-      "RequestHeaders": {
-        "Authorization": "Sanitized",
-        "traceparent": "00-b1e6f695c900a8489de1c22714bf7666-40e0b950d14aa342-00",
-        "User-Agent": [
-          "azsdk-net-Storage.Files.DataLake/12.0.0-dev.20200305.1",
-          "(.NET Core 4.6.28325.01; Microsoft Windows 10.0.18363 )"
+      },
+      "ResponseBody": []
+    },
+    {
+      "RequestUri": "http://seannsecanary.blob.core.windows.net/test-filesystem-efd7a682-f93c-01a7-535d-b46529a06be3?restype=container",
+      "RequestMethod": "PUT",
+      "RequestHeaders": {
+        "Authorization": "Sanitized",
+        "traceparent": "00-e6368f564928a040ac9ddceb75fe9594-39d08c84c5f80942-00",
+        "User-Agent": [
+          "azsdk-net-Storage.Files.DataLake/12.1.0-dev.20200403.1",
+          "(.NET Core 4.6.28325.01; Microsoft Windows 10.0.18362 )"
         ],
         "x-ms-blob-public-access": "container",
         "x-ms-client-request-id": "929cd775-c049-0a16-70f5-fb78a95c2d4c",
-        "x-ms-date": "Thu, 05 Mar 2020 22:18:37 GMT",
-        "x-ms-return-client-request-id": "true",
-        "x-ms-version": "2019-10-10"
-=======
-      "RequestUri": "http://seannsecanary.blob.core.windows.net/test-filesystem-efd7a682-f93c-01a7-535d-b46529a06be3?restype=container",
-      "RequestMethod": "PUT",
-      "RequestHeaders": {
-        "Authorization": "Sanitized",
-        "traceparent": "00-e6368f564928a040ac9ddceb75fe9594-39d08c84c5f80942-00",
-        "User-Agent": [
-          "azsdk-net-Storage.Files.DataLake/12.1.0-dev.20200403.1",
-          "(.NET Core 4.6.28325.01; Microsoft Windows 10.0.18362 )"
-        ],
-        "x-ms-blob-public-access": "container",
-        "x-ms-client-request-id": "929cd775-c049-0a16-70f5-fb78a95c2d4c",
-        "x-ms-date": "Fri, 03 Apr 2020 21:01:08 GMT",
-        "x-ms-return-client-request-id": "true",
-        "x-ms-version": "2019-12-12"
->>>>>>> 32e373e2
-      },
-      "RequestBody": null,
-      "StatusCode": 201,
-      "ResponseHeaders": {
-        "Content-Length": "0",
-<<<<<<< HEAD
-        "Date": "Thu, 05 Mar 2020 22:18:37 GMT",
-        "ETag": "\u00220x8D7C153270703C0\u0022",
-        "Last-Modified": "Thu, 05 Mar 2020 22:18:37 GMT",
-=======
+        "x-ms-date": "Fri, 03 Apr 2020 21:01:08 GMT",
+        "x-ms-return-client-request-id": "true",
+        "x-ms-version": "2019-12-12"
+      },
+      "RequestBody": null,
+      "StatusCode": 201,
+      "ResponseHeaders": {
+        "Content-Length": "0",
         "Date": "Fri, 03 Apr 2020 21:01:07 GMT",
         "ETag": "\u00220x8D7D812213DE396\u0022",
         "Last-Modified": "Fri, 03 Apr 2020 21:01:07 GMT",
->>>>>>> 32e373e2
         "Server": [
           "Windows-Azure-Blob/1.0",
           "Microsoft-HTTPAPI/2.0"
         ],
         "x-ms-client-request-id": "929cd775-c049-0a16-70f5-fb78a95c2d4c",
-<<<<<<< HEAD
-        "x-ms-request-id": "c74f26cd-a01e-000f-373c-f3e457000000",
-        "x-ms-version": "2019-10-10"
-=======
         "x-ms-request-id": "96222fe9-f01e-0012-5bfa-093670000000",
         "x-ms-version": "2019-12-12"
->>>>>>> 32e373e2
-      },
-      "ResponseBody": []
-    },
-    {
-<<<<<<< HEAD
-      "RequestUri": "https://seanstagehierarchical.dfs.core.windows.net/test-filesystem-efd7a682-f93c-01a7-535d-b46529a06be3/test-file-4ded4688-f080-0fd7-4b55-f66aef4fb7ca?resource=file",
-      "RequestMethod": "PUT",
-      "RequestHeaders": {
-        "Authorization": "Sanitized",
-        "traceparent": "00-445d9f77a292aa4b91379790743e2864-738cc7101b13b447-00",
-        "User-Agent": [
-          "azsdk-net-Storage.Files.DataLake/12.0.0-dev.20200305.1",
-          "(.NET Core 4.6.28325.01; Microsoft Windows 10.0.18363 )"
+      },
+      "ResponseBody": []
+    },
+    {
+      "RequestUri": "http://seannsecanary.dfs.core.windows.net/test-filesystem-efd7a682-f93c-01a7-535d-b46529a06be3/test-file-4ded4688-f080-0fd7-4b55-f66aef4fb7ca?resource=file",
+      "RequestMethod": "PUT",
+      "RequestHeaders": {
+        "Authorization": "Sanitized",
+        "traceparent": "00-ba13c79f99d2914ab34c87496e11f08d-9d71b56d0db48146-00",
+        "User-Agent": [
+          "azsdk-net-Storage.Files.DataLake/12.1.0-dev.20200403.1",
+          "(.NET Core 4.6.28325.01; Microsoft Windows 10.0.18362 )"
         ],
         "x-ms-client-request-id": "03cfbda4-6d9b-857a-ff8c-46f4c9ab1b21",
-        "x-ms-date": "Thu, 05 Mar 2020 22:18:37 GMT",
-        "x-ms-return-client-request-id": "true",
-        "x-ms-version": "2019-10-10"
-=======
-      "RequestUri": "http://seannsecanary.dfs.core.windows.net/test-filesystem-efd7a682-f93c-01a7-535d-b46529a06be3/test-file-4ded4688-f080-0fd7-4b55-f66aef4fb7ca?resource=file",
-      "RequestMethod": "PUT",
-      "RequestHeaders": {
-        "Authorization": "Sanitized",
-        "traceparent": "00-ba13c79f99d2914ab34c87496e11f08d-9d71b56d0db48146-00",
-        "User-Agent": [
-          "azsdk-net-Storage.Files.DataLake/12.1.0-dev.20200403.1",
-          "(.NET Core 4.6.28325.01; Microsoft Windows 10.0.18362 )"
-        ],
-        "x-ms-client-request-id": "03cfbda4-6d9b-857a-ff8c-46f4c9ab1b21",
-        "x-ms-date": "Fri, 03 Apr 2020 21:01:09 GMT",
-        "x-ms-return-client-request-id": "true",
-        "x-ms-version": "2019-12-12"
->>>>>>> 32e373e2
-      },
-      "RequestBody": null,
-      "StatusCode": 201,
-      "ResponseHeaders": {
-        "Content-Length": "0",
-<<<<<<< HEAD
-        "Date": "Thu, 05 Mar 2020 22:18:37 GMT",
-        "ETag": "\u00220x8D7C153273B7D07\u0022",
-        "Last-Modified": "Thu, 05 Mar 2020 22:18:38 GMT",
-=======
+        "x-ms-date": "Fri, 03 Apr 2020 21:01:09 GMT",
+        "x-ms-return-client-request-id": "true",
+        "x-ms-version": "2019-12-12"
+      },
+      "RequestBody": null,
+      "StatusCode": 201,
+      "ResponseHeaders": {
+        "Content-Length": "0",
         "Date": "Fri, 03 Apr 2020 21:01:06 GMT",
         "ETag": "\u00220x8D7D812214F8267\u0022",
         "Last-Modified": "Fri, 03 Apr 2020 21:01:07 GMT",
->>>>>>> 32e373e2
         "Server": [
           "Windows-Azure-HDFS/1.0",
           "Microsoft-HTTPAPI/2.0"
         ],
         "x-ms-client-request-id": "03cfbda4-6d9b-857a-ff8c-46f4c9ab1b21",
-<<<<<<< HEAD
-        "x-ms-request-id": "82fb6149-901f-003b-5d3c-f3d79f000000",
-        "x-ms-version": "2019-10-10"
-=======
         "x-ms-request-id": "fa4400c8-201f-0097-40fa-091bad000000",
         "x-ms-version": "2019-12-12"
->>>>>>> 32e373e2
-      },
-      "ResponseBody": []
-    },
-    {
-<<<<<<< HEAD
-      "RequestUri": "https://seanstagehierarchical.blob.core.windows.net/test-filesystem-efd7a682-f93c-01a7-535d-b46529a06be3/test-file-4ded4688-f080-0fd7-4b55-f66aef4fb7ca",
-=======
+      },
+      "ResponseBody": []
+    },
+    {
       "RequestUri": "http://seannsecanary.blob.core.windows.net/test-filesystem-efd7a682-f93c-01a7-535d-b46529a06be3/test-file-4ded4688-f080-0fd7-4b55-f66aef4fb7ca",
->>>>>>> 32e373e2
       "RequestMethod": "HEAD",
       "RequestHeaders": {
         "Authorization": "Sanitized",
         "User-Agent": [
-<<<<<<< HEAD
-          "azsdk-net-Storage.Files.DataLake/12.0.0-dev.20200305.1",
-          "(.NET Core 4.6.28325.01; Microsoft Windows 10.0.18363 )"
+          "azsdk-net-Storage.Files.DataLake/12.1.0-dev.20200403.1",
+          "(.NET Core 4.6.28325.01; Microsoft Windows 10.0.18362 )"
         ],
         "x-ms-client-request-id": "31c65b7b-b380-352f-3f69-527792a4ce8a",
-        "x-ms-date": "Thu, 05 Mar 2020 22:18:38 GMT",
-        "x-ms-return-client-request-id": "true",
-        "x-ms-version": "2019-10-10"
-=======
-          "azsdk-net-Storage.Files.DataLake/12.1.0-dev.20200403.1",
-          "(.NET Core 4.6.28325.01; Microsoft Windows 10.0.18362 )"
-        ],
-        "x-ms-client-request-id": "31c65b7b-b380-352f-3f69-527792a4ce8a",
-        "x-ms-date": "Fri, 03 Apr 2020 21:01:09 GMT",
-        "x-ms-return-client-request-id": "true",
-        "x-ms-version": "2019-12-12"
->>>>>>> 32e373e2
+        "x-ms-date": "Fri, 03 Apr 2020 21:01:09 GMT",
+        "x-ms-return-client-request-id": "true",
+        "x-ms-version": "2019-12-12"
       },
       "RequestBody": null,
       "StatusCode": 200,
@@ -874,15 +483,9 @@
         "Accept-Ranges": "bytes",
         "Content-Length": "0",
         "Content-Type": "application/octet-stream",
-<<<<<<< HEAD
-        "Date": "Thu, 05 Mar 2020 22:18:38 GMT",
-        "ETag": "\u00220x8D7C153273B7D07\u0022",
-        "Last-Modified": "Thu, 05 Mar 2020 22:18:38 GMT",
-=======
         "Date": "Fri, 03 Apr 2020 21:01:07 GMT",
         "ETag": "\u00220x8D7D812214F8267\u0022",
         "Last-Modified": "Fri, 03 Apr 2020 21:01:07 GMT",
->>>>>>> 32e373e2
         "Server": [
           "Windows-Azure-Blob/1.0",
           "Microsoft-HTTPAPI/2.0"
@@ -891,35 +494,16 @@
         "x-ms-access-tier-inferred": "true",
         "x-ms-blob-type": "BlockBlob",
         "x-ms-client-request-id": "31c65b7b-b380-352f-3f69-527792a4ce8a",
-<<<<<<< HEAD
-        "x-ms-creation-time": "Thu, 05 Mar 2020 22:18:38 GMT",
-        "x-ms-lease-state": "available",
-        "x-ms-lease-status": "unlocked",
-        "x-ms-request-id": "c74f26d8-a01e-000f-3f3c-f3e457000000",
-        "x-ms-server-encrypted": "true",
-        "x-ms-version": "2019-10-10"
-=======
         "x-ms-creation-time": "Fri, 03 Apr 2020 21:01:07 GMT",
         "x-ms-lease-state": "available",
         "x-ms-lease-status": "unlocked",
         "x-ms-request-id": "96222ffd-f01e-0012-6dfa-093670000000",
         "x-ms-server-encrypted": "true",
         "x-ms-version": "2019-12-12"
->>>>>>> 32e373e2
-      },
-      "ResponseBody": []
-    },
-    {
-<<<<<<< HEAD
-      "RequestUri": "https://seanstagehierarchical.blob.core.windows.net/test-filesystem-efd7a682-f93c-01a7-535d-b46529a06be3/test-file-4ded4688-f080-0fd7-4b55-f66aef4fb7ca?comp=properties",
-      "RequestMethod": "PUT",
-      "RequestHeaders": {
-        "Authorization": "Sanitized",
-        "If-Match": "\u00220x8D7C153273B7D07\u0022",
-        "User-Agent": [
-          "azsdk-net-Storage.Files.DataLake/12.0.0-dev.20200305.1",
-          "(.NET Core 4.6.28325.01; Microsoft Windows 10.0.18363 )"
-=======
+      },
+      "ResponseBody": []
+    },
+    {
       "RequestUri": "http://seannsecanary.blob.core.windows.net/test-filesystem-efd7a682-f93c-01a7-535d-b46529a06be3/test-file-4ded4688-f080-0fd7-4b55-f66aef4fb7ca?comp=properties",
       "RequestMethod": "PUT",
       "RequestHeaders": {
@@ -928,7 +512,6 @@
         "User-Agent": [
           "azsdk-net-Storage.Files.DataLake/12.1.0-dev.20200403.1",
           "(.NET Core 4.6.28325.01; Microsoft Windows 10.0.18362 )"
->>>>>>> 32e373e2
         ],
         "x-ms-blob-cache-control": "avxslgnytsangthkvxjb",
         "x-ms-blob-content-disposition": "abydaqrpotvmcbkhqfdy",
@@ -937,60 +520,28 @@
         "x-ms-blob-content-md5": "oIbWv9V59dSqqr1lRPqGdg==",
         "x-ms-blob-content-type": "xatvufaljlkvmikqdopx",
         "x-ms-client-request-id": "6e79dbf3-e9e5-8aa0-01a1-b00488d11d08",
-<<<<<<< HEAD
-        "x-ms-date": "Thu, 05 Mar 2020 22:18:38 GMT",
-        "x-ms-return-client-request-id": "true",
-        "x-ms-version": "2019-10-10"
-=======
-        "x-ms-date": "Fri, 03 Apr 2020 21:01:09 GMT",
-        "x-ms-return-client-request-id": "true",
-        "x-ms-version": "2019-12-12"
->>>>>>> 32e373e2
+        "x-ms-date": "Fri, 03 Apr 2020 21:01:09 GMT",
+        "x-ms-return-client-request-id": "true",
+        "x-ms-version": "2019-12-12"
       },
       "RequestBody": null,
       "StatusCode": 200,
       "ResponseHeaders": {
         "Content-Length": "0",
-<<<<<<< HEAD
-        "Date": "Thu, 05 Mar 2020 22:18:38 GMT",
-        "ETag": "\u00220x8D7C153275412C4\u0022",
-        "Last-Modified": "Thu, 05 Mar 2020 22:18:38 GMT",
-=======
         "Date": "Fri, 03 Apr 2020 21:01:07 GMT",
         "ETag": "\u00220x8D7D8122167C7E8\u0022",
         "Last-Modified": "Fri, 03 Apr 2020 21:01:07 GMT",
->>>>>>> 32e373e2
         "Server": [
           "Windows-Azure-Blob/1.0",
           "Microsoft-HTTPAPI/2.0"
         ],
         "x-ms-client-request-id": "6e79dbf3-e9e5-8aa0-01a1-b00488d11d08",
-<<<<<<< HEAD
-        "x-ms-request-id": "c74f26db-a01e-000f-423c-f3e457000000",
-        "x-ms-version": "2019-10-10"
-=======
         "x-ms-request-id": "96223006-f01e-0012-76fa-093670000000",
         "x-ms-version": "2019-12-12"
->>>>>>> 32e373e2
-      },
-      "ResponseBody": []
-    },
-    {
-<<<<<<< HEAD
-      "RequestUri": "https://seanstagehierarchical.blob.core.windows.net/test-filesystem-efd7a682-f93c-01a7-535d-b46529a06be3?restype=container",
-      "RequestMethod": "DELETE",
-      "RequestHeaders": {
-        "Authorization": "Sanitized",
-        "traceparent": "00-f0cff4e6bd97d448b345809a05b5daeb-d16c99b67cbf3c4f-00",
-        "User-Agent": [
-          "azsdk-net-Storage.Files.DataLake/12.0.0-dev.20200305.1",
-          "(.NET Core 4.6.28325.01; Microsoft Windows 10.0.18363 )"
-        ],
-        "x-ms-client-request-id": "b6844af2-602b-dfa5-2015-4369392940a3",
-        "x-ms-date": "Thu, 05 Mar 2020 22:18:38 GMT",
-        "x-ms-return-client-request-id": "true",
-        "x-ms-version": "2019-10-10"
-=======
+      },
+      "ResponseBody": []
+    },
+    {
       "RequestUri": "http://seannsecanary.blob.core.windows.net/test-filesystem-efd7a682-f93c-01a7-535d-b46529a06be3?restype=container",
       "RequestMethod": "DELETE",
       "RequestHeaders": {
@@ -1004,170 +555,96 @@
         "x-ms-date": "Fri, 03 Apr 2020 21:01:09 GMT",
         "x-ms-return-client-request-id": "true",
         "x-ms-version": "2019-12-12"
->>>>>>> 32e373e2
       },
       "RequestBody": null,
       "StatusCode": 202,
       "ResponseHeaders": {
         "Content-Length": "0",
-<<<<<<< HEAD
-        "Date": "Thu, 05 Mar 2020 22:18:38 GMT",
-=======
-        "Date": "Fri, 03 Apr 2020 21:01:07 GMT",
->>>>>>> 32e373e2
+        "Date": "Fri, 03 Apr 2020 21:01:07 GMT",
         "Server": [
           "Windows-Azure-Blob/1.0",
           "Microsoft-HTTPAPI/2.0"
         ],
         "x-ms-client-request-id": "b6844af2-602b-dfa5-2015-4369392940a3",
-<<<<<<< HEAD
-        "x-ms-request-id": "c74f26de-a01e-000f-453c-f3e457000000",
-        "x-ms-version": "2019-10-10"
-=======
         "x-ms-request-id": "96223012-f01e-0012-02fa-093670000000",
         "x-ms-version": "2019-12-12"
->>>>>>> 32e373e2
-      },
-      "ResponseBody": []
-    },
-    {
-<<<<<<< HEAD
-      "RequestUri": "https://seanstagehierarchical.blob.core.windows.net/test-filesystem-c8c04e02-2a09-9faf-7be7-40e82c402e19?restype=container",
-      "RequestMethod": "PUT",
-      "RequestHeaders": {
-        "Authorization": "Sanitized",
-        "traceparent": "00-04f6bc547849b14285a2bc4c187f97fa-6a74a3ffc1182e48-00",
-        "User-Agent": [
-          "azsdk-net-Storage.Files.DataLake/12.0.0-dev.20200305.1",
-          "(.NET Core 4.6.28325.01; Microsoft Windows 10.0.18363 )"
+      },
+      "ResponseBody": []
+    },
+    {
+      "RequestUri": "http://seannsecanary.blob.core.windows.net/test-filesystem-c8c04e02-2a09-9faf-7be7-40e82c402e19?restype=container",
+      "RequestMethod": "PUT",
+      "RequestHeaders": {
+        "Authorization": "Sanitized",
+        "traceparent": "00-fea23a705589de40adc0276504f64386-39d4eb5c7bd57248-00",
+        "User-Agent": [
+          "azsdk-net-Storage.Files.DataLake/12.1.0-dev.20200403.1",
+          "(.NET Core 4.6.28325.01; Microsoft Windows 10.0.18362 )"
         ],
         "x-ms-blob-public-access": "container",
         "x-ms-client-request-id": "0d5d19bb-1728-c758-9be4-3b431fbcb2e0",
-        "x-ms-date": "Thu, 05 Mar 2020 22:18:38 GMT",
-        "x-ms-return-client-request-id": "true",
-        "x-ms-version": "2019-10-10"
-=======
-      "RequestUri": "http://seannsecanary.blob.core.windows.net/test-filesystem-c8c04e02-2a09-9faf-7be7-40e82c402e19?restype=container",
-      "RequestMethod": "PUT",
-      "RequestHeaders": {
-        "Authorization": "Sanitized",
-        "traceparent": "00-fea23a705589de40adc0276504f64386-39d4eb5c7bd57248-00",
-        "User-Agent": [
-          "azsdk-net-Storage.Files.DataLake/12.1.0-dev.20200403.1",
-          "(.NET Core 4.6.28325.01; Microsoft Windows 10.0.18362 )"
-        ],
-        "x-ms-blob-public-access": "container",
-        "x-ms-client-request-id": "0d5d19bb-1728-c758-9be4-3b431fbcb2e0",
-        "x-ms-date": "Fri, 03 Apr 2020 21:01:09 GMT",
-        "x-ms-return-client-request-id": "true",
-        "x-ms-version": "2019-12-12"
->>>>>>> 32e373e2
-      },
-      "RequestBody": null,
-      "StatusCode": 201,
-      "ResponseHeaders": {
-        "Content-Length": "0",
-<<<<<<< HEAD
-        "Date": "Thu, 05 Mar 2020 22:18:37 GMT",
-        "ETag": "\u00220x8D7C15327925F91\u0022",
-        "Last-Modified": "Thu, 05 Mar 2020 22:18:38 GMT",
-=======
+        "x-ms-date": "Fri, 03 Apr 2020 21:01:09 GMT",
+        "x-ms-return-client-request-id": "true",
+        "x-ms-version": "2019-12-12"
+      },
+      "RequestBody": null,
+      "StatusCode": 201,
+      "ResponseHeaders": {
+        "Content-Length": "0",
         "Date": "Fri, 03 Apr 2020 21:01:07 GMT",
         "ETag": "\u00220x8D7D8122188B5EC\u0022",
         "Last-Modified": "Fri, 03 Apr 2020 21:01:07 GMT",
->>>>>>> 32e373e2
         "Server": [
           "Windows-Azure-Blob/1.0",
           "Microsoft-HTTPAPI/2.0"
         ],
         "x-ms-client-request-id": "0d5d19bb-1728-c758-9be4-3b431fbcb2e0",
-<<<<<<< HEAD
-        "x-ms-request-id": "beed506e-601e-002f-443c-f39ff0000000",
-        "x-ms-version": "2019-10-10"
-=======
         "x-ms-request-id": "9622301f-f01e-0012-0ffa-093670000000",
         "x-ms-version": "2019-12-12"
->>>>>>> 32e373e2
-      },
-      "ResponseBody": []
-    },
-    {
-<<<<<<< HEAD
-      "RequestUri": "https://seanstagehierarchical.dfs.core.windows.net/test-filesystem-c8c04e02-2a09-9faf-7be7-40e82c402e19/test-file-eaa82ae7-0217-9b56-719a-e014fe6d9084?resource=file",
-      "RequestMethod": "PUT",
-      "RequestHeaders": {
-        "Authorization": "Sanitized",
-        "traceparent": "00-906a5da2dfaf2a43bad7e2f121da5d28-26b351f6f0903840-00",
-        "User-Agent": [
-          "azsdk-net-Storage.Files.DataLake/12.0.0-dev.20200305.1",
-          "(.NET Core 4.6.28325.01; Microsoft Windows 10.0.18363 )"
+      },
+      "ResponseBody": []
+    },
+    {
+      "RequestUri": "http://seannsecanary.dfs.core.windows.net/test-filesystem-c8c04e02-2a09-9faf-7be7-40e82c402e19/test-file-eaa82ae7-0217-9b56-719a-e014fe6d9084?resource=file",
+      "RequestMethod": "PUT",
+      "RequestHeaders": {
+        "Authorization": "Sanitized",
+        "traceparent": "00-ea870b8e66aca146b55fcca56106adfc-5daa78d3fc808048-00",
+        "User-Agent": [
+          "azsdk-net-Storage.Files.DataLake/12.1.0-dev.20200403.1",
+          "(.NET Core 4.6.28325.01; Microsoft Windows 10.0.18362 )"
         ],
         "x-ms-client-request-id": "e45a4b42-6d4e-b9ec-c2c1-9c8e3644c82d",
-        "x-ms-date": "Thu, 05 Mar 2020 22:18:38 GMT",
-        "x-ms-return-client-request-id": "true",
-        "x-ms-version": "2019-10-10"
-=======
-      "RequestUri": "http://seannsecanary.dfs.core.windows.net/test-filesystem-c8c04e02-2a09-9faf-7be7-40e82c402e19/test-file-eaa82ae7-0217-9b56-719a-e014fe6d9084?resource=file",
-      "RequestMethod": "PUT",
-      "RequestHeaders": {
-        "Authorization": "Sanitized",
-        "traceparent": "00-ea870b8e66aca146b55fcca56106adfc-5daa78d3fc808048-00",
-        "User-Agent": [
-          "azsdk-net-Storage.Files.DataLake/12.1.0-dev.20200403.1",
-          "(.NET Core 4.6.28325.01; Microsoft Windows 10.0.18362 )"
-        ],
-        "x-ms-client-request-id": "e45a4b42-6d4e-b9ec-c2c1-9c8e3644c82d",
-        "x-ms-date": "Fri, 03 Apr 2020 21:01:09 GMT",
-        "x-ms-return-client-request-id": "true",
-        "x-ms-version": "2019-12-12"
->>>>>>> 32e373e2
-      },
-      "RequestBody": null,
-      "StatusCode": 201,
-      "ResponseHeaders": {
-        "Content-Length": "0",
-<<<<<<< HEAD
-        "Date": "Thu, 05 Mar 2020 22:18:38 GMT",
-        "ETag": "\u00220x8D7C15327C76221\u0022",
-        "Last-Modified": "Thu, 05 Mar 2020 22:18:39 GMT",
-=======
+        "x-ms-date": "Fri, 03 Apr 2020 21:01:09 GMT",
+        "x-ms-return-client-request-id": "true",
+        "x-ms-version": "2019-12-12"
+      },
+      "RequestBody": null,
+      "StatusCode": 201,
+      "ResponseHeaders": {
+        "Content-Length": "0",
         "Date": "Fri, 03 Apr 2020 21:01:07 GMT",
         "ETag": "\u00220x8D7D8122199D2BE\u0022",
         "Last-Modified": "Fri, 03 Apr 2020 21:01:08 GMT",
->>>>>>> 32e373e2
         "Server": [
           "Windows-Azure-HDFS/1.0",
           "Microsoft-HTTPAPI/2.0"
         ],
         "x-ms-client-request-id": "e45a4b42-6d4e-b9ec-c2c1-9c8e3644c82d",
-<<<<<<< HEAD
-        "x-ms-request-id": "b6126a14-c01f-0026-7f3c-f3da23000000",
-        "x-ms-version": "2019-10-10"
-=======
         "x-ms-request-id": "fa4400c9-201f-0097-41fa-091bad000000",
         "x-ms-version": "2019-12-12"
->>>>>>> 32e373e2
-      },
-      "ResponseBody": []
-    },
-    {
-<<<<<<< HEAD
-      "RequestUri": "https://seanstagehierarchical.blob.core.windows.net/test-filesystem-c8c04e02-2a09-9faf-7be7-40e82c402e19/test-file-eaa82ae7-0217-9b56-719a-e014fe6d9084?comp=properties",
-=======
+      },
+      "ResponseBody": []
+    },
+    {
       "RequestUri": "http://seannsecanary.blob.core.windows.net/test-filesystem-c8c04e02-2a09-9faf-7be7-40e82c402e19/test-file-eaa82ae7-0217-9b56-719a-e014fe6d9084?comp=properties",
->>>>>>> 32e373e2
       "RequestMethod": "PUT",
       "RequestHeaders": {
         "Authorization": "Sanitized",
         "If-None-Match": "\u0022garbage\u0022",
         "User-Agent": [
-<<<<<<< HEAD
-          "azsdk-net-Storage.Files.DataLake/12.0.0-dev.20200305.1",
-          "(.NET Core 4.6.28325.01; Microsoft Windows 10.0.18363 )"
-=======
-          "azsdk-net-Storage.Files.DataLake/12.1.0-dev.20200403.1",
-          "(.NET Core 4.6.28325.01; Microsoft Windows 10.0.18362 )"
->>>>>>> 32e373e2
+          "azsdk-net-Storage.Files.DataLake/12.1.0-dev.20200403.1",
+          "(.NET Core 4.6.28325.01; Microsoft Windows 10.0.18362 )"
         ],
         "x-ms-blob-cache-control": "avxslgnytsangthkvxjb",
         "x-ms-blob-content-disposition": "abydaqrpotvmcbkhqfdy",
@@ -1176,60 +653,28 @@
         "x-ms-blob-content-md5": "oIbWv9V59dSqqr1lRPqGdg==",
         "x-ms-blob-content-type": "xatvufaljlkvmikqdopx",
         "x-ms-client-request-id": "b3d1b593-ab13-2135-4f73-5021846274b1",
-<<<<<<< HEAD
-        "x-ms-date": "Thu, 05 Mar 2020 22:18:39 GMT",
-        "x-ms-return-client-request-id": "true",
-        "x-ms-version": "2019-10-10"
-=======
-        "x-ms-date": "Fri, 03 Apr 2020 21:01:09 GMT",
-        "x-ms-return-client-request-id": "true",
-        "x-ms-version": "2019-12-12"
->>>>>>> 32e373e2
+        "x-ms-date": "Fri, 03 Apr 2020 21:01:09 GMT",
+        "x-ms-return-client-request-id": "true",
+        "x-ms-version": "2019-12-12"
       },
       "RequestBody": null,
       "StatusCode": 200,
       "ResponseHeaders": {
         "Content-Length": "0",
-<<<<<<< HEAD
-        "Date": "Thu, 05 Mar 2020 22:18:38 GMT",
-        "ETag": "\u00220x8D7C15327D4B3C2\u0022",
-        "Last-Modified": "Thu, 05 Mar 2020 22:18:39 GMT",
-=======
         "Date": "Fri, 03 Apr 2020 21:01:08 GMT",
         "ETag": "\u00220x8D7D81221A6336A\u0022",
         "Last-Modified": "Fri, 03 Apr 2020 21:01:08 GMT",
->>>>>>> 32e373e2
         "Server": [
           "Windows-Azure-Blob/1.0",
           "Microsoft-HTTPAPI/2.0"
         ],
         "x-ms-client-request-id": "b3d1b593-ab13-2135-4f73-5021846274b1",
-<<<<<<< HEAD
-        "x-ms-request-id": "beed5076-601e-002f-493c-f39ff0000000",
-        "x-ms-version": "2019-10-10"
-=======
         "x-ms-request-id": "96223046-f01e-0012-2ffa-093670000000",
         "x-ms-version": "2019-12-12"
->>>>>>> 32e373e2
-      },
-      "ResponseBody": []
-    },
-    {
-<<<<<<< HEAD
-      "RequestUri": "https://seanstagehierarchical.blob.core.windows.net/test-filesystem-c8c04e02-2a09-9faf-7be7-40e82c402e19?restype=container",
-      "RequestMethod": "DELETE",
-      "RequestHeaders": {
-        "Authorization": "Sanitized",
-        "traceparent": "00-6a97f611eb5c4247a97acd36aa0579a6-0430f2a2d53c8c40-00",
-        "User-Agent": [
-          "azsdk-net-Storage.Files.DataLake/12.0.0-dev.20200305.1",
-          "(.NET Core 4.6.28325.01; Microsoft Windows 10.0.18363 )"
-        ],
-        "x-ms-client-request-id": "80fac451-1572-a819-8092-931b4edb42d7",
-        "x-ms-date": "Thu, 05 Mar 2020 22:18:39 GMT",
-        "x-ms-return-client-request-id": "true",
-        "x-ms-version": "2019-10-10"
-=======
+      },
+      "ResponseBody": []
+    },
+    {
       "RequestUri": "http://seannsecanary.blob.core.windows.net/test-filesystem-c8c04e02-2a09-9faf-7be7-40e82c402e19?restype=container",
       "RequestMethod": "DELETE",
       "RequestHeaders": {
@@ -1243,234 +688,131 @@
         "x-ms-date": "Fri, 03 Apr 2020 21:01:09 GMT",
         "x-ms-return-client-request-id": "true",
         "x-ms-version": "2019-12-12"
->>>>>>> 32e373e2
       },
       "RequestBody": null,
       "StatusCode": 202,
       "ResponseHeaders": {
         "Content-Length": "0",
-<<<<<<< HEAD
-        "Date": "Thu, 05 Mar 2020 22:18:38 GMT",
-=======
         "Date": "Fri, 03 Apr 2020 21:01:08 GMT",
->>>>>>> 32e373e2
         "Server": [
           "Windows-Azure-Blob/1.0",
           "Microsoft-HTTPAPI/2.0"
         ],
         "x-ms-client-request-id": "80fac451-1572-a819-8092-931b4edb42d7",
-<<<<<<< HEAD
-        "x-ms-request-id": "beed5079-601e-002f-4b3c-f39ff0000000",
-        "x-ms-version": "2019-10-10"
-=======
         "x-ms-request-id": "9622304f-f01e-0012-37fa-093670000000",
         "x-ms-version": "2019-12-12"
->>>>>>> 32e373e2
-      },
-      "ResponseBody": []
-    },
-    {
-<<<<<<< HEAD
-      "RequestUri": "https://seanstagehierarchical.blob.core.windows.net/test-filesystem-e94b4489-fada-70f2-192e-647e01e4a830?restype=container",
-      "RequestMethod": "PUT",
-      "RequestHeaders": {
-        "Authorization": "Sanitized",
-        "traceparent": "00-95970773d52ac64d89edfc0518f764b0-bca45f387bcad946-00",
-        "User-Agent": [
-          "azsdk-net-Storage.Files.DataLake/12.0.0-dev.20200305.1",
-          "(.NET Core 4.6.28325.01; Microsoft Windows 10.0.18363 )"
+      },
+      "ResponseBody": []
+    },
+    {
+      "RequestUri": "http://seannsecanary.blob.core.windows.net/test-filesystem-e94b4489-fada-70f2-192e-647e01e4a830?restype=container",
+      "RequestMethod": "PUT",
+      "RequestHeaders": {
+        "Authorization": "Sanitized",
+        "traceparent": "00-464d2dcb6f3b3c4f94649687148146d0-f3fe6c7e1d6f6842-00",
+        "User-Agent": [
+          "azsdk-net-Storage.Files.DataLake/12.1.0-dev.20200403.1",
+          "(.NET Core 4.6.28325.01; Microsoft Windows 10.0.18362 )"
         ],
         "x-ms-blob-public-access": "container",
         "x-ms-client-request-id": "34c7d252-6fd3-56f9-d28a-6644b19ba79b",
-        "x-ms-date": "Thu, 05 Mar 2020 22:18:39 GMT",
-        "x-ms-return-client-request-id": "true",
-        "x-ms-version": "2019-10-10"
-=======
-      "RequestUri": "http://seannsecanary.blob.core.windows.net/test-filesystem-e94b4489-fada-70f2-192e-647e01e4a830?restype=container",
-      "RequestMethod": "PUT",
-      "RequestHeaders": {
-        "Authorization": "Sanitized",
-        "traceparent": "00-464d2dcb6f3b3c4f94649687148146d0-f3fe6c7e1d6f6842-00",
-        "User-Agent": [
-          "azsdk-net-Storage.Files.DataLake/12.1.0-dev.20200403.1",
-          "(.NET Core 4.6.28325.01; Microsoft Windows 10.0.18362 )"
-        ],
-        "x-ms-blob-public-access": "container",
-        "x-ms-client-request-id": "34c7d252-6fd3-56f9-d28a-6644b19ba79b",
-        "x-ms-date": "Fri, 03 Apr 2020 21:01:09 GMT",
-        "x-ms-return-client-request-id": "true",
-        "x-ms-version": "2019-12-12"
->>>>>>> 32e373e2
-      },
-      "RequestBody": null,
-      "StatusCode": 201,
-      "ResponseHeaders": {
-        "Content-Length": "0",
-<<<<<<< HEAD
-        "Date": "Thu, 05 Mar 2020 22:18:39 GMT",
-        "ETag": "\u00220x8D7C153281E20DC\u0022",
-        "Last-Modified": "Thu, 05 Mar 2020 22:18:39 GMT",
-=======
+        "x-ms-date": "Fri, 03 Apr 2020 21:01:09 GMT",
+        "x-ms-return-client-request-id": "true",
+        "x-ms-version": "2019-12-12"
+      },
+      "RequestBody": null,
+      "StatusCode": 201,
+      "ResponseHeaders": {
+        "Content-Length": "0",
         "Date": "Fri, 03 Apr 2020 21:01:08 GMT",
         "ETag": "\u00220x8D7D81221C3F507\u0022",
         "Last-Modified": "Fri, 03 Apr 2020 21:01:08 GMT",
->>>>>>> 32e373e2
         "Server": [
           "Windows-Azure-Blob/1.0",
           "Microsoft-HTTPAPI/2.0"
         ],
         "x-ms-client-request-id": "34c7d252-6fd3-56f9-d28a-6644b19ba79b",
-<<<<<<< HEAD
-        "x-ms-request-id": "9c498c3e-601e-0000-7c3c-f3923b000000",
-        "x-ms-version": "2019-10-10"
-=======
         "x-ms-request-id": "9622305d-f01e-0012-42fa-093670000000",
         "x-ms-version": "2019-12-12"
->>>>>>> 32e373e2
-      },
-      "ResponseBody": []
-    },
-    {
-<<<<<<< HEAD
-      "RequestUri": "https://seanstagehierarchical.dfs.core.windows.net/test-filesystem-e94b4489-fada-70f2-192e-647e01e4a830/test-file-d10062ea-820b-9570-05de-8d6f06a0df99?resource=file",
-      "RequestMethod": "PUT",
-      "RequestHeaders": {
-        "Authorization": "Sanitized",
-        "traceparent": "00-0b0e10f70b936640868deeb4335394a3-bc54a346cb52dc44-00",
-        "User-Agent": [
-          "azsdk-net-Storage.Files.DataLake/12.0.0-dev.20200305.1",
-          "(.NET Core 4.6.28325.01; Microsoft Windows 10.0.18363 )"
+      },
+      "ResponseBody": []
+    },
+    {
+      "RequestUri": "http://seannsecanary.dfs.core.windows.net/test-filesystem-e94b4489-fada-70f2-192e-647e01e4a830/test-file-d10062ea-820b-9570-05de-8d6f06a0df99?resource=file",
+      "RequestMethod": "PUT",
+      "RequestHeaders": {
+        "Authorization": "Sanitized",
+        "traceparent": "00-dc629b2dac0e4b44ab19dd46af616f67-379b366a671c524c-00",
+        "User-Agent": [
+          "azsdk-net-Storage.Files.DataLake/12.1.0-dev.20200403.1",
+          "(.NET Core 4.6.28325.01; Microsoft Windows 10.0.18362 )"
         ],
         "x-ms-client-request-id": "2d6859c3-847f-cf67-6231-2ef4e1895032",
-        "x-ms-date": "Thu, 05 Mar 2020 22:18:39 GMT",
-        "x-ms-return-client-request-id": "true",
-        "x-ms-version": "2019-10-10"
-=======
-      "RequestUri": "http://seannsecanary.dfs.core.windows.net/test-filesystem-e94b4489-fada-70f2-192e-647e01e4a830/test-file-d10062ea-820b-9570-05de-8d6f06a0df99?resource=file",
-      "RequestMethod": "PUT",
-      "RequestHeaders": {
-        "Authorization": "Sanitized",
-        "traceparent": "00-dc629b2dac0e4b44ab19dd46af616f67-379b366a671c524c-00",
-        "User-Agent": [
-          "azsdk-net-Storage.Files.DataLake/12.1.0-dev.20200403.1",
-          "(.NET Core 4.6.28325.01; Microsoft Windows 10.0.18362 )"
-        ],
-        "x-ms-client-request-id": "2d6859c3-847f-cf67-6231-2ef4e1895032",
-        "x-ms-date": "Fri, 03 Apr 2020 21:01:09 GMT",
-        "x-ms-return-client-request-id": "true",
-        "x-ms-version": "2019-12-12"
->>>>>>> 32e373e2
-      },
-      "RequestBody": null,
-      "StatusCode": 201,
-      "ResponseHeaders": {
-        "Content-Length": "0",
-<<<<<<< HEAD
-        "Date": "Thu, 05 Mar 2020 22:18:39 GMT",
-        "ETag": "\u00220x8D7C1532856C12B\u0022",
-        "Last-Modified": "Thu, 05 Mar 2020 22:18:39 GMT",
-=======
+        "x-ms-date": "Fri, 03 Apr 2020 21:01:09 GMT",
+        "x-ms-return-client-request-id": "true",
+        "x-ms-version": "2019-12-12"
+      },
+      "RequestBody": null,
+      "StatusCode": 201,
+      "ResponseHeaders": {
+        "Content-Length": "0",
         "Date": "Fri, 03 Apr 2020 21:01:07 GMT",
         "ETag": "\u00220x8D7D81221D2DBCF\u0022",
         "Last-Modified": "Fri, 03 Apr 2020 21:01:08 GMT",
->>>>>>> 32e373e2
         "Server": [
           "Windows-Azure-HDFS/1.0",
           "Microsoft-HTTPAPI/2.0"
         ],
         "x-ms-client-request-id": "2d6859c3-847f-cf67-6231-2ef4e1895032",
-<<<<<<< HEAD
-        "x-ms-request-id": "91ed5a70-401f-0017-123c-f33b30000000",
-        "x-ms-version": "2019-10-10"
-=======
         "x-ms-request-id": "fa4400ca-201f-0097-42fa-091bad000000",
         "x-ms-version": "2019-12-12"
->>>>>>> 32e373e2
-      },
-      "ResponseBody": []
-    },
-    {
-<<<<<<< HEAD
-      "RequestUri": "https://seanstagehierarchical.blob.core.windows.net/test-filesystem-e94b4489-fada-70f2-192e-647e01e4a830/test-file-d10062ea-820b-9570-05de-8d6f06a0df99?comp=lease",
-      "RequestMethod": "PUT",
-      "RequestHeaders": {
-        "Authorization": "Sanitized",
-        "traceparent": "00-d93af4c0d3f1804794ca720399998b2a-e62b6df5d6a59d43-00",
-        "User-Agent": [
-          "azsdk-net-Storage.Files.DataLake/12.0.0-dev.20200305.1",
-          "(.NET Core 4.6.28325.01; Microsoft Windows 10.0.18363 )"
+      },
+      "ResponseBody": []
+    },
+    {
+      "RequestUri": "http://seannsecanary.blob.core.windows.net/test-filesystem-e94b4489-fada-70f2-192e-647e01e4a830/test-file-d10062ea-820b-9570-05de-8d6f06a0df99?comp=lease",
+      "RequestMethod": "PUT",
+      "RequestHeaders": {
+        "Authorization": "Sanitized",
+        "traceparent": "00-61ec50a3c613c44d804b7024a912925c-7988e1d0286cdd42-00",
+        "User-Agent": [
+          "azsdk-net-Storage.Files.DataLake/12.1.0-dev.20200403.1",
+          "(.NET Core 4.6.28325.01; Microsoft Windows 10.0.18362 )"
         ],
         "x-ms-client-request-id": "bf32ba28-fb8e-4a52-daf2-282936d53acf",
-        "x-ms-date": "Thu, 05 Mar 2020 22:18:40 GMT",
-=======
-      "RequestUri": "http://seannsecanary.blob.core.windows.net/test-filesystem-e94b4489-fada-70f2-192e-647e01e4a830/test-file-d10062ea-820b-9570-05de-8d6f06a0df99?comp=lease",
-      "RequestMethod": "PUT",
-      "RequestHeaders": {
-        "Authorization": "Sanitized",
-        "traceparent": "00-61ec50a3c613c44d804b7024a912925c-7988e1d0286cdd42-00",
-        "User-Agent": [
-          "azsdk-net-Storage.Files.DataLake/12.1.0-dev.20200403.1",
-          "(.NET Core 4.6.28325.01; Microsoft Windows 10.0.18362 )"
-        ],
-        "x-ms-client-request-id": "bf32ba28-fb8e-4a52-daf2-282936d53acf",
-        "x-ms-date": "Fri, 03 Apr 2020 21:01:09 GMT",
->>>>>>> 32e373e2
+        "x-ms-date": "Fri, 03 Apr 2020 21:01:09 GMT",
         "x-ms-lease-action": "acquire",
         "x-ms-lease-duration": "-1",
         "x-ms-proposed-lease-id": "c06bcdaa-786e-757e-0456-4d929592090b",
         "x-ms-return-client-request-id": "true",
-<<<<<<< HEAD
-        "x-ms-version": "2019-10-10"
-=======
-        "x-ms-version": "2019-12-12"
->>>>>>> 32e373e2
-      },
-      "RequestBody": null,
-      "StatusCode": 201,
-      "ResponseHeaders": {
-        "Content-Length": "0",
-<<<<<<< HEAD
-        "Date": "Thu, 05 Mar 2020 22:18:39 GMT",
-        "ETag": "\u00220x8D7C1532856C12B\u0022",
-        "Last-Modified": "Thu, 05 Mar 2020 22:18:39 GMT",
-=======
+        "x-ms-version": "2019-12-12"
+      },
+      "RequestBody": null,
+      "StatusCode": 201,
+      "ResponseHeaders": {
+        "Content-Length": "0",
         "Date": "Fri, 03 Apr 2020 21:01:08 GMT",
         "ETag": "\u00220x8D7D81221D2DBCF\u0022",
         "Last-Modified": "Fri, 03 Apr 2020 21:01:08 GMT",
->>>>>>> 32e373e2
         "Server": [
           "Windows-Azure-Blob/1.0",
           "Microsoft-HTTPAPI/2.0"
         ],
         "x-ms-client-request-id": "bf32ba28-fb8e-4a52-daf2-282936d53acf",
         "x-ms-lease-id": "c06bcdaa-786e-757e-0456-4d929592090b",
-<<<<<<< HEAD
-        "x-ms-request-id": "9c498c44-601e-0000-7f3c-f3923b000000",
-        "x-ms-version": "2019-10-10"
-=======
         "x-ms-request-id": "96223073-f01e-0012-54fa-093670000000",
         "x-ms-version": "2019-12-12"
->>>>>>> 32e373e2
-      },
-      "ResponseBody": []
-    },
-    {
-<<<<<<< HEAD
-      "RequestUri": "https://seanstagehierarchical.blob.core.windows.net/test-filesystem-e94b4489-fada-70f2-192e-647e01e4a830/test-file-d10062ea-820b-9570-05de-8d6f06a0df99?comp=properties",
-=======
+      },
+      "ResponseBody": []
+    },
+    {
       "RequestUri": "http://seannsecanary.blob.core.windows.net/test-filesystem-e94b4489-fada-70f2-192e-647e01e4a830/test-file-d10062ea-820b-9570-05de-8d6f06a0df99?comp=properties",
->>>>>>> 32e373e2
-      "RequestMethod": "PUT",
-      "RequestHeaders": {
-        "Authorization": "Sanitized",
-        "User-Agent": [
-<<<<<<< HEAD
-          "azsdk-net-Storage.Files.DataLake/12.0.0-dev.20200305.1",
-          "(.NET Core 4.6.28325.01; Microsoft Windows 10.0.18363 )"
-=======
-          "azsdk-net-Storage.Files.DataLake/12.1.0-dev.20200403.1",
-          "(.NET Core 4.6.28325.01; Microsoft Windows 10.0.18362 )"
->>>>>>> 32e373e2
+      "RequestMethod": "PUT",
+      "RequestHeaders": {
+        "Authorization": "Sanitized",
+        "User-Agent": [
+          "azsdk-net-Storage.Files.DataLake/12.1.0-dev.20200403.1",
+          "(.NET Core 4.6.28325.01; Microsoft Windows 10.0.18362 )"
         ],
         "x-ms-blob-cache-control": "avxslgnytsangthkvxjb",
         "x-ms-blob-content-disposition": "abydaqrpotvmcbkhqfdy",
@@ -1479,62 +821,29 @@
         "x-ms-blob-content-md5": "oIbWv9V59dSqqr1lRPqGdg==",
         "x-ms-blob-content-type": "xatvufaljlkvmikqdopx",
         "x-ms-client-request-id": "da69538d-495f-287d-7a61-d24589f01db3",
-<<<<<<< HEAD
-        "x-ms-date": "Thu, 05 Mar 2020 22:18:40 GMT",
-        "x-ms-lease-id": "c06bcdaa-786e-757e-0456-4d929592090b",
-        "x-ms-return-client-request-id": "true",
-        "x-ms-version": "2019-10-10"
-=======
         "x-ms-date": "Fri, 03 Apr 2020 21:01:10 GMT",
         "x-ms-lease-id": "c06bcdaa-786e-757e-0456-4d929592090b",
         "x-ms-return-client-request-id": "true",
         "x-ms-version": "2019-12-12"
->>>>>>> 32e373e2
       },
       "RequestBody": null,
       "StatusCode": 200,
       "ResponseHeaders": {
         "Content-Length": "0",
-<<<<<<< HEAD
-        "Date": "Thu, 05 Mar 2020 22:18:39 GMT",
-        "ETag": "\u00220x8D7C153287063B3\u0022",
-        "Last-Modified": "Thu, 05 Mar 2020 22:18:40 GMT",
-=======
         "Date": "Fri, 03 Apr 2020 21:01:08 GMT",
         "ETag": "\u00220x8D7D81221EBC742\u0022",
         "Last-Modified": "Fri, 03 Apr 2020 21:01:08 GMT",
->>>>>>> 32e373e2
         "Server": [
           "Windows-Azure-Blob/1.0",
           "Microsoft-HTTPAPI/2.0"
         ],
         "x-ms-client-request-id": "da69538d-495f-287d-7a61-d24589f01db3",
-<<<<<<< HEAD
-        "x-ms-request-id": "9c498c45-601e-0000-803c-f3923b000000",
-        "x-ms-version": "2019-10-10"
-=======
         "x-ms-request-id": "9622307d-f01e-0012-5dfa-093670000000",
         "x-ms-version": "2019-12-12"
->>>>>>> 32e373e2
-      },
-      "ResponseBody": []
-    },
-    {
-<<<<<<< HEAD
-      "RequestUri": "https://seanstagehierarchical.blob.core.windows.net/test-filesystem-e94b4489-fada-70f2-192e-647e01e4a830?restype=container",
-      "RequestMethod": "DELETE",
-      "RequestHeaders": {
-        "Authorization": "Sanitized",
-        "traceparent": "00-4e34295df33d1d4d84ea849f07f47a6e-ea305cb052368a42-00",
-        "User-Agent": [
-          "azsdk-net-Storage.Files.DataLake/12.0.0-dev.20200305.1",
-          "(.NET Core 4.6.28325.01; Microsoft Windows 10.0.18363 )"
-        ],
-        "x-ms-client-request-id": "e39b8cc2-5f6b-de6f-a5a8-9a7cd1b46fc2",
-        "x-ms-date": "Thu, 05 Mar 2020 22:18:40 GMT",
-        "x-ms-return-client-request-id": "true",
-        "x-ms-version": "2019-10-10"
-=======
+      },
+      "ResponseBody": []
+    },
+    {
       "RequestUri": "http://seannsecanary.blob.core.windows.net/test-filesystem-e94b4489-fada-70f2-192e-647e01e4a830?restype=container",
       "RequestMethod": "DELETE",
       "RequestHeaders": {
@@ -1548,42 +857,26 @@
         "x-ms-date": "Fri, 03 Apr 2020 21:01:10 GMT",
         "x-ms-return-client-request-id": "true",
         "x-ms-version": "2019-12-12"
->>>>>>> 32e373e2
       },
       "RequestBody": null,
       "StatusCode": 202,
       "ResponseHeaders": {
         "Content-Length": "0",
-<<<<<<< HEAD
-        "Date": "Thu, 05 Mar 2020 22:18:39 GMT",
-=======
         "Date": "Fri, 03 Apr 2020 21:01:08 GMT",
->>>>>>> 32e373e2
         "Server": [
           "Windows-Azure-Blob/1.0",
           "Microsoft-HTTPAPI/2.0"
         ],
         "x-ms-client-request-id": "e39b8cc2-5f6b-de6f-a5a8-9a7cd1b46fc2",
-<<<<<<< HEAD
-        "x-ms-request-id": "9c498c46-601e-0000-013c-f3923b000000",
-        "x-ms-version": "2019-10-10"
-=======
         "x-ms-request-id": "96223086-f01e-0012-66fa-093670000000",
         "x-ms-version": "2019-12-12"
->>>>>>> 32e373e2
       },
       "ResponseBody": []
     }
   ],
   "Variables": {
-<<<<<<< HEAD
-    "DateTimeOffsetNow": "2020-03-05T14:18:35.0407863-08:00",
-    "RandomSeed": "1995490940",
-    "Storage_TestConfigHierarchicalNamespace": "NamespaceTenant\nseanstagehierarchical\nU2FuaXRpemVk\nhttps://seanstagehierarchical.blob.core.windows.net\nhttp://seanstagehierarchical.file.core.windows.net\nhttp://seanstagehierarchical.queue.core.windows.net\nhttp://seanstagehierarchical.table.core.windows.net\n\n\n\n\nhttp://seanstagehierarchical-secondary.blob.core.windows.net\nhttp://seanstagehierarchical-secondary.file.core.windows.net\nhttp://seanstagehierarchical-secondary.queue.core.windows.net\nhttp://seanstagehierarchical-secondary.table.core.windows.net\n68390a19-a643-458b-b726-408abf67b4fc\nSanitized\n72f988bf-86f1-41af-91ab-2d7cd011db47\nhttps://login.microsoftonline.com/\nCloud\nBlobEndpoint=https://seanstagehierarchical.blob.core.windows.net/;QueueEndpoint=http://seanstagehierarchical.queue.core.windows.net/;FileEndpoint=http://seanstagehierarchical.file.core.windows.net/;BlobSecondaryEndpoint=http://seanstagehierarchical-secondary.blob.core.windows.net/;QueueSecondaryEndpoint=http://seanstagehierarchical-secondary.queue.core.windows.net/;FileSecondaryEndpoint=http://seanstagehierarchical-secondary.file.core.windows.net/;AccountName=seanstagehierarchical;AccountKey=Sanitized\n"
-=======
     "DateTimeOffsetNow": "2020-04-03T14:01:07.6948811-07:00",
     "RandomSeed": "1995490940",
     "Storage_TestConfigHierarchicalNamespace": "NamespaceTenant\nseannsecanary\nU2FuaXRpemVk\nhttp://seannsecanary.blob.core.windows.net\nhttp://seannsecanary.file.core.windows.net\nhttp://seannsecanary.queue.core.windows.net\nhttp://seannsecanary.table.core.windows.net\n\n\n\n\nhttp://seannsecanary-secondary.blob.core.windows.net\nhttp://seannsecanary-secondary.file.core.windows.net\nhttp://seannsecanary-secondary.queue.core.windows.net\nhttp://seannsecanary-secondary.table.core.windows.net\n68390a19-a643-458b-b726-408abf67b4fc\nSanitized\n72f988bf-86f1-41af-91ab-2d7cd011db47\nhttps://login.microsoftonline.com/\nCloud\nBlobEndpoint=http://seannsecanary.blob.core.windows.net/;QueueEndpoint=http://seannsecanary.queue.core.windows.net/;FileEndpoint=http://seannsecanary.file.core.windows.net/;BlobSecondaryEndpoint=http://seannsecanary-secondary.blob.core.windows.net/;QueueSecondaryEndpoint=http://seannsecanary-secondary.queue.core.windows.net/;FileSecondaryEndpoint=http://seannsecanary-secondary.file.core.windows.net/;AccountName=seannsecanary;AccountKey=Sanitized\n"
->>>>>>> 32e373e2
   }
 }