--- conflicted
+++ resolved
@@ -1,82 +1,39 @@
 {
   "Entries": [
     {
-<<<<<<< HEAD
-      "RequestUri": "https://seanstagehierarchical.blob.core.windows.net/test-filesystem-e50b156f-57a9-47fe-7cd9-6343e97b8bc6?restype=container",
+      "RequestUri": "http://seannsecanary.blob.core.windows.net/test-filesystem-e50b156f-57a9-47fe-7cd9-6343e97b8bc6?restype=container",
       "RequestMethod": "PUT",
       "RequestHeaders": {
         "Authorization": "Sanitized",
-        "traceparent": "00-007fc5bb1887e74b90852b5388d12628-d7f286c45cd34947-00",
-        "User-Agent": [
-          "azsdk-net-Storage.Files.DataLake/12.0.0-dev.20200305.1",
-          "(.NET Core 4.6.28325.01; Microsoft Windows 10.0.18363 )"
+        "traceparent": "00-a30d8ec0c0a9b247947a054c4aa185ba-fe56c9570340ed43-00",
+        "User-Agent": [
+          "azsdk-net-Storage.Files.DataLake/12.1.0-dev.20200403.1",
+          "(.NET Core 4.6.28325.01; Microsoft Windows 10.0.18362 )"
         ],
         "x-ms-blob-public-access": "container",
         "x-ms-client-request-id": "5e91661f-9a3d-59e3-78b0-f47c1cb82f6a",
-        "x-ms-date": "Thu, 05 Mar 2020 22:20:43 GMT",
-        "x-ms-return-client-request-id": "true",
-        "x-ms-version": "2019-10-10"
-=======
-      "RequestUri": "http://seannsecanary.blob.core.windows.net/test-filesystem-e50b156f-57a9-47fe-7cd9-6343e97b8bc6?restype=container",
-      "RequestMethod": "PUT",
-      "RequestHeaders": {
-        "Authorization": "Sanitized",
-        "traceparent": "00-a30d8ec0c0a9b247947a054c4aa185ba-fe56c9570340ed43-00",
-        "User-Agent": [
-          "azsdk-net-Storage.Files.DataLake/12.1.0-dev.20200403.1",
-          "(.NET Core 4.6.28325.01; Microsoft Windows 10.0.18362 )"
-        ],
-        "x-ms-blob-public-access": "container",
-        "x-ms-client-request-id": "5e91661f-9a3d-59e3-78b0-f47c1cb82f6a",
-        "x-ms-date": "Fri, 03 Apr 2020 21:02:12 GMT",
-        "x-ms-return-client-request-id": "true",
-        "x-ms-version": "2019-12-12"
->>>>>>> 32e373e2
+        "x-ms-date": "Fri, 03 Apr 2020 21:02:12 GMT",
+        "x-ms-return-client-request-id": "true",
+        "x-ms-version": "2019-12-12"
       },
       "RequestBody": null,
       "StatusCode": 201,
       "ResponseHeaders": {
         "Content-Length": "0",
-<<<<<<< HEAD
-        "Date": "Thu, 05 Mar 2020 22:20:42 GMT",
-        "ETag": "\u00220x8D7C15371FB6526\u0022",
-        "Last-Modified": "Thu, 05 Mar 2020 22:20:43 GMT",
-=======
         "Date": "Fri, 03 Apr 2020 21:02:10 GMT",
         "ETag": "\u00220x8D7D8124719460B\u0022",
         "Last-Modified": "Fri, 03 Apr 2020 21:02:11 GMT",
->>>>>>> 32e373e2
         "Server": [
           "Windows-Azure-Blob/1.0",
           "Microsoft-HTTPAPI/2.0"
         ],
         "x-ms-client-request-id": "5e91661f-9a3d-59e3-78b0-f47c1cb82f6a",
-<<<<<<< HEAD
-        "x-ms-request-id": "3597a958-201e-0001-473c-f3cde7000000",
-        "x-ms-version": "2019-10-10"
-=======
         "x-ms-request-id": "96224c26-f01e-0012-59fb-093670000000",
         "x-ms-version": "2019-12-12"
->>>>>>> 32e373e2
-      },
-      "ResponseBody": []
-    },
-    {
-<<<<<<< HEAD
-      "RequestUri": "https://seanstagehierarchical.dfs.core.windows.net/test-filesystem-e50b156f-57a9-47fe-7cd9-6343e97b8bc6/test-file-a79be08c-cdee-a874-281b-0601c6db7428?resource=file",
-      "RequestMethod": "PUT",
-      "RequestHeaders": {
-        "Authorization": "Sanitized",
-        "traceparent": "00-358b4711e8bdcf42a4583fc203a95a35-4e2137b57e4d8242-00",
-        "User-Agent": [
-          "azsdk-net-Storage.Files.DataLake/12.0.0-dev.20200305.1",
-          "(.NET Core 4.6.28325.01; Microsoft Windows 10.0.18363 )"
-        ],
-        "x-ms-client-request-id": "f2962678-3fb7-51c3-f2e9-352193e2939c",
-        "x-ms-date": "Thu, 05 Mar 2020 22:20:43 GMT",
-        "x-ms-return-client-request-id": "true",
-        "x-ms-version": "2019-10-10"
-=======
+      },
+      "ResponseBody": []
+    },
+    {
       "RequestUri": "http://seannsecanary.dfs.core.windows.net/test-filesystem-e50b156f-57a9-47fe-7cd9-6343e97b8bc6/test-file-a79be08c-cdee-a874-281b-0601c6db7428?resource=file",
       "RequestMethod": "PUT",
       "RequestHeaders": {
@@ -90,115 +47,66 @@
         "x-ms-date": "Fri, 03 Apr 2020 21:02:12 GMT",
         "x-ms-return-client-request-id": "true",
         "x-ms-version": "2019-12-12"
->>>>>>> 32e373e2
       },
       "RequestBody": null,
       "StatusCode": 201,
       "ResponseHeaders": {
         "Content-Length": "0",
-<<<<<<< HEAD
-        "Date": "Thu, 05 Mar 2020 22:20:43 GMT",
-        "ETag": "\u00220x8D7C153722DC42E\u0022",
-        "Last-Modified": "Thu, 05 Mar 2020 22:20:43 GMT",
-=======
         "Date": "Fri, 03 Apr 2020 21:02:11 GMT",
         "ETag": "\u00220x8D7D812472C6B06\u0022",
         "Last-Modified": "Fri, 03 Apr 2020 21:02:11 GMT",
->>>>>>> 32e373e2
         "Server": [
           "Windows-Azure-HDFS/1.0",
           "Microsoft-HTTPAPI/2.0"
         ],
         "x-ms-client-request-id": "f2962678-3fb7-51c3-f2e9-352193e2939c",
-<<<<<<< HEAD
-        "x-ms-request-id": "f4f1cd32-601f-0010-6c3c-f35753000000",
-        "x-ms-version": "2019-10-10"
-=======
         "x-ms-request-id": "fa4401fa-201f-0097-49fb-091bad000000",
         "x-ms-version": "2019-12-12"
->>>>>>> 32e373e2
-      },
-      "ResponseBody": []
-    },
-    {
-<<<<<<< HEAD
-      "RequestUri": "https://seanstagehierarchical.dfs.core.windows.net/test-filesystem-e50b156f-57a9-47fe-7cd9-6343e97b8bc6/test-file-a79be08c-cdee-a874-281b-0601c6db7428?action=append\u0026position=0",
-=======
+      },
+      "ResponseBody": []
+    },
+    {
       "RequestUri": "http://seannsecanary.dfs.core.windows.net/test-filesystem-e50b156f-57a9-47fe-7cd9-6343e97b8bc6/test-file-a79be08c-cdee-a874-281b-0601c6db7428?action=append\u0026position=0",
->>>>>>> 32e373e2
       "RequestMethod": "PATCH",
       "RequestHeaders": {
         "Authorization": "Sanitized",
         "Content-Length": "1024",
-<<<<<<< HEAD
-        "traceparent": "00-b9d80f6b4ebeab4f96a3bd541844e482-0c27bb7f9ce05742-00",
-        "User-Agent": [
-          "azsdk-net-Storage.Files.DataLake/12.0.0-dev.20200305.1",
-          "(.NET Core 4.6.28325.01; Microsoft Windows 10.0.18363 )"
+        "traceparent": "00-45b8f9c91886024dbed49c67e7ba0fff-9295da1a6fd96740-00",
+        "User-Agent": [
+          "azsdk-net-Storage.Files.DataLake/12.1.0-dev.20200403.1",
+          "(.NET Core 4.6.28325.01; Microsoft Windows 10.0.18362 )"
         ],
         "x-ms-client-request-id": "c3f17da4-939e-297c-4cc5-9a3b9b04699b",
-        "x-ms-date": "Thu, 05 Mar 2020 22:20:43 GMT",
-        "x-ms-return-client-request-id": "true",
-        "x-ms-version": "2019-10-10"
-=======
-        "traceparent": "00-45b8f9c91886024dbed49c67e7ba0fff-9295da1a6fd96740-00",
-        "User-Agent": [
-          "azsdk-net-Storage.Files.DataLake/12.1.0-dev.20200403.1",
-          "(.NET Core 4.6.28325.01; Microsoft Windows 10.0.18362 )"
-        ],
-        "x-ms-client-request-id": "c3f17da4-939e-297c-4cc5-9a3b9b04699b",
-        "x-ms-date": "Fri, 03 Apr 2020 21:02:12 GMT",
-        "x-ms-return-client-request-id": "true",
-        "x-ms-version": "2019-12-12"
->>>>>>> 32e373e2
+        "x-ms-date": "Fri, 03 Apr 2020 21:02:12 GMT",
+        "x-ms-return-client-request-id": "true",
+        "x-ms-version": "2019-12-12"
       },
       "RequestBody": "PMuKapStgV5WKjU84xzVt0fgiJ9FgnCz7dKQAPdn3Y8eTRsH5mmSy6U3m40Jh27VFH7Zs1nzV7pa1nzBHYBn702lHZUBzdHdTbz6DubjqmZkuux5jio1K/ZhrA/t0K4k0KxAY2rY1Eas/GWc\u002BEnTdywVXWKU7WEib/KenyHC8HwO1j46o0b8i\u002BalzZHFmDKtjjTi13NLj\u002BJLHfN3OTQk6QvojiILmdPmGdF77iDPXdbA8RHs4BkJwkZb7oZShFGygOOG3QoPovRg\u002B72i0KDBfL8dt0giOAny38vbr6pNlJV/yW48SIDMsE4ci\u002BRbZvKlmXLGNcwJj0jak/4/M/NKE2coIwcyhTM/UAf5Bqwkl3jYNRU3h17IdTklYrSCjHxb0Xh9MkPrcxQ/huTFD4mctfyFZv7dE4sIYK3NDSJ\u002BvcSLnjQzp2Q17cIB\u002BAF6AmaviK24/CZ\u002Bfr7tdNKVHWXywMggOXBVaQ6YUHk73BuKjl1GHYV1xsCeDSB1RTKRn89dDjc4Wcj1Wh\u002BeH6ysQ6KjY\u002BZ1TwDgffoIgixQ4CPbBrCp3c3jUTSUUcNm1qYU8cp\u002B0eJMHFDPfZE8MNecpXr7whj8AmXUvxGx4P09eqZU85Bi0g5Aj\u002Bpf2mA7pyFc\u002BKtIahONF\u002B5kqRHRmjtSkgLr6DxHOdJsuzIunCgEmBjvVehS9BCSxtyi/Sj8b/WuDUhdUL/lFb7Z3K/hXnvGYBD54URTAJ3yWCFgpDupb0s9gI/gpkhZCT8peBhgsWhg3J0YA42xWwyqa/idhXCDL2xjpN7r5bnIn9gEKYeFkaa5/8idkWu\u002BiySDNTtPvITPpkmr/Q2JdPbkT2S1rDGEJdlR5Iao5p0ApRi5aLB9eONUNYM\u002B2ZSZL4rRuEEHCN/z/hBi/tf9JsCrqlf0zwxGZ9eAYXauRktEt7T81i1c\u002BZ04xmqfGnkLVg7Dki49pF9\u002Bi1FqhqZoRbjEHkcjAVCST7G6vAmhpkxddQto6rMdBxJUfUrb8XL2z4Cy2/wy51S\u002BMEN9guhW3OQFDBGbAFoEpxY0z4MFt10\u002BxOyI78tPK422qrpwn4Qq/qFl1uVhWs8mrTPl/hjRuHnlPr77ze0ZteGD5VaglAeRCtHioOB43WkdYkGXaS115PFAi2HGLjC0TCED3XR4hhksVPNG7hiYbGFU3murgku0DgFkXwimy9ugLlO/df/1pdwnaxU5LvXZqB7/clDFCMrVTs9zEyYQhYkYpsDE2PZhXjmOgxY1e98Li7bppliL2yWJ6iYvgZG1FuWMIIg1FdAonhMXNoWzoNPvaIhvJ94wjMqbOu7QMdyn2WwxqVpX1XXmwQhFdKSg1kpSQBkJRe8HXJS9mtrhV2w2bw==",
       "StatusCode": 202,
       "ResponseHeaders": {
         "Content-Length": "0",
-<<<<<<< HEAD
-        "Date": "Thu, 05 Mar 2020 22:20:43 GMT",
-=======
-        "Date": "Fri, 03 Apr 2020 21:02:11 GMT",
->>>>>>> 32e373e2
+        "Date": "Fri, 03 Apr 2020 21:02:11 GMT",
         "Server": [
           "Windows-Azure-HDFS/1.0",
           "Microsoft-HTTPAPI/2.0"
         ],
         "x-ms-client-request-id": "c3f17da4-939e-297c-4cc5-9a3b9b04699b",
-<<<<<<< HEAD
-        "x-ms-request-id": "f4f1cd33-601f-0010-6d3c-f35753000000",
-        "x-ms-request-server-encrypted": "true",
-        "x-ms-version": "2019-10-10"
-=======
         "x-ms-request-id": "fa4401fb-201f-0097-4afb-091bad000000",
         "x-ms-request-server-encrypted": "true",
         "x-ms-version": "2019-12-12"
->>>>>>> 32e373e2
-      },
-      "ResponseBody": []
-    },
-    {
-<<<<<<< HEAD
-      "RequestUri": "https://seanstagehierarchical.dfs.core.windows.net/test-filesystem-e50b156f-57a9-47fe-7cd9-6343e97b8bc6/test-file-a79be08c-cdee-a874-281b-0601c6db7428?action=flush\u0026position=1024",
-=======
+      },
+      "ResponseBody": []
+    },
+    {
       "RequestUri": "http://seannsecanary.dfs.core.windows.net/test-filesystem-e50b156f-57a9-47fe-7cd9-6343e97b8bc6/test-file-a79be08c-cdee-a874-281b-0601c6db7428?action=flush\u0026position=1024",
->>>>>>> 32e373e2
       "RequestMethod": "PATCH",
       "RequestHeaders": {
         "Authorization": "Sanitized",
         "Content-Length": "0",
-<<<<<<< HEAD
-        "traceparent": "00-2fa03831edc4c54db118824e47651ec7-1b4c0c620e3bf740-00",
-        "User-Agent": [
-          "azsdk-net-Storage.Files.DataLake/12.0.0-dev.20200305.1",
-          "(.NET Core 4.6.28325.01; Microsoft Windows 10.0.18363 )"
-=======
         "traceparent": "00-a0b6a62b2452a3498329519ff20446ec-29a11d6d1ef5a14e-00",
         "User-Agent": [
           "azsdk-net-Storage.Files.DataLake/12.1.0-dev.20200403.1",
           "(.NET Core 4.6.28325.01; Microsoft Windows 10.0.18362 )"
->>>>>>> 32e373e2
         ],
         "x-ms-cache-control": "control",
         "x-ms-client-request-id": "da3d769f-737b-c9d1-9c58-aab3fd577784",
@@ -207,62 +115,29 @@
         "x-ms-content-language": "language",
         "x-ms-content-md5": "7JtB3H\u002B/TdlYF8SZZPp1UQ==",
         "x-ms-content-type": "type",
-<<<<<<< HEAD
-        "x-ms-date": "Thu, 05 Mar 2020 22:20:44 GMT",
-        "x-ms-return-client-request-id": "true",
-        "x-ms-version": "2019-10-10"
-=======
-        "x-ms-date": "Fri, 03 Apr 2020 21:02:12 GMT",
-        "x-ms-return-client-request-id": "true",
-        "x-ms-version": "2019-12-12"
->>>>>>> 32e373e2
+        "x-ms-date": "Fri, 03 Apr 2020 21:02:12 GMT",
+        "x-ms-return-client-request-id": "true",
+        "x-ms-version": "2019-12-12"
       },
       "RequestBody": null,
       "StatusCode": 200,
       "ResponseHeaders": {
         "Content-Length": "0",
-<<<<<<< HEAD
-        "Date": "Thu, 05 Mar 2020 22:20:43 GMT",
-        "ETag": "\u00220x8D7C15372471FA2\u0022",
-        "Last-Modified": "Thu, 05 Mar 2020 22:20:43 GMT",
-=======
         "Date": "Fri, 03 Apr 2020 21:02:11 GMT",
         "ETag": "\u00220x8D7D81247465EE9\u0022",
         "Last-Modified": "Fri, 03 Apr 2020 21:02:11 GMT",
->>>>>>> 32e373e2
         "Server": [
           "Windows-Azure-HDFS/1.0",
           "Microsoft-HTTPAPI/2.0"
         ],
         "x-ms-client-request-id": "da3d769f-737b-c9d1-9c58-aab3fd577784",
-<<<<<<< HEAD
-        "x-ms-request-id": "f4f1cd34-601f-0010-6e3c-f35753000000",
-        "x-ms-request-server-encrypted": "true",
-        "x-ms-version": "2019-10-10"
-=======
         "x-ms-request-id": "fa4401fc-201f-0097-4bfb-091bad000000",
         "x-ms-request-server-encrypted": "true",
         "x-ms-version": "2019-12-12"
->>>>>>> 32e373e2
-      },
-      "ResponseBody": []
-    },
-    {
-<<<<<<< HEAD
-      "RequestUri": "https://seanstagehierarchical.blob.core.windows.net/test-filesystem-e50b156f-57a9-47fe-7cd9-6343e97b8bc6/test-file-a79be08c-cdee-a874-281b-0601c6db7428",
-      "RequestMethod": "HEAD",
-      "RequestHeaders": {
-        "Authorization": "Sanitized",
-        "traceparent": "00-35429854079a3846bca94bf9075f434d-ca14313db3c10a4b-00",
-        "User-Agent": [
-          "azsdk-net-Storage.Files.DataLake/12.0.0-dev.20200305.1",
-          "(.NET Core 4.6.28325.01; Microsoft Windows 10.0.18363 )"
-        ],
-        "x-ms-client-request-id": "249b0349-8fc7-9b1f-337d-ebfca826a92f",
-        "x-ms-date": "Thu, 05 Mar 2020 22:20:44 GMT",
-        "x-ms-return-client-request-id": "true",
-        "x-ms-version": "2019-10-10"
-=======
+      },
+      "ResponseBody": []
+    },
+    {
       "RequestUri": "http://seannsecanary.blob.core.windows.net/test-filesystem-e50b156f-57a9-47fe-7cd9-6343e97b8bc6/test-file-a79be08c-cdee-a874-281b-0601c6db7428",
       "RequestMethod": "HEAD",
       "RequestHeaders": {
@@ -276,7 +151,6 @@
         "x-ms-date": "Fri, 03 Apr 2020 21:02:12 GMT",
         "x-ms-return-client-request-id": "true",
         "x-ms-version": "2019-12-12"
->>>>>>> 32e373e2
       },
       "RequestBody": null,
       "StatusCode": 200,
@@ -289,15 +163,9 @@
         "Content-Length": "1024",
         "Content-MD5": "7JtB3H\u002B/TdlYF8SZZPp1UQ==",
         "Content-Type": "type",
-<<<<<<< HEAD
-        "Date": "Thu, 05 Mar 2020 22:20:43 GMT",
-        "ETag": "\u00220x8D7C15372471FA2\u0022",
-        "Last-Modified": "Thu, 05 Mar 2020 22:20:43 GMT",
-=======
         "Date": "Fri, 03 Apr 2020 21:02:11 GMT",
         "ETag": "\u00220x8D7D81247465EE9\u0022",
         "Last-Modified": "Fri, 03 Apr 2020 21:02:11 GMT",
->>>>>>> 32e373e2
         "Server": [
           "Windows-Azure-Blob/1.0",
           "Microsoft-HTTPAPI/2.0"
@@ -306,40 +174,16 @@
         "x-ms-access-tier-inferred": "true",
         "x-ms-blob-type": "BlockBlob",
         "x-ms-client-request-id": "249b0349-8fc7-9b1f-337d-ebfca826a92f",
-<<<<<<< HEAD
-        "x-ms-creation-time": "Thu, 05 Mar 2020 22:20:43 GMT",
-        "x-ms-lease-state": "available",
-        "x-ms-lease-status": "unlocked",
-        "x-ms-request-id": "3597a969-201e-0001-533c-f3cde7000000",
-        "x-ms-server-encrypted": "true",
-        "x-ms-version": "2019-10-10"
-=======
         "x-ms-creation-time": "Fri, 03 Apr 2020 21:02:11 GMT",
         "x-ms-lease-state": "available",
         "x-ms-lease-status": "unlocked",
         "x-ms-request-id": "96224c5f-f01e-0012-08fb-093670000000",
         "x-ms-server-encrypted": "true",
         "x-ms-version": "2019-12-12"
->>>>>>> 32e373e2
-      },
-      "ResponseBody": []
-    },
-    {
-<<<<<<< HEAD
-      "RequestUri": "https://seanstagehierarchical.blob.core.windows.net/test-filesystem-e50b156f-57a9-47fe-7cd9-6343e97b8bc6?restype=container",
-      "RequestMethod": "DELETE",
-      "RequestHeaders": {
-        "Authorization": "Sanitized",
-        "traceparent": "00-dc281ea37bf90e4e947e9d2b40997cfe-9d06cdddc591d44e-00",
-        "User-Agent": [
-          "azsdk-net-Storage.Files.DataLake/12.0.0-dev.20200305.1",
-          "(.NET Core 4.6.28325.01; Microsoft Windows 10.0.18363 )"
-        ],
-        "x-ms-client-request-id": "fa6ace5f-53bb-6cbc-1b40-df618812a87d",
-        "x-ms-date": "Thu, 05 Mar 2020 22:20:44 GMT",
-        "x-ms-return-client-request-id": "true",
-        "x-ms-version": "2019-10-10"
-=======
+      },
+      "ResponseBody": []
+    },
+    {
       "RequestUri": "http://seannsecanary.blob.core.windows.net/test-filesystem-e50b156f-57a9-47fe-7cd9-6343e97b8bc6?restype=container",
       "RequestMethod": "DELETE",
       "RequestHeaders": {
@@ -353,39 +197,25 @@
         "x-ms-date": "Fri, 03 Apr 2020 21:02:12 GMT",
         "x-ms-return-client-request-id": "true",
         "x-ms-version": "2019-12-12"
->>>>>>> 32e373e2
       },
       "RequestBody": null,
       "StatusCode": 202,
       "ResponseHeaders": {
         "Content-Length": "0",
-<<<<<<< HEAD
-        "Date": "Thu, 05 Mar 2020 22:20:43 GMT",
-=======
-        "Date": "Fri, 03 Apr 2020 21:02:11 GMT",
->>>>>>> 32e373e2
+        "Date": "Fri, 03 Apr 2020 21:02:11 GMT",
         "Server": [
           "Windows-Azure-Blob/1.0",
           "Microsoft-HTTPAPI/2.0"
         ],
         "x-ms-client-request-id": "fa6ace5f-53bb-6cbc-1b40-df618812a87d",
-<<<<<<< HEAD
-        "x-ms-request-id": "3597a96a-201e-0001-543c-f3cde7000000",
-        "x-ms-version": "2019-10-10"
-=======
         "x-ms-request-id": "96224c64-f01e-0012-0cfb-093670000000",
         "x-ms-version": "2019-12-12"
->>>>>>> 32e373e2
       },
       "ResponseBody": []
     }
   ],
   "Variables": {
     "RandomSeed": "1821906740",
-<<<<<<< HEAD
-    "Storage_TestConfigHierarchicalNamespace": "NamespaceTenant\nseanstagehierarchical\nU2FuaXRpemVk\nhttps://seanstagehierarchical.blob.core.windows.net\nhttp://seanstagehierarchical.file.core.windows.net\nhttp://seanstagehierarchical.queue.core.windows.net\nhttp://seanstagehierarchical.table.core.windows.net\n\n\n\n\nhttp://seanstagehierarchical-secondary.blob.core.windows.net\nhttp://seanstagehierarchical-secondary.file.core.windows.net\nhttp://seanstagehierarchical-secondary.queue.core.windows.net\nhttp://seanstagehierarchical-secondary.table.core.windows.net\n68390a19-a643-458b-b726-408abf67b4fc\nSanitized\n72f988bf-86f1-41af-91ab-2d7cd011db47\nhttps://login.microsoftonline.com/\nCloud\nBlobEndpoint=https://seanstagehierarchical.blob.core.windows.net/;QueueEndpoint=http://seanstagehierarchical.queue.core.windows.net/;FileEndpoint=http://seanstagehierarchical.file.core.windows.net/;BlobSecondaryEndpoint=http://seanstagehierarchical-secondary.blob.core.windows.net/;QueueSecondaryEndpoint=http://seanstagehierarchical-secondary.queue.core.windows.net/;FileSecondaryEndpoint=http://seanstagehierarchical-secondary.file.core.windows.net/;AccountName=seanstagehierarchical;AccountKey=Sanitized\n"
-=======
     "Storage_TestConfigHierarchicalNamespace": "NamespaceTenant\nseannsecanary\nU2FuaXRpemVk\nhttp://seannsecanary.blob.core.windows.net\nhttp://seannsecanary.file.core.windows.net\nhttp://seannsecanary.queue.core.windows.net\nhttp://seannsecanary.table.core.windows.net\n\n\n\n\nhttp://seannsecanary-secondary.blob.core.windows.net\nhttp://seannsecanary-secondary.file.core.windows.net\nhttp://seannsecanary-secondary.queue.core.windows.net\nhttp://seannsecanary-secondary.table.core.windows.net\n68390a19-a643-458b-b726-408abf67b4fc\nSanitized\n72f988bf-86f1-41af-91ab-2d7cd011db47\nhttps://login.microsoftonline.com/\nCloud\nBlobEndpoint=http://seannsecanary.blob.core.windows.net/;QueueEndpoint=http://seannsecanary.queue.core.windows.net/;FileEndpoint=http://seannsecanary.file.core.windows.net/;BlobSecondaryEndpoint=http://seannsecanary-secondary.blob.core.windows.net/;QueueSecondaryEndpoint=http://seannsecanary-secondary.queue.core.windows.net/;FileSecondaryEndpoint=http://seannsecanary-secondary.file.core.windows.net/;AccountName=seannsecanary;AccountKey=Sanitized\n"
->>>>>>> 32e373e2
   }
 }