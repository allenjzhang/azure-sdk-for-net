--- conflicted
+++ resolved
@@ -1,22 +1,6 @@
 {
   "Entries": [
     {
-<<<<<<< HEAD
-      "RequestUri": "https://seanstagehierarchical.blob.core.windows.net/test-filesystem-e0de392c-1390-8d91-91d0-dcf570d2761e?restype=container",
-      "RequestMethod": "PUT",
-      "RequestHeaders": {
-        "Authorization": "Sanitized",
-        "traceparent": "00-cdb3e8458840a240a55f362f26ca298e-5748b780e5f2d848-00",
-        "User-Agent": [
-          "azsdk-net-Storage.Files.DataLake/12.0.0-dev.20200305.1",
-          "(.NET Core 4.6.28325.01; Microsoft Windows 10.0.18363 )"
-        ],
-        "x-ms-blob-public-access": "container",
-        "x-ms-client-request-id": "3cf44cf6-6988-732c-3bd9-105cb8163f47",
-        "x-ms-date": "Thu, 05 Mar 2020 22:17:16 GMT",
-        "x-ms-return-client-request-id": "true",
-        "x-ms-version": "2019-10-10"
-=======
       "RequestUri": "http://seannsecanary.blob.core.windows.net/test-filesystem-9222ae89-54ce-644e-1b33-a84c02b96873?restype=container",
       "RequestMethod": "PUT",
       "RequestHeaders": {
@@ -31,53 +15,25 @@
         "x-ms-date": "Sat, 04 Apr 2020 01:55:17 GMT",
         "x-ms-return-client-request-id": "true",
         "x-ms-version": "2019-12-12"
->>>>>>> 32e373e2
       },
       "RequestBody": null,
       "StatusCode": 201,
       "ResponseHeaders": {
         "Content-Length": "0",
-<<<<<<< HEAD
-        "Date": "Thu, 05 Mar 2020 22:17:15 GMT",
-        "ETag": "\u00220x8D7C152F6823F1C\u0022",
-        "Last-Modified": "Thu, 05 Mar 2020 22:17:16 GMT",
-=======
         "Date": "Sat, 04 Apr 2020 01:55:16 GMT",
         "ETag": "\u00220x8D7D83B3986EE3F\u0022",
         "Last-Modified": "Sat, 04 Apr 2020 01:55:17 GMT",
->>>>>>> 32e373e2
         "Server": [
           "Windows-Azure-Blob/1.0",
           "Microsoft-HTTPAPI/2.0"
         ],
-<<<<<<< HEAD
-        "x-ms-client-request-id": "3cf44cf6-6988-732c-3bd9-105cb8163f47",
-        "x-ms-request-id": "a5294ccd-401e-0007-5e3b-f3fe58000000",
-        "x-ms-version": "2019-10-10"
-=======
         "x-ms-client-request-id": "81f5cb5c-4ab2-2c1f-6484-d9cf530a4f20",
         "x-ms-request-id": "42c9d70c-901e-002b-4d24-0acd6c000000",
         "x-ms-version": "2019-12-12"
->>>>>>> 32e373e2
-      },
-      "ResponseBody": []
-    },
-    {
-<<<<<<< HEAD
-      "RequestUri": "https://seanstagehierarchical.dfs.core.windows.net/test-filesystem-e0de392c-1390-8d91-91d0-dcf570d2761e/test-file-2d69c16f-82e2-eec7-46d0-510ed5b8e80c?resource=file",
-      "RequestMethod": "PUT",
-      "RequestHeaders": {
-        "Authorization": "Sanitized",
-        "traceparent": "00-d67203e1ebff8c41b9073045de647211-bc162189bbcbda47-00",
-        "User-Agent": [
-          "azsdk-net-Storage.Files.DataLake/12.0.0-dev.20200305.1",
-          "(.NET Core 4.6.28325.01; Microsoft Windows 10.0.18363 )"
-        ],
-        "x-ms-client-request-id": "673c44c3-1452-ed8b-ca4e-9255da024aac",
-        "x-ms-date": "Thu, 05 Mar 2020 22:17:16 GMT",
-        "x-ms-return-client-request-id": "true",
-        "x-ms-version": "2019-10-10"
-=======
+      },
+      "ResponseBody": []
+    },
+    {
       "RequestUri": "http://seannsecanary.dfs.core.windows.net/test-filesystem-9222ae89-54ce-644e-1b33-a84c02b96873/test-file-10af53cd-4529-acbf-b0fd-b0dce3f9dc49?resource=file",
       "RequestMethod": "PUT",
       "RequestHeaders": {
@@ -91,57 +47,31 @@
         "x-ms-date": "Sat, 04 Apr 2020 01:55:17 GMT",
         "x-ms-return-client-request-id": "true",
         "x-ms-version": "2019-12-12"
->>>>>>> 32e373e2
       },
       "RequestBody": null,
       "StatusCode": 201,
       "ResponseHeaders": {
         "Content-Length": "0",
-<<<<<<< HEAD
-        "Date": "Thu, 05 Mar 2020 22:17:16 GMT",
-        "ETag": "\u00220x8D7C152F6B2A490\u0022",
-        "Last-Modified": "Thu, 05 Mar 2020 22:17:16 GMT",
-=======
         "Date": "Sat, 04 Apr 2020 01:55:17 GMT",
         "ETag": "\u00220x8D7D83B399BE60C\u0022",
         "Last-Modified": "Sat, 04 Apr 2020 01:55:17 GMT",
->>>>>>> 32e373e2
         "Server": [
           "Windows-Azure-HDFS/1.0",
           "Microsoft-HTTPAPI/2.0"
         ],
-<<<<<<< HEAD
-        "x-ms-client-request-id": "673c44c3-1452-ed8b-ca4e-9255da024aac",
-        "x-ms-request-id": "551d97d2-c01f-0019-553b-f31280000000",
-        "x-ms-version": "2019-10-10"
-=======
         "x-ms-client-request-id": "00f0d385-72cb-7b52-b818-0a475edf15ed",
         "x-ms-request-id": "64837bea-b01f-0003-7c24-0aacc4000000",
         "x-ms-version": "2019-12-12"
->>>>>>> 32e373e2
-      },
-      "ResponseBody": []
-    },
-    {
-<<<<<<< HEAD
-      "RequestUri": "https://seanstagehierarchical.dfs.core.windows.net/test-filesystem-e0de392c-1390-8d91-91d0-dcf570d2761e/test-file-2d69c16f-82e2-eec7-46d0-510ed5b8e80c?action=append\u0026position=0",
-=======
+      },
+      "ResponseBody": []
+    },
+    {
       "RequestUri": "http://seannsecanary.dfs.core.windows.net/test-filesystem-9222ae89-54ce-644e-1b33-a84c02b96873/test-file-10af53cd-4529-acbf-b0fd-b0dce3f9dc49?action=append\u0026position=0",
->>>>>>> 32e373e2
       "RequestMethod": "PATCH",
       "RequestHeaders": {
         "Authorization": "Sanitized",
         "Content-Length": "1024",
         "User-Agent": [
-<<<<<<< HEAD
-          "azsdk-net-Storage.Files.DataLake/12.0.0-dev.20200305.1",
-          "(.NET Core 4.6.28325.01; Microsoft Windows 10.0.18363 )"
-        ],
-        "x-ms-client-request-id": "914b2c87-807c-49b9-8cf5-9c8ab51cf514",
-        "x-ms-date": "Thu, 05 Mar 2020 22:17:16 GMT",
-        "x-ms-return-client-request-id": "true",
-        "x-ms-version": "2019-10-10"
-=======
           "azsdk-net-Storage.Files.DataLake/12.1.0-dev.20200403.1",
           "(.NET Core 4.6.28325.01; Microsoft Windows 10.0.18362 )"
         ],
@@ -149,55 +79,30 @@
         "x-ms-date": "Sat, 04 Apr 2020 01:55:17 GMT",
         "x-ms-return-client-request-id": "true",
         "x-ms-version": "2019-12-12"
->>>>>>> 32e373e2
       },
       "RequestBody": "OSAe4ghRpePTDMGyI5vTCcf77zfE5sAEdO1Vb8sLwcfLEHlw84mkCyURrqWIbQjJsM8HWBoYXFJfGW0b/DYYx0r65xMhYhY9VuQSsjgaewfki778A2mss7MnENkciA/u\u002BeZbjoX1qE24ygE1BaoZRZ1lNnB4G8PhTTRg\u002BVI9IM3VI7lRv\u002B2C7\u002BNwRDlnd60JDss7t1Kedt0ieUFQlK77eqkzX\u002BHwx4Ww40aNB9eKedWGV\u002BuGAml7N63bL0arMVs0dcmPMxfLGEZFitMLEW4GmP9syT3CdHg/uCg0FZg/BbHrWJIN\u002Bka\u002Buz\u002BlQXiVcCU\u002B1JdGP2cdcgBRUHvulwKuBoQiILjc\u002BJ25rQ7\u002BHTP/qUgC9UAB\u002BcZKzeWSvKrKzyQ89zrzc1BsYtz5jZFYH1XMUaYz66HBrAy\u002B11LTSjvy7t3qwSX4DDb4lZNkB2w08a6QxWsEl\u002BSCe0otNJv9mRigBp6zbl0v1EVwO1UOXaWgiuajQoTQ7lb5Z0baytia\u002Bvx6xADNgINRYPEmk1yOdB2ljaq1WleTzxhHuQYWVQlt1kFZk5ik0wljUuGTqlv6a/MoNT0t5J\u002Bk5/Tohsd8Ogvnub0bNeCFALqgUgh1ACS8TE4S7h/MP/GhtKykvExC5hfWq/Gd3zYTozSDjZKXL\u002BfPKzl4aUzrG3nMeYA04URtXmvwnlQzH20Y/0rrSLFeCoXF1JATyXzL6pB30WW138LvFi4nppCSnAzLYGoBANPIbW/6bwy0WZTuJbTEu04HYiCH\u002BzKDN2P0MjeER2kSyeq8r2P2unC1O7yaOIHczuG9xP1KeQSgRDYLBjzVLxEr21vKBwvqEaew0sB16P7iGGNVxoNryE/lHGot67Qz4AurblwmEsfV07NWmadEK1s3KO3Zf2iNvxML5OqgvCbyfPK0ynqivAabgPPQFS6oofEO9sLHWWCiHa9JGi3cNBaNYx21j2HhlWzmPf91vKnlYkL5ksZjKiOREqzKWaHYv0vdQ7IR8hKPLGFV4BxhLWEGY7fq4qJPKTj6I321FzzKDn6zl3n303AwaWVlDUoGMORLxPXp7dypjRp5F8\u002BU2hUli9KdrZXnD5BHunk96hvu8/OYalNH4CCiCgpefbygm45QP4J3aINPY7RkojNja6P\u002BiyPb/HDB3qqy\u002B6KLiZLTph7q7aqYdopvSQee4j7sP55mX/GYxJ8ejmHYxG3gw9kikfsVeH75ZhSZa7JpIvxrxrwDJCmgOuF\u002BzF5IwLIdj4YtfFFD1sYgbfnc/1jttGtlbf6x3J6wgVYZl6wgsKVifNwsPKarJ\u002B/147cvwzuIkRfz41KzbLLnffr6Kj8ZAL1TeoJ8wHfFukUOu/jngL4akAWULQ==",
       "StatusCode": 202,
       "ResponseHeaders": {
         "Content-Length": "0",
-<<<<<<< HEAD
-        "Date": "Thu, 05 Mar 2020 22:17:16 GMT",
-=======
-        "Date": "Sat, 04 Apr 2020 01:55:17 GMT",
->>>>>>> 32e373e2
+        "Date": "Sat, 04 Apr 2020 01:55:17 GMT",
         "Server": [
           "Windows-Azure-HDFS/1.0",
           "Microsoft-HTTPAPI/2.0"
         ],
-<<<<<<< HEAD
-        "x-ms-client-request-id": "914b2c87-807c-49b9-8cf5-9c8ab51cf514",
-        "x-ms-request-id": "551d97d3-c01f-0019-563b-f31280000000",
-        "x-ms-request-server-encrypted": "true",
-        "x-ms-version": "2019-10-10"
-=======
         "x-ms-client-request-id": "10577664-db09-467e-b955-e7151ec546d1",
         "x-ms-request-id": "64837beb-b01f-0003-7d24-0aacc4000000",
         "x-ms-request-server-encrypted": "true",
         "x-ms-version": "2019-12-12"
->>>>>>> 32e373e2
-      },
-      "ResponseBody": []
-    },
-    {
-<<<<<<< HEAD
-      "RequestUri": "https://seanstagehierarchical.dfs.core.windows.net/test-filesystem-e0de392c-1390-8d91-91d0-dcf570d2761e/test-file-2d69c16f-82e2-eec7-46d0-510ed5b8e80c?action=flush\u0026position=1024",
-=======
+      },
+      "ResponseBody": []
+    },
+    {
       "RequestUri": "http://seannsecanary.dfs.core.windows.net/test-filesystem-9222ae89-54ce-644e-1b33-a84c02b96873/test-file-10af53cd-4529-acbf-b0fd-b0dce3f9dc49?action=flush\u0026position=1024",
->>>>>>> 32e373e2
       "RequestMethod": "PATCH",
       "RequestHeaders": {
         "Authorization": "Sanitized",
         "Content-Length": "0",
         "User-Agent": [
-<<<<<<< HEAD
-          "azsdk-net-Storage.Files.DataLake/12.0.0-dev.20200305.1",
-          "(.NET Core 4.6.28325.01; Microsoft Windows 10.0.18363 )"
-        ],
-        "x-ms-client-request-id": "aecd76cc-b8b7-9030-a7d4-4c3bdfb07034",
-        "x-ms-date": "Thu, 05 Mar 2020 22:17:16 GMT",
-        "x-ms-return-client-request-id": "true",
-        "x-ms-version": "2019-10-10"
-=======
           "azsdk-net-Storage.Files.DataLake/12.1.0-dev.20200403.1",
           "(.NET Core 4.6.28325.01; Microsoft Windows 10.0.18362 )"
         ],
@@ -205,59 +110,31 @@
         "x-ms-date": "Sat, 04 Apr 2020 01:55:17 GMT",
         "x-ms-return-client-request-id": "true",
         "x-ms-version": "2019-12-12"
->>>>>>> 32e373e2
       },
       "RequestBody": null,
       "StatusCode": 200,
       "ResponseHeaders": {
         "Content-Length": "0",
-<<<<<<< HEAD
-        "Date": "Thu, 05 Mar 2020 22:17:16 GMT",
-        "ETag": "\u00220x8D7C152F6CCE75D\u0022",
-        "Last-Modified": "Thu, 05 Mar 2020 22:17:16 GMT",
-=======
         "Date": "Sat, 04 Apr 2020 01:55:17 GMT",
         "ETag": "\u00220x8D7D83B39B8730F\u0022",
         "Last-Modified": "Sat, 04 Apr 2020 01:55:17 GMT",
->>>>>>> 32e373e2
         "Server": [
           "Windows-Azure-HDFS/1.0",
           "Microsoft-HTTPAPI/2.0"
         ],
-<<<<<<< HEAD
-        "x-ms-client-request-id": "aecd76cc-b8b7-9030-a7d4-4c3bdfb07034",
-        "x-ms-request-id": "551d97d4-c01f-0019-573b-f31280000000",
-        "x-ms-request-server-encrypted": "true",
-        "x-ms-version": "2019-10-10"
-=======
         "x-ms-client-request-id": "e7e33aa8-0487-c7e3-f51b-cbdf0ce9867f",
         "x-ms-request-id": "64837bec-b01f-0003-7e24-0aacc4000000",
         "x-ms-request-server-encrypted": "true",
         "x-ms-version": "2019-12-12"
->>>>>>> 32e373e2
-      },
-      "ResponseBody": []
-    },
-    {
-<<<<<<< HEAD
-      "RequestUri": "https://seanstagehierarchical.blob.core.windows.net/test-filesystem-e0de392c-1390-8d91-91d0-dcf570d2761e/test-file-2d69c16f-82e2-eec7-46d0-510ed5b8e80c",
-=======
+      },
+      "ResponseBody": []
+    },
+    {
       "RequestUri": "http://seannsecanary.blob.core.windows.net/test-filesystem-9222ae89-54ce-644e-1b33-a84c02b96873/test-file-10af53cd-4529-acbf-b0fd-b0dce3f9dc49",
->>>>>>> 32e373e2
       "RequestMethod": "GET",
       "RequestHeaders": {
         "Authorization": "Sanitized",
         "User-Agent": [
-<<<<<<< HEAD
-          "azsdk-net-Storage.Files.DataLake/12.0.0-dev.20200305.1",
-          "(.NET Core 4.6.28325.01; Microsoft Windows 10.0.18363 )"
-        ],
-        "x-ms-client-request-id": "3fbd483c-474e-eb5d-70af-653823b86758",
-        "x-ms-date": "Thu, 05 Mar 2020 22:17:16 GMT",
-        "x-ms-range": "bytes=0-",
-        "x-ms-return-client-request-id": "true",
-        "x-ms-version": "2019-10-10"
-=======
           "azsdk-net-Storage.Files.DataLake/12.1.0-dev.20200403.1",
           "(.NET Core 4.6.28325.01; Microsoft Windows 10.0.18362 )"
         ],
@@ -265,7 +142,6 @@
         "x-ms-date": "Sat, 04 Apr 2020 01:55:18 GMT",
         "x-ms-return-client-request-id": "true",
         "x-ms-version": "2019-12-12"
->>>>>>> 32e373e2
       },
       "RequestBody": null,
       "StatusCode": 200,
@@ -273,29 +149,14 @@
         "Accept-Ranges": "bytes",
         "Content-Length": "1024",
         "Content-Type": "application/octet-stream",
-<<<<<<< HEAD
-        "Date": "Thu, 05 Mar 2020 22:17:16 GMT",
-        "ETag": "\u00220x8D7C152F6CCE75D\u0022",
-        "Last-Modified": "Thu, 05 Mar 2020 22:17:16 GMT",
-=======
         "Date": "Sat, 04 Apr 2020 01:55:17 GMT",
         "ETag": "\u00220x8D7D83B39B8730F\u0022",
         "Last-Modified": "Sat, 04 Apr 2020 01:55:17 GMT",
->>>>>>> 32e373e2
         "Server": [
           "Windows-Azure-Blob/1.0",
           "Microsoft-HTTPAPI/2.0"
         ],
         "x-ms-blob-type": "BlockBlob",
-<<<<<<< HEAD
-        "x-ms-client-request-id": "3fbd483c-474e-eb5d-70af-653823b86758",
-        "x-ms-creation-time": "Thu, 05 Mar 2020 22:17:16 GMT",
-        "x-ms-lease-state": "available",
-        "x-ms-lease-status": "unlocked",
-        "x-ms-request-id": "a5294ce2-401e-0007-713b-f3fe58000000",
-        "x-ms-server-encrypted": "true",
-        "x-ms-version": "2019-10-10"
-=======
         "x-ms-client-request-id": "e36df11f-5ee2-9f49-2e91-d263492583ea",
         "x-ms-creation-time": "Sat, 04 Apr 2020 01:55:17 GMT",
         "x-ms-lease-state": "available",
@@ -303,26 +164,10 @@
         "x-ms-request-id": "42c9d735-901e-002b-6c24-0acd6c000000",
         "x-ms-server-encrypted": "true",
         "x-ms-version": "2019-12-12"
->>>>>>> 32e373e2
       },
       "ResponseBody": "OSAe4ghRpePTDMGyI5vTCcf77zfE5sAEdO1Vb8sLwcfLEHlw84mkCyURrqWIbQjJsM8HWBoYXFJfGW0b/DYYx0r65xMhYhY9VuQSsjgaewfki778A2mss7MnENkciA/u\u002BeZbjoX1qE24ygE1BaoZRZ1lNnB4G8PhTTRg\u002BVI9IM3VI7lRv\u002B2C7\u002BNwRDlnd60JDss7t1Kedt0ieUFQlK77eqkzX\u002BHwx4Ww40aNB9eKedWGV\u002BuGAml7N63bL0arMVs0dcmPMxfLGEZFitMLEW4GmP9syT3CdHg/uCg0FZg/BbHrWJIN\u002Bka\u002Buz\u002BlQXiVcCU\u002B1JdGP2cdcgBRUHvulwKuBoQiILjc\u002BJ25rQ7\u002BHTP/qUgC9UAB\u002BcZKzeWSvKrKzyQ89zrzc1BsYtz5jZFYH1XMUaYz66HBrAy\u002B11LTSjvy7t3qwSX4DDb4lZNkB2w08a6QxWsEl\u002BSCe0otNJv9mRigBp6zbl0v1EVwO1UOXaWgiuajQoTQ7lb5Z0baytia\u002Bvx6xADNgINRYPEmk1yOdB2ljaq1WleTzxhHuQYWVQlt1kFZk5ik0wljUuGTqlv6a/MoNT0t5J\u002Bk5/Tohsd8Ogvnub0bNeCFALqgUgh1ACS8TE4S7h/MP/GhtKykvExC5hfWq/Gd3zYTozSDjZKXL\u002BfPKzl4aUzrG3nMeYA04URtXmvwnlQzH20Y/0rrSLFeCoXF1JATyXzL6pB30WW138LvFi4nppCSnAzLYGoBANPIbW/6bwy0WZTuJbTEu04HYiCH\u002BzKDN2P0MjeER2kSyeq8r2P2unC1O7yaOIHczuG9xP1KeQSgRDYLBjzVLxEr21vKBwvqEaew0sB16P7iGGNVxoNryE/lHGot67Qz4AurblwmEsfV07NWmadEK1s3KO3Zf2iNvxML5OqgvCbyfPK0ynqivAabgPPQFS6oofEO9sLHWWCiHa9JGi3cNBaNYx21j2HhlWzmPf91vKnlYkL5ksZjKiOREqzKWaHYv0vdQ7IR8hKPLGFV4BxhLWEGY7fq4qJPKTj6I321FzzKDn6zl3n303AwaWVlDUoGMORLxPXp7dypjRp5F8\u002BU2hUli9KdrZXnD5BHunk96hvu8/OYalNH4CCiCgpefbygm45QP4J3aINPY7RkojNja6P\u002BiyPb/HDB3qqy\u002B6KLiZLTph7q7aqYdopvSQee4j7sP55mX/GYxJ8ejmHYxG3gw9kikfsVeH75ZhSZa7JpIvxrxrwDJCmgOuF\u002BzF5IwLIdj4YtfFFD1sYgbfnc/1jttGtlbf6x3J6wgVYZl6wgsKVifNwsPKarJ\u002B/147cvwzuIkRfz41KzbLLnffr6Kj8ZAL1TeoJ8wHfFukUOu/jngL4akAWULQ=="
     },
     {
-<<<<<<< HEAD
-      "RequestUri": "https://seanstagehierarchical.blob.core.windows.net/test-filesystem-e0de392c-1390-8d91-91d0-dcf570d2761e?restype=container",
-      "RequestMethod": "DELETE",
-      "RequestHeaders": {
-        "Authorization": "Sanitized",
-        "traceparent": "00-244139ff1a4b314ea4c7d30d1342f3d8-2e0daa0bd322314f-00",
-        "User-Agent": [
-          "azsdk-net-Storage.Files.DataLake/12.0.0-dev.20200305.1",
-          "(.NET Core 4.6.28325.01; Microsoft Windows 10.0.18363 )"
-        ],
-        "x-ms-client-request-id": "96ff5789-31f3-5ce5-a464-21860fd7f381",
-        "x-ms-date": "Thu, 05 Mar 2020 22:17:17 GMT",
-        "x-ms-return-client-request-id": "true",
-        "x-ms-version": "2019-10-10"
-=======
       "RequestUri": "http://seannsecanary.blob.core.windows.net/test-filesystem-9222ae89-54ce-644e-1b33-a84c02b96873?restype=container",
       "RequestMethod": "DELETE",
       "RequestHeaders": {
@@ -336,41 +181,25 @@
         "x-ms-date": "Sat, 04 Apr 2020 01:55:18 GMT",
         "x-ms-return-client-request-id": "true",
         "x-ms-version": "2019-12-12"
->>>>>>> 32e373e2
       },
       "RequestBody": null,
       "StatusCode": 202,
       "ResponseHeaders": {
         "Content-Length": "0",
-<<<<<<< HEAD
-        "Date": "Thu, 05 Mar 2020 22:17:16 GMT",
-=======
-        "Date": "Sat, 04 Apr 2020 01:55:17 GMT",
->>>>>>> 32e373e2
+        "Date": "Sat, 04 Apr 2020 01:55:17 GMT",
         "Server": [
           "Windows-Azure-Blob/1.0",
           "Microsoft-HTTPAPI/2.0"
         ],
-<<<<<<< HEAD
-        "x-ms-client-request-id": "96ff5789-31f3-5ce5-a464-21860fd7f381",
-        "x-ms-request-id": "a5294ce5-401e-0007-743b-f3fe58000000",
-        "x-ms-version": "2019-10-10"
-=======
         "x-ms-client-request-id": "1bc0f5e7-a37c-639d-432b-05d7d6ec054b",
         "x-ms-request-id": "42c9d746-901e-002b-7b24-0acd6c000000",
         "x-ms-version": "2019-12-12"
->>>>>>> 32e373e2
       },
       "ResponseBody": []
     }
   ],
   "Variables": {
-<<<<<<< HEAD
-    "RandomSeed": "1160499639",
-    "Storage_TestConfigHierarchicalNamespace": "NamespaceTenant\nseanstagehierarchical\nU2FuaXRpemVk\nhttps://seanstagehierarchical.blob.core.windows.net\nhttp://seanstagehierarchical.file.core.windows.net\nhttp://seanstagehierarchical.queue.core.windows.net\nhttp://seanstagehierarchical.table.core.windows.net\n\n\n\n\nhttp://seanstagehierarchical-secondary.blob.core.windows.net\nhttp://seanstagehierarchical-secondary.file.core.windows.net\nhttp://seanstagehierarchical-secondary.queue.core.windows.net\nhttp://seanstagehierarchical-secondary.table.core.windows.net\n68390a19-a643-458b-b726-408abf67b4fc\nSanitized\n72f988bf-86f1-41af-91ab-2d7cd011db47\nhttps://login.microsoftonline.com/\nCloud\nBlobEndpoint=https://seanstagehierarchical.blob.core.windows.net/;QueueEndpoint=http://seanstagehierarchical.queue.core.windows.net/;FileEndpoint=http://seanstagehierarchical.file.core.windows.net/;BlobSecondaryEndpoint=http://seanstagehierarchical-secondary.blob.core.windows.net/;QueueSecondaryEndpoint=http://seanstagehierarchical-secondary.queue.core.windows.net/;FileSecondaryEndpoint=http://seanstagehierarchical-secondary.file.core.windows.net/;AccountName=seanstagehierarchical;AccountKey=Sanitized\n"
-=======
     "RandomSeed": "1736081200",
     "Storage_TestConfigHierarchicalNamespace": "NamespaceTenant\nseannsecanary\nU2FuaXRpemVk\nhttp://seannsecanary.blob.core.windows.net\nhttp://seannsecanary.file.core.windows.net\nhttp://seannsecanary.queue.core.windows.net\nhttp://seannsecanary.table.core.windows.net\n\n\n\n\nhttp://seannsecanary-secondary.blob.core.windows.net\nhttp://seannsecanary-secondary.file.core.windows.net\nhttp://seannsecanary-secondary.queue.core.windows.net\nhttp://seannsecanary-secondary.table.core.windows.net\n68390a19-a643-458b-b726-408abf67b4fc\nSanitized\n72f988bf-86f1-41af-91ab-2d7cd011db47\nhttps://login.microsoftonline.com/\nCloud\nBlobEndpoint=http://seannsecanary.blob.core.windows.net/;QueueEndpoint=http://seannsecanary.queue.core.windows.net/;FileEndpoint=http://seannsecanary.file.core.windows.net/;BlobSecondaryEndpoint=http://seannsecanary-secondary.blob.core.windows.net/;QueueSecondaryEndpoint=http://seannsecanary-secondary.queue.core.windows.net/;FileSecondaryEndpoint=http://seannsecanary-secondary.file.core.windows.net/;AccountName=seannsecanary;AccountKey=Sanitized\n"
->>>>>>> 32e373e2
   }
 }