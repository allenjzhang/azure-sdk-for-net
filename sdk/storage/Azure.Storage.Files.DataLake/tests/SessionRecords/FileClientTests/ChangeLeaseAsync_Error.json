--- conflicted
+++ resolved
@@ -28,11 +28,7 @@
           "Microsoft-HTTPAPI/2.0"
         ],
         "x-ms-client-request-id": "cbb68ca8-be90-4e24-0908-6e9be3294450",
-<<<<<<< HEAD
-        "x-ms-request-id": "a5294273-401e-0007-083b-f3fe58000000",
-=======
         "x-ms-request-id": "9621fc1d-f01e-0012-69fa-093670000000",
->>>>>>> 8d420312
         "x-ms-version": "2019-12-12"
       },
       "ResponseBody": []
@@ -67,11 +63,7 @@
         ],
         "x-ms-client-request-id": "1d92f21c-7e99-9d08-a168-8da6b230e8d3",
         "x-ms-error-code": "BlobNotFound",
-<<<<<<< HEAD
-        "x-ms-request-id": "a5294277-401e-0007-093b-f3fe58000000",
-=======
         "x-ms-request-id": "9621fc2b-f01e-0012-76fa-093670000000",
->>>>>>> 8d420312
         "x-ms-version": "2019-12-12"
       },
       "ResponseBody": [
@@ -105,11 +97,7 @@
           "Microsoft-HTTPAPI/2.0"
         ],
         "x-ms-client-request-id": "ba71cb5d-55f5-8641-4c7b-2c1fffccc432",
-<<<<<<< HEAD
-        "x-ms-request-id": "a5294278-401e-0007-0a3b-f3fe58000000",
-=======
         "x-ms-request-id": "9621fc3b-f01e-0012-06fa-093670000000",
->>>>>>> 8d420312
         "x-ms-version": "2019-12-12"
       },
       "ResponseBody": []
