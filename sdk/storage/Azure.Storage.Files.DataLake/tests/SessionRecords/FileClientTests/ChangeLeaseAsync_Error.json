--- conflicted
+++ resolved
@@ -1,22 +1,6 @@
 {
   "Entries": [
     {
-<<<<<<< HEAD
-      "RequestUri": "https://seanstagehierarchical.blob.core.windows.net/test-filesystem-56cc9c91-e9ea-a90c-145f-1b4942959d4e?restype=container",
-      "RequestMethod": "PUT",
-      "RequestHeaders": {
-        "Authorization": "Sanitized",
-        "traceparent": "00-791df8a7d0e77f4ca004e8ef58afb78c-5a52d1c2c5c92f4a-00",
-        "User-Agent": [
-          "azsdk-net-Storage.Files.DataLake/12.0.0-dev.20200305.1",
-          "(.NET Core 4.6.28325.01; Microsoft Windows 10.0.18363 )"
-        ],
-        "x-ms-blob-public-access": "container",
-        "x-ms-client-request-id": "cbb68ca8-be90-4e24-0908-6e9be3294450",
-        "x-ms-date": "Thu, 05 Mar 2020 22:15:44 GMT",
-        "x-ms-return-client-request-id": "true",
-        "x-ms-version": "2019-10-10"
-=======
       "RequestUri": "http://seannsecanary.blob.core.windows.net/test-filesystem-56cc9c91-e9ea-a90c-145f-1b4942959d4e?restype=container",
       "RequestMethod": "PUT",
       "RequestHeaders": {
@@ -31,50 +15,25 @@
         "x-ms-date": "Fri, 03 Apr 2020 20:59:03 GMT",
         "x-ms-return-client-request-id": "true",
         "x-ms-version": "2019-12-12"
->>>>>>> 32e373e2
       },
       "RequestBody": null,
       "StatusCode": 201,
       "ResponseHeaders": {
         "Content-Length": "0",
-<<<<<<< HEAD
-        "Date": "Thu, 05 Mar 2020 22:15:43 GMT",
-        "ETag": "\u00220x8D7C152BFE843CF\u0022",
-        "Last-Modified": "Thu, 05 Mar 2020 22:15:44 GMT",
-=======
         "Date": "Fri, 03 Apr 2020 20:59:01 GMT",
         "ETag": "\u00220x8D7D811D6B4B274\u0022",
         "Last-Modified": "Fri, 03 Apr 2020 20:59:02 GMT",
->>>>>>> 32e373e2
         "Server": [
           "Windows-Azure-Blob/1.0",
           "Microsoft-HTTPAPI/2.0"
         ],
         "x-ms-client-request-id": "cbb68ca8-be90-4e24-0908-6e9be3294450",
-<<<<<<< HEAD
-        "x-ms-request-id": "a5294273-401e-0007-083b-f3fe58000000",
-        "x-ms-version": "2019-10-10"
-=======
         "x-ms-request-id": "9621fc1d-f01e-0012-69fa-093670000000",
         "x-ms-version": "2019-12-12"
->>>>>>> 32e373e2
       },
       "ResponseBody": []
     },
     {
-<<<<<<< HEAD
-      "RequestUri": "https://seanstagehierarchical.blob.core.windows.net/test-filesystem-56cc9c91-e9ea-a90c-145f-1b4942959d4e/test-file-f7eb2148-6f93-7e63-aa02-109cdb2e0319?comp=lease",
-      "RequestMethod": "PUT",
-      "RequestHeaders": {
-        "Authorization": "Sanitized",
-        "traceparent": "00-91348f5ea0aa574eb9678354940a56c9-92ee2455d4756549-00",
-        "User-Agent": [
-          "azsdk-net-Storage.Files.DataLake/12.0.0-dev.20200305.1",
-          "(.NET Core 4.6.28325.01; Microsoft Windows 10.0.18363 )"
-        ],
-        "x-ms-client-request-id": "1d92f21c-7e99-9d08-a168-8da6b230e8d3",
-        "x-ms-date": "Thu, 05 Mar 2020 22:15:44 GMT",
-=======
       "RequestUri": "http://seannsecanary.blob.core.windows.net/test-filesystem-56cc9c91-e9ea-a90c-145f-1b4942959d4e/test-file-f7eb2148-6f93-7e63-aa02-109cdb2e0319?comp=lease",
       "RequestMethod": "PUT",
       "RequestHeaders": {
@@ -86,58 +45,24 @@
         ],
         "x-ms-client-request-id": "1d92f21c-7e99-9d08-a168-8da6b230e8d3",
         "x-ms-date": "Fri, 03 Apr 2020 20:59:03 GMT",
->>>>>>> 32e373e2
         "x-ms-lease-action": "change",
         "x-ms-lease-id": "b6a11582-d2de-96be-5bfb-087ca356e61d",
         "x-ms-proposed-lease-id": "8495bd09-e510-3873-2838-208dad8773da",
         "x-ms-return-client-request-id": "true",
-<<<<<<< HEAD
-        "x-ms-version": "2019-10-10"
-=======
         "x-ms-version": "2019-12-12"
->>>>>>> 32e373e2
       },
       "RequestBody": null,
       "StatusCode": 404,
       "ResponseHeaders": {
         "Content-Length": "215",
         "Content-Type": "application/xml",
-<<<<<<< HEAD
-        "Date": "Thu, 05 Mar 2020 22:15:44 GMT",
-=======
         "Date": "Fri, 03 Apr 2020 20:59:01 GMT",
->>>>>>> 32e373e2
         "Server": [
           "Windows-Azure-Blob/1.0",
           "Microsoft-HTTPAPI/2.0"
         ],
         "x-ms-client-request-id": "1d92f21c-7e99-9d08-a168-8da6b230e8d3",
         "x-ms-error-code": "BlobNotFound",
-<<<<<<< HEAD
-        "x-ms-request-id": "a5294277-401e-0007-093b-f3fe58000000",
-        "x-ms-version": "2019-10-10"
-      },
-      "ResponseBody": [
-        "\uFEFF\u003C?xml version=\u00221.0\u0022 encoding=\u0022utf-8\u0022?\u003E\u003CError\u003E\u003CCode\u003EBlobNotFound\u003C/Code\u003E\u003CMessage\u003EThe specified blob does not exist.\n",
-        "RequestId:a5294277-401e-0007-093b-f3fe58000000\n",
-        "Time:2020-03-05T22:15:44.8364336Z\u003C/Message\u003E\u003C/Error\u003E"
-      ]
-    },
-    {
-      "RequestUri": "https://seanstagehierarchical.blob.core.windows.net/test-filesystem-56cc9c91-e9ea-a90c-145f-1b4942959d4e?restype=container",
-      "RequestMethod": "DELETE",
-      "RequestHeaders": {
-        "Authorization": "Sanitized",
-        "traceparent": "00-e7a7c8064452b94ab6ca91a7ac02e2b1-70a573e3b6b18946-00",
-        "User-Agent": [
-          "azsdk-net-Storage.Files.DataLake/12.0.0-dev.20200305.1",
-          "(.NET Core 4.6.28325.01; Microsoft Windows 10.0.18363 )"
-        ],
-        "x-ms-client-request-id": "ba71cb5d-55f5-8641-4c7b-2c1fffccc432",
-        "x-ms-date": "Thu, 05 Mar 2020 22:15:44 GMT",
-        "x-ms-return-client-request-id": "true",
-        "x-ms-version": "2019-10-10"
-=======
         "x-ms-request-id": "9621fc2b-f01e-0012-76fa-093670000000",
         "x-ms-version": "2019-12-12"
       },
@@ -161,39 +86,25 @@
         "x-ms-date": "Fri, 03 Apr 2020 20:59:04 GMT",
         "x-ms-return-client-request-id": "true",
         "x-ms-version": "2019-12-12"
->>>>>>> 32e373e2
       },
       "RequestBody": null,
       "StatusCode": 202,
       "ResponseHeaders": {
         "Content-Length": "0",
-<<<<<<< HEAD
-        "Date": "Thu, 05 Mar 2020 22:15:44 GMT",
-=======
         "Date": "Fri, 03 Apr 2020 20:59:01 GMT",
->>>>>>> 32e373e2
         "Server": [
           "Windows-Azure-Blob/1.0",
           "Microsoft-HTTPAPI/2.0"
         ],
         "x-ms-client-request-id": "ba71cb5d-55f5-8641-4c7b-2c1fffccc432",
-<<<<<<< HEAD
-        "x-ms-request-id": "a5294278-401e-0007-0a3b-f3fe58000000",
-        "x-ms-version": "2019-10-10"
-=======
         "x-ms-request-id": "9621fc3b-f01e-0012-06fa-093670000000",
         "x-ms-version": "2019-12-12"
->>>>>>> 32e373e2
       },
       "ResponseBody": []
     }
   ],
   "Variables": {
     "RandomSeed": "1422257548",
-<<<<<<< HEAD
-    "Storage_TestConfigHierarchicalNamespace": "NamespaceTenant\nseanstagehierarchical\nU2FuaXRpemVk\nhttps://seanstagehierarchical.blob.core.windows.net\nhttp://seanstagehierarchical.file.core.windows.net\nhttp://seanstagehierarchical.queue.core.windows.net\nhttp://seanstagehierarchical.table.core.windows.net\n\n\n\n\nhttp://seanstagehierarchical-secondary.blob.core.windows.net\nhttp://seanstagehierarchical-secondary.file.core.windows.net\nhttp://seanstagehierarchical-secondary.queue.core.windows.net\nhttp://seanstagehierarchical-secondary.table.core.windows.net\n68390a19-a643-458b-b726-408abf67b4fc\nSanitized\n72f988bf-86f1-41af-91ab-2d7cd011db47\nhttps://login.microsoftonline.com/\nCloud\nBlobEndpoint=https://seanstagehierarchical.blob.core.windows.net/;QueueEndpoint=http://seanstagehierarchical.queue.core.windows.net/;FileEndpoint=http://seanstagehierarchical.file.core.windows.net/;BlobSecondaryEndpoint=http://seanstagehierarchical-secondary.blob.core.windows.net/;QueueSecondaryEndpoint=http://seanstagehierarchical-secondary.queue.core.windows.net/;FileSecondaryEndpoint=http://seanstagehierarchical-secondary.file.core.windows.net/;AccountName=seanstagehierarchical;AccountKey=Sanitized\n"
-=======
     "Storage_TestConfigHierarchicalNamespace": "NamespaceTenant\nseannsecanary\nU2FuaXRpemVk\nhttp://seannsecanary.blob.core.windows.net\nhttp://seannsecanary.file.core.windows.net\nhttp://seannsecanary.queue.core.windows.net\nhttp://seannsecanary.table.core.windows.net\n\n\n\n\nhttp://seannsecanary-secondary.blob.core.windows.net\nhttp://seannsecanary-secondary.file.core.windows.net\nhttp://seannsecanary-secondary.queue.core.windows.net\nhttp://seannsecanary-secondary.table.core.windows.net\n68390a19-a643-458b-b726-408abf67b4fc\nSanitized\n72f988bf-86f1-41af-91ab-2d7cd011db47\nhttps://login.microsoftonline.com/\nCloud\nBlobEndpoint=http://seannsecanary.blob.core.windows.net/;QueueEndpoint=http://seannsecanary.queue.core.windows.net/;FileEndpoint=http://seannsecanary.file.core.windows.net/;BlobSecondaryEndpoint=http://seannsecanary-secondary.blob.core.windows.net/;QueueSecondaryEndpoint=http://seannsecanary-secondary.queue.core.windows.net/;FileSecondaryEndpoint=http://seannsecanary-secondary.file.core.windows.net/;AccountName=seannsecanary;AccountKey=Sanitized\n"
->>>>>>> 32e373e2
   }
 }