{
  "Entries": [
    {
<<<<<<< HEAD
      "RequestUri": "https://seanstagehierarchical.blob.core.windows.net/test-filesystem-f99cc758-672d-ee56-ac50-865ad65fa8da?restype=container",
      "RequestMethod": "PUT",
      "RequestHeaders": {
        "Authorization": "Sanitized",
        "traceparent": "00-7a847850348d3440ae06b8c11ec30b48-066c60a3f287ea4d-00",
        "User-Agent": [
          "azsdk-net-Storage.Files.DataLake/12.0.0-dev.20200305.1",
          "(.NET Core 4.6.28325.01; Microsoft Windows 10.0.18363 )"
        ],
        "x-ms-blob-public-access": "container",
        "x-ms-client-request-id": "0dd64793-df7b-a033-a848-8ea1100ec847",
        "x-ms-date": "Thu, 05 Mar 2020 22:22:31 GMT",
        "x-ms-return-client-request-id": "true",
        "x-ms-version": "2019-10-10"
=======
      "RequestUri": "http://seannsecanary.blob.core.windows.net/test-filesystem-f99cc758-672d-ee56-ac50-865ad65fa8da?restype=container",
      "RequestMethod": "PUT",
      "RequestHeaders": {
        "Authorization": "Sanitized",
        "traceparent": "00-68175243de224a47ae7571a1826413d6-a14a32e77bc99842-00",
        "User-Agent": [
          "azsdk-net-Storage.Files.DataLake/12.1.0-dev.20200403.1",
          "(.NET Core 4.6.28325.01; Microsoft Windows 10.0.18362 )"
        ],
        "x-ms-blob-public-access": "container",
        "x-ms-client-request-id": "0dd64793-df7b-a033-a848-8ea1100ec847",
        "x-ms-date": "Fri, 03 Apr 2020 21:03:20 GMT",
        "x-ms-return-client-request-id": "true",
        "x-ms-version": "2019-12-12"
>>>>>>> 32e373e2
      },
      "RequestBody": null,
      "StatusCode": 201,
      "ResponseHeaders": {
        "Content-Length": "0",
<<<<<<< HEAD
        "Date": "Thu, 05 Mar 2020 22:22:31 GMT",
        "ETag": "\u00220x8D7C153B2A1EBAF\u0022",
        "Last-Modified": "Thu, 05 Mar 2020 22:22:31 GMT",
=======
        "Date": "Fri, 03 Apr 2020 21:03:19 GMT",
        "ETag": "\u00220x8D7D8126FB888E4\u0022",
        "Last-Modified": "Fri, 03 Apr 2020 21:03:19 GMT",
>>>>>>> 32e373e2
        "Server": [
          "Windows-Azure-Blob/1.0",
          "Microsoft-HTTPAPI/2.0"
        ],
        "x-ms-client-request-id": "0dd64793-df7b-a033-a848-8ea1100ec847",
<<<<<<< HEAD
        "x-ms-request-id": "fcb3af78-001e-0039-4a3c-f36927000000",
        "x-ms-version": "2019-10-10"
=======
        "x-ms-request-id": "96226ce4-f01e-0012-12fb-093670000000",
        "x-ms-version": "2019-12-12"
>>>>>>> 32e373e2
      },
      "ResponseBody": []
    },
    {
<<<<<<< HEAD
      "RequestUri": "https://seanstagehierarchical.dfs.core.windows.net/test-filesystem-f99cc758-672d-ee56-ac50-865ad65fa8da/test-file-d6cc79a0-3e13-7abd-95d2-169f9baa44af?resource=file",
      "RequestMethod": "PUT",
      "RequestHeaders": {
        "Authorization": "Sanitized",
        "traceparent": "00-b26c399b52612b49815a9b5296c00fe8-b2388922717db34e-00",
        "User-Agent": [
          "azsdk-net-Storage.Files.DataLake/12.0.0-dev.20200305.1",
          "(.NET Core 4.6.28325.01; Microsoft Windows 10.0.18363 )"
        ],
        "x-ms-client-request-id": "300b84c5-ea30-54cb-8a5b-77a9c89405fe",
        "x-ms-date": "Thu, 05 Mar 2020 22:22:32 GMT",
        "x-ms-return-client-request-id": "true",
        "x-ms-version": "2019-10-10"
=======
      "RequestUri": "http://seannsecanary.dfs.core.windows.net/test-filesystem-f99cc758-672d-ee56-ac50-865ad65fa8da/test-file-d6cc79a0-3e13-7abd-95d2-169f9baa44af?resource=file",
      "RequestMethod": "PUT",
      "RequestHeaders": {
        "Authorization": "Sanitized",
        "traceparent": "00-11701516c546734e907abb87af49a4bb-c44c0783ed44a148-00",
        "User-Agent": [
          "azsdk-net-Storage.Files.DataLake/12.1.0-dev.20200403.1",
          "(.NET Core 4.6.28325.01; Microsoft Windows 10.0.18362 )"
        ],
        "x-ms-client-request-id": "300b84c5-ea30-54cb-8a5b-77a9c89405fe",
        "x-ms-date": "Fri, 03 Apr 2020 21:03:21 GMT",
        "x-ms-return-client-request-id": "true",
        "x-ms-version": "2019-12-12"
>>>>>>> 32e373e2
      },
      "RequestBody": null,
      "StatusCode": 201,
      "ResponseHeaders": {
        "Content-Length": "0",
<<<<<<< HEAD
        "Date": "Thu, 05 Mar 2020 22:22:31 GMT",
        "ETag": "\u00220x8D7C153B2D50FBA\u0022",
        "Last-Modified": "Thu, 05 Mar 2020 22:22:32 GMT",
=======
        "Date": "Fri, 03 Apr 2020 21:03:20 GMT",
        "ETag": "\u00220x8D7D81270274AD5\u0022",
        "Last-Modified": "Fri, 03 Apr 2020 21:03:19 GMT",
>>>>>>> 32e373e2
        "Server": [
          "Windows-Azure-HDFS/1.0",
          "Microsoft-HTTPAPI/2.0"
        ],
        "x-ms-client-request-id": "300b84c5-ea30-54cb-8a5b-77a9c89405fe",
<<<<<<< HEAD
        "x-ms-request-id": "cc91dc06-f01f-0002-6b3c-f32c83000000",
        "x-ms-version": "2019-10-10"
=======
        "x-ms-request-id": "fa440316-201f-0097-2cfb-091bad000000",
        "x-ms-version": "2019-12-12"
>>>>>>> 32e373e2
      },
      "ResponseBody": []
    },
    {
<<<<<<< HEAD
      "RequestUri": "https://seanstagehierarchical.dfs.core.windows.net/test-filesystem-f99cc758-672d-ee56-ac50-865ad65fa8da/test-file-d6cc79a0-3e13-7abd-95d2-169f9baa44af?action=setAccessControl",
      "RequestMethod": "PATCH",
      "RequestHeaders": {
        "Authorization": "Sanitized",
        "If-Modified-Since": "Fri, 06 Mar 2020 22:22:31 GMT",
        "User-Agent": [
          "azsdk-net-Storage.Files.DataLake/12.0.0-dev.20200305.1",
          "(.NET Core 4.6.28325.01; Microsoft Windows 10.0.18363 )"
        ],
        "x-ms-acl": "user::rwx,group::r--,other::---,mask::rwx",
        "x-ms-client-request-id": "16d94217-139e-a47f-dc71-032d23b6ca69",
        "x-ms-date": "Thu, 05 Mar 2020 22:22:32 GMT",
        "x-ms-return-client-request-id": "true",
        "x-ms-version": "2019-10-10"
=======
      "RequestUri": "http://seannsecanary.dfs.core.windows.net/test-filesystem-f99cc758-672d-ee56-ac50-865ad65fa8da/test-file-d6cc79a0-3e13-7abd-95d2-169f9baa44af?action=setAccessControl",
      "RequestMethod": "PATCH",
      "RequestHeaders": {
        "Authorization": "Sanitized",
        "If-Modified-Since": "Sat, 04 Apr 2020 21:03:20 GMT",
        "User-Agent": [
          "azsdk-net-Storage.Files.DataLake/12.1.0-dev.20200403.1",
          "(.NET Core 4.6.28325.01; Microsoft Windows 10.0.18362 )"
        ],
        "x-ms-acl": "user::rwx,group::r--,other::---,mask::rwx",
        "x-ms-client-request-id": "16d94217-139e-a47f-dc71-032d23b6ca69",
        "x-ms-date": "Fri, 03 Apr 2020 21:03:21 GMT",
        "x-ms-return-client-request-id": "true",
        "x-ms-version": "2019-12-12"
>>>>>>> 32e373e2
      },
      "RequestBody": null,
      "StatusCode": 412,
      "ResponseHeaders": {
        "Content-Length": "200",
        "Content-Type": "application/json; charset=utf-8",
<<<<<<< HEAD
        "Date": "Thu, 05 Mar 2020 22:22:32 GMT",
=======
        "Date": "Fri, 03 Apr 2020 21:03:20 GMT",
>>>>>>> 32e373e2
        "Server": [
          "Windows-Azure-HDFS/1.0",
          "Microsoft-HTTPAPI/2.0"
        ],
        "x-ms-client-request-id": "16d94217-139e-a47f-dc71-032d23b6ca69",
        "x-ms-error-code": "ConditionNotMet",
<<<<<<< HEAD
        "x-ms-request-id": "cc91dc07-f01f-0002-6c3c-f32c83000000",
        "x-ms-version": "2019-10-10"
=======
        "x-ms-request-id": "fa440317-201f-0097-2dfb-091bad000000",
        "x-ms-version": "2019-12-12"
>>>>>>> 32e373e2
      },
      "ResponseBody": {
        "error": {
          "code": "ConditionNotMet",
<<<<<<< HEAD
          "message": "The condition specified using HTTP conditional header(s) is not met.\nRequestId:cc91dc07-f01f-0002-6c3c-f32c83000000\nTime:2020-03-05T22:22:32.3761914Z"
        }
      }
    },
    {
      "RequestUri": "https://seanstagehierarchical.blob.core.windows.net/test-filesystem-f99cc758-672d-ee56-ac50-865ad65fa8da?restype=container",
      "RequestMethod": "DELETE",
      "RequestHeaders": {
        "Authorization": "Sanitized",
        "traceparent": "00-01f1c3019afebc4ebaaaf436a3aa0653-a5e8bd298180c949-00",
        "User-Agent": [
          "azsdk-net-Storage.Files.DataLake/12.0.0-dev.20200305.1",
          "(.NET Core 4.6.28325.01; Microsoft Windows 10.0.18363 )"
        ],
        "x-ms-client-request-id": "86917230-eeba-f05f-5f6d-8bd63691e263",
        "x-ms-date": "Thu, 05 Mar 2020 22:22:32 GMT",
        "x-ms-return-client-request-id": "true",
        "x-ms-version": "2019-10-10"
=======
          "message": "The condition specified using HTTP conditional header(s) is not met.\nRequestId:fa440317-201f-0097-2dfb-091bad000000\nTime:2020-04-03T21:03:20.3278409Z"
        }
      }
    },
    {
      "RequestUri": "http://seannsecanary.blob.core.windows.net/test-filesystem-f99cc758-672d-ee56-ac50-865ad65fa8da?restype=container",
      "RequestMethod": "DELETE",
      "RequestHeaders": {
        "Authorization": "Sanitized",
        "traceparent": "00-0af13b70197ca349848b9298751d5834-867e0c4f6a77dd41-00",
        "User-Agent": [
          "azsdk-net-Storage.Files.DataLake/12.1.0-dev.20200403.1",
          "(.NET Core 4.6.28325.01; Microsoft Windows 10.0.18362 )"
        ],
        "x-ms-client-request-id": "86917230-eeba-f05f-5f6d-8bd63691e263",
        "x-ms-date": "Fri, 03 Apr 2020 21:03:21 GMT",
        "x-ms-return-client-request-id": "true",
        "x-ms-version": "2019-12-12"
>>>>>>> 32e373e2
      },
      "RequestBody": null,
      "StatusCode": 202,
      "ResponseHeaders": {
        "Content-Length": "0",
<<<<<<< HEAD
        "Date": "Thu, 05 Mar 2020 22:22:32 GMT",
=======
        "Date": "Fri, 03 Apr 2020 21:03:20 GMT",
>>>>>>> 32e373e2
        "Server": [
          "Windows-Azure-Blob/1.0",
          "Microsoft-HTTPAPI/2.0"
        ],
        "x-ms-client-request-id": "86917230-eeba-f05f-5f6d-8bd63691e263",
<<<<<<< HEAD
        "x-ms-request-id": "fcb3af80-001e-0039-4f3c-f36927000000",
        "x-ms-version": "2019-10-10"
=======
        "x-ms-request-id": "96226db0-f01e-0012-39fb-093670000000",
        "x-ms-version": "2019-12-12"
>>>>>>> 32e373e2
      },
      "ResponseBody": []
    },
    {
<<<<<<< HEAD
      "RequestUri": "https://seanstagehierarchical.blob.core.windows.net/test-filesystem-730c6e6e-baa8-c687-b64d-4f98fc87939e?restype=container",
      "RequestMethod": "PUT",
      "RequestHeaders": {
        "Authorization": "Sanitized",
        "traceparent": "00-e75f2f88ea140a4a8be7cefa38b32381-a781fd958239b242-00",
        "User-Agent": [
          "azsdk-net-Storage.Files.DataLake/12.0.0-dev.20200305.1",
          "(.NET Core 4.6.28325.01; Microsoft Windows 10.0.18363 )"
        ],
        "x-ms-blob-public-access": "container",
        "x-ms-client-request-id": "a389b223-8831-75b1-eacb-cf6d9ec6f3d8",
        "x-ms-date": "Thu, 05 Mar 2020 22:22:32 GMT",
        "x-ms-return-client-request-id": "true",
        "x-ms-version": "2019-10-10"
=======
      "RequestUri": "http://seannsecanary.blob.core.windows.net/test-filesystem-730c6e6e-baa8-c687-b64d-4f98fc87939e?restype=container",
      "RequestMethod": "PUT",
      "RequestHeaders": {
        "Authorization": "Sanitized",
        "traceparent": "00-dbaa478e4d73e5418b840339abe404cc-466246d0ecccc147-00",
        "User-Agent": [
          "azsdk-net-Storage.Files.DataLake/12.1.0-dev.20200403.1",
          "(.NET Core 4.6.28325.01; Microsoft Windows 10.0.18362 )"
        ],
        "x-ms-blob-public-access": "container",
        "x-ms-client-request-id": "a389b223-8831-75b1-eacb-cf6d9ec6f3d8",
        "x-ms-date": "Fri, 03 Apr 2020 21:03:22 GMT",
        "x-ms-return-client-request-id": "true",
        "x-ms-version": "2019-12-12"
>>>>>>> 32e373e2
      },
      "RequestBody": null,
      "StatusCode": 201,
      "ResponseHeaders": {
        "Content-Length": "0",
<<<<<<< HEAD
        "Date": "Thu, 05 Mar 2020 22:22:31 GMT",
        "ETag": "\u00220x8D7C153B31F1DBD\u0022",
        "Last-Modified": "Thu, 05 Mar 2020 22:22:32 GMT",
=======
        "Date": "Fri, 03 Apr 2020 21:03:21 GMT",
        "ETag": "\u00220x8D7D81270F8E42E\u0022",
        "Last-Modified": "Fri, 03 Apr 2020 21:03:21 GMT",
>>>>>>> 32e373e2
        "Server": [
          "Windows-Azure-Blob/1.0",
          "Microsoft-HTTPAPI/2.0"
        ],
        "x-ms-client-request-id": "a389b223-8831-75b1-eacb-cf6d9ec6f3d8",
<<<<<<< HEAD
        "x-ms-request-id": "45e4fe09-501e-001b-133c-f3ac38000000",
        "x-ms-version": "2019-10-10"
=======
        "x-ms-request-id": "96226e20-f01e-0012-18fb-093670000000",
        "x-ms-version": "2019-12-12"
>>>>>>> 32e373e2
      },
      "ResponseBody": []
    },
    {
<<<<<<< HEAD
      "RequestUri": "https://seanstagehierarchical.dfs.core.windows.net/test-filesystem-730c6e6e-baa8-c687-b64d-4f98fc87939e/test-file-8c5fedda-3194-293f-bf79-ec10aa760001?resource=file",
      "RequestMethod": "PUT",
      "RequestHeaders": {
        "Authorization": "Sanitized",
        "traceparent": "00-93daddc2c180c34e824e3b18663756c1-31d75d64d51da64b-00",
        "User-Agent": [
          "azsdk-net-Storage.Files.DataLake/12.0.0-dev.20200305.1",
          "(.NET Core 4.6.28325.01; Microsoft Windows 10.0.18363 )"
        ],
        "x-ms-client-request-id": "d83638a4-c956-f2a0-735f-e3b79ca1cb74",
        "x-ms-date": "Thu, 05 Mar 2020 22:22:32 GMT",
        "x-ms-return-client-request-id": "true",
        "x-ms-version": "2019-10-10"
=======
      "RequestUri": "http://seannsecanary.dfs.core.windows.net/test-filesystem-730c6e6e-baa8-c687-b64d-4f98fc87939e/test-file-8c5fedda-3194-293f-bf79-ec10aa760001?resource=file",
      "RequestMethod": "PUT",
      "RequestHeaders": {
        "Authorization": "Sanitized",
        "traceparent": "00-a299fd8279587d4e868b79493d19f90b-d168b108d9704746-00",
        "User-Agent": [
          "azsdk-net-Storage.Files.DataLake/12.1.0-dev.20200403.1",
          "(.NET Core 4.6.28325.01; Microsoft Windows 10.0.18362 )"
        ],
        "x-ms-client-request-id": "d83638a4-c956-f2a0-735f-e3b79ca1cb74",
        "x-ms-date": "Fri, 03 Apr 2020 21:03:23 GMT",
        "x-ms-return-client-request-id": "true",
        "x-ms-version": "2019-12-12"
>>>>>>> 32e373e2
      },
      "RequestBody": null,
      "StatusCode": 201,
      "ResponseHeaders": {
        "Content-Length": "0",
<<<<<<< HEAD
        "Date": "Thu, 05 Mar 2020 22:22:32 GMT",
        "ETag": "\u00220x8D7C153B351A5FD\u0022",
        "Last-Modified": "Thu, 05 Mar 2020 22:22:33 GMT",
=======
        "Date": "Fri, 03 Apr 2020 21:03:21 GMT",
        "ETag": "\u00220x8D7D812713DF63D\u0022",
        "Last-Modified": "Fri, 03 Apr 2020 21:03:21 GMT",
>>>>>>> 32e373e2
        "Server": [
          "Windows-Azure-HDFS/1.0",
          "Microsoft-HTTPAPI/2.0"
        ],
        "x-ms-client-request-id": "d83638a4-c956-f2a0-735f-e3b79ca1cb74",
<<<<<<< HEAD
        "x-ms-request-id": "30548c90-501f-000b-783c-f36950000000",
        "x-ms-version": "2019-10-10"
=======
        "x-ms-request-id": "fa440318-201f-0097-2efb-091bad000000",
        "x-ms-version": "2019-12-12"
>>>>>>> 32e373e2
      },
      "ResponseBody": []
    },
    {
<<<<<<< HEAD
      "RequestUri": "https://seanstagehierarchical.dfs.core.windows.net/test-filesystem-730c6e6e-baa8-c687-b64d-4f98fc87939e/test-file-8c5fedda-3194-293f-bf79-ec10aa760001?action=setAccessControl",
      "RequestMethod": "PATCH",
      "RequestHeaders": {
        "Authorization": "Sanitized",
        "If-Unmodified-Since": "Wed, 04 Mar 2020 22:22:31 GMT",
        "User-Agent": [
          "azsdk-net-Storage.Files.DataLake/12.0.0-dev.20200305.1",
          "(.NET Core 4.6.28325.01; Microsoft Windows 10.0.18363 )"
        ],
        "x-ms-acl": "user::rwx,group::r--,other::---,mask::rwx",
        "x-ms-client-request-id": "716c2b86-283f-2daa-7a81-d69e0cb55256",
        "x-ms-date": "Thu, 05 Mar 2020 22:22:33 GMT",
        "x-ms-return-client-request-id": "true",
        "x-ms-version": "2019-10-10"
=======
      "RequestUri": "http://seannsecanary.dfs.core.windows.net/test-filesystem-730c6e6e-baa8-c687-b64d-4f98fc87939e/test-file-8c5fedda-3194-293f-bf79-ec10aa760001?action=setAccessControl",
      "RequestMethod": "PATCH",
      "RequestHeaders": {
        "Authorization": "Sanitized",
        "If-Unmodified-Since": "Thu, 02 Apr 2020 21:03:20 GMT",
        "User-Agent": [
          "azsdk-net-Storage.Files.DataLake/12.1.0-dev.20200403.1",
          "(.NET Core 4.6.28325.01; Microsoft Windows 10.0.18362 )"
        ],
        "x-ms-acl": "user::rwx,group::r--,other::---,mask::rwx",
        "x-ms-client-request-id": "716c2b86-283f-2daa-7a81-d69e0cb55256",
        "x-ms-date": "Fri, 03 Apr 2020 21:03:23 GMT",
        "x-ms-return-client-request-id": "true",
        "x-ms-version": "2019-12-12"
>>>>>>> 32e373e2
      },
      "RequestBody": null,
      "StatusCode": 412,
      "ResponseHeaders": {
        "Content-Length": "200",
        "Content-Type": "application/json; charset=utf-8",
<<<<<<< HEAD
        "Date": "Thu, 05 Mar 2020 22:22:32 GMT",
=======
        "Date": "Fri, 03 Apr 2020 21:03:21 GMT",
>>>>>>> 32e373e2
        "Server": [
          "Windows-Azure-HDFS/1.0",
          "Microsoft-HTTPAPI/2.0"
        ],
        "x-ms-client-request-id": "716c2b86-283f-2daa-7a81-d69e0cb55256",
        "x-ms-error-code": "ConditionNotMet",
<<<<<<< HEAD
        "x-ms-request-id": "30548c91-501f-000b-793c-f36950000000",
        "x-ms-version": "2019-10-10"
=======
        "x-ms-request-id": "fa440319-201f-0097-2ffb-091bad000000",
        "x-ms-version": "2019-12-12"
>>>>>>> 32e373e2
      },
      "ResponseBody": {
        "error": {
          "code": "ConditionNotMet",
<<<<<<< HEAD
          "message": "The condition specified using HTTP conditional header(s) is not met.\nRequestId:30548c91-501f-000b-793c-f36950000000\nTime:2020-03-05T22:22:33.1922519Z"
        }
      }
    },
    {
      "RequestUri": "https://seanstagehierarchical.blob.core.windows.net/test-filesystem-730c6e6e-baa8-c687-b64d-4f98fc87939e?restype=container",
      "RequestMethod": "DELETE",
      "RequestHeaders": {
        "Authorization": "Sanitized",
        "traceparent": "00-742fa42a0ba3474a8c3034d1e2c9fb03-62d7fae967ad4e45-00",
        "User-Agent": [
          "azsdk-net-Storage.Files.DataLake/12.0.0-dev.20200305.1",
          "(.NET Core 4.6.28325.01; Microsoft Windows 10.0.18363 )"
        ],
        "x-ms-client-request-id": "703165ab-5935-a234-2348-09cfd33bddca",
        "x-ms-date": "Thu, 05 Mar 2020 22:22:33 GMT",
        "x-ms-return-client-request-id": "true",
        "x-ms-version": "2019-10-10"
=======
          "message": "The condition specified using HTTP conditional header(s) is not met.\nRequestId:fa440319-201f-0097-2ffb-091bad000000\nTime:2020-04-03T21:03:21.8899397Z"
        }
      }
    },
    {
      "RequestUri": "http://seannsecanary.blob.core.windows.net/test-filesystem-730c6e6e-baa8-c687-b64d-4f98fc87939e?restype=container",
      "RequestMethod": "DELETE",
      "RequestHeaders": {
        "Authorization": "Sanitized",
        "traceparent": "00-305c232c0ff6f74c850dc902f87f5095-744a3ba777fee94c-00",
        "User-Agent": [
          "azsdk-net-Storage.Files.DataLake/12.1.0-dev.20200403.1",
          "(.NET Core 4.6.28325.01; Microsoft Windows 10.0.18362 )"
        ],
        "x-ms-client-request-id": "703165ab-5935-a234-2348-09cfd33bddca",
        "x-ms-date": "Fri, 03 Apr 2020 21:03:23 GMT",
        "x-ms-return-client-request-id": "true",
        "x-ms-version": "2019-12-12"
>>>>>>> 32e373e2
      },
      "RequestBody": null,
      "StatusCode": 202,
      "ResponseHeaders": {
        "Content-Length": "0",
<<<<<<< HEAD
        "Date": "Thu, 05 Mar 2020 22:22:32 GMT",
=======
        "Date": "Fri, 03 Apr 2020 21:03:21 GMT",
>>>>>>> 32e373e2
        "Server": [
          "Windows-Azure-Blob/1.0",
          "Microsoft-HTTPAPI/2.0"
        ],
        "x-ms-client-request-id": "703165ab-5935-a234-2348-09cfd33bddca",
<<<<<<< HEAD
        "x-ms-request-id": "45e4fe17-501e-001b-1b3c-f3ac38000000",
        "x-ms-version": "2019-10-10"
=======
        "x-ms-request-id": "96226e71-f01e-0012-5efb-093670000000",
        "x-ms-version": "2019-12-12"
>>>>>>> 32e373e2
      },
      "ResponseBody": []
    },
    {
<<<<<<< HEAD
      "RequestUri": "https://seanstagehierarchical.blob.core.windows.net/test-filesystem-19523d1e-0e56-17b2-bc72-13f2cfc5f8e7?restype=container",
      "RequestMethod": "PUT",
      "RequestHeaders": {
        "Authorization": "Sanitized",
        "traceparent": "00-515b2a29bb08cd4a9f22d92c164eef10-d010f46c49df5744-00",
        "User-Agent": [
          "azsdk-net-Storage.Files.DataLake/12.0.0-dev.20200305.1",
          "(.NET Core 4.6.28325.01; Microsoft Windows 10.0.18363 )"
        ],
        "x-ms-blob-public-access": "container",
        "x-ms-client-request-id": "f7c68d6f-6f40-9c37-b21a-b4c34642d25e",
        "x-ms-date": "Thu, 05 Mar 2020 22:22:33 GMT",
        "x-ms-return-client-request-id": "true",
        "x-ms-version": "2019-10-10"
=======
      "RequestUri": "http://seannsecanary.blob.core.windows.net/test-filesystem-19523d1e-0e56-17b2-bc72-13f2cfc5f8e7?restype=container",
      "RequestMethod": "PUT",
      "RequestHeaders": {
        "Authorization": "Sanitized",
        "traceparent": "00-43b3c6649507334c9639dccaaea91b96-55d6ec0b40496445-00",
        "User-Agent": [
          "azsdk-net-Storage.Files.DataLake/12.1.0-dev.20200403.1",
          "(.NET Core 4.6.28325.01; Microsoft Windows 10.0.18362 )"
        ],
        "x-ms-blob-public-access": "container",
        "x-ms-client-request-id": "f7c68d6f-6f40-9c37-b21a-b4c34642d25e",
        "x-ms-date": "Fri, 03 Apr 2020 21:03:23 GMT",
        "x-ms-return-client-request-id": "true",
        "x-ms-version": "2019-12-12"
>>>>>>> 32e373e2
      },
      "RequestBody": null,
      "StatusCode": 201,
      "ResponseHeaders": {
        "Content-Length": "0",
<<<<<<< HEAD
        "Date": "Thu, 05 Mar 2020 22:22:32 GMT",
        "ETag": "\u00220x8D7C153B39886AA\u0022",
        "Last-Modified": "Thu, 05 Mar 2020 22:22:33 GMT",
=======
        "Date": "Fri, 03 Apr 2020 21:03:21 GMT",
        "ETag": "\u00220x8D7D812717927F9\u0022",
        "Last-Modified": "Fri, 03 Apr 2020 21:03:22 GMT",
>>>>>>> 32e373e2
        "Server": [
          "Windows-Azure-Blob/1.0",
          "Microsoft-HTTPAPI/2.0"
        ],
        "x-ms-client-request-id": "f7c68d6f-6f40-9c37-b21a-b4c34642d25e",
<<<<<<< HEAD
        "x-ms-request-id": "6afb7d0f-f01e-0012-6f3c-f3e9eb000000",
        "x-ms-version": "2019-10-10"
=======
        "x-ms-request-id": "96226e83-f01e-0012-6bfb-093670000000",
        "x-ms-version": "2019-12-12"
>>>>>>> 32e373e2
      },
      "ResponseBody": []
    },
    {
<<<<<<< HEAD
      "RequestUri": "https://seanstagehierarchical.dfs.core.windows.net/test-filesystem-19523d1e-0e56-17b2-bc72-13f2cfc5f8e7/test-file-8ad5224f-3647-3c46-1cf0-fc698c2eb11d?resource=file",
      "RequestMethod": "PUT",
      "RequestHeaders": {
        "Authorization": "Sanitized",
        "traceparent": "00-60fca02837e19244889cbc8552cc7e7c-276e4394fa0e874c-00",
        "User-Agent": [
          "azsdk-net-Storage.Files.DataLake/12.0.0-dev.20200305.1",
          "(.NET Core 4.6.28325.01; Microsoft Windows 10.0.18363 )"
        ],
        "x-ms-client-request-id": "4334241a-9cc9-38db-478a-db4f73cd1084",
        "x-ms-date": "Thu, 05 Mar 2020 22:22:33 GMT",
        "x-ms-return-client-request-id": "true",
        "x-ms-version": "2019-10-10"
=======
      "RequestUri": "http://seannsecanary.dfs.core.windows.net/test-filesystem-19523d1e-0e56-17b2-bc72-13f2cfc5f8e7/test-file-8ad5224f-3647-3c46-1cf0-fc698c2eb11d?resource=file",
      "RequestMethod": "PUT",
      "RequestHeaders": {
        "Authorization": "Sanitized",
        "traceparent": "00-91f97366c7e52947bdf3d3c9d8bfea13-f458e8695d9d0844-00",
        "User-Agent": [
          "azsdk-net-Storage.Files.DataLake/12.1.0-dev.20200403.1",
          "(.NET Core 4.6.28325.01; Microsoft Windows 10.0.18362 )"
        ],
        "x-ms-client-request-id": "4334241a-9cc9-38db-478a-db4f73cd1084",
        "x-ms-date": "Fri, 03 Apr 2020 21:03:23 GMT",
        "x-ms-return-client-request-id": "true",
        "x-ms-version": "2019-12-12"
>>>>>>> 32e373e2
      },
      "RequestBody": null,
      "StatusCode": 201,
      "ResponseHeaders": {
        "Content-Length": "0",
<<<<<<< HEAD
        "Date": "Thu, 05 Mar 2020 22:22:33 GMT",
        "ETag": "\u00220x8D7C153B3C99C54\u0022",
        "Last-Modified": "Thu, 05 Mar 2020 22:22:33 GMT",
=======
        "Date": "Fri, 03 Apr 2020 21:03:22 GMT",
        "ETag": "\u00220x8D7D812718D4C19\u0022",
        "Last-Modified": "Fri, 03 Apr 2020 21:03:22 GMT",
>>>>>>> 32e373e2
        "Server": [
          "Windows-Azure-HDFS/1.0",
          "Microsoft-HTTPAPI/2.0"
        ],
        "x-ms-client-request-id": "4334241a-9cc9-38db-478a-db4f73cd1084",
<<<<<<< HEAD
        "x-ms-request-id": "4012f85f-401f-0028-5b3c-f3f393000000",
        "x-ms-version": "2019-10-10"
=======
        "x-ms-request-id": "fa44031a-201f-0097-30fb-091bad000000",
        "x-ms-version": "2019-12-12"
>>>>>>> 32e373e2
      },
      "ResponseBody": []
    },
    {
<<<<<<< HEAD
      "RequestUri": "https://seanstagehierarchical.dfs.core.windows.net/test-filesystem-19523d1e-0e56-17b2-bc72-13f2cfc5f8e7/test-file-8ad5224f-3647-3c46-1cf0-fc698c2eb11d?action=setAccessControl",
=======
      "RequestUri": "http://seannsecanary.dfs.core.windows.net/test-filesystem-19523d1e-0e56-17b2-bc72-13f2cfc5f8e7/test-file-8ad5224f-3647-3c46-1cf0-fc698c2eb11d?action=setAccessControl",
>>>>>>> 32e373e2
      "RequestMethod": "PATCH",
      "RequestHeaders": {
        "Authorization": "Sanitized",
        "If-Match": "\u0022garbage\u0022",
        "User-Agent": [
<<<<<<< HEAD
          "azsdk-net-Storage.Files.DataLake/12.0.0-dev.20200305.1",
          "(.NET Core 4.6.28325.01; Microsoft Windows 10.0.18363 )"
        ],
        "x-ms-acl": "user::rwx,group::r--,other::---,mask::rwx",
        "x-ms-client-request-id": "684f21d6-6efa-ae53-144a-fa7425571744",
        "x-ms-date": "Thu, 05 Mar 2020 22:22:34 GMT",
        "x-ms-return-client-request-id": "true",
        "x-ms-version": "2019-10-10"
=======
          "azsdk-net-Storage.Files.DataLake/12.1.0-dev.20200403.1",
          "(.NET Core 4.6.28325.01; Microsoft Windows 10.0.18362 )"
        ],
        "x-ms-acl": "user::rwx,group::r--,other::---,mask::rwx",
        "x-ms-client-request-id": "684f21d6-6efa-ae53-144a-fa7425571744",
        "x-ms-date": "Fri, 03 Apr 2020 21:03:23 GMT",
        "x-ms-return-client-request-id": "true",
        "x-ms-version": "2019-12-12"
>>>>>>> 32e373e2
      },
      "RequestBody": null,
      "StatusCode": 412,
      "ResponseHeaders": {
        "Content-Length": "200",
        "Content-Type": "application/json; charset=utf-8",
<<<<<<< HEAD
        "Date": "Thu, 05 Mar 2020 22:22:33 GMT",
=======
        "Date": "Fri, 03 Apr 2020 21:03:22 GMT",
>>>>>>> 32e373e2
        "Server": [
          "Windows-Azure-HDFS/1.0",
          "Microsoft-HTTPAPI/2.0"
        ],
        "x-ms-client-request-id": "684f21d6-6efa-ae53-144a-fa7425571744",
        "x-ms-error-code": "ConditionNotMet",
<<<<<<< HEAD
        "x-ms-request-id": "4012f860-401f-0028-5c3c-f3f393000000",
        "x-ms-version": "2019-10-10"
=======
        "x-ms-request-id": "fa44031b-201f-0097-31fb-091bad000000",
        "x-ms-version": "2019-12-12"
>>>>>>> 32e373e2
      },
      "ResponseBody": {
        "error": {
          "code": "ConditionNotMet",
<<<<<<< HEAD
          "message": "The condition specified using HTTP conditional header(s) is not met.\nRequestId:4012f860-401f-0028-5c3c-f3f393000000\nTime:2020-03-05T22:22:33.9889698Z"
        }
      }
    },
    {
      "RequestUri": "https://seanstagehierarchical.blob.core.windows.net/test-filesystem-19523d1e-0e56-17b2-bc72-13f2cfc5f8e7?restype=container",
      "RequestMethod": "DELETE",
      "RequestHeaders": {
        "Authorization": "Sanitized",
        "traceparent": "00-02a9bdd785c7f0418a278f1cec74d3fa-c1bd8b71cecf374a-00",
        "User-Agent": [
          "azsdk-net-Storage.Files.DataLake/12.0.0-dev.20200305.1",
          "(.NET Core 4.6.28325.01; Microsoft Windows 10.0.18363 )"
        ],
        "x-ms-client-request-id": "51791d7b-a87e-f989-43c9-427495ea2823",
        "x-ms-date": "Thu, 05 Mar 2020 22:22:34 GMT",
        "x-ms-return-client-request-id": "true",
        "x-ms-version": "2019-10-10"
=======
          "message": "The condition specified using HTTP conditional header(s) is not met.\nRequestId:fa44031b-201f-0097-31fb-091bad000000\nTime:2020-04-03T21:03:22.3412576Z"
        }
      }
    },
    {
      "RequestUri": "http://seannsecanary.blob.core.windows.net/test-filesystem-19523d1e-0e56-17b2-bc72-13f2cfc5f8e7?restype=container",
      "RequestMethod": "DELETE",
      "RequestHeaders": {
        "Authorization": "Sanitized",
        "traceparent": "00-6f6f27e4539dd3408e4e3cc8650a8ea3-96d9a75d3982624a-00",
        "User-Agent": [
          "azsdk-net-Storage.Files.DataLake/12.1.0-dev.20200403.1",
          "(.NET Core 4.6.28325.01; Microsoft Windows 10.0.18362 )"
        ],
        "x-ms-client-request-id": "51791d7b-a87e-f989-43c9-427495ea2823",
        "x-ms-date": "Fri, 03 Apr 2020 21:03:23 GMT",
        "x-ms-return-client-request-id": "true",
        "x-ms-version": "2019-12-12"
>>>>>>> 32e373e2
      },
      "RequestBody": null,
      "StatusCode": 202,
      "ResponseHeaders": {
        "Content-Length": "0",
<<<<<<< HEAD
        "Date": "Thu, 05 Mar 2020 22:22:33 GMT",
=======
        "Date": "Fri, 03 Apr 2020 21:03:22 GMT",
>>>>>>> 32e373e2
        "Server": [
          "Windows-Azure-Blob/1.0",
          "Microsoft-HTTPAPI/2.0"
        ],
        "x-ms-client-request-id": "51791d7b-a87e-f989-43c9-427495ea2823",
<<<<<<< HEAD
        "x-ms-request-id": "6afb7d13-f01e-0012-703c-f3e9eb000000",
        "x-ms-version": "2019-10-10"
=======
        "x-ms-request-id": "96226eba-f01e-0012-1afb-093670000000",
        "x-ms-version": "2019-12-12"
>>>>>>> 32e373e2
      },
      "ResponseBody": []
    },
    {
<<<<<<< HEAD
      "RequestUri": "https://seanstagehierarchical.blob.core.windows.net/test-filesystem-d2ab3432-77da-12d7-05c5-a315a6d48a2a?restype=container",
      "RequestMethod": "PUT",
      "RequestHeaders": {
        "Authorization": "Sanitized",
        "traceparent": "00-b9cb41eda910cb4bbb6bd60fc47146da-f7669291fb31dd4f-00",
        "User-Agent": [
          "azsdk-net-Storage.Files.DataLake/12.0.0-dev.20200305.1",
          "(.NET Core 4.6.28325.01; Microsoft Windows 10.0.18363 )"
        ],
        "x-ms-blob-public-access": "container",
        "x-ms-client-request-id": "ef4ca4bc-243e-048f-4567-4cb90574526f",
        "x-ms-date": "Thu, 05 Mar 2020 22:22:34 GMT",
        "x-ms-return-client-request-id": "true",
        "x-ms-version": "2019-10-10"
=======
      "RequestUri": "http://seannsecanary.blob.core.windows.net/test-filesystem-d2ab3432-77da-12d7-05c5-a315a6d48a2a?restype=container",
      "RequestMethod": "PUT",
      "RequestHeaders": {
        "Authorization": "Sanitized",
        "traceparent": "00-507006f5c4a60a41a6fba62c6d4e6dbb-fc47cea1b72e3142-00",
        "User-Agent": [
          "azsdk-net-Storage.Files.DataLake/12.1.0-dev.20200403.1",
          "(.NET Core 4.6.28325.01; Microsoft Windows 10.0.18362 )"
        ],
        "x-ms-blob-public-access": "container",
        "x-ms-client-request-id": "ef4ca4bc-243e-048f-4567-4cb90574526f",
        "x-ms-date": "Fri, 03 Apr 2020 21:03:24 GMT",
        "x-ms-return-client-request-id": "true",
        "x-ms-version": "2019-12-12"
>>>>>>> 32e373e2
      },
      "RequestBody": null,
      "StatusCode": 201,
      "ResponseHeaders": {
        "Content-Length": "0",
<<<<<<< HEAD
        "Date": "Thu, 05 Mar 2020 22:22:34 GMT",
        "ETag": "\u00220x8D7C153B411C8DE\u0022",
        "Last-Modified": "Thu, 05 Mar 2020 22:22:34 GMT",
=======
        "Date": "Fri, 03 Apr 2020 21:03:22 GMT",
        "ETag": "\u00220x8D7D81271C0EC66\u0022",
        "Last-Modified": "Fri, 03 Apr 2020 21:03:22 GMT",
>>>>>>> 32e373e2
        "Server": [
          "Windows-Azure-Blob/1.0",
          "Microsoft-HTTPAPI/2.0"
        ],
        "x-ms-client-request-id": "ef4ca4bc-243e-048f-4567-4cb90574526f",
<<<<<<< HEAD
        "x-ms-request-id": "b2d66c43-501e-0034-723c-f3a1f3000000",
        "x-ms-version": "2019-10-10"
=======
        "x-ms-request-id": "96226ecb-f01e-0012-2afb-093670000000",
        "x-ms-version": "2019-12-12"
>>>>>>> 32e373e2
      },
      "ResponseBody": []
    },
    {
<<<<<<< HEAD
      "RequestUri": "https://seanstagehierarchical.dfs.core.windows.net/test-filesystem-d2ab3432-77da-12d7-05c5-a315a6d48a2a/test-file-0520183f-20f1-6c45-6e0f-ecd224bb915d?resource=file",
      "RequestMethod": "PUT",
      "RequestHeaders": {
        "Authorization": "Sanitized",
        "traceparent": "00-64ba7f2f558351438e11f635222c048b-f8f0dbaed5ad6d49-00",
        "User-Agent": [
          "azsdk-net-Storage.Files.DataLake/12.0.0-dev.20200305.1",
          "(.NET Core 4.6.28325.01; Microsoft Windows 10.0.18363 )"
        ],
        "x-ms-client-request-id": "67dce3b5-ee87-9ce7-5edf-802f37bcdf89",
        "x-ms-date": "Thu, 05 Mar 2020 22:22:34 GMT",
        "x-ms-return-client-request-id": "true",
        "x-ms-version": "2019-10-10"
=======
      "RequestUri": "http://seannsecanary.dfs.core.windows.net/test-filesystem-d2ab3432-77da-12d7-05c5-a315a6d48a2a/test-file-0520183f-20f1-6c45-6e0f-ecd224bb915d?resource=file",
      "RequestMethod": "PUT",
      "RequestHeaders": {
        "Authorization": "Sanitized",
        "traceparent": "00-efab91fbf78770428b89cb3a17c6e80f-b25edecc1756b442-00",
        "User-Agent": [
          "azsdk-net-Storage.Files.DataLake/12.1.0-dev.20200403.1",
          "(.NET Core 4.6.28325.01; Microsoft Windows 10.0.18362 )"
        ],
        "x-ms-client-request-id": "67dce3b5-ee87-9ce7-5edf-802f37bcdf89",
        "x-ms-date": "Fri, 03 Apr 2020 21:03:24 GMT",
        "x-ms-return-client-request-id": "true",
        "x-ms-version": "2019-12-12"
>>>>>>> 32e373e2
      },
      "RequestBody": null,
      "StatusCode": 201,
      "ResponseHeaders": {
        "Content-Length": "0",
<<<<<<< HEAD
        "Date": "Thu, 05 Mar 2020 22:22:34 GMT",
        "ETag": "\u00220x8D7C153B445D20F\u0022",
        "Last-Modified": "Thu, 05 Mar 2020 22:22:34 GMT",
=======
        "Date": "Fri, 03 Apr 2020 21:03:22 GMT",
        "ETag": "\u00220x8D7D81271E9A0CF\u0022",
        "Last-Modified": "Fri, 03 Apr 2020 21:03:22 GMT",
>>>>>>> 32e373e2
        "Server": [
          "Windows-Azure-HDFS/1.0",
          "Microsoft-HTTPAPI/2.0"
        ],
        "x-ms-client-request-id": "67dce3b5-ee87-9ce7-5edf-802f37bcdf89",
<<<<<<< HEAD
        "x-ms-request-id": "f4f1cd67-601f-0010-093c-f35753000000",
        "x-ms-version": "2019-10-10"
=======
        "x-ms-request-id": "fa44031c-201f-0097-32fb-091bad000000",
        "x-ms-version": "2019-12-12"
>>>>>>> 32e373e2
      },
      "ResponseBody": []
    },
    {
<<<<<<< HEAD
      "RequestUri": "https://seanstagehierarchical.blob.core.windows.net/test-filesystem-d2ab3432-77da-12d7-05c5-a315a6d48a2a/test-file-0520183f-20f1-6c45-6e0f-ecd224bb915d",
=======
      "RequestUri": "http://seannsecanary.blob.core.windows.net/test-filesystem-d2ab3432-77da-12d7-05c5-a315a6d48a2a/test-file-0520183f-20f1-6c45-6e0f-ecd224bb915d",
>>>>>>> 32e373e2
      "RequestMethod": "HEAD",
      "RequestHeaders": {
        "Authorization": "Sanitized",
        "User-Agent": [
<<<<<<< HEAD
          "azsdk-net-Storage.Files.DataLake/12.0.0-dev.20200305.1",
          "(.NET Core 4.6.28325.01; Microsoft Windows 10.0.18363 )"
        ],
        "x-ms-client-request-id": "411d7a77-29de-e1d5-e1bc-a4a81abcf843",
        "x-ms-date": "Thu, 05 Mar 2020 22:22:34 GMT",
        "x-ms-return-client-request-id": "true",
        "x-ms-version": "2019-10-10"
=======
          "azsdk-net-Storage.Files.DataLake/12.1.0-dev.20200403.1",
          "(.NET Core 4.6.28325.01; Microsoft Windows 10.0.18362 )"
        ],
        "x-ms-client-request-id": "411d7a77-29de-e1d5-e1bc-a4a81abcf843",
        "x-ms-date": "Fri, 03 Apr 2020 21:03:24 GMT",
        "x-ms-return-client-request-id": "true",
        "x-ms-version": "2019-12-12"
>>>>>>> 32e373e2
      },
      "RequestBody": null,
      "StatusCode": 200,
      "ResponseHeaders": {
        "Accept-Ranges": "bytes",
        "Content-Length": "0",
        "Content-Type": "application/octet-stream",
<<<<<<< HEAD
        "Date": "Thu, 05 Mar 2020 22:22:34 GMT",
        "ETag": "\u00220x8D7C153B445D20F\u0022",
        "Last-Modified": "Thu, 05 Mar 2020 22:22:34 GMT",
=======
        "Date": "Fri, 03 Apr 2020 21:03:22 GMT",
        "ETag": "\u00220x8D7D81271E9A0CF\u0022",
        "Last-Modified": "Fri, 03 Apr 2020 21:03:22 GMT",
>>>>>>> 32e373e2
        "Server": [
          "Windows-Azure-Blob/1.0",
          "Microsoft-HTTPAPI/2.0"
        ],
        "x-ms-access-tier": "Hot",
        "x-ms-access-tier-inferred": "true",
        "x-ms-blob-type": "BlockBlob",
        "x-ms-client-request-id": "411d7a77-29de-e1d5-e1bc-a4a81abcf843",
<<<<<<< HEAD
        "x-ms-creation-time": "Thu, 05 Mar 2020 22:22:34 GMT",
        "x-ms-lease-state": "available",
        "x-ms-lease-status": "unlocked",
        "x-ms-request-id": "b2d66c4f-501e-0034-7b3c-f3a1f3000000",
        "x-ms-server-encrypted": "true",
        "x-ms-version": "2019-10-10"
=======
        "x-ms-creation-time": "Fri, 03 Apr 2020 21:03:22 GMT",
        "x-ms-lease-state": "available",
        "x-ms-lease-status": "unlocked",
        "x-ms-request-id": "96226eee-f01e-0012-44fb-093670000000",
        "x-ms-server-encrypted": "true",
        "x-ms-version": "2019-12-12"
>>>>>>> 32e373e2
      },
      "ResponseBody": []
    },
    {
<<<<<<< HEAD
      "RequestUri": "https://seanstagehierarchical.dfs.core.windows.net/test-filesystem-d2ab3432-77da-12d7-05c5-a315a6d48a2a/test-file-0520183f-20f1-6c45-6e0f-ecd224bb915d?action=setAccessControl",
      "RequestMethod": "PATCH",
      "RequestHeaders": {
        "Authorization": "Sanitized",
        "If-None-Match": "\u00220x8D7C153B445D20F\u0022",
        "User-Agent": [
          "azsdk-net-Storage.Files.DataLake/12.0.0-dev.20200305.1",
          "(.NET Core 4.6.28325.01; Microsoft Windows 10.0.18363 )"
        ],
        "x-ms-acl": "user::rwx,group::r--,other::---,mask::rwx",
        "x-ms-client-request-id": "bdb71eeb-9e9f-acaa-1906-595eab3f8a70",
        "x-ms-date": "Thu, 05 Mar 2020 22:22:34 GMT",
        "x-ms-return-client-request-id": "true",
        "x-ms-version": "2019-10-10"
=======
      "RequestUri": "http://seannsecanary.dfs.core.windows.net/test-filesystem-d2ab3432-77da-12d7-05c5-a315a6d48a2a/test-file-0520183f-20f1-6c45-6e0f-ecd224bb915d?action=setAccessControl",
      "RequestMethod": "PATCH",
      "RequestHeaders": {
        "Authorization": "Sanitized",
        "If-None-Match": "\u00220x8D7D81271E9A0CF\u0022",
        "User-Agent": [
          "azsdk-net-Storage.Files.DataLake/12.1.0-dev.20200403.1",
          "(.NET Core 4.6.28325.01; Microsoft Windows 10.0.18362 )"
        ],
        "x-ms-acl": "user::rwx,group::r--,other::---,mask::rwx",
        "x-ms-client-request-id": "bdb71eeb-9e9f-acaa-1906-595eab3f8a70",
        "x-ms-date": "Fri, 03 Apr 2020 21:03:24 GMT",
        "x-ms-return-client-request-id": "true",
        "x-ms-version": "2019-12-12"
>>>>>>> 32e373e2
      },
      "RequestBody": null,
      "StatusCode": 412,
      "ResponseHeaders": {
        "Content-Length": "200",
        "Content-Type": "application/json; charset=utf-8",
<<<<<<< HEAD
        "Date": "Thu, 05 Mar 2020 22:22:34 GMT",
=======
        "Date": "Fri, 03 Apr 2020 21:03:22 GMT",
>>>>>>> 32e373e2
        "Server": [
          "Windows-Azure-HDFS/1.0",
          "Microsoft-HTTPAPI/2.0"
        ],
        "x-ms-client-request-id": "bdb71eeb-9e9f-acaa-1906-595eab3f8a70",
        "x-ms-error-code": "ConditionNotMet",
<<<<<<< HEAD
        "x-ms-request-id": "f4f1cd68-601f-0010-0a3c-f35753000000",
        "x-ms-version": "2019-10-10"
=======
        "x-ms-request-id": "fa44031d-201f-0097-33fb-091bad000000",
        "x-ms-version": "2019-12-12"
>>>>>>> 32e373e2
      },
      "ResponseBody": {
        "error": {
          "code": "ConditionNotMet",
<<<<<<< HEAD
          "message": "The condition specified using HTTP conditional header(s) is not met.\nRequestId:f4f1cd68-601f-0010-0a3c-f35753000000\nTime:2020-03-05T22:22:34.8849397Z"
        }
      }
    },
    {
      "RequestUri": "https://seanstagehierarchical.blob.core.windows.net/test-filesystem-d2ab3432-77da-12d7-05c5-a315a6d48a2a?restype=container",
      "RequestMethod": "DELETE",
      "RequestHeaders": {
        "Authorization": "Sanitized",
        "traceparent": "00-d8f6fb46bcf79946b0165a959517d399-918752c2f24c484c-00",
        "User-Agent": [
          "azsdk-net-Storage.Files.DataLake/12.0.0-dev.20200305.1",
          "(.NET Core 4.6.28325.01; Microsoft Windows 10.0.18363 )"
        ],
        "x-ms-client-request-id": "fcbc157c-3a05-77a4-8ef5-701d02f8b8bc",
        "x-ms-date": "Thu, 05 Mar 2020 22:22:34 GMT",
        "x-ms-return-client-request-id": "true",
        "x-ms-version": "2019-10-10"
=======
          "message": "The condition specified using HTTP conditional header(s) is not met.\nRequestId:fa44031d-201f-0097-33fb-091bad000000\nTime:2020-04-03T21:03:22.9897133Z"
        }
      }
    },
    {
      "RequestUri": "http://seannsecanary.blob.core.windows.net/test-filesystem-d2ab3432-77da-12d7-05c5-a315a6d48a2a?restype=container",
      "RequestMethod": "DELETE",
      "RequestHeaders": {
        "Authorization": "Sanitized",
        "traceparent": "00-bcf69fc6a696d445ac2533d11cd5016c-64b138c1790a2843-00",
        "User-Agent": [
          "azsdk-net-Storage.Files.DataLake/12.1.0-dev.20200403.1",
          "(.NET Core 4.6.28325.01; Microsoft Windows 10.0.18362 )"
        ],
        "x-ms-client-request-id": "fcbc157c-3a05-77a4-8ef5-701d02f8b8bc",
        "x-ms-date": "Fri, 03 Apr 2020 21:03:24 GMT",
        "x-ms-return-client-request-id": "true",
        "x-ms-version": "2019-12-12"
>>>>>>> 32e373e2
      },
      "RequestBody": null,
      "StatusCode": 202,
      "ResponseHeaders": {
        "Content-Length": "0",
<<<<<<< HEAD
        "Date": "Thu, 05 Mar 2020 22:22:34 GMT",
=======
        "Date": "Fri, 03 Apr 2020 21:03:22 GMT",
>>>>>>> 32e373e2
        "Server": [
          "Windows-Azure-Blob/1.0",
          "Microsoft-HTTPAPI/2.0"
        ],
        "x-ms-client-request-id": "fcbc157c-3a05-77a4-8ef5-701d02f8b8bc",
<<<<<<< HEAD
        "x-ms-request-id": "b2d66c50-501e-0034-7c3c-f3a1f3000000",
        "x-ms-version": "2019-10-10"
=======
        "x-ms-request-id": "96226eff-f01e-0012-53fb-093670000000",
        "x-ms-version": "2019-12-12"
>>>>>>> 32e373e2
      },
      "ResponseBody": []
    },
    {
<<<<<<< HEAD
      "RequestUri": "https://seanstagehierarchical.blob.core.windows.net/test-filesystem-299ecaac-1c03-8261-df9c-9ae65803bddb?restype=container",
      "RequestMethod": "PUT",
      "RequestHeaders": {
        "Authorization": "Sanitized",
        "traceparent": "00-c409a8711f0b064e9aa8eead5fe8fda5-8f6e08b142bf0e41-00",
        "User-Agent": [
          "azsdk-net-Storage.Files.DataLake/12.0.0-dev.20200305.1",
          "(.NET Core 4.6.28325.01; Microsoft Windows 10.0.18363 )"
        ],
        "x-ms-blob-public-access": "container",
        "x-ms-client-request-id": "23fa89ff-ce9f-60f3-b33a-1c689fbe1e8b",
        "x-ms-date": "Thu, 05 Mar 2020 22:22:35 GMT",
        "x-ms-return-client-request-id": "true",
        "x-ms-version": "2019-10-10"
=======
      "RequestUri": "http://seannsecanary.blob.core.windows.net/test-filesystem-299ecaac-1c03-8261-df9c-9ae65803bddb?restype=container",
      "RequestMethod": "PUT",
      "RequestHeaders": {
        "Authorization": "Sanitized",
        "traceparent": "00-43befc0e22fd6f419c188a099ef2eb16-5fa9782ee1dbd442-00",
        "User-Agent": [
          "azsdk-net-Storage.Files.DataLake/12.1.0-dev.20200403.1",
          "(.NET Core 4.6.28325.01; Microsoft Windows 10.0.18362 )"
        ],
        "x-ms-blob-public-access": "container",
        "x-ms-client-request-id": "23fa89ff-ce9f-60f3-b33a-1c689fbe1e8b",
        "x-ms-date": "Fri, 03 Apr 2020 21:03:24 GMT",
        "x-ms-return-client-request-id": "true",
        "x-ms-version": "2019-12-12"
>>>>>>> 32e373e2
      },
      "RequestBody": null,
      "StatusCode": 201,
      "ResponseHeaders": {
        "Content-Length": "0",
<<<<<<< HEAD
        "Date": "Thu, 05 Mar 2020 22:22:35 GMT",
        "ETag": "\u00220x8D7C153B49AA2AC\u0022",
        "Last-Modified": "Thu, 05 Mar 2020 22:22:35 GMT",
=======
        "Date": "Fri, 03 Apr 2020 21:03:22 GMT",
        "ETag": "\u00220x8D7D812721D9C27\u0022",
        "Last-Modified": "Fri, 03 Apr 2020 21:03:23 GMT",
>>>>>>> 32e373e2
        "Server": [
          "Windows-Azure-Blob/1.0",
          "Microsoft-HTTPAPI/2.0"
        ],
        "x-ms-client-request-id": "23fa89ff-ce9f-60f3-b33a-1c689fbe1e8b",
<<<<<<< HEAD
        "x-ms-request-id": "c74f39ad-a01e-000f-4a3c-f3e457000000",
        "x-ms-version": "2019-10-10"
=======
        "x-ms-request-id": "96226f0c-f01e-0012-5efb-093670000000",
        "x-ms-version": "2019-12-12"
>>>>>>> 32e373e2
      },
      "ResponseBody": []
    },
    {
<<<<<<< HEAD
      "RequestUri": "https://seanstagehierarchical.dfs.core.windows.net/test-filesystem-299ecaac-1c03-8261-df9c-9ae65803bddb/test-file-9f0e9537-2116-1d39-60e0-0d93882888be?resource=file",
      "RequestMethod": "PUT",
      "RequestHeaders": {
        "Authorization": "Sanitized",
        "traceparent": "00-7667bbe855d97b44ab3a83895394c6a2-e41e66b3ad06ca4f-00",
        "User-Agent": [
          "azsdk-net-Storage.Files.DataLake/12.0.0-dev.20200305.1",
          "(.NET Core 4.6.28325.01; Microsoft Windows 10.0.18363 )"
        ],
        "x-ms-client-request-id": "64010952-7912-dd15-4fdc-c3bec060d78a",
        "x-ms-date": "Thu, 05 Mar 2020 22:22:35 GMT",
        "x-ms-return-client-request-id": "true",
        "x-ms-version": "2019-10-10"
=======
      "RequestUri": "http://seannsecanary.dfs.core.windows.net/test-filesystem-299ecaac-1c03-8261-df9c-9ae65803bddb/test-file-9f0e9537-2116-1d39-60e0-0d93882888be?resource=file",
      "RequestMethod": "PUT",
      "RequestHeaders": {
        "Authorization": "Sanitized",
        "traceparent": "00-b4b41e39eb851c4cb7afab97544128b1-ae02d7c39657bf43-00",
        "User-Agent": [
          "azsdk-net-Storage.Files.DataLake/12.1.0-dev.20200403.1",
          "(.NET Core 4.6.28325.01; Microsoft Windows 10.0.18362 )"
        ],
        "x-ms-client-request-id": "64010952-7912-dd15-4fdc-c3bec060d78a",
        "x-ms-date": "Fri, 03 Apr 2020 21:03:24 GMT",
        "x-ms-return-client-request-id": "true",
        "x-ms-version": "2019-12-12"
>>>>>>> 32e373e2
      },
      "RequestBody": null,
      "StatusCode": 201,
      "ResponseHeaders": {
        "Content-Length": "0",
<<<<<<< HEAD
        "Date": "Thu, 05 Mar 2020 22:22:35 GMT",
        "ETag": "\u00220x8D7C153B4CCDF3C\u0022",
        "Last-Modified": "Thu, 05 Mar 2020 22:22:35 GMT",
=======
        "Date": "Fri, 03 Apr 2020 21:03:23 GMT",
        "ETag": "\u00220x8D7D812723BA0E8\u0022",
        "Last-Modified": "Fri, 03 Apr 2020 21:03:23 GMT",
>>>>>>> 32e373e2
        "Server": [
          "Windows-Azure-HDFS/1.0",
          "Microsoft-HTTPAPI/2.0"
        ],
        "x-ms-client-request-id": "64010952-7912-dd15-4fdc-c3bec060d78a",
<<<<<<< HEAD
        "x-ms-request-id": "3ab45e42-601f-002f-3e3c-f39ff0000000",
        "x-ms-version": "2019-10-10"
=======
        "x-ms-request-id": "fa44031e-201f-0097-34fb-091bad000000",
        "x-ms-version": "2019-12-12"
>>>>>>> 32e373e2
      },
      "ResponseBody": []
    },
    {
<<<<<<< HEAD
      "RequestUri": "https://seanstagehierarchical.dfs.core.windows.net/test-filesystem-299ecaac-1c03-8261-df9c-9ae65803bddb/test-file-9f0e9537-2116-1d39-60e0-0d93882888be?action=setAccessControl",
=======
      "RequestUri": "http://seannsecanary.dfs.core.windows.net/test-filesystem-299ecaac-1c03-8261-df9c-9ae65803bddb/test-file-9f0e9537-2116-1d39-60e0-0d93882888be?action=setAccessControl",
>>>>>>> 32e373e2
      "RequestMethod": "PATCH",
      "RequestHeaders": {
        "Authorization": "Sanitized",
        "User-Agent": [
<<<<<<< HEAD
          "azsdk-net-Storage.Files.DataLake/12.0.0-dev.20200305.1",
          "(.NET Core 4.6.28325.01; Microsoft Windows 10.0.18363 )"
        ],
        "x-ms-acl": "user::rwx,group::r--,other::---,mask::rwx",
        "x-ms-client-request-id": "7f40afc2-2427-09ac-5908-7f2cd67c7f0f",
        "x-ms-date": "Thu, 05 Mar 2020 22:22:35 GMT",
        "x-ms-lease-id": "3b37ff07-97f1-9e69-a749-543f0839cb92",
        "x-ms-return-client-request-id": "true",
        "x-ms-version": "2019-10-10"
=======
          "azsdk-net-Storage.Files.DataLake/12.1.0-dev.20200403.1",
          "(.NET Core 4.6.28325.01; Microsoft Windows 10.0.18362 )"
        ],
        "x-ms-acl": "user::rwx,group::r--,other::---,mask::rwx",
        "x-ms-client-request-id": "7f40afc2-2427-09ac-5908-7f2cd67c7f0f",
        "x-ms-date": "Fri, 03 Apr 2020 21:03:24 GMT",
        "x-ms-lease-id": "3b37ff07-97f1-9e69-a749-543f0839cb92",
        "x-ms-return-client-request-id": "true",
        "x-ms-version": "2019-12-12"
>>>>>>> 32e373e2
      },
      "RequestBody": null,
      "StatusCode": 412,
      "ResponseHeaders": {
        "Content-Length": "176",
        "Content-Type": "application/json; charset=utf-8",
<<<<<<< HEAD
        "Date": "Thu, 05 Mar 2020 22:22:35 GMT",
=======
        "Date": "Fri, 03 Apr 2020 21:03:23 GMT",
>>>>>>> 32e373e2
        "Server": [
          "Windows-Azure-HDFS/1.0",
          "Microsoft-HTTPAPI/2.0"
        ],
        "x-ms-client-request-id": "7f40afc2-2427-09ac-5908-7f2cd67c7f0f",
        "x-ms-error-code": "LeaseNotPresent",
<<<<<<< HEAD
        "x-ms-request-id": "3ab45e43-601f-002f-3f3c-f39ff0000000",
        "x-ms-version": "2019-10-10"
=======
        "x-ms-request-id": "fa44031f-201f-0097-35fb-091bad000000",
        "x-ms-version": "2019-12-12"
>>>>>>> 32e373e2
      },
      "ResponseBody": {
        "error": {
          "code": "LeaseNotPresent",
<<<<<<< HEAD
          "message": "There is currently no lease on the resource.\nRequestId:3ab45e43-601f-002f-3f3c-f39ff0000000\nTime:2020-03-05T22:22:35.6770709Z"
        }
      }
    },
    {
      "RequestUri": "https://seanstagehierarchical.blob.core.windows.net/test-filesystem-299ecaac-1c03-8261-df9c-9ae65803bddb?restype=container",
      "RequestMethod": "DELETE",
      "RequestHeaders": {
        "Authorization": "Sanitized",
        "traceparent": "00-80d85df95c190f41ab260b4265bdd55a-c2bc735ade3d9a4e-00",
        "User-Agent": [
          "azsdk-net-Storage.Files.DataLake/12.0.0-dev.20200305.1",
          "(.NET Core 4.6.28325.01; Microsoft Windows 10.0.18363 )"
        ],
        "x-ms-client-request-id": "11fc6531-571f-8c63-b1db-d7cfcf55c7dd",
        "x-ms-date": "Thu, 05 Mar 2020 22:22:35 GMT",
        "x-ms-return-client-request-id": "true",
        "x-ms-version": "2019-10-10"
=======
          "message": "There is currently no lease on the resource.\nRequestId:fa44031f-201f-0097-35fb-091bad000000\nTime:2020-04-03T21:03:23.4500371Z"
        }
      }
    },
    {
      "RequestUri": "http://seannsecanary.blob.core.windows.net/test-filesystem-299ecaac-1c03-8261-df9c-9ae65803bddb?restype=container",
      "RequestMethod": "DELETE",
      "RequestHeaders": {
        "Authorization": "Sanitized",
        "traceparent": "00-911181e005e4b0438aa51149794238b7-66e67e10860fe347-00",
        "User-Agent": [
          "azsdk-net-Storage.Files.DataLake/12.1.0-dev.20200403.1",
          "(.NET Core 4.6.28325.01; Microsoft Windows 10.0.18362 )"
        ],
        "x-ms-client-request-id": "11fc6531-571f-8c63-b1db-d7cfcf55c7dd",
        "x-ms-date": "Fri, 03 Apr 2020 21:03:24 GMT",
        "x-ms-return-client-request-id": "true",
        "x-ms-version": "2019-12-12"
>>>>>>> 32e373e2
      },
      "RequestBody": null,
      "StatusCode": 202,
      "ResponseHeaders": {
        "Content-Length": "0",
<<<<<<< HEAD
        "Date": "Thu, 05 Mar 2020 22:22:35 GMT",
=======
        "Date": "Fri, 03 Apr 2020 21:03:23 GMT",
>>>>>>> 32e373e2
        "Server": [
          "Windows-Azure-Blob/1.0",
          "Microsoft-HTTPAPI/2.0"
        ],
        "x-ms-client-request-id": "11fc6531-571f-8c63-b1db-d7cfcf55c7dd",
<<<<<<< HEAD
        "x-ms-request-id": "c74f39bd-a01e-000f-573c-f3e457000000",
        "x-ms-version": "2019-10-10"
=======
        "x-ms-request-id": "96226f37-f01e-0012-02fb-093670000000",
        "x-ms-version": "2019-12-12"
>>>>>>> 32e373e2
      },
      "ResponseBody": []
    }
  ],
  "Variables": {
<<<<<<< HEAD
    "DateTimeOffsetNow": "2020-03-05T14:22:31.7661105-08:00",
    "RandomSeed": "1018248348",
    "Storage_TestConfigHierarchicalNamespace": "NamespaceTenant\nseanstagehierarchical\nU2FuaXRpemVk\nhttps://seanstagehierarchical.blob.core.windows.net\nhttp://seanstagehierarchical.file.core.windows.net\nhttp://seanstagehierarchical.queue.core.windows.net\nhttp://seanstagehierarchical.table.core.windows.net\n\n\n\n\nhttp://seanstagehierarchical-secondary.blob.core.windows.net\nhttp://seanstagehierarchical-secondary.file.core.windows.net\nhttp://seanstagehierarchical-secondary.queue.core.windows.net\nhttp://seanstagehierarchical-secondary.table.core.windows.net\n68390a19-a643-458b-b726-408abf67b4fc\nSanitized\n72f988bf-86f1-41af-91ab-2d7cd011db47\nhttps://login.microsoftonline.com/\nCloud\nBlobEndpoint=https://seanstagehierarchical.blob.core.windows.net/;QueueEndpoint=http://seanstagehierarchical.queue.core.windows.net/;FileEndpoint=http://seanstagehierarchical.file.core.windows.net/;BlobSecondaryEndpoint=http://seanstagehierarchical-secondary.blob.core.windows.net/;QueueSecondaryEndpoint=http://seanstagehierarchical-secondary.queue.core.windows.net/;FileSecondaryEndpoint=http://seanstagehierarchical-secondary.file.core.windows.net/;AccountName=seanstagehierarchical;AccountKey=Sanitized\n"
=======
    "DateTimeOffsetNow": "2020-04-03T14:03:20.5973082-07:00",
    "RandomSeed": "1018248348",
    "Storage_TestConfigHierarchicalNamespace": "NamespaceTenant\nseannsecanary\nU2FuaXRpemVk\nhttp://seannsecanary.blob.core.windows.net\nhttp://seannsecanary.file.core.windows.net\nhttp://seannsecanary.queue.core.windows.net\nhttp://seannsecanary.table.core.windows.net\n\n\n\n\nhttp://seannsecanary-secondary.blob.core.windows.net\nhttp://seannsecanary-secondary.file.core.windows.net\nhttp://seannsecanary-secondary.queue.core.windows.net\nhttp://seannsecanary-secondary.table.core.windows.net\n68390a19-a643-458b-b726-408abf67b4fc\nSanitized\n72f988bf-86f1-41af-91ab-2d7cd011db47\nhttps://login.microsoftonline.com/\nCloud\nBlobEndpoint=http://seannsecanary.blob.core.windows.net/;QueueEndpoint=http://seannsecanary.queue.core.windows.net/;FileEndpoint=http://seannsecanary.file.core.windows.net/;BlobSecondaryEndpoint=http://seannsecanary-secondary.blob.core.windows.net/;QueueSecondaryEndpoint=http://seannsecanary-secondary.queue.core.windows.net/;FileSecondaryEndpoint=http://seannsecanary-secondary.file.core.windows.net/;AccountName=seannsecanary;AccountKey=Sanitized\n"
>>>>>>> 32e373e2
  }
}<|MERGE_RESOLUTION|>--- conflicted
+++ resolved
@@ -1,22 +1,6 @@
 {
   "Entries": [
     {
-<<<<<<< HEAD
-      "RequestUri": "https://seanstagehierarchical.blob.core.windows.net/test-filesystem-f99cc758-672d-ee56-ac50-865ad65fa8da?restype=container",
-      "RequestMethod": "PUT",
-      "RequestHeaders": {
-        "Authorization": "Sanitized",
-        "traceparent": "00-7a847850348d3440ae06b8c11ec30b48-066c60a3f287ea4d-00",
-        "User-Agent": [
-          "azsdk-net-Storage.Files.DataLake/12.0.0-dev.20200305.1",
-          "(.NET Core 4.6.28325.01; Microsoft Windows 10.0.18363 )"
-        ],
-        "x-ms-blob-public-access": "container",
-        "x-ms-client-request-id": "0dd64793-df7b-a033-a848-8ea1100ec847",
-        "x-ms-date": "Thu, 05 Mar 2020 22:22:31 GMT",
-        "x-ms-return-client-request-id": "true",
-        "x-ms-version": "2019-10-10"
-=======
       "RequestUri": "http://seannsecanary.blob.core.windows.net/test-filesystem-f99cc758-672d-ee56-ac50-865ad65fa8da?restype=container",
       "RequestMethod": "PUT",
       "RequestHeaders": {
@@ -31,52 +15,25 @@
         "x-ms-date": "Fri, 03 Apr 2020 21:03:20 GMT",
         "x-ms-return-client-request-id": "true",
         "x-ms-version": "2019-12-12"
->>>>>>> 32e373e2
-      },
-      "RequestBody": null,
-      "StatusCode": 201,
-      "ResponseHeaders": {
-        "Content-Length": "0",
-<<<<<<< HEAD
-        "Date": "Thu, 05 Mar 2020 22:22:31 GMT",
-        "ETag": "\u00220x8D7C153B2A1EBAF\u0022",
-        "Last-Modified": "Thu, 05 Mar 2020 22:22:31 GMT",
-=======
+      },
+      "RequestBody": null,
+      "StatusCode": 201,
+      "ResponseHeaders": {
+        "Content-Length": "0",
         "Date": "Fri, 03 Apr 2020 21:03:19 GMT",
         "ETag": "\u00220x8D7D8126FB888E4\u0022",
         "Last-Modified": "Fri, 03 Apr 2020 21:03:19 GMT",
->>>>>>> 32e373e2
         "Server": [
           "Windows-Azure-Blob/1.0",
           "Microsoft-HTTPAPI/2.0"
         ],
         "x-ms-client-request-id": "0dd64793-df7b-a033-a848-8ea1100ec847",
-<<<<<<< HEAD
-        "x-ms-request-id": "fcb3af78-001e-0039-4a3c-f36927000000",
-        "x-ms-version": "2019-10-10"
-=======
         "x-ms-request-id": "96226ce4-f01e-0012-12fb-093670000000",
         "x-ms-version": "2019-12-12"
->>>>>>> 32e373e2
-      },
-      "ResponseBody": []
-    },
-    {
-<<<<<<< HEAD
-      "RequestUri": "https://seanstagehierarchical.dfs.core.windows.net/test-filesystem-f99cc758-672d-ee56-ac50-865ad65fa8da/test-file-d6cc79a0-3e13-7abd-95d2-169f9baa44af?resource=file",
-      "RequestMethod": "PUT",
-      "RequestHeaders": {
-        "Authorization": "Sanitized",
-        "traceparent": "00-b26c399b52612b49815a9b5296c00fe8-b2388922717db34e-00",
-        "User-Agent": [
-          "azsdk-net-Storage.Files.DataLake/12.0.0-dev.20200305.1",
-          "(.NET Core 4.6.28325.01; Microsoft Windows 10.0.18363 )"
-        ],
-        "x-ms-client-request-id": "300b84c5-ea30-54cb-8a5b-77a9c89405fe",
-        "x-ms-date": "Thu, 05 Mar 2020 22:22:32 GMT",
-        "x-ms-return-client-request-id": "true",
-        "x-ms-version": "2019-10-10"
-=======
+      },
+      "ResponseBody": []
+    },
+    {
       "RequestUri": "http://seannsecanary.dfs.core.windows.net/test-filesystem-f99cc758-672d-ee56-ac50-865ad65fa8da/test-file-d6cc79a0-3e13-7abd-95d2-169f9baa44af?resource=file",
       "RequestMethod": "PUT",
       "RequestHeaders": {
@@ -90,53 +47,25 @@
         "x-ms-date": "Fri, 03 Apr 2020 21:03:21 GMT",
         "x-ms-return-client-request-id": "true",
         "x-ms-version": "2019-12-12"
->>>>>>> 32e373e2
-      },
-      "RequestBody": null,
-      "StatusCode": 201,
-      "ResponseHeaders": {
-        "Content-Length": "0",
-<<<<<<< HEAD
-        "Date": "Thu, 05 Mar 2020 22:22:31 GMT",
-        "ETag": "\u00220x8D7C153B2D50FBA\u0022",
-        "Last-Modified": "Thu, 05 Mar 2020 22:22:32 GMT",
-=======
+      },
+      "RequestBody": null,
+      "StatusCode": 201,
+      "ResponseHeaders": {
+        "Content-Length": "0",
         "Date": "Fri, 03 Apr 2020 21:03:20 GMT",
         "ETag": "\u00220x8D7D81270274AD5\u0022",
         "Last-Modified": "Fri, 03 Apr 2020 21:03:19 GMT",
->>>>>>> 32e373e2
         "Server": [
           "Windows-Azure-HDFS/1.0",
           "Microsoft-HTTPAPI/2.0"
         ],
         "x-ms-client-request-id": "300b84c5-ea30-54cb-8a5b-77a9c89405fe",
-<<<<<<< HEAD
-        "x-ms-request-id": "cc91dc06-f01f-0002-6b3c-f32c83000000",
-        "x-ms-version": "2019-10-10"
-=======
         "x-ms-request-id": "fa440316-201f-0097-2cfb-091bad000000",
         "x-ms-version": "2019-12-12"
->>>>>>> 32e373e2
-      },
-      "ResponseBody": []
-    },
-    {
-<<<<<<< HEAD
-      "RequestUri": "https://seanstagehierarchical.dfs.core.windows.net/test-filesystem-f99cc758-672d-ee56-ac50-865ad65fa8da/test-file-d6cc79a0-3e13-7abd-95d2-169f9baa44af?action=setAccessControl",
-      "RequestMethod": "PATCH",
-      "RequestHeaders": {
-        "Authorization": "Sanitized",
-        "If-Modified-Since": "Fri, 06 Mar 2020 22:22:31 GMT",
-        "User-Agent": [
-          "azsdk-net-Storage.Files.DataLake/12.0.0-dev.20200305.1",
-          "(.NET Core 4.6.28325.01; Microsoft Windows 10.0.18363 )"
-        ],
-        "x-ms-acl": "user::rwx,group::r--,other::---,mask::rwx",
-        "x-ms-client-request-id": "16d94217-139e-a47f-dc71-032d23b6ca69",
-        "x-ms-date": "Thu, 05 Mar 2020 22:22:32 GMT",
-        "x-ms-return-client-request-id": "true",
-        "x-ms-version": "2019-10-10"
-=======
+      },
+      "ResponseBody": []
+    },
+    {
       "RequestUri": "http://seannsecanary.dfs.core.windows.net/test-filesystem-f99cc758-672d-ee56-ac50-865ad65fa8da/test-file-d6cc79a0-3e13-7abd-95d2-169f9baa44af?action=setAccessControl",
       "RequestMethod": "PATCH",
       "RequestHeaders": {
@@ -151,55 +80,25 @@
         "x-ms-date": "Fri, 03 Apr 2020 21:03:21 GMT",
         "x-ms-return-client-request-id": "true",
         "x-ms-version": "2019-12-12"
->>>>>>> 32e373e2
       },
       "RequestBody": null,
       "StatusCode": 412,
       "ResponseHeaders": {
         "Content-Length": "200",
         "Content-Type": "application/json; charset=utf-8",
-<<<<<<< HEAD
-        "Date": "Thu, 05 Mar 2020 22:22:32 GMT",
-=======
         "Date": "Fri, 03 Apr 2020 21:03:20 GMT",
->>>>>>> 32e373e2
         "Server": [
           "Windows-Azure-HDFS/1.0",
           "Microsoft-HTTPAPI/2.0"
         ],
         "x-ms-client-request-id": "16d94217-139e-a47f-dc71-032d23b6ca69",
         "x-ms-error-code": "ConditionNotMet",
-<<<<<<< HEAD
-        "x-ms-request-id": "cc91dc07-f01f-0002-6c3c-f32c83000000",
-        "x-ms-version": "2019-10-10"
-=======
         "x-ms-request-id": "fa440317-201f-0097-2dfb-091bad000000",
         "x-ms-version": "2019-12-12"
->>>>>>> 32e373e2
       },
       "ResponseBody": {
         "error": {
           "code": "ConditionNotMet",
-<<<<<<< HEAD
-          "message": "The condition specified using HTTP conditional header(s) is not met.\nRequestId:cc91dc07-f01f-0002-6c3c-f32c83000000\nTime:2020-03-05T22:22:32.3761914Z"
-        }
-      }
-    },
-    {
-      "RequestUri": "https://seanstagehierarchical.blob.core.windows.net/test-filesystem-f99cc758-672d-ee56-ac50-865ad65fa8da?restype=container",
-      "RequestMethod": "DELETE",
-      "RequestHeaders": {
-        "Authorization": "Sanitized",
-        "traceparent": "00-01f1c3019afebc4ebaaaf436a3aa0653-a5e8bd298180c949-00",
-        "User-Agent": [
-          "azsdk-net-Storage.Files.DataLake/12.0.0-dev.20200305.1",
-          "(.NET Core 4.6.28325.01; Microsoft Windows 10.0.18363 )"
-        ],
-        "x-ms-client-request-id": "86917230-eeba-f05f-5f6d-8bd63691e263",
-        "x-ms-date": "Thu, 05 Mar 2020 22:22:32 GMT",
-        "x-ms-return-client-request-id": "true",
-        "x-ms-version": "2019-10-10"
-=======
           "message": "The condition specified using HTTP conditional header(s) is not met.\nRequestId:fa440317-201f-0097-2dfb-091bad000000\nTime:2020-04-03T21:03:20.3278409Z"
         }
       }
@@ -218,49 +117,23 @@
         "x-ms-date": "Fri, 03 Apr 2020 21:03:21 GMT",
         "x-ms-return-client-request-id": "true",
         "x-ms-version": "2019-12-12"
->>>>>>> 32e373e2
       },
       "RequestBody": null,
       "StatusCode": 202,
       "ResponseHeaders": {
         "Content-Length": "0",
-<<<<<<< HEAD
-        "Date": "Thu, 05 Mar 2020 22:22:32 GMT",
-=======
         "Date": "Fri, 03 Apr 2020 21:03:20 GMT",
->>>>>>> 32e373e2
         "Server": [
           "Windows-Azure-Blob/1.0",
           "Microsoft-HTTPAPI/2.0"
         ],
         "x-ms-client-request-id": "86917230-eeba-f05f-5f6d-8bd63691e263",
-<<<<<<< HEAD
-        "x-ms-request-id": "fcb3af80-001e-0039-4f3c-f36927000000",
-        "x-ms-version": "2019-10-10"
-=======
         "x-ms-request-id": "96226db0-f01e-0012-39fb-093670000000",
         "x-ms-version": "2019-12-12"
->>>>>>> 32e373e2
-      },
-      "ResponseBody": []
-    },
-    {
-<<<<<<< HEAD
-      "RequestUri": "https://seanstagehierarchical.blob.core.windows.net/test-filesystem-730c6e6e-baa8-c687-b64d-4f98fc87939e?restype=container",
-      "RequestMethod": "PUT",
-      "RequestHeaders": {
-        "Authorization": "Sanitized",
-        "traceparent": "00-e75f2f88ea140a4a8be7cefa38b32381-a781fd958239b242-00",
-        "User-Agent": [
-          "azsdk-net-Storage.Files.DataLake/12.0.0-dev.20200305.1",
-          "(.NET Core 4.6.28325.01; Microsoft Windows 10.0.18363 )"
-        ],
-        "x-ms-blob-public-access": "container",
-        "x-ms-client-request-id": "a389b223-8831-75b1-eacb-cf6d9ec6f3d8",
-        "x-ms-date": "Thu, 05 Mar 2020 22:22:32 GMT",
-        "x-ms-return-client-request-id": "true",
-        "x-ms-version": "2019-10-10"
-=======
+      },
+      "ResponseBody": []
+    },
+    {
       "RequestUri": "http://seannsecanary.blob.core.windows.net/test-filesystem-730c6e6e-baa8-c687-b64d-4f98fc87939e?restype=container",
       "RequestMethod": "PUT",
       "RequestHeaders": {
@@ -275,52 +148,25 @@
         "x-ms-date": "Fri, 03 Apr 2020 21:03:22 GMT",
         "x-ms-return-client-request-id": "true",
         "x-ms-version": "2019-12-12"
->>>>>>> 32e373e2
-      },
-      "RequestBody": null,
-      "StatusCode": 201,
-      "ResponseHeaders": {
-        "Content-Length": "0",
-<<<<<<< HEAD
-        "Date": "Thu, 05 Mar 2020 22:22:31 GMT",
-        "ETag": "\u00220x8D7C153B31F1DBD\u0022",
-        "Last-Modified": "Thu, 05 Mar 2020 22:22:32 GMT",
-=======
+      },
+      "RequestBody": null,
+      "StatusCode": 201,
+      "ResponseHeaders": {
+        "Content-Length": "0",
         "Date": "Fri, 03 Apr 2020 21:03:21 GMT",
         "ETag": "\u00220x8D7D81270F8E42E\u0022",
         "Last-Modified": "Fri, 03 Apr 2020 21:03:21 GMT",
->>>>>>> 32e373e2
         "Server": [
           "Windows-Azure-Blob/1.0",
           "Microsoft-HTTPAPI/2.0"
         ],
         "x-ms-client-request-id": "a389b223-8831-75b1-eacb-cf6d9ec6f3d8",
-<<<<<<< HEAD
-        "x-ms-request-id": "45e4fe09-501e-001b-133c-f3ac38000000",
-        "x-ms-version": "2019-10-10"
-=======
         "x-ms-request-id": "96226e20-f01e-0012-18fb-093670000000",
         "x-ms-version": "2019-12-12"
->>>>>>> 32e373e2
-      },
-      "ResponseBody": []
-    },
-    {
-<<<<<<< HEAD
-      "RequestUri": "https://seanstagehierarchical.dfs.core.windows.net/test-filesystem-730c6e6e-baa8-c687-b64d-4f98fc87939e/test-file-8c5fedda-3194-293f-bf79-ec10aa760001?resource=file",
-      "RequestMethod": "PUT",
-      "RequestHeaders": {
-        "Authorization": "Sanitized",
-        "traceparent": "00-93daddc2c180c34e824e3b18663756c1-31d75d64d51da64b-00",
-        "User-Agent": [
-          "azsdk-net-Storage.Files.DataLake/12.0.0-dev.20200305.1",
-          "(.NET Core 4.6.28325.01; Microsoft Windows 10.0.18363 )"
-        ],
-        "x-ms-client-request-id": "d83638a4-c956-f2a0-735f-e3b79ca1cb74",
-        "x-ms-date": "Thu, 05 Mar 2020 22:22:32 GMT",
-        "x-ms-return-client-request-id": "true",
-        "x-ms-version": "2019-10-10"
-=======
+      },
+      "ResponseBody": []
+    },
+    {
       "RequestUri": "http://seannsecanary.dfs.core.windows.net/test-filesystem-730c6e6e-baa8-c687-b64d-4f98fc87939e/test-file-8c5fedda-3194-293f-bf79-ec10aa760001?resource=file",
       "RequestMethod": "PUT",
       "RequestHeaders": {
@@ -334,53 +180,25 @@
         "x-ms-date": "Fri, 03 Apr 2020 21:03:23 GMT",
         "x-ms-return-client-request-id": "true",
         "x-ms-version": "2019-12-12"
->>>>>>> 32e373e2
-      },
-      "RequestBody": null,
-      "StatusCode": 201,
-      "ResponseHeaders": {
-        "Content-Length": "0",
-<<<<<<< HEAD
-        "Date": "Thu, 05 Mar 2020 22:22:32 GMT",
-        "ETag": "\u00220x8D7C153B351A5FD\u0022",
-        "Last-Modified": "Thu, 05 Mar 2020 22:22:33 GMT",
-=======
+      },
+      "RequestBody": null,
+      "StatusCode": 201,
+      "ResponseHeaders": {
+        "Content-Length": "0",
         "Date": "Fri, 03 Apr 2020 21:03:21 GMT",
         "ETag": "\u00220x8D7D812713DF63D\u0022",
         "Last-Modified": "Fri, 03 Apr 2020 21:03:21 GMT",
->>>>>>> 32e373e2
         "Server": [
           "Windows-Azure-HDFS/1.0",
           "Microsoft-HTTPAPI/2.0"
         ],
         "x-ms-client-request-id": "d83638a4-c956-f2a0-735f-e3b79ca1cb74",
-<<<<<<< HEAD
-        "x-ms-request-id": "30548c90-501f-000b-783c-f36950000000",
-        "x-ms-version": "2019-10-10"
-=======
         "x-ms-request-id": "fa440318-201f-0097-2efb-091bad000000",
         "x-ms-version": "2019-12-12"
->>>>>>> 32e373e2
-      },
-      "ResponseBody": []
-    },
-    {
-<<<<<<< HEAD
-      "RequestUri": "https://seanstagehierarchical.dfs.core.windows.net/test-filesystem-730c6e6e-baa8-c687-b64d-4f98fc87939e/test-file-8c5fedda-3194-293f-bf79-ec10aa760001?action=setAccessControl",
-      "RequestMethod": "PATCH",
-      "RequestHeaders": {
-        "Authorization": "Sanitized",
-        "If-Unmodified-Since": "Wed, 04 Mar 2020 22:22:31 GMT",
-        "User-Agent": [
-          "azsdk-net-Storage.Files.DataLake/12.0.0-dev.20200305.1",
-          "(.NET Core 4.6.28325.01; Microsoft Windows 10.0.18363 )"
-        ],
-        "x-ms-acl": "user::rwx,group::r--,other::---,mask::rwx",
-        "x-ms-client-request-id": "716c2b86-283f-2daa-7a81-d69e0cb55256",
-        "x-ms-date": "Thu, 05 Mar 2020 22:22:33 GMT",
-        "x-ms-return-client-request-id": "true",
-        "x-ms-version": "2019-10-10"
-=======
+      },
+      "ResponseBody": []
+    },
+    {
       "RequestUri": "http://seannsecanary.dfs.core.windows.net/test-filesystem-730c6e6e-baa8-c687-b64d-4f98fc87939e/test-file-8c5fedda-3194-293f-bf79-ec10aa760001?action=setAccessControl",
       "RequestMethod": "PATCH",
       "RequestHeaders": {
@@ -395,55 +213,25 @@
         "x-ms-date": "Fri, 03 Apr 2020 21:03:23 GMT",
         "x-ms-return-client-request-id": "true",
         "x-ms-version": "2019-12-12"
->>>>>>> 32e373e2
       },
       "RequestBody": null,
       "StatusCode": 412,
       "ResponseHeaders": {
         "Content-Length": "200",
         "Content-Type": "application/json; charset=utf-8",
-<<<<<<< HEAD
-        "Date": "Thu, 05 Mar 2020 22:22:32 GMT",
-=======
         "Date": "Fri, 03 Apr 2020 21:03:21 GMT",
->>>>>>> 32e373e2
         "Server": [
           "Windows-Azure-HDFS/1.0",
           "Microsoft-HTTPAPI/2.0"
         ],
         "x-ms-client-request-id": "716c2b86-283f-2daa-7a81-d69e0cb55256",
         "x-ms-error-code": "ConditionNotMet",
-<<<<<<< HEAD
-        "x-ms-request-id": "30548c91-501f-000b-793c-f36950000000",
-        "x-ms-version": "2019-10-10"
-=======
         "x-ms-request-id": "fa440319-201f-0097-2ffb-091bad000000",
         "x-ms-version": "2019-12-12"
->>>>>>> 32e373e2
       },
       "ResponseBody": {
         "error": {
           "code": "ConditionNotMet",
-<<<<<<< HEAD
-          "message": "The condition specified using HTTP conditional header(s) is not met.\nRequestId:30548c91-501f-000b-793c-f36950000000\nTime:2020-03-05T22:22:33.1922519Z"
-        }
-      }
-    },
-    {
-      "RequestUri": "https://seanstagehierarchical.blob.core.windows.net/test-filesystem-730c6e6e-baa8-c687-b64d-4f98fc87939e?restype=container",
-      "RequestMethod": "DELETE",
-      "RequestHeaders": {
-        "Authorization": "Sanitized",
-        "traceparent": "00-742fa42a0ba3474a8c3034d1e2c9fb03-62d7fae967ad4e45-00",
-        "User-Agent": [
-          "azsdk-net-Storage.Files.DataLake/12.0.0-dev.20200305.1",
-          "(.NET Core 4.6.28325.01; Microsoft Windows 10.0.18363 )"
-        ],
-        "x-ms-client-request-id": "703165ab-5935-a234-2348-09cfd33bddca",
-        "x-ms-date": "Thu, 05 Mar 2020 22:22:33 GMT",
-        "x-ms-return-client-request-id": "true",
-        "x-ms-version": "2019-10-10"
-=======
           "message": "The condition specified using HTTP conditional header(s) is not met.\nRequestId:fa440319-201f-0097-2ffb-091bad000000\nTime:2020-04-03T21:03:21.8899397Z"
         }
       }
@@ -462,49 +250,23 @@
         "x-ms-date": "Fri, 03 Apr 2020 21:03:23 GMT",
         "x-ms-return-client-request-id": "true",
         "x-ms-version": "2019-12-12"
->>>>>>> 32e373e2
       },
       "RequestBody": null,
       "StatusCode": 202,
       "ResponseHeaders": {
         "Content-Length": "0",
-<<<<<<< HEAD
-        "Date": "Thu, 05 Mar 2020 22:22:32 GMT",
-=======
         "Date": "Fri, 03 Apr 2020 21:03:21 GMT",
->>>>>>> 32e373e2
         "Server": [
           "Windows-Azure-Blob/1.0",
           "Microsoft-HTTPAPI/2.0"
         ],
         "x-ms-client-request-id": "703165ab-5935-a234-2348-09cfd33bddca",
-<<<<<<< HEAD
-        "x-ms-request-id": "45e4fe17-501e-001b-1b3c-f3ac38000000",
-        "x-ms-version": "2019-10-10"
-=======
         "x-ms-request-id": "96226e71-f01e-0012-5efb-093670000000",
         "x-ms-version": "2019-12-12"
->>>>>>> 32e373e2
-      },
-      "ResponseBody": []
-    },
-    {
-<<<<<<< HEAD
-      "RequestUri": "https://seanstagehierarchical.blob.core.windows.net/test-filesystem-19523d1e-0e56-17b2-bc72-13f2cfc5f8e7?restype=container",
-      "RequestMethod": "PUT",
-      "RequestHeaders": {
-        "Authorization": "Sanitized",
-        "traceparent": "00-515b2a29bb08cd4a9f22d92c164eef10-d010f46c49df5744-00",
-        "User-Agent": [
-          "azsdk-net-Storage.Files.DataLake/12.0.0-dev.20200305.1",
-          "(.NET Core 4.6.28325.01; Microsoft Windows 10.0.18363 )"
-        ],
-        "x-ms-blob-public-access": "container",
-        "x-ms-client-request-id": "f7c68d6f-6f40-9c37-b21a-b4c34642d25e",
-        "x-ms-date": "Thu, 05 Mar 2020 22:22:33 GMT",
-        "x-ms-return-client-request-id": "true",
-        "x-ms-version": "2019-10-10"
-=======
+      },
+      "ResponseBody": []
+    },
+    {
       "RequestUri": "http://seannsecanary.blob.core.windows.net/test-filesystem-19523d1e-0e56-17b2-bc72-13f2cfc5f8e7?restype=container",
       "RequestMethod": "PUT",
       "RequestHeaders": {
@@ -519,52 +281,25 @@
         "x-ms-date": "Fri, 03 Apr 2020 21:03:23 GMT",
         "x-ms-return-client-request-id": "true",
         "x-ms-version": "2019-12-12"
->>>>>>> 32e373e2
-      },
-      "RequestBody": null,
-      "StatusCode": 201,
-      "ResponseHeaders": {
-        "Content-Length": "0",
-<<<<<<< HEAD
-        "Date": "Thu, 05 Mar 2020 22:22:32 GMT",
-        "ETag": "\u00220x8D7C153B39886AA\u0022",
-        "Last-Modified": "Thu, 05 Mar 2020 22:22:33 GMT",
-=======
+      },
+      "RequestBody": null,
+      "StatusCode": 201,
+      "ResponseHeaders": {
+        "Content-Length": "0",
         "Date": "Fri, 03 Apr 2020 21:03:21 GMT",
         "ETag": "\u00220x8D7D812717927F9\u0022",
         "Last-Modified": "Fri, 03 Apr 2020 21:03:22 GMT",
->>>>>>> 32e373e2
         "Server": [
           "Windows-Azure-Blob/1.0",
           "Microsoft-HTTPAPI/2.0"
         ],
         "x-ms-client-request-id": "f7c68d6f-6f40-9c37-b21a-b4c34642d25e",
-<<<<<<< HEAD
-        "x-ms-request-id": "6afb7d0f-f01e-0012-6f3c-f3e9eb000000",
-        "x-ms-version": "2019-10-10"
-=======
         "x-ms-request-id": "96226e83-f01e-0012-6bfb-093670000000",
         "x-ms-version": "2019-12-12"
->>>>>>> 32e373e2
-      },
-      "ResponseBody": []
-    },
-    {
-<<<<<<< HEAD
-      "RequestUri": "https://seanstagehierarchical.dfs.core.windows.net/test-filesystem-19523d1e-0e56-17b2-bc72-13f2cfc5f8e7/test-file-8ad5224f-3647-3c46-1cf0-fc698c2eb11d?resource=file",
-      "RequestMethod": "PUT",
-      "RequestHeaders": {
-        "Authorization": "Sanitized",
-        "traceparent": "00-60fca02837e19244889cbc8552cc7e7c-276e4394fa0e874c-00",
-        "User-Agent": [
-          "azsdk-net-Storage.Files.DataLake/12.0.0-dev.20200305.1",
-          "(.NET Core 4.6.28325.01; Microsoft Windows 10.0.18363 )"
-        ],
-        "x-ms-client-request-id": "4334241a-9cc9-38db-478a-db4f73cd1084",
-        "x-ms-date": "Thu, 05 Mar 2020 22:22:33 GMT",
-        "x-ms-return-client-request-id": "true",
-        "x-ms-version": "2019-10-10"
-=======
+      },
+      "ResponseBody": []
+    },
+    {
       "RequestUri": "http://seannsecanary.dfs.core.windows.net/test-filesystem-19523d1e-0e56-17b2-bc72-13f2cfc5f8e7/test-file-8ad5224f-3647-3c46-1cf0-fc698c2eb11d?resource=file",
       "RequestMethod": "PUT",
       "RequestHeaders": {
@@ -578,57 +313,31 @@
         "x-ms-date": "Fri, 03 Apr 2020 21:03:23 GMT",
         "x-ms-return-client-request-id": "true",
         "x-ms-version": "2019-12-12"
->>>>>>> 32e373e2
-      },
-      "RequestBody": null,
-      "StatusCode": 201,
-      "ResponseHeaders": {
-        "Content-Length": "0",
-<<<<<<< HEAD
-        "Date": "Thu, 05 Mar 2020 22:22:33 GMT",
-        "ETag": "\u00220x8D7C153B3C99C54\u0022",
-        "Last-Modified": "Thu, 05 Mar 2020 22:22:33 GMT",
-=======
+      },
+      "RequestBody": null,
+      "StatusCode": 201,
+      "ResponseHeaders": {
+        "Content-Length": "0",
         "Date": "Fri, 03 Apr 2020 21:03:22 GMT",
         "ETag": "\u00220x8D7D812718D4C19\u0022",
         "Last-Modified": "Fri, 03 Apr 2020 21:03:22 GMT",
->>>>>>> 32e373e2
         "Server": [
           "Windows-Azure-HDFS/1.0",
           "Microsoft-HTTPAPI/2.0"
         ],
         "x-ms-client-request-id": "4334241a-9cc9-38db-478a-db4f73cd1084",
-<<<<<<< HEAD
-        "x-ms-request-id": "4012f85f-401f-0028-5b3c-f3f393000000",
-        "x-ms-version": "2019-10-10"
-=======
         "x-ms-request-id": "fa44031a-201f-0097-30fb-091bad000000",
         "x-ms-version": "2019-12-12"
->>>>>>> 32e373e2
-      },
-      "ResponseBody": []
-    },
-    {
-<<<<<<< HEAD
-      "RequestUri": "https://seanstagehierarchical.dfs.core.windows.net/test-filesystem-19523d1e-0e56-17b2-bc72-13f2cfc5f8e7/test-file-8ad5224f-3647-3c46-1cf0-fc698c2eb11d?action=setAccessControl",
-=======
+      },
+      "ResponseBody": []
+    },
+    {
       "RequestUri": "http://seannsecanary.dfs.core.windows.net/test-filesystem-19523d1e-0e56-17b2-bc72-13f2cfc5f8e7/test-file-8ad5224f-3647-3c46-1cf0-fc698c2eb11d?action=setAccessControl",
->>>>>>> 32e373e2
       "RequestMethod": "PATCH",
       "RequestHeaders": {
         "Authorization": "Sanitized",
         "If-Match": "\u0022garbage\u0022",
         "User-Agent": [
-<<<<<<< HEAD
-          "azsdk-net-Storage.Files.DataLake/12.0.0-dev.20200305.1",
-          "(.NET Core 4.6.28325.01; Microsoft Windows 10.0.18363 )"
-        ],
-        "x-ms-acl": "user::rwx,group::r--,other::---,mask::rwx",
-        "x-ms-client-request-id": "684f21d6-6efa-ae53-144a-fa7425571744",
-        "x-ms-date": "Thu, 05 Mar 2020 22:22:34 GMT",
-        "x-ms-return-client-request-id": "true",
-        "x-ms-version": "2019-10-10"
-=======
           "azsdk-net-Storage.Files.DataLake/12.1.0-dev.20200403.1",
           "(.NET Core 4.6.28325.01; Microsoft Windows 10.0.18362 )"
         ],
@@ -637,55 +346,25 @@
         "x-ms-date": "Fri, 03 Apr 2020 21:03:23 GMT",
         "x-ms-return-client-request-id": "true",
         "x-ms-version": "2019-12-12"
->>>>>>> 32e373e2
       },
       "RequestBody": null,
       "StatusCode": 412,
       "ResponseHeaders": {
         "Content-Length": "200",
         "Content-Type": "application/json; charset=utf-8",
-<<<<<<< HEAD
-        "Date": "Thu, 05 Mar 2020 22:22:33 GMT",
-=======
-        "Date": "Fri, 03 Apr 2020 21:03:22 GMT",
->>>>>>> 32e373e2
+        "Date": "Fri, 03 Apr 2020 21:03:22 GMT",
         "Server": [
           "Windows-Azure-HDFS/1.0",
           "Microsoft-HTTPAPI/2.0"
         ],
         "x-ms-client-request-id": "684f21d6-6efa-ae53-144a-fa7425571744",
         "x-ms-error-code": "ConditionNotMet",
-<<<<<<< HEAD
-        "x-ms-request-id": "4012f860-401f-0028-5c3c-f3f393000000",
-        "x-ms-version": "2019-10-10"
-=======
         "x-ms-request-id": "fa44031b-201f-0097-31fb-091bad000000",
         "x-ms-version": "2019-12-12"
->>>>>>> 32e373e2
       },
       "ResponseBody": {
         "error": {
           "code": "ConditionNotMet",
-<<<<<<< HEAD
-          "message": "The condition specified using HTTP conditional header(s) is not met.\nRequestId:4012f860-401f-0028-5c3c-f3f393000000\nTime:2020-03-05T22:22:33.9889698Z"
-        }
-      }
-    },
-    {
-      "RequestUri": "https://seanstagehierarchical.blob.core.windows.net/test-filesystem-19523d1e-0e56-17b2-bc72-13f2cfc5f8e7?restype=container",
-      "RequestMethod": "DELETE",
-      "RequestHeaders": {
-        "Authorization": "Sanitized",
-        "traceparent": "00-02a9bdd785c7f0418a278f1cec74d3fa-c1bd8b71cecf374a-00",
-        "User-Agent": [
-          "azsdk-net-Storage.Files.DataLake/12.0.0-dev.20200305.1",
-          "(.NET Core 4.6.28325.01; Microsoft Windows 10.0.18363 )"
-        ],
-        "x-ms-client-request-id": "51791d7b-a87e-f989-43c9-427495ea2823",
-        "x-ms-date": "Thu, 05 Mar 2020 22:22:34 GMT",
-        "x-ms-return-client-request-id": "true",
-        "x-ms-version": "2019-10-10"
-=======
           "message": "The condition specified using HTTP conditional header(s) is not met.\nRequestId:fa44031b-201f-0097-31fb-091bad000000\nTime:2020-04-03T21:03:22.3412576Z"
         }
       }
@@ -704,179 +383,100 @@
         "x-ms-date": "Fri, 03 Apr 2020 21:03:23 GMT",
         "x-ms-return-client-request-id": "true",
         "x-ms-version": "2019-12-12"
->>>>>>> 32e373e2
       },
       "RequestBody": null,
       "StatusCode": 202,
       "ResponseHeaders": {
         "Content-Length": "0",
-<<<<<<< HEAD
-        "Date": "Thu, 05 Mar 2020 22:22:33 GMT",
-=======
-        "Date": "Fri, 03 Apr 2020 21:03:22 GMT",
->>>>>>> 32e373e2
+        "Date": "Fri, 03 Apr 2020 21:03:22 GMT",
         "Server": [
           "Windows-Azure-Blob/1.0",
           "Microsoft-HTTPAPI/2.0"
         ],
         "x-ms-client-request-id": "51791d7b-a87e-f989-43c9-427495ea2823",
-<<<<<<< HEAD
-        "x-ms-request-id": "6afb7d13-f01e-0012-703c-f3e9eb000000",
-        "x-ms-version": "2019-10-10"
-=======
         "x-ms-request-id": "96226eba-f01e-0012-1afb-093670000000",
         "x-ms-version": "2019-12-12"
->>>>>>> 32e373e2
-      },
-      "ResponseBody": []
-    },
-    {
-<<<<<<< HEAD
-      "RequestUri": "https://seanstagehierarchical.blob.core.windows.net/test-filesystem-d2ab3432-77da-12d7-05c5-a315a6d48a2a?restype=container",
-      "RequestMethod": "PUT",
-      "RequestHeaders": {
-        "Authorization": "Sanitized",
-        "traceparent": "00-b9cb41eda910cb4bbb6bd60fc47146da-f7669291fb31dd4f-00",
-        "User-Agent": [
-          "azsdk-net-Storage.Files.DataLake/12.0.0-dev.20200305.1",
-          "(.NET Core 4.6.28325.01; Microsoft Windows 10.0.18363 )"
+      },
+      "ResponseBody": []
+    },
+    {
+      "RequestUri": "http://seannsecanary.blob.core.windows.net/test-filesystem-d2ab3432-77da-12d7-05c5-a315a6d48a2a?restype=container",
+      "RequestMethod": "PUT",
+      "RequestHeaders": {
+        "Authorization": "Sanitized",
+        "traceparent": "00-507006f5c4a60a41a6fba62c6d4e6dbb-fc47cea1b72e3142-00",
+        "User-Agent": [
+          "azsdk-net-Storage.Files.DataLake/12.1.0-dev.20200403.1",
+          "(.NET Core 4.6.28325.01; Microsoft Windows 10.0.18362 )"
         ],
         "x-ms-blob-public-access": "container",
         "x-ms-client-request-id": "ef4ca4bc-243e-048f-4567-4cb90574526f",
-        "x-ms-date": "Thu, 05 Mar 2020 22:22:34 GMT",
-        "x-ms-return-client-request-id": "true",
-        "x-ms-version": "2019-10-10"
-=======
-      "RequestUri": "http://seannsecanary.blob.core.windows.net/test-filesystem-d2ab3432-77da-12d7-05c5-a315a6d48a2a?restype=container",
-      "RequestMethod": "PUT",
-      "RequestHeaders": {
-        "Authorization": "Sanitized",
-        "traceparent": "00-507006f5c4a60a41a6fba62c6d4e6dbb-fc47cea1b72e3142-00",
-        "User-Agent": [
-          "azsdk-net-Storage.Files.DataLake/12.1.0-dev.20200403.1",
-          "(.NET Core 4.6.28325.01; Microsoft Windows 10.0.18362 )"
-        ],
-        "x-ms-blob-public-access": "container",
-        "x-ms-client-request-id": "ef4ca4bc-243e-048f-4567-4cb90574526f",
-        "x-ms-date": "Fri, 03 Apr 2020 21:03:24 GMT",
-        "x-ms-return-client-request-id": "true",
-        "x-ms-version": "2019-12-12"
->>>>>>> 32e373e2
-      },
-      "RequestBody": null,
-      "StatusCode": 201,
-      "ResponseHeaders": {
-        "Content-Length": "0",
-<<<<<<< HEAD
-        "Date": "Thu, 05 Mar 2020 22:22:34 GMT",
-        "ETag": "\u00220x8D7C153B411C8DE\u0022",
-        "Last-Modified": "Thu, 05 Mar 2020 22:22:34 GMT",
-=======
+        "x-ms-date": "Fri, 03 Apr 2020 21:03:24 GMT",
+        "x-ms-return-client-request-id": "true",
+        "x-ms-version": "2019-12-12"
+      },
+      "RequestBody": null,
+      "StatusCode": 201,
+      "ResponseHeaders": {
+        "Content-Length": "0",
         "Date": "Fri, 03 Apr 2020 21:03:22 GMT",
         "ETag": "\u00220x8D7D81271C0EC66\u0022",
         "Last-Modified": "Fri, 03 Apr 2020 21:03:22 GMT",
->>>>>>> 32e373e2
         "Server": [
           "Windows-Azure-Blob/1.0",
           "Microsoft-HTTPAPI/2.0"
         ],
         "x-ms-client-request-id": "ef4ca4bc-243e-048f-4567-4cb90574526f",
-<<<<<<< HEAD
-        "x-ms-request-id": "b2d66c43-501e-0034-723c-f3a1f3000000",
-        "x-ms-version": "2019-10-10"
-=======
         "x-ms-request-id": "96226ecb-f01e-0012-2afb-093670000000",
         "x-ms-version": "2019-12-12"
->>>>>>> 32e373e2
-      },
-      "ResponseBody": []
-    },
-    {
-<<<<<<< HEAD
-      "RequestUri": "https://seanstagehierarchical.dfs.core.windows.net/test-filesystem-d2ab3432-77da-12d7-05c5-a315a6d48a2a/test-file-0520183f-20f1-6c45-6e0f-ecd224bb915d?resource=file",
-      "RequestMethod": "PUT",
-      "RequestHeaders": {
-        "Authorization": "Sanitized",
-        "traceparent": "00-64ba7f2f558351438e11f635222c048b-f8f0dbaed5ad6d49-00",
-        "User-Agent": [
-          "azsdk-net-Storage.Files.DataLake/12.0.0-dev.20200305.1",
-          "(.NET Core 4.6.28325.01; Microsoft Windows 10.0.18363 )"
+      },
+      "ResponseBody": []
+    },
+    {
+      "RequestUri": "http://seannsecanary.dfs.core.windows.net/test-filesystem-d2ab3432-77da-12d7-05c5-a315a6d48a2a/test-file-0520183f-20f1-6c45-6e0f-ecd224bb915d?resource=file",
+      "RequestMethod": "PUT",
+      "RequestHeaders": {
+        "Authorization": "Sanitized",
+        "traceparent": "00-efab91fbf78770428b89cb3a17c6e80f-b25edecc1756b442-00",
+        "User-Agent": [
+          "azsdk-net-Storage.Files.DataLake/12.1.0-dev.20200403.1",
+          "(.NET Core 4.6.28325.01; Microsoft Windows 10.0.18362 )"
         ],
         "x-ms-client-request-id": "67dce3b5-ee87-9ce7-5edf-802f37bcdf89",
-        "x-ms-date": "Thu, 05 Mar 2020 22:22:34 GMT",
-        "x-ms-return-client-request-id": "true",
-        "x-ms-version": "2019-10-10"
-=======
-      "RequestUri": "http://seannsecanary.dfs.core.windows.net/test-filesystem-d2ab3432-77da-12d7-05c5-a315a6d48a2a/test-file-0520183f-20f1-6c45-6e0f-ecd224bb915d?resource=file",
-      "RequestMethod": "PUT",
-      "RequestHeaders": {
-        "Authorization": "Sanitized",
-        "traceparent": "00-efab91fbf78770428b89cb3a17c6e80f-b25edecc1756b442-00",
-        "User-Agent": [
-          "azsdk-net-Storage.Files.DataLake/12.1.0-dev.20200403.1",
-          "(.NET Core 4.6.28325.01; Microsoft Windows 10.0.18362 )"
-        ],
-        "x-ms-client-request-id": "67dce3b5-ee87-9ce7-5edf-802f37bcdf89",
-        "x-ms-date": "Fri, 03 Apr 2020 21:03:24 GMT",
-        "x-ms-return-client-request-id": "true",
-        "x-ms-version": "2019-12-12"
->>>>>>> 32e373e2
-      },
-      "RequestBody": null,
-      "StatusCode": 201,
-      "ResponseHeaders": {
-        "Content-Length": "0",
-<<<<<<< HEAD
-        "Date": "Thu, 05 Mar 2020 22:22:34 GMT",
-        "ETag": "\u00220x8D7C153B445D20F\u0022",
-        "Last-Modified": "Thu, 05 Mar 2020 22:22:34 GMT",
-=======
+        "x-ms-date": "Fri, 03 Apr 2020 21:03:24 GMT",
+        "x-ms-return-client-request-id": "true",
+        "x-ms-version": "2019-12-12"
+      },
+      "RequestBody": null,
+      "StatusCode": 201,
+      "ResponseHeaders": {
+        "Content-Length": "0",
         "Date": "Fri, 03 Apr 2020 21:03:22 GMT",
         "ETag": "\u00220x8D7D81271E9A0CF\u0022",
         "Last-Modified": "Fri, 03 Apr 2020 21:03:22 GMT",
->>>>>>> 32e373e2
         "Server": [
           "Windows-Azure-HDFS/1.0",
           "Microsoft-HTTPAPI/2.0"
         ],
         "x-ms-client-request-id": "67dce3b5-ee87-9ce7-5edf-802f37bcdf89",
-<<<<<<< HEAD
-        "x-ms-request-id": "f4f1cd67-601f-0010-093c-f35753000000",
-        "x-ms-version": "2019-10-10"
-=======
         "x-ms-request-id": "fa44031c-201f-0097-32fb-091bad000000",
         "x-ms-version": "2019-12-12"
->>>>>>> 32e373e2
-      },
-      "ResponseBody": []
-    },
-    {
-<<<<<<< HEAD
-      "RequestUri": "https://seanstagehierarchical.blob.core.windows.net/test-filesystem-d2ab3432-77da-12d7-05c5-a315a6d48a2a/test-file-0520183f-20f1-6c45-6e0f-ecd224bb915d",
-=======
+      },
+      "ResponseBody": []
+    },
+    {
       "RequestUri": "http://seannsecanary.blob.core.windows.net/test-filesystem-d2ab3432-77da-12d7-05c5-a315a6d48a2a/test-file-0520183f-20f1-6c45-6e0f-ecd224bb915d",
->>>>>>> 32e373e2
       "RequestMethod": "HEAD",
       "RequestHeaders": {
         "Authorization": "Sanitized",
         "User-Agent": [
-<<<<<<< HEAD
-          "azsdk-net-Storage.Files.DataLake/12.0.0-dev.20200305.1",
-          "(.NET Core 4.6.28325.01; Microsoft Windows 10.0.18363 )"
+          "azsdk-net-Storage.Files.DataLake/12.1.0-dev.20200403.1",
+          "(.NET Core 4.6.28325.01; Microsoft Windows 10.0.18362 )"
         ],
         "x-ms-client-request-id": "411d7a77-29de-e1d5-e1bc-a4a81abcf843",
-        "x-ms-date": "Thu, 05 Mar 2020 22:22:34 GMT",
-        "x-ms-return-client-request-id": "true",
-        "x-ms-version": "2019-10-10"
-=======
-          "azsdk-net-Storage.Files.DataLake/12.1.0-dev.20200403.1",
-          "(.NET Core 4.6.28325.01; Microsoft Windows 10.0.18362 )"
-        ],
-        "x-ms-client-request-id": "411d7a77-29de-e1d5-e1bc-a4a81abcf843",
-        "x-ms-date": "Fri, 03 Apr 2020 21:03:24 GMT",
-        "x-ms-return-client-request-id": "true",
-        "x-ms-version": "2019-12-12"
->>>>>>> 32e373e2
+        "x-ms-date": "Fri, 03 Apr 2020 21:03:24 GMT",
+        "x-ms-return-client-request-id": "true",
+        "x-ms-version": "2019-12-12"
       },
       "RequestBody": null,
       "StatusCode": 200,
@@ -884,15 +484,9 @@
         "Accept-Ranges": "bytes",
         "Content-Length": "0",
         "Content-Type": "application/octet-stream",
-<<<<<<< HEAD
-        "Date": "Thu, 05 Mar 2020 22:22:34 GMT",
-        "ETag": "\u00220x8D7C153B445D20F\u0022",
-        "Last-Modified": "Thu, 05 Mar 2020 22:22:34 GMT",
-=======
         "Date": "Fri, 03 Apr 2020 21:03:22 GMT",
         "ETag": "\u00220x8D7D81271E9A0CF\u0022",
         "Last-Modified": "Fri, 03 Apr 2020 21:03:22 GMT",
->>>>>>> 32e373e2
         "Server": [
           "Windows-Azure-Blob/1.0",
           "Microsoft-HTTPAPI/2.0"
@@ -901,104 +495,49 @@
         "x-ms-access-tier-inferred": "true",
         "x-ms-blob-type": "BlockBlob",
         "x-ms-client-request-id": "411d7a77-29de-e1d5-e1bc-a4a81abcf843",
-<<<<<<< HEAD
-        "x-ms-creation-time": "Thu, 05 Mar 2020 22:22:34 GMT",
-        "x-ms-lease-state": "available",
-        "x-ms-lease-status": "unlocked",
-        "x-ms-request-id": "b2d66c4f-501e-0034-7b3c-f3a1f3000000",
-        "x-ms-server-encrypted": "true",
-        "x-ms-version": "2019-10-10"
-=======
         "x-ms-creation-time": "Fri, 03 Apr 2020 21:03:22 GMT",
         "x-ms-lease-state": "available",
         "x-ms-lease-status": "unlocked",
         "x-ms-request-id": "96226eee-f01e-0012-44fb-093670000000",
         "x-ms-server-encrypted": "true",
         "x-ms-version": "2019-12-12"
->>>>>>> 32e373e2
-      },
-      "ResponseBody": []
-    },
-    {
-<<<<<<< HEAD
-      "RequestUri": "https://seanstagehierarchical.dfs.core.windows.net/test-filesystem-d2ab3432-77da-12d7-05c5-a315a6d48a2a/test-file-0520183f-20f1-6c45-6e0f-ecd224bb915d?action=setAccessControl",
+      },
+      "ResponseBody": []
+    },
+    {
+      "RequestUri": "http://seannsecanary.dfs.core.windows.net/test-filesystem-d2ab3432-77da-12d7-05c5-a315a6d48a2a/test-file-0520183f-20f1-6c45-6e0f-ecd224bb915d?action=setAccessControl",
       "RequestMethod": "PATCH",
       "RequestHeaders": {
         "Authorization": "Sanitized",
-        "If-None-Match": "\u00220x8D7C153B445D20F\u0022",
-        "User-Agent": [
-          "azsdk-net-Storage.Files.DataLake/12.0.0-dev.20200305.1",
-          "(.NET Core 4.6.28325.01; Microsoft Windows 10.0.18363 )"
+        "If-None-Match": "\u00220x8D7D81271E9A0CF\u0022",
+        "User-Agent": [
+          "azsdk-net-Storage.Files.DataLake/12.1.0-dev.20200403.1",
+          "(.NET Core 4.6.28325.01; Microsoft Windows 10.0.18362 )"
         ],
         "x-ms-acl": "user::rwx,group::r--,other::---,mask::rwx",
         "x-ms-client-request-id": "bdb71eeb-9e9f-acaa-1906-595eab3f8a70",
-        "x-ms-date": "Thu, 05 Mar 2020 22:22:34 GMT",
-        "x-ms-return-client-request-id": "true",
-        "x-ms-version": "2019-10-10"
-=======
-      "RequestUri": "http://seannsecanary.dfs.core.windows.net/test-filesystem-d2ab3432-77da-12d7-05c5-a315a6d48a2a/test-file-0520183f-20f1-6c45-6e0f-ecd224bb915d?action=setAccessControl",
-      "RequestMethod": "PATCH",
-      "RequestHeaders": {
-        "Authorization": "Sanitized",
-        "If-None-Match": "\u00220x8D7D81271E9A0CF\u0022",
-        "User-Agent": [
-          "azsdk-net-Storage.Files.DataLake/12.1.0-dev.20200403.1",
-          "(.NET Core 4.6.28325.01; Microsoft Windows 10.0.18362 )"
-        ],
-        "x-ms-acl": "user::rwx,group::r--,other::---,mask::rwx",
-        "x-ms-client-request-id": "bdb71eeb-9e9f-acaa-1906-595eab3f8a70",
-        "x-ms-date": "Fri, 03 Apr 2020 21:03:24 GMT",
-        "x-ms-return-client-request-id": "true",
-        "x-ms-version": "2019-12-12"
->>>>>>> 32e373e2
+        "x-ms-date": "Fri, 03 Apr 2020 21:03:24 GMT",
+        "x-ms-return-client-request-id": "true",
+        "x-ms-version": "2019-12-12"
       },
       "RequestBody": null,
       "StatusCode": 412,
       "ResponseHeaders": {
         "Content-Length": "200",
         "Content-Type": "application/json; charset=utf-8",
-<<<<<<< HEAD
-        "Date": "Thu, 05 Mar 2020 22:22:34 GMT",
-=======
-        "Date": "Fri, 03 Apr 2020 21:03:22 GMT",
->>>>>>> 32e373e2
+        "Date": "Fri, 03 Apr 2020 21:03:22 GMT",
         "Server": [
           "Windows-Azure-HDFS/1.0",
           "Microsoft-HTTPAPI/2.0"
         ],
         "x-ms-client-request-id": "bdb71eeb-9e9f-acaa-1906-595eab3f8a70",
         "x-ms-error-code": "ConditionNotMet",
-<<<<<<< HEAD
-        "x-ms-request-id": "f4f1cd68-601f-0010-0a3c-f35753000000",
-        "x-ms-version": "2019-10-10"
-=======
         "x-ms-request-id": "fa44031d-201f-0097-33fb-091bad000000",
         "x-ms-version": "2019-12-12"
->>>>>>> 32e373e2
       },
       "ResponseBody": {
         "error": {
           "code": "ConditionNotMet",
-<<<<<<< HEAD
-          "message": "The condition specified using HTTP conditional header(s) is not met.\nRequestId:f4f1cd68-601f-0010-0a3c-f35753000000\nTime:2020-03-05T22:22:34.8849397Z"
-        }
-      }
-    },
-    {
-      "RequestUri": "https://seanstagehierarchical.blob.core.windows.net/test-filesystem-d2ab3432-77da-12d7-05c5-a315a6d48a2a?restype=container",
-      "RequestMethod": "DELETE",
-      "RequestHeaders": {
-        "Authorization": "Sanitized",
-        "traceparent": "00-d8f6fb46bcf79946b0165a959517d399-918752c2f24c484c-00",
-        "User-Agent": [
-          "azsdk-net-Storage.Files.DataLake/12.0.0-dev.20200305.1",
-          "(.NET Core 4.6.28325.01; Microsoft Windows 10.0.18363 )"
-        ],
-        "x-ms-client-request-id": "fcbc157c-3a05-77a4-8ef5-701d02f8b8bc",
-        "x-ms-date": "Thu, 05 Mar 2020 22:22:34 GMT",
-        "x-ms-return-client-request-id": "true",
-        "x-ms-version": "2019-10-10"
-=======
           "message": "The condition specified using HTTP conditional header(s) is not met.\nRequestId:fa44031d-201f-0097-33fb-091bad000000\nTime:2020-04-03T21:03:22.9897133Z"
         }
       }
@@ -1017,231 +556,121 @@
         "x-ms-date": "Fri, 03 Apr 2020 21:03:24 GMT",
         "x-ms-return-client-request-id": "true",
         "x-ms-version": "2019-12-12"
->>>>>>> 32e373e2
       },
       "RequestBody": null,
       "StatusCode": 202,
       "ResponseHeaders": {
         "Content-Length": "0",
-<<<<<<< HEAD
-        "Date": "Thu, 05 Mar 2020 22:22:34 GMT",
-=======
-        "Date": "Fri, 03 Apr 2020 21:03:22 GMT",
->>>>>>> 32e373e2
+        "Date": "Fri, 03 Apr 2020 21:03:22 GMT",
         "Server": [
           "Windows-Azure-Blob/1.0",
           "Microsoft-HTTPAPI/2.0"
         ],
         "x-ms-client-request-id": "fcbc157c-3a05-77a4-8ef5-701d02f8b8bc",
-<<<<<<< HEAD
-        "x-ms-request-id": "b2d66c50-501e-0034-7c3c-f3a1f3000000",
-        "x-ms-version": "2019-10-10"
-=======
         "x-ms-request-id": "96226eff-f01e-0012-53fb-093670000000",
         "x-ms-version": "2019-12-12"
->>>>>>> 32e373e2
-      },
-      "ResponseBody": []
-    },
-    {
-<<<<<<< HEAD
-      "RequestUri": "https://seanstagehierarchical.blob.core.windows.net/test-filesystem-299ecaac-1c03-8261-df9c-9ae65803bddb?restype=container",
-      "RequestMethod": "PUT",
-      "RequestHeaders": {
-        "Authorization": "Sanitized",
-        "traceparent": "00-c409a8711f0b064e9aa8eead5fe8fda5-8f6e08b142bf0e41-00",
-        "User-Agent": [
-          "azsdk-net-Storage.Files.DataLake/12.0.0-dev.20200305.1",
-          "(.NET Core 4.6.28325.01; Microsoft Windows 10.0.18363 )"
+      },
+      "ResponseBody": []
+    },
+    {
+      "RequestUri": "http://seannsecanary.blob.core.windows.net/test-filesystem-299ecaac-1c03-8261-df9c-9ae65803bddb?restype=container",
+      "RequestMethod": "PUT",
+      "RequestHeaders": {
+        "Authorization": "Sanitized",
+        "traceparent": "00-43befc0e22fd6f419c188a099ef2eb16-5fa9782ee1dbd442-00",
+        "User-Agent": [
+          "azsdk-net-Storage.Files.DataLake/12.1.0-dev.20200403.1",
+          "(.NET Core 4.6.28325.01; Microsoft Windows 10.0.18362 )"
         ],
         "x-ms-blob-public-access": "container",
         "x-ms-client-request-id": "23fa89ff-ce9f-60f3-b33a-1c689fbe1e8b",
-        "x-ms-date": "Thu, 05 Mar 2020 22:22:35 GMT",
-        "x-ms-return-client-request-id": "true",
-        "x-ms-version": "2019-10-10"
-=======
-      "RequestUri": "http://seannsecanary.blob.core.windows.net/test-filesystem-299ecaac-1c03-8261-df9c-9ae65803bddb?restype=container",
-      "RequestMethod": "PUT",
-      "RequestHeaders": {
-        "Authorization": "Sanitized",
-        "traceparent": "00-43befc0e22fd6f419c188a099ef2eb16-5fa9782ee1dbd442-00",
-        "User-Agent": [
-          "azsdk-net-Storage.Files.DataLake/12.1.0-dev.20200403.1",
-          "(.NET Core 4.6.28325.01; Microsoft Windows 10.0.18362 )"
-        ],
-        "x-ms-blob-public-access": "container",
-        "x-ms-client-request-id": "23fa89ff-ce9f-60f3-b33a-1c689fbe1e8b",
-        "x-ms-date": "Fri, 03 Apr 2020 21:03:24 GMT",
-        "x-ms-return-client-request-id": "true",
-        "x-ms-version": "2019-12-12"
->>>>>>> 32e373e2
-      },
-      "RequestBody": null,
-      "StatusCode": 201,
-      "ResponseHeaders": {
-        "Content-Length": "0",
-<<<<<<< HEAD
-        "Date": "Thu, 05 Mar 2020 22:22:35 GMT",
-        "ETag": "\u00220x8D7C153B49AA2AC\u0022",
-        "Last-Modified": "Thu, 05 Mar 2020 22:22:35 GMT",
-=======
+        "x-ms-date": "Fri, 03 Apr 2020 21:03:24 GMT",
+        "x-ms-return-client-request-id": "true",
+        "x-ms-version": "2019-12-12"
+      },
+      "RequestBody": null,
+      "StatusCode": 201,
+      "ResponseHeaders": {
+        "Content-Length": "0",
         "Date": "Fri, 03 Apr 2020 21:03:22 GMT",
         "ETag": "\u00220x8D7D812721D9C27\u0022",
         "Last-Modified": "Fri, 03 Apr 2020 21:03:23 GMT",
->>>>>>> 32e373e2
         "Server": [
           "Windows-Azure-Blob/1.0",
           "Microsoft-HTTPAPI/2.0"
         ],
         "x-ms-client-request-id": "23fa89ff-ce9f-60f3-b33a-1c689fbe1e8b",
-<<<<<<< HEAD
-        "x-ms-request-id": "c74f39ad-a01e-000f-4a3c-f3e457000000",
-        "x-ms-version": "2019-10-10"
-=======
         "x-ms-request-id": "96226f0c-f01e-0012-5efb-093670000000",
         "x-ms-version": "2019-12-12"
->>>>>>> 32e373e2
-      },
-      "ResponseBody": []
-    },
-    {
-<<<<<<< HEAD
-      "RequestUri": "https://seanstagehierarchical.dfs.core.windows.net/test-filesystem-299ecaac-1c03-8261-df9c-9ae65803bddb/test-file-9f0e9537-2116-1d39-60e0-0d93882888be?resource=file",
-      "RequestMethod": "PUT",
-      "RequestHeaders": {
-        "Authorization": "Sanitized",
-        "traceparent": "00-7667bbe855d97b44ab3a83895394c6a2-e41e66b3ad06ca4f-00",
-        "User-Agent": [
-          "azsdk-net-Storage.Files.DataLake/12.0.0-dev.20200305.1",
-          "(.NET Core 4.6.28325.01; Microsoft Windows 10.0.18363 )"
+      },
+      "ResponseBody": []
+    },
+    {
+      "RequestUri": "http://seannsecanary.dfs.core.windows.net/test-filesystem-299ecaac-1c03-8261-df9c-9ae65803bddb/test-file-9f0e9537-2116-1d39-60e0-0d93882888be?resource=file",
+      "RequestMethod": "PUT",
+      "RequestHeaders": {
+        "Authorization": "Sanitized",
+        "traceparent": "00-b4b41e39eb851c4cb7afab97544128b1-ae02d7c39657bf43-00",
+        "User-Agent": [
+          "azsdk-net-Storage.Files.DataLake/12.1.0-dev.20200403.1",
+          "(.NET Core 4.6.28325.01; Microsoft Windows 10.0.18362 )"
         ],
         "x-ms-client-request-id": "64010952-7912-dd15-4fdc-c3bec060d78a",
-        "x-ms-date": "Thu, 05 Mar 2020 22:22:35 GMT",
-        "x-ms-return-client-request-id": "true",
-        "x-ms-version": "2019-10-10"
-=======
-      "RequestUri": "http://seannsecanary.dfs.core.windows.net/test-filesystem-299ecaac-1c03-8261-df9c-9ae65803bddb/test-file-9f0e9537-2116-1d39-60e0-0d93882888be?resource=file",
-      "RequestMethod": "PUT",
-      "RequestHeaders": {
-        "Authorization": "Sanitized",
-        "traceparent": "00-b4b41e39eb851c4cb7afab97544128b1-ae02d7c39657bf43-00",
-        "User-Agent": [
-          "azsdk-net-Storage.Files.DataLake/12.1.0-dev.20200403.1",
-          "(.NET Core 4.6.28325.01; Microsoft Windows 10.0.18362 )"
-        ],
-        "x-ms-client-request-id": "64010952-7912-dd15-4fdc-c3bec060d78a",
-        "x-ms-date": "Fri, 03 Apr 2020 21:03:24 GMT",
-        "x-ms-return-client-request-id": "true",
-        "x-ms-version": "2019-12-12"
->>>>>>> 32e373e2
-      },
-      "RequestBody": null,
-      "StatusCode": 201,
-      "ResponseHeaders": {
-        "Content-Length": "0",
-<<<<<<< HEAD
-        "Date": "Thu, 05 Mar 2020 22:22:35 GMT",
-        "ETag": "\u00220x8D7C153B4CCDF3C\u0022",
-        "Last-Modified": "Thu, 05 Mar 2020 22:22:35 GMT",
-=======
+        "x-ms-date": "Fri, 03 Apr 2020 21:03:24 GMT",
+        "x-ms-return-client-request-id": "true",
+        "x-ms-version": "2019-12-12"
+      },
+      "RequestBody": null,
+      "StatusCode": 201,
+      "ResponseHeaders": {
+        "Content-Length": "0",
         "Date": "Fri, 03 Apr 2020 21:03:23 GMT",
         "ETag": "\u00220x8D7D812723BA0E8\u0022",
         "Last-Modified": "Fri, 03 Apr 2020 21:03:23 GMT",
->>>>>>> 32e373e2
         "Server": [
           "Windows-Azure-HDFS/1.0",
           "Microsoft-HTTPAPI/2.0"
         ],
         "x-ms-client-request-id": "64010952-7912-dd15-4fdc-c3bec060d78a",
-<<<<<<< HEAD
-        "x-ms-request-id": "3ab45e42-601f-002f-3e3c-f39ff0000000",
-        "x-ms-version": "2019-10-10"
-=======
         "x-ms-request-id": "fa44031e-201f-0097-34fb-091bad000000",
         "x-ms-version": "2019-12-12"
->>>>>>> 32e373e2
-      },
-      "ResponseBody": []
-    },
-    {
-<<<<<<< HEAD
-      "RequestUri": "https://seanstagehierarchical.dfs.core.windows.net/test-filesystem-299ecaac-1c03-8261-df9c-9ae65803bddb/test-file-9f0e9537-2116-1d39-60e0-0d93882888be?action=setAccessControl",
-=======
+      },
+      "ResponseBody": []
+    },
+    {
       "RequestUri": "http://seannsecanary.dfs.core.windows.net/test-filesystem-299ecaac-1c03-8261-df9c-9ae65803bddb/test-file-9f0e9537-2116-1d39-60e0-0d93882888be?action=setAccessControl",
->>>>>>> 32e373e2
       "RequestMethod": "PATCH",
       "RequestHeaders": {
         "Authorization": "Sanitized",
         "User-Agent": [
-<<<<<<< HEAD
-          "azsdk-net-Storage.Files.DataLake/12.0.0-dev.20200305.1",
-          "(.NET Core 4.6.28325.01; Microsoft Windows 10.0.18363 )"
+          "azsdk-net-Storage.Files.DataLake/12.1.0-dev.20200403.1",
+          "(.NET Core 4.6.28325.01; Microsoft Windows 10.0.18362 )"
         ],
         "x-ms-acl": "user::rwx,group::r--,other::---,mask::rwx",
         "x-ms-client-request-id": "7f40afc2-2427-09ac-5908-7f2cd67c7f0f",
-        "x-ms-date": "Thu, 05 Mar 2020 22:22:35 GMT",
+        "x-ms-date": "Fri, 03 Apr 2020 21:03:24 GMT",
         "x-ms-lease-id": "3b37ff07-97f1-9e69-a749-543f0839cb92",
         "x-ms-return-client-request-id": "true",
-        "x-ms-version": "2019-10-10"
-=======
-          "azsdk-net-Storage.Files.DataLake/12.1.0-dev.20200403.1",
-          "(.NET Core 4.6.28325.01; Microsoft Windows 10.0.18362 )"
-        ],
-        "x-ms-acl": "user::rwx,group::r--,other::---,mask::rwx",
-        "x-ms-client-request-id": "7f40afc2-2427-09ac-5908-7f2cd67c7f0f",
-        "x-ms-date": "Fri, 03 Apr 2020 21:03:24 GMT",
-        "x-ms-lease-id": "3b37ff07-97f1-9e69-a749-543f0839cb92",
-        "x-ms-return-client-request-id": "true",
-        "x-ms-version": "2019-12-12"
->>>>>>> 32e373e2
+        "x-ms-version": "2019-12-12"
       },
       "RequestBody": null,
       "StatusCode": 412,
       "ResponseHeaders": {
         "Content-Length": "176",
         "Content-Type": "application/json; charset=utf-8",
-<<<<<<< HEAD
-        "Date": "Thu, 05 Mar 2020 22:22:35 GMT",
-=======
         "Date": "Fri, 03 Apr 2020 21:03:23 GMT",
->>>>>>> 32e373e2
         "Server": [
           "Windows-Azure-HDFS/1.0",
           "Microsoft-HTTPAPI/2.0"
         ],
         "x-ms-client-request-id": "7f40afc2-2427-09ac-5908-7f2cd67c7f0f",
         "x-ms-error-code": "LeaseNotPresent",
-<<<<<<< HEAD
-        "x-ms-request-id": "3ab45e43-601f-002f-3f3c-f39ff0000000",
-        "x-ms-version": "2019-10-10"
-=======
         "x-ms-request-id": "fa44031f-201f-0097-35fb-091bad000000",
         "x-ms-version": "2019-12-12"
->>>>>>> 32e373e2
       },
       "ResponseBody": {
         "error": {
           "code": "LeaseNotPresent",
-<<<<<<< HEAD
-          "message": "There is currently no lease on the resource.\nRequestId:3ab45e43-601f-002f-3f3c-f39ff0000000\nTime:2020-03-05T22:22:35.6770709Z"
-        }
-      }
-    },
-    {
-      "RequestUri": "https://seanstagehierarchical.blob.core.windows.net/test-filesystem-299ecaac-1c03-8261-df9c-9ae65803bddb?restype=container",
-      "RequestMethod": "DELETE",
-      "RequestHeaders": {
-        "Authorization": "Sanitized",
-        "traceparent": "00-80d85df95c190f41ab260b4265bdd55a-c2bc735ade3d9a4e-00",
-        "User-Agent": [
-          "azsdk-net-Storage.Files.DataLake/12.0.0-dev.20200305.1",
-          "(.NET Core 4.6.28325.01; Microsoft Windows 10.0.18363 )"
-        ],
-        "x-ms-client-request-id": "11fc6531-571f-8c63-b1db-d7cfcf55c7dd",
-        "x-ms-date": "Thu, 05 Mar 2020 22:22:35 GMT",
-        "x-ms-return-client-request-id": "true",
-        "x-ms-version": "2019-10-10"
-=======
           "message": "There is currently no lease on the resource.\nRequestId:fa44031f-201f-0097-35fb-091bad000000\nTime:2020-04-03T21:03:23.4500371Z"
         }
       }
@@ -1260,42 +689,26 @@
         "x-ms-date": "Fri, 03 Apr 2020 21:03:24 GMT",
         "x-ms-return-client-request-id": "true",
         "x-ms-version": "2019-12-12"
->>>>>>> 32e373e2
       },
       "RequestBody": null,
       "StatusCode": 202,
       "ResponseHeaders": {
         "Content-Length": "0",
-<<<<<<< HEAD
-        "Date": "Thu, 05 Mar 2020 22:22:35 GMT",
-=======
         "Date": "Fri, 03 Apr 2020 21:03:23 GMT",
->>>>>>> 32e373e2
         "Server": [
           "Windows-Azure-Blob/1.0",
           "Microsoft-HTTPAPI/2.0"
         ],
         "x-ms-client-request-id": "11fc6531-571f-8c63-b1db-d7cfcf55c7dd",
-<<<<<<< HEAD
-        "x-ms-request-id": "c74f39bd-a01e-000f-573c-f3e457000000",
-        "x-ms-version": "2019-10-10"
-=======
         "x-ms-request-id": "96226f37-f01e-0012-02fb-093670000000",
         "x-ms-version": "2019-12-12"
->>>>>>> 32e373e2
       },
       "ResponseBody": []
     }
   ],
   "Variables": {
-<<<<<<< HEAD
-    "DateTimeOffsetNow": "2020-03-05T14:22:31.7661105-08:00",
-    "RandomSeed": "1018248348",
-    "Storage_TestConfigHierarchicalNamespace": "NamespaceTenant\nseanstagehierarchical\nU2FuaXRpemVk\nhttps://seanstagehierarchical.blob.core.windows.net\nhttp://seanstagehierarchical.file.core.windows.net\nhttp://seanstagehierarchical.queue.core.windows.net\nhttp://seanstagehierarchical.table.core.windows.net\n\n\n\n\nhttp://seanstagehierarchical-secondary.blob.core.windows.net\nhttp://seanstagehierarchical-secondary.file.core.windows.net\nhttp://seanstagehierarchical-secondary.queue.core.windows.net\nhttp://seanstagehierarchical-secondary.table.core.windows.net\n68390a19-a643-458b-b726-408abf67b4fc\nSanitized\n72f988bf-86f1-41af-91ab-2d7cd011db47\nhttps://login.microsoftonline.com/\nCloud\nBlobEndpoint=https://seanstagehierarchical.blob.core.windows.net/;QueueEndpoint=http://seanstagehierarchical.queue.core.windows.net/;FileEndpoint=http://seanstagehierarchical.file.core.windows.net/;BlobSecondaryEndpoint=http://seanstagehierarchical-secondary.blob.core.windows.net/;QueueSecondaryEndpoint=http://seanstagehierarchical-secondary.queue.core.windows.net/;FileSecondaryEndpoint=http://seanstagehierarchical-secondary.file.core.windows.net/;AccountName=seanstagehierarchical;AccountKey=Sanitized\n"
-=======
     "DateTimeOffsetNow": "2020-04-03T14:03:20.5973082-07:00",
     "RandomSeed": "1018248348",
     "Storage_TestConfigHierarchicalNamespace": "NamespaceTenant\nseannsecanary\nU2FuaXRpemVk\nhttp://seannsecanary.blob.core.windows.net\nhttp://seannsecanary.file.core.windows.net\nhttp://seannsecanary.queue.core.windows.net\nhttp://seannsecanary.table.core.windows.net\n\n\n\n\nhttp://seannsecanary-secondary.blob.core.windows.net\nhttp://seannsecanary-secondary.file.core.windows.net\nhttp://seannsecanary-secondary.queue.core.windows.net\nhttp://seannsecanary-secondary.table.core.windows.net\n68390a19-a643-458b-b726-408abf67b4fc\nSanitized\n72f988bf-86f1-41af-91ab-2d7cd011db47\nhttps://login.microsoftonline.com/\nCloud\nBlobEndpoint=http://seannsecanary.blob.core.windows.net/;QueueEndpoint=http://seannsecanary.queue.core.windows.net/;FileEndpoint=http://seannsecanary.file.core.windows.net/;BlobSecondaryEndpoint=http://seannsecanary-secondary.blob.core.windows.net/;QueueSecondaryEndpoint=http://seannsecanary-secondary.queue.core.windows.net/;FileSecondaryEndpoint=http://seannsecanary-secondary.file.core.windows.net/;AccountName=seannsecanary;AccountKey=Sanitized\n"
->>>>>>> 32e373e2
   }
 }