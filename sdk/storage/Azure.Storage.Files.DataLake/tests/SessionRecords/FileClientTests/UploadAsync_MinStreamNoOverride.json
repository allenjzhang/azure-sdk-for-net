--- conflicted
+++ resolved
@@ -1,266 +1,148 @@
 {
   "Entries": [
     {
-<<<<<<< HEAD
-      "RequestUri": "https://seanstagehierarchical.blob.core.windows.net/test-filesystem-6e6b2934-a9a8-153f-fddb-c94a4d95addb?restype=container",
+      "RequestUri": "http://seannsecanary.blob.core.windows.net/test-filesystem-6e6b2934-a9a8-153f-fddb-c94a4d95addb?restype=container",
       "RequestMethod": "PUT",
       "RequestHeaders": {
         "Authorization": "Sanitized",
-        "traceparent": "00-9d73168936e9564ca5288214866f0873-5b8a6fd39851474c-00",
-        "User-Agent": [
-          "azsdk-net-Storage.Files.DataLake/12.0.0-dev.20200305.1",
-          "(.NET Core 4.6.28325.01; Microsoft Windows 10.0.18363 )"
+        "traceparent": "00-97eda0dafbb35a45997f7a6cecea80d1-3474cbba9624644e-00",
+        "User-Agent": [
+          "azsdk-net-Storage.Files.DataLake/12.1.0-dev.20200403.1",
+          "(.NET Core 4.6.28325.01; Microsoft Windows 10.0.18362 )"
         ],
         "x-ms-blob-public-access": "container",
         "x-ms-client-request-id": "b5402eb3-14a3-ea8e-cb27-2479f59fbeb6",
-        "x-ms-date": "Thu, 05 Mar 2020 22:19:12 GMT",
-        "x-ms-return-client-request-id": "true",
-        "x-ms-version": "2019-10-10"
-=======
-      "RequestUri": "http://seannsecanary.blob.core.windows.net/test-filesystem-6e6b2934-a9a8-153f-fddb-c94a4d95addb?restype=container",
-      "RequestMethod": "PUT",
-      "RequestHeaders": {
-        "Authorization": "Sanitized",
-        "traceparent": "00-97eda0dafbb35a45997f7a6cecea80d1-3474cbba9624644e-00",
-        "User-Agent": [
-          "azsdk-net-Storage.Files.DataLake/12.1.0-dev.20200403.1",
-          "(.NET Core 4.6.28325.01; Microsoft Windows 10.0.18362 )"
-        ],
-        "x-ms-blob-public-access": "container",
-        "x-ms-client-request-id": "b5402eb3-14a3-ea8e-cb27-2479f59fbeb6",
-        "x-ms-date": "Fri, 03 Apr 2020 21:01:25 GMT",
-        "x-ms-return-client-request-id": "true",
-        "x-ms-version": "2019-12-12"
->>>>>>> 32e373e2
+        "x-ms-date": "Fri, 03 Apr 2020 21:01:25 GMT",
+        "x-ms-return-client-request-id": "true",
+        "x-ms-version": "2019-12-12"
       },
       "RequestBody": null,
       "StatusCode": 201,
       "ResponseHeaders": {
         "Content-Length": "0",
-<<<<<<< HEAD
-        "Date": "Thu, 05 Mar 2020 22:19:12 GMT",
-        "ETag": "\u00220x8D7C1533BDFDF3E\u0022",
-        "Last-Modified": "Thu, 05 Mar 2020 22:19:12 GMT",
-=======
         "Date": "Fri, 03 Apr 2020 21:01:23 GMT",
         "ETag": "\u00220x8D7D8122AFD1D24\u0022",
         "Last-Modified": "Fri, 03 Apr 2020 21:01:23 GMT",
->>>>>>> 32e373e2
         "Server": [
           "Windows-Azure-Blob/1.0",
           "Microsoft-HTTPAPI/2.0"
         ],
         "x-ms-client-request-id": "b5402eb3-14a3-ea8e-cb27-2479f59fbeb6",
-<<<<<<< HEAD
-        "x-ms-request-id": "4281e260-601e-003f-2e3c-f35a98000000",
-        "x-ms-version": "2019-10-10"
-=======
         "x-ms-request-id": "96223728-f01e-0012-4ffb-093670000000",
         "x-ms-version": "2019-12-12"
->>>>>>> 32e373e2
-      },
-      "ResponseBody": []
-    },
-    {
-<<<<<<< HEAD
-      "RequestUri": "https://seanstagehierarchical.dfs.core.windows.net/test-filesystem-6e6b2934-a9a8-153f-fddb-c94a4d95addb/test-file-e5064742-17c3-9b40-3c31-2b8649d6a0ff?resource=file",
-=======
+      },
+      "ResponseBody": []
+    },
+    {
       "RequestUri": "http://seannsecanary.dfs.core.windows.net/test-filesystem-6e6b2934-a9a8-153f-fddb-c94a4d95addb/test-file-e5064742-17c3-9b40-3c31-2b8649d6a0ff?resource=file",
->>>>>>> 32e373e2
       "RequestMethod": "PUT",
       "RequestHeaders": {
         "Authorization": "Sanitized",
         "If-None-Match": "*",
         "User-Agent": [
-<<<<<<< HEAD
-          "azsdk-net-Storage.Files.DataLake/12.0.0-dev.20200305.1",
-          "(.NET Core 4.6.28325.01; Microsoft Windows 10.0.18363 )"
+          "azsdk-net-Storage.Files.DataLake/12.1.0-dev.20200403.1",
+          "(.NET Core 4.6.28325.01; Microsoft Windows 10.0.18362 )"
         ],
         "x-ms-client-request-id": "92ef616e-5e9c-6189-6a62-f8bcf7bf05df",
-        "x-ms-date": "Thu, 05 Mar 2020 22:19:12 GMT",
-        "x-ms-return-client-request-id": "true",
-        "x-ms-version": "2019-10-10"
-=======
-          "azsdk-net-Storage.Files.DataLake/12.1.0-dev.20200403.1",
-          "(.NET Core 4.6.28325.01; Microsoft Windows 10.0.18362 )"
-        ],
-        "x-ms-client-request-id": "92ef616e-5e9c-6189-6a62-f8bcf7bf05df",
-        "x-ms-date": "Fri, 03 Apr 2020 21:01:25 GMT",
-        "x-ms-return-client-request-id": "true",
-        "x-ms-version": "2019-12-12"
->>>>>>> 32e373e2
+        "x-ms-date": "Fri, 03 Apr 2020 21:01:25 GMT",
+        "x-ms-return-client-request-id": "true",
+        "x-ms-version": "2019-12-12"
       },
       "RequestBody": null,
       "StatusCode": 201,
       "ResponseHeaders": {
         "Content-Length": "0",
-<<<<<<< HEAD
-        "Date": "Thu, 05 Mar 2020 22:19:12 GMT",
-        "ETag": "\u00220x8D7C1533C205A3F\u0022",
-        "Last-Modified": "Thu, 05 Mar 2020 22:19:13 GMT",
-=======
         "Date": "Fri, 03 Apr 2020 21:01:22 GMT",
         "ETag": "\u00220x8D7D8122B0BC21B\u0022",
         "Last-Modified": "Fri, 03 Apr 2020 21:01:23 GMT",
->>>>>>> 32e373e2
         "Server": [
           "Windows-Azure-HDFS/1.0",
           "Microsoft-HTTPAPI/2.0"
         ],
         "x-ms-client-request-id": "92ef616e-5e9c-6189-6a62-f8bcf7bf05df",
-<<<<<<< HEAD
-        "x-ms-request-id": "923c0880-001f-0029-663c-f3ac4f000000",
-        "x-ms-version": "2019-10-10"
-=======
         "x-ms-request-id": "fa44010d-201f-0097-7ffb-091bad000000",
         "x-ms-version": "2019-12-12"
->>>>>>> 32e373e2
-      },
-      "ResponseBody": []
-    },
-    {
-<<<<<<< HEAD
-      "RequestUri": "https://seanstagehierarchical.dfs.core.windows.net/test-filesystem-6e6b2934-a9a8-153f-fddb-c94a4d95addb/test-file-e5064742-17c3-9b40-3c31-2b8649d6a0ff?action=append\u0026position=0",
-=======
+      },
+      "ResponseBody": []
+    },
+    {
       "RequestUri": "http://seannsecanary.dfs.core.windows.net/test-filesystem-6e6b2934-a9a8-153f-fddb-c94a4d95addb/test-file-e5064742-17c3-9b40-3c31-2b8649d6a0ff?action=append\u0026position=0",
->>>>>>> 32e373e2
       "RequestMethod": "PATCH",
       "RequestHeaders": {
         "Authorization": "Sanitized",
         "Content-Length": "1024",
         "User-Agent": [
-<<<<<<< HEAD
-          "azsdk-net-Storage.Files.DataLake/12.0.0-dev.20200305.1",
-          "(.NET Core 4.6.28325.01; Microsoft Windows 10.0.18363 )"
+          "azsdk-net-Storage.Files.DataLake/12.1.0-dev.20200403.1",
+          "(.NET Core 4.6.28325.01; Microsoft Windows 10.0.18362 )"
         ],
         "x-ms-client-request-id": "1ff3fb84-914d-00ec-52b9-229ff710e69f",
-        "x-ms-date": "Thu, 05 Mar 2020 22:19:13 GMT",
-        "x-ms-return-client-request-id": "true",
-        "x-ms-version": "2019-10-10"
-=======
-          "azsdk-net-Storage.Files.DataLake/12.1.0-dev.20200403.1",
-          "(.NET Core 4.6.28325.01; Microsoft Windows 10.0.18362 )"
-        ],
-        "x-ms-client-request-id": "1ff3fb84-914d-00ec-52b9-229ff710e69f",
-        "x-ms-date": "Fri, 03 Apr 2020 21:01:25 GMT",
-        "x-ms-return-client-request-id": "true",
-        "x-ms-version": "2019-12-12"
->>>>>>> 32e373e2
+        "x-ms-date": "Fri, 03 Apr 2020 21:01:25 GMT",
+        "x-ms-return-client-request-id": "true",
+        "x-ms-version": "2019-12-12"
       },
       "RequestBody": "IbSWH1X4OCdxdlmTdHNEo2OpJi321FKc7aR4cegHofWHJFdBCJ9gSg7fdE2\u002BrSfI7YcioK9zCUxh\u002BjGxf8c\u002BatVjC1AcAprESNseFmAF3kB9sIRg5AFFFBoL3w5trspHoQl3WqHWrOrtXlfTVfLrXBzxNM9D3YXUHvc1ECOMVpkR1nVWjYOfpgOac4apcb8oH4Lxe3r6BMOEozupoZvGYAe9wn59lc\u002BYUo7MqGn\u002BKqw4DfGgmtsfF9Gx0elI9QRn0xN\u002B7K9Aq4qzWSnrLVtahXmPcJSqJsUsnqusy8PmUFyJZdVWgD79\u002BGFn7UGxM\u002Bl2V0xvuYRwvK1NUk4Ek9/GzAnMYsiGBAU7kXgyQziEe2rCNnR3dpfYGagnCS3w\u002BGSCoCA45NEg71NGNCcLPXl0yNfjQl1rT1Zx9EggXvrXS5gUsKMYTJaZoUYhMEFvzNwvs0BWDLYHF1HKxu\u002BJ/5FYbumO943WXHxASqAWSR4UAihr8au6gT7hDJlRToamD6K1ycFX4dRPWVfDFcIW8c0ytcTHHQ7mne2rrOr0hA72mTr9YIBdvSBTHJhU9mt8yxvLH5jC3/KTzyvUrDTpWtRIzXuHGJBM1PijcwB2kaaCL\u002BHPKGR1NLlHapBViRDsacHDCynv9LKKf0ugHmzxHT2EUX1TGjJw05nCP67/9kvntwk\u002BsoZ9kjouRKgY1BVNVUxT0DeTmE\u002BPUjePLbQEioj/uGdjsmu2B79DJdaJV/6EdOlirCYTVB66r19O7mSFKrkgGRut6aPgnMl3UHN4Bfs5C7jKod5i62RIqQILaBlavfocaT7i1otGgRBdnASrQapkFeKsuojbvi23ZUCg1TSvHZJ4W5u8VjUthB/NBE9gnWdYp1I2rgJxQasRK3FKpqzcrX9xM\u002BUPp76tfjZoDbndV8jYRy7heW6PBhrwqyvE4t1z8VfQ7mqCSf\u002BUiDDMCTPyNNOpcl9\u002B\u002BzMQ4SzLH/yS6ZtZ9RxhDGldVv4uTfA9w/3m/XZYG3B\u002B9fYjwAw9tykCAZ\u002BUchMXkChqSxxgT65D0h0v5CGGOs4q2/8mPUxcIJ7ULEtRqFHpz2xO7c9UHaZH4O3vDtMIfMbQapcT8FPcDip9iyJi8SnMRRS0N03\u002B1r1Z3lxebRLLzK\u002BEgD651t8Zct\u002Bl1pKD5e7DIsi\u002BU0R50pPZuRH2faEYsb9y3XHqEm81m8VuWf8r1vltmkpJDXhrCq6r3xzNIvQ9jCTSEAd92A9Zibh/C3iTruMYiOJWz6RGB9LDPzNSZ3jQMMzaWMXx8ME774PA6/81FzE4tJoR572Aiwg0upncBiE/rtusuFUdJ5ghG98hhhvTjSgCGrPev0gPWsy8vDUoX\u002BhigDwjiQ==",
       "StatusCode": 202,
       "ResponseHeaders": {
         "Content-Length": "0",
-<<<<<<< HEAD
-        "Date": "Thu, 05 Mar 2020 22:19:12 GMT",
-=======
-        "Date": "Fri, 03 Apr 2020 21:01:23 GMT",
->>>>>>> 32e373e2
+        "Date": "Fri, 03 Apr 2020 21:01:23 GMT",
         "Server": [
           "Windows-Azure-HDFS/1.0",
           "Microsoft-HTTPAPI/2.0"
         ],
         "x-ms-client-request-id": "1ff3fb84-914d-00ec-52b9-229ff710e69f",
-<<<<<<< HEAD
-        "x-ms-request-id": "923c0881-001f-0029-673c-f3ac4f000000",
-        "x-ms-request-server-encrypted": "true",
-        "x-ms-version": "2019-10-10"
-=======
         "x-ms-request-id": "fa44010e-201f-0097-80fb-091bad000000",
         "x-ms-request-server-encrypted": "true",
         "x-ms-version": "2019-12-12"
->>>>>>> 32e373e2
-      },
-      "ResponseBody": []
-    },
-    {
-<<<<<<< HEAD
-      "RequestUri": "https://seanstagehierarchical.dfs.core.windows.net/test-filesystem-6e6b2934-a9a8-153f-fddb-c94a4d95addb/test-file-e5064742-17c3-9b40-3c31-2b8649d6a0ff?action=flush\u0026position=1024",
-=======
+      },
+      "ResponseBody": []
+    },
+    {
       "RequestUri": "http://seannsecanary.dfs.core.windows.net/test-filesystem-6e6b2934-a9a8-153f-fddb-c94a4d95addb/test-file-e5064742-17c3-9b40-3c31-2b8649d6a0ff?action=flush\u0026position=1024",
->>>>>>> 32e373e2
       "RequestMethod": "PATCH",
       "RequestHeaders": {
         "Authorization": "Sanitized",
         "Content-Length": "0",
         "User-Agent": [
-<<<<<<< HEAD
-          "azsdk-net-Storage.Files.DataLake/12.0.0-dev.20200305.1",
-          "(.NET Core 4.6.28325.01; Microsoft Windows 10.0.18363 )"
+          "azsdk-net-Storage.Files.DataLake/12.1.0-dev.20200403.1",
+          "(.NET Core 4.6.28325.01; Microsoft Windows 10.0.18362 )"
         ],
         "x-ms-client-request-id": "fb374159-e6cb-1e91-17c9-d445033cd76c",
-        "x-ms-date": "Thu, 05 Mar 2020 22:19:13 GMT",
-        "x-ms-return-client-request-id": "true",
-        "x-ms-version": "2019-10-10"
-=======
-          "azsdk-net-Storage.Files.DataLake/12.1.0-dev.20200403.1",
-          "(.NET Core 4.6.28325.01; Microsoft Windows 10.0.18362 )"
-        ],
-        "x-ms-client-request-id": "fb374159-e6cb-1e91-17c9-d445033cd76c",
-        "x-ms-date": "Fri, 03 Apr 2020 21:01:25 GMT",
-        "x-ms-return-client-request-id": "true",
-        "x-ms-version": "2019-12-12"
->>>>>>> 32e373e2
+        "x-ms-date": "Fri, 03 Apr 2020 21:01:25 GMT",
+        "x-ms-return-client-request-id": "true",
+        "x-ms-version": "2019-12-12"
       },
       "RequestBody": null,
       "StatusCode": 200,
       "ResponseHeaders": {
         "Content-Length": "0",
-<<<<<<< HEAD
-        "Date": "Thu, 05 Mar 2020 22:19:12 GMT",
-        "ETag": "\u00220x8D7C1533C3BDB06\u0022",
-        "Last-Modified": "Thu, 05 Mar 2020 22:19:13 GMT",
-=======
         "Date": "Fri, 03 Apr 2020 21:01:23 GMT",
         "ETag": "\u00220x8D7D8122B24E330\u0022",
         "Last-Modified": "Fri, 03 Apr 2020 21:01:24 GMT",
->>>>>>> 32e373e2
         "Server": [
           "Windows-Azure-HDFS/1.0",
           "Microsoft-HTTPAPI/2.0"
         ],
         "x-ms-client-request-id": "fb374159-e6cb-1e91-17c9-d445033cd76c",
-<<<<<<< HEAD
-        "x-ms-request-id": "923c0882-001f-0029-683c-f3ac4f000000",
-        "x-ms-request-server-encrypted": "true",
-        "x-ms-version": "2019-10-10"
-=======
         "x-ms-request-id": "fa44010f-201f-0097-01fb-091bad000000",
         "x-ms-request-server-encrypted": "true",
         "x-ms-version": "2019-12-12"
->>>>>>> 32e373e2
-      },
-      "ResponseBody": []
-    },
-    {
-<<<<<<< HEAD
-      "RequestUri": "https://seanstagehierarchical.blob.core.windows.net/test-filesystem-6e6b2934-a9a8-153f-fddb-c94a4d95addb/test-file-e5064742-17c3-9b40-3c31-2b8649d6a0ff",
-=======
+      },
+      "ResponseBody": []
+    },
+    {
       "RequestUri": "http://seannsecanary.blob.core.windows.net/test-filesystem-6e6b2934-a9a8-153f-fddb-c94a4d95addb/test-file-e5064742-17c3-9b40-3c31-2b8649d6a0ff",
->>>>>>> 32e373e2
       "RequestMethod": "GET",
       "RequestHeaders": {
         "Authorization": "Sanitized",
         "User-Agent": [
-<<<<<<< HEAD
-          "azsdk-net-Storage.Files.DataLake/12.0.0-dev.20200305.1",
-          "(.NET Core 4.6.28325.01; Microsoft Windows 10.0.18363 )"
+          "azsdk-net-Storage.Files.DataLake/12.1.0-dev.20200403.1",
+          "(.NET Core 4.6.28325.01; Microsoft Windows 10.0.18362 )"
         ],
         "x-ms-client-request-id": "b6461227-ead8-19d4-7c93-10dedfa74448",
-        "x-ms-date": "Thu, 05 Mar 2020 22:19:13 GMT",
+        "x-ms-date": "Fri, 03 Apr 2020 21:01:25 GMT",
         "x-ms-range": "bytes=0-268435455",
         "x-ms-return-client-request-id": "true",
-        "x-ms-version": "2019-10-10"
-=======
-          "azsdk-net-Storage.Files.DataLake/12.1.0-dev.20200403.1",
-          "(.NET Core 4.6.28325.01; Microsoft Windows 10.0.18362 )"
-        ],
-        "x-ms-client-request-id": "b6461227-ead8-19d4-7c93-10dedfa74448",
-        "x-ms-date": "Fri, 03 Apr 2020 21:01:25 GMT",
-        "x-ms-range": "bytes=0-268435455",
-        "x-ms-return-client-request-id": "true",
-        "x-ms-version": "2019-12-12"
->>>>>>> 32e373e2
+        "x-ms-version": "2019-12-12"
       },
       "RequestBody": null,
       "StatusCode": 206,
@@ -269,115 +151,57 @@
         "Content-Length": "1024",
         "Content-Range": "bytes 0-1023/1024",
         "Content-Type": "application/octet-stream",
-<<<<<<< HEAD
-        "Date": "Thu, 05 Mar 2020 22:19:12 GMT",
-        "ETag": "\u00220x8D7C1533C3BDB06\u0022",
-        "Last-Modified": "Thu, 05 Mar 2020 22:19:13 GMT",
-=======
         "Date": "Fri, 03 Apr 2020 21:01:24 GMT",
         "ETag": "\u00220x8D7D8122B24E330\u0022",
         "Last-Modified": "Fri, 03 Apr 2020 21:01:24 GMT",
->>>>>>> 32e373e2
         "Server": [
           "Windows-Azure-Blob/1.0",
           "Microsoft-HTTPAPI/2.0"
         ],
         "x-ms-blob-type": "BlockBlob",
         "x-ms-client-request-id": "b6461227-ead8-19d4-7c93-10dedfa74448",
-<<<<<<< HEAD
-        "x-ms-creation-time": "Thu, 05 Mar 2020 22:19:13 GMT",
-        "x-ms-lease-state": "available",
-        "x-ms-lease-status": "unlocked",
-        "x-ms-request-id": "4281e269-601e-003f-333c-f35a98000000",
-        "x-ms-server-encrypted": "true",
-        "x-ms-version": "2019-10-10"
-=======
         "x-ms-creation-time": "Fri, 03 Apr 2020 21:01:23 GMT",
         "x-ms-lease-state": "available",
         "x-ms-lease-status": "unlocked",
         "x-ms-request-id": "96223750-f01e-0012-6efb-093670000000",
         "x-ms-server-encrypted": "true",
         "x-ms-version": "2019-12-12"
->>>>>>> 32e373e2
       },
       "ResponseBody": "IbSWH1X4OCdxdlmTdHNEo2OpJi321FKc7aR4cegHofWHJFdBCJ9gSg7fdE2\u002BrSfI7YcioK9zCUxh\u002BjGxf8c\u002BatVjC1AcAprESNseFmAF3kB9sIRg5AFFFBoL3w5trspHoQl3WqHWrOrtXlfTVfLrXBzxNM9D3YXUHvc1ECOMVpkR1nVWjYOfpgOac4apcb8oH4Lxe3r6BMOEozupoZvGYAe9wn59lc\u002BYUo7MqGn\u002BKqw4DfGgmtsfF9Gx0elI9QRn0xN\u002B7K9Aq4qzWSnrLVtahXmPcJSqJsUsnqusy8PmUFyJZdVWgD79\u002BGFn7UGxM\u002Bl2V0xvuYRwvK1NUk4Ek9/GzAnMYsiGBAU7kXgyQziEe2rCNnR3dpfYGagnCS3w\u002BGSCoCA45NEg71NGNCcLPXl0yNfjQl1rT1Zx9EggXvrXS5gUsKMYTJaZoUYhMEFvzNwvs0BWDLYHF1HKxu\u002BJ/5FYbumO943WXHxASqAWSR4UAihr8au6gT7hDJlRToamD6K1ycFX4dRPWVfDFcIW8c0ytcTHHQ7mne2rrOr0hA72mTr9YIBdvSBTHJhU9mt8yxvLH5jC3/KTzyvUrDTpWtRIzXuHGJBM1PijcwB2kaaCL\u002BHPKGR1NLlHapBViRDsacHDCynv9LKKf0ugHmzxHT2EUX1TGjJw05nCP67/9kvntwk\u002BsoZ9kjouRKgY1BVNVUxT0DeTmE\u002BPUjePLbQEioj/uGdjsmu2B79DJdaJV/6EdOlirCYTVB66r19O7mSFKrkgGRut6aPgnMl3UHN4Bfs5C7jKod5i62RIqQILaBlavfocaT7i1otGgRBdnASrQapkFeKsuojbvi23ZUCg1TSvHZJ4W5u8VjUthB/NBE9gnWdYp1I2rgJxQasRK3FKpqzcrX9xM\u002BUPp76tfjZoDbndV8jYRy7heW6PBhrwqyvE4t1z8VfQ7mqCSf\u002BUiDDMCTPyNNOpcl9\u002B\u002BzMQ4SzLH/yS6ZtZ9RxhDGldVv4uTfA9w/3m/XZYG3B\u002B9fYjwAw9tykCAZ\u002BUchMXkChqSxxgT65D0h0v5CGGOs4q2/8mPUxcIJ7ULEtRqFHpz2xO7c9UHaZH4O3vDtMIfMbQapcT8FPcDip9iyJi8SnMRRS0N03\u002B1r1Z3lxebRLLzK\u002BEgD651t8Zct\u002Bl1pKD5e7DIsi\u002BU0R50pPZuRH2faEYsb9y3XHqEm81m8VuWf8r1vltmkpJDXhrCq6r3xzNIvQ9jCTSEAd92A9Zibh/C3iTruMYiOJWz6RGB9LDPzNSZ3jQMMzaWMXx8ME774PA6/81FzE4tJoR572Aiwg0upncBiE/rtusuFUdJ5ghG98hhhvTjSgCGrPev0gPWsy8vDUoX\u002BhigDwjiQ=="
     },
     {
-<<<<<<< HEAD
-      "RequestUri": "https://seanstagehierarchical.dfs.core.windows.net/test-filesystem-6e6b2934-a9a8-153f-fddb-c94a4d95addb/test-file-e5064742-17c3-9b40-3c31-2b8649d6a0ff?resource=file",
-=======
       "RequestUri": "http://seannsecanary.dfs.core.windows.net/test-filesystem-6e6b2934-a9a8-153f-fddb-c94a4d95addb/test-file-e5064742-17c3-9b40-3c31-2b8649d6a0ff?resource=file",
->>>>>>> 32e373e2
       "RequestMethod": "PUT",
       "RequestHeaders": {
         "Authorization": "Sanitized",
         "If-None-Match": "*",
         "User-Agent": [
-<<<<<<< HEAD
-          "azsdk-net-Storage.Files.DataLake/12.0.0-dev.20200305.1",
-          "(.NET Core 4.6.28325.01; Microsoft Windows 10.0.18363 )"
+          "azsdk-net-Storage.Files.DataLake/12.1.0-dev.20200403.1",
+          "(.NET Core 4.6.28325.01; Microsoft Windows 10.0.18362 )"
         ],
         "x-ms-client-request-id": "f11d442a-20f6-6193-87ad-4516cf32f266",
-        "x-ms-date": "Thu, 05 Mar 2020 22:19:13 GMT",
-        "x-ms-return-client-request-id": "true",
-        "x-ms-version": "2019-10-10"
-=======
-          "azsdk-net-Storage.Files.DataLake/12.1.0-dev.20200403.1",
-          "(.NET Core 4.6.28325.01; Microsoft Windows 10.0.18362 )"
-        ],
-        "x-ms-client-request-id": "f11d442a-20f6-6193-87ad-4516cf32f266",
-        "x-ms-date": "Fri, 03 Apr 2020 21:01:25 GMT",
-        "x-ms-return-client-request-id": "true",
-        "x-ms-version": "2019-12-12"
->>>>>>> 32e373e2
+        "x-ms-date": "Fri, 03 Apr 2020 21:01:25 GMT",
+        "x-ms-return-client-request-id": "true",
+        "x-ms-version": "2019-12-12"
       },
       "RequestBody": null,
       "StatusCode": 409,
       "ResponseHeaders": {
         "Content-Length": "168",
         "Content-Type": "application/json; charset=utf-8",
-<<<<<<< HEAD
-        "Date": "Thu, 05 Mar 2020 22:19:12 GMT",
-=======
-        "Date": "Fri, 03 Apr 2020 21:01:23 GMT",
->>>>>>> 32e373e2
+        "Date": "Fri, 03 Apr 2020 21:01:23 GMT",
         "Server": [
           "Windows-Azure-HDFS/1.0",
           "Microsoft-HTTPAPI/2.0"
         ],
         "x-ms-client-request-id": "f11d442a-20f6-6193-87ad-4516cf32f266",
         "x-ms-error-code": "PathAlreadyExists",
-<<<<<<< HEAD
-        "x-ms-request-id": "923c0883-001f-0029-693c-f3ac4f000000",
-        "x-ms-version": "2019-10-10"
-=======
         "x-ms-request-id": "fa440110-201f-0097-02fb-091bad000000",
         "x-ms-version": "2019-12-12"
->>>>>>> 32e373e2
       },
       "ResponseBody": {
         "error": {
           "code": "PathAlreadyExists",
-<<<<<<< HEAD
-          "message": "The specified path already exists.\nRequestId:923c0883-001f-0029-693c-f3ac4f000000\nTime:2020-03-05T22:19:13.4987109Z"
-        }
-      }
-    },
-    {
-      "RequestUri": "https://seanstagehierarchical.blob.core.windows.net/test-filesystem-6e6b2934-a9a8-153f-fddb-c94a4d95addb?restype=container",
-      "RequestMethod": "DELETE",
-      "RequestHeaders": {
-        "Authorization": "Sanitized",
-        "traceparent": "00-02494bf086ec334b9471b74dc672299a-2996e0a3b97c7c42-00",
-        "User-Agent": [
-          "azsdk-net-Storage.Files.DataLake/12.0.0-dev.20200305.1",
-          "(.NET Core 4.6.28325.01; Microsoft Windows 10.0.18363 )"
-        ],
-        "x-ms-client-request-id": "9bb37af0-5389-2952-15be-7e4c894fa9ff",
-        "x-ms-date": "Thu, 05 Mar 2020 22:19:13 GMT",
-        "x-ms-return-client-request-id": "true",
-        "x-ms-version": "2019-10-10"
-=======
           "message": "The specified path already exists.\nRequestId:fa440110-201f-0097-02fb-091bad000000\nTime:2020-04-03T21:01:24.2713655Z"
         }
       }
@@ -396,39 +220,25 @@
         "x-ms-date": "Fri, 03 Apr 2020 21:01:25 GMT",
         "x-ms-return-client-request-id": "true",
         "x-ms-version": "2019-12-12"
->>>>>>> 32e373e2
       },
       "RequestBody": null,
       "StatusCode": 202,
       "ResponseHeaders": {
         "Content-Length": "0",
-<<<<<<< HEAD
-        "Date": "Thu, 05 Mar 2020 22:19:13 GMT",
-=======
         "Date": "Fri, 03 Apr 2020 21:01:24 GMT",
->>>>>>> 32e373e2
         "Server": [
           "Windows-Azure-Blob/1.0",
           "Microsoft-HTTPAPI/2.0"
         ],
         "x-ms-client-request-id": "9bb37af0-5389-2952-15be-7e4c894fa9ff",
-<<<<<<< HEAD
-        "x-ms-request-id": "4281e26d-601e-003f-373c-f35a98000000",
-        "x-ms-version": "2019-10-10"
-=======
         "x-ms-request-id": "96223760-f01e-0012-7bfb-093670000000",
         "x-ms-version": "2019-12-12"
->>>>>>> 32e373e2
       },
       "ResponseBody": []
     }
   ],
   "Variables": {
     "RandomSeed": "1970155124",
-<<<<<<< HEAD
-    "Storage_TestConfigHierarchicalNamespace": "NamespaceTenant\nseanstagehierarchical\nU2FuaXRpemVk\nhttps://seanstagehierarchical.blob.core.windows.net\nhttp://seanstagehierarchical.file.core.windows.net\nhttp://seanstagehierarchical.queue.core.windows.net\nhttp://seanstagehierarchical.table.core.windows.net\n\n\n\n\nhttp://seanstagehierarchical-secondary.blob.core.windows.net\nhttp://seanstagehierarchical-secondary.file.core.windows.net\nhttp://seanstagehierarchical-secondary.queue.core.windows.net\nhttp://seanstagehierarchical-secondary.table.core.windows.net\n68390a19-a643-458b-b726-408abf67b4fc\nSanitized\n72f988bf-86f1-41af-91ab-2d7cd011db47\nhttps://login.microsoftonline.com/\nCloud\nBlobEndpoint=https://seanstagehierarchical.blob.core.windows.net/;QueueEndpoint=http://seanstagehierarchical.queue.core.windows.net/;FileEndpoint=http://seanstagehierarchical.file.core.windows.net/;BlobSecondaryEndpoint=http://seanstagehierarchical-secondary.blob.core.windows.net/;QueueSecondaryEndpoint=http://seanstagehierarchical-secondary.queue.core.windows.net/;FileSecondaryEndpoint=http://seanstagehierarchical-secondary.file.core.windows.net/;AccountName=seanstagehierarchical;AccountKey=Sanitized\n"
-=======
     "Storage_TestConfigHierarchicalNamespace": "NamespaceTenant\nseannsecanary\nU2FuaXRpemVk\nhttp://seannsecanary.blob.core.windows.net\nhttp://seannsecanary.file.core.windows.net\nhttp://seannsecanary.queue.core.windows.net\nhttp://seannsecanary.table.core.windows.net\n\n\n\n\nhttp://seannsecanary-secondary.blob.core.windows.net\nhttp://seannsecanary-secondary.file.core.windows.net\nhttp://seannsecanary-secondary.queue.core.windows.net\nhttp://seannsecanary-secondary.table.core.windows.net\n68390a19-a643-458b-b726-408abf67b4fc\nSanitized\n72f988bf-86f1-41af-91ab-2d7cd011db47\nhttps://login.microsoftonline.com/\nCloud\nBlobEndpoint=http://seannsecanary.blob.core.windows.net/;QueueEndpoint=http://seannsecanary.queue.core.windows.net/;FileEndpoint=http://seannsecanary.file.core.windows.net/;BlobSecondaryEndpoint=http://seannsecanary-secondary.blob.core.windows.net/;QueueSecondaryEndpoint=http://seannsecanary-secondary.queue.core.windows.net/;FileSecondaryEndpoint=http://seannsecanary-secondary.file.core.windows.net/;AccountName=seannsecanary;AccountKey=Sanitized\n"
->>>>>>> 32e373e2
   }
 }