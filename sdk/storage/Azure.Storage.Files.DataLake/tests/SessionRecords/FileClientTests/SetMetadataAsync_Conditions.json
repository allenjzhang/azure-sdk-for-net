--- conflicted
+++ resolved
@@ -1,22 +1,6 @@
 {
   "Entries": [
     {
-<<<<<<< HEAD
-      "RequestUri": "https://seanstagehierarchical.blob.core.windows.net/test-filesystem-144a4d26-28e6-aa85-3bda-5ff37d63a4c8?restype=container",
-      "RequestMethod": "PUT",
-      "RequestHeaders": {
-        "Authorization": "Sanitized",
-        "traceparent": "00-9858051d15db4048bba7ebf571ab0a72-872822e9c2f4704b-00",
-        "User-Agent": [
-          "azsdk-net-Storage.Files.DataLake/12.0.0-dev.20200305.1",
-          "(.NET Core 4.6.28325.01; Microsoft Windows 10.0.18363 )"
-        ],
-        "x-ms-blob-public-access": "container",
-        "x-ms-client-request-id": "74115780-8afd-c4e5-cfc1-fa28ce82e03f",
-        "x-ms-date": "Thu, 05 Mar 2020 22:18:46 GMT",
-        "x-ms-return-client-request-id": "true",
-        "x-ms-version": "2019-10-10"
-=======
       "RequestUri": "http://seannsecanary.blob.core.windows.net/test-filesystem-144a4d26-28e6-aa85-3bda-5ff37d63a4c8?restype=container",
       "RequestMethod": "PUT",
       "RequestHeaders": {
@@ -31,52 +15,25 @@
         "x-ms-date": "Fri, 03 Apr 2020 21:01:13 GMT",
         "x-ms-return-client-request-id": "true",
         "x-ms-version": "2019-12-12"
->>>>>>> 32e373e2
-      },
-      "RequestBody": null,
-      "StatusCode": 201,
-      "ResponseHeaders": {
-        "Content-Length": "0",
-<<<<<<< HEAD
-        "Date": "Thu, 05 Mar 2020 22:18:47 GMT",
-        "ETag": "\u00220x8D7C1532C99BF4C\u0022",
-        "Last-Modified": "Thu, 05 Mar 2020 22:18:47 GMT",
-=======
+      },
+      "RequestBody": null,
+      "StatusCode": 201,
+      "ResponseHeaders": {
+        "Content-Length": "0",
         "Date": "Fri, 03 Apr 2020 21:01:11 GMT",
         "ETag": "\u00220x8D7D81223B4874A\u0022",
         "Last-Modified": "Fri, 03 Apr 2020 21:01:11 GMT",
->>>>>>> 32e373e2
         "Server": [
           "Windows-Azure-Blob/1.0",
           "Microsoft-HTTPAPI/2.0"
         ],
         "x-ms-client-request-id": "74115780-8afd-c4e5-cfc1-fa28ce82e03f",
-<<<<<<< HEAD
-        "x-ms-request-id": "9c498c72-601e-0000-1c3c-f3923b000000",
-        "x-ms-version": "2019-10-10"
-=======
         "x-ms-request-id": "962231f5-f01e-0012-29fb-093670000000",
         "x-ms-version": "2019-12-12"
->>>>>>> 32e373e2
-      },
-      "ResponseBody": []
-    },
-    {
-<<<<<<< HEAD
-      "RequestUri": "https://seanstagehierarchical.dfs.core.windows.net/test-filesystem-144a4d26-28e6-aa85-3bda-5ff37d63a4c8/test-file-82c7f4c1-7a23-a49b-d057-7788fb83b233?resource=file",
-      "RequestMethod": "PUT",
-      "RequestHeaders": {
-        "Authorization": "Sanitized",
-        "traceparent": "00-e0199308a084014483e601b90c3b82de-9a33db24cc252740-00",
-        "User-Agent": [
-          "azsdk-net-Storage.Files.DataLake/12.0.0-dev.20200305.1",
-          "(.NET Core 4.6.28325.01; Microsoft Windows 10.0.18363 )"
-        ],
-        "x-ms-client-request-id": "0340ec7e-d940-06f3-bc6c-a3a5135dc84c",
-        "x-ms-date": "Thu, 05 Mar 2020 22:18:47 GMT",
-        "x-ms-return-client-request-id": "true",
-        "x-ms-version": "2019-10-10"
-=======
+      },
+      "ResponseBody": []
+    },
+    {
       "RequestUri": "http://seannsecanary.dfs.core.windows.net/test-filesystem-144a4d26-28e6-aa85-3bda-5ff37d63a4c8/test-file-82c7f4c1-7a23-a49b-d057-7788fb83b233?resource=file",
       "RequestMethod": "PUT",
       "RequestHeaders": {
@@ -90,116 +47,61 @@
         "x-ms-date": "Fri, 03 Apr 2020 21:01:13 GMT",
         "x-ms-return-client-request-id": "true",
         "x-ms-version": "2019-12-12"
->>>>>>> 32e373e2
-      },
-      "RequestBody": null,
-      "StatusCode": 201,
-      "ResponseHeaders": {
-        "Content-Length": "0",
-<<<<<<< HEAD
-        "Date": "Thu, 05 Mar 2020 22:18:47 GMT",
-        "ETag": "\u00220x8D7C1532CCD2CBA\u0022",
-        "Last-Modified": "Thu, 05 Mar 2020 22:18:47 GMT",
-=======
+      },
+      "RequestBody": null,
+      "StatusCode": 201,
+      "ResponseHeaders": {
+        "Content-Length": "0",
         "Date": "Fri, 03 Apr 2020 21:01:10 GMT",
         "ETag": "\u00220x8D7D81223C80148\u0022",
         "Last-Modified": "Fri, 03 Apr 2020 21:01:11 GMT",
->>>>>>> 32e373e2
         "Server": [
           "Windows-Azure-HDFS/1.0",
           "Microsoft-HTTPAPI/2.0"
         ],
         "x-ms-client-request-id": "0340ec7e-d940-06f3-bc6c-a3a5135dc84c",
-<<<<<<< HEAD
-        "x-ms-request-id": "5d58606e-101f-000a-653c-f3368c000000",
-        "x-ms-version": "2019-10-10"
-=======
         "x-ms-request-id": "fa4400d6-201f-0097-4bfb-091bad000000",
         "x-ms-version": "2019-12-12"
->>>>>>> 32e373e2
-      },
-      "ResponseBody": []
-    },
-    {
-<<<<<<< HEAD
-      "RequestUri": "https://seanstagehierarchical.blob.core.windows.net/test-filesystem-144a4d26-28e6-aa85-3bda-5ff37d63a4c8/test-file-82c7f4c1-7a23-a49b-d057-7788fb83b233?comp=metadata",
-=======
+      },
+      "ResponseBody": []
+    },
+    {
       "RequestUri": "http://seannsecanary.blob.core.windows.net/test-filesystem-144a4d26-28e6-aa85-3bda-5ff37d63a4c8/test-file-82c7f4c1-7a23-a49b-d057-7788fb83b233?comp=metadata",
->>>>>>> 32e373e2
-      "RequestMethod": "PUT",
-      "RequestHeaders": {
-        "Authorization": "Sanitized",
-        "User-Agent": [
-<<<<<<< HEAD
-          "azsdk-net-Storage.Files.DataLake/12.0.0-dev.20200305.1",
-          "(.NET Core 4.6.28325.01; Microsoft Windows 10.0.18363 )"
-        ],
-        "x-ms-client-request-id": "0e095b34-ae42-a4f3-556c-69e58c263ab7",
-        "x-ms-date": "Thu, 05 Mar 2020 22:18:47 GMT",
-=======
+      "RequestMethod": "PUT",
+      "RequestHeaders": {
+        "Authorization": "Sanitized",
+        "User-Agent": [
           "azsdk-net-Storage.Files.DataLake/12.1.0-dev.20200403.1",
           "(.NET Core 4.6.28325.01; Microsoft Windows 10.0.18362 )"
         ],
         "x-ms-client-request-id": "0e095b34-ae42-a4f3-556c-69e58c263ab7",
         "x-ms-date": "Fri, 03 Apr 2020 21:01:13 GMT",
->>>>>>> 32e373e2
         "x-ms-meta-Capital": "letter",
         "x-ms-meta-foo": "bar",
         "x-ms-meta-meta": "data",
         "x-ms-meta-UPPER": "case",
         "x-ms-return-client-request-id": "true",
-<<<<<<< HEAD
-        "x-ms-version": "2019-10-10"
-=======
-        "x-ms-version": "2019-12-12"
->>>>>>> 32e373e2
+        "x-ms-version": "2019-12-12"
       },
       "RequestBody": null,
       "StatusCode": 200,
       "ResponseHeaders": {
         "Content-Length": "0",
-<<<<<<< HEAD
-        "Date": "Thu, 05 Mar 2020 22:18:47 GMT",
-        "ETag": "\u00220x8D7C1532CDC8338\u0022",
-        "Last-Modified": "Thu, 05 Mar 2020 22:18:47 GMT",
-=======
         "Date": "Fri, 03 Apr 2020 21:01:11 GMT",
         "ETag": "\u00220x8D7D81223D4A03B\u0022",
         "Last-Modified": "Fri, 03 Apr 2020 21:01:11 GMT",
->>>>>>> 32e373e2
         "Server": [
           "Windows-Azure-Blob/1.0",
           "Microsoft-HTTPAPI/2.0"
         ],
         "x-ms-client-request-id": "0e095b34-ae42-a4f3-556c-69e58c263ab7",
-<<<<<<< HEAD
-        "x-ms-request-id": "9c498c78-601e-0000-203c-f3923b000000",
-        "x-ms-request-server-encrypted": "true",
-        "x-ms-version": "2019-10-10"
-=======
         "x-ms-request-id": "96223210-f01e-0012-3afb-093670000000",
         "x-ms-request-server-encrypted": "true",
         "x-ms-version": "2019-12-12"
->>>>>>> 32e373e2
-      },
-      "ResponseBody": []
-    },
-    {
-<<<<<<< HEAD
-      "RequestUri": "https://seanstagehierarchical.blob.core.windows.net/test-filesystem-144a4d26-28e6-aa85-3bda-5ff37d63a4c8?restype=container",
-      "RequestMethod": "DELETE",
-      "RequestHeaders": {
-        "Authorization": "Sanitized",
-        "traceparent": "00-165318ec2a679b4d84170e32c69a1b51-a68fa196b3257a46-00",
-        "User-Agent": [
-          "azsdk-net-Storage.Files.DataLake/12.0.0-dev.20200305.1",
-          "(.NET Core 4.6.28325.01; Microsoft Windows 10.0.18363 )"
-        ],
-        "x-ms-client-request-id": "b771284e-b953-6009-d305-30a351090503",
-        "x-ms-date": "Thu, 05 Mar 2020 22:18:47 GMT",
-        "x-ms-return-client-request-id": "true",
-        "x-ms-version": "2019-10-10"
-=======
+      },
+      "ResponseBody": []
+    },
+    {
       "RequestUri": "http://seannsecanary.blob.core.windows.net/test-filesystem-144a4d26-28e6-aa85-3bda-5ff37d63a4c8?restype=container",
       "RequestMethod": "DELETE",
       "RequestHeaders": {
@@ -213,49 +115,23 @@
         "x-ms-date": "Fri, 03 Apr 2020 21:01:13 GMT",
         "x-ms-return-client-request-id": "true",
         "x-ms-version": "2019-12-12"
->>>>>>> 32e373e2
       },
       "RequestBody": null,
       "StatusCode": 202,
       "ResponseHeaders": {
         "Content-Length": "0",
-<<<<<<< HEAD
-        "Date": "Thu, 05 Mar 2020 22:18:47 GMT",
-=======
         "Date": "Fri, 03 Apr 2020 21:01:11 GMT",
->>>>>>> 32e373e2
         "Server": [
           "Windows-Azure-Blob/1.0",
           "Microsoft-HTTPAPI/2.0"
         ],
         "x-ms-client-request-id": "b771284e-b953-6009-d305-30a351090503",
-<<<<<<< HEAD
-        "x-ms-request-id": "9c498c79-601e-0000-213c-f3923b000000",
-        "x-ms-version": "2019-10-10"
-=======
         "x-ms-request-id": "96223219-f01e-0012-42fb-093670000000",
         "x-ms-version": "2019-12-12"
->>>>>>> 32e373e2
-      },
-      "ResponseBody": []
-    },
-    {
-<<<<<<< HEAD
-      "RequestUri": "https://seanstagehierarchical.blob.core.windows.net/test-filesystem-4579b53e-5dc0-96d0-4f45-1093d42c38cd?restype=container",
-      "RequestMethod": "PUT",
-      "RequestHeaders": {
-        "Authorization": "Sanitized",
-        "traceparent": "00-0568a68dd090f742a88b3c922f3628d7-f75b8fb650d07e49-00",
-        "User-Agent": [
-          "azsdk-net-Storage.Files.DataLake/12.0.0-dev.20200305.1",
-          "(.NET Core 4.6.28325.01; Microsoft Windows 10.0.18363 )"
-        ],
-        "x-ms-blob-public-access": "container",
-        "x-ms-client-request-id": "b688d7a9-870f-f1d5-58da-670ea9768ba6",
-        "x-ms-date": "Thu, 05 Mar 2020 22:18:47 GMT",
-        "x-ms-return-client-request-id": "true",
-        "x-ms-version": "2019-10-10"
-=======
+      },
+      "ResponseBody": []
+    },
+    {
       "RequestUri": "http://seannsecanary.blob.core.windows.net/test-filesystem-4579b53e-5dc0-96d0-4f45-1093d42c38cd?restype=container",
       "RequestMethod": "PUT",
       "RequestHeaders": {
@@ -270,52 +146,25 @@
         "x-ms-date": "Fri, 03 Apr 2020 21:01:13 GMT",
         "x-ms-return-client-request-id": "true",
         "x-ms-version": "2019-12-12"
->>>>>>> 32e373e2
-      },
-      "RequestBody": null,
-      "StatusCode": 201,
-      "ResponseHeaders": {
-        "Content-Length": "0",
-<<<<<<< HEAD
-        "Date": "Thu, 05 Mar 2020 22:18:47 GMT",
-        "ETag": "\u00220x8D7C1532D18F04B\u0022",
-        "Last-Modified": "Thu, 05 Mar 2020 22:18:47 GMT",
-=======
+      },
+      "RequestBody": null,
+      "StatusCode": 201,
+      "ResponseHeaders": {
+        "Content-Length": "0",
         "Date": "Fri, 03 Apr 2020 21:01:12 GMT",
         "ETag": "\u00220x8D7D81223EE3F82\u0022",
         "Last-Modified": "Fri, 03 Apr 2020 21:01:12 GMT",
->>>>>>> 32e373e2
         "Server": [
           "Windows-Azure-Blob/1.0",
           "Microsoft-HTTPAPI/2.0"
         ],
         "x-ms-client-request-id": "b688d7a9-870f-f1d5-58da-670ea9768ba6",
-<<<<<<< HEAD
-        "x-ms-request-id": "64e3fc01-b01e-0003-283c-f3735f000000",
-        "x-ms-version": "2019-10-10"
-=======
         "x-ms-request-id": "96223225-f01e-0012-4dfb-093670000000",
         "x-ms-version": "2019-12-12"
->>>>>>> 32e373e2
-      },
-      "ResponseBody": []
-    },
-    {
-<<<<<<< HEAD
-      "RequestUri": "https://seanstagehierarchical.dfs.core.windows.net/test-filesystem-4579b53e-5dc0-96d0-4f45-1093d42c38cd/test-file-7e0363cc-a172-bb4d-5142-5bba712b29e6?resource=file",
-      "RequestMethod": "PUT",
-      "RequestHeaders": {
-        "Authorization": "Sanitized",
-        "traceparent": "00-dbca883df880f043a43eb9712c3fa617-a5971ae8877c6540-00",
-        "User-Agent": [
-          "azsdk-net-Storage.Files.DataLake/12.0.0-dev.20200305.1",
-          "(.NET Core 4.6.28325.01; Microsoft Windows 10.0.18363 )"
-        ],
-        "x-ms-client-request-id": "09d84579-f465-0882-89cc-64cd2b1b802d",
-        "x-ms-date": "Thu, 05 Mar 2020 22:18:48 GMT",
-        "x-ms-return-client-request-id": "true",
-        "x-ms-version": "2019-10-10"
-=======
+      },
+      "ResponseBody": []
+    },
+    {
       "RequestUri": "http://seannsecanary.dfs.core.windows.net/test-filesystem-4579b53e-5dc0-96d0-4f45-1093d42c38cd/test-file-7e0363cc-a172-bb4d-5142-5bba712b29e6?resource=file",
       "RequestMethod": "PUT",
       "RequestHeaders": {
@@ -329,50 +178,25 @@
         "x-ms-date": "Fri, 03 Apr 2020 21:01:13 GMT",
         "x-ms-return-client-request-id": "true",
         "x-ms-version": "2019-12-12"
->>>>>>> 32e373e2
-      },
-      "RequestBody": null,
-      "StatusCode": 201,
-      "ResponseHeaders": {
-        "Content-Length": "0",
-<<<<<<< HEAD
-        "Date": "Thu, 05 Mar 2020 22:18:47 GMT",
-        "ETag": "\u00220x8D7C1532D4D29D3\u0022",
-        "Last-Modified": "Thu, 05 Mar 2020 22:18:48 GMT",
-=======
+      },
+      "RequestBody": null,
+      "StatusCode": 201,
+      "ResponseHeaders": {
+        "Content-Length": "0",
         "Date": "Fri, 03 Apr 2020 21:01:11 GMT",
         "ETag": "\u00220x8D7D8122401D298\u0022",
         "Last-Modified": "Fri, 03 Apr 2020 21:01:12 GMT",
->>>>>>> 32e373e2
         "Server": [
           "Windows-Azure-HDFS/1.0",
           "Microsoft-HTTPAPI/2.0"
         ],
         "x-ms-client-request-id": "09d84579-f465-0882-89cc-64cd2b1b802d",
-<<<<<<< HEAD
-        "x-ms-request-id": "5a9dcb0f-201f-0001-643c-f3cde7000000",
-        "x-ms-version": "2019-10-10"
-=======
         "x-ms-request-id": "fa4400d7-201f-0097-4cfb-091bad000000",
         "x-ms-version": "2019-12-12"
->>>>>>> 32e373e2
-      },
-      "ResponseBody": []
-    },
-    {
-<<<<<<< HEAD
-      "RequestUri": "https://seanstagehierarchical.blob.core.windows.net/test-filesystem-4579b53e-5dc0-96d0-4f45-1093d42c38cd/test-file-7e0363cc-a172-bb4d-5142-5bba712b29e6?comp=metadata",
-      "RequestMethod": "PUT",
-      "RequestHeaders": {
-        "Authorization": "Sanitized",
-        "If-Modified-Since": "Wed, 04 Mar 2020 22:18:46 GMT",
-        "User-Agent": [
-          "azsdk-net-Storage.Files.DataLake/12.0.0-dev.20200305.1",
-          "(.NET Core 4.6.28325.01; Microsoft Windows 10.0.18363 )"
-        ],
-        "x-ms-client-request-id": "2b41e8b4-1f52-de81-97e1-73d71cefece1",
-        "x-ms-date": "Thu, 05 Mar 2020 22:18:48 GMT",
-=======
+      },
+      "ResponseBody": []
+    },
+    {
       "RequestUri": "http://seannsecanary.blob.core.windows.net/test-filesystem-4579b53e-5dc0-96d0-4f45-1093d42c38cd/test-file-7e0363cc-a172-bb4d-5142-5bba712b29e6?comp=metadata",
       "RequestMethod": "PUT",
       "RequestHeaders": {
@@ -384,64 +208,32 @@
         ],
         "x-ms-client-request-id": "2b41e8b4-1f52-de81-97e1-73d71cefece1",
         "x-ms-date": "Fri, 03 Apr 2020 21:01:13 GMT",
->>>>>>> 32e373e2
         "x-ms-meta-Capital": "letter",
         "x-ms-meta-foo": "bar",
         "x-ms-meta-meta": "data",
         "x-ms-meta-UPPER": "case",
         "x-ms-return-client-request-id": "true",
-<<<<<<< HEAD
-        "x-ms-version": "2019-10-10"
-=======
-        "x-ms-version": "2019-12-12"
->>>>>>> 32e373e2
+        "x-ms-version": "2019-12-12"
       },
       "RequestBody": null,
       "StatusCode": 200,
       "ResponseHeaders": {
         "Content-Length": "0",
-<<<<<<< HEAD
-        "Date": "Thu, 05 Mar 2020 22:18:48 GMT",
-        "ETag": "\u00220x8D7C1532D679A9A\u0022",
-        "Last-Modified": "Thu, 05 Mar 2020 22:18:48 GMT",
-=======
         "Date": "Fri, 03 Apr 2020 21:01:12 GMT",
         "ETag": "\u00220x8D7D812240E6F12\u0022",
         "Last-Modified": "Fri, 03 Apr 2020 21:01:12 GMT",
->>>>>>> 32e373e2
         "Server": [
           "Windows-Azure-Blob/1.0",
           "Microsoft-HTTPAPI/2.0"
         ],
         "x-ms-client-request-id": "2b41e8b4-1f52-de81-97e1-73d71cefece1",
-<<<<<<< HEAD
-        "x-ms-request-id": "64e3fc06-b01e-0003-2a3c-f3735f000000",
-        "x-ms-request-server-encrypted": "true",
-        "x-ms-version": "2019-10-10"
-=======
         "x-ms-request-id": "96223242-f01e-0012-67fb-093670000000",
         "x-ms-request-server-encrypted": "true",
         "x-ms-version": "2019-12-12"
->>>>>>> 32e373e2
-      },
-      "ResponseBody": []
-    },
-    {
-<<<<<<< HEAD
-      "RequestUri": "https://seanstagehierarchical.blob.core.windows.net/test-filesystem-4579b53e-5dc0-96d0-4f45-1093d42c38cd?restype=container",
-      "RequestMethod": "DELETE",
-      "RequestHeaders": {
-        "Authorization": "Sanitized",
-        "traceparent": "00-bdc13a286078d646b71c2bd2b7c55b70-af03e786c8df754f-00",
-        "User-Agent": [
-          "azsdk-net-Storage.Files.DataLake/12.0.0-dev.20200305.1",
-          "(.NET Core 4.6.28325.01; Microsoft Windows 10.0.18363 )"
-        ],
-        "x-ms-client-request-id": "4319682d-54d9-90da-005d-f7ac1b2b2eb6",
-        "x-ms-date": "Thu, 05 Mar 2020 22:18:48 GMT",
-        "x-ms-return-client-request-id": "true",
-        "x-ms-version": "2019-10-10"
-=======
+      },
+      "ResponseBody": []
+    },
+    {
       "RequestUri": "http://seannsecanary.blob.core.windows.net/test-filesystem-4579b53e-5dc0-96d0-4f45-1093d42c38cd?restype=container",
       "RequestMethod": "DELETE",
       "RequestHeaders": {
@@ -455,49 +247,23 @@
         "x-ms-date": "Fri, 03 Apr 2020 21:01:13 GMT",
         "x-ms-return-client-request-id": "true",
         "x-ms-version": "2019-12-12"
->>>>>>> 32e373e2
       },
       "RequestBody": null,
       "StatusCode": 202,
       "ResponseHeaders": {
         "Content-Length": "0",
-<<<<<<< HEAD
-        "Date": "Thu, 05 Mar 2020 22:18:48 GMT",
-=======
-        "Date": "Fri, 03 Apr 2020 21:01:12 GMT",
->>>>>>> 32e373e2
+        "Date": "Fri, 03 Apr 2020 21:01:12 GMT",
         "Server": [
           "Windows-Azure-Blob/1.0",
           "Microsoft-HTTPAPI/2.0"
         ],
         "x-ms-client-request-id": "4319682d-54d9-90da-005d-f7ac1b2b2eb6",
-<<<<<<< HEAD
-        "x-ms-request-id": "64e3fc0d-b01e-0003-2f3c-f3735f000000",
-        "x-ms-version": "2019-10-10"
-=======
         "x-ms-request-id": "9622325c-f01e-0012-79fb-093670000000",
         "x-ms-version": "2019-12-12"
->>>>>>> 32e373e2
-      },
-      "ResponseBody": []
-    },
-    {
-<<<<<<< HEAD
-      "RequestUri": "https://seanstagehierarchical.blob.core.windows.net/test-filesystem-b8a89fff-0448-b5e2-0256-e8c5bb076ae2?restype=container",
-      "RequestMethod": "PUT",
-      "RequestHeaders": {
-        "Authorization": "Sanitized",
-        "traceparent": "00-ae6b55daa502ae418844f6ab3f46e46b-3a0490dd40da6c4d-00",
-        "User-Agent": [
-          "azsdk-net-Storage.Files.DataLake/12.0.0-dev.20200305.1",
-          "(.NET Core 4.6.28325.01; Microsoft Windows 10.0.18363 )"
-        ],
-        "x-ms-blob-public-access": "container",
-        "x-ms-client-request-id": "d47aad5e-b90c-28cd-8563-41836c15d5f8",
-        "x-ms-date": "Thu, 05 Mar 2020 22:18:48 GMT",
-        "x-ms-return-client-request-id": "true",
-        "x-ms-version": "2019-10-10"
-=======
+      },
+      "ResponseBody": []
+    },
+    {
       "RequestUri": "http://seannsecanary.blob.core.windows.net/test-filesystem-b8a89fff-0448-b5e2-0256-e8c5bb076ae2?restype=container",
       "RequestMethod": "PUT",
       "RequestHeaders": {
@@ -512,178 +278,94 @@
         "x-ms-date": "Fri, 03 Apr 2020 21:01:13 GMT",
         "x-ms-return-client-request-id": "true",
         "x-ms-version": "2019-12-12"
->>>>>>> 32e373e2
-      },
-      "RequestBody": null,
-      "StatusCode": 201,
-      "ResponseHeaders": {
-        "Content-Length": "0",
-<<<<<<< HEAD
-        "Date": "Thu, 05 Mar 2020 22:18:48 GMT",
-        "ETag": "\u00220x8D7C1532DAAEA8B\u0022",
-        "Last-Modified": "Thu, 05 Mar 2020 22:18:48 GMT",
-=======
+      },
+      "RequestBody": null,
+      "StatusCode": 201,
+      "ResponseHeaders": {
+        "Content-Length": "0",
         "Date": "Fri, 03 Apr 2020 21:01:12 GMT",
         "ETag": "\u00220x8D7D812243C94E9\u0022",
         "Last-Modified": "Fri, 03 Apr 2020 21:01:12 GMT",
->>>>>>> 32e373e2
         "Server": [
           "Windows-Azure-Blob/1.0",
           "Microsoft-HTTPAPI/2.0"
         ],
         "x-ms-client-request-id": "d47aad5e-b90c-28cd-8563-41836c15d5f8",
-<<<<<<< HEAD
-        "x-ms-request-id": "c8d81bff-701e-000c-123c-f30533000000",
-        "x-ms-version": "2019-10-10"
-=======
         "x-ms-request-id": "96223265-f01e-0012-02fb-093670000000",
         "x-ms-version": "2019-12-12"
->>>>>>> 32e373e2
-      },
-      "ResponseBody": []
-    },
-    {
-<<<<<<< HEAD
-      "RequestUri": "https://seanstagehierarchical.dfs.core.windows.net/test-filesystem-b8a89fff-0448-b5e2-0256-e8c5bb076ae2/test-file-bd3c14f3-7a81-56df-97d8-b4af6a26aec8?resource=file",
-      "RequestMethod": "PUT",
-      "RequestHeaders": {
-        "Authorization": "Sanitized",
-        "traceparent": "00-17bca14ca140734089213dbf7e4dbc08-6818cd418a1e5046-00",
-        "User-Agent": [
-          "azsdk-net-Storage.Files.DataLake/12.0.0-dev.20200305.1",
-          "(.NET Core 4.6.28325.01; Microsoft Windows 10.0.18363 )"
+      },
+      "ResponseBody": []
+    },
+    {
+      "RequestUri": "http://seannsecanary.dfs.core.windows.net/test-filesystem-b8a89fff-0448-b5e2-0256-e8c5bb076ae2/test-file-bd3c14f3-7a81-56df-97d8-b4af6a26aec8?resource=file",
+      "RequestMethod": "PUT",
+      "RequestHeaders": {
+        "Authorization": "Sanitized",
+        "traceparent": "00-06012d5f786c5b48afd4f4277392aa39-88ec85107d4cbf49-00",
+        "User-Agent": [
+          "azsdk-net-Storage.Files.DataLake/12.1.0-dev.20200403.1",
+          "(.NET Core 4.6.28325.01; Microsoft Windows 10.0.18362 )"
         ],
         "x-ms-client-request-id": "f3c9a1c4-11fd-e396-ce23-3c33051ebd5f",
-        "x-ms-date": "Thu, 05 Mar 2020 22:18:49 GMT",
-        "x-ms-return-client-request-id": "true",
-        "x-ms-version": "2019-10-10"
-=======
-      "RequestUri": "http://seannsecanary.dfs.core.windows.net/test-filesystem-b8a89fff-0448-b5e2-0256-e8c5bb076ae2/test-file-bd3c14f3-7a81-56df-97d8-b4af6a26aec8?resource=file",
-      "RequestMethod": "PUT",
-      "RequestHeaders": {
-        "Authorization": "Sanitized",
-        "traceparent": "00-06012d5f786c5b48afd4f4277392aa39-88ec85107d4cbf49-00",
-        "User-Agent": [
-          "azsdk-net-Storage.Files.DataLake/12.1.0-dev.20200403.1",
-          "(.NET Core 4.6.28325.01; Microsoft Windows 10.0.18362 )"
-        ],
-        "x-ms-client-request-id": "f3c9a1c4-11fd-e396-ce23-3c33051ebd5f",
-        "x-ms-date": "Fri, 03 Apr 2020 21:01:14 GMT",
-        "x-ms-return-client-request-id": "true",
-        "x-ms-version": "2019-12-12"
->>>>>>> 32e373e2
-      },
-      "RequestBody": null,
-      "StatusCode": 201,
-      "ResponseHeaders": {
-        "Content-Length": "0",
-<<<<<<< HEAD
-        "Date": "Thu, 05 Mar 2020 22:18:49 GMT",
-        "ETag": "\u00220x8D7C1532DDC8AFD\u0022",
-        "Last-Modified": "Thu, 05 Mar 2020 22:18:49 GMT",
-=======
+        "x-ms-date": "Fri, 03 Apr 2020 21:01:14 GMT",
+        "x-ms-return-client-request-id": "true",
+        "x-ms-version": "2019-12-12"
+      },
+      "RequestBody": null,
+      "StatusCode": 201,
+      "ResponseHeaders": {
+        "Content-Length": "0",
         "Date": "Fri, 03 Apr 2020 21:01:11 GMT",
         "ETag": "\u00220x8D7D812244BCCF4\u0022",
         "Last-Modified": "Fri, 03 Apr 2020 21:01:12 GMT",
->>>>>>> 32e373e2
         "Server": [
           "Windows-Azure-HDFS/1.0",
           "Microsoft-HTTPAPI/2.0"
         ],
         "x-ms-client-request-id": "f3c9a1c4-11fd-e396-ce23-3c33051ebd5f",
-<<<<<<< HEAD
-        "x-ms-request-id": "b8ff4a81-d01f-0015-5c3c-f38588000000",
-        "x-ms-version": "2019-10-10"
-=======
         "x-ms-request-id": "fa4400d9-201f-0097-4dfb-091bad000000",
         "x-ms-version": "2019-12-12"
->>>>>>> 32e373e2
-      },
-      "ResponseBody": []
-    },
-    {
-<<<<<<< HEAD
-      "RequestUri": "https://seanstagehierarchical.blob.core.windows.net/test-filesystem-b8a89fff-0448-b5e2-0256-e8c5bb076ae2/test-file-bd3c14f3-7a81-56df-97d8-b4af6a26aec8?comp=metadata",
-      "RequestMethod": "PUT",
-      "RequestHeaders": {
-        "Authorization": "Sanitized",
-        "If-Unmodified-Since": "Fri, 06 Mar 2020 22:18:46 GMT",
-        "User-Agent": [
-          "azsdk-net-Storage.Files.DataLake/12.0.0-dev.20200305.1",
-          "(.NET Core 4.6.28325.01; Microsoft Windows 10.0.18363 )"
+      },
+      "ResponseBody": []
+    },
+    {
+      "RequestUri": "http://seannsecanary.blob.core.windows.net/test-filesystem-b8a89fff-0448-b5e2-0256-e8c5bb076ae2/test-file-bd3c14f3-7a81-56df-97d8-b4af6a26aec8?comp=metadata",
+      "RequestMethod": "PUT",
+      "RequestHeaders": {
+        "Authorization": "Sanitized",
+        "If-Unmodified-Since": "Sat, 04 Apr 2020 21:01:13 GMT",
+        "User-Agent": [
+          "azsdk-net-Storage.Files.DataLake/12.1.0-dev.20200403.1",
+          "(.NET Core 4.6.28325.01; Microsoft Windows 10.0.18362 )"
         ],
         "x-ms-client-request-id": "c8ebc573-bb5d-74ca-3983-3f695aa2b071",
-        "x-ms-date": "Thu, 05 Mar 2020 22:18:49 GMT",
-=======
-      "RequestUri": "http://seannsecanary.blob.core.windows.net/test-filesystem-b8a89fff-0448-b5e2-0256-e8c5bb076ae2/test-file-bd3c14f3-7a81-56df-97d8-b4af6a26aec8?comp=metadata",
-      "RequestMethod": "PUT",
-      "RequestHeaders": {
-        "Authorization": "Sanitized",
-        "If-Unmodified-Since": "Sat, 04 Apr 2020 21:01:13 GMT",
-        "User-Agent": [
-          "azsdk-net-Storage.Files.DataLake/12.1.0-dev.20200403.1",
-          "(.NET Core 4.6.28325.01; Microsoft Windows 10.0.18362 )"
-        ],
-        "x-ms-client-request-id": "c8ebc573-bb5d-74ca-3983-3f695aa2b071",
-        "x-ms-date": "Fri, 03 Apr 2020 21:01:14 GMT",
->>>>>>> 32e373e2
+        "x-ms-date": "Fri, 03 Apr 2020 21:01:14 GMT",
         "x-ms-meta-Capital": "letter",
         "x-ms-meta-foo": "bar",
         "x-ms-meta-meta": "data",
         "x-ms-meta-UPPER": "case",
         "x-ms-return-client-request-id": "true",
-<<<<<<< HEAD
-        "x-ms-version": "2019-10-10"
-=======
-        "x-ms-version": "2019-12-12"
->>>>>>> 32e373e2
+        "x-ms-version": "2019-12-12"
       },
       "RequestBody": null,
       "StatusCode": 200,
       "ResponseHeaders": {
         "Content-Length": "0",
-<<<<<<< HEAD
-        "Date": "Thu, 05 Mar 2020 22:18:48 GMT",
-        "ETag": "\u00220x8D7C1532DE95FE3\u0022",
-        "Last-Modified": "Thu, 05 Mar 2020 22:18:49 GMT",
-=======
         "Date": "Fri, 03 Apr 2020 21:01:12 GMT",
         "ETag": "\u00220x8D7D81224581B10\u0022",
         "Last-Modified": "Fri, 03 Apr 2020 21:01:12 GMT",
->>>>>>> 32e373e2
         "Server": [
           "Windows-Azure-Blob/1.0",
           "Microsoft-HTTPAPI/2.0"
         ],
         "x-ms-client-request-id": "c8ebc573-bb5d-74ca-3983-3f695aa2b071",
-<<<<<<< HEAD
-        "x-ms-request-id": "c8d81c04-701e-000c-153c-f30533000000",
-        "x-ms-request-server-encrypted": "true",
-        "x-ms-version": "2019-10-10"
-=======
         "x-ms-request-id": "9622327e-f01e-0012-17fb-093670000000",
         "x-ms-request-server-encrypted": "true",
         "x-ms-version": "2019-12-12"
->>>>>>> 32e373e2
-      },
-      "ResponseBody": []
-    },
-    {
-<<<<<<< HEAD
-      "RequestUri": "https://seanstagehierarchical.blob.core.windows.net/test-filesystem-b8a89fff-0448-b5e2-0256-e8c5bb076ae2?restype=container",
-      "RequestMethod": "DELETE",
-      "RequestHeaders": {
-        "Authorization": "Sanitized",
-        "traceparent": "00-764a3e469199b4428e42006af3bbe266-8929998320228142-00",
-        "User-Agent": [
-          "azsdk-net-Storage.Files.DataLake/12.0.0-dev.20200305.1",
-          "(.NET Core 4.6.28325.01; Microsoft Windows 10.0.18363 )"
-        ],
-        "x-ms-client-request-id": "3fbf2935-f432-fa02-ae88-612a8701029b",
-        "x-ms-date": "Thu, 05 Mar 2020 22:18:49 GMT",
-        "x-ms-return-client-request-id": "true",
-        "x-ms-version": "2019-10-10"
-=======
+      },
+      "ResponseBody": []
+    },
+    {
       "RequestUri": "http://seannsecanary.blob.core.windows.net/test-filesystem-b8a89fff-0448-b5e2-0256-e8c5bb076ae2?restype=container",
       "RequestMethod": "DELETE",
       "RequestHeaders": {
@@ -697,179 +379,100 @@
         "x-ms-date": "Fri, 03 Apr 2020 21:01:14 GMT",
         "x-ms-return-client-request-id": "true",
         "x-ms-version": "2019-12-12"
->>>>>>> 32e373e2
       },
       "RequestBody": null,
       "StatusCode": 202,
       "ResponseHeaders": {
         "Content-Length": "0",
-<<<<<<< HEAD
-        "Date": "Thu, 05 Mar 2020 22:18:48 GMT",
-=======
-        "Date": "Fri, 03 Apr 2020 21:01:12 GMT",
->>>>>>> 32e373e2
+        "Date": "Fri, 03 Apr 2020 21:01:12 GMT",
         "Server": [
           "Windows-Azure-Blob/1.0",
           "Microsoft-HTTPAPI/2.0"
         ],
         "x-ms-client-request-id": "3fbf2935-f432-fa02-ae88-612a8701029b",
-<<<<<<< HEAD
-        "x-ms-request-id": "c8d81c06-701e-000c-173c-f30533000000",
-        "x-ms-version": "2019-10-10"
-=======
         "x-ms-request-id": "96223286-f01e-0012-1dfb-093670000000",
         "x-ms-version": "2019-12-12"
->>>>>>> 32e373e2
-      },
-      "ResponseBody": []
-    },
-    {
-<<<<<<< HEAD
-      "RequestUri": "https://seanstagehierarchical.blob.core.windows.net/test-filesystem-7d3bbcd5-ffae-ab8b-85ee-92f0065390a2?restype=container",
-      "RequestMethod": "PUT",
-      "RequestHeaders": {
-        "Authorization": "Sanitized",
-        "traceparent": "00-59e098c12c3ac74abafb591264b850d0-15eb26c203452843-00",
-        "User-Agent": [
-          "azsdk-net-Storage.Files.DataLake/12.0.0-dev.20200305.1",
-          "(.NET Core 4.6.28325.01; Microsoft Windows 10.0.18363 )"
+      },
+      "ResponseBody": []
+    },
+    {
+      "RequestUri": "http://seannsecanary.blob.core.windows.net/test-filesystem-7d3bbcd5-ffae-ab8b-85ee-92f0065390a2?restype=container",
+      "RequestMethod": "PUT",
+      "RequestHeaders": {
+        "Authorization": "Sanitized",
+        "traceparent": "00-50341864ba49d7479f4e7944f078537d-6d1ff9e187f0a446-00",
+        "User-Agent": [
+          "azsdk-net-Storage.Files.DataLake/12.1.0-dev.20200403.1",
+          "(.NET Core 4.6.28325.01; Microsoft Windows 10.0.18362 )"
         ],
         "x-ms-blob-public-access": "container",
         "x-ms-client-request-id": "27a1196a-195b-36b3-9d14-ba446212f35b",
-        "x-ms-date": "Thu, 05 Mar 2020 22:18:49 GMT",
-        "x-ms-return-client-request-id": "true",
-        "x-ms-version": "2019-10-10"
-=======
-      "RequestUri": "http://seannsecanary.blob.core.windows.net/test-filesystem-7d3bbcd5-ffae-ab8b-85ee-92f0065390a2?restype=container",
-      "RequestMethod": "PUT",
-      "RequestHeaders": {
-        "Authorization": "Sanitized",
-        "traceparent": "00-50341864ba49d7479f4e7944f078537d-6d1ff9e187f0a446-00",
-        "User-Agent": [
-          "azsdk-net-Storage.Files.DataLake/12.1.0-dev.20200403.1",
-          "(.NET Core 4.6.28325.01; Microsoft Windows 10.0.18362 )"
-        ],
-        "x-ms-blob-public-access": "container",
-        "x-ms-client-request-id": "27a1196a-195b-36b3-9d14-ba446212f35b",
-        "x-ms-date": "Fri, 03 Apr 2020 21:01:14 GMT",
-        "x-ms-return-client-request-id": "true",
-        "x-ms-version": "2019-12-12"
->>>>>>> 32e373e2
-      },
-      "RequestBody": null,
-      "StatusCode": 201,
-      "ResponseHeaders": {
-        "Content-Length": "0",
-<<<<<<< HEAD
-        "Date": "Thu, 05 Mar 2020 22:18:49 GMT",
-        "ETag": "\u00220x8D7C1532E250F1A\u0022",
-        "Last-Modified": "Thu, 05 Mar 2020 22:18:49 GMT",
-=======
+        "x-ms-date": "Fri, 03 Apr 2020 21:01:14 GMT",
+        "x-ms-return-client-request-id": "true",
+        "x-ms-version": "2019-12-12"
+      },
+      "RequestBody": null,
+      "StatusCode": 201,
+      "ResponseHeaders": {
+        "Content-Length": "0",
         "Date": "Fri, 03 Apr 2020 21:01:12 GMT",
         "ETag": "\u00220x8D7D81224731836\u0022",
         "Last-Modified": "Fri, 03 Apr 2020 21:01:12 GMT",
->>>>>>> 32e373e2
         "Server": [
           "Windows-Azure-Blob/1.0",
           "Microsoft-HTTPAPI/2.0"
         ],
         "x-ms-client-request-id": "27a1196a-195b-36b3-9d14-ba446212f35b",
-<<<<<<< HEAD
-        "x-ms-request-id": "d522e554-301e-0022-483c-f35724000000",
-        "x-ms-version": "2019-10-10"
-=======
         "x-ms-request-id": "9622328d-f01e-0012-24fb-093670000000",
         "x-ms-version": "2019-12-12"
->>>>>>> 32e373e2
-      },
-      "ResponseBody": []
-    },
-    {
-<<<<<<< HEAD
-      "RequestUri": "https://seanstagehierarchical.dfs.core.windows.net/test-filesystem-7d3bbcd5-ffae-ab8b-85ee-92f0065390a2/test-file-a83ebef7-d1cd-64b8-7d6c-b0eabf8c436f?resource=file",
-      "RequestMethod": "PUT",
-      "RequestHeaders": {
-        "Authorization": "Sanitized",
-        "traceparent": "00-7d835b076219074287ab85e26ce074a1-c4e8b7589cae8747-00",
-        "User-Agent": [
-          "azsdk-net-Storage.Files.DataLake/12.0.0-dev.20200305.1",
-          "(.NET Core 4.6.28325.01; Microsoft Windows 10.0.18363 )"
+      },
+      "ResponseBody": []
+    },
+    {
+      "RequestUri": "http://seannsecanary.dfs.core.windows.net/test-filesystem-7d3bbcd5-ffae-ab8b-85ee-92f0065390a2/test-file-a83ebef7-d1cd-64b8-7d6c-b0eabf8c436f?resource=file",
+      "RequestMethod": "PUT",
+      "RequestHeaders": {
+        "Authorization": "Sanitized",
+        "traceparent": "00-dec491db41bd3e429e17c8ca475a8188-fe7291db1693f44a-00",
+        "User-Agent": [
+          "azsdk-net-Storage.Files.DataLake/12.1.0-dev.20200403.1",
+          "(.NET Core 4.6.28325.01; Microsoft Windows 10.0.18362 )"
         ],
         "x-ms-client-request-id": "a808e4cf-cdd6-9868-603d-a9ef69c87610",
-        "x-ms-date": "Thu, 05 Mar 2020 22:18:49 GMT",
-        "x-ms-return-client-request-id": "true",
-        "x-ms-version": "2019-10-10"
-=======
-      "RequestUri": "http://seannsecanary.dfs.core.windows.net/test-filesystem-7d3bbcd5-ffae-ab8b-85ee-92f0065390a2/test-file-a83ebef7-d1cd-64b8-7d6c-b0eabf8c436f?resource=file",
-      "RequestMethod": "PUT",
-      "RequestHeaders": {
-        "Authorization": "Sanitized",
-        "traceparent": "00-dec491db41bd3e429e17c8ca475a8188-fe7291db1693f44a-00",
-        "User-Agent": [
-          "azsdk-net-Storage.Files.DataLake/12.1.0-dev.20200403.1",
-          "(.NET Core 4.6.28325.01; Microsoft Windows 10.0.18362 )"
-        ],
-        "x-ms-client-request-id": "a808e4cf-cdd6-9868-603d-a9ef69c87610",
-        "x-ms-date": "Fri, 03 Apr 2020 21:01:14 GMT",
-        "x-ms-return-client-request-id": "true",
-        "x-ms-version": "2019-12-12"
->>>>>>> 32e373e2
-      },
-      "RequestBody": null,
-      "StatusCode": 201,
-      "ResponseHeaders": {
-        "Content-Length": "0",
-<<<<<<< HEAD
-        "Date": "Thu, 05 Mar 2020 22:18:49 GMT",
-        "ETag": "\u00220x8D7C1532E581230\u0022",
-        "Last-Modified": "Thu, 05 Mar 2020 22:18:50 GMT",
-=======
+        "x-ms-date": "Fri, 03 Apr 2020 21:01:14 GMT",
+        "x-ms-return-client-request-id": "true",
+        "x-ms-version": "2019-12-12"
+      },
+      "RequestBody": null,
+      "StatusCode": 201,
+      "ResponseHeaders": {
+        "Content-Length": "0",
         "Date": "Fri, 03 Apr 2020 21:01:12 GMT",
         "ETag": "\u00220x8D7D8122482DC1E\u0022",
         "Last-Modified": "Fri, 03 Apr 2020 21:01:12 GMT",
->>>>>>> 32e373e2
         "Server": [
           "Windows-Azure-HDFS/1.0",
           "Microsoft-HTTPAPI/2.0"
         ],
         "x-ms-client-request-id": "a808e4cf-cdd6-9868-603d-a9ef69c87610",
-<<<<<<< HEAD
-        "x-ms-request-id": "3ab45dda-601f-002f-043c-f39ff0000000",
-        "x-ms-version": "2019-10-10"
-=======
         "x-ms-request-id": "fa4400da-201f-0097-4efb-091bad000000",
         "x-ms-version": "2019-12-12"
->>>>>>> 32e373e2
-      },
-      "ResponseBody": []
-    },
-    {
-<<<<<<< HEAD
-      "RequestUri": "https://seanstagehierarchical.blob.core.windows.net/test-filesystem-7d3bbcd5-ffae-ab8b-85ee-92f0065390a2/test-file-a83ebef7-d1cd-64b8-7d6c-b0eabf8c436f",
-=======
+      },
+      "ResponseBody": []
+    },
+    {
       "RequestUri": "http://seannsecanary.blob.core.windows.net/test-filesystem-7d3bbcd5-ffae-ab8b-85ee-92f0065390a2/test-file-a83ebef7-d1cd-64b8-7d6c-b0eabf8c436f",
->>>>>>> 32e373e2
       "RequestMethod": "HEAD",
       "RequestHeaders": {
         "Authorization": "Sanitized",
         "User-Agent": [
-<<<<<<< HEAD
-          "azsdk-net-Storage.Files.DataLake/12.0.0-dev.20200305.1",
-          "(.NET Core 4.6.28325.01; Microsoft Windows 10.0.18363 )"
+          "azsdk-net-Storage.Files.DataLake/12.1.0-dev.20200403.1",
+          "(.NET Core 4.6.28325.01; Microsoft Windows 10.0.18362 )"
         ],
         "x-ms-client-request-id": "db1bf6ff-9b84-ab98-f4ed-8c74bf576862",
-        "x-ms-date": "Thu, 05 Mar 2020 22:18:50 GMT",
-        "x-ms-return-client-request-id": "true",
-        "x-ms-version": "2019-10-10"
-=======
-          "azsdk-net-Storage.Files.DataLake/12.1.0-dev.20200403.1",
-          "(.NET Core 4.6.28325.01; Microsoft Windows 10.0.18362 )"
-        ],
-        "x-ms-client-request-id": "db1bf6ff-9b84-ab98-f4ed-8c74bf576862",
-        "x-ms-date": "Fri, 03 Apr 2020 21:01:14 GMT",
-        "x-ms-return-client-request-id": "true",
-        "x-ms-version": "2019-12-12"
->>>>>>> 32e373e2
+        "x-ms-date": "Fri, 03 Apr 2020 21:01:14 GMT",
+        "x-ms-return-client-request-id": "true",
+        "x-ms-version": "2019-12-12"
       },
       "RequestBody": null,
       "StatusCode": 200,
@@ -877,15 +480,9 @@
         "Accept-Ranges": "bytes",
         "Content-Length": "0",
         "Content-Type": "application/octet-stream",
-<<<<<<< HEAD
-        "Date": "Thu, 05 Mar 2020 22:18:49 GMT",
-        "ETag": "\u00220x8D7C1532E581230\u0022",
-        "Last-Modified": "Thu, 05 Mar 2020 22:18:50 GMT",
-=======
         "Date": "Fri, 03 Apr 2020 21:01:13 GMT",
         "ETag": "\u00220x8D7D8122482DC1E\u0022",
         "Last-Modified": "Fri, 03 Apr 2020 21:01:12 GMT",
->>>>>>> 32e373e2
         "Server": [
           "Windows-Azure-Blob/1.0",
           "Microsoft-HTTPAPI/2.0"
@@ -894,107 +491,53 @@
         "x-ms-access-tier-inferred": "true",
         "x-ms-blob-type": "BlockBlob",
         "x-ms-client-request-id": "db1bf6ff-9b84-ab98-f4ed-8c74bf576862",
-<<<<<<< HEAD
-        "x-ms-creation-time": "Thu, 05 Mar 2020 22:18:50 GMT",
-        "x-ms-lease-state": "available",
-        "x-ms-lease-status": "unlocked",
-        "x-ms-request-id": "d522e55d-301e-0022-4e3c-f35724000000",
-        "x-ms-server-encrypted": "true",
-        "x-ms-version": "2019-10-10"
-=======
         "x-ms-creation-time": "Fri, 03 Apr 2020 21:01:12 GMT",
         "x-ms-lease-state": "available",
         "x-ms-lease-status": "unlocked",
         "x-ms-request-id": "9622329c-f01e-0012-2efb-093670000000",
         "x-ms-server-encrypted": "true",
         "x-ms-version": "2019-12-12"
->>>>>>> 32e373e2
-      },
-      "ResponseBody": []
-    },
-    {
-<<<<<<< HEAD
-      "RequestUri": "https://seanstagehierarchical.blob.core.windows.net/test-filesystem-7d3bbcd5-ffae-ab8b-85ee-92f0065390a2/test-file-a83ebef7-d1cd-64b8-7d6c-b0eabf8c436f?comp=metadata",
-      "RequestMethod": "PUT",
-      "RequestHeaders": {
-        "Authorization": "Sanitized",
-        "If-Match": "\u00220x8D7C1532E581230\u0022",
-        "User-Agent": [
-          "azsdk-net-Storage.Files.DataLake/12.0.0-dev.20200305.1",
-          "(.NET Core 4.6.28325.01; Microsoft Windows 10.0.18363 )"
+      },
+      "ResponseBody": []
+    },
+    {
+      "RequestUri": "http://seannsecanary.blob.core.windows.net/test-filesystem-7d3bbcd5-ffae-ab8b-85ee-92f0065390a2/test-file-a83ebef7-d1cd-64b8-7d6c-b0eabf8c436f?comp=metadata",
+      "RequestMethod": "PUT",
+      "RequestHeaders": {
+        "Authorization": "Sanitized",
+        "If-Match": "\u00220x8D7D8122482DC1E\u0022",
+        "User-Agent": [
+          "azsdk-net-Storage.Files.DataLake/12.1.0-dev.20200403.1",
+          "(.NET Core 4.6.28325.01; Microsoft Windows 10.0.18362 )"
         ],
         "x-ms-client-request-id": "72ef278f-9bad-358b-b220-119e7a35ce20",
-        "x-ms-date": "Thu, 05 Mar 2020 22:18:50 GMT",
-=======
-      "RequestUri": "http://seannsecanary.blob.core.windows.net/test-filesystem-7d3bbcd5-ffae-ab8b-85ee-92f0065390a2/test-file-a83ebef7-d1cd-64b8-7d6c-b0eabf8c436f?comp=metadata",
-      "RequestMethod": "PUT",
-      "RequestHeaders": {
-        "Authorization": "Sanitized",
-        "If-Match": "\u00220x8D7D8122482DC1E\u0022",
-        "User-Agent": [
-          "azsdk-net-Storage.Files.DataLake/12.1.0-dev.20200403.1",
-          "(.NET Core 4.6.28325.01; Microsoft Windows 10.0.18362 )"
-        ],
-        "x-ms-client-request-id": "72ef278f-9bad-358b-b220-119e7a35ce20",
-        "x-ms-date": "Fri, 03 Apr 2020 21:01:14 GMT",
->>>>>>> 32e373e2
+        "x-ms-date": "Fri, 03 Apr 2020 21:01:14 GMT",
         "x-ms-meta-Capital": "letter",
         "x-ms-meta-foo": "bar",
         "x-ms-meta-meta": "data",
         "x-ms-meta-UPPER": "case",
         "x-ms-return-client-request-id": "true",
-<<<<<<< HEAD
-        "x-ms-version": "2019-10-10"
-=======
-        "x-ms-version": "2019-12-12"
->>>>>>> 32e373e2
+        "x-ms-version": "2019-12-12"
       },
       "RequestBody": null,
       "StatusCode": 200,
       "ResponseHeaders": {
         "Content-Length": "0",
-<<<<<<< HEAD
-        "Date": "Thu, 05 Mar 2020 22:18:50 GMT",
-        "ETag": "\u00220x8D7C1532E71B227\u0022",
-        "Last-Modified": "Thu, 05 Mar 2020 22:18:50 GMT",
-=======
         "Date": "Fri, 03 Apr 2020 21:01:13 GMT",
         "ETag": "\u00220x8D7D812249B34C9\u0022",
         "Last-Modified": "Fri, 03 Apr 2020 21:01:13 GMT",
->>>>>>> 32e373e2
         "Server": [
           "Windows-Azure-Blob/1.0",
           "Microsoft-HTTPAPI/2.0"
         ],
         "x-ms-client-request-id": "72ef278f-9bad-358b-b220-119e7a35ce20",
-<<<<<<< HEAD
-        "x-ms-request-id": "d522e562-301e-0022-513c-f35724000000",
-        "x-ms-request-server-encrypted": "true",
-        "x-ms-version": "2019-10-10"
-=======
         "x-ms-request-id": "962232a4-f01e-0012-34fb-093670000000",
         "x-ms-request-server-encrypted": "true",
         "x-ms-version": "2019-12-12"
->>>>>>> 32e373e2
-      },
-      "ResponseBody": []
-    },
-    {
-<<<<<<< HEAD
-      "RequestUri": "https://seanstagehierarchical.blob.core.windows.net/test-filesystem-7d3bbcd5-ffae-ab8b-85ee-92f0065390a2?restype=container",
-      "RequestMethod": "DELETE",
-      "RequestHeaders": {
-        "Authorization": "Sanitized",
-        "traceparent": "00-46c05fb22469984db774cced3322645a-4c4435cf174bf944-00",
-        "User-Agent": [
-          "azsdk-net-Storage.Files.DataLake/12.0.0-dev.20200305.1",
-          "(.NET Core 4.6.28325.01; Microsoft Windows 10.0.18363 )"
-        ],
-        "x-ms-client-request-id": "98e51692-f667-ebb5-f7c7-b90d548f4d04",
-        "x-ms-date": "Thu, 05 Mar 2020 22:18:50 GMT",
-        "x-ms-return-client-request-id": "true",
-        "x-ms-version": "2019-10-10"
-=======
+      },
+      "ResponseBody": []
+    },
+    {
       "RequestUri": "http://seannsecanary.blob.core.windows.net/test-filesystem-7d3bbcd5-ffae-ab8b-85ee-92f0065390a2?restype=container",
       "RequestMethod": "DELETE",
       "RequestHeaders": {
@@ -1008,233 +551,125 @@
         "x-ms-date": "Fri, 03 Apr 2020 21:01:14 GMT",
         "x-ms-return-client-request-id": "true",
         "x-ms-version": "2019-12-12"
->>>>>>> 32e373e2
       },
       "RequestBody": null,
       "StatusCode": 202,
       "ResponseHeaders": {
         "Content-Length": "0",
-<<<<<<< HEAD
-        "Date": "Thu, 05 Mar 2020 22:18:50 GMT",
-=======
         "Date": "Fri, 03 Apr 2020 21:01:13 GMT",
->>>>>>> 32e373e2
         "Server": [
           "Windows-Azure-Blob/1.0",
           "Microsoft-HTTPAPI/2.0"
         ],
         "x-ms-client-request-id": "98e51692-f667-ebb5-f7c7-b90d548f4d04",
-<<<<<<< HEAD
-        "x-ms-request-id": "d522e563-301e-0022-523c-f35724000000",
-        "x-ms-version": "2019-10-10"
-=======
         "x-ms-request-id": "962232ae-f01e-0012-3dfb-093670000000",
         "x-ms-version": "2019-12-12"
->>>>>>> 32e373e2
-      },
-      "ResponseBody": []
-    },
-    {
-<<<<<<< HEAD
-      "RequestUri": "https://seanstagehierarchical.blob.core.windows.net/test-filesystem-346610ac-a14f-4c87-d255-ab5afa82cb83?restype=container",
-      "RequestMethod": "PUT",
-      "RequestHeaders": {
-        "Authorization": "Sanitized",
-        "traceparent": "00-790cf0890781384c9c62eef76d23d75b-7c9d2cad6f72b94e-00",
-        "User-Agent": [
-          "azsdk-net-Storage.Files.DataLake/12.0.0-dev.20200305.1",
-          "(.NET Core 4.6.28325.01; Microsoft Windows 10.0.18363 )"
+      },
+      "ResponseBody": []
+    },
+    {
+      "RequestUri": "http://seannsecanary.blob.core.windows.net/test-filesystem-346610ac-a14f-4c87-d255-ab5afa82cb83?restype=container",
+      "RequestMethod": "PUT",
+      "RequestHeaders": {
+        "Authorization": "Sanitized",
+        "traceparent": "00-d8dbcf63e021ea49be30bd092bc41045-a60fbae0cad48b4a-00",
+        "User-Agent": [
+          "azsdk-net-Storage.Files.DataLake/12.1.0-dev.20200403.1",
+          "(.NET Core 4.6.28325.01; Microsoft Windows 10.0.18362 )"
         ],
         "x-ms-blob-public-access": "container",
         "x-ms-client-request-id": "5a5d9c04-28c8-f00c-8e99-c5114a5bf175",
-        "x-ms-date": "Thu, 05 Mar 2020 22:18:50 GMT",
-        "x-ms-return-client-request-id": "true",
-        "x-ms-version": "2019-10-10"
-=======
-      "RequestUri": "http://seannsecanary.blob.core.windows.net/test-filesystem-346610ac-a14f-4c87-d255-ab5afa82cb83?restype=container",
-      "RequestMethod": "PUT",
-      "RequestHeaders": {
-        "Authorization": "Sanitized",
-        "traceparent": "00-d8dbcf63e021ea49be30bd092bc41045-a60fbae0cad48b4a-00",
-        "User-Agent": [
-          "azsdk-net-Storage.Files.DataLake/12.1.0-dev.20200403.1",
-          "(.NET Core 4.6.28325.01; Microsoft Windows 10.0.18362 )"
-        ],
-        "x-ms-blob-public-access": "container",
-        "x-ms-client-request-id": "5a5d9c04-28c8-f00c-8e99-c5114a5bf175",
-        "x-ms-date": "Fri, 03 Apr 2020 21:01:14 GMT",
-        "x-ms-return-client-request-id": "true",
-        "x-ms-version": "2019-12-12"
->>>>>>> 32e373e2
-      },
-      "RequestBody": null,
-      "StatusCode": 201,
-      "ResponseHeaders": {
-        "Content-Length": "0",
-<<<<<<< HEAD
-        "Date": "Thu, 05 Mar 2020 22:18:50 GMT",
-        "ETag": "\u00220x8D7C1532EAF1AF0\u0022",
-        "Last-Modified": "Thu, 05 Mar 2020 22:18:50 GMT",
-=======
+        "x-ms-date": "Fri, 03 Apr 2020 21:01:14 GMT",
+        "x-ms-return-client-request-id": "true",
+        "x-ms-version": "2019-12-12"
+      },
+      "RequestBody": null,
+      "StatusCode": 201,
+      "ResponseHeaders": {
+        "Content-Length": "0",
         "Date": "Fri, 03 Apr 2020 21:01:13 GMT",
         "ETag": "\u00220x8D7D81224B84433\u0022",
         "Last-Modified": "Fri, 03 Apr 2020 21:01:13 GMT",
->>>>>>> 32e373e2
         "Server": [
           "Windows-Azure-Blob/1.0",
           "Microsoft-HTTPAPI/2.0"
         ],
         "x-ms-client-request-id": "5a5d9c04-28c8-f00c-8e99-c5114a5bf175",
-<<<<<<< HEAD
-        "x-ms-request-id": "b2d65267-501e-0034-333c-f3a1f3000000",
-        "x-ms-version": "2019-10-10"
-=======
         "x-ms-request-id": "962232ba-f01e-0012-48fb-093670000000",
         "x-ms-version": "2019-12-12"
->>>>>>> 32e373e2
-      },
-      "ResponseBody": []
-    },
-    {
-<<<<<<< HEAD
-      "RequestUri": "https://seanstagehierarchical.dfs.core.windows.net/test-filesystem-346610ac-a14f-4c87-d255-ab5afa82cb83/test-file-9f4835fb-e983-76b4-5758-cef2df60c38c?resource=file",
-      "RequestMethod": "PUT",
-      "RequestHeaders": {
-        "Authorization": "Sanitized",
-        "traceparent": "00-e472db39e35bea4daf20b264f76794f6-667e38742694484a-00",
-        "User-Agent": [
-          "azsdk-net-Storage.Files.DataLake/12.0.0-dev.20200305.1",
-          "(.NET Core 4.6.28325.01; Microsoft Windows 10.0.18363 )"
+      },
+      "ResponseBody": []
+    },
+    {
+      "RequestUri": "http://seannsecanary.dfs.core.windows.net/test-filesystem-346610ac-a14f-4c87-d255-ab5afa82cb83/test-file-9f4835fb-e983-76b4-5758-cef2df60c38c?resource=file",
+      "RequestMethod": "PUT",
+      "RequestHeaders": {
+        "Authorization": "Sanitized",
+        "traceparent": "00-70545cc835d5cb4491904b27bb07e39a-8154a64ae76fc34f-00",
+        "User-Agent": [
+          "azsdk-net-Storage.Files.DataLake/12.1.0-dev.20200403.1",
+          "(.NET Core 4.6.28325.01; Microsoft Windows 10.0.18362 )"
         ],
         "x-ms-client-request-id": "532b4c6b-a6fd-1bb4-e7e6-036f591a112e",
-        "x-ms-date": "Thu, 05 Mar 2020 22:18:50 GMT",
-        "x-ms-return-client-request-id": "true",
-        "x-ms-version": "2019-10-10"
-=======
-      "RequestUri": "http://seannsecanary.dfs.core.windows.net/test-filesystem-346610ac-a14f-4c87-d255-ab5afa82cb83/test-file-9f4835fb-e983-76b4-5758-cef2df60c38c?resource=file",
-      "RequestMethod": "PUT",
-      "RequestHeaders": {
-        "Authorization": "Sanitized",
-        "traceparent": "00-70545cc835d5cb4491904b27bb07e39a-8154a64ae76fc34f-00",
-        "User-Agent": [
-          "azsdk-net-Storage.Files.DataLake/12.1.0-dev.20200403.1",
-          "(.NET Core 4.6.28325.01; Microsoft Windows 10.0.18362 )"
-        ],
-        "x-ms-client-request-id": "532b4c6b-a6fd-1bb4-e7e6-036f591a112e",
-        "x-ms-date": "Fri, 03 Apr 2020 21:01:14 GMT",
-        "x-ms-return-client-request-id": "true",
-        "x-ms-version": "2019-12-12"
->>>>>>> 32e373e2
-      },
-      "RequestBody": null,
-      "StatusCode": 201,
-      "ResponseHeaders": {
-        "Content-Length": "0",
-<<<<<<< HEAD
-        "Date": "Thu, 05 Mar 2020 22:18:50 GMT",
-        "ETag": "\u00220x8D7C1532EE4CAE1\u0022",
-        "Last-Modified": "Thu, 05 Mar 2020 22:18:50 GMT",
-=======
+        "x-ms-date": "Fri, 03 Apr 2020 21:01:14 GMT",
+        "x-ms-return-client-request-id": "true",
+        "x-ms-version": "2019-12-12"
+      },
+      "RequestBody": null,
+      "StatusCode": 201,
+      "ResponseHeaders": {
+        "Content-Length": "0",
         "Date": "Fri, 03 Apr 2020 21:01:12 GMT",
         "ETag": "\u00220x8D7D81224CAA162\u0022",
         "Last-Modified": "Fri, 03 Apr 2020 21:01:13 GMT",
->>>>>>> 32e373e2
         "Server": [
           "Windows-Azure-HDFS/1.0",
           "Microsoft-HTTPAPI/2.0"
         ],
         "x-ms-client-request-id": "532b4c6b-a6fd-1bb4-e7e6-036f591a112e",
-<<<<<<< HEAD
-        "x-ms-request-id": "bc4e6dec-801f-0018-0b3c-f34d5c000000",
-        "x-ms-version": "2019-10-10"
-=======
         "x-ms-request-id": "fa4400db-201f-0097-4ffb-091bad000000",
         "x-ms-version": "2019-12-12"
->>>>>>> 32e373e2
-      },
-      "ResponseBody": []
-    },
-    {
-<<<<<<< HEAD
-      "RequestUri": "https://seanstagehierarchical.blob.core.windows.net/test-filesystem-346610ac-a14f-4c87-d255-ab5afa82cb83/test-file-9f4835fb-e983-76b4-5758-cef2df60c38c?comp=metadata",
-=======
+      },
+      "ResponseBody": []
+    },
+    {
       "RequestUri": "http://seannsecanary.blob.core.windows.net/test-filesystem-346610ac-a14f-4c87-d255-ab5afa82cb83/test-file-9f4835fb-e983-76b4-5758-cef2df60c38c?comp=metadata",
->>>>>>> 32e373e2
       "RequestMethod": "PUT",
       "RequestHeaders": {
         "Authorization": "Sanitized",
         "If-None-Match": "\u0022garbage\u0022",
         "User-Agent": [
-<<<<<<< HEAD
-          "azsdk-net-Storage.Files.DataLake/12.0.0-dev.20200305.1",
-          "(.NET Core 4.6.28325.01; Microsoft Windows 10.0.18363 )"
+          "azsdk-net-Storage.Files.DataLake/12.1.0-dev.20200403.1",
+          "(.NET Core 4.6.28325.01; Microsoft Windows 10.0.18362 )"
         ],
         "x-ms-client-request-id": "9286c495-6f35-6a8e-be3a-763e6d4b438e",
-        "x-ms-date": "Thu, 05 Mar 2020 22:18:51 GMT",
-=======
-          "azsdk-net-Storage.Files.DataLake/12.1.0-dev.20200403.1",
-          "(.NET Core 4.6.28325.01; Microsoft Windows 10.0.18362 )"
-        ],
-        "x-ms-client-request-id": "9286c495-6f35-6a8e-be3a-763e6d4b438e",
-        "x-ms-date": "Fri, 03 Apr 2020 21:01:14 GMT",
->>>>>>> 32e373e2
+        "x-ms-date": "Fri, 03 Apr 2020 21:01:14 GMT",
         "x-ms-meta-Capital": "letter",
         "x-ms-meta-foo": "bar",
         "x-ms-meta-meta": "data",
         "x-ms-meta-UPPER": "case",
         "x-ms-return-client-request-id": "true",
-<<<<<<< HEAD
-        "x-ms-version": "2019-10-10"
-=======
-        "x-ms-version": "2019-12-12"
->>>>>>> 32e373e2
+        "x-ms-version": "2019-12-12"
       },
       "RequestBody": null,
       "StatusCode": 200,
       "ResponseHeaders": {
         "Content-Length": "0",
-<<<<<<< HEAD
-        "Date": "Thu, 05 Mar 2020 22:18:50 GMT",
-        "ETag": "\u00220x8D7C1532EF18444\u0022",
-        "Last-Modified": "Thu, 05 Mar 2020 22:18:51 GMT",
-=======
         "Date": "Fri, 03 Apr 2020 21:01:13 GMT",
         "ETag": "\u00220x8D7D81224D710F9\u0022",
         "Last-Modified": "Fri, 03 Apr 2020 21:01:13 GMT",
->>>>>>> 32e373e2
         "Server": [
           "Windows-Azure-Blob/1.0",
           "Microsoft-HTTPAPI/2.0"
         ],
         "x-ms-client-request-id": "9286c495-6f35-6a8e-be3a-763e6d4b438e",
-<<<<<<< HEAD
-        "x-ms-request-id": "b2d65273-501e-0034-3a3c-f3a1f3000000",
-        "x-ms-request-server-encrypted": "true",
-        "x-ms-version": "2019-10-10"
-=======
         "x-ms-request-id": "962232cf-f01e-0012-58fb-093670000000",
         "x-ms-request-server-encrypted": "true",
         "x-ms-version": "2019-12-12"
->>>>>>> 32e373e2
-      },
-      "ResponseBody": []
-    },
-    {
-<<<<<<< HEAD
-      "RequestUri": "https://seanstagehierarchical.blob.core.windows.net/test-filesystem-346610ac-a14f-4c87-d255-ab5afa82cb83?restype=container",
-      "RequestMethod": "DELETE",
-      "RequestHeaders": {
-        "Authorization": "Sanitized",
-        "traceparent": "00-12d20277dbf42a41bac5bbcc81f8b21d-a62b193979b64e42-00",
-        "User-Agent": [
-          "azsdk-net-Storage.Files.DataLake/12.0.0-dev.20200305.1",
-          "(.NET Core 4.6.28325.01; Microsoft Windows 10.0.18363 )"
-        ],
-        "x-ms-client-request-id": "94da53df-7f93-66f9-ab96-19ca1d121e2f",
-        "x-ms-date": "Thu, 05 Mar 2020 22:18:51 GMT",
-        "x-ms-return-client-request-id": "true",
-        "x-ms-version": "2019-10-10"
-=======
+      },
+      "ResponseBody": []
+    },
+    {
       "RequestUri": "http://seannsecanary.blob.core.windows.net/test-filesystem-346610ac-a14f-4c87-d255-ab5afa82cb83?restype=container",
       "RequestMethod": "DELETE",
       "RequestHeaders": {
@@ -1248,49 +683,23 @@
         "x-ms-date": "Fri, 03 Apr 2020 21:01:15 GMT",
         "x-ms-return-client-request-id": "true",
         "x-ms-version": "2019-12-12"
->>>>>>> 32e373e2
       },
       "RequestBody": null,
       "StatusCode": 202,
       "ResponseHeaders": {
         "Content-Length": "0",
-<<<<<<< HEAD
-        "Date": "Thu, 05 Mar 2020 22:18:50 GMT",
-=======
         "Date": "Fri, 03 Apr 2020 21:01:13 GMT",
->>>>>>> 32e373e2
         "Server": [
           "Windows-Azure-Blob/1.0",
           "Microsoft-HTTPAPI/2.0"
         ],
         "x-ms-client-request-id": "94da53df-7f93-66f9-ab96-19ca1d121e2f",
-<<<<<<< HEAD
-        "x-ms-request-id": "b2d65275-501e-0034-3b3c-f3a1f3000000",
-        "x-ms-version": "2019-10-10"
-=======
         "x-ms-request-id": "962232dc-f01e-0012-62fb-093670000000",
         "x-ms-version": "2019-12-12"
->>>>>>> 32e373e2
-      },
-      "ResponseBody": []
-    },
-    {
-<<<<<<< HEAD
-      "RequestUri": "https://seanstagehierarchical.blob.core.windows.net/test-filesystem-6c5c6868-d01d-aa09-bfaf-9695953cbb70?restype=container",
-      "RequestMethod": "PUT",
-      "RequestHeaders": {
-        "Authorization": "Sanitized",
-        "traceparent": "00-e8e44fe7709b6340ad2fe53926923222-10e5e24b027e5647-00",
-        "User-Agent": [
-          "azsdk-net-Storage.Files.DataLake/12.0.0-dev.20200305.1",
-          "(.NET Core 4.6.28325.01; Microsoft Windows 10.0.18363 )"
-        ],
-        "x-ms-blob-public-access": "container",
-        "x-ms-client-request-id": "47e9aa81-9af1-0ecc-4a2f-d4e4e863d16f",
-        "x-ms-date": "Thu, 05 Mar 2020 22:18:51 GMT",
-        "x-ms-return-client-request-id": "true",
-        "x-ms-version": "2019-10-10"
-=======
+      },
+      "ResponseBody": []
+    },
+    {
       "RequestUri": "http://seannsecanary.blob.core.windows.net/test-filesystem-6c5c6868-d01d-aa09-bfaf-9695953cbb70?restype=container",
       "RequestMethod": "PUT",
       "RequestHeaders": {
@@ -1305,52 +714,25 @@
         "x-ms-date": "Fri, 03 Apr 2020 21:01:15 GMT",
         "x-ms-return-client-request-id": "true",
         "x-ms-version": "2019-12-12"
->>>>>>> 32e373e2
-      },
-      "RequestBody": null,
-      "StatusCode": 201,
-      "ResponseHeaders": {
-        "Content-Length": "0",
-<<<<<<< HEAD
-        "Date": "Thu, 05 Mar 2020 22:18:50 GMT",
-        "ETag": "\u00220x8D7C1532F33CEAE\u0022",
-        "Last-Modified": "Thu, 05 Mar 2020 22:18:51 GMT",
-=======
+      },
+      "RequestBody": null,
+      "StatusCode": 201,
+      "ResponseHeaders": {
+        "Content-Length": "0",
         "Date": "Fri, 03 Apr 2020 21:01:13 GMT",
         "ETag": "\u00220x8D7D81224F24A91\u0022",
         "Last-Modified": "Fri, 03 Apr 2020 21:01:13 GMT",
->>>>>>> 32e373e2
         "Server": [
           "Windows-Azure-Blob/1.0",
           "Microsoft-HTTPAPI/2.0"
         ],
         "x-ms-client-request-id": "47e9aa81-9af1-0ecc-4a2f-d4e4e863d16f",
-<<<<<<< HEAD
-        "x-ms-request-id": "09ae928b-001e-0029-723c-f3ac4f000000",
-        "x-ms-version": "2019-10-10"
-=======
         "x-ms-request-id": "962232e6-f01e-0012-6bfb-093670000000",
         "x-ms-version": "2019-12-12"
->>>>>>> 32e373e2
-      },
-      "ResponseBody": []
-    },
-    {
-<<<<<<< HEAD
-      "RequestUri": "https://seanstagehierarchical.dfs.core.windows.net/test-filesystem-6c5c6868-d01d-aa09-bfaf-9695953cbb70/test-file-9197a9da-04b4-b9be-6dd1-bea345f8d885?resource=file",
-      "RequestMethod": "PUT",
-      "RequestHeaders": {
-        "Authorization": "Sanitized",
-        "traceparent": "00-2bcbd1c5405680488d538af56df87fed-a6b32fae60497c4a-00",
-        "User-Agent": [
-          "azsdk-net-Storage.Files.DataLake/12.0.0-dev.20200305.1",
-          "(.NET Core 4.6.28325.01; Microsoft Windows 10.0.18363 )"
-        ],
-        "x-ms-client-request-id": "28351ba8-28a2-7d34-ec30-da1fdc29c951",
-        "x-ms-date": "Thu, 05 Mar 2020 22:18:51 GMT",
-        "x-ms-return-client-request-id": "true",
-        "x-ms-version": "2019-10-10"
-=======
+      },
+      "ResponseBody": []
+    },
+    {
       "RequestUri": "http://seannsecanary.dfs.core.windows.net/test-filesystem-6c5c6868-d01d-aa09-bfaf-9695953cbb70/test-file-9197a9da-04b4-b9be-6dd1-bea345f8d885?resource=file",
       "RequestMethod": "PUT",
       "RequestHeaders": {
@@ -1364,50 +746,25 @@
         "x-ms-date": "Fri, 03 Apr 2020 21:01:15 GMT",
         "x-ms-return-client-request-id": "true",
         "x-ms-version": "2019-12-12"
->>>>>>> 32e373e2
-      },
-      "RequestBody": null,
-      "StatusCode": 201,
-      "ResponseHeaders": {
-        "Content-Length": "0",
-<<<<<<< HEAD
-        "Date": "Thu, 05 Mar 2020 22:18:50 GMT",
-        "ETag": "\u00220x8D7C1532F67F97F\u0022",
-        "Last-Modified": "Thu, 05 Mar 2020 22:18:51 GMT",
-=======
+      },
+      "RequestBody": null,
+      "StatusCode": 201,
+      "ResponseHeaders": {
+        "Content-Length": "0",
         "Date": "Fri, 03 Apr 2020 21:01:12 GMT",
         "ETag": "\u00220x8D7D81225013F09\u0022",
         "Last-Modified": "Fri, 03 Apr 2020 21:01:13 GMT",
->>>>>>> 32e373e2
         "Server": [
           "Windows-Azure-HDFS/1.0",
           "Microsoft-HTTPAPI/2.0"
         ],
         "x-ms-client-request-id": "28351ba8-28a2-7d34-ec30-da1fdc29c951",
-<<<<<<< HEAD
-        "x-ms-request-id": "1ea16efb-701f-000c-1a3c-f30533000000",
-        "x-ms-version": "2019-10-10"
-=======
         "x-ms-request-id": "fa4400dc-201f-0097-50fb-091bad000000",
         "x-ms-version": "2019-12-12"
->>>>>>> 32e373e2
-      },
-      "ResponseBody": []
-    },
-    {
-<<<<<<< HEAD
-      "RequestUri": "https://seanstagehierarchical.blob.core.windows.net/test-filesystem-6c5c6868-d01d-aa09-bfaf-9695953cbb70/test-file-9197a9da-04b4-b9be-6dd1-bea345f8d885?comp=lease",
-      "RequestMethod": "PUT",
-      "RequestHeaders": {
-        "Authorization": "Sanitized",
-        "traceparent": "00-8aaa73765f82ea488e640c23b6526eb8-c9eb2f32ca0a2e4a-00",
-        "User-Agent": [
-          "azsdk-net-Storage.Files.DataLake/12.0.0-dev.20200305.1",
-          "(.NET Core 4.6.28325.01; Microsoft Windows 10.0.18363 )"
-        ],
-        "x-ms-client-request-id": "8be97d86-6727-c2fa-ffce-fea257d0476f",
-        "x-ms-date": "Thu, 05 Mar 2020 22:18:51 GMT",
-=======
+      },
+      "ResponseBody": []
+    },
+    {
       "RequestUri": "http://seannsecanary.blob.core.windows.net/test-filesystem-6c5c6868-d01d-aa09-bfaf-9695953cbb70/test-file-9197a9da-04b4-b9be-6dd1-bea345f8d885?comp=lease",
       "RequestMethod": "PUT",
       "RequestHeaders": {
@@ -1419,127 +776,68 @@
         ],
         "x-ms-client-request-id": "8be97d86-6727-c2fa-ffce-fea257d0476f",
         "x-ms-date": "Fri, 03 Apr 2020 21:01:15 GMT",
->>>>>>> 32e373e2
         "x-ms-lease-action": "acquire",
         "x-ms-lease-duration": "-1",
         "x-ms-proposed-lease-id": "3aef4f57-e64f-671c-29ff-d164357dde56",
         "x-ms-return-client-request-id": "true",
-<<<<<<< HEAD
-        "x-ms-version": "2019-10-10"
-=======
-        "x-ms-version": "2019-12-12"
->>>>>>> 32e373e2
-      },
-      "RequestBody": null,
-      "StatusCode": 201,
-      "ResponseHeaders": {
-        "Content-Length": "0",
-<<<<<<< HEAD
-        "Date": "Thu, 05 Mar 2020 22:18:50 GMT",
-        "ETag": "\u00220x8D7C1532F67F97F\u0022",
-        "Last-Modified": "Thu, 05 Mar 2020 22:18:51 GMT",
-=======
+        "x-ms-version": "2019-12-12"
+      },
+      "RequestBody": null,
+      "StatusCode": 201,
+      "ResponseHeaders": {
+        "Content-Length": "0",
         "Date": "Fri, 03 Apr 2020 21:01:13 GMT",
         "ETag": "\u00220x8D7D81225013F09\u0022",
         "Last-Modified": "Fri, 03 Apr 2020 21:01:13 GMT",
->>>>>>> 32e373e2
         "Server": [
           "Windows-Azure-Blob/1.0",
           "Microsoft-HTTPAPI/2.0"
         ],
         "x-ms-client-request-id": "8be97d86-6727-c2fa-ffce-fea257d0476f",
         "x-ms-lease-id": "3aef4f57-e64f-671c-29ff-d164357dde56",
-<<<<<<< HEAD
-        "x-ms-request-id": "09ae928f-001e-0029-743c-f3ac4f000000",
-        "x-ms-version": "2019-10-10"
-=======
         "x-ms-request-id": "96223301-f01e-0012-80fb-093670000000",
         "x-ms-version": "2019-12-12"
->>>>>>> 32e373e2
-      },
-      "ResponseBody": []
-    },
-    {
-<<<<<<< HEAD
-      "RequestUri": "https://seanstagehierarchical.blob.core.windows.net/test-filesystem-6c5c6868-d01d-aa09-bfaf-9695953cbb70/test-file-9197a9da-04b4-b9be-6dd1-bea345f8d885?comp=metadata",
-=======
+      },
+      "ResponseBody": []
+    },
+    {
       "RequestUri": "http://seannsecanary.blob.core.windows.net/test-filesystem-6c5c6868-d01d-aa09-bfaf-9695953cbb70/test-file-9197a9da-04b4-b9be-6dd1-bea345f8d885?comp=metadata",
->>>>>>> 32e373e2
-      "RequestMethod": "PUT",
-      "RequestHeaders": {
-        "Authorization": "Sanitized",
-        "User-Agent": [
-<<<<<<< HEAD
-          "azsdk-net-Storage.Files.DataLake/12.0.0-dev.20200305.1",
-          "(.NET Core 4.6.28325.01; Microsoft Windows 10.0.18363 )"
-        ],
-        "x-ms-client-request-id": "b7dd3b43-5393-c72f-7a38-2af5b14074a7",
-        "x-ms-date": "Thu, 05 Mar 2020 22:18:52 GMT",
-=======
+      "RequestMethod": "PUT",
+      "RequestHeaders": {
+        "Authorization": "Sanitized",
+        "User-Agent": [
           "azsdk-net-Storage.Files.DataLake/12.1.0-dev.20200403.1",
           "(.NET Core 4.6.28325.01; Microsoft Windows 10.0.18362 )"
         ],
         "x-ms-client-request-id": "b7dd3b43-5393-c72f-7a38-2af5b14074a7",
         "x-ms-date": "Fri, 03 Apr 2020 21:01:15 GMT",
->>>>>>> 32e373e2
         "x-ms-lease-id": "3aef4f57-e64f-671c-29ff-d164357dde56",
         "x-ms-meta-Capital": "letter",
         "x-ms-meta-foo": "bar",
         "x-ms-meta-meta": "data",
         "x-ms-meta-UPPER": "case",
         "x-ms-return-client-request-id": "true",
-<<<<<<< HEAD
-        "x-ms-version": "2019-10-10"
-=======
-        "x-ms-version": "2019-12-12"
->>>>>>> 32e373e2
+        "x-ms-version": "2019-12-12"
       },
       "RequestBody": null,
       "StatusCode": 200,
       "ResponseHeaders": {
         "Content-Length": "0",
-<<<<<<< HEAD
-        "Date": "Thu, 05 Mar 2020 22:18:52 GMT",
-        "ETag": "\u00220x8D7C1532F893880\u0022",
-        "Last-Modified": "Thu, 05 Mar 2020 22:18:52 GMT",
-=======
         "Date": "Fri, 03 Apr 2020 21:01:13 GMT",
         "ETag": "\u00220x8D7D812251E7B36\u0022",
         "Last-Modified": "Fri, 03 Apr 2020 21:01:13 GMT",
->>>>>>> 32e373e2
         "Server": [
           "Windows-Azure-Blob/1.0",
           "Microsoft-HTTPAPI/2.0"
         ],
         "x-ms-client-request-id": "b7dd3b43-5393-c72f-7a38-2af5b14074a7",
-<<<<<<< HEAD
-        "x-ms-request-id": "09ae9292-001e-0029-763c-f3ac4f000000",
-        "x-ms-request-server-encrypted": "true",
-        "x-ms-version": "2019-10-10"
-=======
         "x-ms-request-id": "96223310-f01e-0012-0bfb-093670000000",
         "x-ms-request-server-encrypted": "true",
         "x-ms-version": "2019-12-12"
->>>>>>> 32e373e2
-      },
-      "ResponseBody": []
-    },
-    {
-<<<<<<< HEAD
-      "RequestUri": "https://seanstagehierarchical.blob.core.windows.net/test-filesystem-6c5c6868-d01d-aa09-bfaf-9695953cbb70?restype=container",
-      "RequestMethod": "DELETE",
-      "RequestHeaders": {
-        "Authorization": "Sanitized",
-        "traceparent": "00-73ecb026a3d12f4384c2303299edf455-ac499c3255c3d642-00",
-        "User-Agent": [
-          "azsdk-net-Storage.Files.DataLake/12.0.0-dev.20200305.1",
-          "(.NET Core 4.6.28325.01; Microsoft Windows 10.0.18363 )"
-        ],
-        "x-ms-client-request-id": "1b5e3401-90f3-fedb-5428-ecf77598f52c",
-        "x-ms-date": "Thu, 05 Mar 2020 22:18:52 GMT",
-        "x-ms-return-client-request-id": "true",
-        "x-ms-version": "2019-10-10"
-=======
+      },
+      "ResponseBody": []
+    },
+    {
       "RequestUri": "http://seannsecanary.blob.core.windows.net/test-filesystem-6c5c6868-d01d-aa09-bfaf-9695953cbb70?restype=container",
       "RequestMethod": "DELETE",
       "RequestHeaders": {
@@ -1553,42 +851,26 @@
         "x-ms-date": "Fri, 03 Apr 2020 21:01:15 GMT",
         "x-ms-return-client-request-id": "true",
         "x-ms-version": "2019-12-12"
->>>>>>> 32e373e2
       },
       "RequestBody": null,
       "StatusCode": 202,
       "ResponseHeaders": {
         "Content-Length": "0",
-<<<<<<< HEAD
-        "Date": "Thu, 05 Mar 2020 22:18:52 GMT",
-=======
         "Date": "Fri, 03 Apr 2020 21:01:14 GMT",
->>>>>>> 32e373e2
         "Server": [
           "Windows-Azure-Blob/1.0",
           "Microsoft-HTTPAPI/2.0"
         ],
         "x-ms-client-request-id": "1b5e3401-90f3-fedb-5428-ecf77598f52c",
-<<<<<<< HEAD
-        "x-ms-request-id": "09ae9293-001e-0029-773c-f3ac4f000000",
-        "x-ms-version": "2019-10-10"
-=======
         "x-ms-request-id": "9622331e-f01e-0012-17fb-093670000000",
         "x-ms-version": "2019-12-12"
->>>>>>> 32e373e2
       },
       "ResponseBody": []
     }
   ],
   "Variables": {
-<<<<<<< HEAD
-    "DateTimeOffsetNow": "2020-03-05T14:18:46.8912515-08:00",
-    "RandomSeed": "1192761322",
-    "Storage_TestConfigHierarchicalNamespace": "NamespaceTenant\nseanstagehierarchical\nU2FuaXRpemVk\nhttps://seanstagehierarchical.blob.core.windows.net\nhttp://seanstagehierarchical.file.core.windows.net\nhttp://seanstagehierarchical.queue.core.windows.net\nhttp://seanstagehierarchical.table.core.windows.net\n\n\n\n\nhttp://seanstagehierarchical-secondary.blob.core.windows.net\nhttp://seanstagehierarchical-secondary.file.core.windows.net\nhttp://seanstagehierarchical-secondary.queue.core.windows.net\nhttp://seanstagehierarchical-secondary.table.core.windows.net\n68390a19-a643-458b-b726-408abf67b4fc\nSanitized\n72f988bf-86f1-41af-91ab-2d7cd011db47\nhttps://login.microsoftonline.com/\nCloud\nBlobEndpoint=https://seanstagehierarchical.blob.core.windows.net/;QueueEndpoint=http://seanstagehierarchical.queue.core.windows.net/;FileEndpoint=http://seanstagehierarchical.file.core.windows.net/;BlobSecondaryEndpoint=http://seanstagehierarchical-secondary.blob.core.windows.net/;QueueSecondaryEndpoint=http://seanstagehierarchical-secondary.queue.core.windows.net/;FileSecondaryEndpoint=http://seanstagehierarchical-secondary.file.core.windows.net/;AccountName=seanstagehierarchical;AccountKey=Sanitized\n"
-=======
     "DateTimeOffsetNow": "2020-04-03T14:01:13.0648620-07:00",
     "RandomSeed": "1192761322",
     "Storage_TestConfigHierarchicalNamespace": "NamespaceTenant\nseannsecanary\nU2FuaXRpemVk\nhttp://seannsecanary.blob.core.windows.net\nhttp://seannsecanary.file.core.windows.net\nhttp://seannsecanary.queue.core.windows.net\nhttp://seannsecanary.table.core.windows.net\n\n\n\n\nhttp://seannsecanary-secondary.blob.core.windows.net\nhttp://seannsecanary-secondary.file.core.windows.net\nhttp://seannsecanary-secondary.queue.core.windows.net\nhttp://seannsecanary-secondary.table.core.windows.net\n68390a19-a643-458b-b726-408abf67b4fc\nSanitized\n72f988bf-86f1-41af-91ab-2d7cd011db47\nhttps://login.microsoftonline.com/\nCloud\nBlobEndpoint=http://seannsecanary.blob.core.windows.net/;QueueEndpoint=http://seannsecanary.queue.core.windows.net/;FileEndpoint=http://seannsecanary.file.core.windows.net/;BlobSecondaryEndpoint=http://seannsecanary-secondary.blob.core.windows.net/;QueueSecondaryEndpoint=http://seannsecanary-secondary.queue.core.windows.net/;FileSecondaryEndpoint=http://seannsecanary-secondary.file.core.windows.net/;AccountName=seannsecanary;AccountKey=Sanitized\n"
->>>>>>> 32e373e2
   }
 }