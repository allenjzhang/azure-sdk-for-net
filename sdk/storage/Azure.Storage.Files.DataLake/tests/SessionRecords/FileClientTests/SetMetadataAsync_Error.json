{
  "Entries": [
    {
<<<<<<< HEAD
      "RequestUri": "https://seanstagehierarchical.blob.core.windows.net/test-filesystem-cce3d053-f721-90a0-a477-99c799486c5f?restype=container",
      "RequestMethod": "PUT",
      "RequestHeaders": {
        "Authorization": "Sanitized",
        "traceparent": "00-fbcff5f43206bb41b0658111d819ac9a-66a467630197aa4d-00",
        "User-Agent": [
          "azsdk-net-Storage.Files.DataLake/12.0.0-dev.20200305.1",
          "(.NET Core 4.6.28325.01; Microsoft Windows 10.0.18363 )"
        ],
        "x-ms-blob-public-access": "container",
        "x-ms-client-request-id": "dbad15e6-da46-dfbf-3dfe-9c41aab4c8e1",
        "x-ms-date": "Thu, 05 Mar 2020 22:18:56 GMT",
        "x-ms-return-client-request-id": "true",
        "x-ms-version": "2019-10-10"
=======
      "RequestUri": "http://seannsecanary.blob.core.windows.net/test-filesystem-cce3d053-f721-90a0-a477-99c799486c5f?restype=container",
      "RequestMethod": "PUT",
      "RequestHeaders": {
        "Authorization": "Sanitized",
        "traceparent": "00-21cdeb9ed5b5504c9f090e6a0237754b-3f3854fbb5ec5f41-00",
        "User-Agent": [
          "azsdk-net-Storage.Files.DataLake/12.1.0-dev.20200403.1",
          "(.NET Core 4.6.28325.01; Microsoft Windows 10.0.18362 )"
        ],
        "x-ms-blob-public-access": "container",
        "x-ms-client-request-id": "dbad15e6-da46-dfbf-3dfe-9c41aab4c8e1",
        "x-ms-date": "Fri, 03 Apr 2020 21:01:17 GMT",
        "x-ms-return-client-request-id": "true",
        "x-ms-version": "2019-12-12"
>>>>>>> 32e373e2
      },
      "RequestBody": null,
      "StatusCode": 201,
      "ResponseHeaders": {
        "Content-Length": "0",
<<<<<<< HEAD
        "Date": "Thu, 05 Mar 2020 22:18:56 GMT",
        "ETag": "\u00220x8D7C15332870BDC\u0022",
        "Last-Modified": "Thu, 05 Mar 2020 22:18:57 GMT",
=======
        "Date": "Fri, 03 Apr 2020 21:01:16 GMT",
        "ETag": "\u00220x8D7D8122669ED2B\u0022",
        "Last-Modified": "Fri, 03 Apr 2020 21:01:16 GMT",
>>>>>>> 32e373e2
        "Server": [
          "Windows-Azure-Blob/1.0",
          "Microsoft-HTTPAPI/2.0"
        ],
        "x-ms-client-request-id": "dbad15e6-da46-dfbf-3dfe-9c41aab4c8e1",
<<<<<<< HEAD
        "x-ms-request-id": "c74f284a-a01e-000f-773c-f3e457000000",
        "x-ms-version": "2019-10-10"
=======
        "x-ms-request-id": "96223402-f01e-0012-4afb-093670000000",
        "x-ms-version": "2019-12-12"
>>>>>>> 32e373e2
      },
      "ResponseBody": []
    },
    {
<<<<<<< HEAD
      "RequestUri": "https://seanstagehierarchical.blob.core.windows.net/test-filesystem-cce3d053-f721-90a0-a477-99c799486c5f/test-file-19b339ff-c396-0bc6-8e5f-b5a83b80b8ea?comp=metadata",
      "RequestMethod": "PUT",
      "RequestHeaders": {
        "Authorization": "Sanitized",
        "traceparent": "00-843f79288ff6fd4fbef25623cd00c460-183d9d0cf56e0949-00",
        "User-Agent": [
          "azsdk-net-Storage.Files.DataLake/12.0.0-dev.20200305.1",
          "(.NET Core 4.6.28325.01; Microsoft Windows 10.0.18363 )"
        ],
        "x-ms-client-request-id": "9e1fdbb1-0b06-2320-4fa1-4ce72417a4bc",
        "x-ms-date": "Thu, 05 Mar 2020 22:18:57 GMT",
=======
      "RequestUri": "http://seannsecanary.blob.core.windows.net/test-filesystem-cce3d053-f721-90a0-a477-99c799486c5f/test-file-19b339ff-c396-0bc6-8e5f-b5a83b80b8ea?comp=metadata",
      "RequestMethod": "PUT",
      "RequestHeaders": {
        "Authorization": "Sanitized",
        "traceparent": "00-4b74e9555d15514282032d3882f96850-ce86019cde188e48-00",
        "User-Agent": [
          "azsdk-net-Storage.Files.DataLake/12.1.0-dev.20200403.1",
          "(.NET Core 4.6.28325.01; Microsoft Windows 10.0.18362 )"
        ],
        "x-ms-client-request-id": "9e1fdbb1-0b06-2320-4fa1-4ce72417a4bc",
        "x-ms-date": "Fri, 03 Apr 2020 21:01:17 GMT",
>>>>>>> 32e373e2
        "x-ms-meta-Capital": "letter",
        "x-ms-meta-foo": "bar",
        "x-ms-meta-meta": "data",
        "x-ms-meta-UPPER": "case",
        "x-ms-return-client-request-id": "true",
<<<<<<< HEAD
        "x-ms-version": "2019-10-10"
=======
        "x-ms-version": "2019-12-12"
>>>>>>> 32e373e2
      },
      "RequestBody": null,
      "StatusCode": 404,
      "ResponseHeaders": {
        "Content-Length": "215",
        "Content-Type": "application/xml",
<<<<<<< HEAD
        "Date": "Thu, 05 Mar 2020 22:18:56 GMT",
=======
        "Date": "Fri, 03 Apr 2020 21:01:16 GMT",
>>>>>>> 32e373e2
        "Server": [
          "Windows-Azure-Blob/1.0",
          "Microsoft-HTTPAPI/2.0"
        ],
        "x-ms-client-request-id": "9e1fdbb1-0b06-2320-4fa1-4ce72417a4bc",
        "x-ms-error-code": "BlobNotFound",
<<<<<<< HEAD
        "x-ms-request-id": "c74f284d-a01e-000f-783c-f3e457000000",
        "x-ms-version": "2019-10-10"
      },
      "ResponseBody": [
        "\uFEFF\u003C?xml version=\u00221.0\u0022 encoding=\u0022utf-8\u0022?\u003E\u003CError\u003E\u003CCode\u003EBlobNotFound\u003C/Code\u003E\u003CMessage\u003EThe specified blob does not exist.\n",
        "RequestId:c74f284d-a01e-000f-783c-f3e457000000\n",
        "Time:2020-03-05T22:18:57.1372065Z\u003C/Message\u003E\u003C/Error\u003E"
      ]
    },
    {
      "RequestUri": "https://seanstagehierarchical.blob.core.windows.net/test-filesystem-cce3d053-f721-90a0-a477-99c799486c5f?restype=container",
      "RequestMethod": "DELETE",
      "RequestHeaders": {
        "Authorization": "Sanitized",
        "traceparent": "00-21610a67a29b6245bc299207c88a7ad4-05fc1598ca6c334f-00",
        "User-Agent": [
          "azsdk-net-Storage.Files.DataLake/12.0.0-dev.20200305.1",
          "(.NET Core 4.6.28325.01; Microsoft Windows 10.0.18363 )"
        ],
        "x-ms-client-request-id": "60f75286-1a60-45e3-c1be-34f944321a24",
        "x-ms-date": "Thu, 05 Mar 2020 22:18:57 GMT",
        "x-ms-return-client-request-id": "true",
        "x-ms-version": "2019-10-10"
=======
        "x-ms-request-id": "9622340f-f01e-0012-55fb-093670000000",
        "x-ms-version": "2019-12-12"
      },
      "ResponseBody": [
        "\uFEFF\u003C?xml version=\u00221.0\u0022 encoding=\u0022utf-8\u0022?\u003E\u003CError\u003E\u003CCode\u003EBlobNotFound\u003C/Code\u003E\u003CMessage\u003EThe specified blob does not exist.\n",
        "RequestId:9622340f-f01e-0012-55fb-093670000000\n",
        "Time:2020-04-03T21:01:16.2672369Z\u003C/Message\u003E\u003C/Error\u003E"
      ]
    },
    {
      "RequestUri": "http://seannsecanary.blob.core.windows.net/test-filesystem-cce3d053-f721-90a0-a477-99c799486c5f?restype=container",
      "RequestMethod": "DELETE",
      "RequestHeaders": {
        "Authorization": "Sanitized",
        "traceparent": "00-de477e342dd4374e9842e3ce1b54a0b8-b1d75fd1dc75d444-00",
        "User-Agent": [
          "azsdk-net-Storage.Files.DataLake/12.1.0-dev.20200403.1",
          "(.NET Core 4.6.28325.01; Microsoft Windows 10.0.18362 )"
        ],
        "x-ms-client-request-id": "60f75286-1a60-45e3-c1be-34f944321a24",
        "x-ms-date": "Fri, 03 Apr 2020 21:01:17 GMT",
        "x-ms-return-client-request-id": "true",
        "x-ms-version": "2019-12-12"
>>>>>>> 32e373e2
      },
      "RequestBody": null,
      "StatusCode": 202,
      "ResponseHeaders": {
        "Content-Length": "0",
<<<<<<< HEAD
        "Date": "Thu, 05 Mar 2020 22:18:56 GMT",
=======
        "Date": "Fri, 03 Apr 2020 21:01:16 GMT",
>>>>>>> 32e373e2
        "Server": [
          "Windows-Azure-Blob/1.0",
          "Microsoft-HTTPAPI/2.0"
        ],
        "x-ms-client-request-id": "60f75286-1a60-45e3-c1be-34f944321a24",
<<<<<<< HEAD
        "x-ms-request-id": "c74f284e-a01e-000f-793c-f3e457000000",
        "x-ms-version": "2019-10-10"
=======
        "x-ms-request-id": "96223415-f01e-0012-5afb-093670000000",
        "x-ms-version": "2019-12-12"
>>>>>>> 32e373e2
      },
      "ResponseBody": []
    }
  ],
  "Variables": {
    "RandomSeed": "2045049598",
<<<<<<< HEAD
    "Storage_TestConfigHierarchicalNamespace": "NamespaceTenant\nseanstagehierarchical\nU2FuaXRpemVk\nhttps://seanstagehierarchical.blob.core.windows.net\nhttp://seanstagehierarchical.file.core.windows.net\nhttp://seanstagehierarchical.queue.core.windows.net\nhttp://seanstagehierarchical.table.core.windows.net\n\n\n\n\nhttp://seanstagehierarchical-secondary.blob.core.windows.net\nhttp://seanstagehierarchical-secondary.file.core.windows.net\nhttp://seanstagehierarchical-secondary.queue.core.windows.net\nhttp://seanstagehierarchical-secondary.table.core.windows.net\n68390a19-a643-458b-b726-408abf67b4fc\nSanitized\n72f988bf-86f1-41af-91ab-2d7cd011db47\nhttps://login.microsoftonline.com/\nCloud\nBlobEndpoint=https://seanstagehierarchical.blob.core.windows.net/;QueueEndpoint=http://seanstagehierarchical.queue.core.windows.net/;FileEndpoint=http://seanstagehierarchical.file.core.windows.net/;BlobSecondaryEndpoint=http://seanstagehierarchical-secondary.blob.core.windows.net/;QueueSecondaryEndpoint=http://seanstagehierarchical-secondary.queue.core.windows.net/;FileSecondaryEndpoint=http://seanstagehierarchical-secondary.file.core.windows.net/;AccountName=seanstagehierarchical;AccountKey=Sanitized\n"
=======
    "Storage_TestConfigHierarchicalNamespace": "NamespaceTenant\nseannsecanary\nU2FuaXRpemVk\nhttp://seannsecanary.blob.core.windows.net\nhttp://seannsecanary.file.core.windows.net\nhttp://seannsecanary.queue.core.windows.net\nhttp://seannsecanary.table.core.windows.net\n\n\n\n\nhttp://seannsecanary-secondary.blob.core.windows.net\nhttp://seannsecanary-secondary.file.core.windows.net\nhttp://seannsecanary-secondary.queue.core.windows.net\nhttp://seannsecanary-secondary.table.core.windows.net\n68390a19-a643-458b-b726-408abf67b4fc\nSanitized\n72f988bf-86f1-41af-91ab-2d7cd011db47\nhttps://login.microsoftonline.com/\nCloud\nBlobEndpoint=http://seannsecanary.blob.core.windows.net/;QueueEndpoint=http://seannsecanary.queue.core.windows.net/;FileEndpoint=http://seannsecanary.file.core.windows.net/;BlobSecondaryEndpoint=http://seannsecanary-secondary.blob.core.windows.net/;QueueSecondaryEndpoint=http://seannsecanary-secondary.queue.core.windows.net/;FileSecondaryEndpoint=http://seannsecanary-secondary.file.core.windows.net/;AccountName=seannsecanary;AccountKey=Sanitized\n"
>>>>>>> 32e373e2
  }
}<|MERGE_RESOLUTION|>--- conflicted
+++ resolved
@@ -1,22 +1,6 @@
 {
   "Entries": [
     {
-<<<<<<< HEAD
-      "RequestUri": "https://seanstagehierarchical.blob.core.windows.net/test-filesystem-cce3d053-f721-90a0-a477-99c799486c5f?restype=container",
-      "RequestMethod": "PUT",
-      "RequestHeaders": {
-        "Authorization": "Sanitized",
-        "traceparent": "00-fbcff5f43206bb41b0658111d819ac9a-66a467630197aa4d-00",
-        "User-Agent": [
-          "azsdk-net-Storage.Files.DataLake/12.0.0-dev.20200305.1",
-          "(.NET Core 4.6.28325.01; Microsoft Windows 10.0.18363 )"
-        ],
-        "x-ms-blob-public-access": "container",
-        "x-ms-client-request-id": "dbad15e6-da46-dfbf-3dfe-9c41aab4c8e1",
-        "x-ms-date": "Thu, 05 Mar 2020 22:18:56 GMT",
-        "x-ms-return-client-request-id": "true",
-        "x-ms-version": "2019-10-10"
-=======
       "RequestUri": "http://seannsecanary.blob.core.windows.net/test-filesystem-cce3d053-f721-90a0-a477-99c799486c5f?restype=container",
       "RequestMethod": "PUT",
       "RequestHeaders": {
@@ -31,50 +15,25 @@
         "x-ms-date": "Fri, 03 Apr 2020 21:01:17 GMT",
         "x-ms-return-client-request-id": "true",
         "x-ms-version": "2019-12-12"
->>>>>>> 32e373e2
       },
       "RequestBody": null,
       "StatusCode": 201,
       "ResponseHeaders": {
         "Content-Length": "0",
-<<<<<<< HEAD
-        "Date": "Thu, 05 Mar 2020 22:18:56 GMT",
-        "ETag": "\u00220x8D7C15332870BDC\u0022",
-        "Last-Modified": "Thu, 05 Mar 2020 22:18:57 GMT",
-=======
         "Date": "Fri, 03 Apr 2020 21:01:16 GMT",
         "ETag": "\u00220x8D7D8122669ED2B\u0022",
         "Last-Modified": "Fri, 03 Apr 2020 21:01:16 GMT",
->>>>>>> 32e373e2
         "Server": [
           "Windows-Azure-Blob/1.0",
           "Microsoft-HTTPAPI/2.0"
         ],
         "x-ms-client-request-id": "dbad15e6-da46-dfbf-3dfe-9c41aab4c8e1",
-<<<<<<< HEAD
-        "x-ms-request-id": "c74f284a-a01e-000f-773c-f3e457000000",
-        "x-ms-version": "2019-10-10"
-=======
         "x-ms-request-id": "96223402-f01e-0012-4afb-093670000000",
         "x-ms-version": "2019-12-12"
->>>>>>> 32e373e2
       },
       "ResponseBody": []
     },
     {
-<<<<<<< HEAD
-      "RequestUri": "https://seanstagehierarchical.blob.core.windows.net/test-filesystem-cce3d053-f721-90a0-a477-99c799486c5f/test-file-19b339ff-c396-0bc6-8e5f-b5a83b80b8ea?comp=metadata",
-      "RequestMethod": "PUT",
-      "RequestHeaders": {
-        "Authorization": "Sanitized",
-        "traceparent": "00-843f79288ff6fd4fbef25623cd00c460-183d9d0cf56e0949-00",
-        "User-Agent": [
-          "azsdk-net-Storage.Files.DataLake/12.0.0-dev.20200305.1",
-          "(.NET Core 4.6.28325.01; Microsoft Windows 10.0.18363 )"
-        ],
-        "x-ms-client-request-id": "9e1fdbb1-0b06-2320-4fa1-4ce72417a4bc",
-        "x-ms-date": "Thu, 05 Mar 2020 22:18:57 GMT",
-=======
       "RequestUri": "http://seannsecanary.blob.core.windows.net/test-filesystem-cce3d053-f721-90a0-a477-99c799486c5f/test-file-19b339ff-c396-0bc6-8e5f-b5a83b80b8ea?comp=metadata",
       "RequestMethod": "PUT",
       "RequestHeaders": {
@@ -86,59 +45,25 @@
         ],
         "x-ms-client-request-id": "9e1fdbb1-0b06-2320-4fa1-4ce72417a4bc",
         "x-ms-date": "Fri, 03 Apr 2020 21:01:17 GMT",
->>>>>>> 32e373e2
         "x-ms-meta-Capital": "letter",
         "x-ms-meta-foo": "bar",
         "x-ms-meta-meta": "data",
         "x-ms-meta-UPPER": "case",
         "x-ms-return-client-request-id": "true",
-<<<<<<< HEAD
-        "x-ms-version": "2019-10-10"
-=======
         "x-ms-version": "2019-12-12"
->>>>>>> 32e373e2
       },
       "RequestBody": null,
       "StatusCode": 404,
       "ResponseHeaders": {
         "Content-Length": "215",
         "Content-Type": "application/xml",
-<<<<<<< HEAD
-        "Date": "Thu, 05 Mar 2020 22:18:56 GMT",
-=======
         "Date": "Fri, 03 Apr 2020 21:01:16 GMT",
->>>>>>> 32e373e2
         "Server": [
           "Windows-Azure-Blob/1.0",
           "Microsoft-HTTPAPI/2.0"
         ],
         "x-ms-client-request-id": "9e1fdbb1-0b06-2320-4fa1-4ce72417a4bc",
         "x-ms-error-code": "BlobNotFound",
-<<<<<<< HEAD
-        "x-ms-request-id": "c74f284d-a01e-000f-783c-f3e457000000",
-        "x-ms-version": "2019-10-10"
-      },
-      "ResponseBody": [
-        "\uFEFF\u003C?xml version=\u00221.0\u0022 encoding=\u0022utf-8\u0022?\u003E\u003CError\u003E\u003CCode\u003EBlobNotFound\u003C/Code\u003E\u003CMessage\u003EThe specified blob does not exist.\n",
-        "RequestId:c74f284d-a01e-000f-783c-f3e457000000\n",
-        "Time:2020-03-05T22:18:57.1372065Z\u003C/Message\u003E\u003C/Error\u003E"
-      ]
-    },
-    {
-      "RequestUri": "https://seanstagehierarchical.blob.core.windows.net/test-filesystem-cce3d053-f721-90a0-a477-99c799486c5f?restype=container",
-      "RequestMethod": "DELETE",
-      "RequestHeaders": {
-        "Authorization": "Sanitized",
-        "traceparent": "00-21610a67a29b6245bc299207c88a7ad4-05fc1598ca6c334f-00",
-        "User-Agent": [
-          "azsdk-net-Storage.Files.DataLake/12.0.0-dev.20200305.1",
-          "(.NET Core 4.6.28325.01; Microsoft Windows 10.0.18363 )"
-        ],
-        "x-ms-client-request-id": "60f75286-1a60-45e3-c1be-34f944321a24",
-        "x-ms-date": "Thu, 05 Mar 2020 22:18:57 GMT",
-        "x-ms-return-client-request-id": "true",
-        "x-ms-version": "2019-10-10"
-=======
         "x-ms-request-id": "9622340f-f01e-0012-55fb-093670000000",
         "x-ms-version": "2019-12-12"
       },
@@ -162,39 +87,25 @@
         "x-ms-date": "Fri, 03 Apr 2020 21:01:17 GMT",
         "x-ms-return-client-request-id": "true",
         "x-ms-version": "2019-12-12"
->>>>>>> 32e373e2
       },
       "RequestBody": null,
       "StatusCode": 202,
       "ResponseHeaders": {
         "Content-Length": "0",
-<<<<<<< HEAD
-        "Date": "Thu, 05 Mar 2020 22:18:56 GMT",
-=======
         "Date": "Fri, 03 Apr 2020 21:01:16 GMT",
->>>>>>> 32e373e2
         "Server": [
           "Windows-Azure-Blob/1.0",
           "Microsoft-HTTPAPI/2.0"
         ],
         "x-ms-client-request-id": "60f75286-1a60-45e3-c1be-34f944321a24",
-<<<<<<< HEAD
-        "x-ms-request-id": "c74f284e-a01e-000f-793c-f3e457000000",
-        "x-ms-version": "2019-10-10"
-=======
         "x-ms-request-id": "96223415-f01e-0012-5afb-093670000000",
         "x-ms-version": "2019-12-12"
->>>>>>> 32e373e2
       },
       "ResponseBody": []
     }
   ],
   "Variables": {
     "RandomSeed": "2045049598",
-<<<<<<< HEAD
-    "Storage_TestConfigHierarchicalNamespace": "NamespaceTenant\nseanstagehierarchical\nU2FuaXRpemVk\nhttps://seanstagehierarchical.blob.core.windows.net\nhttp://seanstagehierarchical.file.core.windows.net\nhttp://seanstagehierarchical.queue.core.windows.net\nhttp://seanstagehierarchical.table.core.windows.net\n\n\n\n\nhttp://seanstagehierarchical-secondary.blob.core.windows.net\nhttp://seanstagehierarchical-secondary.file.core.windows.net\nhttp://seanstagehierarchical-secondary.queue.core.windows.net\nhttp://seanstagehierarchical-secondary.table.core.windows.net\n68390a19-a643-458b-b726-408abf67b4fc\nSanitized\n72f988bf-86f1-41af-91ab-2d7cd011db47\nhttps://login.microsoftonline.com/\nCloud\nBlobEndpoint=https://seanstagehierarchical.blob.core.windows.net/;QueueEndpoint=http://seanstagehierarchical.queue.core.windows.net/;FileEndpoint=http://seanstagehierarchical.file.core.windows.net/;BlobSecondaryEndpoint=http://seanstagehierarchical-secondary.blob.core.windows.net/;QueueSecondaryEndpoint=http://seanstagehierarchical-secondary.queue.core.windows.net/;FileSecondaryEndpoint=http://seanstagehierarchical-secondary.file.core.windows.net/;AccountName=seanstagehierarchical;AccountKey=Sanitized\n"
-=======
     "Storage_TestConfigHierarchicalNamespace": "NamespaceTenant\nseannsecanary\nU2FuaXRpemVk\nhttp://seannsecanary.blob.core.windows.net\nhttp://seannsecanary.file.core.windows.net\nhttp://seannsecanary.queue.core.windows.net\nhttp://seannsecanary.table.core.windows.net\n\n\n\n\nhttp://seannsecanary-secondary.blob.core.windows.net\nhttp://seannsecanary-secondary.file.core.windows.net\nhttp://seannsecanary-secondary.queue.core.windows.net\nhttp://seannsecanary-secondary.table.core.windows.net\n68390a19-a643-458b-b726-408abf67b4fc\nSanitized\n72f988bf-86f1-41af-91ab-2d7cd011db47\nhttps://login.microsoftonline.com/\nCloud\nBlobEndpoint=http://seannsecanary.blob.core.windows.net/;QueueEndpoint=http://seannsecanary.queue.core.windows.net/;FileEndpoint=http://seannsecanary.file.core.windows.net/;BlobSecondaryEndpoint=http://seannsecanary-secondary.blob.core.windows.net/;QueueSecondaryEndpoint=http://seannsecanary-secondary.queue.core.windows.net/;FileSecondaryEndpoint=http://seannsecanary-secondary.file.core.windows.net/;AccountName=seannsecanary;AccountKey=Sanitized\n"
->>>>>>> 32e373e2
   }
 }