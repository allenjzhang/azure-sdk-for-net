{
  "Entries": [
    {
      "RequestUri": "http://seannsecanary.blob.core.windows.net/test-filesystem-6fa19522-a0f5-218c-4871-0bb07d269237?restype=container",
      "RequestMethod": "PUT",
      "RequestHeaders": {
        "Authorization": "Sanitized",
        "traceparent": "00-3218de81322e82459af6d0b6e140f65e-a5f60c992d979743-00",
        "User-Agent": [
          "azsdk-net-Storage.Files.DataLake/12.1.0-dev.20200403.1",
          "(.NET Core 4.6.28325.01; Microsoft Windows 10.0.18362 )"
        ],
        "x-ms-blob-public-access": "container",
        "x-ms-client-request-id": "d26f1d60-dca0-5214-3c84-4e820dc8c054",
        "x-ms-date": "Fri, 03 Apr 2020 21:01:55 GMT",
        "x-ms-return-client-request-id": "true",
        "x-ms-version": "2019-12-12"
      },
      "RequestBody": null,
      "StatusCode": 201,
      "ResponseHeaders": {
        "Content-Length": "0",
        "Date": "Fri, 03 Apr 2020 21:01:53 GMT",
        "ETag": "\u00220x8D7D8123CB96949\u0022",
        "Last-Modified": "Fri, 03 Apr 2020 21:01:53 GMT",
        "Server": [
          "Windows-Azure-Blob/1.0",
          "Microsoft-HTTPAPI/2.0"
        ],
        "x-ms-client-request-id": "d26f1d60-dca0-5214-3c84-4e820dc8c054",
<<<<<<< HEAD
        "x-ms-request-id": "45e4f6eb-501e-001b-073c-f3ac38000000",
=======
        "x-ms-request-id": "9622448a-f01e-0012-38fb-093670000000",
>>>>>>> 8d420312
        "x-ms-version": "2019-12-12"
      },
      "ResponseBody": []
    },
    {
      "RequestUri": "http://seannsecanary.dfs.core.windows.net/test-filesystem-6fa19522-a0f5-218c-4871-0bb07d269237/test-directory-3eec0d1f-628a-b18c-f9d3-925c00d410ee?resource=directory",
      "RequestMethod": "PUT",
      "RequestHeaders": {
        "Authorization": "Sanitized",
        "traceparent": "00-8f8e36a680c74349a19ae3272d7f29c3-e0cb06df68471341-00",
        "User-Agent": [
          "azsdk-net-Storage.Files.DataLake/12.1.0-dev.20200403.1",
          "(.NET Core 4.6.28325.01; Microsoft Windows 10.0.18362 )"
        ],
        "x-ms-client-request-id": "d463e1e6-8635-a78b-294b-776cad32b23f",
        "x-ms-date": "Fri, 03 Apr 2020 21:01:55 GMT",
        "x-ms-return-client-request-id": "true",
        "x-ms-version": "2019-12-12"
      },
      "RequestBody": null,
      "StatusCode": 201,
      "ResponseHeaders": {
        "Content-Length": "0",
        "Date": "Fri, 03 Apr 2020 21:01:53 GMT",
        "ETag": "\u00220x8D7D8123CC9243F\u0022",
        "Last-Modified": "Fri, 03 Apr 2020 21:01:53 GMT",
        "Server": [
          "Windows-Azure-HDFS/1.0",
          "Microsoft-HTTPAPI/2.0"
        ],
        "x-ms-client-request-id": "d463e1e6-8635-a78b-294b-776cad32b23f",
<<<<<<< HEAD
        "x-ms-request-id": "02350099-701f-0033-453c-f3cd90000000",
=======
        "x-ms-request-id": "fa44019b-201f-0097-71fb-091bad000000",
>>>>>>> 8d420312
        "x-ms-version": "2019-12-12"
      },
      "ResponseBody": []
    },
    {
      "RequestUri": "http://seannsecanary.dfs.core.windows.net/test-filesystem-6fa19522-a0f5-218c-4871-0bb07d269237/test-directory-3eec0d1f-628a-b18c-f9d3-925c00d410ee/test-file-b585aa40-cc23-68d1-ef07-55c3f1a5592c?resource=file",
      "RequestMethod": "PUT",
      "RequestHeaders": {
        "Authorization": "Sanitized",
        "User-Agent": [
          "azsdk-net-Storage.Files.DataLake/12.1.0-dev.20200403.1",
          "(.NET Core 4.6.28325.01; Microsoft Windows 10.0.18362 )"
        ],
        "x-ms-client-request-id": "2b9c8f2a-eb65-f31e-da2f-99eae69196c2",
        "x-ms-date": "Fri, 03 Apr 2020 21:01:55 GMT",
        "x-ms-return-client-request-id": "true",
        "x-ms-version": "2019-12-12"
      },
      "RequestBody": null,
      "StatusCode": 201,
      "ResponseHeaders": {
        "Content-Length": "0",
        "Date": "Fri, 03 Apr 2020 21:01:53 GMT",
        "ETag": "\u00220x8D7D8123CD874A3\u0022",
        "Last-Modified": "Fri, 03 Apr 2020 21:01:53 GMT",
        "Server": [
          "Windows-Azure-HDFS/1.0",
          "Microsoft-HTTPAPI/2.0"
        ],
        "x-ms-client-request-id": "2b9c8f2a-eb65-f31e-da2f-99eae69196c2",
<<<<<<< HEAD
        "x-ms-request-id": "0235009a-701f-0033-463c-f3cd90000000",
=======
        "x-ms-request-id": "fa44019c-201f-0097-72fb-091bad000000",
>>>>>>> 8d420312
        "x-ms-version": "2019-12-12"
      },
      "ResponseBody": []
    },
    {
      "RequestUri": "http://seannsecanary.blob.core.windows.net/test-filesystem-6fa19522-a0f5-218c-4871-0bb07d269237/test-directory-3eec0d1f-628a-b18c-f9d3-925c00d410ee/test-file-b585aa40-cc23-68d1-ef07-55c3f1a5592c",
      "RequestMethod": "HEAD",
      "RequestHeaders": {
        "Authorization": "Sanitized",
        "traceparent": "00-40de0f91acfdb14ea3560a4a61fa4a0f-0fc043cc0f307943-00",
        "User-Agent": [
          "azsdk-net-Storage.Files.DataLake/12.1.0-dev.20200403.1",
          "(.NET Core 4.6.28325.01; Microsoft Windows 10.0.18362 )"
        ],
        "x-ms-client-request-id": "1e42ea50-8796-44da-03b3-cc28c5541d8d",
        "x-ms-date": "Fri, 03 Apr 2020 21:01:55 GMT",
        "x-ms-return-client-request-id": "true",
        "x-ms-version": "2019-12-12"
      },
      "RequestBody": null,
      "StatusCode": 200,
      "ResponseHeaders": {
        "Accept-Ranges": "bytes",
        "Content-Length": "0",
        "Content-Type": "application/octet-stream",
        "Date": "Fri, 03 Apr 2020 21:01:53 GMT",
        "ETag": "\u00220x8D7D8123CD874A3\u0022",
        "Last-Modified": "Fri, 03 Apr 2020 21:01:53 GMT",
        "Server": [
          "Windows-Azure-Blob/1.0",
          "Microsoft-HTTPAPI/2.0"
        ],
        "x-ms-access-tier": "Hot",
        "x-ms-access-tier-inferred": "true",
        "x-ms-blob-type": "BlockBlob",
        "x-ms-client-request-id": "1e42ea50-8796-44da-03b3-cc28c5541d8d",
        "x-ms-creation-time": "Fri, 03 Apr 2020 21:01:53 GMT",
        "x-ms-lease-state": "available",
        "x-ms-lease-status": "unlocked",
        "x-ms-request-id": "9622449e-f01e-0012-4afb-093670000000",
        "x-ms-server-encrypted": "true",
        "x-ms-version": "2019-12-12"
      },
      "ResponseBody": []
    },
    {
      "RequestUri": "http://seannsecanary.blob.core.windows.net/test-filesystem-6fa19522-a0f5-218c-4871-0bb07d269237?restype=container",
      "RequestMethod": "DELETE",
      "RequestHeaders": {
        "Authorization": "Sanitized",
        "traceparent": "00-9d1af8338fe2634192760b23a5397629-9140acf37bb5a242-00",
        "User-Agent": [
          "azsdk-net-Storage.Files.DataLake/12.1.0-dev.20200403.1",
          "(.NET Core 4.6.28325.01; Microsoft Windows 10.0.18362 )"
        ],
        "x-ms-client-request-id": "fb994fb7-784f-8c2b-92c0-3055e53dc24f",
        "x-ms-date": "Fri, 03 Apr 2020 21:01:55 GMT",
        "x-ms-return-client-request-id": "true",
        "x-ms-version": "2019-12-12"
      },
      "RequestBody": null,
      "StatusCode": 202,
      "ResponseHeaders": {
        "Content-Length": "0",
        "Date": "Fri, 03 Apr 2020 21:01:53 GMT",
        "Server": [
          "Windows-Azure-Blob/1.0",
          "Microsoft-HTTPAPI/2.0"
        ],
        "x-ms-client-request-id": "fb994fb7-784f-8c2b-92c0-3055e53dc24f",
<<<<<<< HEAD
        "x-ms-request-id": "45e4f707-501e-001b-1f3c-f3ac38000000",
=======
        "x-ms-request-id": "962244a1-f01e-0012-4dfb-093670000000",
>>>>>>> 8d420312
        "x-ms-version": "2019-12-12"
      },
      "ResponseBody": []
    }
  ],
  "Variables": {
    "RandomSeed": "567805263",
    "Storage_TestConfigHierarchicalNamespace": "NamespaceTenant\nseannsecanary\nU2FuaXRpemVk\nhttp://seannsecanary.blob.core.windows.net\nhttp://seannsecanary.file.core.windows.net\nhttp://seannsecanary.queue.core.windows.net\nhttp://seannsecanary.table.core.windows.net\n\n\n\n\nhttp://seannsecanary-secondary.blob.core.windows.net\nhttp://seannsecanary-secondary.file.core.windows.net\nhttp://seannsecanary-secondary.queue.core.windows.net\nhttp://seannsecanary-secondary.table.core.windows.net\n68390a19-a643-458b-b726-408abf67b4fc\nSanitized\n72f988bf-86f1-41af-91ab-2d7cd011db47\nhttps://login.microsoftonline.com/\nCloud\nBlobEndpoint=http://seannsecanary.blob.core.windows.net/;QueueEndpoint=http://seannsecanary.queue.core.windows.net/;FileEndpoint=http://seannsecanary.file.core.windows.net/;BlobSecondaryEndpoint=http://seannsecanary-secondary.blob.core.windows.net/;QueueSecondaryEndpoint=http://seannsecanary-secondary.queue.core.windows.net/;FileSecondaryEndpoint=http://seannsecanary-secondary.file.core.windows.net/;AccountName=seannsecanary;AccountKey=Sanitized\n"
  }
}<|MERGE_RESOLUTION|>--- conflicted
+++ resolved
@@ -28,11 +28,7 @@
           "Microsoft-HTTPAPI/2.0"
         ],
         "x-ms-client-request-id": "d26f1d60-dca0-5214-3c84-4e820dc8c054",
-<<<<<<< HEAD
-        "x-ms-request-id": "45e4f6eb-501e-001b-073c-f3ac38000000",
-=======
         "x-ms-request-id": "9622448a-f01e-0012-38fb-093670000000",
->>>>>>> 8d420312
         "x-ms-version": "2019-12-12"
       },
       "ResponseBody": []
@@ -64,11 +60,7 @@
           "Microsoft-HTTPAPI/2.0"
         ],
         "x-ms-client-request-id": "d463e1e6-8635-a78b-294b-776cad32b23f",
-<<<<<<< HEAD
-        "x-ms-request-id": "02350099-701f-0033-453c-f3cd90000000",
-=======
         "x-ms-request-id": "fa44019b-201f-0097-71fb-091bad000000",
->>>>>>> 8d420312
         "x-ms-version": "2019-12-12"
       },
       "ResponseBody": []
@@ -99,11 +91,7 @@
           "Microsoft-HTTPAPI/2.0"
         ],
         "x-ms-client-request-id": "2b9c8f2a-eb65-f31e-da2f-99eae69196c2",
-<<<<<<< HEAD
-        "x-ms-request-id": "0235009a-701f-0033-463c-f3cd90000000",
-=======
         "x-ms-request-id": "fa44019c-201f-0097-72fb-091bad000000",
->>>>>>> 8d420312
         "x-ms-version": "2019-12-12"
       },
       "ResponseBody": []
@@ -174,11 +162,7 @@
           "Microsoft-HTTPAPI/2.0"
         ],
         "x-ms-client-request-id": "fb994fb7-784f-8c2b-92c0-3055e53dc24f",
-<<<<<<< HEAD
-        "x-ms-request-id": "45e4f707-501e-001b-1f3c-f3ac38000000",
-=======
         "x-ms-request-id": "962244a1-f01e-0012-4dfb-093670000000",
->>>>>>> 8d420312
         "x-ms-version": "2019-12-12"
       },
       "ResponseBody": []
