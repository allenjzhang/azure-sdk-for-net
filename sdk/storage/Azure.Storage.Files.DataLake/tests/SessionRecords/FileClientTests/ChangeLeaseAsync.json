--- conflicted
+++ resolved
@@ -28,11 +28,7 @@
           "Microsoft-HTTPAPI/2.0"
         ],
         "x-ms-client-request-id": "4a4d5e80-1c93-b860-3ae4-468f59a2290e",
-<<<<<<< HEAD
-        "x-ms-request-id": "359782e3-201e-0001-433b-f3cde7000000",
-=======
         "x-ms-request-id": "9621f9c8-f01e-0012-0efa-093670000000",
->>>>>>> 8d420312
         "x-ms-version": "2019-12-12"
       },
       "ResponseBody": []
@@ -64,11 +60,7 @@
           "Microsoft-HTTPAPI/2.0"
         ],
         "x-ms-client-request-id": "bacf4d3a-61e4-74c7-6983-b424cc9e748d",
-<<<<<<< HEAD
-        "x-ms-request-id": "c41c3cd9-301f-0022-1e3b-f35724000000",
-=======
         "x-ms-request-id": "fa43fee5-201f-0097-2ffa-091bad000000",
->>>>>>> 8d420312
         "x-ms-version": "2019-12-12"
       },
       "ResponseBody": []
@@ -104,11 +96,7 @@
         ],
         "x-ms-client-request-id": "83e8856b-7e16-fcb0-a88d-97fdc82ea843",
         "x-ms-lease-id": "145e0593-c415-acdc-b94e-4e562cd5182e",
-<<<<<<< HEAD
-        "x-ms-request-id": "3597830a-201e-0001-5a3b-f3cde7000000",
-=======
         "x-ms-request-id": "9621f9dd-f01e-0012-1ffa-093670000000",
->>>>>>> 8d420312
         "x-ms-version": "2019-12-12"
       },
       "ResponseBody": []
@@ -144,11 +132,7 @@
         ],
         "x-ms-client-request-id": "7f4267d0-358d-9c16-a28f-047b87f4ad42",
         "x-ms-lease-id": "f588493c-97dd-d05c-7d18-fbae0476b82d",
-<<<<<<< HEAD
-        "x-ms-request-id": "3597830c-201e-0001-5c3b-f3cde7000000",
-=======
         "x-ms-request-id": "9621f9e6-f01e-0012-28fa-093670000000",
->>>>>>> 8d420312
         "x-ms-version": "2019-12-12"
       },
       "ResponseBody": []
@@ -178,11 +162,7 @@
           "Microsoft-HTTPAPI/2.0"
         ],
         "x-ms-client-request-id": "602c8bd0-28eb-60b5-0a9e-36ba67a99662",
-<<<<<<< HEAD
-        "x-ms-request-id": "3597830d-201e-0001-5d3b-f3cde7000000",
-=======
         "x-ms-request-id": "9621f9ed-f01e-0012-2ffa-093670000000",
->>>>>>> 8d420312
         "x-ms-version": "2019-12-12"
       },
       "ResponseBody": []
