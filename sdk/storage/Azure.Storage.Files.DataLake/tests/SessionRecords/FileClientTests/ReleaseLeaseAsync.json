--- conflicted
+++ resolved
@@ -1,22 +1,6 @@
 {
   "Entries": [
     {
-<<<<<<< HEAD
-      "RequestUri": "https://seanstagehierarchical.blob.core.windows.net/test-filesystem-b06f2577-b9f5-ca6b-007c-04521e41ddde?restype=container",
-      "RequestMethod": "PUT",
-      "RequestHeaders": {
-        "Authorization": "Sanitized",
-        "traceparent": "00-307bd09fe8433e46a0367ca79c14e960-d2a1bdc11641544c-00",
-        "User-Agent": [
-          "azsdk-net-Storage.Files.DataLake/12.0.0-dev.20200305.1",
-          "(.NET Core 4.6.28325.01; Microsoft Windows 10.0.18363 )"
-        ],
-        "x-ms-blob-public-access": "container",
-        "x-ms-client-request-id": "d451c20d-0d88-c72f-1c1d-df5084bc458c",
-        "x-ms-date": "Thu, 05 Mar 2020 22:17:35 GMT",
-        "x-ms-return-client-request-id": "true",
-        "x-ms-version": "2019-10-10"
-=======
       "RequestUri": "http://seannsecanary.blob.core.windows.net/test-filesystem-b06f2577-b9f5-ca6b-007c-04521e41ddde?restype=container",
       "RequestMethod": "PUT",
       "RequestHeaders": {
@@ -31,52 +15,25 @@
         "x-ms-date": "Fri, 03 Apr 2020 20:59:57 GMT",
         "x-ms-return-client-request-id": "true",
         "x-ms-version": "2019-12-12"
->>>>>>> 32e373e2
       },
       "RequestBody": null,
       "StatusCode": 201,
       "ResponseHeaders": {
         "Content-Length": "0",
-<<<<<<< HEAD
-        "Date": "Thu, 05 Mar 2020 22:17:35 GMT",
-        "ETag": "\u00220x8D7C153024F91DC\u0022",
-        "Last-Modified": "Thu, 05 Mar 2020 22:17:36 GMT",
-=======
         "Date": "Fri, 03 Apr 2020 20:59:55 GMT",
         "ETag": "\u00220x8D7D811F6A293A8\u0022",
         "Last-Modified": "Fri, 03 Apr 2020 20:59:56 GMT",
->>>>>>> 32e373e2
         "Server": [
           "Windows-Azure-Blob/1.0",
           "Microsoft-HTTPAPI/2.0"
         ],
         "x-ms-client-request-id": "d451c20d-0d88-c72f-1c1d-df5084bc458c",
-<<<<<<< HEAD
-        "x-ms-request-id": "fcb39a6f-001e-0039-1a3b-f36927000000",
-        "x-ms-version": "2019-10-10"
-=======
         "x-ms-request-id": "9622137d-f01e-0012-4bfa-093670000000",
         "x-ms-version": "2019-12-12"
->>>>>>> 32e373e2
       },
       "ResponseBody": []
     },
     {
-<<<<<<< HEAD
-      "RequestUri": "https://seanstagehierarchical.dfs.core.windows.net/test-filesystem-b06f2577-b9f5-ca6b-007c-04521e41ddde/test-file-8b019849-fe29-2d1b-2b40-e60d4ebc588c?resource=file",
-      "RequestMethod": "PUT",
-      "RequestHeaders": {
-        "Authorization": "Sanitized",
-        "traceparent": "00-7a2e37464dde484ea5147e3719cc36a1-b212e6e8eac27444-00",
-        "User-Agent": [
-          "azsdk-net-Storage.Files.DataLake/12.0.0-dev.20200305.1",
-          "(.NET Core 4.6.28325.01; Microsoft Windows 10.0.18363 )"
-        ],
-        "x-ms-client-request-id": "d865dfa2-0172-0e64-a723-a94726217960",
-        "x-ms-date": "Thu, 05 Mar 2020 22:17:36 GMT",
-        "x-ms-return-client-request-id": "true",
-        "x-ms-version": "2019-10-10"
-=======
       "RequestUri": "http://seannsecanary.dfs.core.windows.net/test-filesystem-b06f2577-b9f5-ca6b-007c-04521e41ddde/test-file-8b019849-fe29-2d1b-2b40-e60d4ebc588c?resource=file",
       "RequestMethod": "PUT",
       "RequestHeaders": {
@@ -90,50 +47,25 @@
         "x-ms-date": "Fri, 03 Apr 2020 20:59:57 GMT",
         "x-ms-return-client-request-id": "true",
         "x-ms-version": "2019-12-12"
->>>>>>> 32e373e2
       },
       "RequestBody": null,
       "StatusCode": 201,
       "ResponseHeaders": {
         "Content-Length": "0",
-<<<<<<< HEAD
-        "Date": "Thu, 05 Mar 2020 22:17:36 GMT",
-        "ETag": "\u00220x8D7C1530282BE15\u0022",
-        "Last-Modified": "Thu, 05 Mar 2020 22:17:36 GMT",
-=======
         "Date": "Fri, 03 Apr 2020 20:59:55 GMT",
         "ETag": "\u00220x8D7D811F6B3065D\u0022",
         "Last-Modified": "Fri, 03 Apr 2020 20:59:56 GMT",
->>>>>>> 32e373e2
         "Server": [
           "Windows-Azure-HDFS/1.0",
           "Microsoft-HTTPAPI/2.0"
         ],
         "x-ms-client-request-id": "d865dfa2-0172-0e64-a723-a94726217960",
-<<<<<<< HEAD
-        "x-ms-request-id": "1ea16ec5-701f-000c-773b-f30533000000",
-        "x-ms-version": "2019-10-10"
-=======
         "x-ms-request-id": "fa440011-201f-0097-35fa-091bad000000",
         "x-ms-version": "2019-12-12"
->>>>>>> 32e373e2
       },
       "ResponseBody": []
     },
     {
-<<<<<<< HEAD
-      "RequestUri": "https://seanstagehierarchical.blob.core.windows.net/test-filesystem-b06f2577-b9f5-ca6b-007c-04521e41ddde/test-file-8b019849-fe29-2d1b-2b40-e60d4ebc588c?comp=lease",
-      "RequestMethod": "PUT",
-      "RequestHeaders": {
-        "Authorization": "Sanitized",
-        "traceparent": "00-f2c81bdbf76ef040873f34cf47cd5399-3f9677242c7fa242-00",
-        "User-Agent": [
-          "azsdk-net-Storage.Files.DataLake/12.0.0-dev.20200305.1",
-          "(.NET Core 4.6.28325.01; Microsoft Windows 10.0.18363 )"
-        ],
-        "x-ms-client-request-id": "1742d944-9b46-ba95-4325-955f30f84993",
-        "x-ms-date": "Thu, 05 Mar 2020 22:17:36 GMT",
-=======
       "RequestUri": "http://seannsecanary.blob.core.windows.net/test-filesystem-b06f2577-b9f5-ca6b-007c-04521e41ddde/test-file-8b019849-fe29-2d1b-2b40-e60d4ebc588c?comp=lease",
       "RequestMethod": "PUT",
       "RequestHeaders": {
@@ -145,64 +77,31 @@
         ],
         "x-ms-client-request-id": "1742d944-9b46-ba95-4325-955f30f84993",
         "x-ms-date": "Fri, 03 Apr 2020 20:59:57 GMT",
->>>>>>> 32e373e2
         "x-ms-lease-action": "acquire",
         "x-ms-lease-duration": "15",
         "x-ms-proposed-lease-id": "0f6152c4-e878-409b-4213-d16bc514c383",
         "x-ms-return-client-request-id": "true",
-<<<<<<< HEAD
-        "x-ms-version": "2019-10-10"
-=======
         "x-ms-version": "2019-12-12"
->>>>>>> 32e373e2
       },
       "RequestBody": null,
       "StatusCode": 201,
       "ResponseHeaders": {
         "Content-Length": "0",
-<<<<<<< HEAD
-        "Date": "Thu, 05 Mar 2020 22:17:35 GMT",
-        "ETag": "\u00220x8D7C1530282BE15\u0022",
-        "Last-Modified": "Thu, 05 Mar 2020 22:17:36 GMT",
-=======
         "Date": "Fri, 03 Apr 2020 20:59:55 GMT",
         "ETag": "\u00220x8D7D811F6B3065D\u0022",
         "Last-Modified": "Fri, 03 Apr 2020 20:59:56 GMT",
->>>>>>> 32e373e2
         "Server": [
           "Windows-Azure-Blob/1.0",
           "Microsoft-HTTPAPI/2.0"
         ],
         "x-ms-client-request-id": "1742d944-9b46-ba95-4325-955f30f84993",
         "x-ms-lease-id": "0f6152c4-e878-409b-4213-d16bc514c383",
-<<<<<<< HEAD
-        "x-ms-request-id": "fcb39a7f-001e-0039-263b-f36927000000",
-        "x-ms-version": "2019-10-10"
-=======
         "x-ms-request-id": "96221386-f01e-0012-52fa-093670000000",
         "x-ms-version": "2019-12-12"
->>>>>>> 32e373e2
       },
       "ResponseBody": []
     },
     {
-<<<<<<< HEAD
-      "RequestUri": "https://seanstagehierarchical.blob.core.windows.net/test-filesystem-b06f2577-b9f5-ca6b-007c-04521e41ddde/test-file-8b019849-fe29-2d1b-2b40-e60d4ebc588c?comp=lease",
-      "RequestMethod": "PUT",
-      "RequestHeaders": {
-        "Authorization": "Sanitized",
-        "traceparent": "00-02bcde8a14106f4ebc7e7067bea5e0c4-f8307d3a5c24bd4a-00",
-        "User-Agent": [
-          "azsdk-net-Storage.Files.DataLake/12.0.0-dev.20200305.1",
-          "(.NET Core 4.6.28325.01; Microsoft Windows 10.0.18363 )"
-        ],
-        "x-ms-client-request-id": "ec26394b-acd2-f93c-43b0-2a31eababd19",
-        "x-ms-date": "Thu, 05 Mar 2020 22:17:36 GMT",
-        "x-ms-lease-action": "release",
-        "x-ms-lease-id": "0f6152c4-e878-409b-4213-d16bc514c383",
-        "x-ms-return-client-request-id": "true",
-        "x-ms-version": "2019-10-10"
-=======
       "RequestUri": "http://seannsecanary.blob.core.windows.net/test-filesystem-b06f2577-b9f5-ca6b-007c-04521e41ddde/test-file-8b019849-fe29-2d1b-2b40-e60d4ebc588c?comp=lease",
       "RequestMethod": "PUT",
       "RequestHeaders": {
@@ -218,52 +117,25 @@
         "x-ms-lease-id": "0f6152c4-e878-409b-4213-d16bc514c383",
         "x-ms-return-client-request-id": "true",
         "x-ms-version": "2019-12-12"
->>>>>>> 32e373e2
       },
       "RequestBody": null,
       "StatusCode": 200,
       "ResponseHeaders": {
         "Content-Length": "0",
-<<<<<<< HEAD
-        "Date": "Thu, 05 Mar 2020 22:17:36 GMT",
-        "ETag": "\u00220x8D7C1530282BE15\u0022",
-        "Last-Modified": "Thu, 05 Mar 2020 22:17:36 GMT",
-=======
         "Date": "Fri, 03 Apr 2020 20:59:55 GMT",
         "ETag": "\u00220x8D7D811F6B3065D\u0022",
         "Last-Modified": "Fri, 03 Apr 2020 20:59:56 GMT",
->>>>>>> 32e373e2
         "Server": [
           "Windows-Azure-Blob/1.0",
           "Microsoft-HTTPAPI/2.0"
         ],
         "x-ms-client-request-id": "ec26394b-acd2-f93c-43b0-2a31eababd19",
-<<<<<<< HEAD
-        "x-ms-request-id": "fcb39a82-001e-0039-283b-f36927000000",
-        "x-ms-version": "2019-10-10"
-=======
         "x-ms-request-id": "9622139a-f01e-0012-60fa-093670000000",
         "x-ms-version": "2019-12-12"
->>>>>>> 32e373e2
       },
       "ResponseBody": []
     },
     {
-<<<<<<< HEAD
-      "RequestUri": "https://seanstagehierarchical.blob.core.windows.net/test-filesystem-b06f2577-b9f5-ca6b-007c-04521e41ddde?restype=container",
-      "RequestMethod": "DELETE",
-      "RequestHeaders": {
-        "Authorization": "Sanitized",
-        "traceparent": "00-48e442876e64504ab3015cfda16f2b26-2a46dbe9604d2b45-00",
-        "User-Agent": [
-          "azsdk-net-Storage.Files.DataLake/12.0.0-dev.20200305.1",
-          "(.NET Core 4.6.28325.01; Microsoft Windows 10.0.18363 )"
-        ],
-        "x-ms-client-request-id": "f6136144-5cd1-b3c0-e8b8-0a05e0d8597e",
-        "x-ms-date": "Thu, 05 Mar 2020 22:17:36 GMT",
-        "x-ms-return-client-request-id": "true",
-        "x-ms-version": "2019-10-10"
-=======
       "RequestUri": "http://seannsecanary.blob.core.windows.net/test-filesystem-b06f2577-b9f5-ca6b-007c-04521e41ddde?restype=container",
       "RequestMethod": "DELETE",
       "RequestHeaders": {
@@ -277,39 +149,25 @@
         "x-ms-date": "Fri, 03 Apr 2020 20:59:57 GMT",
         "x-ms-return-client-request-id": "true",
         "x-ms-version": "2019-12-12"
->>>>>>> 32e373e2
       },
       "RequestBody": null,
       "StatusCode": 202,
       "ResponseHeaders": {
         "Content-Length": "0",
-<<<<<<< HEAD
-        "Date": "Thu, 05 Mar 2020 22:17:36 GMT",
-=======
         "Date": "Fri, 03 Apr 2020 20:59:55 GMT",
->>>>>>> 32e373e2
         "Server": [
           "Windows-Azure-Blob/1.0",
           "Microsoft-HTTPAPI/2.0"
         ],
         "x-ms-client-request-id": "f6136144-5cd1-b3c0-e8b8-0a05e0d8597e",
-<<<<<<< HEAD
-        "x-ms-request-id": "fcb39a83-001e-0039-293b-f36927000000",
-        "x-ms-version": "2019-10-10"
-=======
         "x-ms-request-id": "962213a0-f01e-0012-65fa-093670000000",
         "x-ms-version": "2019-12-12"
->>>>>>> 32e373e2
       },
       "ResponseBody": []
     }
   ],
   "Variables": {
     "RandomSeed": "521432561",
-<<<<<<< HEAD
-    "Storage_TestConfigHierarchicalNamespace": "NamespaceTenant\nseanstagehierarchical\nU2FuaXRpemVk\nhttps://seanstagehierarchical.blob.core.windows.net\nhttp://seanstagehierarchical.file.core.windows.net\nhttp://seanstagehierarchical.queue.core.windows.net\nhttp://seanstagehierarchical.table.core.windows.net\n\n\n\n\nhttp://seanstagehierarchical-secondary.blob.core.windows.net\nhttp://seanstagehierarchical-secondary.file.core.windows.net\nhttp://seanstagehierarchical-secondary.queue.core.windows.net\nhttp://seanstagehierarchical-secondary.table.core.windows.net\n68390a19-a643-458b-b726-408abf67b4fc\nSanitized\n72f988bf-86f1-41af-91ab-2d7cd011db47\nhttps://login.microsoftonline.com/\nCloud\nBlobEndpoint=https://seanstagehierarchical.blob.core.windows.net/;QueueEndpoint=http://seanstagehierarchical.queue.core.windows.net/;FileEndpoint=http://seanstagehierarchical.file.core.windows.net/;BlobSecondaryEndpoint=http://seanstagehierarchical-secondary.blob.core.windows.net/;QueueSecondaryEndpoint=http://seanstagehierarchical-secondary.queue.core.windows.net/;FileSecondaryEndpoint=http://seanstagehierarchical-secondary.file.core.windows.net/;AccountName=seanstagehierarchical;AccountKey=Sanitized\n"
-=======
     "Storage_TestConfigHierarchicalNamespace": "NamespaceTenant\nseannsecanary\nU2FuaXRpemVk\nhttp://seannsecanary.blob.core.windows.net\nhttp://seannsecanary.file.core.windows.net\nhttp://seannsecanary.queue.core.windows.net\nhttp://seannsecanary.table.core.windows.net\n\n\n\n\nhttp://seannsecanary-secondary.blob.core.windows.net\nhttp://seannsecanary-secondary.file.core.windows.net\nhttp://seannsecanary-secondary.queue.core.windows.net\nhttp://seannsecanary-secondary.table.core.windows.net\n68390a19-a643-458b-b726-408abf67b4fc\nSanitized\n72f988bf-86f1-41af-91ab-2d7cd011db47\nhttps://login.microsoftonline.com/\nCloud\nBlobEndpoint=http://seannsecanary.blob.core.windows.net/;QueueEndpoint=http://seannsecanary.queue.core.windows.net/;FileEndpoint=http://seannsecanary.file.core.windows.net/;BlobSecondaryEndpoint=http://seannsecanary-secondary.blob.core.windows.net/;QueueSecondaryEndpoint=http://seannsecanary-secondary.queue.core.windows.net/;FileSecondaryEndpoint=http://seannsecanary-secondary.file.core.windows.net/;AccountName=seannsecanary;AccountKey=Sanitized\n"
->>>>>>> 32e373e2
   }
 }