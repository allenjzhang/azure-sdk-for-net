{
  "Entries": [
    {
      "RequestUri": "http://seannsecanary.blob.core.windows.net/test-filesystem-805dcfb3-2430-c22f-6d1f-427c35587fe5?restype=container",
      "RequestMethod": "PUT",
      "RequestHeaders": {
        "Authorization": "Sanitized",
        "traceparent": "00-04e821b82b109340b890152fa70cb381-ebc03a953af8de4b-00",
        "User-Agent": [
          "azsdk-net-Storage.Files.DataLake/12.1.0-dev.20200403.1",
          "(.NET Core 4.6.28325.01; Microsoft Windows 10.0.18362 )"
        ],
        "x-ms-blob-public-access": "container",
        "x-ms-client-request-id": "5c4faceb-6df5-a97f-7663-9c2ac4a07f2a",
        "x-ms-date": "Fri, 03 Apr 2020 21:01:24 GMT",
        "x-ms-return-client-request-id": "true",
        "x-ms-version": "2019-12-12"
      },
      "RequestBody": null,
      "StatusCode": 201,
      "ResponseHeaders": {
        "Content-Length": "0",
        "Date": "Fri, 03 Apr 2020 21:01:23 GMT",
        "ETag": "\u00220x8D7D8122AACA47A\u0022",
        "Last-Modified": "Fri, 03 Apr 2020 21:01:23 GMT",
        "Server": [
          "Windows-Azure-Blob/1.0",
          "Microsoft-HTTPAPI/2.0"
        ],
        "x-ms-client-request-id": "5c4faceb-6df5-a97f-7663-9c2ac4a07f2a",
<<<<<<< HEAD
        "x-ms-request-id": "9d99ce19-f01e-0002-2e3c-f32c83000000",
=======
        "x-ms-request-id": "962236f7-f01e-0012-28fb-093670000000",
>>>>>>> 8d420312
        "x-ms-version": "2019-12-12"
      },
      "ResponseBody": []
    },
    {
      "RequestUri": "http://seannsecanary.dfs.core.windows.net/test-filesystem-805dcfb3-2430-c22f-6d1f-427c35587fe5/test-file-1f42fa1a-5d09-0dc9-b753-57d7cc81f0f1?resource=file",
      "RequestMethod": "PUT",
      "RequestHeaders": {
        "Authorization": "Sanitized",
        "If-None-Match": "*",
        "User-Agent": [
          "azsdk-net-Storage.Files.DataLake/12.1.0-dev.20200403.1",
          "(.NET Core 4.6.28325.01; Microsoft Windows 10.0.18362 )"
        ],
        "x-ms-client-request-id": "cddfca89-43e1-70ea-ac41-0be9f877b0b1",
        "x-ms-date": "Fri, 03 Apr 2020 21:01:24 GMT",
        "x-ms-return-client-request-id": "true",
        "x-ms-version": "2019-12-12"
      },
      "RequestBody": null,
      "StatusCode": 201,
      "ResponseHeaders": {
        "Content-Length": "0",
        "Date": "Fri, 03 Apr 2020 21:01:22 GMT",
        "ETag": "\u00220x8D7D8122ABC4DC3\u0022",
        "Last-Modified": "Fri, 03 Apr 2020 21:01:23 GMT",
        "Server": [
          "Windows-Azure-HDFS/1.0",
          "Microsoft-HTTPAPI/2.0"
        ],
        "x-ms-client-request-id": "cddfca89-43e1-70ea-ac41-0be9f877b0b1",
<<<<<<< HEAD
        "x-ms-request-id": "c41c3d47-301f-0022-5e3c-f35724000000",
=======
        "x-ms-request-id": "fa44010a-201f-0097-7cfb-091bad000000",
>>>>>>> 8d420312
        "x-ms-version": "2019-12-12"
      },
      "ResponseBody": []
    },
    {
      "RequestUri": "http://seannsecanary.dfs.core.windows.net/test-filesystem-805dcfb3-2430-c22f-6d1f-427c35587fe5/test-file-1f42fa1a-5d09-0dc9-b753-57d7cc81f0f1?action=append\u0026position=0",
      "RequestMethod": "PATCH",
      "RequestHeaders": {
        "Authorization": "Sanitized",
        "Content-Length": "1024",
        "User-Agent": [
          "azsdk-net-Storage.Files.DataLake/12.1.0-dev.20200403.1",
          "(.NET Core 4.6.28325.01; Microsoft Windows 10.0.18362 )"
        ],
        "x-ms-client-request-id": "7a76af41-f7ec-b055-7ad0-950bb3cd8903",
        "x-ms-date": "Fri, 03 Apr 2020 21:01:24 GMT",
        "x-ms-return-client-request-id": "true",
        "x-ms-version": "2019-12-12"
      },
      "RequestBody": "Nh2QiAgi7/5XE74tCO5FiNktk9g5yRuN40Glohan3PVzqvOnD/Yi\u002BApDx/aenAXIDc7\u002Bn\u002B4Xt2wBA6XGfU3orzbJuV36nnniCpvN9gEl70c83ZRHqTwGW/OHpQxRW3q8Whi/1eKnzW9VG5RTSsFr3BReip\u002B5oAb6w15qc/hskK8gEZzpZRlllBAl8o2nsxExHMn489HbA7kRxRKDPVl26YvlMzglgXb6\u002BPWOlK54Uw9MOFcvc53dRA7i16AH4Ve2rgkCwYDYDJpS/vrcTG4LmXICNgQCR3XtCO4qQqrW8hed2OakdpGPdCy83HSjAfif1z4uBapTtGeUFbmRrcnwfAziPnSIZiPgcsLYRWoASgb2i2tsp\u002B1tSiR\u002BEGHX/cZizGBowMKDFnAbTZLne278k8qymyJeg9QfdfNQCVbBCHX8dXgKmIlEcnX6UVlahc\u002B1gn2WJWGkA0mLSUrOMwwaWUUd6wX28vtBbimsYzJ7xPAkmofYK\u002BMTV3Evfk4\u002BdT9p4PgUPZnKv5CCVLY4958WEIRaqpiEQS1hCZOTxnOsAvnpQ4M6ZodXWtv3Vtct2mDSGG7J5Mum5J/KszMFNvgd1VK9TrQc3Kr9A0\u002B9jepWNC4zwa0E4h4uQ1/kb7JTUSPi2YGEb4ustTzEy\u002BF76Va0dH4F0XVLGPIzjwtVOGz3qrEr2rNp0cSjhwtwPxc9sloIL/szToCul8GOUeCAVn3QzSEvTw6iSqO6YUlp2tjb9tyxTAhww1wxfUPy24DjIjCOoHL2DWNLZeRYeew2RbzoslsEzwp0XwrE/tLKsG8j1j8Y2jpm5eh5ZeYjGElw\u002BjeHCigk31MmGkBnMQ\u002BQgbV1NaOtHWqCgs1yi2kjUEfAVAOaQ6VH/vfr8sD6/rPZ6OQxruOmw93NBYhbslTpA8n4pt0L9j0PLjerwSuph4MZmaKF8qJkGpEmzT4d7EuiAe73AVfWzfGmIYCs\u002BgGyI30EQRixYxEnlIxM5Sn/8ULrCb88soYrQ8ux39Ahtx\u002BPc6nBGaoy8Z3d0GzLiujIpy8\u002BwfFCdnH32P5NAIRABd1svHF/PdiXuBchXuIZYLjj6Dig4/YuTf04yUCs5fAZnMqPXs13SGlXpgjZIBeP3XhFahdMnyLmPW9zR3OY6tMmCMEXiQHra5/OSTzuVSzlqezHZ3vZzf2oqSBeAwH1v7w1shhWd1R2Wv54fVbl\u002BOhCjZ6H0INXTTvEbuDgjGie2IqAuKIUjzGXUA18YU\u002Bnw7A3HHVibe443WTdkQlzls2V2aTLZEBGLf5t8H922\u002BzsHasvqHDyPGucR9o\u002BN/4oI7o/5oeq215w8e539X1vwgJ38XRdRO1do505LxxlCPb/RczENw==",
      "StatusCode": 202,
      "ResponseHeaders": {
        "Content-Length": "0",
        "Date": "Fri, 03 Apr 2020 21:01:22 GMT",
        "Server": [
          "Windows-Azure-HDFS/1.0",
          "Microsoft-HTTPAPI/2.0"
        ],
        "x-ms-client-request-id": "7a76af41-f7ec-b055-7ad0-950bb3cd8903",
        "x-ms-request-id": "fa44010b-201f-0097-7dfb-091bad000000",
        "x-ms-request-server-encrypted": "true",
        "x-ms-version": "2019-12-12"
      },
      "ResponseBody": []
    },
    {
      "RequestUri": "http://seannsecanary.dfs.core.windows.net/test-filesystem-805dcfb3-2430-c22f-6d1f-427c35587fe5/test-file-1f42fa1a-5d09-0dc9-b753-57d7cc81f0f1?action=flush\u0026position=1024",
      "RequestMethod": "PATCH",
      "RequestHeaders": {
        "Authorization": "Sanitized",
        "Content-Length": "0",
        "User-Agent": [
          "azsdk-net-Storage.Files.DataLake/12.1.0-dev.20200403.1",
          "(.NET Core 4.6.28325.01; Microsoft Windows 10.0.18362 )"
        ],
        "x-ms-client-request-id": "48a77eaa-3501-b2c5-355d-97de9d05d168",
        "x-ms-date": "Fri, 03 Apr 2020 21:01:25 GMT",
        "x-ms-return-client-request-id": "true",
        "x-ms-version": "2019-12-12"
      },
      "RequestBody": null,
      "StatusCode": 200,
      "ResponseHeaders": {
        "Content-Length": "0",
        "Date": "Fri, 03 Apr 2020 21:01:22 GMT",
        "ETag": "\u00220x8D7D8122AD64BC9\u0022",
        "Last-Modified": "Fri, 03 Apr 2020 21:01:23 GMT",
        "Server": [
          "Windows-Azure-HDFS/1.0",
          "Microsoft-HTTPAPI/2.0"
        ],
        "x-ms-client-request-id": "48a77eaa-3501-b2c5-355d-97de9d05d168",
        "x-ms-request-id": "fa44010c-201f-0097-7efb-091bad000000",
        "x-ms-request-server-encrypted": "true",
        "x-ms-version": "2019-12-12"
      },
      "ResponseBody": []
    },
    {
      "RequestUri": "http://seannsecanary.blob.core.windows.net/test-filesystem-805dcfb3-2430-c22f-6d1f-427c35587fe5/test-file-1f42fa1a-5d09-0dc9-b753-57d7cc81f0f1",
      "RequestMethod": "GET",
      "RequestHeaders": {
        "Authorization": "Sanitized",
        "User-Agent": [
          "azsdk-net-Storage.Files.DataLake/12.1.0-dev.20200403.1",
          "(.NET Core 4.6.28325.01; Microsoft Windows 10.0.18362 )"
        ],
        "x-ms-client-request-id": "3561ebab-4025-6102-77cf-c56c1cb8b8b3",
        "x-ms-date": "Fri, 03 Apr 2020 21:01:25 GMT",
        "x-ms-range": "bytes=0-268435455",
        "x-ms-return-client-request-id": "true",
        "x-ms-version": "2019-12-12"
      },
      "RequestBody": null,
      "StatusCode": 206,
      "ResponseHeaders": {
        "Accept-Ranges": "bytes",
        "Content-Length": "1024",
        "Content-Range": "bytes 0-1023/1024",
        "Content-Type": "application/octet-stream",
        "Date": "Fri, 03 Apr 2020 21:01:23 GMT",
        "ETag": "\u00220x8D7D8122AD64BC9\u0022",
        "Last-Modified": "Fri, 03 Apr 2020 21:01:23 GMT",
        "Server": [
          "Windows-Azure-Blob/1.0",
          "Microsoft-HTTPAPI/2.0"
        ],
        "x-ms-blob-type": "BlockBlob",
        "x-ms-client-request-id": "3561ebab-4025-6102-77cf-c56c1cb8b8b3",
        "x-ms-creation-time": "Fri, 03 Apr 2020 21:01:23 GMT",
        "x-ms-lease-state": "available",
        "x-ms-lease-status": "unlocked",
        "x-ms-request-id": "96223717-f01e-0012-42fb-093670000000",
        "x-ms-server-encrypted": "true",
        "x-ms-version": "2019-12-12"
      },
      "ResponseBody": "Nh2QiAgi7/5XE74tCO5FiNktk9g5yRuN40Glohan3PVzqvOnD/Yi\u002BApDx/aenAXIDc7\u002Bn\u002B4Xt2wBA6XGfU3orzbJuV36nnniCpvN9gEl70c83ZRHqTwGW/OHpQxRW3q8Whi/1eKnzW9VG5RTSsFr3BReip\u002B5oAb6w15qc/hskK8gEZzpZRlllBAl8o2nsxExHMn489HbA7kRxRKDPVl26YvlMzglgXb6\u002BPWOlK54Uw9MOFcvc53dRA7i16AH4Ve2rgkCwYDYDJpS/vrcTG4LmXICNgQCR3XtCO4qQqrW8hed2OakdpGPdCy83HSjAfif1z4uBapTtGeUFbmRrcnwfAziPnSIZiPgcsLYRWoASgb2i2tsp\u002B1tSiR\u002BEGHX/cZizGBowMKDFnAbTZLne278k8qymyJeg9QfdfNQCVbBCHX8dXgKmIlEcnX6UVlahc\u002B1gn2WJWGkA0mLSUrOMwwaWUUd6wX28vtBbimsYzJ7xPAkmofYK\u002BMTV3Evfk4\u002BdT9p4PgUPZnKv5CCVLY4958WEIRaqpiEQS1hCZOTxnOsAvnpQ4M6ZodXWtv3Vtct2mDSGG7J5Mum5J/KszMFNvgd1VK9TrQc3Kr9A0\u002B9jepWNC4zwa0E4h4uQ1/kb7JTUSPi2YGEb4ustTzEy\u002BF76Va0dH4F0XVLGPIzjwtVOGz3qrEr2rNp0cSjhwtwPxc9sloIL/szToCul8GOUeCAVn3QzSEvTw6iSqO6YUlp2tjb9tyxTAhww1wxfUPy24DjIjCOoHL2DWNLZeRYeew2RbzoslsEzwp0XwrE/tLKsG8j1j8Y2jpm5eh5ZeYjGElw\u002BjeHCigk31MmGkBnMQ\u002BQgbV1NaOtHWqCgs1yi2kjUEfAVAOaQ6VH/vfr8sD6/rPZ6OQxruOmw93NBYhbslTpA8n4pt0L9j0PLjerwSuph4MZmaKF8qJkGpEmzT4d7EuiAe73AVfWzfGmIYCs\u002BgGyI30EQRixYxEnlIxM5Sn/8ULrCb88soYrQ8ux39Ahtx\u002BPc6nBGaoy8Z3d0GzLiujIpy8\u002BwfFCdnH32P5NAIRABd1svHF/PdiXuBchXuIZYLjj6Dig4/YuTf04yUCs5fAZnMqPXs13SGlXpgjZIBeP3XhFahdMnyLmPW9zR3OY6tMmCMEXiQHra5/OSTzuVSzlqezHZ3vZzf2oqSBeAwH1v7w1shhWd1R2Wv54fVbl\u002BOhCjZ6H0INXTTvEbuDgjGie2IqAuKIUjzGXUA18YU\u002Bnw7A3HHVibe443WTdkQlzls2V2aTLZEBGLf5t8H922\u002BzsHasvqHDyPGucR9o\u002BN/4oI7o/5oeq215w8e539X1vwgJ38XRdRO1do505LxxlCPb/RczENw=="
    },
    {
      "RequestUri": "http://seannsecanary.blob.core.windows.net/test-filesystem-805dcfb3-2430-c22f-6d1f-427c35587fe5?restype=container",
      "RequestMethod": "DELETE",
      "RequestHeaders": {
        "Authorization": "Sanitized",
        "traceparent": "00-01f6006a6d66304c8f9ec3e477f81520-18e557cf1c3e0242-00",
        "User-Agent": [
          "azsdk-net-Storage.Files.DataLake/12.1.0-dev.20200403.1",
          "(.NET Core 4.6.28325.01; Microsoft Windows 10.0.18362 )"
        ],
        "x-ms-client-request-id": "b232b0c8-9ca4-1242-225e-98b0d6567160",
        "x-ms-date": "Fri, 03 Apr 2020 21:01:25 GMT",
        "x-ms-return-client-request-id": "true",
        "x-ms-version": "2019-12-12"
      },
      "RequestBody": null,
      "StatusCode": 202,
      "ResponseHeaders": {
        "Content-Length": "0",
        "Date": "Fri, 03 Apr 2020 21:01:23 GMT",
        "Server": [
          "Windows-Azure-Blob/1.0",
          "Microsoft-HTTPAPI/2.0"
        ],
        "x-ms-client-request-id": "b232b0c8-9ca4-1242-225e-98b0d6567160",
<<<<<<< HEAD
        "x-ms-request-id": "9d99ce33-f01e-0002-433c-f32c83000000",
=======
        "x-ms-request-id": "9622371e-f01e-0012-46fb-093670000000",
>>>>>>> 8d420312
        "x-ms-version": "2019-12-12"
      },
      "ResponseBody": []
    }
  ],
  "Variables": {
    "RandomSeed": "1128725654",
    "Storage_TestConfigHierarchicalNamespace": "NamespaceTenant\nseannsecanary\nU2FuaXRpemVk\nhttp://seannsecanary.blob.core.windows.net\nhttp://seannsecanary.file.core.windows.net\nhttp://seannsecanary.queue.core.windows.net\nhttp://seannsecanary.table.core.windows.net\n\n\n\n\nhttp://seannsecanary-secondary.blob.core.windows.net\nhttp://seannsecanary-secondary.file.core.windows.net\nhttp://seannsecanary-secondary.queue.core.windows.net\nhttp://seannsecanary-secondary.table.core.windows.net\n68390a19-a643-458b-b726-408abf67b4fc\nSanitized\n72f988bf-86f1-41af-91ab-2d7cd011db47\nhttps://login.microsoftonline.com/\nCloud\nBlobEndpoint=http://seannsecanary.blob.core.windows.net/;QueueEndpoint=http://seannsecanary.queue.core.windows.net/;FileEndpoint=http://seannsecanary.file.core.windows.net/;BlobSecondaryEndpoint=http://seannsecanary-secondary.blob.core.windows.net/;QueueSecondaryEndpoint=http://seannsecanary-secondary.queue.core.windows.net/;FileSecondaryEndpoint=http://seannsecanary-secondary.file.core.windows.net/;AccountName=seannsecanary;AccountKey=Sanitized\n"
  }
}<|MERGE_RESOLUTION|>--- conflicted
+++ resolved
@@ -28,11 +28,7 @@
           "Microsoft-HTTPAPI/2.0"
         ],
         "x-ms-client-request-id": "5c4faceb-6df5-a97f-7663-9c2ac4a07f2a",
-<<<<<<< HEAD
-        "x-ms-request-id": "9d99ce19-f01e-0002-2e3c-f32c83000000",
-=======
         "x-ms-request-id": "962236f7-f01e-0012-28fb-093670000000",
->>>>>>> 8d420312
         "x-ms-version": "2019-12-12"
       },
       "ResponseBody": []
@@ -64,11 +60,7 @@
           "Microsoft-HTTPAPI/2.0"
         ],
         "x-ms-client-request-id": "cddfca89-43e1-70ea-ac41-0be9f877b0b1",
-<<<<<<< HEAD
-        "x-ms-request-id": "c41c3d47-301f-0022-5e3c-f35724000000",
-=======
         "x-ms-request-id": "fa44010a-201f-0097-7cfb-091bad000000",
->>>>>>> 8d420312
         "x-ms-version": "2019-12-12"
       },
       "ResponseBody": []
@@ -202,11 +194,7 @@
           "Microsoft-HTTPAPI/2.0"
         ],
         "x-ms-client-request-id": "b232b0c8-9ca4-1242-225e-98b0d6567160",
-<<<<<<< HEAD
-        "x-ms-request-id": "9d99ce33-f01e-0002-433c-f32c83000000",
-=======
         "x-ms-request-id": "9622371e-f01e-0012-46fb-093670000000",
->>>>>>> 8d420312
         "x-ms-version": "2019-12-12"
       },
       "ResponseBody": []
