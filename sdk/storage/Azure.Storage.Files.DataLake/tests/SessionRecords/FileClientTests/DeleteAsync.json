{
  "Entries": [
    {
<<<<<<< HEAD
      "RequestUri": "https://seanstagehierarchical.blob.core.windows.net/test-filesystem-708a9bd7-6b72-b8a7-a300-b2d129a044a6?restype=container",
      "RequestMethod": "PUT",
      "RequestHeaders": {
        "Authorization": "Sanitized",
        "traceparent": "00-650174386fb5824da6fe95f60a179406-9c71f7b83fcadc4d-00",
        "User-Agent": [
          "azsdk-net-Storage.Files.DataLake/12.0.0-dev.20200305.1",
          "(.NET Core 4.6.28325.01; Microsoft Windows 10.0.18363 )"
        ],
        "x-ms-blob-public-access": "container",
        "x-ms-client-request-id": "1936344e-509c-26a8-65f4-a503acfb4be7",
        "x-ms-date": "Thu, 05 Mar 2020 22:16:06 GMT",
        "x-ms-return-client-request-id": "true",
        "x-ms-version": "2019-10-10"
=======
      "RequestUri": "http://seannsecanary.blob.core.windows.net/test-filesystem-708a9bd7-6b72-b8a7-a300-b2d129a044a6?restype=container",
      "RequestMethod": "PUT",
      "RequestHeaders": {
        "Authorization": "Sanitized",
        "traceparent": "00-e90964f583132e41808edfb5b735f8e3-1a2ec220e284da49-00",
        "User-Agent": [
          "azsdk-net-Storage.Files.DataLake/12.1.0-dev.20200403.1",
          "(.NET Core 4.6.28325.01; Microsoft Windows 10.0.18362 )"
        ],
        "x-ms-blob-public-access": "container",
        "x-ms-client-request-id": "1936344e-509c-26a8-65f4-a503acfb4be7",
        "x-ms-date": "Fri, 03 Apr 2020 20:59:15 GMT",
        "x-ms-return-client-request-id": "true",
        "x-ms-version": "2019-12-12"
>>>>>>> 32e373e2
      },
      "RequestBody": null,
      "StatusCode": 201,
      "ResponseHeaders": {
        "Content-Length": "0",
<<<<<<< HEAD
        "Date": "Thu, 05 Mar 2020 22:16:06 GMT",
        "ETag": "\u00220x8D7C152CCF1C01A\u0022",
        "Last-Modified": "Thu, 05 Mar 2020 22:16:06 GMT",
=======
        "Date": "Fri, 03 Apr 2020 20:59:13 GMT",
        "ETag": "\u00220x8D7D811DDA049F8\u0022",
        "Last-Modified": "Fri, 03 Apr 2020 20:59:14 GMT",
>>>>>>> 32e373e2
        "Server": [
          "Windows-Azure-Blob/1.0",
          "Microsoft-HTTPAPI/2.0"
        ],
        "x-ms-client-request-id": "1936344e-509c-26a8-65f4-a503acfb4be7",
<<<<<<< HEAD
        "x-ms-request-id": "6afb5adf-f01e-0012-783b-f3e9eb000000",
        "x-ms-version": "2019-10-10"
=======
        "x-ms-request-id": "96220186-f01e-0012-7ffa-093670000000",
        "x-ms-version": "2019-12-12"
>>>>>>> 32e373e2
      },
      "ResponseBody": []
    },
    {
<<<<<<< HEAD
      "RequestUri": "https://seanstagehierarchical.dfs.core.windows.net/test-filesystem-708a9bd7-6b72-b8a7-a300-b2d129a044a6/test-directory-0acf9629-5aeb-d05e-33eb-99bd385365f0?resource=directory",
      "RequestMethod": "PUT",
      "RequestHeaders": {
        "Authorization": "Sanitized",
        "traceparent": "00-46fe647cd9d3f84e81cb641df8e14d72-65014bce57e3e440-00",
        "User-Agent": [
          "azsdk-net-Storage.Files.DataLake/12.0.0-dev.20200305.1",
          "(.NET Core 4.6.28325.01; Microsoft Windows 10.0.18363 )"
        ],
        "x-ms-client-request-id": "bb2a4b69-c8e4-f4a0-d666-e6b1b7eaee12",
        "x-ms-date": "Thu, 05 Mar 2020 22:16:06 GMT",
        "x-ms-return-client-request-id": "true",
        "x-ms-version": "2019-10-10"
=======
      "RequestUri": "http://seannsecanary.dfs.core.windows.net/test-filesystem-708a9bd7-6b72-b8a7-a300-b2d129a044a6/test-directory-0acf9629-5aeb-d05e-33eb-99bd385365f0?resource=directory",
      "RequestMethod": "PUT",
      "RequestHeaders": {
        "Authorization": "Sanitized",
        "traceparent": "00-d35e4d2dcf508e4789c9b0d88c22e9a8-5745fffb2c1f0846-00",
        "User-Agent": [
          "azsdk-net-Storage.Files.DataLake/12.1.0-dev.20200403.1",
          "(.NET Core 4.6.28325.01; Microsoft Windows 10.0.18362 )"
        ],
        "x-ms-client-request-id": "bb2a4b69-c8e4-f4a0-d666-e6b1b7eaee12",
        "x-ms-date": "Fri, 03 Apr 2020 20:59:15 GMT",
        "x-ms-return-client-request-id": "true",
        "x-ms-version": "2019-12-12"
>>>>>>> 32e373e2
      },
      "RequestBody": null,
      "StatusCode": 201,
      "ResponseHeaders": {
        "Content-Length": "0",
<<<<<<< HEAD
        "Date": "Thu, 05 Mar 2020 22:16:06 GMT",
        "ETag": "\u00220x8D7C152CD274F83\u0022",
        "Last-Modified": "Thu, 05 Mar 2020 22:16:06 GMT",
=======
        "Date": "Fri, 03 Apr 2020 20:59:13 GMT",
        "ETag": "\u00220x8D7D811DDAE925E\u0022",
        "Last-Modified": "Fri, 03 Apr 2020 20:59:14 GMT",
>>>>>>> 32e373e2
        "Server": [
          "Windows-Azure-HDFS/1.0",
          "Microsoft-HTTPAPI/2.0"
        ],
        "x-ms-client-request-id": "bb2a4b69-c8e4-f4a0-d666-e6b1b7eaee12",
<<<<<<< HEAD
        "x-ms-request-id": "24a7b232-e01f-0021-103b-f3b640000000",
        "x-ms-version": "2019-10-10"
=======
        "x-ms-request-id": "fa43ff32-201f-0097-75fa-091bad000000",
        "x-ms-version": "2019-12-12"
>>>>>>> 32e373e2
      },
      "ResponseBody": []
    },
    {
<<<<<<< HEAD
      "RequestUri": "https://seanstagehierarchical.dfs.core.windows.net/test-filesystem-708a9bd7-6b72-b8a7-a300-b2d129a044a6/test-directory-0acf9629-5aeb-d05e-33eb-99bd385365f0/test-file-85d5b58e-5678-fe7d-8c53-e9ea97576fcf?resource=file",
=======
      "RequestUri": "http://seannsecanary.dfs.core.windows.net/test-filesystem-708a9bd7-6b72-b8a7-a300-b2d129a044a6/test-directory-0acf9629-5aeb-d05e-33eb-99bd385365f0/test-file-85d5b58e-5678-fe7d-8c53-e9ea97576fcf?resource=file",
>>>>>>> 32e373e2
      "RequestMethod": "PUT",
      "RequestHeaders": {
        "Authorization": "Sanitized",
        "User-Agent": [
<<<<<<< HEAD
          "azsdk-net-Storage.Files.DataLake/12.0.0-dev.20200305.1",
          "(.NET Core 4.6.28325.01; Microsoft Windows 10.0.18363 )"
        ],
        "x-ms-client-request-id": "ab77af11-6c8e-1362-cd2c-2f90deb55c7e",
        "x-ms-date": "Thu, 05 Mar 2020 22:16:07 GMT",
        "x-ms-return-client-request-id": "true",
        "x-ms-version": "2019-10-10"
=======
          "azsdk-net-Storage.Files.DataLake/12.1.0-dev.20200403.1",
          "(.NET Core 4.6.28325.01; Microsoft Windows 10.0.18362 )"
        ],
        "x-ms-client-request-id": "ab77af11-6c8e-1362-cd2c-2f90deb55c7e",
        "x-ms-date": "Fri, 03 Apr 2020 20:59:15 GMT",
        "x-ms-return-client-request-id": "true",
        "x-ms-version": "2019-12-12"
>>>>>>> 32e373e2
      },
      "RequestBody": null,
      "StatusCode": 201,
      "ResponseHeaders": {
        "Content-Length": "0",
<<<<<<< HEAD
        "Date": "Thu, 05 Mar 2020 22:16:06 GMT",
        "ETag": "\u00220x8D7C152CD38A23D\u0022",
        "Last-Modified": "Thu, 05 Mar 2020 22:16:07 GMT",
=======
        "Date": "Fri, 03 Apr 2020 20:59:13 GMT",
        "ETag": "\u00220x8D7D811DDBFB564\u0022",
        "Last-Modified": "Fri, 03 Apr 2020 20:59:14 GMT",
>>>>>>> 32e373e2
        "Server": [
          "Windows-Azure-HDFS/1.0",
          "Microsoft-HTTPAPI/2.0"
        ],
        "x-ms-client-request-id": "ab77af11-6c8e-1362-cd2c-2f90deb55c7e",
<<<<<<< HEAD
        "x-ms-request-id": "24a7b233-e01f-0021-113b-f3b640000000",
        "x-ms-version": "2019-10-10"
=======
        "x-ms-request-id": "fa43ff33-201f-0097-76fa-091bad000000",
        "x-ms-version": "2019-12-12"
>>>>>>> 32e373e2
      },
      "ResponseBody": []
    },
    {
<<<<<<< HEAD
      "RequestUri": "https://seanstagehierarchical.dfs.core.windows.net/test-filesystem-708a9bd7-6b72-b8a7-a300-b2d129a044a6/test-directory-0acf9629-5aeb-d05e-33eb-99bd385365f0/test-file-85d5b58e-5678-fe7d-8c53-e9ea97576fcf",
=======
      "RequestUri": "http://seannsecanary.dfs.core.windows.net/test-filesystem-708a9bd7-6b72-b8a7-a300-b2d129a044a6/test-directory-0acf9629-5aeb-d05e-33eb-99bd385365f0/test-file-85d5b58e-5678-fe7d-8c53-e9ea97576fcf",
>>>>>>> 32e373e2
      "RequestMethod": "DELETE",
      "RequestHeaders": {
        "Authorization": "Sanitized",
        "User-Agent": [
<<<<<<< HEAD
          "azsdk-net-Storage.Files.DataLake/12.0.0-dev.20200305.1",
          "(.NET Core 4.6.28325.01; Microsoft Windows 10.0.18363 )"
        ],
        "x-ms-client-request-id": "e8d8b48f-c4e0-8c41-5b41-1ffc7a7b87d1",
        "x-ms-date": "Thu, 05 Mar 2020 22:16:07 GMT",
        "x-ms-return-client-request-id": "true",
        "x-ms-version": "2019-10-10"
=======
          "azsdk-net-Storage.Files.DataLake/12.1.0-dev.20200403.1",
          "(.NET Core 4.6.28325.01; Microsoft Windows 10.0.18362 )"
        ],
        "x-ms-client-request-id": "e8d8b48f-c4e0-8c41-5b41-1ffc7a7b87d1",
        "x-ms-date": "Fri, 03 Apr 2020 20:59:15 GMT",
        "x-ms-return-client-request-id": "true",
        "x-ms-version": "2019-12-12"
>>>>>>> 32e373e2
      },
      "RequestBody": null,
      "StatusCode": 200,
      "ResponseHeaders": {
        "Content-Length": "0",
<<<<<<< HEAD
        "Date": "Thu, 05 Mar 2020 22:16:06 GMT",
=======
        "Date": "Fri, 03 Apr 2020 20:59:13 GMT",
>>>>>>> 32e373e2
        "Server": [
          "Windows-Azure-HDFS/1.0",
          "Microsoft-HTTPAPI/2.0"
        ],
        "x-ms-client-request-id": "e8d8b48f-c4e0-8c41-5b41-1ffc7a7b87d1",
<<<<<<< HEAD
        "x-ms-request-id": "24a7b234-e01f-0021-123b-f3b640000000",
        "x-ms-version": "2019-10-10"
=======
        "x-ms-request-id": "fa43ff35-201f-0097-77fa-091bad000000",
        "x-ms-version": "2019-12-12"
>>>>>>> 32e373e2
      },
      "ResponseBody": []
    },
    {
<<<<<<< HEAD
      "RequestUri": "https://seanstagehierarchical.blob.core.windows.net/test-filesystem-708a9bd7-6b72-b8a7-a300-b2d129a044a6?restype=container",
      "RequestMethod": "DELETE",
      "RequestHeaders": {
        "Authorization": "Sanitized",
        "traceparent": "00-95ea2d1f9ab8df4fbb6b767a8c4ac1b5-7d3a12b40dd8404a-00",
        "User-Agent": [
          "azsdk-net-Storage.Files.DataLake/12.0.0-dev.20200305.1",
          "(.NET Core 4.6.28325.01; Microsoft Windows 10.0.18363 )"
        ],
        "x-ms-client-request-id": "2901fc72-74dc-329e-d52b-9d55e1ed6a2d",
        "x-ms-date": "Thu, 05 Mar 2020 22:16:07 GMT",
        "x-ms-return-client-request-id": "true",
        "x-ms-version": "2019-10-10"
=======
      "RequestUri": "http://seannsecanary.blob.core.windows.net/test-filesystem-708a9bd7-6b72-b8a7-a300-b2d129a044a6?restype=container",
      "RequestMethod": "DELETE",
      "RequestHeaders": {
        "Authorization": "Sanitized",
        "traceparent": "00-39027ed6e929fb46a3a394deedda962f-b5bc5cf6290d984d-00",
        "User-Agent": [
          "azsdk-net-Storage.Files.DataLake/12.1.0-dev.20200403.1",
          "(.NET Core 4.6.28325.01; Microsoft Windows 10.0.18362 )"
        ],
        "x-ms-client-request-id": "2901fc72-74dc-329e-d52b-9d55e1ed6a2d",
        "x-ms-date": "Fri, 03 Apr 2020 20:59:15 GMT",
        "x-ms-return-client-request-id": "true",
        "x-ms-version": "2019-12-12"
>>>>>>> 32e373e2
      },
      "RequestBody": null,
      "StatusCode": 202,
      "ResponseHeaders": {
        "Content-Length": "0",
<<<<<<< HEAD
        "Date": "Thu, 05 Mar 2020 22:16:06 GMT",
=======
        "Date": "Fri, 03 Apr 2020 20:59:13 GMT",
>>>>>>> 32e373e2
        "Server": [
          "Windows-Azure-Blob/1.0",
          "Microsoft-HTTPAPI/2.0"
        ],
        "x-ms-client-request-id": "2901fc72-74dc-329e-d52b-9d55e1ed6a2d",
<<<<<<< HEAD
        "x-ms-request-id": "6afb5ae9-f01e-0012-7c3b-f3e9eb000000",
        "x-ms-version": "2019-10-10"
=======
        "x-ms-request-id": "962201be-f01e-0012-2ffa-093670000000",
        "x-ms-version": "2019-12-12"
>>>>>>> 32e373e2
      },
      "ResponseBody": []
    }
  ],
  "Variables": {
    "RandomSeed": "2028682919",
<<<<<<< HEAD
    "Storage_TestConfigHierarchicalNamespace": "NamespaceTenant\nseanstagehierarchical\nU2FuaXRpemVk\nhttps://seanstagehierarchical.blob.core.windows.net\nhttp://seanstagehierarchical.file.core.windows.net\nhttp://seanstagehierarchical.queue.core.windows.net\nhttp://seanstagehierarchical.table.core.windows.net\n\n\n\n\nhttp://seanstagehierarchical-secondary.blob.core.windows.net\nhttp://seanstagehierarchical-secondary.file.core.windows.net\nhttp://seanstagehierarchical-secondary.queue.core.windows.net\nhttp://seanstagehierarchical-secondary.table.core.windows.net\n68390a19-a643-458b-b726-408abf67b4fc\nSanitized\n72f988bf-86f1-41af-91ab-2d7cd011db47\nhttps://login.microsoftonline.com/\nCloud\nBlobEndpoint=https://seanstagehierarchical.blob.core.windows.net/;QueueEndpoint=http://seanstagehierarchical.queue.core.windows.net/;FileEndpoint=http://seanstagehierarchical.file.core.windows.net/;BlobSecondaryEndpoint=http://seanstagehierarchical-secondary.blob.core.windows.net/;QueueSecondaryEndpoint=http://seanstagehierarchical-secondary.queue.core.windows.net/;FileSecondaryEndpoint=http://seanstagehierarchical-secondary.file.core.windows.net/;AccountName=seanstagehierarchical;AccountKey=Sanitized\n"
=======
    "Storage_TestConfigHierarchicalNamespace": "NamespaceTenant\nseannsecanary\nU2FuaXRpemVk\nhttp://seannsecanary.blob.core.windows.net\nhttp://seannsecanary.file.core.windows.net\nhttp://seannsecanary.queue.core.windows.net\nhttp://seannsecanary.table.core.windows.net\n\n\n\n\nhttp://seannsecanary-secondary.blob.core.windows.net\nhttp://seannsecanary-secondary.file.core.windows.net\nhttp://seannsecanary-secondary.queue.core.windows.net\nhttp://seannsecanary-secondary.table.core.windows.net\n68390a19-a643-458b-b726-408abf67b4fc\nSanitized\n72f988bf-86f1-41af-91ab-2d7cd011db47\nhttps://login.microsoftonline.com/\nCloud\nBlobEndpoint=http://seannsecanary.blob.core.windows.net/;QueueEndpoint=http://seannsecanary.queue.core.windows.net/;FileEndpoint=http://seannsecanary.file.core.windows.net/;BlobSecondaryEndpoint=http://seannsecanary-secondary.blob.core.windows.net/;QueueSecondaryEndpoint=http://seannsecanary-secondary.queue.core.windows.net/;FileSecondaryEndpoint=http://seannsecanary-secondary.file.core.windows.net/;AccountName=seannsecanary;AccountKey=Sanitized\n"
>>>>>>> 32e373e2
  }
}<|MERGE_RESOLUTION|>--- conflicted
+++ resolved
@@ -1,22 +1,6 @@
 {
   "Entries": [
     {
-<<<<<<< HEAD
-      "RequestUri": "https://seanstagehierarchical.blob.core.windows.net/test-filesystem-708a9bd7-6b72-b8a7-a300-b2d129a044a6?restype=container",
-      "RequestMethod": "PUT",
-      "RequestHeaders": {
-        "Authorization": "Sanitized",
-        "traceparent": "00-650174386fb5824da6fe95f60a179406-9c71f7b83fcadc4d-00",
-        "User-Agent": [
-          "azsdk-net-Storage.Files.DataLake/12.0.0-dev.20200305.1",
-          "(.NET Core 4.6.28325.01; Microsoft Windows 10.0.18363 )"
-        ],
-        "x-ms-blob-public-access": "container",
-        "x-ms-client-request-id": "1936344e-509c-26a8-65f4-a503acfb4be7",
-        "x-ms-date": "Thu, 05 Mar 2020 22:16:06 GMT",
-        "x-ms-return-client-request-id": "true",
-        "x-ms-version": "2019-10-10"
-=======
       "RequestUri": "http://seannsecanary.blob.core.windows.net/test-filesystem-708a9bd7-6b72-b8a7-a300-b2d129a044a6?restype=container",
       "RequestMethod": "PUT",
       "RequestHeaders": {
@@ -31,52 +15,25 @@
         "x-ms-date": "Fri, 03 Apr 2020 20:59:15 GMT",
         "x-ms-return-client-request-id": "true",
         "x-ms-version": "2019-12-12"
->>>>>>> 32e373e2
       },
       "RequestBody": null,
       "StatusCode": 201,
       "ResponseHeaders": {
         "Content-Length": "0",
-<<<<<<< HEAD
-        "Date": "Thu, 05 Mar 2020 22:16:06 GMT",
-        "ETag": "\u00220x8D7C152CCF1C01A\u0022",
-        "Last-Modified": "Thu, 05 Mar 2020 22:16:06 GMT",
-=======
         "Date": "Fri, 03 Apr 2020 20:59:13 GMT",
         "ETag": "\u00220x8D7D811DDA049F8\u0022",
         "Last-Modified": "Fri, 03 Apr 2020 20:59:14 GMT",
->>>>>>> 32e373e2
         "Server": [
           "Windows-Azure-Blob/1.0",
           "Microsoft-HTTPAPI/2.0"
         ],
         "x-ms-client-request-id": "1936344e-509c-26a8-65f4-a503acfb4be7",
-<<<<<<< HEAD
-        "x-ms-request-id": "6afb5adf-f01e-0012-783b-f3e9eb000000",
-        "x-ms-version": "2019-10-10"
-=======
         "x-ms-request-id": "96220186-f01e-0012-7ffa-093670000000",
         "x-ms-version": "2019-12-12"
->>>>>>> 32e373e2
       },
       "ResponseBody": []
     },
     {
-<<<<<<< HEAD
-      "RequestUri": "https://seanstagehierarchical.dfs.core.windows.net/test-filesystem-708a9bd7-6b72-b8a7-a300-b2d129a044a6/test-directory-0acf9629-5aeb-d05e-33eb-99bd385365f0?resource=directory",
-      "RequestMethod": "PUT",
-      "RequestHeaders": {
-        "Authorization": "Sanitized",
-        "traceparent": "00-46fe647cd9d3f84e81cb641df8e14d72-65014bce57e3e440-00",
-        "User-Agent": [
-          "azsdk-net-Storage.Files.DataLake/12.0.0-dev.20200305.1",
-          "(.NET Core 4.6.28325.01; Microsoft Windows 10.0.18363 )"
-        ],
-        "x-ms-client-request-id": "bb2a4b69-c8e4-f4a0-d666-e6b1b7eaee12",
-        "x-ms-date": "Thu, 05 Mar 2020 22:16:06 GMT",
-        "x-ms-return-client-request-id": "true",
-        "x-ms-version": "2019-10-10"
-=======
       "RequestUri": "http://seannsecanary.dfs.core.windows.net/test-filesystem-708a9bd7-6b72-b8a7-a300-b2d129a044a6/test-directory-0acf9629-5aeb-d05e-33eb-99bd385365f0?resource=directory",
       "RequestMethod": "PUT",
       "RequestHeaders": {
@@ -90,55 +47,30 @@
         "x-ms-date": "Fri, 03 Apr 2020 20:59:15 GMT",
         "x-ms-return-client-request-id": "true",
         "x-ms-version": "2019-12-12"
->>>>>>> 32e373e2
       },
       "RequestBody": null,
       "StatusCode": 201,
       "ResponseHeaders": {
         "Content-Length": "0",
-<<<<<<< HEAD
-        "Date": "Thu, 05 Mar 2020 22:16:06 GMT",
-        "ETag": "\u00220x8D7C152CD274F83\u0022",
-        "Last-Modified": "Thu, 05 Mar 2020 22:16:06 GMT",
-=======
         "Date": "Fri, 03 Apr 2020 20:59:13 GMT",
         "ETag": "\u00220x8D7D811DDAE925E\u0022",
         "Last-Modified": "Fri, 03 Apr 2020 20:59:14 GMT",
->>>>>>> 32e373e2
         "Server": [
           "Windows-Azure-HDFS/1.0",
           "Microsoft-HTTPAPI/2.0"
         ],
         "x-ms-client-request-id": "bb2a4b69-c8e4-f4a0-d666-e6b1b7eaee12",
-<<<<<<< HEAD
-        "x-ms-request-id": "24a7b232-e01f-0021-103b-f3b640000000",
-        "x-ms-version": "2019-10-10"
-=======
         "x-ms-request-id": "fa43ff32-201f-0097-75fa-091bad000000",
         "x-ms-version": "2019-12-12"
->>>>>>> 32e373e2
       },
       "ResponseBody": []
     },
     {
-<<<<<<< HEAD
-      "RequestUri": "https://seanstagehierarchical.dfs.core.windows.net/test-filesystem-708a9bd7-6b72-b8a7-a300-b2d129a044a6/test-directory-0acf9629-5aeb-d05e-33eb-99bd385365f0/test-file-85d5b58e-5678-fe7d-8c53-e9ea97576fcf?resource=file",
-=======
       "RequestUri": "http://seannsecanary.dfs.core.windows.net/test-filesystem-708a9bd7-6b72-b8a7-a300-b2d129a044a6/test-directory-0acf9629-5aeb-d05e-33eb-99bd385365f0/test-file-85d5b58e-5678-fe7d-8c53-e9ea97576fcf?resource=file",
->>>>>>> 32e373e2
       "RequestMethod": "PUT",
       "RequestHeaders": {
         "Authorization": "Sanitized",
         "User-Agent": [
-<<<<<<< HEAD
-          "azsdk-net-Storage.Files.DataLake/12.0.0-dev.20200305.1",
-          "(.NET Core 4.6.28325.01; Microsoft Windows 10.0.18363 )"
-        ],
-        "x-ms-client-request-id": "ab77af11-6c8e-1362-cd2c-2f90deb55c7e",
-        "x-ms-date": "Thu, 05 Mar 2020 22:16:07 GMT",
-        "x-ms-return-client-request-id": "true",
-        "x-ms-version": "2019-10-10"
-=======
           "azsdk-net-Storage.Files.DataLake/12.1.0-dev.20200403.1",
           "(.NET Core 4.6.28325.01; Microsoft Windows 10.0.18362 )"
         ],
@@ -146,55 +78,30 @@
         "x-ms-date": "Fri, 03 Apr 2020 20:59:15 GMT",
         "x-ms-return-client-request-id": "true",
         "x-ms-version": "2019-12-12"
->>>>>>> 32e373e2
       },
       "RequestBody": null,
       "StatusCode": 201,
       "ResponseHeaders": {
         "Content-Length": "0",
-<<<<<<< HEAD
-        "Date": "Thu, 05 Mar 2020 22:16:06 GMT",
-        "ETag": "\u00220x8D7C152CD38A23D\u0022",
-        "Last-Modified": "Thu, 05 Mar 2020 22:16:07 GMT",
-=======
         "Date": "Fri, 03 Apr 2020 20:59:13 GMT",
         "ETag": "\u00220x8D7D811DDBFB564\u0022",
         "Last-Modified": "Fri, 03 Apr 2020 20:59:14 GMT",
->>>>>>> 32e373e2
         "Server": [
           "Windows-Azure-HDFS/1.0",
           "Microsoft-HTTPAPI/2.0"
         ],
         "x-ms-client-request-id": "ab77af11-6c8e-1362-cd2c-2f90deb55c7e",
-<<<<<<< HEAD
-        "x-ms-request-id": "24a7b233-e01f-0021-113b-f3b640000000",
-        "x-ms-version": "2019-10-10"
-=======
         "x-ms-request-id": "fa43ff33-201f-0097-76fa-091bad000000",
         "x-ms-version": "2019-12-12"
->>>>>>> 32e373e2
       },
       "ResponseBody": []
     },
     {
-<<<<<<< HEAD
-      "RequestUri": "https://seanstagehierarchical.dfs.core.windows.net/test-filesystem-708a9bd7-6b72-b8a7-a300-b2d129a044a6/test-directory-0acf9629-5aeb-d05e-33eb-99bd385365f0/test-file-85d5b58e-5678-fe7d-8c53-e9ea97576fcf",
-=======
       "RequestUri": "http://seannsecanary.dfs.core.windows.net/test-filesystem-708a9bd7-6b72-b8a7-a300-b2d129a044a6/test-directory-0acf9629-5aeb-d05e-33eb-99bd385365f0/test-file-85d5b58e-5678-fe7d-8c53-e9ea97576fcf",
->>>>>>> 32e373e2
       "RequestMethod": "DELETE",
       "RequestHeaders": {
         "Authorization": "Sanitized",
         "User-Agent": [
-<<<<<<< HEAD
-          "azsdk-net-Storage.Files.DataLake/12.0.0-dev.20200305.1",
-          "(.NET Core 4.6.28325.01; Microsoft Windows 10.0.18363 )"
-        ],
-        "x-ms-client-request-id": "e8d8b48f-c4e0-8c41-5b41-1ffc7a7b87d1",
-        "x-ms-date": "Thu, 05 Mar 2020 22:16:07 GMT",
-        "x-ms-return-client-request-id": "true",
-        "x-ms-version": "2019-10-10"
-=======
           "azsdk-net-Storage.Files.DataLake/12.1.0-dev.20200403.1",
           "(.NET Core 4.6.28325.01; Microsoft Windows 10.0.18362 )"
         ],
@@ -202,48 +109,23 @@
         "x-ms-date": "Fri, 03 Apr 2020 20:59:15 GMT",
         "x-ms-return-client-request-id": "true",
         "x-ms-version": "2019-12-12"
->>>>>>> 32e373e2
       },
       "RequestBody": null,
       "StatusCode": 200,
       "ResponseHeaders": {
         "Content-Length": "0",
-<<<<<<< HEAD
-        "Date": "Thu, 05 Mar 2020 22:16:06 GMT",
-=======
         "Date": "Fri, 03 Apr 2020 20:59:13 GMT",
->>>>>>> 32e373e2
         "Server": [
           "Windows-Azure-HDFS/1.0",
           "Microsoft-HTTPAPI/2.0"
         ],
         "x-ms-client-request-id": "e8d8b48f-c4e0-8c41-5b41-1ffc7a7b87d1",
-<<<<<<< HEAD
-        "x-ms-request-id": "24a7b234-e01f-0021-123b-f3b640000000",
-        "x-ms-version": "2019-10-10"
-=======
         "x-ms-request-id": "fa43ff35-201f-0097-77fa-091bad000000",
         "x-ms-version": "2019-12-12"
->>>>>>> 32e373e2
       },
       "ResponseBody": []
     },
     {
-<<<<<<< HEAD
-      "RequestUri": "https://seanstagehierarchical.blob.core.windows.net/test-filesystem-708a9bd7-6b72-b8a7-a300-b2d129a044a6?restype=container",
-      "RequestMethod": "DELETE",
-      "RequestHeaders": {
-        "Authorization": "Sanitized",
-        "traceparent": "00-95ea2d1f9ab8df4fbb6b767a8c4ac1b5-7d3a12b40dd8404a-00",
-        "User-Agent": [
-          "azsdk-net-Storage.Files.DataLake/12.0.0-dev.20200305.1",
-          "(.NET Core 4.6.28325.01; Microsoft Windows 10.0.18363 )"
-        ],
-        "x-ms-client-request-id": "2901fc72-74dc-329e-d52b-9d55e1ed6a2d",
-        "x-ms-date": "Thu, 05 Mar 2020 22:16:07 GMT",
-        "x-ms-return-client-request-id": "true",
-        "x-ms-version": "2019-10-10"
-=======
       "RequestUri": "http://seannsecanary.blob.core.windows.net/test-filesystem-708a9bd7-6b72-b8a7-a300-b2d129a044a6?restype=container",
       "RequestMethod": "DELETE",
       "RequestHeaders": {
@@ -257,39 +139,25 @@
         "x-ms-date": "Fri, 03 Apr 2020 20:59:15 GMT",
         "x-ms-return-client-request-id": "true",
         "x-ms-version": "2019-12-12"
->>>>>>> 32e373e2
       },
       "RequestBody": null,
       "StatusCode": 202,
       "ResponseHeaders": {
         "Content-Length": "0",
-<<<<<<< HEAD
-        "Date": "Thu, 05 Mar 2020 22:16:06 GMT",
-=======
         "Date": "Fri, 03 Apr 2020 20:59:13 GMT",
->>>>>>> 32e373e2
         "Server": [
           "Windows-Azure-Blob/1.0",
           "Microsoft-HTTPAPI/2.0"
         ],
         "x-ms-client-request-id": "2901fc72-74dc-329e-d52b-9d55e1ed6a2d",
-<<<<<<< HEAD
-        "x-ms-request-id": "6afb5ae9-f01e-0012-7c3b-f3e9eb000000",
-        "x-ms-version": "2019-10-10"
-=======
         "x-ms-request-id": "962201be-f01e-0012-2ffa-093670000000",
         "x-ms-version": "2019-12-12"
->>>>>>> 32e373e2
       },
       "ResponseBody": []
     }
   ],
   "Variables": {
     "RandomSeed": "2028682919",
-<<<<<<< HEAD
-    "Storage_TestConfigHierarchicalNamespace": "NamespaceTenant\nseanstagehierarchical\nU2FuaXRpemVk\nhttps://seanstagehierarchical.blob.core.windows.net\nhttp://seanstagehierarchical.file.core.windows.net\nhttp://seanstagehierarchical.queue.core.windows.net\nhttp://seanstagehierarchical.table.core.windows.net\n\n\n\n\nhttp://seanstagehierarchical-secondary.blob.core.windows.net\nhttp://seanstagehierarchical-secondary.file.core.windows.net\nhttp://seanstagehierarchical-secondary.queue.core.windows.net\nhttp://seanstagehierarchical-secondary.table.core.windows.net\n68390a19-a643-458b-b726-408abf67b4fc\nSanitized\n72f988bf-86f1-41af-91ab-2d7cd011db47\nhttps://login.microsoftonline.com/\nCloud\nBlobEndpoint=https://seanstagehierarchical.blob.core.windows.net/;QueueEndpoint=http://seanstagehierarchical.queue.core.windows.net/;FileEndpoint=http://seanstagehierarchical.file.core.windows.net/;BlobSecondaryEndpoint=http://seanstagehierarchical-secondary.blob.core.windows.net/;QueueSecondaryEndpoint=http://seanstagehierarchical-secondary.queue.core.windows.net/;FileSecondaryEndpoint=http://seanstagehierarchical-secondary.file.core.windows.net/;AccountName=seanstagehierarchical;AccountKey=Sanitized\n"
-=======
     "Storage_TestConfigHierarchicalNamespace": "NamespaceTenant\nseannsecanary\nU2FuaXRpemVk\nhttp://seannsecanary.blob.core.windows.net\nhttp://seannsecanary.file.core.windows.net\nhttp://seannsecanary.queue.core.windows.net\nhttp://seannsecanary.table.core.windows.net\n\n\n\n\nhttp://seannsecanary-secondary.blob.core.windows.net\nhttp://seannsecanary-secondary.file.core.windows.net\nhttp://seannsecanary-secondary.queue.core.windows.net\nhttp://seannsecanary-secondary.table.core.windows.net\n68390a19-a643-458b-b726-408abf67b4fc\nSanitized\n72f988bf-86f1-41af-91ab-2d7cd011db47\nhttps://login.microsoftonline.com/\nCloud\nBlobEndpoint=http://seannsecanary.blob.core.windows.net/;QueueEndpoint=http://seannsecanary.queue.core.windows.net/;FileEndpoint=http://seannsecanary.file.core.windows.net/;BlobSecondaryEndpoint=http://seannsecanary-secondary.blob.core.windows.net/;QueueSecondaryEndpoint=http://seannsecanary-secondary.queue.core.windows.net/;FileSecondaryEndpoint=http://seannsecanary-secondary.file.core.windows.net/;AccountName=seannsecanary;AccountKey=Sanitized\n"
->>>>>>> 32e373e2
   }
 }