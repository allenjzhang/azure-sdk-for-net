{
  "Entries": [
    {
<<<<<<< HEAD
      "RequestUri": "https://seanstagehierarchical.blob.core.windows.net/test-filesystem-ac38cf78-5273-b86a-65ce-da9d6615a49d?restype=container",
      "RequestMethod": "PUT",
      "RequestHeaders": {
        "Authorization": "Sanitized",
        "traceparent": "00-87be1f4fa6aa9848bccda34ded915293-afca97ec39be2842-00",
        "User-Agent": [
          "azsdk-net-Storage.Files.DataLake/12.0.0-dev.20200305.1",
          "(.NET Core 4.6.28325.01; Microsoft Windows 10.0.18363 )"
        ],
        "x-ms-blob-public-access": "container",
        "x-ms-client-request-id": "1e226c1b-3ae6-cef1-0afc-2e9c9aa96c5b",
        "x-ms-date": "Thu, 05 Mar 2020 22:16:51 GMT",
        "x-ms-return-client-request-id": "true",
        "x-ms-version": "2019-10-10"
=======
      "RequestUri": "http://seannsecanary.blob.core.windows.net/test-filesystem-ac38cf78-5273-b86a-65ce-da9d6615a49d?restype=container",
      "RequestMethod": "PUT",
      "RequestHeaders": {
        "Authorization": "Sanitized",
        "traceparent": "00-b4c568dafbddaa41be1bab714c27695b-88d9b26b8bec3c47-00",
        "User-Agent": [
          "azsdk-net-Storage.Files.DataLake/12.1.0-dev.20200403.1",
          "(.NET Core 4.6.28325.01; Microsoft Windows 10.0.18362 )"
        ],
        "x-ms-blob-public-access": "container",
        "x-ms-client-request-id": "1e226c1b-3ae6-cef1-0afc-2e9c9aa96c5b",
        "x-ms-date": "Fri, 03 Apr 2020 20:59:35 GMT",
        "x-ms-return-client-request-id": "true",
        "x-ms-version": "2019-12-12"
>>>>>>> 32e373e2
      },
      "RequestBody": null,
      "StatusCode": 201,
      "ResponseHeaders": {
        "Content-Length": "0",
<<<<<<< HEAD
        "Date": "Thu, 05 Mar 2020 22:16:51 GMT",
        "ETag": "\u00220x8D7C152E80B71A5\u0022",
        "Last-Modified": "Thu, 05 Mar 2020 22:16:52 GMT",
=======
        "Date": "Fri, 03 Apr 2020 20:59:33 GMT",
        "ETag": "\u00220x8D7D811E9A969B4\u0022",
        "Last-Modified": "Fri, 03 Apr 2020 20:59:34 GMT",
>>>>>>> 32e373e2
        "Server": [
          "Windows-Azure-Blob/1.0",
          "Microsoft-HTTPAPI/2.0"
        ],
        "x-ms-client-request-id": "1e226c1b-3ae6-cef1-0afc-2e9c9aa96c5b",
<<<<<<< HEAD
        "x-ms-request-id": "ee93fb95-101e-0047-333b-f3f960000000",
        "x-ms-version": "2019-10-10"
=======
        "x-ms-request-id": "96220a6d-f01e-0012-45fa-093670000000",
        "x-ms-version": "2019-12-12"
>>>>>>> 32e373e2
      },
      "ResponseBody": []
    },
    {
<<<<<<< HEAD
      "RequestUri": "https://seanstagehierarchical.dfs.core.windows.net/test-filesystem-ac38cf78-5273-b86a-65ce-da9d6615a49d/test-directory-8c214241-cddb-6297-0365-0c9a2147b36e?resource=directory",
      "RequestMethod": "PUT",
      "RequestHeaders": {
        "Authorization": "Sanitized",
        "traceparent": "00-232c1fed3d439d418238e7b4ce3544ae-eba54f66e9859345-00",
        "User-Agent": [
          "azsdk-net-Storage.Files.DataLake/12.0.0-dev.20200305.1",
          "(.NET Core 4.6.28325.01; Microsoft Windows 10.0.18363 )"
        ],
        "x-ms-client-request-id": "89d215a7-2885-1931-f9f2-226cf551108e",
        "x-ms-date": "Thu, 05 Mar 2020 22:16:52 GMT",
        "x-ms-return-client-request-id": "true",
        "x-ms-version": "2019-10-10"
=======
      "RequestUri": "http://seannsecanary.dfs.core.windows.net/test-filesystem-ac38cf78-5273-b86a-65ce-da9d6615a49d/test-directory-8c214241-cddb-6297-0365-0c9a2147b36e?resource=directory",
      "RequestMethod": "PUT",
      "RequestHeaders": {
        "Authorization": "Sanitized",
        "traceparent": "00-4a14d1b27a767e49b6083211763f4ecb-0657d51952442e40-00",
        "User-Agent": [
          "azsdk-net-Storage.Files.DataLake/12.1.0-dev.20200403.1",
          "(.NET Core 4.6.28325.01; Microsoft Windows 10.0.18362 )"
        ],
        "x-ms-client-request-id": "89d215a7-2885-1931-f9f2-226cf551108e",
        "x-ms-date": "Fri, 03 Apr 2020 20:59:35 GMT",
        "x-ms-return-client-request-id": "true",
        "x-ms-version": "2019-12-12"
>>>>>>> 32e373e2
      },
      "RequestBody": null,
      "StatusCode": 201,
      "ResponseHeaders": {
        "Content-Length": "0",
<<<<<<< HEAD
        "Date": "Thu, 05 Mar 2020 22:16:52 GMT",
        "ETag": "\u00220x8D7C152E83DE980\u0022",
        "Last-Modified": "Thu, 05 Mar 2020 22:16:52 GMT",
=======
        "Date": "Fri, 03 Apr 2020 20:59:33 GMT",
        "ETag": "\u00220x8D7D811E9B908AE\u0022",
        "Last-Modified": "Fri, 03 Apr 2020 20:59:34 GMT",
>>>>>>> 32e373e2
        "Server": [
          "Windows-Azure-HDFS/1.0",
          "Microsoft-HTTPAPI/2.0"
        ],
        "x-ms-client-request-id": "89d215a7-2885-1931-f9f2-226cf551108e",
<<<<<<< HEAD
        "x-ms-request-id": "a481d371-f01f-0012-233b-f3e9eb000000",
        "x-ms-version": "2019-10-10"
=======
        "x-ms-request-id": "fa43ffa7-201f-0097-64fa-091bad000000",
        "x-ms-version": "2019-12-12"
>>>>>>> 32e373e2
      },
      "ResponseBody": []
    },
    {
<<<<<<< HEAD
      "RequestUri": "https://seanstagehierarchical.dfs.core.windows.net/test-filesystem-ac38cf78-5273-b86a-65ce-da9d6615a49d/test-directory-8c214241-cddb-6297-0365-0c9a2147b36e/test-file-6a2e477b-72ac-2437-5e3e-33edf5a74717?resource=file",
=======
      "RequestUri": "http://seannsecanary.dfs.core.windows.net/test-filesystem-ac38cf78-5273-b86a-65ce-da9d6615a49d/test-directory-8c214241-cddb-6297-0365-0c9a2147b36e/test-file-6a2e477b-72ac-2437-5e3e-33edf5a74717?resource=file",
>>>>>>> 32e373e2
      "RequestMethod": "PUT",
      "RequestHeaders": {
        "Authorization": "Sanitized",
        "User-Agent": [
<<<<<<< HEAD
          "azsdk-net-Storage.Files.DataLake/12.0.0-dev.20200305.1",
          "(.NET Core 4.6.28325.01; Microsoft Windows 10.0.18363 )"
        ],
        "x-ms-client-request-id": "84f5a11e-e3d7-f6d5-c32c-3c9364986206",
        "x-ms-date": "Thu, 05 Mar 2020 22:16:52 GMT",
        "x-ms-return-client-request-id": "true",
        "x-ms-version": "2019-10-10"
=======
          "azsdk-net-Storage.Files.DataLake/12.1.0-dev.20200403.1",
          "(.NET Core 4.6.28325.01; Microsoft Windows 10.0.18362 )"
        ],
        "x-ms-client-request-id": "84f5a11e-e3d7-f6d5-c32c-3c9364986206",
        "x-ms-date": "Fri, 03 Apr 2020 20:59:35 GMT",
        "x-ms-return-client-request-id": "true",
        "x-ms-version": "2019-12-12"
>>>>>>> 32e373e2
      },
      "RequestBody": null,
      "StatusCode": 201,
      "ResponseHeaders": {
        "Content-Length": "0",
<<<<<<< HEAD
        "Date": "Thu, 05 Mar 2020 22:16:52 GMT",
        "ETag": "\u00220x8D7C152E84BC2B2\u0022",
        "Last-Modified": "Thu, 05 Mar 2020 22:16:52 GMT",
=======
        "Date": "Fri, 03 Apr 2020 20:59:33 GMT",
        "ETag": "\u00220x8D7D811E9C5DD78\u0022",
        "Last-Modified": "Fri, 03 Apr 2020 20:59:34 GMT",
>>>>>>> 32e373e2
        "Server": [
          "Windows-Azure-HDFS/1.0",
          "Microsoft-HTTPAPI/2.0"
        ],
        "x-ms-client-request-id": "84f5a11e-e3d7-f6d5-c32c-3c9364986206",
<<<<<<< HEAD
        "x-ms-request-id": "a481d372-f01f-0012-243b-f3e9eb000000",
        "x-ms-version": "2019-10-10"
=======
        "x-ms-request-id": "fa43ffa9-201f-0097-65fa-091bad000000",
        "x-ms-version": "2019-12-12"
>>>>>>> 32e373e2
      },
      "ResponseBody": []
    },
    {
      "RequestUri": "https://login.microsoftonline.com/72f988bf-86f1-41af-91ab-2d7cd011db47/oauth2/v2.0/token",
      "RequestMethod": "POST",
      "RequestHeaders": {
        "Content-Length": "169",
        "Content-Type": "application/x-www-form-urlencoded",
        "User-Agent": [
          "azsdk-net-Identity/1.1.1",
<<<<<<< HEAD
          "(.NET Core 4.6.28325.01; Microsoft Windows 10.0.18363 )"
=======
          "(.NET Core 4.6.28325.01; Microsoft Windows 10.0.18362 )"
>>>>>>> 32e373e2
        ],
        "x-ms-client-request-id": "65eebf6788ad91a49eaf0699c11a94f4",
        "x-ms-return-client-request-id": "true"
      },
      "RequestBody": "response_type=token\u0026grant_type=client_credentials\u0026client_id=68390a19-a643-458b-b726-408abf67b4fc\u0026client_secret=Sanitized\u0026scope=https%3A%2F%2Fstorage.azure.com%2F.default",
      "StatusCode": 200,
      "ResponseHeaders": {
        "Cache-Control": "no-store, no-cache",
        "Content-Length": "92",
        "Content-Type": "application/json; charset=utf-8",
<<<<<<< HEAD
        "Date": "Thu, 05 Mar 2020 22:16:52 GMT",
=======
        "Date": "Fri, 03 Apr 2020 20:59:33 GMT",
>>>>>>> 32e373e2
        "Expires": "-1",
        "P3P": "CP=\u0022DSP CUR OTPi IND OTRi ONL FIN\u0022",
        "Pragma": "no-cache",
        "Set-Cookie": [
<<<<<<< HEAD
          "fpc=ArMGj3CyCqtLoMCXZS0OkajeSEc1AwAAACRx89UOAAAA; expires=Sat, 04-Apr-2020 22:16:52 GMT; path=/; secure; HttpOnly; SameSite=None",
          "x-ms-gateway-slice=corp; path=/; SameSite=None; secure; HttpOnly",
          "stsservicecookie=estscorp; path=/; secure; HttpOnly; SameSite=None"
        ],
        "Strict-Transport-Security": "max-age=31536000; includeSubDomains",
        "X-Content-Type-Options": "nosniff",
        "x-ms-ests-server": "2.1.10155.16 - WST ProdSlices",
        "x-ms-request-id": "7e69914f-3e58-4776-9766-a90b78d40800"
=======
          "fpc=AqcVJRfL1vVIpIdKRB0uyLDeSEc1AwAAAJ-aGdYOAAAA; expires=Sun, 03-May-2020 20:59:34 GMT; path=/; secure; HttpOnly; SameSite=None",
          "x-ms-gateway-slice=prod; path=/; SameSite=None; secure; HttpOnly",
          "stsservicecookie=ests; path=/; secure; HttpOnly; SameSite=None"
        ],
        "Strict-Transport-Security": "max-age=31536000; includeSubDomains",
        "X-Content-Type-Options": "nosniff",
        "x-ms-ests-server": "2.1.10321.6 - SAN ProdSlices",
        "x-ms-request-id": "83962c8e-5772-4a5f-95dd-096a63050b00"
>>>>>>> 32e373e2
      },
      "ResponseBody": {
        "token_type": "Bearer",
        "expires_in": 86399,
        "ext_expires_in": 86399,
        "access_token": "Sanitized"
      }
    },
    {
      "RequestUri": "https://seannsecanary.dfs.core.windows.net/test-filesystem-ac38cf78-5273-b86a-65ce-da9d6615a49d/test-directory-8c214241-cddb-6297-0365-0c9a2147b36e/test-file-6a2e477b-72ac-2437-5e3e-33edf5a74717?action=getAccessControl",
      "RequestMethod": "HEAD",
      "RequestHeaders": {
        "Authorization": "Sanitized",
        "User-Agent": [
<<<<<<< HEAD
          "azsdk-net-Storage.Files.DataLake/12.0.0-dev.20200305.1",
          "(.NET Core 4.6.28325.01; Microsoft Windows 10.0.18363 )"
        ],
        "x-ms-client-request-id": "544d41ee-8b5c-85b7-77f7-8d5e24042fcf",
        "x-ms-return-client-request-id": "true",
        "x-ms-version": "2019-10-10"
=======
          "azsdk-net-Storage.Files.DataLake/12.1.0-dev.20200403.1",
          "(.NET Core 4.6.28325.01; Microsoft Windows 10.0.18362 )"
        ],
        "x-ms-client-request-id": "544d41ee-8b5c-85b7-77f7-8d5e24042fcf",
        "x-ms-return-client-request-id": "true",
        "x-ms-version": "2019-12-12"
>>>>>>> 32e373e2
      },
      "RequestBody": null,
      "StatusCode": 200,
      "ResponseHeaders": {
<<<<<<< HEAD
        "Date": "Thu, 05 Mar 2020 22:16:52 GMT",
        "ETag": "\u00220x8D7C152E84BC2B2\u0022",
        "Last-Modified": "Thu, 05 Mar 2020 22:16:52 GMT",
=======
        "Date": "Fri, 03 Apr 2020 20:59:34 GMT",
        "ETag": "\u00220x8D7D811E9C5DD78\u0022",
        "Last-Modified": "Fri, 03 Apr 2020 20:59:34 GMT",
>>>>>>> 32e373e2
        "Server": [
          "Windows-Azure-HDFS/1.0",
          "Microsoft-HTTPAPI/2.0"
        ],
        "x-ms-acl": "user::rw-,group::r--,other::---",
        "x-ms-client-request-id": "544d41ee-8b5c-85b7-77f7-8d5e24042fcf",
        "x-ms-group": "$superuser",
        "x-ms-owner": "$superuser",
        "x-ms-permissions": "rw-r-----",
<<<<<<< HEAD
        "x-ms-request-id": "b8ff4a4b-d01f-0015-3e3b-f38588000000",
        "x-ms-version": "2019-10-10"
=======
        "x-ms-request-id": "91dd1cea-d01f-0067-03fa-095d5c000000",
        "x-ms-version": "2019-12-12"
>>>>>>> 32e373e2
      },
      "ResponseBody": []
    },
    {
<<<<<<< HEAD
      "RequestUri": "https://seanstagehierarchical.blob.core.windows.net/test-filesystem-ac38cf78-5273-b86a-65ce-da9d6615a49d?restype=container",
      "RequestMethod": "DELETE",
      "RequestHeaders": {
        "Authorization": "Sanitized",
        "traceparent": "00-ef7eb4ae309b4245bc4a7c96ee4027cc-80cd6ca269c4f344-00",
        "User-Agent": [
          "azsdk-net-Storage.Files.DataLake/12.0.0-dev.20200305.1",
          "(.NET Core 4.6.28325.01; Microsoft Windows 10.0.18363 )"
        ],
        "x-ms-client-request-id": "a353520d-abe1-6630-9cbc-b6ad851dc35c",
        "x-ms-date": "Thu, 05 Mar 2020 22:16:53 GMT",
        "x-ms-return-client-request-id": "true",
        "x-ms-version": "2019-10-10"
=======
      "RequestUri": "http://seannsecanary.blob.core.windows.net/test-filesystem-ac38cf78-5273-b86a-65ce-da9d6615a49d?restype=container",
      "RequestMethod": "DELETE",
      "RequestHeaders": {
        "Authorization": "Sanitized",
        "traceparent": "00-6c62e52abad58848ad684f76c039de42-be078acaa76c124b-00",
        "User-Agent": [
          "azsdk-net-Storage.Files.DataLake/12.1.0-dev.20200403.1",
          "(.NET Core 4.6.28325.01; Microsoft Windows 10.0.18362 )"
        ],
        "x-ms-client-request-id": "a353520d-abe1-6630-9cbc-b6ad851dc35c",
        "x-ms-date": "Fri, 03 Apr 2020 20:59:36 GMT",
        "x-ms-return-client-request-id": "true",
        "x-ms-version": "2019-12-12"
>>>>>>> 32e373e2
      },
      "RequestBody": null,
      "StatusCode": 202,
      "ResponseHeaders": {
        "Content-Length": "0",
<<<<<<< HEAD
        "Date": "Thu, 05 Mar 2020 22:16:52 GMT",
=======
        "Date": "Fri, 03 Apr 2020 20:59:34 GMT",
>>>>>>> 32e373e2
        "Server": [
          "Windows-Azure-Blob/1.0",
          "Microsoft-HTTPAPI/2.0"
        ],
        "x-ms-client-request-id": "a353520d-abe1-6630-9cbc-b6ad851dc35c",
<<<<<<< HEAD
        "x-ms-request-id": "ee93fba7-101e-0047-3d3b-f3f960000000",
        "x-ms-version": "2019-10-10"
=======
        "x-ms-request-id": "96220ab2-f01e-0012-7cfa-093670000000",
        "x-ms-version": "2019-12-12"
>>>>>>> 32e373e2
      },
      "ResponseBody": []
    }
  ],
  "Variables": {
    "RandomSeed": "1706026351",
<<<<<<< HEAD
    "Storage_TestConfigHierarchicalNamespace": "NamespaceTenant\nseanstagehierarchical\nU2FuaXRpemVk\nhttps://seanstagehierarchical.blob.core.windows.net\nhttp://seanstagehierarchical.file.core.windows.net\nhttp://seanstagehierarchical.queue.core.windows.net\nhttp://seanstagehierarchical.table.core.windows.net\n\n\n\n\nhttp://seanstagehierarchical-secondary.blob.core.windows.net\nhttp://seanstagehierarchical-secondary.file.core.windows.net\nhttp://seanstagehierarchical-secondary.queue.core.windows.net\nhttp://seanstagehierarchical-secondary.table.core.windows.net\n68390a19-a643-458b-b726-408abf67b4fc\nSanitized\n72f988bf-86f1-41af-91ab-2d7cd011db47\nhttps://login.microsoftonline.com/\nCloud\nBlobEndpoint=https://seanstagehierarchical.blob.core.windows.net/;QueueEndpoint=http://seanstagehierarchical.queue.core.windows.net/;FileEndpoint=http://seanstagehierarchical.file.core.windows.net/;BlobSecondaryEndpoint=http://seanstagehierarchical-secondary.blob.core.windows.net/;QueueSecondaryEndpoint=http://seanstagehierarchical-secondary.queue.core.windows.net/;FileSecondaryEndpoint=http://seanstagehierarchical-secondary.file.core.windows.net/;AccountName=seanstagehierarchical;AccountKey=Sanitized\n"
=======
    "Storage_TestConfigHierarchicalNamespace": "NamespaceTenant\nseannsecanary\nU2FuaXRpemVk\nhttp://seannsecanary.blob.core.windows.net\nhttp://seannsecanary.file.core.windows.net\nhttp://seannsecanary.queue.core.windows.net\nhttp://seannsecanary.table.core.windows.net\n\n\n\n\nhttp://seannsecanary-secondary.blob.core.windows.net\nhttp://seannsecanary-secondary.file.core.windows.net\nhttp://seannsecanary-secondary.queue.core.windows.net\nhttp://seannsecanary-secondary.table.core.windows.net\n68390a19-a643-458b-b726-408abf67b4fc\nSanitized\n72f988bf-86f1-41af-91ab-2d7cd011db47\nhttps://login.microsoftonline.com/\nCloud\nBlobEndpoint=http://seannsecanary.blob.core.windows.net/;QueueEndpoint=http://seannsecanary.queue.core.windows.net/;FileEndpoint=http://seannsecanary.file.core.windows.net/;BlobSecondaryEndpoint=http://seannsecanary-secondary.blob.core.windows.net/;QueueSecondaryEndpoint=http://seannsecanary-secondary.queue.core.windows.net/;FileSecondaryEndpoint=http://seannsecanary-secondary.file.core.windows.net/;AccountName=seannsecanary;AccountKey=Sanitized\n"
>>>>>>> 32e373e2
  }
}<|MERGE_RESOLUTION|>--- conflicted
+++ resolved
@@ -1,22 +1,6 @@
 {
   "Entries": [
     {
-<<<<<<< HEAD
-      "RequestUri": "https://seanstagehierarchical.blob.core.windows.net/test-filesystem-ac38cf78-5273-b86a-65ce-da9d6615a49d?restype=container",
-      "RequestMethod": "PUT",
-      "RequestHeaders": {
-        "Authorization": "Sanitized",
-        "traceparent": "00-87be1f4fa6aa9848bccda34ded915293-afca97ec39be2842-00",
-        "User-Agent": [
-          "azsdk-net-Storage.Files.DataLake/12.0.0-dev.20200305.1",
-          "(.NET Core 4.6.28325.01; Microsoft Windows 10.0.18363 )"
-        ],
-        "x-ms-blob-public-access": "container",
-        "x-ms-client-request-id": "1e226c1b-3ae6-cef1-0afc-2e9c9aa96c5b",
-        "x-ms-date": "Thu, 05 Mar 2020 22:16:51 GMT",
-        "x-ms-return-client-request-id": "true",
-        "x-ms-version": "2019-10-10"
-=======
       "RequestUri": "http://seannsecanary.blob.core.windows.net/test-filesystem-ac38cf78-5273-b86a-65ce-da9d6615a49d?restype=container",
       "RequestMethod": "PUT",
       "RequestHeaders": {
@@ -31,52 +15,25 @@
         "x-ms-date": "Fri, 03 Apr 2020 20:59:35 GMT",
         "x-ms-return-client-request-id": "true",
         "x-ms-version": "2019-12-12"
->>>>>>> 32e373e2
       },
       "RequestBody": null,
       "StatusCode": 201,
       "ResponseHeaders": {
         "Content-Length": "0",
-<<<<<<< HEAD
-        "Date": "Thu, 05 Mar 2020 22:16:51 GMT",
-        "ETag": "\u00220x8D7C152E80B71A5\u0022",
-        "Last-Modified": "Thu, 05 Mar 2020 22:16:52 GMT",
-=======
         "Date": "Fri, 03 Apr 2020 20:59:33 GMT",
         "ETag": "\u00220x8D7D811E9A969B4\u0022",
         "Last-Modified": "Fri, 03 Apr 2020 20:59:34 GMT",
->>>>>>> 32e373e2
         "Server": [
           "Windows-Azure-Blob/1.0",
           "Microsoft-HTTPAPI/2.0"
         ],
         "x-ms-client-request-id": "1e226c1b-3ae6-cef1-0afc-2e9c9aa96c5b",
-<<<<<<< HEAD
-        "x-ms-request-id": "ee93fb95-101e-0047-333b-f3f960000000",
-        "x-ms-version": "2019-10-10"
-=======
         "x-ms-request-id": "96220a6d-f01e-0012-45fa-093670000000",
         "x-ms-version": "2019-12-12"
->>>>>>> 32e373e2
-      },
-      "ResponseBody": []
-    },
-    {
-<<<<<<< HEAD
-      "RequestUri": "https://seanstagehierarchical.dfs.core.windows.net/test-filesystem-ac38cf78-5273-b86a-65ce-da9d6615a49d/test-directory-8c214241-cddb-6297-0365-0c9a2147b36e?resource=directory",
-      "RequestMethod": "PUT",
-      "RequestHeaders": {
-        "Authorization": "Sanitized",
-        "traceparent": "00-232c1fed3d439d418238e7b4ce3544ae-eba54f66e9859345-00",
-        "User-Agent": [
-          "azsdk-net-Storage.Files.DataLake/12.0.0-dev.20200305.1",
-          "(.NET Core 4.6.28325.01; Microsoft Windows 10.0.18363 )"
-        ],
-        "x-ms-client-request-id": "89d215a7-2885-1931-f9f2-226cf551108e",
-        "x-ms-date": "Thu, 05 Mar 2020 22:16:52 GMT",
-        "x-ms-return-client-request-id": "true",
-        "x-ms-version": "2019-10-10"
-=======
+      },
+      "ResponseBody": []
+    },
+    {
       "RequestUri": "http://seannsecanary.dfs.core.windows.net/test-filesystem-ac38cf78-5273-b86a-65ce-da9d6615a49d/test-directory-8c214241-cddb-6297-0365-0c9a2147b36e?resource=directory",
       "RequestMethod": "PUT",
       "RequestHeaders": {
@@ -90,55 +47,30 @@
         "x-ms-date": "Fri, 03 Apr 2020 20:59:35 GMT",
         "x-ms-return-client-request-id": "true",
         "x-ms-version": "2019-12-12"
->>>>>>> 32e373e2
       },
       "RequestBody": null,
       "StatusCode": 201,
       "ResponseHeaders": {
         "Content-Length": "0",
-<<<<<<< HEAD
-        "Date": "Thu, 05 Mar 2020 22:16:52 GMT",
-        "ETag": "\u00220x8D7C152E83DE980\u0022",
-        "Last-Modified": "Thu, 05 Mar 2020 22:16:52 GMT",
-=======
         "Date": "Fri, 03 Apr 2020 20:59:33 GMT",
         "ETag": "\u00220x8D7D811E9B908AE\u0022",
         "Last-Modified": "Fri, 03 Apr 2020 20:59:34 GMT",
->>>>>>> 32e373e2
         "Server": [
           "Windows-Azure-HDFS/1.0",
           "Microsoft-HTTPAPI/2.0"
         ],
         "x-ms-client-request-id": "89d215a7-2885-1931-f9f2-226cf551108e",
-<<<<<<< HEAD
-        "x-ms-request-id": "a481d371-f01f-0012-233b-f3e9eb000000",
-        "x-ms-version": "2019-10-10"
-=======
         "x-ms-request-id": "fa43ffa7-201f-0097-64fa-091bad000000",
         "x-ms-version": "2019-12-12"
->>>>>>> 32e373e2
-      },
-      "ResponseBody": []
-    },
-    {
-<<<<<<< HEAD
-      "RequestUri": "https://seanstagehierarchical.dfs.core.windows.net/test-filesystem-ac38cf78-5273-b86a-65ce-da9d6615a49d/test-directory-8c214241-cddb-6297-0365-0c9a2147b36e/test-file-6a2e477b-72ac-2437-5e3e-33edf5a74717?resource=file",
-=======
+      },
+      "ResponseBody": []
+    },
+    {
       "RequestUri": "http://seannsecanary.dfs.core.windows.net/test-filesystem-ac38cf78-5273-b86a-65ce-da9d6615a49d/test-directory-8c214241-cddb-6297-0365-0c9a2147b36e/test-file-6a2e477b-72ac-2437-5e3e-33edf5a74717?resource=file",
->>>>>>> 32e373e2
       "RequestMethod": "PUT",
       "RequestHeaders": {
         "Authorization": "Sanitized",
         "User-Agent": [
-<<<<<<< HEAD
-          "azsdk-net-Storage.Files.DataLake/12.0.0-dev.20200305.1",
-          "(.NET Core 4.6.28325.01; Microsoft Windows 10.0.18363 )"
-        ],
-        "x-ms-client-request-id": "84f5a11e-e3d7-f6d5-c32c-3c9364986206",
-        "x-ms-date": "Thu, 05 Mar 2020 22:16:52 GMT",
-        "x-ms-return-client-request-id": "true",
-        "x-ms-version": "2019-10-10"
-=======
           "azsdk-net-Storage.Files.DataLake/12.1.0-dev.20200403.1",
           "(.NET Core 4.6.28325.01; Microsoft Windows 10.0.18362 )"
         ],
@@ -146,33 +78,21 @@
         "x-ms-date": "Fri, 03 Apr 2020 20:59:35 GMT",
         "x-ms-return-client-request-id": "true",
         "x-ms-version": "2019-12-12"
->>>>>>> 32e373e2
       },
       "RequestBody": null,
       "StatusCode": 201,
       "ResponseHeaders": {
         "Content-Length": "0",
-<<<<<<< HEAD
-        "Date": "Thu, 05 Mar 2020 22:16:52 GMT",
-        "ETag": "\u00220x8D7C152E84BC2B2\u0022",
-        "Last-Modified": "Thu, 05 Mar 2020 22:16:52 GMT",
-=======
         "Date": "Fri, 03 Apr 2020 20:59:33 GMT",
         "ETag": "\u00220x8D7D811E9C5DD78\u0022",
         "Last-Modified": "Fri, 03 Apr 2020 20:59:34 GMT",
->>>>>>> 32e373e2
         "Server": [
           "Windows-Azure-HDFS/1.0",
           "Microsoft-HTTPAPI/2.0"
         ],
         "x-ms-client-request-id": "84f5a11e-e3d7-f6d5-c32c-3c9364986206",
-<<<<<<< HEAD
-        "x-ms-request-id": "a481d372-f01f-0012-243b-f3e9eb000000",
-        "x-ms-version": "2019-10-10"
-=======
         "x-ms-request-id": "fa43ffa9-201f-0097-65fa-091bad000000",
         "x-ms-version": "2019-12-12"
->>>>>>> 32e373e2
       },
       "ResponseBody": []
     },
@@ -184,11 +104,7 @@
         "Content-Type": "application/x-www-form-urlencoded",
         "User-Agent": [
           "azsdk-net-Identity/1.1.1",
-<<<<<<< HEAD
-          "(.NET Core 4.6.28325.01; Microsoft Windows 10.0.18363 )"
-=======
-          "(.NET Core 4.6.28325.01; Microsoft Windows 10.0.18362 )"
->>>>>>> 32e373e2
+          "(.NET Core 4.6.28325.01; Microsoft Windows 10.0.18362 )"
         ],
         "x-ms-client-request-id": "65eebf6788ad91a49eaf0699c11a94f4",
         "x-ms-return-client-request-id": "true"
@@ -199,25 +115,11 @@
         "Cache-Control": "no-store, no-cache",
         "Content-Length": "92",
         "Content-Type": "application/json; charset=utf-8",
-<<<<<<< HEAD
-        "Date": "Thu, 05 Mar 2020 22:16:52 GMT",
-=======
-        "Date": "Fri, 03 Apr 2020 20:59:33 GMT",
->>>>>>> 32e373e2
+        "Date": "Fri, 03 Apr 2020 20:59:33 GMT",
         "Expires": "-1",
         "P3P": "CP=\u0022DSP CUR OTPi IND OTRi ONL FIN\u0022",
         "Pragma": "no-cache",
         "Set-Cookie": [
-<<<<<<< HEAD
-          "fpc=ArMGj3CyCqtLoMCXZS0OkajeSEc1AwAAACRx89UOAAAA; expires=Sat, 04-Apr-2020 22:16:52 GMT; path=/; secure; HttpOnly; SameSite=None",
-          "x-ms-gateway-slice=corp; path=/; SameSite=None; secure; HttpOnly",
-          "stsservicecookie=estscorp; path=/; secure; HttpOnly; SameSite=None"
-        ],
-        "Strict-Transport-Security": "max-age=31536000; includeSubDomains",
-        "X-Content-Type-Options": "nosniff",
-        "x-ms-ests-server": "2.1.10155.16 - WST ProdSlices",
-        "x-ms-request-id": "7e69914f-3e58-4776-9766-a90b78d40800"
-=======
           "fpc=AqcVJRfL1vVIpIdKRB0uyLDeSEc1AwAAAJ-aGdYOAAAA; expires=Sun, 03-May-2020 20:59:34 GMT; path=/; secure; HttpOnly; SameSite=None",
           "x-ms-gateway-slice=prod; path=/; SameSite=None; secure; HttpOnly",
           "stsservicecookie=ests; path=/; secure; HttpOnly; SameSite=None"
@@ -226,7 +128,6 @@
         "X-Content-Type-Options": "nosniff",
         "x-ms-ests-server": "2.1.10321.6 - SAN ProdSlices",
         "x-ms-request-id": "83962c8e-5772-4a5f-95dd-096a63050b00"
->>>>>>> 32e373e2
       },
       "ResponseBody": {
         "token_type": "Bearer",
@@ -241,34 +142,19 @@
       "RequestHeaders": {
         "Authorization": "Sanitized",
         "User-Agent": [
-<<<<<<< HEAD
-          "azsdk-net-Storage.Files.DataLake/12.0.0-dev.20200305.1",
-          "(.NET Core 4.6.28325.01; Microsoft Windows 10.0.18363 )"
+          "azsdk-net-Storage.Files.DataLake/12.1.0-dev.20200403.1",
+          "(.NET Core 4.6.28325.01; Microsoft Windows 10.0.18362 )"
         ],
         "x-ms-client-request-id": "544d41ee-8b5c-85b7-77f7-8d5e24042fcf",
         "x-ms-return-client-request-id": "true",
-        "x-ms-version": "2019-10-10"
-=======
-          "azsdk-net-Storage.Files.DataLake/12.1.0-dev.20200403.1",
-          "(.NET Core 4.6.28325.01; Microsoft Windows 10.0.18362 )"
-        ],
-        "x-ms-client-request-id": "544d41ee-8b5c-85b7-77f7-8d5e24042fcf",
-        "x-ms-return-client-request-id": "true",
-        "x-ms-version": "2019-12-12"
->>>>>>> 32e373e2
+        "x-ms-version": "2019-12-12"
       },
       "RequestBody": null,
       "StatusCode": 200,
       "ResponseHeaders": {
-<<<<<<< HEAD
-        "Date": "Thu, 05 Mar 2020 22:16:52 GMT",
-        "ETag": "\u00220x8D7C152E84BC2B2\u0022",
-        "Last-Modified": "Thu, 05 Mar 2020 22:16:52 GMT",
-=======
         "Date": "Fri, 03 Apr 2020 20:59:34 GMT",
         "ETag": "\u00220x8D7D811E9C5DD78\u0022",
         "Last-Modified": "Fri, 03 Apr 2020 20:59:34 GMT",
->>>>>>> 32e373e2
         "Server": [
           "Windows-Azure-HDFS/1.0",
           "Microsoft-HTTPAPI/2.0"
@@ -278,32 +164,12 @@
         "x-ms-group": "$superuser",
         "x-ms-owner": "$superuser",
         "x-ms-permissions": "rw-r-----",
-<<<<<<< HEAD
-        "x-ms-request-id": "b8ff4a4b-d01f-0015-3e3b-f38588000000",
-        "x-ms-version": "2019-10-10"
-=======
         "x-ms-request-id": "91dd1cea-d01f-0067-03fa-095d5c000000",
         "x-ms-version": "2019-12-12"
->>>>>>> 32e373e2
-      },
-      "ResponseBody": []
-    },
-    {
-<<<<<<< HEAD
-      "RequestUri": "https://seanstagehierarchical.blob.core.windows.net/test-filesystem-ac38cf78-5273-b86a-65ce-da9d6615a49d?restype=container",
-      "RequestMethod": "DELETE",
-      "RequestHeaders": {
-        "Authorization": "Sanitized",
-        "traceparent": "00-ef7eb4ae309b4245bc4a7c96ee4027cc-80cd6ca269c4f344-00",
-        "User-Agent": [
-          "azsdk-net-Storage.Files.DataLake/12.0.0-dev.20200305.1",
-          "(.NET Core 4.6.28325.01; Microsoft Windows 10.0.18363 )"
-        ],
-        "x-ms-client-request-id": "a353520d-abe1-6630-9cbc-b6ad851dc35c",
-        "x-ms-date": "Thu, 05 Mar 2020 22:16:53 GMT",
-        "x-ms-return-client-request-id": "true",
-        "x-ms-version": "2019-10-10"
-=======
+      },
+      "ResponseBody": []
+    },
+    {
       "RequestUri": "http://seannsecanary.blob.core.windows.net/test-filesystem-ac38cf78-5273-b86a-65ce-da9d6615a49d?restype=container",
       "RequestMethod": "DELETE",
       "RequestHeaders": {
@@ -317,39 +183,25 @@
         "x-ms-date": "Fri, 03 Apr 2020 20:59:36 GMT",
         "x-ms-return-client-request-id": "true",
         "x-ms-version": "2019-12-12"
->>>>>>> 32e373e2
       },
       "RequestBody": null,
       "StatusCode": 202,
       "ResponseHeaders": {
         "Content-Length": "0",
-<<<<<<< HEAD
-        "Date": "Thu, 05 Mar 2020 22:16:52 GMT",
-=======
         "Date": "Fri, 03 Apr 2020 20:59:34 GMT",
->>>>>>> 32e373e2
         "Server": [
           "Windows-Azure-Blob/1.0",
           "Microsoft-HTTPAPI/2.0"
         ],
         "x-ms-client-request-id": "a353520d-abe1-6630-9cbc-b6ad851dc35c",
-<<<<<<< HEAD
-        "x-ms-request-id": "ee93fba7-101e-0047-3d3b-f3f960000000",
-        "x-ms-version": "2019-10-10"
-=======
         "x-ms-request-id": "96220ab2-f01e-0012-7cfa-093670000000",
         "x-ms-version": "2019-12-12"
->>>>>>> 32e373e2
       },
       "ResponseBody": []
     }
   ],
   "Variables": {
     "RandomSeed": "1706026351",
-<<<<<<< HEAD
-    "Storage_TestConfigHierarchicalNamespace": "NamespaceTenant\nseanstagehierarchical\nU2FuaXRpemVk\nhttps://seanstagehierarchical.blob.core.windows.net\nhttp://seanstagehierarchical.file.core.windows.net\nhttp://seanstagehierarchical.queue.core.windows.net\nhttp://seanstagehierarchical.table.core.windows.net\n\n\n\n\nhttp://seanstagehierarchical-secondary.blob.core.windows.net\nhttp://seanstagehierarchical-secondary.file.core.windows.net\nhttp://seanstagehierarchical-secondary.queue.core.windows.net\nhttp://seanstagehierarchical-secondary.table.core.windows.net\n68390a19-a643-458b-b726-408abf67b4fc\nSanitized\n72f988bf-86f1-41af-91ab-2d7cd011db47\nhttps://login.microsoftonline.com/\nCloud\nBlobEndpoint=https://seanstagehierarchical.blob.core.windows.net/;QueueEndpoint=http://seanstagehierarchical.queue.core.windows.net/;FileEndpoint=http://seanstagehierarchical.file.core.windows.net/;BlobSecondaryEndpoint=http://seanstagehierarchical-secondary.blob.core.windows.net/;QueueSecondaryEndpoint=http://seanstagehierarchical-secondary.queue.core.windows.net/;FileSecondaryEndpoint=http://seanstagehierarchical-secondary.file.core.windows.net/;AccountName=seanstagehierarchical;AccountKey=Sanitized\n"
-=======
     "Storage_TestConfigHierarchicalNamespace": "NamespaceTenant\nseannsecanary\nU2FuaXRpemVk\nhttp://seannsecanary.blob.core.windows.net\nhttp://seannsecanary.file.core.windows.net\nhttp://seannsecanary.queue.core.windows.net\nhttp://seannsecanary.table.core.windows.net\n\n\n\n\nhttp://seannsecanary-secondary.blob.core.windows.net\nhttp://seannsecanary-secondary.file.core.windows.net\nhttp://seannsecanary-secondary.queue.core.windows.net\nhttp://seannsecanary-secondary.table.core.windows.net\n68390a19-a643-458b-b726-408abf67b4fc\nSanitized\n72f988bf-86f1-41af-91ab-2d7cd011db47\nhttps://login.microsoftonline.com/\nCloud\nBlobEndpoint=http://seannsecanary.blob.core.windows.net/;QueueEndpoint=http://seannsecanary.queue.core.windows.net/;FileEndpoint=http://seannsecanary.file.core.windows.net/;BlobSecondaryEndpoint=http://seannsecanary-secondary.blob.core.windows.net/;QueueSecondaryEndpoint=http://seannsecanary-secondary.queue.core.windows.net/;FileSecondaryEndpoint=http://seannsecanary-secondary.file.core.windows.net/;AccountName=seannsecanary;AccountKey=Sanitized\n"
->>>>>>> 32e373e2
   }
 }