--- conflicted
+++ resolved
@@ -28,11 +28,7 @@
           "Microsoft-HTTPAPI/2.0"
         ],
         "x-ms-client-request-id": "02417fca-ae8c-60c1-0f39-bb75de52a292",
-<<<<<<< HEAD
-        "x-ms-request-id": "581dc8a6-101e-000a-3c3c-f3368c000000",
-=======
         "x-ms-request-id": "9622353f-f01e-0012-3bfb-093670000000",
->>>>>>> 8d420312
         "x-ms-version": "2019-12-12"
       },
       "ResponseBody": []
@@ -64,11 +60,7 @@
           "Microsoft-HTTPAPI/2.0"
         ],
         "x-ms-client-request-id": "63e8232c-c0e8-8901-a8df-006d570b1df0",
-<<<<<<< HEAD
-        "x-ms-request-id": "cc91db92-f01f-0002-2b3c-f32c83000000",
-=======
         "x-ms-request-id": "fa4400ef-201f-0097-62fb-091bad000000",
->>>>>>> 8d420312
         "x-ms-version": "2019-12-12"
       },
       "ResponseBody": []
@@ -101,11 +93,7 @@
         ],
         "x-ms-client-request-id": "1f8867a5-ac36-1342-be8e-7e3d28cee79b",
         "x-ms-namespace-enabled": "true",
-<<<<<<< HEAD
-        "x-ms-request-id": "cc91db93-f01f-0002-2c3c-f32c83000000",
-=======
         "x-ms-request-id": "fa4400f1-201f-0097-64fb-091bad000000",
->>>>>>> 8d420312
         "x-ms-version": "2019-12-12"
       },
       "ResponseBody": []
@@ -135,11 +123,7 @@
           "Microsoft-HTTPAPI/2.0"
         ],
         "x-ms-client-request-id": "efc72864-fd82-7cb9-4d8e-5eacfd370be2",
-<<<<<<< HEAD
-        "x-ms-request-id": "581dc8b2-101e-000a-453c-f3368c000000",
-=======
         "x-ms-request-id": "96223564-f01e-0012-57fb-093670000000",
->>>>>>> 8d420312
         "x-ms-version": "2019-12-12"
       },
       "ResponseBody": []
