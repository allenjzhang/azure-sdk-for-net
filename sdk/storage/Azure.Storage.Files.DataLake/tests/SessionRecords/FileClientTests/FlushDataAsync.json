--- conflicted
+++ resolved
@@ -28,11 +28,7 @@
           "Microsoft-HTTPAPI/2.0"
         ],
         "x-ms-client-request-id": "171e2576-6dce-7d30-333a-6c25b17613cc",
-<<<<<<< HEAD
-        "x-ms-request-id": "359788e0-201e-0001-603b-f3cde7000000",
-=======
         "x-ms-request-id": "962204e9-f01e-0012-43fa-093670000000",
->>>>>>> 8d420312
         "x-ms-version": "2019-12-12"
       },
       "ResponseBody": []
@@ -64,11 +60,7 @@
           "Microsoft-HTTPAPI/2.0"
         ],
         "x-ms-client-request-id": "4bc947c6-9f70-e38d-065e-517d44a0418e",
-<<<<<<< HEAD
-        "x-ms-request-id": "725e6243-501f-0046-5c3b-f3a6bc000000",
-=======
         "x-ms-request-id": "fa43ff5a-201f-0097-1bfa-091bad000000",
->>>>>>> 8d420312
         "x-ms-version": "2019-12-12"
       },
       "ResponseBody": []
@@ -164,11 +156,7 @@
           "Microsoft-HTTPAPI/2.0"
         ],
         "x-ms-client-request-id": "635d3f54-9654-d2f8-70c0-c3a5263939c3",
-<<<<<<< HEAD
-        "x-ms-request-id": "359788f0-201e-0001-6c3b-f3cde7000000",
-=======
         "x-ms-request-id": "96220511-f01e-0012-67fa-093670000000",
->>>>>>> 8d420312
         "x-ms-version": "2019-12-12"
       },
       "ResponseBody": []
