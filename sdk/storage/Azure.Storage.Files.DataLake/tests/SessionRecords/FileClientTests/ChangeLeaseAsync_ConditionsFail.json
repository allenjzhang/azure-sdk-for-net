{
  "Entries": [
    {
<<<<<<< HEAD
      "RequestUri": "https://seanstagehierarchical.blob.core.windows.net/test-filesystem-0031ddbe-1742-4aaa-a771-188287384300?restype=container",
      "RequestMethod": "PUT",
      "RequestHeaders": {
        "Authorization": "Sanitized",
        "traceparent": "00-2b02ec9a96caf34a809c15fa0e459b04-c23bd3e8ecbeb043-00",
        "User-Agent": [
          "azsdk-net-Storage.Files.DataLake/12.0.0-dev.20200305.1",
          "(.NET Core 4.6.28325.01; Microsoft Windows 10.0.18363 )"
        ],
        "x-ms-blob-public-access": "container",
        "x-ms-client-request-id": "71f46709-06c5-8508-4450-308851c62738",
        "x-ms-date": "Thu, 05 Mar 2020 22:15:40 GMT",
        "x-ms-return-client-request-id": "true",
        "x-ms-version": "2019-10-10"
=======
      "RequestUri": "http://seannsecanary.blob.core.windows.net/test-filesystem-0031ddbe-1742-4aaa-a771-188287384300?restype=container",
      "RequestMethod": "PUT",
      "RequestHeaders": {
        "Authorization": "Sanitized",
        "traceparent": "00-2f5fef32f62c2145a58fbb81812dfd02-80e71ef05072084e-00",
        "User-Agent": [
          "azsdk-net-Storage.Files.DataLake/12.1.0-dev.20200403.1",
          "(.NET Core 4.6.28325.01; Microsoft Windows 10.0.18362 )"
        ],
        "x-ms-blob-public-access": "container",
        "x-ms-client-request-id": "71f46709-06c5-8508-4450-308851c62738",
        "x-ms-date": "Fri, 03 Apr 2020 20:59:02 GMT",
        "x-ms-return-client-request-id": "true",
        "x-ms-version": "2019-12-12"
>>>>>>> 32e373e2
      },
      "RequestBody": null,
      "StatusCode": 201,
      "ResponseHeaders": {
        "Content-Length": "0",
<<<<<<< HEAD
        "Date": "Thu, 05 Mar 2020 22:15:40 GMT",
        "ETag": "\u00220x8D7C152BDAE8711\u0022",
        "Last-Modified": "Thu, 05 Mar 2020 22:15:41 GMT",
=======
        "Date": "Fri, 03 Apr 2020 20:58:59 GMT",
        "ETag": "\u00220x8D7D811D5963CB6\u0022",
        "Last-Modified": "Fri, 03 Apr 2020 20:59:00 GMT",
>>>>>>> 32e373e2
        "Server": [
          "Windows-Azure-Blob/1.0",
          "Microsoft-HTTPAPI/2.0"
        ],
        "x-ms-client-request-id": "71f46709-06c5-8508-4450-308851c62738",
<<<<<<< HEAD
        "x-ms-request-id": "6ca301cf-901e-0014-273b-f3da54000000",
        "x-ms-version": "2019-10-10"
=======
        "x-ms-request-id": "9621fb2d-f01e-0012-43fa-093670000000",
        "x-ms-version": "2019-12-12"
>>>>>>> 32e373e2
      },
      "ResponseBody": []
    },
    {
<<<<<<< HEAD
      "RequestUri": "https://seanstagehierarchical.dfs.core.windows.net/test-filesystem-0031ddbe-1742-4aaa-a771-188287384300/test-file-029fa6a2-4f4e-49ec-eca8-2a7285f87b61?resource=file",
      "RequestMethod": "PUT",
      "RequestHeaders": {
        "Authorization": "Sanitized",
        "traceparent": "00-0c10c1b59d5d1c4a846c9eb2deb8fbe9-32a13d2e3efd834d-00",
        "User-Agent": [
          "azsdk-net-Storage.Files.DataLake/12.0.0-dev.20200305.1",
          "(.NET Core 4.6.28325.01; Microsoft Windows 10.0.18363 )"
        ],
        "x-ms-client-request-id": "280f5aa7-a1a6-bad8-7baa-851cdb95ff4b",
        "x-ms-date": "Thu, 05 Mar 2020 22:15:41 GMT",
        "x-ms-return-client-request-id": "true",
        "x-ms-version": "2019-10-10"
=======
      "RequestUri": "http://seannsecanary.dfs.core.windows.net/test-filesystem-0031ddbe-1742-4aaa-a771-188287384300/test-file-029fa6a2-4f4e-49ec-eca8-2a7285f87b61?resource=file",
      "RequestMethod": "PUT",
      "RequestHeaders": {
        "Authorization": "Sanitized",
        "traceparent": "00-a0aba2dee70d624db628b0b4f7d7e871-339743e414b2ba45-00",
        "User-Agent": [
          "azsdk-net-Storage.Files.DataLake/12.1.0-dev.20200403.1",
          "(.NET Core 4.6.28325.01; Microsoft Windows 10.0.18362 )"
        ],
        "x-ms-client-request-id": "280f5aa7-a1a6-bad8-7baa-851cdb95ff4b",
        "x-ms-date": "Fri, 03 Apr 2020 20:59:02 GMT",
        "x-ms-return-client-request-id": "true",
        "x-ms-version": "2019-12-12"
>>>>>>> 32e373e2
      },
      "RequestBody": null,
      "StatusCode": 201,
      "ResponseHeaders": {
        "Content-Length": "0",
<<<<<<< HEAD
        "Date": "Thu, 05 Mar 2020 22:15:40 GMT",
        "ETag": "\u00220x8D7C152BDE12D5E\u0022",
        "Last-Modified": "Thu, 05 Mar 2020 22:15:41 GMT",
=======
        "Date": "Fri, 03 Apr 2020 20:58:59 GMT",
        "ETag": "\u00220x8D7D811D5A52C67\u0022",
        "Last-Modified": "Fri, 03 Apr 2020 20:59:00 GMT",
>>>>>>> 32e373e2
        "Server": [
          "Windows-Azure-HDFS/1.0",
          "Microsoft-HTTPAPI/2.0"
        ],
        "x-ms-client-request-id": "280f5aa7-a1a6-bad8-7baa-851cdb95ff4b",
<<<<<<< HEAD
        "x-ms-request-id": "eca3c14b-b01f-003c-583b-f3bbfc000000",
        "x-ms-version": "2019-10-10"
=======
        "x-ms-request-id": "fa43feed-201f-0097-35fa-091bad000000",
        "x-ms-version": "2019-12-12"
>>>>>>> 32e373e2
      },
      "ResponseBody": []
    },
    {
<<<<<<< HEAD
      "RequestUri": "https://seanstagehierarchical.blob.core.windows.net/test-filesystem-0031ddbe-1742-4aaa-a771-188287384300/test-file-029fa6a2-4f4e-49ec-eca8-2a7285f87b61?comp=lease",
      "RequestMethod": "PUT",
      "RequestHeaders": {
        "Authorization": "Sanitized",
        "traceparent": "00-ccec61ed0526ea408c03c0b0950a4bac-6b8d6c7b4f117442-00",
        "User-Agent": [
          "azsdk-net-Storage.Files.DataLake/12.0.0-dev.20200305.1",
          "(.NET Core 4.6.28325.01; Microsoft Windows 10.0.18363 )"
        ],
        "x-ms-client-request-id": "bfaa01a4-d5ca-8162-138f-468e625a834c",
        "x-ms-date": "Thu, 05 Mar 2020 22:15:41 GMT",
=======
      "RequestUri": "http://seannsecanary.blob.core.windows.net/test-filesystem-0031ddbe-1742-4aaa-a771-188287384300/test-file-029fa6a2-4f4e-49ec-eca8-2a7285f87b61?comp=lease",
      "RequestMethod": "PUT",
      "RequestHeaders": {
        "Authorization": "Sanitized",
        "traceparent": "00-19f65d6744fbea4083c7458df75f4ee0-8de5cda8787d5b40-00",
        "User-Agent": [
          "azsdk-net-Storage.Files.DataLake/12.1.0-dev.20200403.1",
          "(.NET Core 4.6.28325.01; Microsoft Windows 10.0.18362 )"
        ],
        "x-ms-client-request-id": "bfaa01a4-d5ca-8162-138f-468e625a834c",
        "x-ms-date": "Fri, 03 Apr 2020 20:59:02 GMT",
>>>>>>> 32e373e2
        "x-ms-lease-action": "acquire",
        "x-ms-lease-duration": "15",
        "x-ms-proposed-lease-id": "60bbced4-074d-d0f4-6bbe-6baf47ab0583",
        "x-ms-return-client-request-id": "true",
<<<<<<< HEAD
        "x-ms-version": "2019-10-10"
=======
        "x-ms-version": "2019-12-12"
>>>>>>> 32e373e2
      },
      "RequestBody": null,
      "StatusCode": 201,
      "ResponseHeaders": {
        "Content-Length": "0",
<<<<<<< HEAD
        "Date": "Thu, 05 Mar 2020 22:15:40 GMT",
        "ETag": "\u00220x8D7C152BDE12D5E\u0022",
        "Last-Modified": "Thu, 05 Mar 2020 22:15:41 GMT",
=======
        "Date": "Fri, 03 Apr 2020 20:59:00 GMT",
        "ETag": "\u00220x8D7D811D5A52C67\u0022",
        "Last-Modified": "Fri, 03 Apr 2020 20:59:00 GMT",
>>>>>>> 32e373e2
        "Server": [
          "Windows-Azure-Blob/1.0",
          "Microsoft-HTTPAPI/2.0"
        ],
        "x-ms-client-request-id": "bfaa01a4-d5ca-8162-138f-468e625a834c",
        "x-ms-lease-id": "60bbced4-074d-d0f4-6bbe-6baf47ab0583",
<<<<<<< HEAD
        "x-ms-request-id": "6ca301ef-901e-0014-443b-f3da54000000",
        "x-ms-version": "2019-10-10"
=======
        "x-ms-request-id": "9621fb40-f01e-0012-50fa-093670000000",
        "x-ms-version": "2019-12-12"
>>>>>>> 32e373e2
      },
      "ResponseBody": []
    },
    {
<<<<<<< HEAD
      "RequestUri": "https://seanstagehierarchical.blob.core.windows.net/test-filesystem-0031ddbe-1742-4aaa-a771-188287384300/test-file-029fa6a2-4f4e-49ec-eca8-2a7285f87b61?comp=lease",
      "RequestMethod": "PUT",
      "RequestHeaders": {
        "Authorization": "Sanitized",
        "If-Modified-Since": "Fri, 06 Mar 2020 22:15:40 GMT",
        "traceparent": "00-f93d94da0cf69a4f9fa72ba46f8d40a6-1fa318399154a94c-00",
        "User-Agent": [
          "azsdk-net-Storage.Files.DataLake/12.0.0-dev.20200305.1",
          "(.NET Core 4.6.28325.01; Microsoft Windows 10.0.18363 )"
        ],
        "x-ms-client-request-id": "4af4d44b-4573-c937-5beb-631d90313d0c",
        "x-ms-date": "Thu, 05 Mar 2020 22:15:41 GMT",
=======
      "RequestUri": "http://seannsecanary.blob.core.windows.net/test-filesystem-0031ddbe-1742-4aaa-a771-188287384300/test-file-029fa6a2-4f4e-49ec-eca8-2a7285f87b61?comp=lease",
      "RequestMethod": "PUT",
      "RequestHeaders": {
        "Authorization": "Sanitized",
        "If-Modified-Since": "Sat, 04 Apr 2020 20:59:02 GMT",
        "traceparent": "00-13c99261512ed64c9cb7bd9091e65c3a-705aa55eff1ee343-00",
        "User-Agent": [
          "azsdk-net-Storage.Files.DataLake/12.1.0-dev.20200403.1",
          "(.NET Core 4.6.28325.01; Microsoft Windows 10.0.18362 )"
        ],
        "x-ms-client-request-id": "4af4d44b-4573-c937-5beb-631d90313d0c",
        "x-ms-date": "Fri, 03 Apr 2020 20:59:02 GMT",
>>>>>>> 32e373e2
        "x-ms-lease-action": "change",
        "x-ms-lease-id": "60bbced4-074d-d0f4-6bbe-6baf47ab0583",
        "x-ms-proposed-lease-id": "2aca1c71-53e9-2bbb-19be-a4994c1e0502",
        "x-ms-return-client-request-id": "true",
<<<<<<< HEAD
        "x-ms-version": "2019-10-10"
=======
        "x-ms-version": "2019-12-12"
>>>>>>> 32e373e2
      },
      "RequestBody": null,
      "StatusCode": 412,
      "ResponseHeaders": {
        "Content-Length": "252",
        "Content-Type": "application/xml",
<<<<<<< HEAD
        "Date": "Thu, 05 Mar 2020 22:15:40 GMT",
=======
        "Date": "Fri, 03 Apr 2020 20:59:00 GMT",
>>>>>>> 32e373e2
        "Server": [
          "Windows-Azure-Blob/1.0",
          "Microsoft-HTTPAPI/2.0"
        ],
        "x-ms-client-request-id": "4af4d44b-4573-c937-5beb-631d90313d0c",
        "x-ms-error-code": "ConditionNotMet",
<<<<<<< HEAD
        "x-ms-request-id": "6ca301f7-901e-0014-4c3b-f3da54000000",
        "x-ms-version": "2019-10-10"
      },
      "ResponseBody": [
        "\uFEFF\u003C?xml version=\u00221.0\u0022 encoding=\u0022utf-8\u0022?\u003E\u003CError\u003E\u003CCode\u003EConditionNotMet\u003C/Code\u003E\u003CMessage\u003EThe condition specified using HTTP conditional header(s) is not met.\n",
        "RequestId:6ca301f7-901e-0014-4c3b-f3da54000000\n",
        "Time:2020-03-05T22:15:41.4949734Z\u003C/Message\u003E\u003C/Error\u003E"
      ]
    },
    {
      "RequestUri": "https://seanstagehierarchical.blob.core.windows.net/test-filesystem-0031ddbe-1742-4aaa-a771-188287384300?restype=container",
      "RequestMethod": "DELETE",
      "RequestHeaders": {
        "Authorization": "Sanitized",
        "traceparent": "00-5f090c1f1b113a4e82959619df3cebc4-899c50ef21c36742-00",
        "User-Agent": [
          "azsdk-net-Storage.Files.DataLake/12.0.0-dev.20200305.1",
          "(.NET Core 4.6.28325.01; Microsoft Windows 10.0.18363 )"
        ],
        "x-ms-client-request-id": "8e43559b-3865-73d8-3147-2e532cb90a29",
        "x-ms-date": "Thu, 05 Mar 2020 22:15:41 GMT",
        "x-ms-return-client-request-id": "true",
        "x-ms-version": "2019-10-10"
=======
        "x-ms-request-id": "9621fb44-f01e-0012-53fa-093670000000",
        "x-ms-version": "2019-12-12"
      },
      "ResponseBody": [
        "\uFEFF\u003C?xml version=\u00221.0\u0022 encoding=\u0022utf-8\u0022?\u003E\u003CError\u003E\u003CCode\u003EConditionNotMet\u003C/Code\u003E\u003CMessage\u003EThe condition specified using HTTP conditional header(s) is not met.\n",
        "RequestId:9621fb44-f01e-0012-53fa-093670000000\n",
        "Time:2020-04-03T20:59:00.8202948Z\u003C/Message\u003E\u003C/Error\u003E"
      ]
    },
    {
      "RequestUri": "http://seannsecanary.blob.core.windows.net/test-filesystem-0031ddbe-1742-4aaa-a771-188287384300?restype=container",
      "RequestMethod": "DELETE",
      "RequestHeaders": {
        "Authorization": "Sanitized",
        "traceparent": "00-8b87f26bd6007746a48aa92789bd37b8-cd8a8bfa1203c948-00",
        "User-Agent": [
          "azsdk-net-Storage.Files.DataLake/12.1.0-dev.20200403.1",
          "(.NET Core 4.6.28325.01; Microsoft Windows 10.0.18362 )"
        ],
        "x-ms-client-request-id": "8e43559b-3865-73d8-3147-2e532cb90a29",
        "x-ms-date": "Fri, 03 Apr 2020 20:59:02 GMT",
        "x-ms-return-client-request-id": "true",
        "x-ms-version": "2019-12-12"
>>>>>>> 32e373e2
      },
      "RequestBody": null,
      "StatusCode": 202,
      "ResponseHeaders": {
        "Content-Length": "0",
<<<<<<< HEAD
        "Date": "Thu, 05 Mar 2020 22:15:40 GMT",
=======
        "Date": "Fri, 03 Apr 2020 20:59:00 GMT",
>>>>>>> 32e373e2
        "Server": [
          "Windows-Azure-Blob/1.0",
          "Microsoft-HTTPAPI/2.0"
        ],
        "x-ms-client-request-id": "8e43559b-3865-73d8-3147-2e532cb90a29",
<<<<<<< HEAD
        "x-ms-request-id": "6ca301fc-901e-0014-513b-f3da54000000",
        "x-ms-version": "2019-10-10"
=======
        "x-ms-request-id": "9621fb5c-f01e-0012-5afa-093670000000",
        "x-ms-version": "2019-12-12"
>>>>>>> 32e373e2
      },
      "ResponseBody": []
    },
    {
<<<<<<< HEAD
      "RequestUri": "https://seanstagehierarchical.blob.core.windows.net/test-filesystem-24edb8ec-27a3-62da-42df-1f63e198b8a2?restype=container",
      "RequestMethod": "PUT",
      "RequestHeaders": {
        "Authorization": "Sanitized",
        "traceparent": "00-45fd65529d9c934b8586c7156835486d-bac1eeb0ba1ffd4b-00",
        "User-Agent": [
          "azsdk-net-Storage.Files.DataLake/12.0.0-dev.20200305.1",
          "(.NET Core 4.6.28325.01; Microsoft Windows 10.0.18363 )"
        ],
        "x-ms-blob-public-access": "container",
        "x-ms-client-request-id": "58b23a06-c6ca-739c-7ae0-4b8618759199",
        "x-ms-date": "Thu, 05 Mar 2020 22:15:41 GMT",
        "x-ms-return-client-request-id": "true",
        "x-ms-version": "2019-10-10"
=======
      "RequestUri": "http://seannsecanary.blob.core.windows.net/test-filesystem-24edb8ec-27a3-62da-42df-1f63e198b8a2?restype=container",
      "RequestMethod": "PUT",
      "RequestHeaders": {
        "Authorization": "Sanitized",
        "traceparent": "00-60d0eee3a7bded4a9b7c453098e19923-c3265983fd8d7d48-00",
        "User-Agent": [
          "azsdk-net-Storage.Files.DataLake/12.1.0-dev.20200403.1",
          "(.NET Core 4.6.28325.01; Microsoft Windows 10.0.18362 )"
        ],
        "x-ms-blob-public-access": "container",
        "x-ms-client-request-id": "58b23a06-c6ca-739c-7ae0-4b8618759199",
        "x-ms-date": "Fri, 03 Apr 2020 20:59:02 GMT",
        "x-ms-return-client-request-id": "true",
        "x-ms-version": "2019-12-12"
>>>>>>> 32e373e2
      },
      "RequestBody": null,
      "StatusCode": 201,
      "ResponseHeaders": {
        "Content-Length": "0",
<<<<<<< HEAD
        "Date": "Thu, 05 Mar 2020 22:15:41 GMT",
        "ETag": "\u00220x8D7C152BE33CE29\u0022",
        "Last-Modified": "Thu, 05 Mar 2020 22:15:41 GMT",
=======
        "Date": "Fri, 03 Apr 2020 20:59:00 GMT",
        "ETag": "\u00220x8D7D811D5D6D3FC\u0022",
        "Last-Modified": "Fri, 03 Apr 2020 20:59:00 GMT",
>>>>>>> 32e373e2
        "Server": [
          "Windows-Azure-Blob/1.0",
          "Microsoft-HTTPAPI/2.0"
        ],
        "x-ms-client-request-id": "58b23a06-c6ca-739c-7ae0-4b8618759199",
<<<<<<< HEAD
        "x-ms-request-id": "96269576-f01e-002d-4a3b-f32148000000",
        "x-ms-version": "2019-10-10"
=======
        "x-ms-request-id": "9621fb62-f01e-0012-60fa-093670000000",
        "x-ms-version": "2019-12-12"
>>>>>>> 32e373e2
      },
      "ResponseBody": []
    },
    {
<<<<<<< HEAD
      "RequestUri": "https://seanstagehierarchical.dfs.core.windows.net/test-filesystem-24edb8ec-27a3-62da-42df-1f63e198b8a2/test-file-09548c8f-cf37-3d3b-116a-8ce78b0ba804?resource=file",
      "RequestMethod": "PUT",
      "RequestHeaders": {
        "Authorization": "Sanitized",
        "traceparent": "00-407218b9b2c85d49ba2d1fa2ec37f3be-2973d6247b360c4f-00",
        "User-Agent": [
          "azsdk-net-Storage.Files.DataLake/12.0.0-dev.20200305.1",
          "(.NET Core 4.6.28325.01; Microsoft Windows 10.0.18363 )"
        ],
        "x-ms-client-request-id": "2e3f022b-e0ea-363a-fe75-475f3ab4e86f",
        "x-ms-date": "Thu, 05 Mar 2020 22:15:42 GMT",
        "x-ms-return-client-request-id": "true",
        "x-ms-version": "2019-10-10"
=======
      "RequestUri": "http://seannsecanary.dfs.core.windows.net/test-filesystem-24edb8ec-27a3-62da-42df-1f63e198b8a2/test-file-09548c8f-cf37-3d3b-116a-8ce78b0ba804?resource=file",
      "RequestMethod": "PUT",
      "RequestHeaders": {
        "Authorization": "Sanitized",
        "traceparent": "00-5d25a0cddf54df48a08fafd3d530458a-07f22bd9484b144a-00",
        "User-Agent": [
          "azsdk-net-Storage.Files.DataLake/12.1.0-dev.20200403.1",
          "(.NET Core 4.6.28325.01; Microsoft Windows 10.0.18362 )"
        ],
        "x-ms-client-request-id": "2e3f022b-e0ea-363a-fe75-475f3ab4e86f",
        "x-ms-date": "Fri, 03 Apr 2020 20:59:02 GMT",
        "x-ms-return-client-request-id": "true",
        "x-ms-version": "2019-12-12"
>>>>>>> 32e373e2
      },
      "RequestBody": null,
      "StatusCode": 201,
      "ResponseHeaders": {
        "Content-Length": "0",
<<<<<<< HEAD
        "Date": "Thu, 05 Mar 2020 22:15:41 GMT",
        "ETag": "\u00220x8D7C152BE661FA6\u0022",
        "Last-Modified": "Thu, 05 Mar 2020 22:15:42 GMT",
=======
        "Date": "Fri, 03 Apr 2020 20:59:00 GMT",
        "ETag": "\u00220x8D7D811D5E5D1C2\u0022",
        "Last-Modified": "Fri, 03 Apr 2020 20:59:01 GMT",
>>>>>>> 32e373e2
        "Server": [
          "Windows-Azure-HDFS/1.0",
          "Microsoft-HTTPAPI/2.0"
        ],
        "x-ms-client-request-id": "2e3f022b-e0ea-363a-fe75-475f3ab4e86f",
<<<<<<< HEAD
        "x-ms-request-id": "d35d330f-201f-003e-1e3b-f30544000000",
        "x-ms-version": "2019-10-10"
=======
        "x-ms-request-id": "fa43feee-201f-0097-36fa-091bad000000",
        "x-ms-version": "2019-12-12"
>>>>>>> 32e373e2
      },
      "ResponseBody": []
    },
    {
<<<<<<< HEAD
      "RequestUri": "https://seanstagehierarchical.blob.core.windows.net/test-filesystem-24edb8ec-27a3-62da-42df-1f63e198b8a2/test-file-09548c8f-cf37-3d3b-116a-8ce78b0ba804?comp=lease",
      "RequestMethod": "PUT",
      "RequestHeaders": {
        "Authorization": "Sanitized",
        "traceparent": "00-960f98f264bb704fb1ffeba21df0b0a6-740b268ed6f4d440-00",
        "User-Agent": [
          "azsdk-net-Storage.Files.DataLake/12.0.0-dev.20200305.1",
          "(.NET Core 4.6.28325.01; Microsoft Windows 10.0.18363 )"
        ],
        "x-ms-client-request-id": "d15e559c-5ff8-bda3-2c7b-f7f14045173b",
        "x-ms-date": "Thu, 05 Mar 2020 22:15:42 GMT",
=======
      "RequestUri": "http://seannsecanary.blob.core.windows.net/test-filesystem-24edb8ec-27a3-62da-42df-1f63e198b8a2/test-file-09548c8f-cf37-3d3b-116a-8ce78b0ba804?comp=lease",
      "RequestMethod": "PUT",
      "RequestHeaders": {
        "Authorization": "Sanitized",
        "traceparent": "00-aa1e1351ff3503428e59dfa8328d86ff-1fcc7f37bf955f41-00",
        "User-Agent": [
          "azsdk-net-Storage.Files.DataLake/12.1.0-dev.20200403.1",
          "(.NET Core 4.6.28325.01; Microsoft Windows 10.0.18362 )"
        ],
        "x-ms-client-request-id": "d15e559c-5ff8-bda3-2c7b-f7f14045173b",
        "x-ms-date": "Fri, 03 Apr 2020 20:59:02 GMT",
>>>>>>> 32e373e2
        "x-ms-lease-action": "acquire",
        "x-ms-lease-duration": "15",
        "x-ms-proposed-lease-id": "6a904637-e917-2fb4-b31b-82280f2cd8f1",
        "x-ms-return-client-request-id": "true",
<<<<<<< HEAD
        "x-ms-version": "2019-10-10"
=======
        "x-ms-version": "2019-12-12"
>>>>>>> 32e373e2
      },
      "RequestBody": null,
      "StatusCode": 201,
      "ResponseHeaders": {
        "Content-Length": "0",
<<<<<<< HEAD
        "Date": "Thu, 05 Mar 2020 22:15:41 GMT",
        "ETag": "\u00220x8D7C152BE661FA6\u0022",
        "Last-Modified": "Thu, 05 Mar 2020 22:15:42 GMT",
=======
        "Date": "Fri, 03 Apr 2020 20:59:00 GMT",
        "ETag": "\u00220x8D7D811D5E5D1C2\u0022",
        "Last-Modified": "Fri, 03 Apr 2020 20:59:01 GMT",
>>>>>>> 32e373e2
        "Server": [
          "Windows-Azure-Blob/1.0",
          "Microsoft-HTTPAPI/2.0"
        ],
        "x-ms-client-request-id": "d15e559c-5ff8-bda3-2c7b-f7f14045173b",
        "x-ms-lease-id": "6a904637-e917-2fb4-b31b-82280f2cd8f1",
<<<<<<< HEAD
        "x-ms-request-id": "9626958a-f01e-002d-593b-f32148000000",
        "x-ms-version": "2019-10-10"
=======
        "x-ms-request-id": "9621fb83-f01e-0012-77fa-093670000000",
        "x-ms-version": "2019-12-12"
>>>>>>> 32e373e2
      },
      "ResponseBody": []
    },
    {
<<<<<<< HEAD
      "RequestUri": "https://seanstagehierarchical.blob.core.windows.net/test-filesystem-24edb8ec-27a3-62da-42df-1f63e198b8a2/test-file-09548c8f-cf37-3d3b-116a-8ce78b0ba804?comp=lease",
      "RequestMethod": "PUT",
      "RequestHeaders": {
        "Authorization": "Sanitized",
        "If-Unmodified-Since": "Wed, 04 Mar 2020 22:15:40 GMT",
        "traceparent": "00-8f8a2a72b39a334c9fe4de695c416017-cff04135fea0e146-00",
        "User-Agent": [
          "azsdk-net-Storage.Files.DataLake/12.0.0-dev.20200305.1",
          "(.NET Core 4.6.28325.01; Microsoft Windows 10.0.18363 )"
        ],
        "x-ms-client-request-id": "c2d2d7ff-2c19-c7d9-ad19-f11307190009",
        "x-ms-date": "Thu, 05 Mar 2020 22:15:42 GMT",
=======
      "RequestUri": "http://seannsecanary.blob.core.windows.net/test-filesystem-24edb8ec-27a3-62da-42df-1f63e198b8a2/test-file-09548c8f-cf37-3d3b-116a-8ce78b0ba804?comp=lease",
      "RequestMethod": "PUT",
      "RequestHeaders": {
        "Authorization": "Sanitized",
        "If-Unmodified-Since": "Thu, 02 Apr 2020 20:59:02 GMT",
        "traceparent": "00-43de810f54ea8d49b536d86a86976f15-36045dd62f3e984b-00",
        "User-Agent": [
          "azsdk-net-Storage.Files.DataLake/12.1.0-dev.20200403.1",
          "(.NET Core 4.6.28325.01; Microsoft Windows 10.0.18362 )"
        ],
        "x-ms-client-request-id": "c2d2d7ff-2c19-c7d9-ad19-f11307190009",
        "x-ms-date": "Fri, 03 Apr 2020 20:59:02 GMT",
>>>>>>> 32e373e2
        "x-ms-lease-action": "change",
        "x-ms-lease-id": "6a904637-e917-2fb4-b31b-82280f2cd8f1",
        "x-ms-proposed-lease-id": "88bc6900-7acc-151a-7326-a86f1878fdd2",
        "x-ms-return-client-request-id": "true",
<<<<<<< HEAD
        "x-ms-version": "2019-10-10"
=======
        "x-ms-version": "2019-12-12"
>>>>>>> 32e373e2
      },
      "RequestBody": null,
      "StatusCode": 412,
      "ResponseHeaders": {
        "Content-Length": "252",
        "Content-Type": "application/xml",
<<<<<<< HEAD
        "Date": "Thu, 05 Mar 2020 22:15:41 GMT",
=======
        "Date": "Fri, 03 Apr 2020 20:59:00 GMT",
>>>>>>> 32e373e2
        "Server": [
          "Windows-Azure-Blob/1.0",
          "Microsoft-HTTPAPI/2.0"
        ],
        "x-ms-client-request-id": "c2d2d7ff-2c19-c7d9-ad19-f11307190009",
        "x-ms-error-code": "ConditionNotMet",
<<<<<<< HEAD
        "x-ms-request-id": "9626958f-f01e-002d-5c3b-f32148000000",
        "x-ms-version": "2019-10-10"
      },
      "ResponseBody": [
        "\uFEFF\u003C?xml version=\u00221.0\u0022 encoding=\u0022utf-8\u0022?\u003E\u003CError\u003E\u003CCode\u003EConditionNotMet\u003C/Code\u003E\u003CMessage\u003EThe condition specified using HTTP conditional header(s) is not met.\n",
        "RequestId:9626958f-f01e-002d-5c3b-f32148000000\n",
        "Time:2020-03-05T22:15:42.3819711Z\u003C/Message\u003E\u003C/Error\u003E"
      ]
    },
    {
      "RequestUri": "https://seanstagehierarchical.blob.core.windows.net/test-filesystem-24edb8ec-27a3-62da-42df-1f63e198b8a2?restype=container",
      "RequestMethod": "DELETE",
      "RequestHeaders": {
        "Authorization": "Sanitized",
        "traceparent": "00-0bc9bb84eaff9b4984f1eef032853a4f-0f2b917edf0f7a49-00",
        "User-Agent": [
          "azsdk-net-Storage.Files.DataLake/12.0.0-dev.20200305.1",
          "(.NET Core 4.6.28325.01; Microsoft Windows 10.0.18363 )"
        ],
        "x-ms-client-request-id": "69f296c4-5472-f021-d63b-113cc94ff944",
        "x-ms-date": "Thu, 05 Mar 2020 22:15:42 GMT",
        "x-ms-return-client-request-id": "true",
        "x-ms-version": "2019-10-10"
=======
        "x-ms-request-id": "9621fb8a-f01e-0012-7cfa-093670000000",
        "x-ms-version": "2019-12-12"
      },
      "ResponseBody": [
        "\uFEFF\u003C?xml version=\u00221.0\u0022 encoding=\u0022utf-8\u0022?\u003E\u003CError\u003E\u003CCode\u003EConditionNotMet\u003C/Code\u003E\u003CMessage\u003EThe condition specified using HTTP conditional header(s) is not met.\n",
        "RequestId:9621fb8a-f01e-0012-7cfa-093670000000\n",
        "Time:2020-04-03T20:59:01.2455997Z\u003C/Message\u003E\u003C/Error\u003E"
      ]
    },
    {
      "RequestUri": "http://seannsecanary.blob.core.windows.net/test-filesystem-24edb8ec-27a3-62da-42df-1f63e198b8a2?restype=container",
      "RequestMethod": "DELETE",
      "RequestHeaders": {
        "Authorization": "Sanitized",
        "traceparent": "00-a3aa270f31869e49aacb7bd77a53bf45-cebe5bd81b74e54e-00",
        "User-Agent": [
          "azsdk-net-Storage.Files.DataLake/12.1.0-dev.20200403.1",
          "(.NET Core 4.6.28325.01; Microsoft Windows 10.0.18362 )"
        ],
        "x-ms-client-request-id": "69f296c4-5472-f021-d63b-113cc94ff944",
        "x-ms-date": "Fri, 03 Apr 2020 20:59:02 GMT",
        "x-ms-return-client-request-id": "true",
        "x-ms-version": "2019-12-12"
>>>>>>> 32e373e2
      },
      "RequestBody": null,
      "StatusCode": 202,
      "ResponseHeaders": {
        "Content-Length": "0",
<<<<<<< HEAD
        "Date": "Thu, 05 Mar 2020 22:15:41 GMT",
=======
        "Date": "Fri, 03 Apr 2020 20:59:00 GMT",
>>>>>>> 32e373e2
        "Server": [
          "Windows-Azure-Blob/1.0",
          "Microsoft-HTTPAPI/2.0"
        ],
        "x-ms-client-request-id": "69f296c4-5472-f021-d63b-113cc94ff944",
<<<<<<< HEAD
        "x-ms-request-id": "96269590-f01e-002d-5d3b-f32148000000",
        "x-ms-version": "2019-10-10"
=======
        "x-ms-request-id": "9621fb8d-f01e-0012-7efa-093670000000",
        "x-ms-version": "2019-12-12"
>>>>>>> 32e373e2
      },
      "ResponseBody": []
    },
    {
<<<<<<< HEAD
      "RequestUri": "https://seanstagehierarchical.blob.core.windows.net/test-filesystem-c1c4317a-089a-9651-5bf0-d0bcba5ba2c7?restype=container",
      "RequestMethod": "PUT",
      "RequestHeaders": {
        "Authorization": "Sanitized",
        "traceparent": "00-77c661111da63247afa62d477861415e-e8fe4096781bea46-00",
        "User-Agent": [
          "azsdk-net-Storage.Files.DataLake/12.0.0-dev.20200305.1",
          "(.NET Core 4.6.28325.01; Microsoft Windows 10.0.18363 )"
        ],
        "x-ms-blob-public-access": "container",
        "x-ms-client-request-id": "f2032d63-fb21-bb45-455c-0e818464367a",
        "x-ms-date": "Thu, 05 Mar 2020 22:15:42 GMT",
        "x-ms-return-client-request-id": "true",
        "x-ms-version": "2019-10-10"
=======
      "RequestUri": "http://seannsecanary.blob.core.windows.net/test-filesystem-c1c4317a-089a-9651-5bf0-d0bcba5ba2c7?restype=container",
      "RequestMethod": "PUT",
      "RequestHeaders": {
        "Authorization": "Sanitized",
        "traceparent": "00-1bc47bc0d8f0d44daa62fe8d135aa5db-bf34f3833ef29241-00",
        "User-Agent": [
          "azsdk-net-Storage.Files.DataLake/12.1.0-dev.20200403.1",
          "(.NET Core 4.6.28325.01; Microsoft Windows 10.0.18362 )"
        ],
        "x-ms-blob-public-access": "container",
        "x-ms-client-request-id": "f2032d63-fb21-bb45-455c-0e818464367a",
        "x-ms-date": "Fri, 03 Apr 2020 20:59:02 GMT",
        "x-ms-return-client-request-id": "true",
        "x-ms-version": "2019-12-12"
>>>>>>> 32e373e2
      },
      "RequestBody": null,
      "StatusCode": 201,
      "ResponseHeaders": {
        "Content-Length": "0",
<<<<<<< HEAD
        "Date": "Thu, 05 Mar 2020 22:15:41 GMT",
        "ETag": "\u00220x8D7C152BEBCDAB5\u0022",
        "Last-Modified": "Thu, 05 Mar 2020 22:15:42 GMT",
=======
        "Date": "Fri, 03 Apr 2020 20:59:00 GMT",
        "ETag": "\u00220x8D7D811D61A2AE3\u0022",
        "Last-Modified": "Fri, 03 Apr 2020 20:59:01 GMT",
>>>>>>> 32e373e2
        "Server": [
          "Windows-Azure-Blob/1.0",
          "Microsoft-HTTPAPI/2.0"
        ],
        "x-ms-client-request-id": "f2032d63-fb21-bb45-455c-0e818464367a",
<<<<<<< HEAD
        "x-ms-request-id": "6ca3027c-901e-0014-4e3b-f3da54000000",
        "x-ms-version": "2019-10-10"
=======
        "x-ms-request-id": "9621fb99-f01e-0012-06fa-093670000000",
        "x-ms-version": "2019-12-12"
>>>>>>> 32e373e2
      },
      "ResponseBody": []
    },
    {
<<<<<<< HEAD
      "RequestUri": "https://seanstagehierarchical.dfs.core.windows.net/test-filesystem-c1c4317a-089a-9651-5bf0-d0bcba5ba2c7/test-file-b8df4998-8800-e31d-9b21-a3da307c3e1b?resource=file",
      "RequestMethod": "PUT",
      "RequestHeaders": {
        "Authorization": "Sanitized",
        "traceparent": "00-342184cd86f31e4886d5d3d09e7f04e4-4bd4727604b2f949-00",
        "User-Agent": [
          "azsdk-net-Storage.Files.DataLake/12.0.0-dev.20200305.1",
          "(.NET Core 4.6.28325.01; Microsoft Windows 10.0.18363 )"
        ],
        "x-ms-client-request-id": "0d3b5d89-5f5f-daa2-101f-5700586a8bc8",
        "x-ms-date": "Thu, 05 Mar 2020 22:15:42 GMT",
        "x-ms-return-client-request-id": "true",
        "x-ms-version": "2019-10-10"
=======
      "RequestUri": "http://seannsecanary.dfs.core.windows.net/test-filesystem-c1c4317a-089a-9651-5bf0-d0bcba5ba2c7/test-file-b8df4998-8800-e31d-9b21-a3da307c3e1b?resource=file",
      "RequestMethod": "PUT",
      "RequestHeaders": {
        "Authorization": "Sanitized",
        "traceparent": "00-97858276478604498526289bef2a265c-29bfb935f9b11546-00",
        "User-Agent": [
          "azsdk-net-Storage.Files.DataLake/12.1.0-dev.20200403.1",
          "(.NET Core 4.6.28325.01; Microsoft Windows 10.0.18362 )"
        ],
        "x-ms-client-request-id": "0d3b5d89-5f5f-daa2-101f-5700586a8bc8",
        "x-ms-date": "Fri, 03 Apr 2020 20:59:02 GMT",
        "x-ms-return-client-request-id": "true",
        "x-ms-version": "2019-12-12"
>>>>>>> 32e373e2
      },
      "RequestBody": null,
      "StatusCode": 201,
      "ResponseHeaders": {
        "Content-Length": "0",
<<<<<<< HEAD
        "Date": "Thu, 05 Mar 2020 22:15:42 GMT",
        "ETag": "\u00220x8D7C152BEF42384\u0022",
        "Last-Modified": "Thu, 05 Mar 2020 22:15:43 GMT",
=======
        "Date": "Fri, 03 Apr 2020 20:59:00 GMT",
        "ETag": "\u00220x8D7D811D629D90F\u0022",
        "Last-Modified": "Fri, 03 Apr 2020 20:59:01 GMT",
>>>>>>> 32e373e2
        "Server": [
          "Windows-Azure-HDFS/1.0",
          "Microsoft-HTTPAPI/2.0"
        ],
        "x-ms-client-request-id": "0d3b5d89-5f5f-daa2-101f-5700586a8bc8",
<<<<<<< HEAD
        "x-ms-request-id": "2891cf56-f01f-002d-1f3b-f32148000000",
        "x-ms-version": "2019-10-10"
=======
        "x-ms-request-id": "fa43feef-201f-0097-37fa-091bad000000",
        "x-ms-version": "2019-12-12"
>>>>>>> 32e373e2
      },
      "ResponseBody": []
    },
    {
<<<<<<< HEAD
      "RequestUri": "https://seanstagehierarchical.blob.core.windows.net/test-filesystem-c1c4317a-089a-9651-5bf0-d0bcba5ba2c7/test-file-b8df4998-8800-e31d-9b21-a3da307c3e1b?comp=lease",
      "RequestMethod": "PUT",
      "RequestHeaders": {
        "Authorization": "Sanitized",
        "traceparent": "00-7135f883c922ed40b7f57aa2a0e12b60-1f8368c8b023a649-00",
        "User-Agent": [
          "azsdk-net-Storage.Files.DataLake/12.0.0-dev.20200305.1",
          "(.NET Core 4.6.28325.01; Microsoft Windows 10.0.18363 )"
        ],
        "x-ms-client-request-id": "6dfed0c4-b818-ec87-3630-cd8c2fe98fff",
        "x-ms-date": "Thu, 05 Mar 2020 22:15:43 GMT",
=======
      "RequestUri": "http://seannsecanary.blob.core.windows.net/test-filesystem-c1c4317a-089a-9651-5bf0-d0bcba5ba2c7/test-file-b8df4998-8800-e31d-9b21-a3da307c3e1b?comp=lease",
      "RequestMethod": "PUT",
      "RequestHeaders": {
        "Authorization": "Sanitized",
        "traceparent": "00-d3e3a90ff83b6e4dad9f38d3c5188108-49e2c2012783fd4e-00",
        "User-Agent": [
          "azsdk-net-Storage.Files.DataLake/12.1.0-dev.20200403.1",
          "(.NET Core 4.6.28325.01; Microsoft Windows 10.0.18362 )"
        ],
        "x-ms-client-request-id": "6dfed0c4-b818-ec87-3630-cd8c2fe98fff",
        "x-ms-date": "Fri, 03 Apr 2020 20:59:03 GMT",
>>>>>>> 32e373e2
        "x-ms-lease-action": "acquire",
        "x-ms-lease-duration": "15",
        "x-ms-proposed-lease-id": "57a9f21d-aa0b-e821-a47f-ec6d5c515b86",
        "x-ms-return-client-request-id": "true",
<<<<<<< HEAD
        "x-ms-version": "2019-10-10"
=======
        "x-ms-version": "2019-12-12"
>>>>>>> 32e373e2
      },
      "RequestBody": null,
      "StatusCode": 201,
      "ResponseHeaders": {
        "Content-Length": "0",
<<<<<<< HEAD
        "Date": "Thu, 05 Mar 2020 22:15:43 GMT",
        "ETag": "\u00220x8D7C152BEF42384\u0022",
        "Last-Modified": "Thu, 05 Mar 2020 22:15:43 GMT",
=======
        "Date": "Fri, 03 Apr 2020 20:59:00 GMT",
        "ETag": "\u00220x8D7D811D629D90F\u0022",
        "Last-Modified": "Fri, 03 Apr 2020 20:59:01 GMT",
>>>>>>> 32e373e2
        "Server": [
          "Windows-Azure-Blob/1.0",
          "Microsoft-HTTPAPI/2.0"
        ],
        "x-ms-client-request-id": "6dfed0c4-b818-ec87-3630-cd8c2fe98fff",
        "x-ms-lease-id": "57a9f21d-aa0b-e821-a47f-ec6d5c515b86",
<<<<<<< HEAD
        "x-ms-request-id": "6ca302a1-901e-0014-703b-f3da54000000",
        "x-ms-version": "2019-10-10"
=======
        "x-ms-request-id": "9621fba8-f01e-0012-14fa-093670000000",
        "x-ms-version": "2019-12-12"
>>>>>>> 32e373e2
      },
      "ResponseBody": []
    },
    {
<<<<<<< HEAD
      "RequestUri": "https://seanstagehierarchical.blob.core.windows.net/test-filesystem-c1c4317a-089a-9651-5bf0-d0bcba5ba2c7/test-file-b8df4998-8800-e31d-9b21-a3da307c3e1b?comp=lease",
=======
      "RequestUri": "http://seannsecanary.blob.core.windows.net/test-filesystem-c1c4317a-089a-9651-5bf0-d0bcba5ba2c7/test-file-b8df4998-8800-e31d-9b21-a3da307c3e1b?comp=lease",
>>>>>>> 32e373e2
      "RequestMethod": "PUT",
      "RequestHeaders": {
        "Authorization": "Sanitized",
        "If-Match": "\u0022garbage\u0022",
<<<<<<< HEAD
        "traceparent": "00-039366d64436964db4f32023016540e8-319f76f8aee1e546-00",
        "User-Agent": [
          "azsdk-net-Storage.Files.DataLake/12.0.0-dev.20200305.1",
          "(.NET Core 4.6.28325.01; Microsoft Windows 10.0.18363 )"
        ],
        "x-ms-client-request-id": "8773bc01-9aa6-4e48-dcc1-5f3bf921ae52",
        "x-ms-date": "Thu, 05 Mar 2020 22:15:43 GMT",
=======
        "traceparent": "00-2b65110c6272cf45ae520941ec0a0689-fc59a9a1ef1e3b40-00",
        "User-Agent": [
          "azsdk-net-Storage.Files.DataLake/12.1.0-dev.20200403.1",
          "(.NET Core 4.6.28325.01; Microsoft Windows 10.0.18362 )"
        ],
        "x-ms-client-request-id": "8773bc01-9aa6-4e48-dcc1-5f3bf921ae52",
        "x-ms-date": "Fri, 03 Apr 2020 20:59:03 GMT",
>>>>>>> 32e373e2
        "x-ms-lease-action": "change",
        "x-ms-lease-id": "57a9f21d-aa0b-e821-a47f-ec6d5c515b86",
        "x-ms-proposed-lease-id": "d251ea01-3040-78bc-897f-7b3858a40861",
        "x-ms-return-client-request-id": "true",
<<<<<<< HEAD
        "x-ms-version": "2019-10-10"
=======
        "x-ms-version": "2019-12-12"
>>>>>>> 32e373e2
      },
      "RequestBody": null,
      "StatusCode": 412,
      "ResponseHeaders": {
        "Content-Length": "252",
        "Content-Type": "application/xml",
<<<<<<< HEAD
        "Date": "Thu, 05 Mar 2020 22:15:43 GMT",
=======
        "Date": "Fri, 03 Apr 2020 20:59:01 GMT",
>>>>>>> 32e373e2
        "Server": [
          "Windows-Azure-Blob/1.0",
          "Microsoft-HTTPAPI/2.0"
        ],
        "x-ms-client-request-id": "8773bc01-9aa6-4e48-dcc1-5f3bf921ae52",
        "x-ms-error-code": "ConditionNotMet",
<<<<<<< HEAD
        "x-ms-request-id": "6ca302ab-901e-0014-7a3b-f3da54000000",
        "x-ms-version": "2019-10-10"
      },
      "ResponseBody": [
        "\uFEFF\u003C?xml version=\u00221.0\u0022 encoding=\u0022utf-8\u0022?\u003E\u003CError\u003E\u003CCode\u003EConditionNotMet\u003C/Code\u003E\u003CMessage\u003EThe condition specified using HTTP conditional header(s) is not met.\n",
        "RequestId:6ca302ab-901e-0014-7a3b-f3da54000000\n",
        "Time:2020-03-05T22:15:43.3016180Z\u003C/Message\u003E\u003C/Error\u003E"
      ]
    },
    {
      "RequestUri": "https://seanstagehierarchical.blob.core.windows.net/test-filesystem-c1c4317a-089a-9651-5bf0-d0bcba5ba2c7?restype=container",
      "RequestMethod": "DELETE",
      "RequestHeaders": {
        "Authorization": "Sanitized",
        "traceparent": "00-85a3d83fe536824fabced44785f4a0fd-0bb97b9995f21046-00",
        "User-Agent": [
          "azsdk-net-Storage.Files.DataLake/12.0.0-dev.20200305.1",
          "(.NET Core 4.6.28325.01; Microsoft Windows 10.0.18363 )"
        ],
        "x-ms-client-request-id": "728a782a-0775-dc59-4317-1ce266df401b",
        "x-ms-date": "Thu, 05 Mar 2020 22:15:43 GMT",
        "x-ms-return-client-request-id": "true",
        "x-ms-version": "2019-10-10"
=======
        "x-ms-request-id": "9621fbae-f01e-0012-18fa-093670000000",
        "x-ms-version": "2019-12-12"
      },
      "ResponseBody": [
        "\uFEFF\u003C?xml version=\u00221.0\u0022 encoding=\u0022utf-8\u0022?\u003E\u003CError\u003E\u003CCode\u003EConditionNotMet\u003C/Code\u003E\u003CMessage\u003EThe condition specified using HTTP conditional header(s) is not met.\n",
        "RequestId:9621fbae-f01e-0012-18fa-093670000000\n",
        "Time:2020-04-03T20:59:01.6949209Z\u003C/Message\u003E\u003C/Error\u003E"
      ]
    },
    {
      "RequestUri": "http://seannsecanary.blob.core.windows.net/test-filesystem-c1c4317a-089a-9651-5bf0-d0bcba5ba2c7?restype=container",
      "RequestMethod": "DELETE",
      "RequestHeaders": {
        "Authorization": "Sanitized",
        "traceparent": "00-b9c6dac79cb59d468f4f7659f66fa61e-c616802c353fc845-00",
        "User-Agent": [
          "azsdk-net-Storage.Files.DataLake/12.1.0-dev.20200403.1",
          "(.NET Core 4.6.28325.01; Microsoft Windows 10.0.18362 )"
        ],
        "x-ms-client-request-id": "728a782a-0775-dc59-4317-1ce266df401b",
        "x-ms-date": "Fri, 03 Apr 2020 20:59:03 GMT",
        "x-ms-return-client-request-id": "true",
        "x-ms-version": "2019-12-12"
>>>>>>> 32e373e2
      },
      "RequestBody": null,
      "StatusCode": 202,
      "ResponseHeaders": {
        "Content-Length": "0",
<<<<<<< HEAD
        "Date": "Thu, 05 Mar 2020 22:15:43 GMT",
=======
        "Date": "Fri, 03 Apr 2020 20:59:01 GMT",
>>>>>>> 32e373e2
        "Server": [
          "Windows-Azure-Blob/1.0",
          "Microsoft-HTTPAPI/2.0"
        ],
        "x-ms-client-request-id": "728a782a-0775-dc59-4317-1ce266df401b",
<<<<<<< HEAD
        "x-ms-request-id": "6ca302b7-901e-0014-063b-f3da54000000",
        "x-ms-version": "2019-10-10"
=======
        "x-ms-request-id": "9621fbb8-f01e-0012-1ffa-093670000000",
        "x-ms-version": "2019-12-12"
>>>>>>> 32e373e2
      },
      "ResponseBody": []
    },
    {
<<<<<<< HEAD
      "RequestUri": "https://seanstagehierarchical.blob.core.windows.net/test-filesystem-5d2943c4-1e72-7d85-a274-d1e269a22c42?restype=container",
      "RequestMethod": "PUT",
      "RequestHeaders": {
        "Authorization": "Sanitized",
        "traceparent": "00-dc27a26e47f8424ab4c98846896ff1b2-19f2e8bfea37df4c-00",
        "User-Agent": [
          "azsdk-net-Storage.Files.DataLake/12.0.0-dev.20200305.1",
          "(.NET Core 4.6.28325.01; Microsoft Windows 10.0.18363 )"
        ],
        "x-ms-blob-public-access": "container",
        "x-ms-client-request-id": "dee01683-c770-0ce8-f30c-cf00367773a0",
        "x-ms-date": "Thu, 05 Mar 2020 22:15:43 GMT",
        "x-ms-return-client-request-id": "true",
        "x-ms-version": "2019-10-10"
=======
      "RequestUri": "http://seannsecanary.blob.core.windows.net/test-filesystem-5d2943c4-1e72-7d85-a274-d1e269a22c42?restype=container",
      "RequestMethod": "PUT",
      "RequestHeaders": {
        "Authorization": "Sanitized",
        "traceparent": "00-79fc3d328a459441ada35c5ca76b58d2-fd33fbe7a813ae46-00",
        "User-Agent": [
          "azsdk-net-Storage.Files.DataLake/12.1.0-dev.20200403.1",
          "(.NET Core 4.6.28325.01; Microsoft Windows 10.0.18362 )"
        ],
        "x-ms-blob-public-access": "container",
        "x-ms-client-request-id": "dee01683-c770-0ce8-f30c-cf00367773a0",
        "x-ms-date": "Fri, 03 Apr 2020 20:59:03 GMT",
        "x-ms-return-client-request-id": "true",
        "x-ms-version": "2019-12-12"
>>>>>>> 32e373e2
      },
      "RequestBody": null,
      "StatusCode": 201,
      "ResponseHeaders": {
        "Content-Length": "0",
<<<<<<< HEAD
        "Date": "Thu, 05 Mar 2020 22:15:42 GMT",
        "ETag": "\u00220x8D7C152BF479286\u0022",
        "Last-Modified": "Thu, 05 Mar 2020 22:15:43 GMT",
=======
        "Date": "Fri, 03 Apr 2020 20:59:01 GMT",
        "ETag": "\u00220x8D7D811D65E9370\u0022",
        "Last-Modified": "Fri, 03 Apr 2020 20:59:01 GMT",
>>>>>>> 32e373e2
        "Server": [
          "Windows-Azure-Blob/1.0",
          "Microsoft-HTTPAPI/2.0"
        ],
        "x-ms-client-request-id": "dee01683-c770-0ce8-f30c-cf00367773a0",
<<<<<<< HEAD
        "x-ms-request-id": "a529425b-401e-0007-753b-f3fe58000000",
        "x-ms-version": "2019-10-10"
=======
        "x-ms-request-id": "9621fbc2-f01e-0012-27fa-093670000000",
        "x-ms-version": "2019-12-12"
>>>>>>> 32e373e2
      },
      "ResponseBody": []
    },
    {
<<<<<<< HEAD
      "RequestUri": "https://seanstagehierarchical.dfs.core.windows.net/test-filesystem-5d2943c4-1e72-7d85-a274-d1e269a22c42/test-file-6147d9ea-bfcf-8883-656d-4ce479cd156a?resource=file",
      "RequestMethod": "PUT",
      "RequestHeaders": {
        "Authorization": "Sanitized",
        "traceparent": "00-5f8772fc79d70a4c979b8e210196711a-4d30f18e6f4cd346-00",
        "User-Agent": [
          "azsdk-net-Storage.Files.DataLake/12.0.0-dev.20200305.1",
          "(.NET Core 4.6.28325.01; Microsoft Windows 10.0.18363 )"
        ],
        "x-ms-client-request-id": "8ecd041a-36f0-c406-9258-78027b039325",
        "x-ms-date": "Thu, 05 Mar 2020 22:15:43 GMT",
        "x-ms-return-client-request-id": "true",
        "x-ms-version": "2019-10-10"
=======
      "RequestUri": "http://seannsecanary.dfs.core.windows.net/test-filesystem-5d2943c4-1e72-7d85-a274-d1e269a22c42/test-file-6147d9ea-bfcf-8883-656d-4ce479cd156a?resource=file",
      "RequestMethod": "PUT",
      "RequestHeaders": {
        "Authorization": "Sanitized",
        "traceparent": "00-768f2e872e16834394871804e8cab4d9-1bb54f7e2566604d-00",
        "User-Agent": [
          "azsdk-net-Storage.Files.DataLake/12.1.0-dev.20200403.1",
          "(.NET Core 4.6.28325.01; Microsoft Windows 10.0.18362 )"
        ],
        "x-ms-client-request-id": "8ecd041a-36f0-c406-9258-78027b039325",
        "x-ms-date": "Fri, 03 Apr 2020 20:59:03 GMT",
        "x-ms-return-client-request-id": "true",
        "x-ms-version": "2019-12-12"
>>>>>>> 32e373e2
      },
      "RequestBody": null,
      "StatusCode": 201,
      "ResponseHeaders": {
        "Content-Length": "0",
<<<<<<< HEAD
        "Date": "Thu, 05 Mar 2020 22:15:43 GMT",
        "ETag": "\u00220x8D7C152BF7E0D45\u0022",
        "Last-Modified": "Thu, 05 Mar 2020 22:15:44 GMT",
=======
        "Date": "Fri, 03 Apr 2020 20:59:01 GMT",
        "ETag": "\u00220x8D7D811D66EF18D\u0022",
        "Last-Modified": "Fri, 03 Apr 2020 20:59:01 GMT",
>>>>>>> 32e373e2
        "Server": [
          "Windows-Azure-HDFS/1.0",
          "Microsoft-HTTPAPI/2.0"
        ],
        "x-ms-client-request-id": "8ecd041a-36f0-c406-9258-78027b039325",
<<<<<<< HEAD
        "x-ms-request-id": "77c94042-501f-001b-483b-f3ac38000000",
        "x-ms-version": "2019-10-10"
=======
        "x-ms-request-id": "fa43fef0-201f-0097-38fa-091bad000000",
        "x-ms-version": "2019-12-12"
>>>>>>> 32e373e2
      },
      "ResponseBody": []
    },
    {
<<<<<<< HEAD
      "RequestUri": "https://seanstagehierarchical.blob.core.windows.net/test-filesystem-5d2943c4-1e72-7d85-a274-d1e269a22c42/test-file-6147d9ea-bfcf-8883-656d-4ce479cd156a",
=======
      "RequestUri": "http://seannsecanary.blob.core.windows.net/test-filesystem-5d2943c4-1e72-7d85-a274-d1e269a22c42/test-file-6147d9ea-bfcf-8883-656d-4ce479cd156a",
>>>>>>> 32e373e2
      "RequestMethod": "HEAD",
      "RequestHeaders": {
        "Authorization": "Sanitized",
        "User-Agent": [
<<<<<<< HEAD
          "azsdk-net-Storage.Files.DataLake/12.0.0-dev.20200305.1",
          "(.NET Core 4.6.28325.01; Microsoft Windows 10.0.18363 )"
        ],
        "x-ms-client-request-id": "c81bf03d-1e38-6f25-ea7d-447f5f74c737",
        "x-ms-date": "Thu, 05 Mar 2020 22:15:44 GMT",
        "x-ms-return-client-request-id": "true",
        "x-ms-version": "2019-10-10"
=======
          "azsdk-net-Storage.Files.DataLake/12.1.0-dev.20200403.1",
          "(.NET Core 4.6.28325.01; Microsoft Windows 10.0.18362 )"
        ],
        "x-ms-client-request-id": "c81bf03d-1e38-6f25-ea7d-447f5f74c737",
        "x-ms-date": "Fri, 03 Apr 2020 20:59:03 GMT",
        "x-ms-return-client-request-id": "true",
        "x-ms-version": "2019-12-12"
>>>>>>> 32e373e2
      },
      "RequestBody": null,
      "StatusCode": 200,
      "ResponseHeaders": {
        "Accept-Ranges": "bytes",
        "Content-Length": "0",
        "Content-Type": "application/octet-stream",
<<<<<<< HEAD
        "Date": "Thu, 05 Mar 2020 22:15:43 GMT",
        "ETag": "\u00220x8D7C152BF7E0D45\u0022",
        "Last-Modified": "Thu, 05 Mar 2020 22:15:44 GMT",
=======
        "Date": "Fri, 03 Apr 2020 20:59:01 GMT",
        "ETag": "\u00220x8D7D811D66EF18D\u0022",
        "Last-Modified": "Fri, 03 Apr 2020 20:59:01 GMT",
>>>>>>> 32e373e2
        "Server": [
          "Windows-Azure-Blob/1.0",
          "Microsoft-HTTPAPI/2.0"
        ],
        "x-ms-access-tier": "Hot",
        "x-ms-access-tier-inferred": "true",
        "x-ms-blob-type": "BlockBlob",
        "x-ms-client-request-id": "c81bf03d-1e38-6f25-ea7d-447f5f74c737",
<<<<<<< HEAD
        "x-ms-creation-time": "Thu, 05 Mar 2020 22:15:44 GMT",
        "x-ms-lease-state": "available",
        "x-ms-lease-status": "unlocked",
        "x-ms-request-id": "a5294265-401e-0007-7b3b-f3fe58000000",
        "x-ms-server-encrypted": "true",
        "x-ms-version": "2019-10-10"
=======
        "x-ms-creation-time": "Fri, 03 Apr 2020 20:59:01 GMT",
        "x-ms-lease-state": "available",
        "x-ms-lease-status": "unlocked",
        "x-ms-request-id": "9621fbe7-f01e-0012-42fa-093670000000",
        "x-ms-server-encrypted": "true",
        "x-ms-version": "2019-12-12"
>>>>>>> 32e373e2
      },
      "ResponseBody": []
    },
    {
<<<<<<< HEAD
      "RequestUri": "https://seanstagehierarchical.blob.core.windows.net/test-filesystem-5d2943c4-1e72-7d85-a274-d1e269a22c42/test-file-6147d9ea-bfcf-8883-656d-4ce479cd156a?comp=lease",
      "RequestMethod": "PUT",
      "RequestHeaders": {
        "Authorization": "Sanitized",
        "traceparent": "00-61d947362ba3284783d00c50a0b10b3b-28d34dcb4ef4b34b-00",
        "User-Agent": [
          "azsdk-net-Storage.Files.DataLake/12.0.0-dev.20200305.1",
          "(.NET Core 4.6.28325.01; Microsoft Windows 10.0.18363 )"
        ],
        "x-ms-client-request-id": "e42c2806-8fb3-52e0-4324-1c3b07019ab2",
        "x-ms-date": "Thu, 05 Mar 2020 22:15:44 GMT",
=======
      "RequestUri": "http://seannsecanary.blob.core.windows.net/test-filesystem-5d2943c4-1e72-7d85-a274-d1e269a22c42/test-file-6147d9ea-bfcf-8883-656d-4ce479cd156a?comp=lease",
      "RequestMethod": "PUT",
      "RequestHeaders": {
        "Authorization": "Sanitized",
        "traceparent": "00-ad58a90e5b177e4b90bf3bbafe5c116b-a3af46c23ee5dd47-00",
        "User-Agent": [
          "azsdk-net-Storage.Files.DataLake/12.1.0-dev.20200403.1",
          "(.NET Core 4.6.28325.01; Microsoft Windows 10.0.18362 )"
        ],
        "x-ms-client-request-id": "e42c2806-8fb3-52e0-4324-1c3b07019ab2",
        "x-ms-date": "Fri, 03 Apr 2020 20:59:03 GMT",
>>>>>>> 32e373e2
        "x-ms-lease-action": "acquire",
        "x-ms-lease-duration": "15",
        "x-ms-proposed-lease-id": "392365f6-2018-9cdd-0673-45cb31f91b88",
        "x-ms-return-client-request-id": "true",
<<<<<<< HEAD
        "x-ms-version": "2019-10-10"
=======
        "x-ms-version": "2019-12-12"
>>>>>>> 32e373e2
      },
      "RequestBody": null,
      "StatusCode": 201,
      "ResponseHeaders": {
        "Content-Length": "0",
<<<<<<< HEAD
        "Date": "Thu, 05 Mar 2020 22:15:43 GMT",
        "ETag": "\u00220x8D7C152BF7E0D45\u0022",
        "Last-Modified": "Thu, 05 Mar 2020 22:15:44 GMT",
=======
        "Date": "Fri, 03 Apr 2020 20:59:01 GMT",
        "ETag": "\u00220x8D7D811D66EF18D\u0022",
        "Last-Modified": "Fri, 03 Apr 2020 20:59:01 GMT",
>>>>>>> 32e373e2
        "Server": [
          "Windows-Azure-Blob/1.0",
          "Microsoft-HTTPAPI/2.0"
        ],
        "x-ms-client-request-id": "e42c2806-8fb3-52e0-4324-1c3b07019ab2",
        "x-ms-lease-id": "392365f6-2018-9cdd-0673-45cb31f91b88",
<<<<<<< HEAD
        "x-ms-request-id": "a5294268-401e-0007-7d3b-f3fe58000000",
        "x-ms-version": "2019-10-10"
=======
        "x-ms-request-id": "9621fbfb-f01e-0012-4ffa-093670000000",
        "x-ms-version": "2019-12-12"
>>>>>>> 32e373e2
      },
      "ResponseBody": []
    },
    {
<<<<<<< HEAD
      "RequestUri": "https://seanstagehierarchical.blob.core.windows.net/test-filesystem-5d2943c4-1e72-7d85-a274-d1e269a22c42/test-file-6147d9ea-bfcf-8883-656d-4ce479cd156a?comp=lease",
      "RequestMethod": "PUT",
      "RequestHeaders": {
        "Authorization": "Sanitized",
        "If-None-Match": "\u00220x8D7C152BF7E0D45\u0022",
        "traceparent": "00-21a3f3e1e111d743bf78798aaa9b47ec-d3b2188723f67a47-00",
        "User-Agent": [
          "azsdk-net-Storage.Files.DataLake/12.0.0-dev.20200305.1",
          "(.NET Core 4.6.28325.01; Microsoft Windows 10.0.18363 )"
        ],
        "x-ms-client-request-id": "377889c9-e348-8a83-4b08-8441f6929330",
        "x-ms-date": "Thu, 05 Mar 2020 22:15:44 GMT",
=======
      "RequestUri": "http://seannsecanary.blob.core.windows.net/test-filesystem-5d2943c4-1e72-7d85-a274-d1e269a22c42/test-file-6147d9ea-bfcf-8883-656d-4ce479cd156a?comp=lease",
      "RequestMethod": "PUT",
      "RequestHeaders": {
        "Authorization": "Sanitized",
        "If-None-Match": "\u00220x8D7D811D66EF18D\u0022",
        "traceparent": "00-46dc8107e1636443ae977e71133048fc-efef418f721bc24f-00",
        "User-Agent": [
          "azsdk-net-Storage.Files.DataLake/12.1.0-dev.20200403.1",
          "(.NET Core 4.6.28325.01; Microsoft Windows 10.0.18362 )"
        ],
        "x-ms-client-request-id": "377889c9-e348-8a83-4b08-8441f6929330",
        "x-ms-date": "Fri, 03 Apr 2020 20:59:03 GMT",
>>>>>>> 32e373e2
        "x-ms-lease-action": "change",
        "x-ms-lease-id": "392365f6-2018-9cdd-0673-45cb31f91b88",
        "x-ms-proposed-lease-id": "74cab2e7-8700-a57a-f599-c069d4cf5819",
        "x-ms-return-client-request-id": "true",
<<<<<<< HEAD
        "x-ms-version": "2019-10-10"
=======
        "x-ms-version": "2019-12-12"
>>>>>>> 32e373e2
      },
      "RequestBody": null,
      "StatusCode": 412,
      "ResponseHeaders": {
        "Content-Length": "252",
        "Content-Type": "application/xml",
<<<<<<< HEAD
        "Date": "Thu, 05 Mar 2020 22:15:43 GMT",
=======
        "Date": "Fri, 03 Apr 2020 20:59:01 GMT",
>>>>>>> 32e373e2
        "Server": [
          "Windows-Azure-Blob/1.0",
          "Microsoft-HTTPAPI/2.0"
        ],
        "x-ms-client-request-id": "377889c9-e348-8a83-4b08-8441f6929330",
        "x-ms-error-code": "ConditionNotMet",
<<<<<<< HEAD
        "x-ms-request-id": "a529426c-401e-0007-013b-f3fe58000000",
        "x-ms-version": "2019-10-10"
      },
      "ResponseBody": [
        "\uFEFF\u003C?xml version=\u00221.0\u0022 encoding=\u0022utf-8\u0022?\u003E\u003CError\u003E\u003CCode\u003EConditionNotMet\u003C/Code\u003E\u003CMessage\u003EThe condition specified using HTTP conditional header(s) is not met.\n",
        "RequestId:a529426c-401e-0007-013b-f3fe58000000\n",
        "Time:2020-03-05T22:15:44.4119905Z\u003C/Message\u003E\u003C/Error\u003E"
      ]
    },
    {
      "RequestUri": "https://seanstagehierarchical.blob.core.windows.net/test-filesystem-5d2943c4-1e72-7d85-a274-d1e269a22c42?restype=container",
      "RequestMethod": "DELETE",
      "RequestHeaders": {
        "Authorization": "Sanitized",
        "traceparent": "00-ed985ee7d90fbe43b72a7c64fa5fb06b-1458a2d6de872840-00",
        "User-Agent": [
          "azsdk-net-Storage.Files.DataLake/12.0.0-dev.20200305.1",
          "(.NET Core 4.6.28325.01; Microsoft Windows 10.0.18363 )"
        ],
        "x-ms-client-request-id": "7e722fb5-6389-8569-ccd7-7ad845f0328f",
        "x-ms-date": "Thu, 05 Mar 2020 22:15:44 GMT",
        "x-ms-return-client-request-id": "true",
        "x-ms-version": "2019-10-10"
=======
        "x-ms-request-id": "9621fc04-f01e-0012-56fa-093670000000",
        "x-ms-version": "2019-12-12"
      },
      "ResponseBody": [
        "\uFEFF\u003C?xml version=\u00221.0\u0022 encoding=\u0022utf-8\u0022?\u003E\u003CError\u003E\u003CCode\u003EConditionNotMet\u003C/Code\u003E\u003CMessage\u003EThe condition specified using HTTP conditional header(s) is not met.\n",
        "RequestId:9621fc04-f01e-0012-56fa-093670000000\n",
        "Time:2020-04-03T20:59:02.2693325Z\u003C/Message\u003E\u003C/Error\u003E"
      ]
    },
    {
      "RequestUri": "http://seannsecanary.blob.core.windows.net/test-filesystem-5d2943c4-1e72-7d85-a274-d1e269a22c42?restype=container",
      "RequestMethod": "DELETE",
      "RequestHeaders": {
        "Authorization": "Sanitized",
        "traceparent": "00-eff3574bc8ee654096dcc19740397dcd-5e3291ea816c674f-00",
        "User-Agent": [
          "azsdk-net-Storage.Files.DataLake/12.1.0-dev.20200403.1",
          "(.NET Core 4.6.28325.01; Microsoft Windows 10.0.18362 )"
        ],
        "x-ms-client-request-id": "7e722fb5-6389-8569-ccd7-7ad845f0328f",
        "x-ms-date": "Fri, 03 Apr 2020 20:59:03 GMT",
        "x-ms-return-client-request-id": "true",
        "x-ms-version": "2019-12-12"
>>>>>>> 32e373e2
      },
      "RequestBody": null,
      "StatusCode": 202,
      "ResponseHeaders": {
        "Content-Length": "0",
<<<<<<< HEAD
        "Date": "Thu, 05 Mar 2020 22:15:43 GMT",
=======
        "Date": "Fri, 03 Apr 2020 20:59:01 GMT",
>>>>>>> 32e373e2
        "Server": [
          "Windows-Azure-Blob/1.0",
          "Microsoft-HTTPAPI/2.0"
        ],
        "x-ms-client-request-id": "7e722fb5-6389-8569-ccd7-7ad845f0328f",
<<<<<<< HEAD
        "x-ms-request-id": "a529426d-401e-0007-023b-f3fe58000000",
        "x-ms-version": "2019-10-10"
=======
        "x-ms-request-id": "9621fc0c-f01e-0012-5bfa-093670000000",
        "x-ms-version": "2019-12-12"
>>>>>>> 32e373e2
      },
      "ResponseBody": []
    }
  ],
  "Variables": {
<<<<<<< HEAD
    "DateTimeOffsetNow": "2020-03-05T14:15:40.8090994-08:00",
    "RandomSeed": "853411356",
    "Storage_TestConfigHierarchicalNamespace": "NamespaceTenant\nseanstagehierarchical\nU2FuaXRpemVk\nhttps://seanstagehierarchical.blob.core.windows.net\nhttp://seanstagehierarchical.file.core.windows.net\nhttp://seanstagehierarchical.queue.core.windows.net\nhttp://seanstagehierarchical.table.core.windows.net\n\n\n\n\nhttp://seanstagehierarchical-secondary.blob.core.windows.net\nhttp://seanstagehierarchical-secondary.file.core.windows.net\nhttp://seanstagehierarchical-secondary.queue.core.windows.net\nhttp://seanstagehierarchical-secondary.table.core.windows.net\n68390a19-a643-458b-b726-408abf67b4fc\nSanitized\n72f988bf-86f1-41af-91ab-2d7cd011db47\nhttps://login.microsoftonline.com/\nCloud\nBlobEndpoint=https://seanstagehierarchical.blob.core.windows.net/;QueueEndpoint=http://seanstagehierarchical.queue.core.windows.net/;FileEndpoint=http://seanstagehierarchical.file.core.windows.net/;BlobSecondaryEndpoint=http://seanstagehierarchical-secondary.blob.core.windows.net/;QueueSecondaryEndpoint=http://seanstagehierarchical-secondary.queue.core.windows.net/;FileSecondaryEndpoint=http://seanstagehierarchical-secondary.file.core.windows.net/;AccountName=seanstagehierarchical;AccountKey=Sanitized\n"
=======
    "DateTimeOffsetNow": "2020-04-03T13:59:02.0074178-07:00",
    "RandomSeed": "853411356",
    "Storage_TestConfigHierarchicalNamespace": "NamespaceTenant\nseannsecanary\nU2FuaXRpemVk\nhttp://seannsecanary.blob.core.windows.net\nhttp://seannsecanary.file.core.windows.net\nhttp://seannsecanary.queue.core.windows.net\nhttp://seannsecanary.table.core.windows.net\n\n\n\n\nhttp://seannsecanary-secondary.blob.core.windows.net\nhttp://seannsecanary-secondary.file.core.windows.net\nhttp://seannsecanary-secondary.queue.core.windows.net\nhttp://seannsecanary-secondary.table.core.windows.net\n68390a19-a643-458b-b726-408abf67b4fc\nSanitized\n72f988bf-86f1-41af-91ab-2d7cd011db47\nhttps://login.microsoftonline.com/\nCloud\nBlobEndpoint=http://seannsecanary.blob.core.windows.net/;QueueEndpoint=http://seannsecanary.queue.core.windows.net/;FileEndpoint=http://seannsecanary.file.core.windows.net/;BlobSecondaryEndpoint=http://seannsecanary-secondary.blob.core.windows.net/;QueueSecondaryEndpoint=http://seannsecanary-secondary.queue.core.windows.net/;FileSecondaryEndpoint=http://seannsecanary-secondary.file.core.windows.net/;AccountName=seannsecanary;AccountKey=Sanitized\n"
>>>>>>> 32e373e2
  }
}<|MERGE_RESOLUTION|>--- conflicted
+++ resolved
@@ -1,205 +1,107 @@
 {
   "Entries": [
     {
-<<<<<<< HEAD
-      "RequestUri": "https://seanstagehierarchical.blob.core.windows.net/test-filesystem-0031ddbe-1742-4aaa-a771-188287384300?restype=container",
-      "RequestMethod": "PUT",
-      "RequestHeaders": {
-        "Authorization": "Sanitized",
-        "traceparent": "00-2b02ec9a96caf34a809c15fa0e459b04-c23bd3e8ecbeb043-00",
-        "User-Agent": [
-          "azsdk-net-Storage.Files.DataLake/12.0.0-dev.20200305.1",
-          "(.NET Core 4.6.28325.01; Microsoft Windows 10.0.18363 )"
+      "RequestUri": "http://seannsecanary.blob.core.windows.net/test-filesystem-0031ddbe-1742-4aaa-a771-188287384300?restype=container",
+      "RequestMethod": "PUT",
+      "RequestHeaders": {
+        "Authorization": "Sanitized",
+        "traceparent": "00-2f5fef32f62c2145a58fbb81812dfd02-80e71ef05072084e-00",
+        "User-Agent": [
+          "azsdk-net-Storage.Files.DataLake/12.1.0-dev.20200403.1",
+          "(.NET Core 4.6.28325.01; Microsoft Windows 10.0.18362 )"
         ],
         "x-ms-blob-public-access": "container",
         "x-ms-client-request-id": "71f46709-06c5-8508-4450-308851c62738",
-        "x-ms-date": "Thu, 05 Mar 2020 22:15:40 GMT",
-        "x-ms-return-client-request-id": "true",
-        "x-ms-version": "2019-10-10"
-=======
-      "RequestUri": "http://seannsecanary.blob.core.windows.net/test-filesystem-0031ddbe-1742-4aaa-a771-188287384300?restype=container",
-      "RequestMethod": "PUT",
-      "RequestHeaders": {
-        "Authorization": "Sanitized",
-        "traceparent": "00-2f5fef32f62c2145a58fbb81812dfd02-80e71ef05072084e-00",
-        "User-Agent": [
-          "azsdk-net-Storage.Files.DataLake/12.1.0-dev.20200403.1",
-          "(.NET Core 4.6.28325.01; Microsoft Windows 10.0.18362 )"
-        ],
-        "x-ms-blob-public-access": "container",
-        "x-ms-client-request-id": "71f46709-06c5-8508-4450-308851c62738",
-        "x-ms-date": "Fri, 03 Apr 2020 20:59:02 GMT",
-        "x-ms-return-client-request-id": "true",
-        "x-ms-version": "2019-12-12"
->>>>>>> 32e373e2
-      },
-      "RequestBody": null,
-      "StatusCode": 201,
-      "ResponseHeaders": {
-        "Content-Length": "0",
-<<<<<<< HEAD
-        "Date": "Thu, 05 Mar 2020 22:15:40 GMT",
-        "ETag": "\u00220x8D7C152BDAE8711\u0022",
-        "Last-Modified": "Thu, 05 Mar 2020 22:15:41 GMT",
-=======
+        "x-ms-date": "Fri, 03 Apr 2020 20:59:02 GMT",
+        "x-ms-return-client-request-id": "true",
+        "x-ms-version": "2019-12-12"
+      },
+      "RequestBody": null,
+      "StatusCode": 201,
+      "ResponseHeaders": {
+        "Content-Length": "0",
         "Date": "Fri, 03 Apr 2020 20:58:59 GMT",
         "ETag": "\u00220x8D7D811D5963CB6\u0022",
         "Last-Modified": "Fri, 03 Apr 2020 20:59:00 GMT",
->>>>>>> 32e373e2
         "Server": [
           "Windows-Azure-Blob/1.0",
           "Microsoft-HTTPAPI/2.0"
         ],
         "x-ms-client-request-id": "71f46709-06c5-8508-4450-308851c62738",
-<<<<<<< HEAD
-        "x-ms-request-id": "6ca301cf-901e-0014-273b-f3da54000000",
-        "x-ms-version": "2019-10-10"
-=======
         "x-ms-request-id": "9621fb2d-f01e-0012-43fa-093670000000",
         "x-ms-version": "2019-12-12"
->>>>>>> 32e373e2
-      },
-      "ResponseBody": []
-    },
-    {
-<<<<<<< HEAD
-      "RequestUri": "https://seanstagehierarchical.dfs.core.windows.net/test-filesystem-0031ddbe-1742-4aaa-a771-188287384300/test-file-029fa6a2-4f4e-49ec-eca8-2a7285f87b61?resource=file",
-      "RequestMethod": "PUT",
-      "RequestHeaders": {
-        "Authorization": "Sanitized",
-        "traceparent": "00-0c10c1b59d5d1c4a846c9eb2deb8fbe9-32a13d2e3efd834d-00",
-        "User-Agent": [
-          "azsdk-net-Storage.Files.DataLake/12.0.0-dev.20200305.1",
-          "(.NET Core 4.6.28325.01; Microsoft Windows 10.0.18363 )"
+      },
+      "ResponseBody": []
+    },
+    {
+      "RequestUri": "http://seannsecanary.dfs.core.windows.net/test-filesystem-0031ddbe-1742-4aaa-a771-188287384300/test-file-029fa6a2-4f4e-49ec-eca8-2a7285f87b61?resource=file",
+      "RequestMethod": "PUT",
+      "RequestHeaders": {
+        "Authorization": "Sanitized",
+        "traceparent": "00-a0aba2dee70d624db628b0b4f7d7e871-339743e414b2ba45-00",
+        "User-Agent": [
+          "azsdk-net-Storage.Files.DataLake/12.1.0-dev.20200403.1",
+          "(.NET Core 4.6.28325.01; Microsoft Windows 10.0.18362 )"
         ],
         "x-ms-client-request-id": "280f5aa7-a1a6-bad8-7baa-851cdb95ff4b",
-        "x-ms-date": "Thu, 05 Mar 2020 22:15:41 GMT",
-        "x-ms-return-client-request-id": "true",
-        "x-ms-version": "2019-10-10"
-=======
-      "RequestUri": "http://seannsecanary.dfs.core.windows.net/test-filesystem-0031ddbe-1742-4aaa-a771-188287384300/test-file-029fa6a2-4f4e-49ec-eca8-2a7285f87b61?resource=file",
-      "RequestMethod": "PUT",
-      "RequestHeaders": {
-        "Authorization": "Sanitized",
-        "traceparent": "00-a0aba2dee70d624db628b0b4f7d7e871-339743e414b2ba45-00",
-        "User-Agent": [
-          "azsdk-net-Storage.Files.DataLake/12.1.0-dev.20200403.1",
-          "(.NET Core 4.6.28325.01; Microsoft Windows 10.0.18362 )"
-        ],
-        "x-ms-client-request-id": "280f5aa7-a1a6-bad8-7baa-851cdb95ff4b",
-        "x-ms-date": "Fri, 03 Apr 2020 20:59:02 GMT",
-        "x-ms-return-client-request-id": "true",
-        "x-ms-version": "2019-12-12"
->>>>>>> 32e373e2
-      },
-      "RequestBody": null,
-      "StatusCode": 201,
-      "ResponseHeaders": {
-        "Content-Length": "0",
-<<<<<<< HEAD
-        "Date": "Thu, 05 Mar 2020 22:15:40 GMT",
-        "ETag": "\u00220x8D7C152BDE12D5E\u0022",
-        "Last-Modified": "Thu, 05 Mar 2020 22:15:41 GMT",
-=======
+        "x-ms-date": "Fri, 03 Apr 2020 20:59:02 GMT",
+        "x-ms-return-client-request-id": "true",
+        "x-ms-version": "2019-12-12"
+      },
+      "RequestBody": null,
+      "StatusCode": 201,
+      "ResponseHeaders": {
+        "Content-Length": "0",
         "Date": "Fri, 03 Apr 2020 20:58:59 GMT",
         "ETag": "\u00220x8D7D811D5A52C67\u0022",
         "Last-Modified": "Fri, 03 Apr 2020 20:59:00 GMT",
->>>>>>> 32e373e2
         "Server": [
           "Windows-Azure-HDFS/1.0",
           "Microsoft-HTTPAPI/2.0"
         ],
         "x-ms-client-request-id": "280f5aa7-a1a6-bad8-7baa-851cdb95ff4b",
-<<<<<<< HEAD
-        "x-ms-request-id": "eca3c14b-b01f-003c-583b-f3bbfc000000",
-        "x-ms-version": "2019-10-10"
-=======
         "x-ms-request-id": "fa43feed-201f-0097-35fa-091bad000000",
         "x-ms-version": "2019-12-12"
->>>>>>> 32e373e2
-      },
-      "ResponseBody": []
-    },
-    {
-<<<<<<< HEAD
-      "RequestUri": "https://seanstagehierarchical.blob.core.windows.net/test-filesystem-0031ddbe-1742-4aaa-a771-188287384300/test-file-029fa6a2-4f4e-49ec-eca8-2a7285f87b61?comp=lease",
-      "RequestMethod": "PUT",
-      "RequestHeaders": {
-        "Authorization": "Sanitized",
-        "traceparent": "00-ccec61ed0526ea408c03c0b0950a4bac-6b8d6c7b4f117442-00",
-        "User-Agent": [
-          "azsdk-net-Storage.Files.DataLake/12.0.0-dev.20200305.1",
-          "(.NET Core 4.6.28325.01; Microsoft Windows 10.0.18363 )"
+      },
+      "ResponseBody": []
+    },
+    {
+      "RequestUri": "http://seannsecanary.blob.core.windows.net/test-filesystem-0031ddbe-1742-4aaa-a771-188287384300/test-file-029fa6a2-4f4e-49ec-eca8-2a7285f87b61?comp=lease",
+      "RequestMethod": "PUT",
+      "RequestHeaders": {
+        "Authorization": "Sanitized",
+        "traceparent": "00-19f65d6744fbea4083c7458df75f4ee0-8de5cda8787d5b40-00",
+        "User-Agent": [
+          "azsdk-net-Storage.Files.DataLake/12.1.0-dev.20200403.1",
+          "(.NET Core 4.6.28325.01; Microsoft Windows 10.0.18362 )"
         ],
         "x-ms-client-request-id": "bfaa01a4-d5ca-8162-138f-468e625a834c",
-        "x-ms-date": "Thu, 05 Mar 2020 22:15:41 GMT",
-=======
-      "RequestUri": "http://seannsecanary.blob.core.windows.net/test-filesystem-0031ddbe-1742-4aaa-a771-188287384300/test-file-029fa6a2-4f4e-49ec-eca8-2a7285f87b61?comp=lease",
-      "RequestMethod": "PUT",
-      "RequestHeaders": {
-        "Authorization": "Sanitized",
-        "traceparent": "00-19f65d6744fbea4083c7458df75f4ee0-8de5cda8787d5b40-00",
-        "User-Agent": [
-          "azsdk-net-Storage.Files.DataLake/12.1.0-dev.20200403.1",
-          "(.NET Core 4.6.28325.01; Microsoft Windows 10.0.18362 )"
-        ],
-        "x-ms-client-request-id": "bfaa01a4-d5ca-8162-138f-468e625a834c",
-        "x-ms-date": "Fri, 03 Apr 2020 20:59:02 GMT",
->>>>>>> 32e373e2
+        "x-ms-date": "Fri, 03 Apr 2020 20:59:02 GMT",
         "x-ms-lease-action": "acquire",
         "x-ms-lease-duration": "15",
         "x-ms-proposed-lease-id": "60bbced4-074d-d0f4-6bbe-6baf47ab0583",
         "x-ms-return-client-request-id": "true",
-<<<<<<< HEAD
-        "x-ms-version": "2019-10-10"
-=======
-        "x-ms-version": "2019-12-12"
->>>>>>> 32e373e2
-      },
-      "RequestBody": null,
-      "StatusCode": 201,
-      "ResponseHeaders": {
-        "Content-Length": "0",
-<<<<<<< HEAD
-        "Date": "Thu, 05 Mar 2020 22:15:40 GMT",
-        "ETag": "\u00220x8D7C152BDE12D5E\u0022",
-        "Last-Modified": "Thu, 05 Mar 2020 22:15:41 GMT",
-=======
+        "x-ms-version": "2019-12-12"
+      },
+      "RequestBody": null,
+      "StatusCode": 201,
+      "ResponseHeaders": {
+        "Content-Length": "0",
         "Date": "Fri, 03 Apr 2020 20:59:00 GMT",
         "ETag": "\u00220x8D7D811D5A52C67\u0022",
         "Last-Modified": "Fri, 03 Apr 2020 20:59:00 GMT",
->>>>>>> 32e373e2
         "Server": [
           "Windows-Azure-Blob/1.0",
           "Microsoft-HTTPAPI/2.0"
         ],
         "x-ms-client-request-id": "bfaa01a4-d5ca-8162-138f-468e625a834c",
         "x-ms-lease-id": "60bbced4-074d-d0f4-6bbe-6baf47ab0583",
-<<<<<<< HEAD
-        "x-ms-request-id": "6ca301ef-901e-0014-443b-f3da54000000",
-        "x-ms-version": "2019-10-10"
-=======
         "x-ms-request-id": "9621fb40-f01e-0012-50fa-093670000000",
         "x-ms-version": "2019-12-12"
->>>>>>> 32e373e2
-      },
-      "ResponseBody": []
-    },
-    {
-<<<<<<< HEAD
-      "RequestUri": "https://seanstagehierarchical.blob.core.windows.net/test-filesystem-0031ddbe-1742-4aaa-a771-188287384300/test-file-029fa6a2-4f4e-49ec-eca8-2a7285f87b61?comp=lease",
-      "RequestMethod": "PUT",
-      "RequestHeaders": {
-        "Authorization": "Sanitized",
-        "If-Modified-Since": "Fri, 06 Mar 2020 22:15:40 GMT",
-        "traceparent": "00-f93d94da0cf69a4f9fa72ba46f8d40a6-1fa318399154a94c-00",
-        "User-Agent": [
-          "azsdk-net-Storage.Files.DataLake/12.0.0-dev.20200305.1",
-          "(.NET Core 4.6.28325.01; Microsoft Windows 10.0.18363 )"
-        ],
-        "x-ms-client-request-id": "4af4d44b-4573-c937-5beb-631d90313d0c",
-        "x-ms-date": "Thu, 05 Mar 2020 22:15:41 GMT",
-=======
+      },
+      "ResponseBody": []
+    },
+    {
       "RequestUri": "http://seannsecanary.blob.core.windows.net/test-filesystem-0031ddbe-1742-4aaa-a771-188287384300/test-file-029fa6a2-4f4e-49ec-eca8-2a7285f87b61?comp=lease",
       "RequestMethod": "PUT",
       "RequestHeaders": {
@@ -212,58 +114,24 @@
         ],
         "x-ms-client-request-id": "4af4d44b-4573-c937-5beb-631d90313d0c",
         "x-ms-date": "Fri, 03 Apr 2020 20:59:02 GMT",
->>>>>>> 32e373e2
         "x-ms-lease-action": "change",
         "x-ms-lease-id": "60bbced4-074d-d0f4-6bbe-6baf47ab0583",
         "x-ms-proposed-lease-id": "2aca1c71-53e9-2bbb-19be-a4994c1e0502",
         "x-ms-return-client-request-id": "true",
-<<<<<<< HEAD
-        "x-ms-version": "2019-10-10"
-=======
-        "x-ms-version": "2019-12-12"
->>>>>>> 32e373e2
+        "x-ms-version": "2019-12-12"
       },
       "RequestBody": null,
       "StatusCode": 412,
       "ResponseHeaders": {
         "Content-Length": "252",
         "Content-Type": "application/xml",
-<<<<<<< HEAD
-        "Date": "Thu, 05 Mar 2020 22:15:40 GMT",
-=======
-        "Date": "Fri, 03 Apr 2020 20:59:00 GMT",
->>>>>>> 32e373e2
+        "Date": "Fri, 03 Apr 2020 20:59:00 GMT",
         "Server": [
           "Windows-Azure-Blob/1.0",
           "Microsoft-HTTPAPI/2.0"
         ],
         "x-ms-client-request-id": "4af4d44b-4573-c937-5beb-631d90313d0c",
         "x-ms-error-code": "ConditionNotMet",
-<<<<<<< HEAD
-        "x-ms-request-id": "6ca301f7-901e-0014-4c3b-f3da54000000",
-        "x-ms-version": "2019-10-10"
-      },
-      "ResponseBody": [
-        "\uFEFF\u003C?xml version=\u00221.0\u0022 encoding=\u0022utf-8\u0022?\u003E\u003CError\u003E\u003CCode\u003EConditionNotMet\u003C/Code\u003E\u003CMessage\u003EThe condition specified using HTTP conditional header(s) is not met.\n",
-        "RequestId:6ca301f7-901e-0014-4c3b-f3da54000000\n",
-        "Time:2020-03-05T22:15:41.4949734Z\u003C/Message\u003E\u003C/Error\u003E"
-      ]
-    },
-    {
-      "RequestUri": "https://seanstagehierarchical.blob.core.windows.net/test-filesystem-0031ddbe-1742-4aaa-a771-188287384300?restype=container",
-      "RequestMethod": "DELETE",
-      "RequestHeaders": {
-        "Authorization": "Sanitized",
-        "traceparent": "00-5f090c1f1b113a4e82959619df3cebc4-899c50ef21c36742-00",
-        "User-Agent": [
-          "azsdk-net-Storage.Files.DataLake/12.0.0-dev.20200305.1",
-          "(.NET Core 4.6.28325.01; Microsoft Windows 10.0.18363 )"
-        ],
-        "x-ms-client-request-id": "8e43559b-3865-73d8-3147-2e532cb90a29",
-        "x-ms-date": "Thu, 05 Mar 2020 22:15:41 GMT",
-        "x-ms-return-client-request-id": "true",
-        "x-ms-version": "2019-10-10"
-=======
         "x-ms-request-id": "9621fb44-f01e-0012-53fa-093670000000",
         "x-ms-version": "2019-12-12"
       },
@@ -287,232 +155,124 @@
         "x-ms-date": "Fri, 03 Apr 2020 20:59:02 GMT",
         "x-ms-return-client-request-id": "true",
         "x-ms-version": "2019-12-12"
->>>>>>> 32e373e2
       },
       "RequestBody": null,
       "StatusCode": 202,
       "ResponseHeaders": {
         "Content-Length": "0",
-<<<<<<< HEAD
-        "Date": "Thu, 05 Mar 2020 22:15:40 GMT",
-=======
-        "Date": "Fri, 03 Apr 2020 20:59:00 GMT",
->>>>>>> 32e373e2
+        "Date": "Fri, 03 Apr 2020 20:59:00 GMT",
         "Server": [
           "Windows-Azure-Blob/1.0",
           "Microsoft-HTTPAPI/2.0"
         ],
         "x-ms-client-request-id": "8e43559b-3865-73d8-3147-2e532cb90a29",
-<<<<<<< HEAD
-        "x-ms-request-id": "6ca301fc-901e-0014-513b-f3da54000000",
-        "x-ms-version": "2019-10-10"
-=======
         "x-ms-request-id": "9621fb5c-f01e-0012-5afa-093670000000",
         "x-ms-version": "2019-12-12"
->>>>>>> 32e373e2
-      },
-      "ResponseBody": []
-    },
-    {
-<<<<<<< HEAD
-      "RequestUri": "https://seanstagehierarchical.blob.core.windows.net/test-filesystem-24edb8ec-27a3-62da-42df-1f63e198b8a2?restype=container",
-      "RequestMethod": "PUT",
-      "RequestHeaders": {
-        "Authorization": "Sanitized",
-        "traceparent": "00-45fd65529d9c934b8586c7156835486d-bac1eeb0ba1ffd4b-00",
-        "User-Agent": [
-          "azsdk-net-Storage.Files.DataLake/12.0.0-dev.20200305.1",
-          "(.NET Core 4.6.28325.01; Microsoft Windows 10.0.18363 )"
+      },
+      "ResponseBody": []
+    },
+    {
+      "RequestUri": "http://seannsecanary.blob.core.windows.net/test-filesystem-24edb8ec-27a3-62da-42df-1f63e198b8a2?restype=container",
+      "RequestMethod": "PUT",
+      "RequestHeaders": {
+        "Authorization": "Sanitized",
+        "traceparent": "00-60d0eee3a7bded4a9b7c453098e19923-c3265983fd8d7d48-00",
+        "User-Agent": [
+          "azsdk-net-Storage.Files.DataLake/12.1.0-dev.20200403.1",
+          "(.NET Core 4.6.28325.01; Microsoft Windows 10.0.18362 )"
         ],
         "x-ms-blob-public-access": "container",
         "x-ms-client-request-id": "58b23a06-c6ca-739c-7ae0-4b8618759199",
-        "x-ms-date": "Thu, 05 Mar 2020 22:15:41 GMT",
-        "x-ms-return-client-request-id": "true",
-        "x-ms-version": "2019-10-10"
-=======
-      "RequestUri": "http://seannsecanary.blob.core.windows.net/test-filesystem-24edb8ec-27a3-62da-42df-1f63e198b8a2?restype=container",
-      "RequestMethod": "PUT",
-      "RequestHeaders": {
-        "Authorization": "Sanitized",
-        "traceparent": "00-60d0eee3a7bded4a9b7c453098e19923-c3265983fd8d7d48-00",
-        "User-Agent": [
-          "azsdk-net-Storage.Files.DataLake/12.1.0-dev.20200403.1",
-          "(.NET Core 4.6.28325.01; Microsoft Windows 10.0.18362 )"
-        ],
-        "x-ms-blob-public-access": "container",
-        "x-ms-client-request-id": "58b23a06-c6ca-739c-7ae0-4b8618759199",
-        "x-ms-date": "Fri, 03 Apr 2020 20:59:02 GMT",
-        "x-ms-return-client-request-id": "true",
-        "x-ms-version": "2019-12-12"
->>>>>>> 32e373e2
-      },
-      "RequestBody": null,
-      "StatusCode": 201,
-      "ResponseHeaders": {
-        "Content-Length": "0",
-<<<<<<< HEAD
-        "Date": "Thu, 05 Mar 2020 22:15:41 GMT",
-        "ETag": "\u00220x8D7C152BE33CE29\u0022",
-        "Last-Modified": "Thu, 05 Mar 2020 22:15:41 GMT",
-=======
+        "x-ms-date": "Fri, 03 Apr 2020 20:59:02 GMT",
+        "x-ms-return-client-request-id": "true",
+        "x-ms-version": "2019-12-12"
+      },
+      "RequestBody": null,
+      "StatusCode": 201,
+      "ResponseHeaders": {
+        "Content-Length": "0",
         "Date": "Fri, 03 Apr 2020 20:59:00 GMT",
         "ETag": "\u00220x8D7D811D5D6D3FC\u0022",
         "Last-Modified": "Fri, 03 Apr 2020 20:59:00 GMT",
->>>>>>> 32e373e2
         "Server": [
           "Windows-Azure-Blob/1.0",
           "Microsoft-HTTPAPI/2.0"
         ],
         "x-ms-client-request-id": "58b23a06-c6ca-739c-7ae0-4b8618759199",
-<<<<<<< HEAD
-        "x-ms-request-id": "96269576-f01e-002d-4a3b-f32148000000",
-        "x-ms-version": "2019-10-10"
-=======
         "x-ms-request-id": "9621fb62-f01e-0012-60fa-093670000000",
         "x-ms-version": "2019-12-12"
->>>>>>> 32e373e2
-      },
-      "ResponseBody": []
-    },
-    {
-<<<<<<< HEAD
-      "RequestUri": "https://seanstagehierarchical.dfs.core.windows.net/test-filesystem-24edb8ec-27a3-62da-42df-1f63e198b8a2/test-file-09548c8f-cf37-3d3b-116a-8ce78b0ba804?resource=file",
-      "RequestMethod": "PUT",
-      "RequestHeaders": {
-        "Authorization": "Sanitized",
-        "traceparent": "00-407218b9b2c85d49ba2d1fa2ec37f3be-2973d6247b360c4f-00",
-        "User-Agent": [
-          "azsdk-net-Storage.Files.DataLake/12.0.0-dev.20200305.1",
-          "(.NET Core 4.6.28325.01; Microsoft Windows 10.0.18363 )"
+      },
+      "ResponseBody": []
+    },
+    {
+      "RequestUri": "http://seannsecanary.dfs.core.windows.net/test-filesystem-24edb8ec-27a3-62da-42df-1f63e198b8a2/test-file-09548c8f-cf37-3d3b-116a-8ce78b0ba804?resource=file",
+      "RequestMethod": "PUT",
+      "RequestHeaders": {
+        "Authorization": "Sanitized",
+        "traceparent": "00-5d25a0cddf54df48a08fafd3d530458a-07f22bd9484b144a-00",
+        "User-Agent": [
+          "azsdk-net-Storage.Files.DataLake/12.1.0-dev.20200403.1",
+          "(.NET Core 4.6.28325.01; Microsoft Windows 10.0.18362 )"
         ],
         "x-ms-client-request-id": "2e3f022b-e0ea-363a-fe75-475f3ab4e86f",
-        "x-ms-date": "Thu, 05 Mar 2020 22:15:42 GMT",
-        "x-ms-return-client-request-id": "true",
-        "x-ms-version": "2019-10-10"
-=======
-      "RequestUri": "http://seannsecanary.dfs.core.windows.net/test-filesystem-24edb8ec-27a3-62da-42df-1f63e198b8a2/test-file-09548c8f-cf37-3d3b-116a-8ce78b0ba804?resource=file",
-      "RequestMethod": "PUT",
-      "RequestHeaders": {
-        "Authorization": "Sanitized",
-        "traceparent": "00-5d25a0cddf54df48a08fafd3d530458a-07f22bd9484b144a-00",
-        "User-Agent": [
-          "azsdk-net-Storage.Files.DataLake/12.1.0-dev.20200403.1",
-          "(.NET Core 4.6.28325.01; Microsoft Windows 10.0.18362 )"
+        "x-ms-date": "Fri, 03 Apr 2020 20:59:02 GMT",
+        "x-ms-return-client-request-id": "true",
+        "x-ms-version": "2019-12-12"
+      },
+      "RequestBody": null,
+      "StatusCode": 201,
+      "ResponseHeaders": {
+        "Content-Length": "0",
+        "Date": "Fri, 03 Apr 2020 20:59:00 GMT",
+        "ETag": "\u00220x8D7D811D5E5D1C2\u0022",
+        "Last-Modified": "Fri, 03 Apr 2020 20:59:01 GMT",
+        "Server": [
+          "Windows-Azure-HDFS/1.0",
+          "Microsoft-HTTPAPI/2.0"
         ],
         "x-ms-client-request-id": "2e3f022b-e0ea-363a-fe75-475f3ab4e86f",
-        "x-ms-date": "Fri, 03 Apr 2020 20:59:02 GMT",
-        "x-ms-return-client-request-id": "true",
-        "x-ms-version": "2019-12-12"
->>>>>>> 32e373e2
-      },
-      "RequestBody": null,
-      "StatusCode": 201,
-      "ResponseHeaders": {
-        "Content-Length": "0",
-<<<<<<< HEAD
-        "Date": "Thu, 05 Mar 2020 22:15:41 GMT",
-        "ETag": "\u00220x8D7C152BE661FA6\u0022",
-        "Last-Modified": "Thu, 05 Mar 2020 22:15:42 GMT",
-=======
-        "Date": "Fri, 03 Apr 2020 20:59:00 GMT",
-        "ETag": "\u00220x8D7D811D5E5D1C2\u0022",
-        "Last-Modified": "Fri, 03 Apr 2020 20:59:01 GMT",
->>>>>>> 32e373e2
-        "Server": [
-          "Windows-Azure-HDFS/1.0",
-          "Microsoft-HTTPAPI/2.0"
-        ],
-        "x-ms-client-request-id": "2e3f022b-e0ea-363a-fe75-475f3ab4e86f",
-<<<<<<< HEAD
-        "x-ms-request-id": "d35d330f-201f-003e-1e3b-f30544000000",
-        "x-ms-version": "2019-10-10"
-=======
         "x-ms-request-id": "fa43feee-201f-0097-36fa-091bad000000",
         "x-ms-version": "2019-12-12"
->>>>>>> 32e373e2
-      },
-      "ResponseBody": []
-    },
-    {
-<<<<<<< HEAD
-      "RequestUri": "https://seanstagehierarchical.blob.core.windows.net/test-filesystem-24edb8ec-27a3-62da-42df-1f63e198b8a2/test-file-09548c8f-cf37-3d3b-116a-8ce78b0ba804?comp=lease",
-      "RequestMethod": "PUT",
-      "RequestHeaders": {
-        "Authorization": "Sanitized",
-        "traceparent": "00-960f98f264bb704fb1ffeba21df0b0a6-740b268ed6f4d440-00",
-        "User-Agent": [
-          "azsdk-net-Storage.Files.DataLake/12.0.0-dev.20200305.1",
-          "(.NET Core 4.6.28325.01; Microsoft Windows 10.0.18363 )"
+      },
+      "ResponseBody": []
+    },
+    {
+      "RequestUri": "http://seannsecanary.blob.core.windows.net/test-filesystem-24edb8ec-27a3-62da-42df-1f63e198b8a2/test-file-09548c8f-cf37-3d3b-116a-8ce78b0ba804?comp=lease",
+      "RequestMethod": "PUT",
+      "RequestHeaders": {
+        "Authorization": "Sanitized",
+        "traceparent": "00-aa1e1351ff3503428e59dfa8328d86ff-1fcc7f37bf955f41-00",
+        "User-Agent": [
+          "azsdk-net-Storage.Files.DataLake/12.1.0-dev.20200403.1",
+          "(.NET Core 4.6.28325.01; Microsoft Windows 10.0.18362 )"
         ],
         "x-ms-client-request-id": "d15e559c-5ff8-bda3-2c7b-f7f14045173b",
-        "x-ms-date": "Thu, 05 Mar 2020 22:15:42 GMT",
-=======
-      "RequestUri": "http://seannsecanary.blob.core.windows.net/test-filesystem-24edb8ec-27a3-62da-42df-1f63e198b8a2/test-file-09548c8f-cf37-3d3b-116a-8ce78b0ba804?comp=lease",
-      "RequestMethod": "PUT",
-      "RequestHeaders": {
-        "Authorization": "Sanitized",
-        "traceparent": "00-aa1e1351ff3503428e59dfa8328d86ff-1fcc7f37bf955f41-00",
-        "User-Agent": [
-          "azsdk-net-Storage.Files.DataLake/12.1.0-dev.20200403.1",
-          "(.NET Core 4.6.28325.01; Microsoft Windows 10.0.18362 )"
-        ],
-        "x-ms-client-request-id": "d15e559c-5ff8-bda3-2c7b-f7f14045173b",
-        "x-ms-date": "Fri, 03 Apr 2020 20:59:02 GMT",
->>>>>>> 32e373e2
+        "x-ms-date": "Fri, 03 Apr 2020 20:59:02 GMT",
         "x-ms-lease-action": "acquire",
         "x-ms-lease-duration": "15",
         "x-ms-proposed-lease-id": "6a904637-e917-2fb4-b31b-82280f2cd8f1",
         "x-ms-return-client-request-id": "true",
-<<<<<<< HEAD
-        "x-ms-version": "2019-10-10"
-=======
-        "x-ms-version": "2019-12-12"
->>>>>>> 32e373e2
-      },
-      "RequestBody": null,
-      "StatusCode": 201,
-      "ResponseHeaders": {
-        "Content-Length": "0",
-<<<<<<< HEAD
-        "Date": "Thu, 05 Mar 2020 22:15:41 GMT",
-        "ETag": "\u00220x8D7C152BE661FA6\u0022",
-        "Last-Modified": "Thu, 05 Mar 2020 22:15:42 GMT",
-=======
+        "x-ms-version": "2019-12-12"
+      },
+      "RequestBody": null,
+      "StatusCode": 201,
+      "ResponseHeaders": {
+        "Content-Length": "0",
         "Date": "Fri, 03 Apr 2020 20:59:00 GMT",
         "ETag": "\u00220x8D7D811D5E5D1C2\u0022",
         "Last-Modified": "Fri, 03 Apr 2020 20:59:01 GMT",
->>>>>>> 32e373e2
         "Server": [
           "Windows-Azure-Blob/1.0",
           "Microsoft-HTTPAPI/2.0"
         ],
         "x-ms-client-request-id": "d15e559c-5ff8-bda3-2c7b-f7f14045173b",
         "x-ms-lease-id": "6a904637-e917-2fb4-b31b-82280f2cd8f1",
-<<<<<<< HEAD
-        "x-ms-request-id": "9626958a-f01e-002d-593b-f32148000000",
-        "x-ms-version": "2019-10-10"
-=======
         "x-ms-request-id": "9621fb83-f01e-0012-77fa-093670000000",
         "x-ms-version": "2019-12-12"
->>>>>>> 32e373e2
-      },
-      "ResponseBody": []
-    },
-    {
-<<<<<<< HEAD
-      "RequestUri": "https://seanstagehierarchical.blob.core.windows.net/test-filesystem-24edb8ec-27a3-62da-42df-1f63e198b8a2/test-file-09548c8f-cf37-3d3b-116a-8ce78b0ba804?comp=lease",
-      "RequestMethod": "PUT",
-      "RequestHeaders": {
-        "Authorization": "Sanitized",
-        "If-Unmodified-Since": "Wed, 04 Mar 2020 22:15:40 GMT",
-        "traceparent": "00-8f8a2a72b39a334c9fe4de695c416017-cff04135fea0e146-00",
-        "User-Agent": [
-          "azsdk-net-Storage.Files.DataLake/12.0.0-dev.20200305.1",
-          "(.NET Core 4.6.28325.01; Microsoft Windows 10.0.18363 )"
-        ],
-        "x-ms-client-request-id": "c2d2d7ff-2c19-c7d9-ad19-f11307190009",
-        "x-ms-date": "Thu, 05 Mar 2020 22:15:42 GMT",
-=======
+      },
+      "ResponseBody": []
+    },
+    {
       "RequestUri": "http://seannsecanary.blob.core.windows.net/test-filesystem-24edb8ec-27a3-62da-42df-1f63e198b8a2/test-file-09548c8f-cf37-3d3b-116a-8ce78b0ba804?comp=lease",
       "RequestMethod": "PUT",
       "RequestHeaders": {
@@ -525,58 +285,24 @@
         ],
         "x-ms-client-request-id": "c2d2d7ff-2c19-c7d9-ad19-f11307190009",
         "x-ms-date": "Fri, 03 Apr 2020 20:59:02 GMT",
->>>>>>> 32e373e2
         "x-ms-lease-action": "change",
         "x-ms-lease-id": "6a904637-e917-2fb4-b31b-82280f2cd8f1",
         "x-ms-proposed-lease-id": "88bc6900-7acc-151a-7326-a86f1878fdd2",
         "x-ms-return-client-request-id": "true",
-<<<<<<< HEAD
-        "x-ms-version": "2019-10-10"
-=======
-        "x-ms-version": "2019-12-12"
->>>>>>> 32e373e2
+        "x-ms-version": "2019-12-12"
       },
       "RequestBody": null,
       "StatusCode": 412,
       "ResponseHeaders": {
         "Content-Length": "252",
         "Content-Type": "application/xml",
-<<<<<<< HEAD
-        "Date": "Thu, 05 Mar 2020 22:15:41 GMT",
-=======
-        "Date": "Fri, 03 Apr 2020 20:59:00 GMT",
->>>>>>> 32e373e2
+        "Date": "Fri, 03 Apr 2020 20:59:00 GMT",
         "Server": [
           "Windows-Azure-Blob/1.0",
           "Microsoft-HTTPAPI/2.0"
         ],
         "x-ms-client-request-id": "c2d2d7ff-2c19-c7d9-ad19-f11307190009",
         "x-ms-error-code": "ConditionNotMet",
-<<<<<<< HEAD
-        "x-ms-request-id": "9626958f-f01e-002d-5c3b-f32148000000",
-        "x-ms-version": "2019-10-10"
-      },
-      "ResponseBody": [
-        "\uFEFF\u003C?xml version=\u00221.0\u0022 encoding=\u0022utf-8\u0022?\u003E\u003CError\u003E\u003CCode\u003EConditionNotMet\u003C/Code\u003E\u003CMessage\u003EThe condition specified using HTTP conditional header(s) is not met.\n",
-        "RequestId:9626958f-f01e-002d-5c3b-f32148000000\n",
-        "Time:2020-03-05T22:15:42.3819711Z\u003C/Message\u003E\u003C/Error\u003E"
-      ]
-    },
-    {
-      "RequestUri": "https://seanstagehierarchical.blob.core.windows.net/test-filesystem-24edb8ec-27a3-62da-42df-1f63e198b8a2?restype=container",
-      "RequestMethod": "DELETE",
-      "RequestHeaders": {
-        "Authorization": "Sanitized",
-        "traceparent": "00-0bc9bb84eaff9b4984f1eef032853a4f-0f2b917edf0f7a49-00",
-        "User-Agent": [
-          "azsdk-net-Storage.Files.DataLake/12.0.0-dev.20200305.1",
-          "(.NET Core 4.6.28325.01; Microsoft Windows 10.0.18363 )"
-        ],
-        "x-ms-client-request-id": "69f296c4-5472-f021-d63b-113cc94ff944",
-        "x-ms-date": "Thu, 05 Mar 2020 22:15:42 GMT",
-        "x-ms-return-client-request-id": "true",
-        "x-ms-version": "2019-10-10"
-=======
         "x-ms-request-id": "9621fb8a-f01e-0012-7cfa-093670000000",
         "x-ms-version": "2019-12-12"
       },
@@ -600,295 +326,154 @@
         "x-ms-date": "Fri, 03 Apr 2020 20:59:02 GMT",
         "x-ms-return-client-request-id": "true",
         "x-ms-version": "2019-12-12"
->>>>>>> 32e373e2
       },
       "RequestBody": null,
       "StatusCode": 202,
       "ResponseHeaders": {
         "Content-Length": "0",
-<<<<<<< HEAD
-        "Date": "Thu, 05 Mar 2020 22:15:41 GMT",
-=======
-        "Date": "Fri, 03 Apr 2020 20:59:00 GMT",
->>>>>>> 32e373e2
+        "Date": "Fri, 03 Apr 2020 20:59:00 GMT",
         "Server": [
           "Windows-Azure-Blob/1.0",
           "Microsoft-HTTPAPI/2.0"
         ],
         "x-ms-client-request-id": "69f296c4-5472-f021-d63b-113cc94ff944",
-<<<<<<< HEAD
-        "x-ms-request-id": "96269590-f01e-002d-5d3b-f32148000000",
-        "x-ms-version": "2019-10-10"
-=======
         "x-ms-request-id": "9621fb8d-f01e-0012-7efa-093670000000",
         "x-ms-version": "2019-12-12"
->>>>>>> 32e373e2
-      },
-      "ResponseBody": []
-    },
-    {
-<<<<<<< HEAD
-      "RequestUri": "https://seanstagehierarchical.blob.core.windows.net/test-filesystem-c1c4317a-089a-9651-5bf0-d0bcba5ba2c7?restype=container",
-      "RequestMethod": "PUT",
-      "RequestHeaders": {
-        "Authorization": "Sanitized",
-        "traceparent": "00-77c661111da63247afa62d477861415e-e8fe4096781bea46-00",
-        "User-Agent": [
-          "azsdk-net-Storage.Files.DataLake/12.0.0-dev.20200305.1",
-          "(.NET Core 4.6.28325.01; Microsoft Windows 10.0.18363 )"
+      },
+      "ResponseBody": []
+    },
+    {
+      "RequestUri": "http://seannsecanary.blob.core.windows.net/test-filesystem-c1c4317a-089a-9651-5bf0-d0bcba5ba2c7?restype=container",
+      "RequestMethod": "PUT",
+      "RequestHeaders": {
+        "Authorization": "Sanitized",
+        "traceparent": "00-1bc47bc0d8f0d44daa62fe8d135aa5db-bf34f3833ef29241-00",
+        "User-Agent": [
+          "azsdk-net-Storage.Files.DataLake/12.1.0-dev.20200403.1",
+          "(.NET Core 4.6.28325.01; Microsoft Windows 10.0.18362 )"
         ],
         "x-ms-blob-public-access": "container",
         "x-ms-client-request-id": "f2032d63-fb21-bb45-455c-0e818464367a",
-        "x-ms-date": "Thu, 05 Mar 2020 22:15:42 GMT",
-        "x-ms-return-client-request-id": "true",
-        "x-ms-version": "2019-10-10"
-=======
-      "RequestUri": "http://seannsecanary.blob.core.windows.net/test-filesystem-c1c4317a-089a-9651-5bf0-d0bcba5ba2c7?restype=container",
-      "RequestMethod": "PUT",
-      "RequestHeaders": {
-        "Authorization": "Sanitized",
-        "traceparent": "00-1bc47bc0d8f0d44daa62fe8d135aa5db-bf34f3833ef29241-00",
-        "User-Agent": [
-          "azsdk-net-Storage.Files.DataLake/12.1.0-dev.20200403.1",
-          "(.NET Core 4.6.28325.01; Microsoft Windows 10.0.18362 )"
-        ],
-        "x-ms-blob-public-access": "container",
+        "x-ms-date": "Fri, 03 Apr 2020 20:59:02 GMT",
+        "x-ms-return-client-request-id": "true",
+        "x-ms-version": "2019-12-12"
+      },
+      "RequestBody": null,
+      "StatusCode": 201,
+      "ResponseHeaders": {
+        "Content-Length": "0",
+        "Date": "Fri, 03 Apr 2020 20:59:00 GMT",
+        "ETag": "\u00220x8D7D811D61A2AE3\u0022",
+        "Last-Modified": "Fri, 03 Apr 2020 20:59:01 GMT",
+        "Server": [
+          "Windows-Azure-Blob/1.0",
+          "Microsoft-HTTPAPI/2.0"
+        ],
         "x-ms-client-request-id": "f2032d63-fb21-bb45-455c-0e818464367a",
-        "x-ms-date": "Fri, 03 Apr 2020 20:59:02 GMT",
-        "x-ms-return-client-request-id": "true",
-        "x-ms-version": "2019-12-12"
->>>>>>> 32e373e2
-      },
-      "RequestBody": null,
-      "StatusCode": 201,
-      "ResponseHeaders": {
-        "Content-Length": "0",
-<<<<<<< HEAD
-        "Date": "Thu, 05 Mar 2020 22:15:41 GMT",
-        "ETag": "\u00220x8D7C152BEBCDAB5\u0022",
-        "Last-Modified": "Thu, 05 Mar 2020 22:15:42 GMT",
-=======
-        "Date": "Fri, 03 Apr 2020 20:59:00 GMT",
-        "ETag": "\u00220x8D7D811D61A2AE3\u0022",
-        "Last-Modified": "Fri, 03 Apr 2020 20:59:01 GMT",
->>>>>>> 32e373e2
-        "Server": [
-          "Windows-Azure-Blob/1.0",
-          "Microsoft-HTTPAPI/2.0"
-        ],
-        "x-ms-client-request-id": "f2032d63-fb21-bb45-455c-0e818464367a",
-<<<<<<< HEAD
-        "x-ms-request-id": "6ca3027c-901e-0014-4e3b-f3da54000000",
-        "x-ms-version": "2019-10-10"
-=======
         "x-ms-request-id": "9621fb99-f01e-0012-06fa-093670000000",
         "x-ms-version": "2019-12-12"
->>>>>>> 32e373e2
-      },
-      "ResponseBody": []
-    },
-    {
-<<<<<<< HEAD
-      "RequestUri": "https://seanstagehierarchical.dfs.core.windows.net/test-filesystem-c1c4317a-089a-9651-5bf0-d0bcba5ba2c7/test-file-b8df4998-8800-e31d-9b21-a3da307c3e1b?resource=file",
-      "RequestMethod": "PUT",
-      "RequestHeaders": {
-        "Authorization": "Sanitized",
-        "traceparent": "00-342184cd86f31e4886d5d3d09e7f04e4-4bd4727604b2f949-00",
-        "User-Agent": [
-          "azsdk-net-Storage.Files.DataLake/12.0.0-dev.20200305.1",
-          "(.NET Core 4.6.28325.01; Microsoft Windows 10.0.18363 )"
+      },
+      "ResponseBody": []
+    },
+    {
+      "RequestUri": "http://seannsecanary.dfs.core.windows.net/test-filesystem-c1c4317a-089a-9651-5bf0-d0bcba5ba2c7/test-file-b8df4998-8800-e31d-9b21-a3da307c3e1b?resource=file",
+      "RequestMethod": "PUT",
+      "RequestHeaders": {
+        "Authorization": "Sanitized",
+        "traceparent": "00-97858276478604498526289bef2a265c-29bfb935f9b11546-00",
+        "User-Agent": [
+          "azsdk-net-Storage.Files.DataLake/12.1.0-dev.20200403.1",
+          "(.NET Core 4.6.28325.01; Microsoft Windows 10.0.18362 )"
         ],
         "x-ms-client-request-id": "0d3b5d89-5f5f-daa2-101f-5700586a8bc8",
-        "x-ms-date": "Thu, 05 Mar 2020 22:15:42 GMT",
-        "x-ms-return-client-request-id": "true",
-        "x-ms-version": "2019-10-10"
-=======
-      "RequestUri": "http://seannsecanary.dfs.core.windows.net/test-filesystem-c1c4317a-089a-9651-5bf0-d0bcba5ba2c7/test-file-b8df4998-8800-e31d-9b21-a3da307c3e1b?resource=file",
-      "RequestMethod": "PUT",
-      "RequestHeaders": {
-        "Authorization": "Sanitized",
-        "traceparent": "00-97858276478604498526289bef2a265c-29bfb935f9b11546-00",
-        "User-Agent": [
-          "azsdk-net-Storage.Files.DataLake/12.1.0-dev.20200403.1",
-          "(.NET Core 4.6.28325.01; Microsoft Windows 10.0.18362 )"
+        "x-ms-date": "Fri, 03 Apr 2020 20:59:02 GMT",
+        "x-ms-return-client-request-id": "true",
+        "x-ms-version": "2019-12-12"
+      },
+      "RequestBody": null,
+      "StatusCode": 201,
+      "ResponseHeaders": {
+        "Content-Length": "0",
+        "Date": "Fri, 03 Apr 2020 20:59:00 GMT",
+        "ETag": "\u00220x8D7D811D629D90F\u0022",
+        "Last-Modified": "Fri, 03 Apr 2020 20:59:01 GMT",
+        "Server": [
+          "Windows-Azure-HDFS/1.0",
+          "Microsoft-HTTPAPI/2.0"
         ],
         "x-ms-client-request-id": "0d3b5d89-5f5f-daa2-101f-5700586a8bc8",
-        "x-ms-date": "Fri, 03 Apr 2020 20:59:02 GMT",
-        "x-ms-return-client-request-id": "true",
-        "x-ms-version": "2019-12-12"
->>>>>>> 32e373e2
-      },
-      "RequestBody": null,
-      "StatusCode": 201,
-      "ResponseHeaders": {
-        "Content-Length": "0",
-<<<<<<< HEAD
-        "Date": "Thu, 05 Mar 2020 22:15:42 GMT",
-        "ETag": "\u00220x8D7C152BEF42384\u0022",
-        "Last-Modified": "Thu, 05 Mar 2020 22:15:43 GMT",
-=======
-        "Date": "Fri, 03 Apr 2020 20:59:00 GMT",
-        "ETag": "\u00220x8D7D811D629D90F\u0022",
-        "Last-Modified": "Fri, 03 Apr 2020 20:59:01 GMT",
->>>>>>> 32e373e2
-        "Server": [
-          "Windows-Azure-HDFS/1.0",
-          "Microsoft-HTTPAPI/2.0"
-        ],
-        "x-ms-client-request-id": "0d3b5d89-5f5f-daa2-101f-5700586a8bc8",
-<<<<<<< HEAD
-        "x-ms-request-id": "2891cf56-f01f-002d-1f3b-f32148000000",
-        "x-ms-version": "2019-10-10"
-=======
         "x-ms-request-id": "fa43feef-201f-0097-37fa-091bad000000",
         "x-ms-version": "2019-12-12"
->>>>>>> 32e373e2
-      },
-      "ResponseBody": []
-    },
-    {
-<<<<<<< HEAD
-      "RequestUri": "https://seanstagehierarchical.blob.core.windows.net/test-filesystem-c1c4317a-089a-9651-5bf0-d0bcba5ba2c7/test-file-b8df4998-8800-e31d-9b21-a3da307c3e1b?comp=lease",
-      "RequestMethod": "PUT",
-      "RequestHeaders": {
-        "Authorization": "Sanitized",
-        "traceparent": "00-7135f883c922ed40b7f57aa2a0e12b60-1f8368c8b023a649-00",
-        "User-Agent": [
-          "azsdk-net-Storage.Files.DataLake/12.0.0-dev.20200305.1",
-          "(.NET Core 4.6.28325.01; Microsoft Windows 10.0.18363 )"
+      },
+      "ResponseBody": []
+    },
+    {
+      "RequestUri": "http://seannsecanary.blob.core.windows.net/test-filesystem-c1c4317a-089a-9651-5bf0-d0bcba5ba2c7/test-file-b8df4998-8800-e31d-9b21-a3da307c3e1b?comp=lease",
+      "RequestMethod": "PUT",
+      "RequestHeaders": {
+        "Authorization": "Sanitized",
+        "traceparent": "00-d3e3a90ff83b6e4dad9f38d3c5188108-49e2c2012783fd4e-00",
+        "User-Agent": [
+          "azsdk-net-Storage.Files.DataLake/12.1.0-dev.20200403.1",
+          "(.NET Core 4.6.28325.01; Microsoft Windows 10.0.18362 )"
         ],
         "x-ms-client-request-id": "6dfed0c4-b818-ec87-3630-cd8c2fe98fff",
-        "x-ms-date": "Thu, 05 Mar 2020 22:15:43 GMT",
-=======
-      "RequestUri": "http://seannsecanary.blob.core.windows.net/test-filesystem-c1c4317a-089a-9651-5bf0-d0bcba5ba2c7/test-file-b8df4998-8800-e31d-9b21-a3da307c3e1b?comp=lease",
-      "RequestMethod": "PUT",
-      "RequestHeaders": {
-        "Authorization": "Sanitized",
-        "traceparent": "00-d3e3a90ff83b6e4dad9f38d3c5188108-49e2c2012783fd4e-00",
-        "User-Agent": [
-          "azsdk-net-Storage.Files.DataLake/12.1.0-dev.20200403.1",
-          "(.NET Core 4.6.28325.01; Microsoft Windows 10.0.18362 )"
-        ],
-        "x-ms-client-request-id": "6dfed0c4-b818-ec87-3630-cd8c2fe98fff",
-        "x-ms-date": "Fri, 03 Apr 2020 20:59:03 GMT",
->>>>>>> 32e373e2
+        "x-ms-date": "Fri, 03 Apr 2020 20:59:03 GMT",
         "x-ms-lease-action": "acquire",
         "x-ms-lease-duration": "15",
         "x-ms-proposed-lease-id": "57a9f21d-aa0b-e821-a47f-ec6d5c515b86",
         "x-ms-return-client-request-id": "true",
-<<<<<<< HEAD
-        "x-ms-version": "2019-10-10"
-=======
-        "x-ms-version": "2019-12-12"
->>>>>>> 32e373e2
-      },
-      "RequestBody": null,
-      "StatusCode": 201,
-      "ResponseHeaders": {
-        "Content-Length": "0",
-<<<<<<< HEAD
-        "Date": "Thu, 05 Mar 2020 22:15:43 GMT",
-        "ETag": "\u00220x8D7C152BEF42384\u0022",
-        "Last-Modified": "Thu, 05 Mar 2020 22:15:43 GMT",
-=======
+        "x-ms-version": "2019-12-12"
+      },
+      "RequestBody": null,
+      "StatusCode": 201,
+      "ResponseHeaders": {
+        "Content-Length": "0",
         "Date": "Fri, 03 Apr 2020 20:59:00 GMT",
         "ETag": "\u00220x8D7D811D629D90F\u0022",
         "Last-Modified": "Fri, 03 Apr 2020 20:59:01 GMT",
->>>>>>> 32e373e2
         "Server": [
           "Windows-Azure-Blob/1.0",
           "Microsoft-HTTPAPI/2.0"
         ],
         "x-ms-client-request-id": "6dfed0c4-b818-ec87-3630-cd8c2fe98fff",
         "x-ms-lease-id": "57a9f21d-aa0b-e821-a47f-ec6d5c515b86",
-<<<<<<< HEAD
-        "x-ms-request-id": "6ca302a1-901e-0014-703b-f3da54000000",
-        "x-ms-version": "2019-10-10"
-=======
         "x-ms-request-id": "9621fba8-f01e-0012-14fa-093670000000",
         "x-ms-version": "2019-12-12"
->>>>>>> 32e373e2
-      },
-      "ResponseBody": []
-    },
-    {
-<<<<<<< HEAD
-      "RequestUri": "https://seanstagehierarchical.blob.core.windows.net/test-filesystem-c1c4317a-089a-9651-5bf0-d0bcba5ba2c7/test-file-b8df4998-8800-e31d-9b21-a3da307c3e1b?comp=lease",
-=======
+      },
+      "ResponseBody": []
+    },
+    {
       "RequestUri": "http://seannsecanary.blob.core.windows.net/test-filesystem-c1c4317a-089a-9651-5bf0-d0bcba5ba2c7/test-file-b8df4998-8800-e31d-9b21-a3da307c3e1b?comp=lease",
->>>>>>> 32e373e2
       "RequestMethod": "PUT",
       "RequestHeaders": {
         "Authorization": "Sanitized",
         "If-Match": "\u0022garbage\u0022",
-<<<<<<< HEAD
-        "traceparent": "00-039366d64436964db4f32023016540e8-319f76f8aee1e546-00",
-        "User-Agent": [
-          "azsdk-net-Storage.Files.DataLake/12.0.0-dev.20200305.1",
-          "(.NET Core 4.6.28325.01; Microsoft Windows 10.0.18363 )"
+        "traceparent": "00-2b65110c6272cf45ae520941ec0a0689-fc59a9a1ef1e3b40-00",
+        "User-Agent": [
+          "azsdk-net-Storage.Files.DataLake/12.1.0-dev.20200403.1",
+          "(.NET Core 4.6.28325.01; Microsoft Windows 10.0.18362 )"
         ],
         "x-ms-client-request-id": "8773bc01-9aa6-4e48-dcc1-5f3bf921ae52",
-        "x-ms-date": "Thu, 05 Mar 2020 22:15:43 GMT",
-=======
-        "traceparent": "00-2b65110c6272cf45ae520941ec0a0689-fc59a9a1ef1e3b40-00",
-        "User-Agent": [
-          "azsdk-net-Storage.Files.DataLake/12.1.0-dev.20200403.1",
-          "(.NET Core 4.6.28325.01; Microsoft Windows 10.0.18362 )"
-        ],
-        "x-ms-client-request-id": "8773bc01-9aa6-4e48-dcc1-5f3bf921ae52",
-        "x-ms-date": "Fri, 03 Apr 2020 20:59:03 GMT",
->>>>>>> 32e373e2
+        "x-ms-date": "Fri, 03 Apr 2020 20:59:03 GMT",
         "x-ms-lease-action": "change",
         "x-ms-lease-id": "57a9f21d-aa0b-e821-a47f-ec6d5c515b86",
         "x-ms-proposed-lease-id": "d251ea01-3040-78bc-897f-7b3858a40861",
         "x-ms-return-client-request-id": "true",
-<<<<<<< HEAD
-        "x-ms-version": "2019-10-10"
-=======
-        "x-ms-version": "2019-12-12"
->>>>>>> 32e373e2
+        "x-ms-version": "2019-12-12"
       },
       "RequestBody": null,
       "StatusCode": 412,
       "ResponseHeaders": {
         "Content-Length": "252",
         "Content-Type": "application/xml",
-<<<<<<< HEAD
-        "Date": "Thu, 05 Mar 2020 22:15:43 GMT",
-=======
         "Date": "Fri, 03 Apr 2020 20:59:01 GMT",
->>>>>>> 32e373e2
         "Server": [
           "Windows-Azure-Blob/1.0",
           "Microsoft-HTTPAPI/2.0"
         ],
         "x-ms-client-request-id": "8773bc01-9aa6-4e48-dcc1-5f3bf921ae52",
         "x-ms-error-code": "ConditionNotMet",
-<<<<<<< HEAD
-        "x-ms-request-id": "6ca302ab-901e-0014-7a3b-f3da54000000",
-        "x-ms-version": "2019-10-10"
-      },
-      "ResponseBody": [
-        "\uFEFF\u003C?xml version=\u00221.0\u0022 encoding=\u0022utf-8\u0022?\u003E\u003CError\u003E\u003CCode\u003EConditionNotMet\u003C/Code\u003E\u003CMessage\u003EThe condition specified using HTTP conditional header(s) is not met.\n",
-        "RequestId:6ca302ab-901e-0014-7a3b-f3da54000000\n",
-        "Time:2020-03-05T22:15:43.3016180Z\u003C/Message\u003E\u003C/Error\u003E"
-      ]
-    },
-    {
-      "RequestUri": "https://seanstagehierarchical.blob.core.windows.net/test-filesystem-c1c4317a-089a-9651-5bf0-d0bcba5ba2c7?restype=container",
-      "RequestMethod": "DELETE",
-      "RequestHeaders": {
-        "Authorization": "Sanitized",
-        "traceparent": "00-85a3d83fe536824fabced44785f4a0fd-0bb97b9995f21046-00",
-        "User-Agent": [
-          "azsdk-net-Storage.Files.DataLake/12.0.0-dev.20200305.1",
-          "(.NET Core 4.6.28325.01; Microsoft Windows 10.0.18363 )"
-        ],
-        "x-ms-client-request-id": "728a782a-0775-dc59-4317-1ce266df401b",
-        "x-ms-date": "Thu, 05 Mar 2020 22:15:43 GMT",
-        "x-ms-return-client-request-id": "true",
-        "x-ms-version": "2019-10-10"
-=======
         "x-ms-request-id": "9621fbae-f01e-0012-18fa-093670000000",
         "x-ms-version": "2019-12-12"
       },
@@ -912,179 +497,100 @@
         "x-ms-date": "Fri, 03 Apr 2020 20:59:03 GMT",
         "x-ms-return-client-request-id": "true",
         "x-ms-version": "2019-12-12"
->>>>>>> 32e373e2
       },
       "RequestBody": null,
       "StatusCode": 202,
       "ResponseHeaders": {
         "Content-Length": "0",
-<<<<<<< HEAD
-        "Date": "Thu, 05 Mar 2020 22:15:43 GMT",
-=======
         "Date": "Fri, 03 Apr 2020 20:59:01 GMT",
->>>>>>> 32e373e2
         "Server": [
           "Windows-Azure-Blob/1.0",
           "Microsoft-HTTPAPI/2.0"
         ],
         "x-ms-client-request-id": "728a782a-0775-dc59-4317-1ce266df401b",
-<<<<<<< HEAD
-        "x-ms-request-id": "6ca302b7-901e-0014-063b-f3da54000000",
-        "x-ms-version": "2019-10-10"
-=======
         "x-ms-request-id": "9621fbb8-f01e-0012-1ffa-093670000000",
         "x-ms-version": "2019-12-12"
->>>>>>> 32e373e2
-      },
-      "ResponseBody": []
-    },
-    {
-<<<<<<< HEAD
-      "RequestUri": "https://seanstagehierarchical.blob.core.windows.net/test-filesystem-5d2943c4-1e72-7d85-a274-d1e269a22c42?restype=container",
-      "RequestMethod": "PUT",
-      "RequestHeaders": {
-        "Authorization": "Sanitized",
-        "traceparent": "00-dc27a26e47f8424ab4c98846896ff1b2-19f2e8bfea37df4c-00",
-        "User-Agent": [
-          "azsdk-net-Storage.Files.DataLake/12.0.0-dev.20200305.1",
-          "(.NET Core 4.6.28325.01; Microsoft Windows 10.0.18363 )"
+      },
+      "ResponseBody": []
+    },
+    {
+      "RequestUri": "http://seannsecanary.blob.core.windows.net/test-filesystem-5d2943c4-1e72-7d85-a274-d1e269a22c42?restype=container",
+      "RequestMethod": "PUT",
+      "RequestHeaders": {
+        "Authorization": "Sanitized",
+        "traceparent": "00-79fc3d328a459441ada35c5ca76b58d2-fd33fbe7a813ae46-00",
+        "User-Agent": [
+          "azsdk-net-Storage.Files.DataLake/12.1.0-dev.20200403.1",
+          "(.NET Core 4.6.28325.01; Microsoft Windows 10.0.18362 )"
         ],
         "x-ms-blob-public-access": "container",
         "x-ms-client-request-id": "dee01683-c770-0ce8-f30c-cf00367773a0",
-        "x-ms-date": "Thu, 05 Mar 2020 22:15:43 GMT",
-        "x-ms-return-client-request-id": "true",
-        "x-ms-version": "2019-10-10"
-=======
-      "RequestUri": "http://seannsecanary.blob.core.windows.net/test-filesystem-5d2943c4-1e72-7d85-a274-d1e269a22c42?restype=container",
-      "RequestMethod": "PUT",
-      "RequestHeaders": {
-        "Authorization": "Sanitized",
-        "traceparent": "00-79fc3d328a459441ada35c5ca76b58d2-fd33fbe7a813ae46-00",
-        "User-Agent": [
-          "azsdk-net-Storage.Files.DataLake/12.1.0-dev.20200403.1",
-          "(.NET Core 4.6.28325.01; Microsoft Windows 10.0.18362 )"
-        ],
-        "x-ms-blob-public-access": "container",
-        "x-ms-client-request-id": "dee01683-c770-0ce8-f30c-cf00367773a0",
-        "x-ms-date": "Fri, 03 Apr 2020 20:59:03 GMT",
-        "x-ms-return-client-request-id": "true",
-        "x-ms-version": "2019-12-12"
->>>>>>> 32e373e2
-      },
-      "RequestBody": null,
-      "StatusCode": 201,
-      "ResponseHeaders": {
-        "Content-Length": "0",
-<<<<<<< HEAD
-        "Date": "Thu, 05 Mar 2020 22:15:42 GMT",
-        "ETag": "\u00220x8D7C152BF479286\u0022",
-        "Last-Modified": "Thu, 05 Mar 2020 22:15:43 GMT",
-=======
+        "x-ms-date": "Fri, 03 Apr 2020 20:59:03 GMT",
+        "x-ms-return-client-request-id": "true",
+        "x-ms-version": "2019-12-12"
+      },
+      "RequestBody": null,
+      "StatusCode": 201,
+      "ResponseHeaders": {
+        "Content-Length": "0",
         "Date": "Fri, 03 Apr 2020 20:59:01 GMT",
         "ETag": "\u00220x8D7D811D65E9370\u0022",
         "Last-Modified": "Fri, 03 Apr 2020 20:59:01 GMT",
->>>>>>> 32e373e2
         "Server": [
           "Windows-Azure-Blob/1.0",
           "Microsoft-HTTPAPI/2.0"
         ],
         "x-ms-client-request-id": "dee01683-c770-0ce8-f30c-cf00367773a0",
-<<<<<<< HEAD
-        "x-ms-request-id": "a529425b-401e-0007-753b-f3fe58000000",
-        "x-ms-version": "2019-10-10"
-=======
         "x-ms-request-id": "9621fbc2-f01e-0012-27fa-093670000000",
         "x-ms-version": "2019-12-12"
->>>>>>> 32e373e2
-      },
-      "ResponseBody": []
-    },
-    {
-<<<<<<< HEAD
-      "RequestUri": "https://seanstagehierarchical.dfs.core.windows.net/test-filesystem-5d2943c4-1e72-7d85-a274-d1e269a22c42/test-file-6147d9ea-bfcf-8883-656d-4ce479cd156a?resource=file",
-      "RequestMethod": "PUT",
-      "RequestHeaders": {
-        "Authorization": "Sanitized",
-        "traceparent": "00-5f8772fc79d70a4c979b8e210196711a-4d30f18e6f4cd346-00",
-        "User-Agent": [
-          "azsdk-net-Storage.Files.DataLake/12.0.0-dev.20200305.1",
-          "(.NET Core 4.6.28325.01; Microsoft Windows 10.0.18363 )"
+      },
+      "ResponseBody": []
+    },
+    {
+      "RequestUri": "http://seannsecanary.dfs.core.windows.net/test-filesystem-5d2943c4-1e72-7d85-a274-d1e269a22c42/test-file-6147d9ea-bfcf-8883-656d-4ce479cd156a?resource=file",
+      "RequestMethod": "PUT",
+      "RequestHeaders": {
+        "Authorization": "Sanitized",
+        "traceparent": "00-768f2e872e16834394871804e8cab4d9-1bb54f7e2566604d-00",
+        "User-Agent": [
+          "azsdk-net-Storage.Files.DataLake/12.1.0-dev.20200403.1",
+          "(.NET Core 4.6.28325.01; Microsoft Windows 10.0.18362 )"
         ],
         "x-ms-client-request-id": "8ecd041a-36f0-c406-9258-78027b039325",
-        "x-ms-date": "Thu, 05 Mar 2020 22:15:43 GMT",
-        "x-ms-return-client-request-id": "true",
-        "x-ms-version": "2019-10-10"
-=======
-      "RequestUri": "http://seannsecanary.dfs.core.windows.net/test-filesystem-5d2943c4-1e72-7d85-a274-d1e269a22c42/test-file-6147d9ea-bfcf-8883-656d-4ce479cd156a?resource=file",
-      "RequestMethod": "PUT",
-      "RequestHeaders": {
-        "Authorization": "Sanitized",
-        "traceparent": "00-768f2e872e16834394871804e8cab4d9-1bb54f7e2566604d-00",
-        "User-Agent": [
-          "azsdk-net-Storage.Files.DataLake/12.1.0-dev.20200403.1",
-          "(.NET Core 4.6.28325.01; Microsoft Windows 10.0.18362 )"
-        ],
-        "x-ms-client-request-id": "8ecd041a-36f0-c406-9258-78027b039325",
-        "x-ms-date": "Fri, 03 Apr 2020 20:59:03 GMT",
-        "x-ms-return-client-request-id": "true",
-        "x-ms-version": "2019-12-12"
->>>>>>> 32e373e2
-      },
-      "RequestBody": null,
-      "StatusCode": 201,
-      "ResponseHeaders": {
-        "Content-Length": "0",
-<<<<<<< HEAD
-        "Date": "Thu, 05 Mar 2020 22:15:43 GMT",
-        "ETag": "\u00220x8D7C152BF7E0D45\u0022",
-        "Last-Modified": "Thu, 05 Mar 2020 22:15:44 GMT",
-=======
+        "x-ms-date": "Fri, 03 Apr 2020 20:59:03 GMT",
+        "x-ms-return-client-request-id": "true",
+        "x-ms-version": "2019-12-12"
+      },
+      "RequestBody": null,
+      "StatusCode": 201,
+      "ResponseHeaders": {
+        "Content-Length": "0",
         "Date": "Fri, 03 Apr 2020 20:59:01 GMT",
         "ETag": "\u00220x8D7D811D66EF18D\u0022",
         "Last-Modified": "Fri, 03 Apr 2020 20:59:01 GMT",
->>>>>>> 32e373e2
         "Server": [
           "Windows-Azure-HDFS/1.0",
           "Microsoft-HTTPAPI/2.0"
         ],
         "x-ms-client-request-id": "8ecd041a-36f0-c406-9258-78027b039325",
-<<<<<<< HEAD
-        "x-ms-request-id": "77c94042-501f-001b-483b-f3ac38000000",
-        "x-ms-version": "2019-10-10"
-=======
         "x-ms-request-id": "fa43fef0-201f-0097-38fa-091bad000000",
         "x-ms-version": "2019-12-12"
->>>>>>> 32e373e2
-      },
-      "ResponseBody": []
-    },
-    {
-<<<<<<< HEAD
-      "RequestUri": "https://seanstagehierarchical.blob.core.windows.net/test-filesystem-5d2943c4-1e72-7d85-a274-d1e269a22c42/test-file-6147d9ea-bfcf-8883-656d-4ce479cd156a",
-=======
+      },
+      "ResponseBody": []
+    },
+    {
       "RequestUri": "http://seannsecanary.blob.core.windows.net/test-filesystem-5d2943c4-1e72-7d85-a274-d1e269a22c42/test-file-6147d9ea-bfcf-8883-656d-4ce479cd156a",
->>>>>>> 32e373e2
       "RequestMethod": "HEAD",
       "RequestHeaders": {
         "Authorization": "Sanitized",
         "User-Agent": [
-<<<<<<< HEAD
-          "azsdk-net-Storage.Files.DataLake/12.0.0-dev.20200305.1",
-          "(.NET Core 4.6.28325.01; Microsoft Windows 10.0.18363 )"
+          "azsdk-net-Storage.Files.DataLake/12.1.0-dev.20200403.1",
+          "(.NET Core 4.6.28325.01; Microsoft Windows 10.0.18362 )"
         ],
         "x-ms-client-request-id": "c81bf03d-1e38-6f25-ea7d-447f5f74c737",
-        "x-ms-date": "Thu, 05 Mar 2020 22:15:44 GMT",
-        "x-ms-return-client-request-id": "true",
-        "x-ms-version": "2019-10-10"
-=======
-          "azsdk-net-Storage.Files.DataLake/12.1.0-dev.20200403.1",
-          "(.NET Core 4.6.28325.01; Microsoft Windows 10.0.18362 )"
-        ],
-        "x-ms-client-request-id": "c81bf03d-1e38-6f25-ea7d-447f5f74c737",
-        "x-ms-date": "Fri, 03 Apr 2020 20:59:03 GMT",
-        "x-ms-return-client-request-id": "true",
-        "x-ms-version": "2019-12-12"
->>>>>>> 32e373e2
+        "x-ms-date": "Fri, 03 Apr 2020 20:59:03 GMT",
+        "x-ms-return-client-request-id": "true",
+        "x-ms-version": "2019-12-12"
       },
       "RequestBody": null,
       "StatusCode": 200,
@@ -1092,15 +598,9 @@
         "Accept-Ranges": "bytes",
         "Content-Length": "0",
         "Content-Type": "application/octet-stream",
-<<<<<<< HEAD
-        "Date": "Thu, 05 Mar 2020 22:15:43 GMT",
-        "ETag": "\u00220x8D7C152BF7E0D45\u0022",
-        "Last-Modified": "Thu, 05 Mar 2020 22:15:44 GMT",
-=======
         "Date": "Fri, 03 Apr 2020 20:59:01 GMT",
         "ETag": "\u00220x8D7D811D66EF18D\u0022",
         "Last-Modified": "Fri, 03 Apr 2020 20:59:01 GMT",
->>>>>>> 32e373e2
         "Server": [
           "Windows-Azure-Blob/1.0",
           "Microsoft-HTTPAPI/2.0"
@@ -1109,104 +609,52 @@
         "x-ms-access-tier-inferred": "true",
         "x-ms-blob-type": "BlockBlob",
         "x-ms-client-request-id": "c81bf03d-1e38-6f25-ea7d-447f5f74c737",
-<<<<<<< HEAD
-        "x-ms-creation-time": "Thu, 05 Mar 2020 22:15:44 GMT",
-        "x-ms-lease-state": "available",
-        "x-ms-lease-status": "unlocked",
-        "x-ms-request-id": "a5294265-401e-0007-7b3b-f3fe58000000",
-        "x-ms-server-encrypted": "true",
-        "x-ms-version": "2019-10-10"
-=======
         "x-ms-creation-time": "Fri, 03 Apr 2020 20:59:01 GMT",
         "x-ms-lease-state": "available",
         "x-ms-lease-status": "unlocked",
         "x-ms-request-id": "9621fbe7-f01e-0012-42fa-093670000000",
         "x-ms-server-encrypted": "true",
         "x-ms-version": "2019-12-12"
->>>>>>> 32e373e2
-      },
-      "ResponseBody": []
-    },
-    {
-<<<<<<< HEAD
-      "RequestUri": "https://seanstagehierarchical.blob.core.windows.net/test-filesystem-5d2943c4-1e72-7d85-a274-d1e269a22c42/test-file-6147d9ea-bfcf-8883-656d-4ce479cd156a?comp=lease",
-      "RequestMethod": "PUT",
-      "RequestHeaders": {
-        "Authorization": "Sanitized",
-        "traceparent": "00-61d947362ba3284783d00c50a0b10b3b-28d34dcb4ef4b34b-00",
-        "User-Agent": [
-          "azsdk-net-Storage.Files.DataLake/12.0.0-dev.20200305.1",
-          "(.NET Core 4.6.28325.01; Microsoft Windows 10.0.18363 )"
+      },
+      "ResponseBody": []
+    },
+    {
+      "RequestUri": "http://seannsecanary.blob.core.windows.net/test-filesystem-5d2943c4-1e72-7d85-a274-d1e269a22c42/test-file-6147d9ea-bfcf-8883-656d-4ce479cd156a?comp=lease",
+      "RequestMethod": "PUT",
+      "RequestHeaders": {
+        "Authorization": "Sanitized",
+        "traceparent": "00-ad58a90e5b177e4b90bf3bbafe5c116b-a3af46c23ee5dd47-00",
+        "User-Agent": [
+          "azsdk-net-Storage.Files.DataLake/12.1.0-dev.20200403.1",
+          "(.NET Core 4.6.28325.01; Microsoft Windows 10.0.18362 )"
         ],
         "x-ms-client-request-id": "e42c2806-8fb3-52e0-4324-1c3b07019ab2",
-        "x-ms-date": "Thu, 05 Mar 2020 22:15:44 GMT",
-=======
-      "RequestUri": "http://seannsecanary.blob.core.windows.net/test-filesystem-5d2943c4-1e72-7d85-a274-d1e269a22c42/test-file-6147d9ea-bfcf-8883-656d-4ce479cd156a?comp=lease",
-      "RequestMethod": "PUT",
-      "RequestHeaders": {
-        "Authorization": "Sanitized",
-        "traceparent": "00-ad58a90e5b177e4b90bf3bbafe5c116b-a3af46c23ee5dd47-00",
-        "User-Agent": [
-          "azsdk-net-Storage.Files.DataLake/12.1.0-dev.20200403.1",
-          "(.NET Core 4.6.28325.01; Microsoft Windows 10.0.18362 )"
-        ],
-        "x-ms-client-request-id": "e42c2806-8fb3-52e0-4324-1c3b07019ab2",
-        "x-ms-date": "Fri, 03 Apr 2020 20:59:03 GMT",
->>>>>>> 32e373e2
+        "x-ms-date": "Fri, 03 Apr 2020 20:59:03 GMT",
         "x-ms-lease-action": "acquire",
         "x-ms-lease-duration": "15",
         "x-ms-proposed-lease-id": "392365f6-2018-9cdd-0673-45cb31f91b88",
         "x-ms-return-client-request-id": "true",
-<<<<<<< HEAD
-        "x-ms-version": "2019-10-10"
-=======
-        "x-ms-version": "2019-12-12"
->>>>>>> 32e373e2
-      },
-      "RequestBody": null,
-      "StatusCode": 201,
-      "ResponseHeaders": {
-        "Content-Length": "0",
-<<<<<<< HEAD
-        "Date": "Thu, 05 Mar 2020 22:15:43 GMT",
-        "ETag": "\u00220x8D7C152BF7E0D45\u0022",
-        "Last-Modified": "Thu, 05 Mar 2020 22:15:44 GMT",
-=======
+        "x-ms-version": "2019-12-12"
+      },
+      "RequestBody": null,
+      "StatusCode": 201,
+      "ResponseHeaders": {
+        "Content-Length": "0",
         "Date": "Fri, 03 Apr 2020 20:59:01 GMT",
         "ETag": "\u00220x8D7D811D66EF18D\u0022",
         "Last-Modified": "Fri, 03 Apr 2020 20:59:01 GMT",
->>>>>>> 32e373e2
         "Server": [
           "Windows-Azure-Blob/1.0",
           "Microsoft-HTTPAPI/2.0"
         ],
         "x-ms-client-request-id": "e42c2806-8fb3-52e0-4324-1c3b07019ab2",
         "x-ms-lease-id": "392365f6-2018-9cdd-0673-45cb31f91b88",
-<<<<<<< HEAD
-        "x-ms-request-id": "a5294268-401e-0007-7d3b-f3fe58000000",
-        "x-ms-version": "2019-10-10"
-=======
         "x-ms-request-id": "9621fbfb-f01e-0012-4ffa-093670000000",
         "x-ms-version": "2019-12-12"
->>>>>>> 32e373e2
-      },
-      "ResponseBody": []
-    },
-    {
-<<<<<<< HEAD
-      "RequestUri": "https://seanstagehierarchical.blob.core.windows.net/test-filesystem-5d2943c4-1e72-7d85-a274-d1e269a22c42/test-file-6147d9ea-bfcf-8883-656d-4ce479cd156a?comp=lease",
-      "RequestMethod": "PUT",
-      "RequestHeaders": {
-        "Authorization": "Sanitized",
-        "If-None-Match": "\u00220x8D7C152BF7E0D45\u0022",
-        "traceparent": "00-21a3f3e1e111d743bf78798aaa9b47ec-d3b2188723f67a47-00",
-        "User-Agent": [
-          "azsdk-net-Storage.Files.DataLake/12.0.0-dev.20200305.1",
-          "(.NET Core 4.6.28325.01; Microsoft Windows 10.0.18363 )"
-        ],
-        "x-ms-client-request-id": "377889c9-e348-8a83-4b08-8441f6929330",
-        "x-ms-date": "Thu, 05 Mar 2020 22:15:44 GMT",
-=======
+      },
+      "ResponseBody": []
+    },
+    {
       "RequestUri": "http://seannsecanary.blob.core.windows.net/test-filesystem-5d2943c4-1e72-7d85-a274-d1e269a22c42/test-file-6147d9ea-bfcf-8883-656d-4ce479cd156a?comp=lease",
       "RequestMethod": "PUT",
       "RequestHeaders": {
@@ -1219,58 +667,24 @@
         ],
         "x-ms-client-request-id": "377889c9-e348-8a83-4b08-8441f6929330",
         "x-ms-date": "Fri, 03 Apr 2020 20:59:03 GMT",
->>>>>>> 32e373e2
         "x-ms-lease-action": "change",
         "x-ms-lease-id": "392365f6-2018-9cdd-0673-45cb31f91b88",
         "x-ms-proposed-lease-id": "74cab2e7-8700-a57a-f599-c069d4cf5819",
         "x-ms-return-client-request-id": "true",
-<<<<<<< HEAD
-        "x-ms-version": "2019-10-10"
-=======
-        "x-ms-version": "2019-12-12"
->>>>>>> 32e373e2
+        "x-ms-version": "2019-12-12"
       },
       "RequestBody": null,
       "StatusCode": 412,
       "ResponseHeaders": {
         "Content-Length": "252",
         "Content-Type": "application/xml",
-<<<<<<< HEAD
-        "Date": "Thu, 05 Mar 2020 22:15:43 GMT",
-=======
         "Date": "Fri, 03 Apr 2020 20:59:01 GMT",
->>>>>>> 32e373e2
         "Server": [
           "Windows-Azure-Blob/1.0",
           "Microsoft-HTTPAPI/2.0"
         ],
         "x-ms-client-request-id": "377889c9-e348-8a83-4b08-8441f6929330",
         "x-ms-error-code": "ConditionNotMet",
-<<<<<<< HEAD
-        "x-ms-request-id": "a529426c-401e-0007-013b-f3fe58000000",
-        "x-ms-version": "2019-10-10"
-      },
-      "ResponseBody": [
-        "\uFEFF\u003C?xml version=\u00221.0\u0022 encoding=\u0022utf-8\u0022?\u003E\u003CError\u003E\u003CCode\u003EConditionNotMet\u003C/Code\u003E\u003CMessage\u003EThe condition specified using HTTP conditional header(s) is not met.\n",
-        "RequestId:a529426c-401e-0007-013b-f3fe58000000\n",
-        "Time:2020-03-05T22:15:44.4119905Z\u003C/Message\u003E\u003C/Error\u003E"
-      ]
-    },
-    {
-      "RequestUri": "https://seanstagehierarchical.blob.core.windows.net/test-filesystem-5d2943c4-1e72-7d85-a274-d1e269a22c42?restype=container",
-      "RequestMethod": "DELETE",
-      "RequestHeaders": {
-        "Authorization": "Sanitized",
-        "traceparent": "00-ed985ee7d90fbe43b72a7c64fa5fb06b-1458a2d6de872840-00",
-        "User-Agent": [
-          "azsdk-net-Storage.Files.DataLake/12.0.0-dev.20200305.1",
-          "(.NET Core 4.6.28325.01; Microsoft Windows 10.0.18363 )"
-        ],
-        "x-ms-client-request-id": "7e722fb5-6389-8569-ccd7-7ad845f0328f",
-        "x-ms-date": "Thu, 05 Mar 2020 22:15:44 GMT",
-        "x-ms-return-client-request-id": "true",
-        "x-ms-version": "2019-10-10"
-=======
         "x-ms-request-id": "9621fc04-f01e-0012-56fa-093670000000",
         "x-ms-version": "2019-12-12"
       },
@@ -1294,42 +708,26 @@
         "x-ms-date": "Fri, 03 Apr 2020 20:59:03 GMT",
         "x-ms-return-client-request-id": "true",
         "x-ms-version": "2019-12-12"
->>>>>>> 32e373e2
       },
       "RequestBody": null,
       "StatusCode": 202,
       "ResponseHeaders": {
         "Content-Length": "0",
-<<<<<<< HEAD
-        "Date": "Thu, 05 Mar 2020 22:15:43 GMT",
-=======
         "Date": "Fri, 03 Apr 2020 20:59:01 GMT",
->>>>>>> 32e373e2
         "Server": [
           "Windows-Azure-Blob/1.0",
           "Microsoft-HTTPAPI/2.0"
         ],
         "x-ms-client-request-id": "7e722fb5-6389-8569-ccd7-7ad845f0328f",
-<<<<<<< HEAD
-        "x-ms-request-id": "a529426d-401e-0007-023b-f3fe58000000",
-        "x-ms-version": "2019-10-10"
-=======
         "x-ms-request-id": "9621fc0c-f01e-0012-5bfa-093670000000",
         "x-ms-version": "2019-12-12"
->>>>>>> 32e373e2
       },
       "ResponseBody": []
     }
   ],
   "Variables": {
-<<<<<<< HEAD
-    "DateTimeOffsetNow": "2020-03-05T14:15:40.8090994-08:00",
-    "RandomSeed": "853411356",
-    "Storage_TestConfigHierarchicalNamespace": "NamespaceTenant\nseanstagehierarchical\nU2FuaXRpemVk\nhttps://seanstagehierarchical.blob.core.windows.net\nhttp://seanstagehierarchical.file.core.windows.net\nhttp://seanstagehierarchical.queue.core.windows.net\nhttp://seanstagehierarchical.table.core.windows.net\n\n\n\n\nhttp://seanstagehierarchical-secondary.blob.core.windows.net\nhttp://seanstagehierarchical-secondary.file.core.windows.net\nhttp://seanstagehierarchical-secondary.queue.core.windows.net\nhttp://seanstagehierarchical-secondary.table.core.windows.net\n68390a19-a643-458b-b726-408abf67b4fc\nSanitized\n72f988bf-86f1-41af-91ab-2d7cd011db47\nhttps://login.microsoftonline.com/\nCloud\nBlobEndpoint=https://seanstagehierarchical.blob.core.windows.net/;QueueEndpoint=http://seanstagehierarchical.queue.core.windows.net/;FileEndpoint=http://seanstagehierarchical.file.core.windows.net/;BlobSecondaryEndpoint=http://seanstagehierarchical-secondary.blob.core.windows.net/;QueueSecondaryEndpoint=http://seanstagehierarchical-secondary.queue.core.windows.net/;FileSecondaryEndpoint=http://seanstagehierarchical-secondary.file.core.windows.net/;AccountName=seanstagehierarchical;AccountKey=Sanitized\n"
-=======
     "DateTimeOffsetNow": "2020-04-03T13:59:02.0074178-07:00",
     "RandomSeed": "853411356",
     "Storage_TestConfigHierarchicalNamespace": "NamespaceTenant\nseannsecanary\nU2FuaXRpemVk\nhttp://seannsecanary.blob.core.windows.net\nhttp://seannsecanary.file.core.windows.net\nhttp://seannsecanary.queue.core.windows.net\nhttp://seannsecanary.table.core.windows.net\n\n\n\n\nhttp://seannsecanary-secondary.blob.core.windows.net\nhttp://seannsecanary-secondary.file.core.windows.net\nhttp://seannsecanary-secondary.queue.core.windows.net\nhttp://seannsecanary-secondary.table.core.windows.net\n68390a19-a643-458b-b726-408abf67b4fc\nSanitized\n72f988bf-86f1-41af-91ab-2d7cd011db47\nhttps://login.microsoftonline.com/\nCloud\nBlobEndpoint=http://seannsecanary.blob.core.windows.net/;QueueEndpoint=http://seannsecanary.queue.core.windows.net/;FileEndpoint=http://seannsecanary.file.core.windows.net/;BlobSecondaryEndpoint=http://seannsecanary-secondary.blob.core.windows.net/;QueueSecondaryEndpoint=http://seannsecanary-secondary.queue.core.windows.net/;FileSecondaryEndpoint=http://seannsecanary-secondary.file.core.windows.net/;AccountName=seannsecanary;AccountKey=Sanitized\n"
->>>>>>> 32e373e2
   }
 }