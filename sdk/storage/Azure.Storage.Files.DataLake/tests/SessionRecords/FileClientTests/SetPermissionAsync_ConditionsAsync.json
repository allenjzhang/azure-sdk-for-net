--- conflicted
+++ resolved
@@ -1,22 +1,6 @@
 {
   "Entries": [
     {
-<<<<<<< HEAD
-      "RequestUri": "https://seanstagehierarchical.blob.core.windows.net/test-filesystem-803aedc5-87ab-b352-1ab0-6c7c09423d73?restype=container",
-      "RequestMethod": "PUT",
-      "RequestHeaders": {
-        "Authorization": "Sanitized",
-        "traceparent": "00-64942d06910cba48b08f119db5bd0b69-8d91a334f3da3544-00",
-        "User-Agent": [
-          "azsdk-net-Storage.Files.DataLake/12.0.0-dev.20200305.1",
-          "(.NET Core 4.6.28325.01; Microsoft Windows 10.0.18363 )"
-        ],
-        "x-ms-blob-public-access": "container",
-        "x-ms-client-request-id": "aec626ce-b085-c26f-a2f7-5bca1b1451ff",
-        "x-ms-date": "Thu, 05 Mar 2020 22:22:59 GMT",
-        "x-ms-return-client-request-id": "true",
-        "x-ms-version": "2019-10-10"
-=======
       "RequestUri": "http://seannsecanary.blob.core.windows.net/test-filesystem-803aedc5-87ab-b352-1ab0-6c7c09423d73?restype=container",
       "RequestMethod": "PUT",
       "RequestHeaders": {
@@ -31,52 +15,25 @@
         "x-ms-date": "Fri, 03 Apr 2020 21:03:39 GMT",
         "x-ms-return-client-request-id": "true",
         "x-ms-version": "2019-12-12"
->>>>>>> 32e373e2
-      },
-      "RequestBody": null,
-      "StatusCode": 201,
-      "ResponseHeaders": {
-        "Content-Length": "0",
-<<<<<<< HEAD
-        "Date": "Thu, 05 Mar 2020 22:22:59 GMT",
-        "ETag": "\u00220x8D7C153C3274925\u0022",
-        "Last-Modified": "Thu, 05 Mar 2020 22:22:59 GMT",
-=======
+      },
+      "RequestBody": null,
+      "StatusCode": 201,
+      "ResponseHeaders": {
+        "Content-Length": "0",
         "Date": "Fri, 03 Apr 2020 21:03:37 GMT",
         "ETag": "\u00220x8D7D8127AC11BFB\u0022",
         "Last-Modified": "Fri, 03 Apr 2020 21:03:37 GMT",
->>>>>>> 32e373e2
         "Server": [
           "Windows-Azure-Blob/1.0",
           "Microsoft-HTTPAPI/2.0"
         ],
         "x-ms-client-request-id": "aec626ce-b085-c26f-a2f7-5bca1b1451ff",
-<<<<<<< HEAD
-        "x-ms-request-id": "36ca38bc-201e-003e-683c-f30544000000",
-        "x-ms-version": "2019-10-10"
-=======
         "x-ms-request-id": "9622771d-f01e-0012-20fb-093670000000",
         "x-ms-version": "2019-12-12"
->>>>>>> 32e373e2
-      },
-      "ResponseBody": []
-    },
-    {
-<<<<<<< HEAD
-      "RequestUri": "https://seanstagehierarchical.dfs.core.windows.net/test-filesystem-803aedc5-87ab-b352-1ab0-6c7c09423d73/test-file-224de153-1392-4016-f24e-a6fd2b238424?resource=file",
-      "RequestMethod": "PUT",
-      "RequestHeaders": {
-        "Authorization": "Sanitized",
-        "traceparent": "00-67783d8660179447a35c2e2cad3cde93-d988ca25210a7644-00",
-        "User-Agent": [
-          "azsdk-net-Storage.Files.DataLake/12.0.0-dev.20200305.1",
-          "(.NET Core 4.6.28325.01; Microsoft Windows 10.0.18363 )"
-        ],
-        "x-ms-client-request-id": "4dda5c5c-80a8-ba8f-1085-bb360a71967f",
-        "x-ms-date": "Thu, 05 Mar 2020 22:22:59 GMT",
-        "x-ms-return-client-request-id": "true",
-        "x-ms-version": "2019-10-10"
-=======
+      },
+      "ResponseBody": []
+    },
+    {
       "RequestUri": "http://seannsecanary.dfs.core.windows.net/test-filesystem-803aedc5-87ab-b352-1ab0-6c7c09423d73/test-file-224de153-1392-4016-f24e-a6fd2b238424?resource=file",
       "RequestMethod": "PUT",
       "RequestHeaders": {
@@ -90,56 +47,30 @@
         "x-ms-date": "Fri, 03 Apr 2020 21:03:39 GMT",
         "x-ms-return-client-request-id": "true",
         "x-ms-version": "2019-12-12"
->>>>>>> 32e373e2
-      },
-      "RequestBody": null,
-      "StatusCode": 201,
-      "ResponseHeaders": {
-        "Content-Length": "0",
-<<<<<<< HEAD
-        "Date": "Thu, 05 Mar 2020 22:22:59 GMT",
-        "ETag": "\u00220x8D7C153C34FE94F\u0022",
-        "Last-Modified": "Thu, 05 Mar 2020 22:22:59 GMT",
-=======
+      },
+      "RequestBody": null,
+      "StatusCode": 201,
+      "ResponseHeaders": {
+        "Content-Length": "0",
         "Date": "Fri, 03 Apr 2020 21:03:37 GMT",
         "ETag": "\u00220x8D7D8127AD0890C\u0022",
         "Last-Modified": "Fri, 03 Apr 2020 21:03:37 GMT",
->>>>>>> 32e373e2
         "Server": [
           "Windows-Azure-HDFS/1.0",
           "Microsoft-HTTPAPI/2.0"
         ],
         "x-ms-client-request-id": "4dda5c5c-80a8-ba8f-1085-bb360a71967f",
-<<<<<<< HEAD
-        "x-ms-request-id": "f4f1cd73-601f-0010-123c-f35753000000",
-        "x-ms-version": "2019-10-10"
-=======
         "x-ms-request-id": "fa440341-201f-0097-52fb-091bad000000",
         "x-ms-version": "2019-12-12"
->>>>>>> 32e373e2
-      },
-      "ResponseBody": []
-    },
-    {
-<<<<<<< HEAD
-      "RequestUri": "https://seanstagehierarchical.dfs.core.windows.net/test-filesystem-803aedc5-87ab-b352-1ab0-6c7c09423d73/test-file-224de153-1392-4016-f24e-a6fd2b238424?action=setAccessControl",
-=======
+      },
+      "ResponseBody": []
+    },
+    {
       "RequestUri": "http://seannsecanary.dfs.core.windows.net/test-filesystem-803aedc5-87ab-b352-1ab0-6c7c09423d73/test-file-224de153-1392-4016-f24e-a6fd2b238424?action=setAccessControl",
->>>>>>> 32e373e2
       "RequestMethod": "PATCH",
       "RequestHeaders": {
         "Authorization": "Sanitized",
         "User-Agent": [
-<<<<<<< HEAD
-          "azsdk-net-Storage.Files.DataLake/12.0.0-dev.20200305.1",
-          "(.NET Core 4.6.28325.01; Microsoft Windows 10.0.18363 )"
-        ],
-        "x-ms-client-request-id": "cfa1e17d-3649-8d7b-baf3-d3f6d3b72f82",
-        "x-ms-date": "Thu, 05 Mar 2020 22:23:00 GMT",
-        "x-ms-permissions": "rwxrwxrwx",
-        "x-ms-return-client-request-id": "true",
-        "x-ms-version": "2019-10-10"
-=======
           "azsdk-net-Storage.Files.DataLake/12.1.0-dev.20200403.1",
           "(.NET Core 4.6.28325.01; Microsoft Windows 10.0.18362 )"
         ],
@@ -148,53 +79,26 @@
         "x-ms-permissions": "rwxrwxrwx",
         "x-ms-return-client-request-id": "true",
         "x-ms-version": "2019-12-12"
->>>>>>> 32e373e2
       },
       "RequestBody": null,
       "StatusCode": 200,
       "ResponseHeaders": {
         "Content-Length": "0",
-<<<<<<< HEAD
-        "Date": "Thu, 05 Mar 2020 22:22:59 GMT",
-        "ETag": "\u00220x8D7C153C34FE94F\u0022",
-        "Last-Modified": "Thu, 05 Mar 2020 22:22:59 GMT",
-=======
         "Date": "Fri, 03 Apr 2020 21:03:37 GMT",
         "ETag": "\u00220x8D7D8127AD0890C\u0022",
         "Last-Modified": "Fri, 03 Apr 2020 21:03:37 GMT",
->>>>>>> 32e373e2
         "Server": [
           "Windows-Azure-HDFS/1.0",
           "Microsoft-HTTPAPI/2.0"
         ],
         "x-ms-client-request-id": "cfa1e17d-3649-8d7b-baf3-d3f6d3b72f82",
         "x-ms-namespace-enabled": "true",
-<<<<<<< HEAD
-        "x-ms-request-id": "f4f1cd75-601f-0010-143c-f35753000000",
-        "x-ms-version": "2019-10-10"
-=======
         "x-ms-request-id": "fa440342-201f-0097-53fb-091bad000000",
         "x-ms-version": "2019-12-12"
->>>>>>> 32e373e2
-      },
-      "ResponseBody": []
-    },
-    {
-<<<<<<< HEAD
-      "RequestUri": "https://seanstagehierarchical.blob.core.windows.net/test-filesystem-803aedc5-87ab-b352-1ab0-6c7c09423d73?restype=container",
-      "RequestMethod": "DELETE",
-      "RequestHeaders": {
-        "Authorization": "Sanitized",
-        "traceparent": "00-843c698e434822458262ba9213513c5a-1deee588d253ac48-00",
-        "User-Agent": [
-          "azsdk-net-Storage.Files.DataLake/12.0.0-dev.20200305.1",
-          "(.NET Core 4.6.28325.01; Microsoft Windows 10.0.18363 )"
-        ],
-        "x-ms-client-request-id": "28b9f96f-c7d0-3d35-bc2e-1672998cf03a",
-        "x-ms-date": "Thu, 05 Mar 2020 22:23:00 GMT",
-        "x-ms-return-client-request-id": "true",
-        "x-ms-version": "2019-10-10"
-=======
+      },
+      "ResponseBody": []
+    },
+    {
       "RequestUri": "http://seannsecanary.blob.core.windows.net/test-filesystem-803aedc5-87ab-b352-1ab0-6c7c09423d73?restype=container",
       "RequestMethod": "DELETE",
       "RequestHeaders": {
@@ -208,49 +112,23 @@
         "x-ms-date": "Fri, 03 Apr 2020 21:03:39 GMT",
         "x-ms-return-client-request-id": "true",
         "x-ms-version": "2019-12-12"
->>>>>>> 32e373e2
       },
       "RequestBody": null,
       "StatusCode": 202,
       "ResponseHeaders": {
         "Content-Length": "0",
-<<<<<<< HEAD
-        "Date": "Thu, 05 Mar 2020 22:22:59 GMT",
-=======
         "Date": "Fri, 03 Apr 2020 21:03:37 GMT",
->>>>>>> 32e373e2
         "Server": [
           "Windows-Azure-Blob/1.0",
           "Microsoft-HTTPAPI/2.0"
         ],
         "x-ms-client-request-id": "28b9f96f-c7d0-3d35-bc2e-1672998cf03a",
-<<<<<<< HEAD
-        "x-ms-request-id": "36ca38c2-201e-003e-6a3c-f30544000000",
-        "x-ms-version": "2019-10-10"
-=======
         "x-ms-request-id": "96227735-f01e-0012-35fb-093670000000",
         "x-ms-version": "2019-12-12"
->>>>>>> 32e373e2
-      },
-      "ResponseBody": []
-    },
-    {
-<<<<<<< HEAD
-      "RequestUri": "https://seanstagehierarchical.blob.core.windows.net/test-filesystem-0d05aae5-2420-7c4d-81b2-f633dbe73a2b?restype=container",
-      "RequestMethod": "PUT",
-      "RequestHeaders": {
-        "Authorization": "Sanitized",
-        "traceparent": "00-c48314727b01a5418c6fcd6cb894eb94-25e1b3192f928b42-00",
-        "User-Agent": [
-          "azsdk-net-Storage.Files.DataLake/12.0.0-dev.20200305.1",
-          "(.NET Core 4.6.28325.01; Microsoft Windows 10.0.18363 )"
-        ],
-        "x-ms-blob-public-access": "container",
-        "x-ms-client-request-id": "a8ae2025-5b89-4a0d-ac3c-a71dd00261d5",
-        "x-ms-date": "Thu, 05 Mar 2020 22:23:00 GMT",
-        "x-ms-return-client-request-id": "true",
-        "x-ms-version": "2019-10-10"
-=======
+      },
+      "ResponseBody": []
+    },
+    {
       "RequestUri": "http://seannsecanary.blob.core.windows.net/test-filesystem-0d05aae5-2420-7c4d-81b2-f633dbe73a2b?restype=container",
       "RequestMethod": "PUT",
       "RequestHeaders": {
@@ -265,52 +143,25 @@
         "x-ms-date": "Fri, 03 Apr 2020 21:03:39 GMT",
         "x-ms-return-client-request-id": "true",
         "x-ms-version": "2019-12-12"
->>>>>>> 32e373e2
-      },
-      "RequestBody": null,
-      "StatusCode": 201,
-      "ResponseHeaders": {
-        "Content-Length": "0",
-<<<<<<< HEAD
-        "Date": "Thu, 05 Mar 2020 22:23:00 GMT",
-        "ETag": "\u00220x8D7C153C39AC701\u0022",
-        "Last-Modified": "Thu, 05 Mar 2020 22:23:00 GMT",
-=======
+      },
+      "RequestBody": null,
+      "StatusCode": 201,
+      "ResponseHeaders": {
+        "Content-Length": "0",
         "Date": "Fri, 03 Apr 2020 21:03:37 GMT",
         "ETag": "\u00220x8D7D8127AFA85E4\u0022",
         "Last-Modified": "Fri, 03 Apr 2020 21:03:38 GMT",
->>>>>>> 32e373e2
         "Server": [
           "Windows-Azure-Blob/1.0",
           "Microsoft-HTTPAPI/2.0"
         ],
         "x-ms-client-request-id": "a8ae2025-5b89-4a0d-ac3c-a71dd00261d5",
-<<<<<<< HEAD
-        "x-ms-request-id": "b51bb8b9-501e-0046-3f3c-f3a6bc000000",
-        "x-ms-version": "2019-10-10"
-=======
         "x-ms-request-id": "96227740-f01e-0012-3ffb-093670000000",
         "x-ms-version": "2019-12-12"
->>>>>>> 32e373e2
-      },
-      "ResponseBody": []
-    },
-    {
-<<<<<<< HEAD
-      "RequestUri": "https://seanstagehierarchical.dfs.core.windows.net/test-filesystem-0d05aae5-2420-7c4d-81b2-f633dbe73a2b/test-file-f3e7ebf3-1605-df3c-f7d0-ff9cef079394?resource=file",
-      "RequestMethod": "PUT",
-      "RequestHeaders": {
-        "Authorization": "Sanitized",
-        "traceparent": "00-94e6c1026bed3b4591e8bd27cba90906-017c267517491847-00",
-        "User-Agent": [
-          "azsdk-net-Storage.Files.DataLake/12.0.0-dev.20200305.1",
-          "(.NET Core 4.6.28325.01; Microsoft Windows 10.0.18363 )"
-        ],
-        "x-ms-client-request-id": "fd526022-6105-0e47-e4cf-b1b95b705aa5",
-        "x-ms-date": "Thu, 05 Mar 2020 22:23:00 GMT",
-        "x-ms-return-client-request-id": "true",
-        "x-ms-version": "2019-10-10"
-=======
+      },
+      "ResponseBody": []
+    },
+    {
       "RequestUri": "http://seannsecanary.dfs.core.windows.net/test-filesystem-0d05aae5-2420-7c4d-81b2-f633dbe73a2b/test-file-f3e7ebf3-1605-df3c-f7d0-ff9cef079394?resource=file",
       "RequestMethod": "PUT",
       "RequestHeaders": {
@@ -324,53 +175,25 @@
         "x-ms-date": "Fri, 03 Apr 2020 21:03:39 GMT",
         "x-ms-return-client-request-id": "true",
         "x-ms-version": "2019-12-12"
->>>>>>> 32e373e2
-      },
-      "RequestBody": null,
-      "StatusCode": 201,
-      "ResponseHeaders": {
-        "Content-Length": "0",
-<<<<<<< HEAD
-        "Date": "Thu, 05 Mar 2020 22:22:59 GMT",
-        "ETag": "\u00220x8D7C153C3D1EB47\u0022",
-        "Last-Modified": "Thu, 05 Mar 2020 22:23:00 GMT",
-=======
+      },
+      "RequestBody": null,
+      "StatusCode": 201,
+      "ResponseHeaders": {
+        "Content-Length": "0",
         "Date": "Fri, 03 Apr 2020 21:03:37 GMT",
         "ETag": "\u00220x8D7D8127B0B9068\u0022",
         "Last-Modified": "Fri, 03 Apr 2020 21:03:38 GMT",
->>>>>>> 32e373e2
         "Server": [
           "Windows-Azure-HDFS/1.0",
           "Microsoft-HTTPAPI/2.0"
         ],
         "x-ms-client-request-id": "fd526022-6105-0e47-e4cf-b1b95b705aa5",
-<<<<<<< HEAD
-        "x-ms-request-id": "923c08f4-001f-0029-263c-f3ac4f000000",
-        "x-ms-version": "2019-10-10"
-=======
         "x-ms-request-id": "fa440343-201f-0097-54fb-091bad000000",
         "x-ms-version": "2019-12-12"
->>>>>>> 32e373e2
-      },
-      "ResponseBody": []
-    },
-    {
-<<<<<<< HEAD
-      "RequestUri": "https://seanstagehierarchical.dfs.core.windows.net/test-filesystem-0d05aae5-2420-7c4d-81b2-f633dbe73a2b/test-file-f3e7ebf3-1605-df3c-f7d0-ff9cef079394?action=setAccessControl",
-      "RequestMethod": "PATCH",
-      "RequestHeaders": {
-        "Authorization": "Sanitized",
-        "If-Modified-Since": "Wed, 04 Mar 2020 22:22:59 GMT",
-        "User-Agent": [
-          "azsdk-net-Storage.Files.DataLake/12.0.0-dev.20200305.1",
-          "(.NET Core 4.6.28325.01; Microsoft Windows 10.0.18363 )"
-        ],
-        "x-ms-client-request-id": "8f7af46c-96b5-fb8e-62ff-d669e0e7d226",
-        "x-ms-date": "Thu, 05 Mar 2020 22:23:00 GMT",
-        "x-ms-permissions": "rwxrwxrwx",
-        "x-ms-return-client-request-id": "true",
-        "x-ms-version": "2019-10-10"
-=======
+      },
+      "ResponseBody": []
+    },
+    {
       "RequestUri": "http://seannsecanary.dfs.core.windows.net/test-filesystem-0d05aae5-2420-7c4d-81b2-f633dbe73a2b/test-file-f3e7ebf3-1605-df3c-f7d0-ff9cef079394?action=setAccessControl",
       "RequestMethod": "PATCH",
       "RequestHeaders": {
@@ -385,53 +208,26 @@
         "x-ms-permissions": "rwxrwxrwx",
         "x-ms-return-client-request-id": "true",
         "x-ms-version": "2019-12-12"
->>>>>>> 32e373e2
       },
       "RequestBody": null,
       "StatusCode": 200,
       "ResponseHeaders": {
         "Content-Length": "0",
-<<<<<<< HEAD
-        "Date": "Thu, 05 Mar 2020 22:23:00 GMT",
-        "ETag": "\u00220x8D7C153C3D1EB47\u0022",
-        "Last-Modified": "Thu, 05 Mar 2020 22:23:00 GMT",
-=======
         "Date": "Fri, 03 Apr 2020 21:03:38 GMT",
         "ETag": "\u00220x8D7D8127B0B9068\u0022",
         "Last-Modified": "Fri, 03 Apr 2020 21:03:38 GMT",
->>>>>>> 32e373e2
         "Server": [
           "Windows-Azure-HDFS/1.0",
           "Microsoft-HTTPAPI/2.0"
         ],
         "x-ms-client-request-id": "8f7af46c-96b5-fb8e-62ff-d669e0e7d226",
         "x-ms-namespace-enabled": "true",
-<<<<<<< HEAD
-        "x-ms-request-id": "923c08f5-001f-0029-273c-f3ac4f000000",
-        "x-ms-version": "2019-10-10"
-=======
         "x-ms-request-id": "fa440344-201f-0097-55fb-091bad000000",
         "x-ms-version": "2019-12-12"
->>>>>>> 32e373e2
-      },
-      "ResponseBody": []
-    },
-    {
-<<<<<<< HEAD
-      "RequestUri": "https://seanstagehierarchical.blob.core.windows.net/test-filesystem-0d05aae5-2420-7c4d-81b2-f633dbe73a2b?restype=container",
-      "RequestMethod": "DELETE",
-      "RequestHeaders": {
-        "Authorization": "Sanitized",
-        "traceparent": "00-73f062f78704794882a920ef59d42685-f7151c5a955eae49-00",
-        "User-Agent": [
-          "azsdk-net-Storage.Files.DataLake/12.0.0-dev.20200305.1",
-          "(.NET Core 4.6.28325.01; Microsoft Windows 10.0.18363 )"
-        ],
-        "x-ms-client-request-id": "674c4e4e-cbf6-13f0-84c4-c5f5d0328163",
-        "x-ms-date": "Thu, 05 Mar 2020 22:23:00 GMT",
-        "x-ms-return-client-request-id": "true",
-        "x-ms-version": "2019-10-10"
-=======
+      },
+      "ResponseBody": []
+    },
+    {
       "RequestUri": "http://seannsecanary.blob.core.windows.net/test-filesystem-0d05aae5-2420-7c4d-81b2-f633dbe73a2b?restype=container",
       "RequestMethod": "DELETE",
       "RequestHeaders": {
@@ -445,49 +241,23 @@
         "x-ms-date": "Fri, 03 Apr 2020 21:03:39 GMT",
         "x-ms-return-client-request-id": "true",
         "x-ms-version": "2019-12-12"
->>>>>>> 32e373e2
       },
       "RequestBody": null,
       "StatusCode": 202,
       "ResponseHeaders": {
         "Content-Length": "0",
-<<<<<<< HEAD
-        "Date": "Thu, 05 Mar 2020 22:23:00 GMT",
-=======
-        "Date": "Fri, 03 Apr 2020 21:03:38 GMT",
->>>>>>> 32e373e2
+        "Date": "Fri, 03 Apr 2020 21:03:38 GMT",
         "Server": [
           "Windows-Azure-Blob/1.0",
           "Microsoft-HTTPAPI/2.0"
         ],
         "x-ms-client-request-id": "674c4e4e-cbf6-13f0-84c4-c5f5d0328163",
-<<<<<<< HEAD
-        "x-ms-request-id": "b51bb8c5-501e-0046-463c-f3a6bc000000",
-        "x-ms-version": "2019-10-10"
-=======
         "x-ms-request-id": "9622776f-f01e-0012-69fb-093670000000",
         "x-ms-version": "2019-12-12"
->>>>>>> 32e373e2
-      },
-      "ResponseBody": []
-    },
-    {
-<<<<<<< HEAD
-      "RequestUri": "https://seanstagehierarchical.blob.core.windows.net/test-filesystem-60e735e6-3463-308d-ddff-cbc4e342f6e4?restype=container",
-      "RequestMethod": "PUT",
-      "RequestHeaders": {
-        "Authorization": "Sanitized",
-        "traceparent": "00-abc6cc501fa60640be89279dae884b69-9c7e97772ec7814f-00",
-        "User-Agent": [
-          "azsdk-net-Storage.Files.DataLake/12.0.0-dev.20200305.1",
-          "(.NET Core 4.6.28325.01; Microsoft Windows 10.0.18363 )"
-        ],
-        "x-ms-blob-public-access": "container",
-        "x-ms-client-request-id": "d0654f6e-c597-1a05-c11b-89f6ff2b2f42",
-        "x-ms-date": "Thu, 05 Mar 2020 22:23:01 GMT",
-        "x-ms-return-client-request-id": "true",
-        "x-ms-version": "2019-10-10"
-=======
+      },
+      "ResponseBody": []
+    },
+    {
       "RequestUri": "http://seannsecanary.blob.core.windows.net/test-filesystem-60e735e6-3463-308d-ddff-cbc4e342f6e4?restype=container",
       "RequestMethod": "PUT",
       "RequestHeaders": {
@@ -502,52 +272,25 @@
         "x-ms-date": "Fri, 03 Apr 2020 21:03:39 GMT",
         "x-ms-return-client-request-id": "true",
         "x-ms-version": "2019-12-12"
->>>>>>> 32e373e2
-      },
-      "RequestBody": null,
-      "StatusCode": 201,
-      "ResponseHeaders": {
-        "Content-Length": "0",
-<<<<<<< HEAD
-        "Date": "Thu, 05 Mar 2020 22:23:00 GMT",
-        "ETag": "\u00220x8D7C153C449A82D\u0022",
-        "Last-Modified": "Thu, 05 Mar 2020 22:23:01 GMT",
-=======
+      },
+      "RequestBody": null,
+      "StatusCode": 201,
+      "ResponseHeaders": {
+        "Content-Length": "0",
         "Date": "Fri, 03 Apr 2020 21:03:38 GMT",
         "ETag": "\u00220x8D7D8127B3EEE50\u0022",
         "Last-Modified": "Fri, 03 Apr 2020 21:03:38 GMT",
->>>>>>> 32e373e2
         "Server": [
           "Windows-Azure-Blob/1.0",
           "Microsoft-HTTPAPI/2.0"
         ],
         "x-ms-client-request-id": "d0654f6e-c597-1a05-c11b-89f6ff2b2f42",
-<<<<<<< HEAD
-        "x-ms-request-id": "4281ec33-601e-003f-013c-f35a98000000",
-        "x-ms-version": "2019-10-10"
-=======
         "x-ms-request-id": "9622777d-f01e-0012-74fb-093670000000",
         "x-ms-version": "2019-12-12"
->>>>>>> 32e373e2
-      },
-      "ResponseBody": []
-    },
-    {
-<<<<<<< HEAD
-      "RequestUri": "https://seanstagehierarchical.dfs.core.windows.net/test-filesystem-60e735e6-3463-308d-ddff-cbc4e342f6e4/test-file-621ce1cd-ef18-7bc7-04d0-c85e6d7cbabc?resource=file",
-      "RequestMethod": "PUT",
-      "RequestHeaders": {
-        "Authorization": "Sanitized",
-        "traceparent": "00-64a192cd3607a645bc98c7ada6a08ad8-69d16a9f96791841-00",
-        "User-Agent": [
-          "azsdk-net-Storage.Files.DataLake/12.0.0-dev.20200305.1",
-          "(.NET Core 4.6.28325.01; Microsoft Windows 10.0.18363 )"
-        ],
-        "x-ms-client-request-id": "954385d5-4705-7f78-87e9-cbc6fca6ac44",
-        "x-ms-date": "Thu, 05 Mar 2020 22:23:01 GMT",
-        "x-ms-return-client-request-id": "true",
-        "x-ms-version": "2019-10-10"
-=======
+      },
+      "ResponseBody": []
+    },
+    {
       "RequestUri": "http://seannsecanary.dfs.core.windows.net/test-filesystem-60e735e6-3463-308d-ddff-cbc4e342f6e4/test-file-621ce1cd-ef18-7bc7-04d0-c85e6d7cbabc?resource=file",
       "RequestMethod": "PUT",
       "RequestHeaders": {
@@ -561,53 +304,25 @@
         "x-ms-date": "Fri, 03 Apr 2020 21:03:40 GMT",
         "x-ms-return-client-request-id": "true",
         "x-ms-version": "2019-12-12"
->>>>>>> 32e373e2
-      },
-      "RequestBody": null,
-      "StatusCode": 201,
-      "ResponseHeaders": {
-        "Content-Length": "0",
-<<<<<<< HEAD
-        "Date": "Thu, 05 Mar 2020 22:23:01 GMT",
-        "ETag": "\u00220x8D7C153C486B4BC\u0022",
-        "Last-Modified": "Thu, 05 Mar 2020 22:23:01 GMT",
-=======
+      },
+      "RequestBody": null,
+      "StatusCode": 201,
+      "ResponseHeaders": {
+        "Content-Length": "0",
         "Date": "Fri, 03 Apr 2020 21:03:38 GMT",
         "ETag": "\u00220x8D7D8127B504514\u0022",
         "Last-Modified": "Fri, 03 Apr 2020 21:03:38 GMT",
->>>>>>> 32e373e2
         "Server": [
           "Windows-Azure-HDFS/1.0",
           "Microsoft-HTTPAPI/2.0"
         ],
         "x-ms-client-request-id": "954385d5-4705-7f78-87e9-cbc6fca6ac44",
-<<<<<<< HEAD
-        "x-ms-request-id": "22528e79-001f-0006-283c-f3a184000000",
-        "x-ms-version": "2019-10-10"
-=======
         "x-ms-request-id": "fa440345-201f-0097-56fb-091bad000000",
         "x-ms-version": "2019-12-12"
->>>>>>> 32e373e2
-      },
-      "ResponseBody": []
-    },
-    {
-<<<<<<< HEAD
-      "RequestUri": "https://seanstagehierarchical.dfs.core.windows.net/test-filesystem-60e735e6-3463-308d-ddff-cbc4e342f6e4/test-file-621ce1cd-ef18-7bc7-04d0-c85e6d7cbabc?action=setAccessControl",
-      "RequestMethod": "PATCH",
-      "RequestHeaders": {
-        "Authorization": "Sanitized",
-        "If-Unmodified-Since": "Fri, 06 Mar 2020 22:22:59 GMT",
-        "User-Agent": [
-          "azsdk-net-Storage.Files.DataLake/12.0.0-dev.20200305.1",
-          "(.NET Core 4.6.28325.01; Microsoft Windows 10.0.18363 )"
-        ],
-        "x-ms-client-request-id": "e8895bba-2438-0eb7-c1d6-0cf35b8617c2",
-        "x-ms-date": "Thu, 05 Mar 2020 22:23:02 GMT",
-        "x-ms-permissions": "rwxrwxrwx",
-        "x-ms-return-client-request-id": "true",
-        "x-ms-version": "2019-10-10"
-=======
+      },
+      "ResponseBody": []
+    },
+    {
       "RequestUri": "http://seannsecanary.dfs.core.windows.net/test-filesystem-60e735e6-3463-308d-ddff-cbc4e342f6e4/test-file-621ce1cd-ef18-7bc7-04d0-c85e6d7cbabc?action=setAccessControl",
       "RequestMethod": "PATCH",
       "RequestHeaders": {
@@ -622,53 +337,26 @@
         "x-ms-permissions": "rwxrwxrwx",
         "x-ms-return-client-request-id": "true",
         "x-ms-version": "2019-12-12"
->>>>>>> 32e373e2
       },
       "RequestBody": null,
       "StatusCode": 200,
       "ResponseHeaders": {
         "Content-Length": "0",
-<<<<<<< HEAD
-        "Date": "Thu, 05 Mar 2020 22:23:01 GMT",
-        "ETag": "\u00220x8D7C153C486B4BC\u0022",
-        "Last-Modified": "Thu, 05 Mar 2020 22:23:01 GMT",
-=======
         "Date": "Fri, 03 Apr 2020 21:03:38 GMT",
         "ETag": "\u00220x8D7D8127B504514\u0022",
         "Last-Modified": "Fri, 03 Apr 2020 21:03:38 GMT",
->>>>>>> 32e373e2
         "Server": [
           "Windows-Azure-HDFS/1.0",
           "Microsoft-HTTPAPI/2.0"
         ],
         "x-ms-client-request-id": "e8895bba-2438-0eb7-c1d6-0cf35b8617c2",
         "x-ms-namespace-enabled": "true",
-<<<<<<< HEAD
-        "x-ms-request-id": "22528e7a-001f-0006-293c-f3a184000000",
-        "x-ms-version": "2019-10-10"
-=======
         "x-ms-request-id": "fa440346-201f-0097-57fb-091bad000000",
         "x-ms-version": "2019-12-12"
->>>>>>> 32e373e2
-      },
-      "ResponseBody": []
-    },
-    {
-<<<<<<< HEAD
-      "RequestUri": "https://seanstagehierarchical.blob.core.windows.net/test-filesystem-60e735e6-3463-308d-ddff-cbc4e342f6e4?restype=container",
-      "RequestMethod": "DELETE",
-      "RequestHeaders": {
-        "Authorization": "Sanitized",
-        "traceparent": "00-d033cc553996bc478897c0840de29ac2-fbe6b7b90521d64e-00",
-        "User-Agent": [
-          "azsdk-net-Storage.Files.DataLake/12.0.0-dev.20200305.1",
-          "(.NET Core 4.6.28325.01; Microsoft Windows 10.0.18363 )"
-        ],
-        "x-ms-client-request-id": "a00b004f-c41c-3c0c-1492-03fe8e704b0d",
-        "x-ms-date": "Thu, 05 Mar 2020 22:23:02 GMT",
-        "x-ms-return-client-request-id": "true",
-        "x-ms-version": "2019-10-10"
-=======
+      },
+      "ResponseBody": []
+    },
+    {
       "RequestUri": "http://seannsecanary.blob.core.windows.net/test-filesystem-60e735e6-3463-308d-ddff-cbc4e342f6e4?restype=container",
       "RequestMethod": "DELETE",
       "RequestHeaders": {
@@ -682,49 +370,23 @@
         "x-ms-date": "Fri, 03 Apr 2020 21:03:40 GMT",
         "x-ms-return-client-request-id": "true",
         "x-ms-version": "2019-12-12"
->>>>>>> 32e373e2
       },
       "RequestBody": null,
       "StatusCode": 202,
       "ResponseHeaders": {
         "Content-Length": "0",
-<<<<<<< HEAD
-        "Date": "Thu, 05 Mar 2020 22:23:01 GMT",
-=======
-        "Date": "Fri, 03 Apr 2020 21:03:38 GMT",
->>>>>>> 32e373e2
+        "Date": "Fri, 03 Apr 2020 21:03:38 GMT",
         "Server": [
           "Windows-Azure-Blob/1.0",
           "Microsoft-HTTPAPI/2.0"
         ],
         "x-ms-client-request-id": "a00b004f-c41c-3c0c-1492-03fe8e704b0d",
-<<<<<<< HEAD
-        "x-ms-request-id": "4281ec3c-601e-003f-043c-f35a98000000",
-        "x-ms-version": "2019-10-10"
-=======
         "x-ms-request-id": "96227798-f01e-0012-0efb-093670000000",
         "x-ms-version": "2019-12-12"
->>>>>>> 32e373e2
-      },
-      "ResponseBody": []
-    },
-    {
-<<<<<<< HEAD
-      "RequestUri": "https://seanstagehierarchical.blob.core.windows.net/test-filesystem-92c337f0-8429-6831-c44f-c89c23bac160?restype=container",
-      "RequestMethod": "PUT",
-      "RequestHeaders": {
-        "Authorization": "Sanitized",
-        "traceparent": "00-52c38bf5a52be24d8d67d49bf59ae393-0738ef56d19e1743-00",
-        "User-Agent": [
-          "azsdk-net-Storage.Files.DataLake/12.0.0-dev.20200305.1",
-          "(.NET Core 4.6.28325.01; Microsoft Windows 10.0.18363 )"
-        ],
-        "x-ms-blob-public-access": "container",
-        "x-ms-client-request-id": "160df350-ce9e-ca16-cfa3-dccdfc6f195a",
-        "x-ms-date": "Thu, 05 Mar 2020 22:23:02 GMT",
-        "x-ms-return-client-request-id": "true",
-        "x-ms-version": "2019-10-10"
-=======
+      },
+      "ResponseBody": []
+    },
+    {
       "RequestUri": "http://seannsecanary.blob.core.windows.net/test-filesystem-92c337f0-8429-6831-c44f-c89c23bac160?restype=container",
       "RequestMethod": "PUT",
       "RequestHeaders": {
@@ -739,52 +401,25 @@
         "x-ms-date": "Fri, 03 Apr 2020 21:03:40 GMT",
         "x-ms-return-client-request-id": "true",
         "x-ms-version": "2019-12-12"
->>>>>>> 32e373e2
-      },
-      "RequestBody": null,
-      "StatusCode": 201,
-      "ResponseHeaders": {
-        "Content-Length": "0",
-<<<<<<< HEAD
-        "Date": "Thu, 05 Mar 2020 22:23:01 GMT",
-        "ETag": "\u00220x8D7C153C4D0270C\u0022",
-        "Last-Modified": "Thu, 05 Mar 2020 22:23:02 GMT",
-=======
+      },
+      "RequestBody": null,
+      "StatusCode": 201,
+      "ResponseHeaders": {
+        "Content-Length": "0",
         "Date": "Fri, 03 Apr 2020 21:03:38 GMT",
         "ETag": "\u00220x8D7D8127B7E9AF0\u0022",
         "Last-Modified": "Fri, 03 Apr 2020 21:03:38 GMT",
->>>>>>> 32e373e2
         "Server": [
           "Windows-Azure-Blob/1.0",
           "Microsoft-HTTPAPI/2.0"
         ],
         "x-ms-client-request-id": "160df350-ce9e-ca16-cfa3-dccdfc6f195a",
-<<<<<<< HEAD
-        "x-ms-request-id": "581dd1f0-101e-000a-2c3c-f3368c000000",
-        "x-ms-version": "2019-10-10"
-=======
         "x-ms-request-id": "962277a8-f01e-0012-1dfb-093670000000",
         "x-ms-version": "2019-12-12"
->>>>>>> 32e373e2
-      },
-      "ResponseBody": []
-    },
-    {
-<<<<<<< HEAD
-      "RequestUri": "https://seanstagehierarchical.dfs.core.windows.net/test-filesystem-92c337f0-8429-6831-c44f-c89c23bac160/test-file-c288a2d1-f1cc-7992-9133-1247842a1a2a?resource=file",
-      "RequestMethod": "PUT",
-      "RequestHeaders": {
-        "Authorization": "Sanitized",
-        "traceparent": "00-fe012ccd0e91ac4dab4ebbb22293b573-e74782cc2f277442-00",
-        "User-Agent": [
-          "azsdk-net-Storage.Files.DataLake/12.0.0-dev.20200305.1",
-          "(.NET Core 4.6.28325.01; Microsoft Windows 10.0.18363 )"
-        ],
-        "x-ms-client-request-id": "ab35a5c8-e810-5fe3-6093-856bbccf45a5",
-        "x-ms-date": "Thu, 05 Mar 2020 22:23:02 GMT",
-        "x-ms-return-client-request-id": "true",
-        "x-ms-version": "2019-10-10"
-=======
+      },
+      "ResponseBody": []
+    },
+    {
       "RequestUri": "http://seannsecanary.dfs.core.windows.net/test-filesystem-92c337f0-8429-6831-c44f-c89c23bac160/test-file-c288a2d1-f1cc-7992-9133-1247842a1a2a?resource=file",
       "RequestMethod": "PUT",
       "RequestHeaders": {
@@ -798,55 +433,30 @@
         "x-ms-date": "Fri, 03 Apr 2020 21:03:40 GMT",
         "x-ms-return-client-request-id": "true",
         "x-ms-version": "2019-12-12"
->>>>>>> 32e373e2
-      },
-      "RequestBody": null,
-      "StatusCode": 201,
-      "ResponseHeaders": {
-        "Content-Length": "0",
-<<<<<<< HEAD
-        "Date": "Thu, 05 Mar 2020 22:23:02 GMT",
-        "ETag": "\u00220x8D7C153C5027D22\u0022",
-        "Last-Modified": "Thu, 05 Mar 2020 22:23:02 GMT",
-=======
+      },
+      "RequestBody": null,
+      "StatusCode": 201,
+      "ResponseHeaders": {
+        "Content-Length": "0",
         "Date": "Fri, 03 Apr 2020 21:03:38 GMT",
         "ETag": "\u00220x8D7D8127B8E28D5\u0022",
         "Last-Modified": "Fri, 03 Apr 2020 21:03:39 GMT",
->>>>>>> 32e373e2
         "Server": [
           "Windows-Azure-HDFS/1.0",
           "Microsoft-HTTPAPI/2.0"
         ],
         "x-ms-client-request-id": "ab35a5c8-e810-5fe3-6093-856bbccf45a5",
-<<<<<<< HEAD
-        "x-ms-request-id": "bc4e6e65-801f-0018-4b3c-f34d5c000000",
-        "x-ms-version": "2019-10-10"
-=======
         "x-ms-request-id": "fa440347-201f-0097-58fb-091bad000000",
         "x-ms-version": "2019-12-12"
->>>>>>> 32e373e2
-      },
-      "ResponseBody": []
-    },
-    {
-<<<<<<< HEAD
-      "RequestUri": "https://seanstagehierarchical.blob.core.windows.net/test-filesystem-92c337f0-8429-6831-c44f-c89c23bac160/test-file-c288a2d1-f1cc-7992-9133-1247842a1a2a",
-=======
+      },
+      "ResponseBody": []
+    },
+    {
       "RequestUri": "http://seannsecanary.blob.core.windows.net/test-filesystem-92c337f0-8429-6831-c44f-c89c23bac160/test-file-c288a2d1-f1cc-7992-9133-1247842a1a2a",
->>>>>>> 32e373e2
       "RequestMethod": "HEAD",
       "RequestHeaders": {
         "Authorization": "Sanitized",
         "User-Agent": [
-<<<<<<< HEAD
-          "azsdk-net-Storage.Files.DataLake/12.0.0-dev.20200305.1",
-          "(.NET Core 4.6.28325.01; Microsoft Windows 10.0.18363 )"
-        ],
-        "x-ms-client-request-id": "de7e029f-6ff4-bb19-35ec-cf192556eae5",
-        "x-ms-date": "Thu, 05 Mar 2020 22:23:02 GMT",
-        "x-ms-return-client-request-id": "true",
-        "x-ms-version": "2019-10-10"
-=======
           "azsdk-net-Storage.Files.DataLake/12.1.0-dev.20200403.1",
           "(.NET Core 4.6.28325.01; Microsoft Windows 10.0.18362 )"
         ],
@@ -854,7 +464,6 @@
         "x-ms-date": "Fri, 03 Apr 2020 21:03:40 GMT",
         "x-ms-return-client-request-id": "true",
         "x-ms-version": "2019-12-12"
->>>>>>> 32e373e2
       },
       "RequestBody": null,
       "StatusCode": 200,
@@ -862,15 +471,9 @@
         "Accept-Ranges": "bytes",
         "Content-Length": "0",
         "Content-Type": "application/octet-stream",
-<<<<<<< HEAD
-        "Date": "Thu, 05 Mar 2020 22:23:02 GMT",
-        "ETag": "\u00220x8D7C153C5027D22\u0022",
-        "Last-Modified": "Thu, 05 Mar 2020 22:23:02 GMT",
-=======
         "Date": "Fri, 03 Apr 2020 21:03:38 GMT",
         "ETag": "\u00220x8D7D8127B8E28D5\u0022",
         "Last-Modified": "Fri, 03 Apr 2020 21:03:39 GMT",
->>>>>>> 32e373e2
         "Server": [
           "Windows-Azure-Blob/1.0",
           "Microsoft-HTTPAPI/2.0"
@@ -879,41 +482,16 @@
         "x-ms-access-tier-inferred": "true",
         "x-ms-blob-type": "BlockBlob",
         "x-ms-client-request-id": "de7e029f-6ff4-bb19-35ec-cf192556eae5",
-<<<<<<< HEAD
-        "x-ms-creation-time": "Thu, 05 Mar 2020 22:23:02 GMT",
-        "x-ms-lease-state": "available",
-        "x-ms-lease-status": "unlocked",
-        "x-ms-request-id": "581dd1f7-101e-000a-303c-f3368c000000",
-        "x-ms-server-encrypted": "true",
-        "x-ms-version": "2019-10-10"
-=======
         "x-ms-creation-time": "Fri, 03 Apr 2020 21:03:39 GMT",
         "x-ms-lease-state": "available",
         "x-ms-lease-status": "unlocked",
         "x-ms-request-id": "962277c4-f01e-0012-36fb-093670000000",
         "x-ms-server-encrypted": "true",
         "x-ms-version": "2019-12-12"
->>>>>>> 32e373e2
-      },
-      "ResponseBody": []
-    },
-    {
-<<<<<<< HEAD
-      "RequestUri": "https://seanstagehierarchical.dfs.core.windows.net/test-filesystem-92c337f0-8429-6831-c44f-c89c23bac160/test-file-c288a2d1-f1cc-7992-9133-1247842a1a2a?action=setAccessControl",
-      "RequestMethod": "PATCH",
-      "RequestHeaders": {
-        "Authorization": "Sanitized",
-        "If-Match": "\u00220x8D7C153C5027D22\u0022",
-        "User-Agent": [
-          "azsdk-net-Storage.Files.DataLake/12.0.0-dev.20200305.1",
-          "(.NET Core 4.6.28325.01; Microsoft Windows 10.0.18363 )"
-        ],
-        "x-ms-client-request-id": "b9cbccb5-6650-19b1-986e-ad371993008a",
-        "x-ms-date": "Thu, 05 Mar 2020 22:23:02 GMT",
-        "x-ms-permissions": "rwxrwxrwx",
-        "x-ms-return-client-request-id": "true",
-        "x-ms-version": "2019-10-10"
-=======
+      },
+      "ResponseBody": []
+    },
+    {
       "RequestUri": "http://seannsecanary.dfs.core.windows.net/test-filesystem-92c337f0-8429-6831-c44f-c89c23bac160/test-file-c288a2d1-f1cc-7992-9133-1247842a1a2a?action=setAccessControl",
       "RequestMethod": "PATCH",
       "RequestHeaders": {
@@ -928,53 +506,26 @@
         "x-ms-permissions": "rwxrwxrwx",
         "x-ms-return-client-request-id": "true",
         "x-ms-version": "2019-12-12"
->>>>>>> 32e373e2
       },
       "RequestBody": null,
       "StatusCode": 200,
       "ResponseHeaders": {
         "Content-Length": "0",
-<<<<<<< HEAD
-        "Date": "Thu, 05 Mar 2020 22:23:02 GMT",
-        "ETag": "\u00220x8D7C153C5027D22\u0022",
-        "Last-Modified": "Thu, 05 Mar 2020 22:23:02 GMT",
-=======
         "Date": "Fri, 03 Apr 2020 21:03:39 GMT",
         "ETag": "\u00220x8D7D8127B8E28D5\u0022",
         "Last-Modified": "Fri, 03 Apr 2020 21:03:39 GMT",
->>>>>>> 32e373e2
         "Server": [
           "Windows-Azure-HDFS/1.0",
           "Microsoft-HTTPAPI/2.0"
         ],
         "x-ms-client-request-id": "b9cbccb5-6650-19b1-986e-ad371993008a",
         "x-ms-namespace-enabled": "true",
-<<<<<<< HEAD
-        "x-ms-request-id": "bc4e6e66-801f-0018-4c3c-f34d5c000000",
-        "x-ms-version": "2019-10-10"
-=======
         "x-ms-request-id": "fa440348-201f-0097-59fb-091bad000000",
         "x-ms-version": "2019-12-12"
->>>>>>> 32e373e2
-      },
-      "ResponseBody": []
-    },
-    {
-<<<<<<< HEAD
-      "RequestUri": "https://seanstagehierarchical.blob.core.windows.net/test-filesystem-92c337f0-8429-6831-c44f-c89c23bac160?restype=container",
-      "RequestMethod": "DELETE",
-      "RequestHeaders": {
-        "Authorization": "Sanitized",
-        "traceparent": "00-44450be2f3e667438d7cc165d21c329b-f137fc5699c09d4d-00",
-        "User-Agent": [
-          "azsdk-net-Storage.Files.DataLake/12.0.0-dev.20200305.1",
-          "(.NET Core 4.6.28325.01; Microsoft Windows 10.0.18363 )"
-        ],
-        "x-ms-client-request-id": "59642af4-308a-2e95-3436-504003b4c665",
-        "x-ms-date": "Thu, 05 Mar 2020 22:23:03 GMT",
-        "x-ms-return-client-request-id": "true",
-        "x-ms-version": "2019-10-10"
-=======
+      },
+      "ResponseBody": []
+    },
+    {
       "RequestUri": "http://seannsecanary.blob.core.windows.net/test-filesystem-92c337f0-8429-6831-c44f-c89c23bac160?restype=container",
       "RequestMethod": "DELETE",
       "RequestHeaders": {
@@ -988,49 +539,23 @@
         "x-ms-date": "Fri, 03 Apr 2020 21:03:40 GMT",
         "x-ms-return-client-request-id": "true",
         "x-ms-version": "2019-12-12"
->>>>>>> 32e373e2
       },
       "RequestBody": null,
       "StatusCode": 202,
       "ResponseHeaders": {
         "Content-Length": "0",
-<<<<<<< HEAD
-        "Date": "Thu, 05 Mar 2020 22:23:02 GMT",
-=======
-        "Date": "Fri, 03 Apr 2020 21:03:38 GMT",
->>>>>>> 32e373e2
+        "Date": "Fri, 03 Apr 2020 21:03:38 GMT",
         "Server": [
           "Windows-Azure-Blob/1.0",
           "Microsoft-HTTPAPI/2.0"
         ],
         "x-ms-client-request-id": "59642af4-308a-2e95-3436-504003b4c665",
-<<<<<<< HEAD
-        "x-ms-request-id": "581dd1fe-101e-000a-353c-f3368c000000",
-        "x-ms-version": "2019-10-10"
-=======
         "x-ms-request-id": "962277ef-f01e-0012-5afb-093670000000",
         "x-ms-version": "2019-12-12"
->>>>>>> 32e373e2
-      },
-      "ResponseBody": []
-    },
-    {
-<<<<<<< HEAD
-      "RequestUri": "https://seanstagehierarchical.blob.core.windows.net/test-filesystem-b3363f0e-7794-be39-c3dd-a3b180cc74ac?restype=container",
-      "RequestMethod": "PUT",
-      "RequestHeaders": {
-        "Authorization": "Sanitized",
-        "traceparent": "00-fd24e8f87945a048b623e5d7acbe9a29-b47bfcf13066844e-00",
-        "User-Agent": [
-          "azsdk-net-Storage.Files.DataLake/12.0.0-dev.20200305.1",
-          "(.NET Core 4.6.28325.01; Microsoft Windows 10.0.18363 )"
-        ],
-        "x-ms-blob-public-access": "container",
-        "x-ms-client-request-id": "64d581d8-2db5-7caf-f0a5-95ad8de3ae68",
-        "x-ms-date": "Thu, 05 Mar 2020 22:23:03 GMT",
-        "x-ms-return-client-request-id": "true",
-        "x-ms-version": "2019-10-10"
-=======
+      },
+      "ResponseBody": []
+    },
+    {
       "RequestUri": "http://seannsecanary.blob.core.windows.net/test-filesystem-b3363f0e-7794-be39-c3dd-a3b180cc74ac?restype=container",
       "RequestMethod": "PUT",
       "RequestHeaders": {
@@ -1045,52 +570,25 @@
         "x-ms-date": "Fri, 03 Apr 2020 21:03:40 GMT",
         "x-ms-return-client-request-id": "true",
         "x-ms-version": "2019-12-12"
->>>>>>> 32e373e2
-      },
-      "RequestBody": null,
-      "StatusCode": 201,
-      "ResponseHeaders": {
-        "Content-Length": "0",
-<<<<<<< HEAD
-        "Date": "Thu, 05 Mar 2020 22:23:02 GMT",
-        "ETag": "\u00220x8D7C153C566711F\u0022",
-        "Last-Modified": "Thu, 05 Mar 2020 22:23:03 GMT",
-=======
+      },
+      "RequestBody": null,
+      "StatusCode": 201,
+      "ResponseHeaders": {
+        "Content-Length": "0",
         "Date": "Fri, 03 Apr 2020 21:03:39 GMT",
         "ETag": "\u00220x8D7D8127BD15DD8\u0022",
         "Last-Modified": "Fri, 03 Apr 2020 21:03:39 GMT",
->>>>>>> 32e373e2
         "Server": [
           "Windows-Azure-Blob/1.0",
           "Microsoft-HTTPAPI/2.0"
         ],
         "x-ms-client-request-id": "64d581d8-2db5-7caf-f0a5-95ad8de3ae68",
-<<<<<<< HEAD
-        "x-ms-request-id": "33baf568-201e-002e-203c-f3c02c000000",
-        "x-ms-version": "2019-10-10"
-=======
         "x-ms-request-id": "962277f4-f01e-0012-5ffb-093670000000",
         "x-ms-version": "2019-12-12"
->>>>>>> 32e373e2
-      },
-      "ResponseBody": []
-    },
-    {
-<<<<<<< HEAD
-      "RequestUri": "https://seanstagehierarchical.dfs.core.windows.net/test-filesystem-b3363f0e-7794-be39-c3dd-a3b180cc74ac/test-file-9ab3a3c2-d770-6735-3f6e-20662a0419fa?resource=file",
-      "RequestMethod": "PUT",
-      "RequestHeaders": {
-        "Authorization": "Sanitized",
-        "traceparent": "00-a15fd98dbbffd845a880598c59874188-a66efb477724ff41-00",
-        "User-Agent": [
-          "azsdk-net-Storage.Files.DataLake/12.0.0-dev.20200305.1",
-          "(.NET Core 4.6.28325.01; Microsoft Windows 10.0.18363 )"
-        ],
-        "x-ms-client-request-id": "0273e480-5015-01f1-4b6e-25460c4952ec",
-        "x-ms-date": "Thu, 05 Mar 2020 22:23:03 GMT",
-        "x-ms-return-client-request-id": "true",
-        "x-ms-version": "2019-10-10"
-=======
+      },
+      "ResponseBody": []
+    },
+    {
       "RequestUri": "http://seannsecanary.dfs.core.windows.net/test-filesystem-b3363f0e-7794-be39-c3dd-a3b180cc74ac/test-file-9ab3a3c2-d770-6735-3f6e-20662a0419fa?resource=file",
       "RequestMethod": "PUT",
       "RequestHeaders": {
@@ -1104,58 +602,31 @@
         "x-ms-date": "Fri, 03 Apr 2020 21:03:41 GMT",
         "x-ms-return-client-request-id": "true",
         "x-ms-version": "2019-12-12"
->>>>>>> 32e373e2
-      },
-      "RequestBody": null,
-      "StatusCode": 201,
-      "ResponseHeaders": {
-        "Connection": "close",
-        "Content-Length": "0",
-<<<<<<< HEAD
-        "Date": "Thu, 05 Mar 2020 22:23:03 GMT",
-        "ETag": "\u00220x8D7C153C5A2E209\u0022",
-        "Last-Modified": "Thu, 05 Mar 2020 22:23:03 GMT",
-=======
+      },
+      "RequestBody": null,
+      "StatusCode": 201,
+      "ResponseHeaders": {
+        "Content-Length": "0",
         "Date": "Fri, 03 Apr 2020 21:03:39 GMT",
         "ETag": "\u00220x8D7D8127BE2D092\u0022",
         "Last-Modified": "Fri, 03 Apr 2020 21:03:39 GMT",
->>>>>>> 32e373e2
         "Server": [
           "Windows-Azure-HDFS/1.0",
           "Microsoft-HTTPAPI/2.0"
         ],
         "x-ms-client-request-id": "0273e480-5015-01f1-4b6e-25460c4952ec",
-<<<<<<< HEAD
-        "x-ms-request-id": "cd6e43b1-001f-0016-123c-f364ec000000",
-        "x-ms-version": "2019-10-10"
-=======
         "x-ms-request-id": "fa44034a-201f-0097-5afb-091bad000000",
         "x-ms-version": "2019-12-12"
->>>>>>> 32e373e2
-      },
-      "ResponseBody": []
-    },
-    {
-<<<<<<< HEAD
-      "RequestUri": "https://seanstagehierarchical.dfs.core.windows.net/test-filesystem-b3363f0e-7794-be39-c3dd-a3b180cc74ac/test-file-9ab3a3c2-d770-6735-3f6e-20662a0419fa?action=setAccessControl",
-=======
+      },
+      "ResponseBody": []
+    },
+    {
       "RequestUri": "http://seannsecanary.dfs.core.windows.net/test-filesystem-b3363f0e-7794-be39-c3dd-a3b180cc74ac/test-file-9ab3a3c2-d770-6735-3f6e-20662a0419fa?action=setAccessControl",
->>>>>>> 32e373e2
       "RequestMethod": "PATCH",
       "RequestHeaders": {
         "Authorization": "Sanitized",
         "If-None-Match": "\u0022garbage\u0022",
         "User-Agent": [
-<<<<<<< HEAD
-          "azsdk-net-Storage.Files.DataLake/12.0.0-dev.20200305.1",
-          "(.NET Core 4.6.28325.01; Microsoft Windows 10.0.18363 )"
-        ],
-        "x-ms-client-request-id": "45e67133-1790-a1e5-4fd8-b388eab05470",
-        "x-ms-date": "Thu, 05 Mar 2020 22:23:03 GMT",
-        "x-ms-permissions": "rwxrwxrwx",
-        "x-ms-return-client-request-id": "true",
-        "x-ms-version": "2019-10-10"
-=======
           "azsdk-net-Storage.Files.DataLake/12.1.0-dev.20200403.1",
           "(.NET Core 4.6.28325.01; Microsoft Windows 10.0.18362 )"
         ],
@@ -1164,53 +635,26 @@
         "x-ms-permissions": "rwxrwxrwx",
         "x-ms-return-client-request-id": "true",
         "x-ms-version": "2019-12-12"
->>>>>>> 32e373e2
       },
       "RequestBody": null,
       "StatusCode": 200,
       "ResponseHeaders": {
         "Content-Length": "0",
-<<<<<<< HEAD
-        "Date": "Thu, 05 Mar 2020 22:23:03 GMT",
-        "ETag": "\u00220x8D7C153C5A2E209\u0022",
-        "Last-Modified": "Thu, 05 Mar 2020 22:23:03 GMT",
-=======
         "Date": "Fri, 03 Apr 2020 21:03:39 GMT",
         "ETag": "\u00220x8D7D8127BE2D092\u0022",
         "Last-Modified": "Fri, 03 Apr 2020 21:03:39 GMT",
->>>>>>> 32e373e2
         "Server": [
           "Windows-Azure-HDFS/1.0",
           "Microsoft-HTTPAPI/2.0"
         ],
         "x-ms-client-request-id": "45e67133-1790-a1e5-4fd8-b388eab05470",
         "x-ms-namespace-enabled": "true",
-<<<<<<< HEAD
-        "x-ms-request-id": "2891d028-f01f-002d-0e3c-f32148000000",
-        "x-ms-version": "2019-10-10"
-=======
         "x-ms-request-id": "fa44034b-201f-0097-5bfb-091bad000000",
         "x-ms-version": "2019-12-12"
->>>>>>> 32e373e2
-      },
-      "ResponseBody": []
-    },
-    {
-<<<<<<< HEAD
-      "RequestUri": "https://seanstagehierarchical.blob.core.windows.net/test-filesystem-b3363f0e-7794-be39-c3dd-a3b180cc74ac?restype=container",
-      "RequestMethod": "DELETE",
-      "RequestHeaders": {
-        "Authorization": "Sanitized",
-        "traceparent": "00-ec916431ff4d7d44b3a950c1a048f23e-720d0532b83bcf49-00",
-        "User-Agent": [
-          "azsdk-net-Storage.Files.DataLake/12.0.0-dev.20200305.1",
-          "(.NET Core 4.6.28325.01; Microsoft Windows 10.0.18363 )"
-        ],
-        "x-ms-client-request-id": "9b123718-0c62-755b-b61a-fd31fbe8c8fb",
-        "x-ms-date": "Thu, 05 Mar 2020 22:23:04 GMT",
-        "x-ms-return-client-request-id": "true",
-        "x-ms-version": "2019-10-10"
-=======
+      },
+      "ResponseBody": []
+    },
+    {
       "RequestUri": "http://seannsecanary.blob.core.windows.net/test-filesystem-b3363f0e-7794-be39-c3dd-a3b180cc74ac?restype=container",
       "RequestMethod": "DELETE",
       "RequestHeaders": {
@@ -1224,49 +668,23 @@
         "x-ms-date": "Fri, 03 Apr 2020 21:03:41 GMT",
         "x-ms-return-client-request-id": "true",
         "x-ms-version": "2019-12-12"
->>>>>>> 32e373e2
       },
       "RequestBody": null,
       "StatusCode": 202,
       "ResponseHeaders": {
         "Content-Length": "0",
-<<<<<<< HEAD
-        "Date": "Thu, 05 Mar 2020 22:23:03 GMT",
-=======
-        "Date": "Fri, 03 Apr 2020 21:03:39 GMT",
->>>>>>> 32e373e2
+        "Date": "Fri, 03 Apr 2020 21:03:39 GMT",
         "Server": [
           "Windows-Azure-Blob/1.0",
           "Microsoft-HTTPAPI/2.0"
         ],
         "x-ms-client-request-id": "9b123718-0c62-755b-b61a-fd31fbe8c8fb",
-<<<<<<< HEAD
-        "x-ms-request-id": "33baf573-201e-002e-263c-f3c02c000000",
-        "x-ms-version": "2019-10-10"
-=======
         "x-ms-request-id": "96227816-f01e-0012-7dfb-093670000000",
         "x-ms-version": "2019-12-12"
->>>>>>> 32e373e2
-      },
-      "ResponseBody": []
-    },
-    {
-<<<<<<< HEAD
-      "RequestUri": "https://seanstagehierarchical.blob.core.windows.net/test-filesystem-c53670fe-dfad-4556-cb15-d2d0c1223107?restype=container",
-      "RequestMethod": "PUT",
-      "RequestHeaders": {
-        "Authorization": "Sanitized",
-        "traceparent": "00-1b6d5575d2970044b73cc7f2e301127c-0e0516eae03c5c4d-00",
-        "User-Agent": [
-          "azsdk-net-Storage.Files.DataLake/12.0.0-dev.20200305.1",
-          "(.NET Core 4.6.28325.01; Microsoft Windows 10.0.18363 )"
-        ],
-        "x-ms-blob-public-access": "container",
-        "x-ms-client-request-id": "fec359f8-6211-38f1-e1cd-cf4c398ab393",
-        "x-ms-date": "Thu, 05 Mar 2020 22:23:04 GMT",
-        "x-ms-return-client-request-id": "true",
-        "x-ms-version": "2019-10-10"
-=======
+      },
+      "ResponseBody": []
+    },
+    {
       "RequestUri": "http://seannsecanary.blob.core.windows.net/test-filesystem-c53670fe-dfad-4556-cb15-d2d0c1223107?restype=container",
       "RequestMethod": "PUT",
       "RequestHeaders": {
@@ -1281,52 +699,25 @@
         "x-ms-date": "Fri, 03 Apr 2020 21:03:41 GMT",
         "x-ms-return-client-request-id": "true",
         "x-ms-version": "2019-12-12"
->>>>>>> 32e373e2
-      },
-      "RequestBody": null,
-      "StatusCode": 201,
-      "ResponseHeaders": {
-        "Content-Length": "0",
-<<<<<<< HEAD
-        "Date": "Thu, 05 Mar 2020 22:23:04 GMT",
-        "ETag": "\u00220x8D7C153C61628AD\u0022",
-        "Last-Modified": "Thu, 05 Mar 2020 22:23:04 GMT",
-=======
+      },
+      "RequestBody": null,
+      "StatusCode": 201,
+      "ResponseHeaders": {
+        "Content-Length": "0",
         "Date": "Fri, 03 Apr 2020 21:03:39 GMT",
         "ETag": "\u00220x8D7D8127C110A78\u0022",
         "Last-Modified": "Fri, 03 Apr 2020 21:03:39 GMT",
->>>>>>> 32e373e2
         "Server": [
           "Windows-Azure-Blob/1.0",
           "Microsoft-HTTPAPI/2.0"
         ],
         "x-ms-client-request-id": "fec359f8-6211-38f1-e1cd-cf4c398ab393",
-<<<<<<< HEAD
-        "x-ms-request-id": "83087aa2-a01e-001f-6f3c-f3213f000000",
-        "x-ms-version": "2019-10-10"
-=======
         "x-ms-request-id": "96227822-f01e-0012-06fb-093670000000",
         "x-ms-version": "2019-12-12"
->>>>>>> 32e373e2
-      },
-      "ResponseBody": []
-    },
-    {
-<<<<<<< HEAD
-      "RequestUri": "https://seanstagehierarchical.dfs.core.windows.net/test-filesystem-c53670fe-dfad-4556-cb15-d2d0c1223107/test-file-e881f5e8-1578-455d-62ce-0d251fd85458?resource=file",
-      "RequestMethod": "PUT",
-      "RequestHeaders": {
-        "Authorization": "Sanitized",
-        "traceparent": "00-7bc154f2fdff9a4e8f09f83abaf51da1-52584f2b7d468f44-00",
-        "User-Agent": [
-          "azsdk-net-Storage.Files.DataLake/12.0.0-dev.20200305.1",
-          "(.NET Core 4.6.28325.01; Microsoft Windows 10.0.18363 )"
-        ],
-        "x-ms-client-request-id": "fb942dd4-edf2-e211-fb7e-9b4255cc1908",
-        "x-ms-date": "Thu, 05 Mar 2020 22:23:04 GMT",
-        "x-ms-return-client-request-id": "true",
-        "x-ms-version": "2019-10-10"
-=======
+      },
+      "ResponseBody": []
+    },
+    {
       "RequestUri": "http://seannsecanary.dfs.core.windows.net/test-filesystem-c53670fe-dfad-4556-cb15-d2d0c1223107/test-file-e881f5e8-1578-455d-62ce-0d251fd85458?resource=file",
       "RequestMethod": "PUT",
       "RequestHeaders": {
@@ -1340,50 +731,25 @@
         "x-ms-date": "Fri, 03 Apr 2020 21:03:41 GMT",
         "x-ms-return-client-request-id": "true",
         "x-ms-version": "2019-12-12"
->>>>>>> 32e373e2
-      },
-      "RequestBody": null,
-      "StatusCode": 201,
-      "ResponseHeaders": {
-        "Content-Length": "0",
-<<<<<<< HEAD
-        "Date": "Thu, 05 Mar 2020 22:23:04 GMT",
-        "ETag": "\u00220x8D7C153C64E96A3\u0022",
-        "Last-Modified": "Thu, 05 Mar 2020 22:23:04 GMT",
-=======
+      },
+      "RequestBody": null,
+      "StatusCode": 201,
+      "ResponseHeaders": {
+        "Content-Length": "0",
         "Date": "Fri, 03 Apr 2020 21:03:39 GMT",
         "ETag": "\u00220x8D7D8127C240CB8\u0022",
         "Last-Modified": "Fri, 03 Apr 2020 21:03:39 GMT",
->>>>>>> 32e373e2
         "Server": [
           "Windows-Azure-HDFS/1.0",
           "Microsoft-HTTPAPI/2.0"
         ],
         "x-ms-client-request-id": "fb942dd4-edf2-e211-fb7e-9b4255cc1908",
-<<<<<<< HEAD
-        "x-ms-request-id": "2b8c0a52-101f-001a-0e3c-f3f3e4000000",
-        "x-ms-version": "2019-10-10"
-=======
         "x-ms-request-id": "fa44034c-201f-0097-5cfb-091bad000000",
         "x-ms-version": "2019-12-12"
->>>>>>> 32e373e2
-      },
-      "ResponseBody": []
-    },
-    {
-<<<<<<< HEAD
-      "RequestUri": "https://seanstagehierarchical.blob.core.windows.net/test-filesystem-c53670fe-dfad-4556-cb15-d2d0c1223107/test-file-e881f5e8-1578-455d-62ce-0d251fd85458?comp=lease",
-      "RequestMethod": "PUT",
-      "RequestHeaders": {
-        "Authorization": "Sanitized",
-        "traceparent": "00-4ca96197d771484bb8c7976a50a84d10-c642fccee5c55e4e-00",
-        "User-Agent": [
-          "azsdk-net-Storage.Files.DataLake/12.0.0-dev.20200305.1",
-          "(.NET Core 4.6.28325.01; Microsoft Windows 10.0.18363 )"
-        ],
-        "x-ms-client-request-id": "7256c81d-3cb4-8879-f8de-fcbd27cf9d6e",
-        "x-ms-date": "Thu, 05 Mar 2020 22:23:05 GMT",
-=======
+      },
+      "ResponseBody": []
+    },
+    {
       "RequestUri": "http://seannsecanary.blob.core.windows.net/test-filesystem-c53670fe-dfad-4556-cb15-d2d0c1223107/test-file-e881f5e8-1578-455d-62ce-0d251fd85458?comp=lease",
       "RequestMethod": "PUT",
       "RequestHeaders": {
@@ -1395,67 +761,36 @@
         ],
         "x-ms-client-request-id": "7256c81d-3cb4-8879-f8de-fcbd27cf9d6e",
         "x-ms-date": "Fri, 03 Apr 2020 21:03:41 GMT",
->>>>>>> 32e373e2
         "x-ms-lease-action": "acquire",
         "x-ms-lease-duration": "-1",
         "x-ms-proposed-lease-id": "f10c7779-4bb2-b534-ff34-c641448d5ba2",
         "x-ms-return-client-request-id": "true",
-<<<<<<< HEAD
-        "x-ms-version": "2019-10-10"
-=======
-        "x-ms-version": "2019-12-12"
->>>>>>> 32e373e2
-      },
-      "RequestBody": null,
-      "StatusCode": 201,
-      "ResponseHeaders": {
-        "Content-Length": "0",
-<<<<<<< HEAD
-        "Date": "Thu, 05 Mar 2020 22:23:04 GMT",
-        "ETag": "\u00220x8D7C153C64E96A3\u0022",
-        "Last-Modified": "Thu, 05 Mar 2020 22:23:04 GMT",
-=======
+        "x-ms-version": "2019-12-12"
+      },
+      "RequestBody": null,
+      "StatusCode": 201,
+      "ResponseHeaders": {
+        "Content-Length": "0",
         "Date": "Fri, 03 Apr 2020 21:03:39 GMT",
         "ETag": "\u00220x8D7D8127C240CB8\u0022",
         "Last-Modified": "Fri, 03 Apr 2020 21:03:39 GMT",
->>>>>>> 32e373e2
         "Server": [
           "Windows-Azure-Blob/1.0",
           "Microsoft-HTTPAPI/2.0"
         ],
         "x-ms-client-request-id": "7256c81d-3cb4-8879-f8de-fcbd27cf9d6e",
         "x-ms-lease-id": "f10c7779-4bb2-b534-ff34-c641448d5ba2",
-<<<<<<< HEAD
-        "x-ms-request-id": "83087aaa-a01e-001f-743c-f3213f000000",
-        "x-ms-version": "2019-10-10"
-=======
         "x-ms-request-id": "96227833-f01e-0012-15fb-093670000000",
         "x-ms-version": "2019-12-12"
->>>>>>> 32e373e2
-      },
-      "ResponseBody": []
-    },
-    {
-<<<<<<< HEAD
-      "RequestUri": "https://seanstagehierarchical.dfs.core.windows.net/test-filesystem-c53670fe-dfad-4556-cb15-d2d0c1223107/test-file-e881f5e8-1578-455d-62ce-0d251fd85458?action=setAccessControl",
-=======
+      },
+      "ResponseBody": []
+    },
+    {
       "RequestUri": "http://seannsecanary.dfs.core.windows.net/test-filesystem-c53670fe-dfad-4556-cb15-d2d0c1223107/test-file-e881f5e8-1578-455d-62ce-0d251fd85458?action=setAccessControl",
->>>>>>> 32e373e2
       "RequestMethod": "PATCH",
       "RequestHeaders": {
         "Authorization": "Sanitized",
         "User-Agent": [
-<<<<<<< HEAD
-          "azsdk-net-Storage.Files.DataLake/12.0.0-dev.20200305.1",
-          "(.NET Core 4.6.28325.01; Microsoft Windows 10.0.18363 )"
-        ],
-        "x-ms-client-request-id": "7c24703d-e936-64ed-67c7-f9655ba82c66",
-        "x-ms-date": "Thu, 05 Mar 2020 22:23:05 GMT",
-        "x-ms-lease-id": "f10c7779-4bb2-b534-ff34-c641448d5ba2",
-        "x-ms-permissions": "rwxrwxrwx",
-        "x-ms-return-client-request-id": "true",
-        "x-ms-version": "2019-10-10"
-=======
           "azsdk-net-Storage.Files.DataLake/12.1.0-dev.20200403.1",
           "(.NET Core 4.6.28325.01; Microsoft Windows 10.0.18362 )"
         ],
@@ -1465,53 +800,26 @@
         "x-ms-permissions": "rwxrwxrwx",
         "x-ms-return-client-request-id": "true",
         "x-ms-version": "2019-12-12"
->>>>>>> 32e373e2
       },
       "RequestBody": null,
       "StatusCode": 200,
       "ResponseHeaders": {
         "Content-Length": "0",
-<<<<<<< HEAD
-        "Date": "Thu, 05 Mar 2020 22:23:04 GMT",
-        "ETag": "\u00220x8D7C153C64E96A3\u0022",
-        "Last-Modified": "Thu, 05 Mar 2020 22:23:04 GMT",
-=======
         "Date": "Fri, 03 Apr 2020 21:03:39 GMT",
         "ETag": "\u00220x8D7D8127C240CB8\u0022",
         "Last-Modified": "Fri, 03 Apr 2020 21:03:39 GMT",
->>>>>>> 32e373e2
         "Server": [
           "Windows-Azure-HDFS/1.0",
           "Microsoft-HTTPAPI/2.0"
         ],
         "x-ms-client-request-id": "7c24703d-e936-64ed-67c7-f9655ba82c66",
         "x-ms-namespace-enabled": "true",
-<<<<<<< HEAD
-        "x-ms-request-id": "2b8c0a53-101f-001a-0f3c-f3f3e4000000",
-        "x-ms-version": "2019-10-10"
-=======
         "x-ms-request-id": "fa44034d-201f-0097-5dfb-091bad000000",
         "x-ms-version": "2019-12-12"
->>>>>>> 32e373e2
-      },
-      "ResponseBody": []
-    },
-    {
-<<<<<<< HEAD
-      "RequestUri": "https://seanstagehierarchical.blob.core.windows.net/test-filesystem-c53670fe-dfad-4556-cb15-d2d0c1223107?restype=container",
-      "RequestMethod": "DELETE",
-      "RequestHeaders": {
-        "Authorization": "Sanitized",
-        "traceparent": "00-fe59a721a707e94998f5572ae0212e8d-ac56f1322999d34c-00",
-        "User-Agent": [
-          "azsdk-net-Storage.Files.DataLake/12.0.0-dev.20200305.1",
-          "(.NET Core 4.6.28325.01; Microsoft Windows 10.0.18363 )"
-        ],
-        "x-ms-client-request-id": "b67fb1c0-20ab-3937-0c3d-0cb42d5ec468",
-        "x-ms-date": "Thu, 05 Mar 2020 22:23:05 GMT",
-        "x-ms-return-client-request-id": "true",
-        "x-ms-version": "2019-10-10"
-=======
+      },
+      "ResponseBody": []
+    },
+    {
       "RequestUri": "http://seannsecanary.blob.core.windows.net/test-filesystem-c53670fe-dfad-4556-cb15-d2d0c1223107?restype=container",
       "RequestMethod": "DELETE",
       "RequestHeaders": {
@@ -1525,42 +833,26 @@
         "x-ms-date": "Fri, 03 Apr 2020 21:03:41 GMT",
         "x-ms-return-client-request-id": "true",
         "x-ms-version": "2019-12-12"
->>>>>>> 32e373e2
       },
       "RequestBody": null,
       "StatusCode": 202,
       "ResponseHeaders": {
         "Content-Length": "0",
-<<<<<<< HEAD
-        "Date": "Thu, 05 Mar 2020 22:23:04 GMT",
-=======
-        "Date": "Fri, 03 Apr 2020 21:03:39 GMT",
->>>>>>> 32e373e2
+        "Date": "Fri, 03 Apr 2020 21:03:39 GMT",
         "Server": [
           "Windows-Azure-Blob/1.0",
           "Microsoft-HTTPAPI/2.0"
         ],
         "x-ms-client-request-id": "b67fb1c0-20ab-3937-0c3d-0cb42d5ec468",
-<<<<<<< HEAD
-        "x-ms-request-id": "83087aab-a01e-001f-753c-f3213f000000",
-        "x-ms-version": "2019-10-10"
-=======
         "x-ms-request-id": "96227856-f01e-0012-35fb-093670000000",
         "x-ms-version": "2019-12-12"
->>>>>>> 32e373e2
       },
       "ResponseBody": []
     }
   ],
   "Variables": {
-<<<<<<< HEAD
-    "DateTimeOffsetNow": "2020-03-05T14:22:59.4720539-08:00",
-    "RandomSeed": "310113860",
-    "Storage_TestConfigHierarchicalNamespace": "NamespaceTenant\nseanstagehierarchical\nU2FuaXRpemVk\nhttps://seanstagehierarchical.blob.core.windows.net\nhttp://seanstagehierarchical.file.core.windows.net\nhttp://seanstagehierarchical.queue.core.windows.net\nhttp://seanstagehierarchical.table.core.windows.net\n\n\n\n\nhttp://seanstagehierarchical-secondary.blob.core.windows.net\nhttp://seanstagehierarchical-secondary.file.core.windows.net\nhttp://seanstagehierarchical-secondary.queue.core.windows.net\nhttp://seanstagehierarchical-secondary.table.core.windows.net\n68390a19-a643-458b-b726-408abf67b4fc\nSanitized\n72f988bf-86f1-41af-91ab-2d7cd011db47\nhttps://login.microsoftonline.com/\nCloud\nBlobEndpoint=https://seanstagehierarchical.blob.core.windows.net/;QueueEndpoint=http://seanstagehierarchical.queue.core.windows.net/;FileEndpoint=http://seanstagehierarchical.file.core.windows.net/;BlobSecondaryEndpoint=http://seanstagehierarchical-secondary.blob.core.windows.net/;QueueSecondaryEndpoint=http://seanstagehierarchical-secondary.queue.core.windows.net/;FileSecondaryEndpoint=http://seanstagehierarchical-secondary.file.core.windows.net/;AccountName=seanstagehierarchical;AccountKey=Sanitized\n"
-=======
     "DateTimeOffsetNow": "2020-04-03T14:03:39.1116827-07:00",
     "RandomSeed": "310113860",
     "Storage_TestConfigHierarchicalNamespace": "NamespaceTenant\nseannsecanary\nU2FuaXRpemVk\nhttp://seannsecanary.blob.core.windows.net\nhttp://seannsecanary.file.core.windows.net\nhttp://seannsecanary.queue.core.windows.net\nhttp://seannsecanary.table.core.windows.net\n\n\n\n\nhttp://seannsecanary-secondary.blob.core.windows.net\nhttp://seannsecanary-secondary.file.core.windows.net\nhttp://seannsecanary-secondary.queue.core.windows.net\nhttp://seannsecanary-secondary.table.core.windows.net\n68390a19-a643-458b-b726-408abf67b4fc\nSanitized\n72f988bf-86f1-41af-91ab-2d7cd011db47\nhttps://login.microsoftonline.com/\nCloud\nBlobEndpoint=http://seannsecanary.blob.core.windows.net/;QueueEndpoint=http://seannsecanary.queue.core.windows.net/;FileEndpoint=http://seannsecanary.file.core.windows.net/;BlobSecondaryEndpoint=http://seannsecanary-secondary.blob.core.windows.net/;QueueSecondaryEndpoint=http://seannsecanary-secondary.queue.core.windows.net/;FileSecondaryEndpoint=http://seannsecanary-secondary.file.core.windows.net/;AccountName=seannsecanary;AccountKey=Sanitized\n"
->>>>>>> 32e373e2
   }
 }