--- conflicted
+++ resolved
@@ -1,22 +1,6 @@
 {
   "Entries": [
     {
-<<<<<<< HEAD
-      "RequestUri": "https://seanstagehierarchical.blob.core.windows.net/test-filesystem-a6a59435-88fe-cd73-63bd-0946a7a1bb61?restype=container",
-      "RequestMethod": "PUT",
-      "RequestHeaders": {
-        "Authorization": "Sanitized",
-        "traceparent": "00-d8093e327f40fa48b02f4df66c220697-ce9b1ebf8233ce47-00",
-        "User-Agent": [
-          "azsdk-net-Storage.Files.DataLake/12.0.0-dev.20200305.1",
-          "(.NET Core 4.6.28325.01; Microsoft Windows 10.0.18363 )"
-        ],
-        "x-ms-blob-public-access": "container",
-        "x-ms-client-request-id": "b915fbd8-330e-3037-2ba4-5e2125eac676",
-        "x-ms-date": "Thu, 05 Mar 2020 22:21:28 GMT",
-        "x-ms-return-client-request-id": "true",
-        "x-ms-version": "2019-10-10"
-=======
       "RequestUri": "http://seannsecanary.blob.core.windows.net/test-filesystem-a6a59435-88fe-cd73-63bd-0946a7a1bb61?restype=container",
       "RequestMethod": "PUT",
       "RequestHeaders": {
@@ -31,52 +15,25 @@
         "x-ms-date": "Fri, 03 Apr 2020 21:02:38 GMT",
         "x-ms-return-client-request-id": "true",
         "x-ms-version": "2019-12-12"
->>>>>>> 32e373e2
       },
       "RequestBody": null,
       "StatusCode": 201,
       "ResponseHeaders": {
         "Content-Length": "0",
-<<<<<<< HEAD
-        "Date": "Thu, 05 Mar 2020 22:21:28 GMT",
-        "ETag": "\u00220x8D7C1538D0572E5\u0022",
-        "Last-Modified": "Thu, 05 Mar 2020 22:21:28 GMT",
-=======
         "Date": "Fri, 03 Apr 2020 21:02:36 GMT",
         "ETag": "\u00220x8D7D81256AA8480\u0022",
         "Last-Modified": "Fri, 03 Apr 2020 21:02:37 GMT",
->>>>>>> 32e373e2
         "Server": [
           "Windows-Azure-Blob/1.0",
           "Microsoft-HTTPAPI/2.0"
         ],
         "x-ms-client-request-id": "b915fbd8-330e-3037-2ba4-5e2125eac676",
-<<<<<<< HEAD
-        "x-ms-request-id": "1dff74a7-501e-000b-663c-f36950000000",
-        "x-ms-version": "2019-10-10"
-=======
         "x-ms-request-id": "9622574f-f01e-0012-32fb-093670000000",
         "x-ms-version": "2019-12-12"
->>>>>>> 32e373e2
-      },
-      "ResponseBody": []
-    },
-    {
-<<<<<<< HEAD
-      "RequestUri": "https://seanstagehierarchical.dfs.core.windows.net/test-filesystem-a6a59435-88fe-cd73-63bd-0946a7a1bb61/test-file-853d69b6-1066-6d31-93b7-f2c0a9404279?resource=file",
-      "RequestMethod": "PUT",
-      "RequestHeaders": {
-        "Authorization": "Sanitized",
-        "traceparent": "00-78e1abab59132748a2c4e5c25869eb46-174f734ebe57cf4f-00",
-        "User-Agent": [
-          "azsdk-net-Storage.Files.DataLake/12.0.0-dev.20200305.1",
-          "(.NET Core 4.6.28325.01; Microsoft Windows 10.0.18363 )"
-        ],
-        "x-ms-client-request-id": "8e896d2c-e0a8-2094-093b-abd980466949",
-        "x-ms-date": "Thu, 05 Mar 2020 22:21:28 GMT",
-        "x-ms-return-client-request-id": "true",
-        "x-ms-version": "2019-10-10"
-=======
+      },
+      "ResponseBody": []
+    },
+    {
       "RequestUri": "http://seannsecanary.dfs.core.windows.net/test-filesystem-a6a59435-88fe-cd73-63bd-0946a7a1bb61/test-file-853d69b6-1066-6d31-93b7-f2c0a9404279?resource=file",
       "RequestMethod": "PUT",
       "RequestHeaders": {
@@ -90,56 +47,31 @@
         "x-ms-date": "Fri, 03 Apr 2020 21:02:38 GMT",
         "x-ms-return-client-request-id": "true",
         "x-ms-version": "2019-12-12"
->>>>>>> 32e373e2
       },
       "RequestBody": null,
       "StatusCode": 201,
       "ResponseHeaders": {
         "Content-Length": "0",
-<<<<<<< HEAD
-        "Date": "Thu, 05 Mar 2020 22:21:28 GMT",
-        "ETag": "\u00220x8D7C1538D3BDFA9\u0022",
-        "Last-Modified": "Thu, 05 Mar 2020 22:21:29 GMT",
-=======
         "Date": "Fri, 03 Apr 2020 21:02:37 GMT",
         "ETag": "\u00220x8D7D81256B94C62\u0022",
         "Last-Modified": "Fri, 03 Apr 2020 21:02:37 GMT",
->>>>>>> 32e373e2
         "Server": [
           "Windows-Azure-HDFS/1.0",
           "Microsoft-HTTPAPI/2.0"
         ],
         "x-ms-client-request-id": "8e896d2c-e0a8-2094-093b-abd980466949",
-<<<<<<< HEAD
-        "x-ms-request-id": "9ce3a673-a01f-001f-683c-f3213f000000",
-        "x-ms-version": "2019-10-10"
-=======
         "x-ms-request-id": "fa440267-201f-0097-1efb-091bad000000",
         "x-ms-version": "2019-12-12"
->>>>>>> 32e373e2
-      },
-      "ResponseBody": []
-    },
-    {
-<<<<<<< HEAD
-      "RequestUri": "https://seanstagehierarchical.dfs.core.windows.net/test-filesystem-a6a59435-88fe-cd73-63bd-0946a7a1bb61/test-file-853d69b6-1066-6d31-93b7-f2c0a9404279?action=append\u0026position=0",
-=======
+      },
+      "ResponseBody": []
+    },
+    {
       "RequestUri": "http://seannsecanary.dfs.core.windows.net/test-filesystem-a6a59435-88fe-cd73-63bd-0946a7a1bb61/test-file-853d69b6-1066-6d31-93b7-f2c0a9404279?action=append\u0026position=0",
->>>>>>> 32e373e2
       "RequestMethod": "PATCH",
       "RequestHeaders": {
         "Authorization": "Sanitized",
         "Content-Length": "1024",
         "User-Agent": [
-<<<<<<< HEAD
-          "azsdk-net-Storage.Files.DataLake/12.0.0-dev.20200305.1",
-          "(.NET Core 4.6.28325.01; Microsoft Windows 10.0.18363 )"
-        ],
-        "x-ms-client-request-id": "3c94a981-b4b6-aad1-b5f5-ef6ee6c697f0",
-        "x-ms-date": "Thu, 05 Mar 2020 22:21:29 GMT",
-        "x-ms-return-client-request-id": "true",
-        "x-ms-version": "2019-10-10"
-=======
           "azsdk-net-Storage.Files.DataLake/12.1.0-dev.20200403.1",
           "(.NET Core 4.6.28325.01; Microsoft Windows 10.0.18362 )"
         ],
@@ -147,54 +79,30 @@
         "x-ms-date": "Fri, 03 Apr 2020 21:02:38 GMT",
         "x-ms-return-client-request-id": "true",
         "x-ms-version": "2019-12-12"
->>>>>>> 32e373e2
       },
       "RequestBody": "2wgXiOwspo1r03mbTdtdpZITbquLAlPqTVFg0EkHrUKcw7xnpaIJrFWITju5m\u002BJPRriPEXwa69m1LTqay9ZDYyU3/4ke9v/wCcJWA7QXMbFvEImQeJvFgdjjsnhnb\u002BB/ROoVgZtYMFC4ngi6xOglnfuJK7tMs\u002BqKcn2xO0SHiJrh1r7JAa8VFuA519qTCr3wvhV83kMkM5EAiw8ep/UMMRVu2O0pW5tMcxXbE9sQ9me/wX0uCqpWvaMtyHag927qLaXEJDLPxmJ5MGstSR\u002B18JSnXuZ43SdrFxtK\u002B5Ilq3un8OY1S9I18PoatNk/KHODeNjh\u002BZiHck9\u002BWQ0WhcvPVIXvhlk5f6TCcm7sXShOLO6ox4K6Q7LiH32Wt/LEHmouS2BTT6EZSfgzHocqmxQnLy0fbr1IFBHTDGfbo8iy/lMDvhLI\u002BtxMjn2KhiQquIRpb4fFpbCs5TZOgEM6PqYwgSAzJt0CXzVR0t9Avo7sqFPjcjRA7FijVtjceXmYElDXWQUE95KmZg9SdNLQbCaoYtfvVsty8JTHj88EJuW7uMCOaGWI6LDBPAsk7niF0\u002BqxNBehqLuFZWhwPGfCokAplrsSQQPBH3kmLhq/TQIbQbzlU/LOGRAFCQP8F6xJ/5rL\u002Ble9c5Hm8BSdenqhxRdmVPqr3E9NW3yrDTj/xAfN3S5/81OrXs4r/mLdMZ6WZEPslsOyniJLfZ/aEWZY5ysN0J1LIdHEu/Yrf97scCneFan0Ey5EGj8MNHa00Exo0hc3z2EBSkNyJ9vMhh5EXg11/Py9ZNP9ybVdPuxbEOqpw6zHtKDI3MpmgutSd5QgyNVoPtRQqm5DOgarowtWFhfwI8NxfKpsrB8yV\u002BLnqlEgPHYW8tEWWRg\u002Bg3qaHDi\u002BD2vUYlTRrksr/JG0HVOLXI\u002B0imeVPyNF2sqqM/kv0ZDnc0d2E0j9T40r6/U/YjvEsyfq5pHRKc9HjoiJJntR\u002BysBzKkLFEhHtjvZaVQuBXeO5oDSROv\u002BFUp4L4TAcykS2e/KPpWRuJ7eoy9W\u002BL96GYgQ\u002B0D7f7ZAA7dfk\u002BXEh0IRxpBlY8fi/C3i86G7px2K/RX7r3jpF1k4ijreMiW4GhvsRTEuFbXBLv4SGYsVhFuZ1JbPyNfKJ682LNmMBMoIKdmFzmLrXOdfOoF61v3NIgXfRF2O6FFEIh2B9\u002BjcNCozCu\u002BykLX4rXiucI1WUFGxaQnTrb9seUGHQatFaWT\u002BgwZXRswOG5JQ5pbl4HjE7dLMz47fCYZqxpGuKk4Ks0MUr\u002ByG/wmEo012g8Yoh5nIw1TZeJrVH3mA7H86X/FERjNT0TCLPe3IRyxBaIa/Qj/35Wb6MDqpP5BzBhOKSkRbMj2T1Q==",
       "StatusCode": 202,
       "ResponseHeaders": {
         "Content-Length": "0",
-<<<<<<< HEAD
-        "Date": "Thu, 05 Mar 2020 22:21:28 GMT",
-=======
-        "Date": "Fri, 03 Apr 2020 21:02:37 GMT",
->>>>>>> 32e373e2
+        "Date": "Fri, 03 Apr 2020 21:02:37 GMT",
         "Server": [
           "Windows-Azure-HDFS/1.0",
           "Microsoft-HTTPAPI/2.0"
         ],
         "x-ms-client-request-id": "3c94a981-b4b6-aad1-b5f5-ef6ee6c697f0",
-<<<<<<< HEAD
-        "x-ms-request-id": "9ce3a674-a01f-001f-693c-f3213f000000",
-        "x-ms-request-server-encrypted": "true",
-        "x-ms-version": "2019-10-10"
-=======
         "x-ms-request-id": "fa440268-201f-0097-1ffb-091bad000000",
         "x-ms-request-server-encrypted": "true",
         "x-ms-version": "2019-12-12"
->>>>>>> 32e373e2
-      },
-      "ResponseBody": []
-    },
-    {
-<<<<<<< HEAD
-      "RequestUri": "https://seanstagehierarchical.dfs.core.windows.net/test-filesystem-a6a59435-88fe-cd73-63bd-0946a7a1bb61/test-file-853d69b6-1066-6d31-93b7-f2c0a9404279?action=flush\u0026position=1024",
-=======
+      },
+      "ResponseBody": []
+    },
+    {
       "RequestUri": "http://seannsecanary.dfs.core.windows.net/test-filesystem-a6a59435-88fe-cd73-63bd-0946a7a1bb61/test-file-853d69b6-1066-6d31-93b7-f2c0a9404279?action=flush\u0026position=1024",
->>>>>>> 32e373e2
       "RequestMethod": "PATCH",
       "RequestHeaders": {
         "Authorization": "Sanitized",
         "Content-Length": "0",
         "User-Agent": [
-<<<<<<< HEAD
-          "azsdk-net-Storage.Files.DataLake/12.0.0-dev.20200305.1",
-          "(.NET Core 4.6.28325.01; Microsoft Windows 10.0.18363 )"
-        ],
-        "x-ms-client-request-id": "d757fdb5-2cb2-5393-f926-3332abbd3d02",
-        "x-ms-date": "Thu, 05 Mar 2020 22:21:29 GMT",
-        "x-ms-return-client-request-id": "true",
-        "x-ms-version": "2019-10-10"
-=======
           "azsdk-net-Storage.Files.DataLake/12.1.0-dev.20200403.1",
           "(.NET Core 4.6.28325.01; Microsoft Windows 10.0.18362 )"
         ],
@@ -202,55 +110,26 @@
         "x-ms-date": "Fri, 03 Apr 2020 21:02:38 GMT",
         "x-ms-return-client-request-id": "true",
         "x-ms-version": "2019-12-12"
->>>>>>> 32e373e2
       },
       "RequestBody": null,
       "StatusCode": 200,
       "ResponseHeaders": {
         "Content-Length": "0",
-<<<<<<< HEAD
-        "Date": "Thu, 05 Mar 2020 22:21:28 GMT",
-        "ETag": "\u00220x8D7C1538D5781A6\u0022",
-        "Last-Modified": "Thu, 05 Mar 2020 22:21:29 GMT",
-=======
         "Date": "Fri, 03 Apr 2020 21:02:37 GMT",
         "ETag": "\u00220x8D7D81256D3FF72\u0022",
         "Last-Modified": "Fri, 03 Apr 2020 21:02:37 GMT",
->>>>>>> 32e373e2
         "Server": [
           "Windows-Azure-HDFS/1.0",
           "Microsoft-HTTPAPI/2.0"
         ],
         "x-ms-client-request-id": "d757fdb5-2cb2-5393-f926-3332abbd3d02",
-<<<<<<< HEAD
-        "x-ms-request-id": "9ce3a675-a01f-001f-6a3c-f3213f000000",
-        "x-ms-request-server-encrypted": "true",
-        "x-ms-version": "2019-10-10"
-=======
         "x-ms-request-id": "fa440269-201f-0097-20fb-091bad000000",
         "x-ms-request-server-encrypted": "true",
         "x-ms-version": "2019-12-12"
->>>>>>> 32e373e2
-      },
-      "ResponseBody": []
-    },
-    {
-<<<<<<< HEAD
-      "RequestUri": "https://seanstagehierarchical.blob.core.windows.net/test-filesystem-a6a59435-88fe-cd73-63bd-0946a7a1bb61/test-file-853d69b6-1066-6d31-93b7-f2c0a9404279",
-      "RequestMethod": "GET",
-      "RequestHeaders": {
-        "Authorization": "Sanitized",
-        "If-Modified-Since": "Fri, 06 Mar 2020 22:21:28 GMT",
-        "User-Agent": [
-          "azsdk-net-Storage.Files.DataLake/12.0.0-dev.20200305.1",
-          "(.NET Core 4.6.28325.01; Microsoft Windows 10.0.18363 )"
-        ],
-        "x-ms-client-request-id": "e9b81aa7-c06f-453d-61a2-24ef18efe484",
-        "x-ms-date": "Thu, 05 Mar 2020 22:21:29 GMT",
-        "x-ms-range": "bytes=0-",
-        "x-ms-return-client-request-id": "true",
-        "x-ms-version": "2019-10-10"
-=======
+      },
+      "ResponseBody": []
+    },
+    {
       "RequestUri": "http://seannsecanary.blob.core.windows.net/test-filesystem-a6a59435-88fe-cd73-63bd-0946a7a1bb61/test-file-853d69b6-1066-6d31-93b7-f2c0a9404279",
       "RequestMethod": "GET",
       "RequestHeaders": {
@@ -265,49 +144,24 @@
         "x-ms-range": "bytes=0-",
         "x-ms-return-client-request-id": "true",
         "x-ms-version": "2019-12-12"
->>>>>>> 32e373e2
       },
       "RequestBody": null,
       "StatusCode": 304,
       "ResponseHeaders": {
         "Content-Length": "0",
-<<<<<<< HEAD
-        "Date": "Thu, 05 Mar 2020 22:21:29 GMT",
-=======
-        "Date": "Fri, 03 Apr 2020 21:02:37 GMT",
->>>>>>> 32e373e2
+        "Date": "Fri, 03 Apr 2020 21:02:37 GMT",
         "Server": [
           "Windows-Azure-Blob/1.0",
           "Microsoft-HTTPAPI/2.0"
         ],
         "x-ms-client-request-id": "e9b81aa7-c06f-453d-61a2-24ef18efe484",
         "x-ms-error-code": "ConditionNotMet",
-<<<<<<< HEAD
-        "x-ms-request-id": "1dff74b2-501e-000b-6c3c-f36950000000",
-        "x-ms-version": "2019-10-10"
-=======
         "x-ms-request-id": "9622579d-f01e-0012-78fb-093670000000",
         "x-ms-version": "2019-12-12"
->>>>>>> 32e373e2
-      },
-      "ResponseBody": []
-    },
-    {
-<<<<<<< HEAD
-      "RequestUri": "https://seanstagehierarchical.blob.core.windows.net/test-filesystem-a6a59435-88fe-cd73-63bd-0946a7a1bb61?restype=container",
-      "RequestMethod": "DELETE",
-      "RequestHeaders": {
-        "Authorization": "Sanitized",
-        "traceparent": "00-10de78c00dc25c4fb68482279695a4c3-f11f2d9535e4ac41-00",
-        "User-Agent": [
-          "azsdk-net-Storage.Files.DataLake/12.0.0-dev.20200305.1",
-          "(.NET Core 4.6.28325.01; Microsoft Windows 10.0.18363 )"
-        ],
-        "x-ms-client-request-id": "908a870d-5404-cd93-21d5-7b9b44a91c97",
-        "x-ms-date": "Thu, 05 Mar 2020 22:21:29 GMT",
-        "x-ms-return-client-request-id": "true",
-        "x-ms-version": "2019-10-10"
-=======
+      },
+      "ResponseBody": []
+    },
+    {
       "RequestUri": "http://seannsecanary.blob.core.windows.net/test-filesystem-a6a59435-88fe-cd73-63bd-0946a7a1bb61?restype=container",
       "RequestMethod": "DELETE",
       "RequestHeaders": {
@@ -321,109 +175,56 @@
         "x-ms-date": "Fri, 03 Apr 2020 21:02:39 GMT",
         "x-ms-return-client-request-id": "true",
         "x-ms-version": "2019-12-12"
->>>>>>> 32e373e2
       },
       "RequestBody": null,
       "StatusCode": 202,
       "ResponseHeaders": {
         "Content-Length": "0",
-<<<<<<< HEAD
-        "Date": "Thu, 05 Mar 2020 22:21:29 GMT",
-=======
-        "Date": "Fri, 03 Apr 2020 21:02:37 GMT",
->>>>>>> 32e373e2
+        "Date": "Fri, 03 Apr 2020 21:02:37 GMT",
         "Server": [
           "Windows-Azure-Blob/1.0",
           "Microsoft-HTTPAPI/2.0"
         ],
         "x-ms-client-request-id": "908a870d-5404-cd93-21d5-7b9b44a91c97",
-<<<<<<< HEAD
-        "x-ms-request-id": "1dff74b4-501e-000b-6e3c-f36950000000",
-        "x-ms-version": "2019-10-10"
-=======
         "x-ms-request-id": "962257ab-f01e-0012-04fb-093670000000",
         "x-ms-version": "2019-12-12"
->>>>>>> 32e373e2
-      },
-      "ResponseBody": []
-    },
-    {
-<<<<<<< HEAD
-      "RequestUri": "https://seanstagehierarchical.blob.core.windows.net/test-filesystem-2b28761e-e658-36bd-846b-844c718e131f?restype=container",
+      },
+      "ResponseBody": []
+    },
+    {
+      "RequestUri": "http://seannsecanary.blob.core.windows.net/test-filesystem-2b28761e-e658-36bd-846b-844c718e131f?restype=container",
       "RequestMethod": "PUT",
       "RequestHeaders": {
         "Authorization": "Sanitized",
-        "traceparent": "00-7395cfeb8e28b549acd0a2355c4a6df4-30fc8d7be3cf1445-00",
-        "User-Agent": [
-          "azsdk-net-Storage.Files.DataLake/12.0.0-dev.20200305.1",
-          "(.NET Core 4.6.28325.01; Microsoft Windows 10.0.18363 )"
+        "traceparent": "00-15ebf8359594ae40a2712396ec9f158a-7ed7569335a17448-00",
+        "User-Agent": [
+          "azsdk-net-Storage.Files.DataLake/12.1.0-dev.20200403.1",
+          "(.NET Core 4.6.28325.01; Microsoft Windows 10.0.18362 )"
         ],
         "x-ms-blob-public-access": "container",
         "x-ms-client-request-id": "bb90b706-3919-2652-ca54-0c99d0465c92",
-        "x-ms-date": "Thu, 05 Mar 2020 22:21:29 GMT",
-        "x-ms-return-client-request-id": "true",
-        "x-ms-version": "2019-10-10"
-=======
-      "RequestUri": "http://seannsecanary.blob.core.windows.net/test-filesystem-2b28761e-e658-36bd-846b-844c718e131f?restype=container",
-      "RequestMethod": "PUT",
-      "RequestHeaders": {
-        "Authorization": "Sanitized",
-        "traceparent": "00-15ebf8359594ae40a2712396ec9f158a-7ed7569335a17448-00",
-        "User-Agent": [
-          "azsdk-net-Storage.Files.DataLake/12.1.0-dev.20200403.1",
-          "(.NET Core 4.6.28325.01; Microsoft Windows 10.0.18362 )"
-        ],
-        "x-ms-blob-public-access": "container",
-        "x-ms-client-request-id": "bb90b706-3919-2652-ca54-0c99d0465c92",
-        "x-ms-date": "Fri, 03 Apr 2020 21:02:39 GMT",
-        "x-ms-return-client-request-id": "true",
-        "x-ms-version": "2019-12-12"
->>>>>>> 32e373e2
+        "x-ms-date": "Fri, 03 Apr 2020 21:02:39 GMT",
+        "x-ms-return-client-request-id": "true",
+        "x-ms-version": "2019-12-12"
       },
       "RequestBody": null,
       "StatusCode": 201,
       "ResponseHeaders": {
         "Content-Length": "0",
-<<<<<<< HEAD
-        "Date": "Thu, 05 Mar 2020 22:21:29 GMT",
-        "ETag": "\u00220x8D7C1538DA0BCB0\u0022",
-        "Last-Modified": "Thu, 05 Mar 2020 22:21:29 GMT",
-=======
         "Date": "Fri, 03 Apr 2020 21:02:37 GMT",
         "ETag": "\u00220x8D7D81256FAFD2B\u0022",
         "Last-Modified": "Fri, 03 Apr 2020 21:02:37 GMT",
->>>>>>> 32e373e2
         "Server": [
           "Windows-Azure-Blob/1.0",
           "Microsoft-HTTPAPI/2.0"
         ],
         "x-ms-client-request-id": "bb90b706-3919-2652-ca54-0c99d0465c92",
-<<<<<<< HEAD
-        "x-ms-request-id": "ee941677-101e-0047-433c-f3f960000000",
-        "x-ms-version": "2019-10-10"
-=======
         "x-ms-request-id": "962257b2-f01e-0012-0afb-093670000000",
         "x-ms-version": "2019-12-12"
->>>>>>> 32e373e2
-      },
-      "ResponseBody": []
-    },
-    {
-<<<<<<< HEAD
-      "RequestUri": "https://seanstagehierarchical.dfs.core.windows.net/test-filesystem-2b28761e-e658-36bd-846b-844c718e131f/test-file-111023ff-01a9-1dbc-c182-e7652f0527d4?resource=file",
-      "RequestMethod": "PUT",
-      "RequestHeaders": {
-        "Authorization": "Sanitized",
-        "traceparent": "00-d60738592d4c3e4fa578cee7eaa060fb-08cd45193def1a4f-00",
-        "User-Agent": [
-          "azsdk-net-Storage.Files.DataLake/12.0.0-dev.20200305.1",
-          "(.NET Core 4.6.28325.01; Microsoft Windows 10.0.18363 )"
-        ],
-        "x-ms-client-request-id": "7c637959-5bed-8b00-1ab7-e940d581f775",
-        "x-ms-date": "Thu, 05 Mar 2020 22:21:30 GMT",
-        "x-ms-return-client-request-id": "true",
-        "x-ms-version": "2019-10-10"
-=======
+      },
+      "ResponseBody": []
+    },
+    {
       "RequestUri": "http://seannsecanary.dfs.core.windows.net/test-filesystem-2b28761e-e658-36bd-846b-844c718e131f/test-file-111023ff-01a9-1dbc-c182-e7652f0527d4?resource=file",
       "RequestMethod": "PUT",
       "RequestHeaders": {
@@ -437,167 +238,89 @@
         "x-ms-date": "Fri, 03 Apr 2020 21:02:39 GMT",
         "x-ms-return-client-request-id": "true",
         "x-ms-version": "2019-12-12"
->>>>>>> 32e373e2
       },
       "RequestBody": null,
       "StatusCode": 201,
       "ResponseHeaders": {
         "Content-Length": "0",
-<<<<<<< HEAD
-        "Date": "Thu, 05 Mar 2020 22:21:29 GMT",
-        "ETag": "\u00220x8D7C1538DD3D1ED\u0022",
-        "Last-Modified": "Thu, 05 Mar 2020 22:21:30 GMT",
-=======
         "Date": "Fri, 03 Apr 2020 21:02:37 GMT",
         "ETag": "\u00220x8D7D812570A7A15\u0022",
         "Last-Modified": "Fri, 03 Apr 2020 21:02:37 GMT",
->>>>>>> 32e373e2
         "Server": [
           "Windows-Azure-HDFS/1.0",
           "Microsoft-HTTPAPI/2.0"
         ],
         "x-ms-client-request-id": "7c637959-5bed-8b00-1ab7-e940d581f775",
-<<<<<<< HEAD
-        "x-ms-request-id": "f1e75b08-901f-0004-333c-f31f3c000000",
-        "x-ms-version": "2019-10-10"
-=======
         "x-ms-request-id": "fa44026a-201f-0097-21fb-091bad000000",
         "x-ms-version": "2019-12-12"
->>>>>>> 32e373e2
-      },
-      "ResponseBody": []
-    },
-    {
-<<<<<<< HEAD
-      "RequestUri": "https://seanstagehierarchical.dfs.core.windows.net/test-filesystem-2b28761e-e658-36bd-846b-844c718e131f/test-file-111023ff-01a9-1dbc-c182-e7652f0527d4?action=append\u0026position=0",
-=======
+      },
+      "ResponseBody": []
+    },
+    {
       "RequestUri": "http://seannsecanary.dfs.core.windows.net/test-filesystem-2b28761e-e658-36bd-846b-844c718e131f/test-file-111023ff-01a9-1dbc-c182-e7652f0527d4?action=append\u0026position=0",
->>>>>>> 32e373e2
       "RequestMethod": "PATCH",
       "RequestHeaders": {
         "Authorization": "Sanitized",
         "Content-Length": "1024",
         "User-Agent": [
-<<<<<<< HEAD
-          "azsdk-net-Storage.Files.DataLake/12.0.0-dev.20200305.1",
-          "(.NET Core 4.6.28325.01; Microsoft Windows 10.0.18363 )"
+          "azsdk-net-Storage.Files.DataLake/12.1.0-dev.20200403.1",
+          "(.NET Core 4.6.28325.01; Microsoft Windows 10.0.18362 )"
         ],
         "x-ms-client-request-id": "b60cd57a-aaa2-eee6-a8cc-dfb6b108761c",
-        "x-ms-date": "Thu, 05 Mar 2020 22:21:30 GMT",
-        "x-ms-return-client-request-id": "true",
-        "x-ms-version": "2019-10-10"
-=======
-          "azsdk-net-Storage.Files.DataLake/12.1.0-dev.20200403.1",
-          "(.NET Core 4.6.28325.01; Microsoft Windows 10.0.18362 )"
-        ],
-        "x-ms-client-request-id": "b60cd57a-aaa2-eee6-a8cc-dfb6b108761c",
-        "x-ms-date": "Fri, 03 Apr 2020 21:02:39 GMT",
-        "x-ms-return-client-request-id": "true",
-        "x-ms-version": "2019-12-12"
->>>>>>> 32e373e2
+        "x-ms-date": "Fri, 03 Apr 2020 21:02:39 GMT",
+        "x-ms-return-client-request-id": "true",
+        "x-ms-version": "2019-12-12"
       },
       "RequestBody": "wVxdyseLM8r2VPsw1KNBimPIRrn9WAYEJ7vGEEfmBOnMf1iYnD30e4TGxMQ9IlImE4E1BwCilGlWWKMMxCOCD1ASY1VLqO0l08s1N5NBxwRooPzGsPzoKeruQkOa6LdhQ7RzKr7822uTEDQ1bVzWFJGfoyMmvF9UKTlqXGWqi\u002BsT1PTezp1Fa8WRMqDIs7yNGC6y\u002B0STOodVHwCFkn4F6YRIIZlo90bzWTdelIq\u002BjHZ83EQ295CmgJltia6cwNlGi0gbf5IjJSHovqENNKX8l5OKCLU6zvL0oqD/\u002B26XV5heGAlBogzjWbcjTjjumUvzcPIbErgjDLxWJ93yJCmyUGcJrhycu/SGp67\u002BFoC5BglUC4t8fETgOgtM63sv8TWNcP7Q5eovV7X9lGsJJfU8nCDUnRieNtQiKXQRT894V7Z5caaB6SEeJbTVfufZ1hUWEE9aW1Mc7joqrbt2HQflhD21kLRPurP/tXdjybfsSVJe\u002Bz\u002BAHftiXIJsVztlqAes8PmpJEZhxlWbW6XbuSWCPWRpFyLIZWdCUjMx4mN4mg1wt9i\u002BQyUM/TTq5MJVhqNd6RrW/JHk5IqSZ9ETL\u002BTyI8CYawFMxPk/XRnu3YCk7MuP1PlIoZ17i9JNK9xT\u002BM5P\u002BMABvBuhECUgl5939QYK7noFg1rqqYIiHOAu/pgd62RKnuXAoi\u002Bw7cTTKAn\u002BBJXMQz1hTnVzZE893qA7chGNA6w7LFYhSUxLVZWWF4B5JBhKYrtau53u1zmWgsOPdXuyRSVcw9c\u002BqvnxFvng3E3OxLqH8BBWMkcPTFUdiseIu98a5NFbHGBBC7jBaaWkDvrsyL0ICIRrWxPdTXeBISAyaFoZxvh7cqhaReVYlcmiaz5bMMIJgLNbr4i\u002Bfs7pwOqXjgBKi0cBcVYVrcKeE8ZJO\u002BI4JfFdKeinvRZvvPPZcYX7wAbIV\u002BD2Wb5s89LwvJzCdELssJr4OmUYos0wkbViPDw9o1K/geMCQswy8TUWtgB6rUew7MHqAoWhsLUSxccJCraVsxhJAvNf6m3OxkkvAezNtuRtsVB7UqHNHdEu8HwEKOd/gALnMatUUQJTHDs8cq7IRA/jnFhmGmB3e\u002BQiMPrxyZ5isIHp5oQ4GV9OJzZmkKsiZattIIyOGWWhcLXGMSAHYlKd2sIt316KqoL5F/IqEOo5/8pOg6gS05YbR3bOcuc\u002BRsXjybbp9YZN4nYJlQFyd1/KjDJVud6pigYrEZfnuzebutEtRkc0UApEAKEyCD6VqNAWBOW16I3nOj6vvePvZSY\u002BbtsvRTAYljwoEbg8doHIlWjH0bdS5dFDRQwIhJImVZt69JpjZWOg/W2pjdfVqsO85id6J5Ru7IgJ7A==",
       "StatusCode": 202,
       "ResponseHeaders": {
         "Content-Length": "0",
-<<<<<<< HEAD
-        "Date": "Thu, 05 Mar 2020 22:21:29 GMT",
-=======
-        "Date": "Fri, 03 Apr 2020 21:02:37 GMT",
->>>>>>> 32e373e2
+        "Date": "Fri, 03 Apr 2020 21:02:37 GMT",
         "Server": [
           "Windows-Azure-HDFS/1.0",
           "Microsoft-HTTPAPI/2.0"
         ],
         "x-ms-client-request-id": "b60cd57a-aaa2-eee6-a8cc-dfb6b108761c",
-<<<<<<< HEAD
-        "x-ms-request-id": "f1e75b09-901f-0004-343c-f31f3c000000",
-        "x-ms-request-server-encrypted": "true",
-        "x-ms-version": "2019-10-10"
-=======
         "x-ms-request-id": "fa44026b-201f-0097-22fb-091bad000000",
         "x-ms-request-server-encrypted": "true",
         "x-ms-version": "2019-12-12"
->>>>>>> 32e373e2
-      },
-      "ResponseBody": []
-    },
-    {
-<<<<<<< HEAD
-      "RequestUri": "https://seanstagehierarchical.dfs.core.windows.net/test-filesystem-2b28761e-e658-36bd-846b-844c718e131f/test-file-111023ff-01a9-1dbc-c182-e7652f0527d4?action=flush\u0026position=1024",
-=======
+      },
+      "ResponseBody": []
+    },
+    {
       "RequestUri": "http://seannsecanary.dfs.core.windows.net/test-filesystem-2b28761e-e658-36bd-846b-844c718e131f/test-file-111023ff-01a9-1dbc-c182-e7652f0527d4?action=flush\u0026position=1024",
->>>>>>> 32e373e2
       "RequestMethod": "PATCH",
       "RequestHeaders": {
         "Authorization": "Sanitized",
         "Content-Length": "0",
         "User-Agent": [
-<<<<<<< HEAD
-          "azsdk-net-Storage.Files.DataLake/12.0.0-dev.20200305.1",
-          "(.NET Core 4.6.28325.01; Microsoft Windows 10.0.18363 )"
+          "azsdk-net-Storage.Files.DataLake/12.1.0-dev.20200403.1",
+          "(.NET Core 4.6.28325.01; Microsoft Windows 10.0.18362 )"
         ],
         "x-ms-client-request-id": "00c633a1-4174-56d2-d935-9b642fc6b4d0",
-        "x-ms-date": "Thu, 05 Mar 2020 22:21:30 GMT",
-        "x-ms-return-client-request-id": "true",
-        "x-ms-version": "2019-10-10"
-=======
-          "azsdk-net-Storage.Files.DataLake/12.1.0-dev.20200403.1",
-          "(.NET Core 4.6.28325.01; Microsoft Windows 10.0.18362 )"
-        ],
-        "x-ms-client-request-id": "00c633a1-4174-56d2-d935-9b642fc6b4d0",
-        "x-ms-date": "Fri, 03 Apr 2020 21:02:39 GMT",
-        "x-ms-return-client-request-id": "true",
-        "x-ms-version": "2019-12-12"
->>>>>>> 32e373e2
+        "x-ms-date": "Fri, 03 Apr 2020 21:02:39 GMT",
+        "x-ms-return-client-request-id": "true",
+        "x-ms-version": "2019-12-12"
       },
       "RequestBody": null,
       "StatusCode": 200,
       "ResponseHeaders": {
         "Content-Length": "0",
-<<<<<<< HEAD
-        "Date": "Thu, 05 Mar 2020 22:21:29 GMT",
-        "ETag": "\u00220x8D7C1538DECE4C4\u0022",
-        "Last-Modified": "Thu, 05 Mar 2020 22:21:30 GMT",
-=======
         "Date": "Fri, 03 Apr 2020 21:02:37 GMT",
         "ETag": "\u00220x8D7D8125727419A\u0022",
         "Last-Modified": "Fri, 03 Apr 2020 21:02:37 GMT",
->>>>>>> 32e373e2
         "Server": [
           "Windows-Azure-HDFS/1.0",
           "Microsoft-HTTPAPI/2.0"
         ],
         "x-ms-client-request-id": "00c633a1-4174-56d2-d935-9b642fc6b4d0",
-<<<<<<< HEAD
-        "x-ms-request-id": "f1e75b0a-901f-0004-353c-f31f3c000000",
-        "x-ms-request-server-encrypted": "true",
-        "x-ms-version": "2019-10-10"
-=======
         "x-ms-request-id": "fa44026c-201f-0097-23fb-091bad000000",
         "x-ms-request-server-encrypted": "true",
         "x-ms-version": "2019-12-12"
->>>>>>> 32e373e2
-      },
-      "ResponseBody": []
-    },
-    {
-<<<<<<< HEAD
-      "RequestUri": "https://seanstagehierarchical.blob.core.windows.net/test-filesystem-2b28761e-e658-36bd-846b-844c718e131f/test-file-111023ff-01a9-1dbc-c182-e7652f0527d4",
-      "RequestMethod": "GET",
-      "RequestHeaders": {
-        "Authorization": "Sanitized",
-        "If-Unmodified-Since": "Wed, 04 Mar 2020 22:21:28 GMT",
-        "User-Agent": [
-          "azsdk-net-Storage.Files.DataLake/12.0.0-dev.20200305.1",
-          "(.NET Core 4.6.28325.01; Microsoft Windows 10.0.18363 )"
-        ],
-        "x-ms-client-request-id": "7d155397-7542-31a7-63d6-6db2287d1a36",
-        "x-ms-date": "Thu, 05 Mar 2020 22:21:30 GMT",
-        "x-ms-range": "bytes=0-",
-        "x-ms-return-client-request-id": "true",
-        "x-ms-version": "2019-10-10"
-=======
+      },
+      "ResponseBody": []
+    },
+    {
       "RequestUri": "http://seannsecanary.blob.core.windows.net/test-filesystem-2b28761e-e658-36bd-846b-844c718e131f/test-file-111023ff-01a9-1dbc-c182-e7652f0527d4",
       "RequestMethod": "GET",
       "RequestHeaders": {
@@ -612,49 +335,19 @@
         "x-ms-range": "bytes=0-",
         "x-ms-return-client-request-id": "true",
         "x-ms-version": "2019-12-12"
->>>>>>> 32e373e2
       },
       "RequestBody": null,
       "StatusCode": 412,
       "ResponseHeaders": {
         "Content-Length": "252",
         "Content-Type": "application/xml",
-<<<<<<< HEAD
-        "Date": "Thu, 05 Mar 2020 22:21:30 GMT",
-=======
-        "Date": "Fri, 03 Apr 2020 21:02:37 GMT",
->>>>>>> 32e373e2
+        "Date": "Fri, 03 Apr 2020 21:02:37 GMT",
         "Server": [
           "Windows-Azure-Blob/1.0",
           "Microsoft-HTTPAPI/2.0"
         ],
         "x-ms-client-request-id": "7d155397-7542-31a7-63d6-6db2287d1a36",
         "x-ms-error-code": "ConditionNotMet",
-<<<<<<< HEAD
-        "x-ms-request-id": "ee941685-101e-0047-4e3c-f3f960000000",
-        "x-ms-version": "2019-10-10"
-      },
-      "ResponseBody": [
-        "\uFEFF\u003C?xml version=\u00221.0\u0022 encoding=\u0022utf-8\u0022?\u003E\u003CError\u003E\u003CCode\u003EConditionNotMet\u003C/Code\u003E\u003CMessage\u003EThe condition specified using HTTP conditional header(s) is not met.\n",
-        "RequestId:ee941685-101e-0047-4e3c-f3f960000000\n",
-        "Time:2020-03-05T22:21:31.1752461Z\u003C/Message\u003E\u003C/Error\u003E"
-      ]
-    },
-    {
-      "RequestUri": "https://seanstagehierarchical.blob.core.windows.net/test-filesystem-2b28761e-e658-36bd-846b-844c718e131f?restype=container",
-      "RequestMethod": "DELETE",
-      "RequestHeaders": {
-        "Authorization": "Sanitized",
-        "traceparent": "00-7b9c5ab01ea4f0429b7ac9419408d68c-8e6c917c07790a43-00",
-        "User-Agent": [
-          "azsdk-net-Storage.Files.DataLake/12.0.0-dev.20200305.1",
-          "(.NET Core 4.6.28325.01; Microsoft Windows 10.0.18363 )"
-        ],
-        "x-ms-client-request-id": "dbccb42e-36b0-d88d-b09a-bd8b621b8d76",
-        "x-ms-date": "Thu, 05 Mar 2020 22:21:31 GMT",
-        "x-ms-return-client-request-id": "true",
-        "x-ms-version": "2019-10-10"
-=======
         "x-ms-request-id": "962257c7-f01e-0012-1cfb-093670000000",
         "x-ms-version": "2019-12-12"
       },
@@ -678,109 +371,56 @@
         "x-ms-date": "Fri, 03 Apr 2020 21:02:39 GMT",
         "x-ms-return-client-request-id": "true",
         "x-ms-version": "2019-12-12"
->>>>>>> 32e373e2
       },
       "RequestBody": null,
       "StatusCode": 202,
       "ResponseHeaders": {
         "Content-Length": "0",
-<<<<<<< HEAD
-        "Date": "Thu, 05 Mar 2020 22:21:30 GMT",
-=======
-        "Date": "Fri, 03 Apr 2020 21:02:37 GMT",
->>>>>>> 32e373e2
+        "Date": "Fri, 03 Apr 2020 21:02:37 GMT",
         "Server": [
           "Windows-Azure-Blob/1.0",
           "Microsoft-HTTPAPI/2.0"
         ],
         "x-ms-client-request-id": "dbccb42e-36b0-d88d-b09a-bd8b621b8d76",
-<<<<<<< HEAD
-        "x-ms-request-id": "ee941697-101e-0047-5d3c-f3f960000000",
-        "x-ms-version": "2019-10-10"
-=======
         "x-ms-request-id": "962257db-f01e-0012-2cfb-093670000000",
         "x-ms-version": "2019-12-12"
->>>>>>> 32e373e2
-      },
-      "ResponseBody": []
-    },
-    {
-<<<<<<< HEAD
-      "RequestUri": "https://seanstagehierarchical.blob.core.windows.net/test-filesystem-355b83a7-77e4-83f1-2a44-163368f4a935?restype=container",
+      },
+      "ResponseBody": []
+    },
+    {
+      "RequestUri": "http://seannsecanary.blob.core.windows.net/test-filesystem-355b83a7-77e4-83f1-2a44-163368f4a935?restype=container",
       "RequestMethod": "PUT",
       "RequestHeaders": {
         "Authorization": "Sanitized",
-        "traceparent": "00-2b069c9c678d9944a0c6ee9eed050991-67897a916669e24d-00",
-        "User-Agent": [
-          "azsdk-net-Storage.Files.DataLake/12.0.0-dev.20200305.1",
-          "(.NET Core 4.6.28325.01; Microsoft Windows 10.0.18363 )"
+        "traceparent": "00-fffeb8d387e14b49927d639ccb13588c-55afff0dd0090d45-00",
+        "User-Agent": [
+          "azsdk-net-Storage.Files.DataLake/12.1.0-dev.20200403.1",
+          "(.NET Core 4.6.28325.01; Microsoft Windows 10.0.18362 )"
         ],
         "x-ms-blob-public-access": "container",
         "x-ms-client-request-id": "040a9681-19d2-b636-c348-b16c1f5a6fbb",
-        "x-ms-date": "Thu, 05 Mar 2020 22:21:31 GMT",
-        "x-ms-return-client-request-id": "true",
-        "x-ms-version": "2019-10-10"
-=======
-      "RequestUri": "http://seannsecanary.blob.core.windows.net/test-filesystem-355b83a7-77e4-83f1-2a44-163368f4a935?restype=container",
-      "RequestMethod": "PUT",
-      "RequestHeaders": {
-        "Authorization": "Sanitized",
-        "traceparent": "00-fffeb8d387e14b49927d639ccb13588c-55afff0dd0090d45-00",
-        "User-Agent": [
-          "azsdk-net-Storage.Files.DataLake/12.1.0-dev.20200403.1",
-          "(.NET Core 4.6.28325.01; Microsoft Windows 10.0.18362 )"
-        ],
-        "x-ms-blob-public-access": "container",
-        "x-ms-client-request-id": "040a9681-19d2-b636-c348-b16c1f5a6fbb",
-        "x-ms-date": "Fri, 03 Apr 2020 21:02:39 GMT",
-        "x-ms-return-client-request-id": "true",
-        "x-ms-version": "2019-12-12"
->>>>>>> 32e373e2
+        "x-ms-date": "Fri, 03 Apr 2020 21:02:39 GMT",
+        "x-ms-return-client-request-id": "true",
+        "x-ms-version": "2019-12-12"
       },
       "RequestBody": null,
       "StatusCode": 201,
       "ResponseHeaders": {
         "Content-Length": "0",
-<<<<<<< HEAD
-        "Date": "Thu, 05 Mar 2020 22:21:30 GMT",
-        "ETag": "\u00220x8D7C1538EA38499\u0022",
-        "Last-Modified": "Thu, 05 Mar 2020 22:21:31 GMT",
-=======
         "Date": "Fri, 03 Apr 2020 21:02:37 GMT",
         "ETag": "\u00220x8D7D812574D991F\u0022",
         "Last-Modified": "Fri, 03 Apr 2020 21:02:38 GMT",
->>>>>>> 32e373e2
         "Server": [
           "Windows-Azure-Blob/1.0",
           "Microsoft-HTTPAPI/2.0"
         ],
         "x-ms-client-request-id": "040a9681-19d2-b636-c348-b16c1f5a6fbb",
-<<<<<<< HEAD
-        "x-ms-request-id": "00473c4c-101e-001a-253c-f3f3e4000000",
-        "x-ms-version": "2019-10-10"
-=======
         "x-ms-request-id": "962257e2-f01e-0012-33fb-093670000000",
         "x-ms-version": "2019-12-12"
->>>>>>> 32e373e2
-      },
-      "ResponseBody": []
-    },
-    {
-<<<<<<< HEAD
-      "RequestUri": "https://seanstagehierarchical.dfs.core.windows.net/test-filesystem-355b83a7-77e4-83f1-2a44-163368f4a935/test-file-94e07923-2f62-6e4d-da63-052a8ab730ed?resource=file",
-      "RequestMethod": "PUT",
-      "RequestHeaders": {
-        "Authorization": "Sanitized",
-        "traceparent": "00-ccde6c3aae9603498350f0c3e1d1972d-8de1c87ba2321946-00",
-        "User-Agent": [
-          "azsdk-net-Storage.Files.DataLake/12.0.0-dev.20200305.1",
-          "(.NET Core 4.6.28325.01; Microsoft Windows 10.0.18363 )"
-        ],
-        "x-ms-client-request-id": "e2f28f1f-a710-afdb-96be-133506095cbd",
-        "x-ms-date": "Thu, 05 Mar 2020 22:21:31 GMT",
-        "x-ms-return-client-request-id": "true",
-        "x-ms-version": "2019-10-10"
-=======
+      },
+      "ResponseBody": []
+    },
+    {
       "RequestUri": "http://seannsecanary.dfs.core.windows.net/test-filesystem-355b83a7-77e4-83f1-2a44-163368f4a935/test-file-94e07923-2f62-6e4d-da63-052a8ab730ed?resource=file",
       "RequestMethod": "PUT",
       "RequestHeaders": {
@@ -794,222 +434,116 @@
         "x-ms-date": "Fri, 03 Apr 2020 21:02:39 GMT",
         "x-ms-return-client-request-id": "true",
         "x-ms-version": "2019-12-12"
->>>>>>> 32e373e2
       },
       "RequestBody": null,
       "StatusCode": 201,
       "ResponseHeaders": {
         "Content-Length": "0",
-<<<<<<< HEAD
-        "Date": "Thu, 05 Mar 2020 22:21:31 GMT",
-        "ETag": "\u00220x8D7C1538ED870AA\u0022",
-        "Last-Modified": "Thu, 05 Mar 2020 22:21:31 GMT",
-=======
         "Date": "Fri, 03 Apr 2020 21:02:38 GMT",
         "ETag": "\u00220x8D7D812575F901F\u0022",
         "Last-Modified": "Fri, 03 Apr 2020 21:02:38 GMT",
->>>>>>> 32e373e2
         "Server": [
           "Windows-Azure-HDFS/1.0",
           "Microsoft-HTTPAPI/2.0"
         ],
         "x-ms-client-request-id": "e2f28f1f-a710-afdb-96be-133506095cbd",
-<<<<<<< HEAD
-        "x-ms-request-id": "77c940f3-501f-001b-2d3c-f3ac38000000",
-        "x-ms-version": "2019-10-10"
-=======
         "x-ms-request-id": "fa44026d-201f-0097-24fb-091bad000000",
         "x-ms-version": "2019-12-12"
->>>>>>> 32e373e2
-      },
-      "ResponseBody": []
-    },
-    {
-<<<<<<< HEAD
-      "RequestUri": "https://seanstagehierarchical.dfs.core.windows.net/test-filesystem-355b83a7-77e4-83f1-2a44-163368f4a935/test-file-94e07923-2f62-6e4d-da63-052a8ab730ed?action=append\u0026position=0",
-=======
+      },
+      "ResponseBody": []
+    },
+    {
       "RequestUri": "http://seannsecanary.dfs.core.windows.net/test-filesystem-355b83a7-77e4-83f1-2a44-163368f4a935/test-file-94e07923-2f62-6e4d-da63-052a8ab730ed?action=append\u0026position=0",
->>>>>>> 32e373e2
       "RequestMethod": "PATCH",
       "RequestHeaders": {
         "Authorization": "Sanitized",
         "Content-Length": "1024",
         "User-Agent": [
-<<<<<<< HEAD
-          "azsdk-net-Storage.Files.DataLake/12.0.0-dev.20200305.1",
-          "(.NET Core 4.6.28325.01; Microsoft Windows 10.0.18363 )"
+          "azsdk-net-Storage.Files.DataLake/12.1.0-dev.20200403.1",
+          "(.NET Core 4.6.28325.01; Microsoft Windows 10.0.18362 )"
         ],
         "x-ms-client-request-id": "fb0b5b06-4ec5-c8dc-9642-56e7c1ff4958",
-        "x-ms-date": "Thu, 05 Mar 2020 22:21:32 GMT",
-        "x-ms-return-client-request-id": "true",
-        "x-ms-version": "2019-10-10"
-=======
-          "azsdk-net-Storage.Files.DataLake/12.1.0-dev.20200403.1",
-          "(.NET Core 4.6.28325.01; Microsoft Windows 10.0.18362 )"
-        ],
-        "x-ms-client-request-id": "fb0b5b06-4ec5-c8dc-9642-56e7c1ff4958",
-        "x-ms-date": "Fri, 03 Apr 2020 21:02:39 GMT",
-        "x-ms-return-client-request-id": "true",
-        "x-ms-version": "2019-12-12"
->>>>>>> 32e373e2
+        "x-ms-date": "Fri, 03 Apr 2020 21:02:39 GMT",
+        "x-ms-return-client-request-id": "true",
+        "x-ms-version": "2019-12-12"
       },
       "RequestBody": "8YcDD5caxWn9SPDjmJUsjNTLsdLppGNuHM2waI0Z8\u002BmRImnPmmC0Z9GhBoooUh0tHCWXVKid0k0klPLKal3b5FQHUnUsXPF0F0oBR53YRsqvgktngZ5B81AcqwVu6v1zxSI1IQCnAcA0Iz1enIqvS04nGugRdGK2xV4lD7DrBi1NjYF7oyTKB4CKM15h41fFbGC3Rs8VYlG/f1uhgvEPSBwQEA4INKgpXRNnh0AEVOIGX6JQNMBdOCsvuyPJKISOe\u002BpCUdJJvTi3jei8rdsRuyp4miNPvxRcstjj2XiEYDWO2AxVwgMQvaJqmKbXoYpQHgD4UI1hP7vW5Z75ZePAMyyzLdTPvPknaN2A5CduhBFNkrp3iw\u002BnLJlQf9xkF1e\u002BqWR5JHO2gWEH0eiw4VqUZ2GNq9MpSKcdDAE7fj0cw1GFwjvC9F\u002BdlxFZb7on9ks\u002BvBd612uElWC9XBhxegIk6g6XKx4f0nMB7xPBz9jt9RW2/MIlouvlACzaBZhHLBwONIWsj8ssHumkeedXw8WIz2YCu35A/kgisSrxRc3aucP2sptTQWZKit3YgSgEjT1nUjUxRHCezjU8it2gOtkcyb8kYBAqNI4AuDGgZ30gHSPtivOXqHVSWONlF7eIqU8Eu7hp3y0sPR2mMYs//me4HGy6s6/lhSBJ0QgsxBzXdw7hm6vEtj72wE3V8HfpE1l8rftKzvagHzaYHw4k/3gBz7l8XmK782Uuw/JiD5SpYL6usBcgjKkYQHx0LJcv0sDU1CG9bLT3wLmWHAoDPQ\u002Bi779PdU9h4EIQZB3lRsfN/vAyjTty7PMKt\u002B9dim\u002BeFANt0j3Y4Fxxc/TerAiXEXnxyB4Z0a/ULwPLRb5fA1XScU8aeHSK9R6UwBpHlD/qc6V1bMJRhENTmaM5DJqeEW\u002BeCzu4fJgFZ9IAhRCVjZvD4NIY6peTgewMx9/RUOmD9a\u002BrqIgDMvYMcATvUP8yvgwHdivIhSfYC4pOrLW5NBfofY9g6uQSv67bC3mSozDt2QnTydq\u002Bum\u002BI0p3\u002BtYVAUzztB9Nv0dMn9bZ87HqtRWdZYNKs5Wo8KsIg2BdGFAopmrg9pZxdfgg1q9MkQs312o01pVSzlG3RsN0QT/i84eGrU1HCb5/L\u002B\u002BLKdzqWGOj0Kv6JEG61dgZKbPW\u002BTC8PeMryeO98M2rtaalx6B0zOpf1HCT6MtBy9dxLdwOqDK6zu/5vpJ/4ePeTnKbEQ43oFzJdyTALFEX6f4MSMLtnQ136vi0fw5X3/KMsZ5YprrFPYl/QTUN\u002BqKe4dSQc5kc7K1hJyYVgyVOcZc2M3qyv0dHRw81blvYafBaFZk5x2hVc8Dw93\u002BQs7pkMNOd18sn6CaRSSw==",
       "StatusCode": 202,
       "ResponseHeaders": {
         "Content-Length": "0",
-<<<<<<< HEAD
-        "Date": "Thu, 05 Mar 2020 22:21:31 GMT",
-=======
         "Date": "Fri, 03 Apr 2020 21:02:38 GMT",
->>>>>>> 32e373e2
         "Server": [
           "Windows-Azure-HDFS/1.0",
           "Microsoft-HTTPAPI/2.0"
         ],
         "x-ms-client-request-id": "fb0b5b06-4ec5-c8dc-9642-56e7c1ff4958",
-<<<<<<< HEAD
-        "x-ms-request-id": "77c940f4-501f-001b-2e3c-f3ac38000000",
-        "x-ms-request-server-encrypted": "true",
-        "x-ms-version": "2019-10-10"
-=======
         "x-ms-request-id": "fa44026e-201f-0097-25fb-091bad000000",
         "x-ms-request-server-encrypted": "true",
         "x-ms-version": "2019-12-12"
->>>>>>> 32e373e2
-      },
-      "ResponseBody": []
-    },
-    {
-<<<<<<< HEAD
-      "RequestUri": "https://seanstagehierarchical.dfs.core.windows.net/test-filesystem-355b83a7-77e4-83f1-2a44-163368f4a935/test-file-94e07923-2f62-6e4d-da63-052a8ab730ed?action=flush\u0026position=1024",
-=======
+      },
+      "ResponseBody": []
+    },
+    {
       "RequestUri": "http://seannsecanary.dfs.core.windows.net/test-filesystem-355b83a7-77e4-83f1-2a44-163368f4a935/test-file-94e07923-2f62-6e4d-da63-052a8ab730ed?action=flush\u0026position=1024",
->>>>>>> 32e373e2
       "RequestMethod": "PATCH",
       "RequestHeaders": {
         "Authorization": "Sanitized",
         "Content-Length": "0",
         "User-Agent": [
-<<<<<<< HEAD
-          "azsdk-net-Storage.Files.DataLake/12.0.0-dev.20200305.1",
-          "(.NET Core 4.6.28325.01; Microsoft Windows 10.0.18363 )"
+          "azsdk-net-Storage.Files.DataLake/12.1.0-dev.20200403.1",
+          "(.NET Core 4.6.28325.01; Microsoft Windows 10.0.18362 )"
         ],
         "x-ms-client-request-id": "aa2fc39c-61fe-73f8-ffc1-01700ebf8d46",
-        "x-ms-date": "Thu, 05 Mar 2020 22:21:32 GMT",
-        "x-ms-return-client-request-id": "true",
-        "x-ms-version": "2019-10-10"
-=======
-          "azsdk-net-Storage.Files.DataLake/12.1.0-dev.20200403.1",
-          "(.NET Core 4.6.28325.01; Microsoft Windows 10.0.18362 )"
-        ],
-        "x-ms-client-request-id": "aa2fc39c-61fe-73f8-ffc1-01700ebf8d46",
-        "x-ms-date": "Fri, 03 Apr 2020 21:02:39 GMT",
-        "x-ms-return-client-request-id": "true",
-        "x-ms-version": "2019-12-12"
->>>>>>> 32e373e2
+        "x-ms-date": "Fri, 03 Apr 2020 21:02:39 GMT",
+        "x-ms-return-client-request-id": "true",
+        "x-ms-version": "2019-12-12"
       },
       "RequestBody": null,
       "StatusCode": 200,
       "ResponseHeaders": {
         "Content-Length": "0",
-<<<<<<< HEAD
-        "Date": "Thu, 05 Mar 2020 22:21:31 GMT",
-        "ETag": "\u00220x8D7C1538EF35D1F\u0022",
-        "Last-Modified": "Thu, 05 Mar 2020 22:21:32 GMT",
-=======
         "Date": "Fri, 03 Apr 2020 21:02:38 GMT",
         "ETag": "\u00220x8D7D812577857FF\u0022",
         "Last-Modified": "Fri, 03 Apr 2020 21:02:38 GMT",
->>>>>>> 32e373e2
         "Server": [
           "Windows-Azure-HDFS/1.0",
           "Microsoft-HTTPAPI/2.0"
         ],
         "x-ms-client-request-id": "aa2fc39c-61fe-73f8-ffc1-01700ebf8d46",
-<<<<<<< HEAD
-        "x-ms-request-id": "77c940f5-501f-001b-2f3c-f3ac38000000",
-        "x-ms-request-server-encrypted": "true",
-        "x-ms-version": "2019-10-10"
-=======
         "x-ms-request-id": "fa44026f-201f-0097-26fb-091bad000000",
         "x-ms-request-server-encrypted": "true",
         "x-ms-version": "2019-12-12"
->>>>>>> 32e373e2
-      },
-      "ResponseBody": []
-    },
-    {
-<<<<<<< HEAD
-      "RequestUri": "https://seanstagehierarchical.blob.core.windows.net/test-filesystem-355b83a7-77e4-83f1-2a44-163368f4a935/test-file-94e07923-2f62-6e4d-da63-052a8ab730ed",
-=======
+      },
+      "ResponseBody": []
+    },
+    {
       "RequestUri": "http://seannsecanary.blob.core.windows.net/test-filesystem-355b83a7-77e4-83f1-2a44-163368f4a935/test-file-94e07923-2f62-6e4d-da63-052a8ab730ed",
->>>>>>> 32e373e2
       "RequestMethod": "GET",
       "RequestHeaders": {
         "Authorization": "Sanitized",
         "If-Match": "\u0022garbage\u0022",
         "User-Agent": [
-<<<<<<< HEAD
-          "azsdk-net-Storage.Files.DataLake/12.0.0-dev.20200305.1",
-          "(.NET Core 4.6.28325.01; Microsoft Windows 10.0.18363 )"
+          "azsdk-net-Storage.Files.DataLake/12.1.0-dev.20200403.1",
+          "(.NET Core 4.6.28325.01; Microsoft Windows 10.0.18362 )"
         ],
         "x-ms-client-request-id": "fd4a831d-9ecf-515a-ee55-713fc387ab29",
-        "x-ms-date": "Thu, 05 Mar 2020 22:21:32 GMT",
+        "x-ms-date": "Fri, 03 Apr 2020 21:02:39 GMT",
         "x-ms-range": "bytes=0-",
         "x-ms-return-client-request-id": "true",
-        "x-ms-version": "2019-10-10"
-=======
-          "azsdk-net-Storage.Files.DataLake/12.1.0-dev.20200403.1",
-          "(.NET Core 4.6.28325.01; Microsoft Windows 10.0.18362 )"
-        ],
-        "x-ms-client-request-id": "fd4a831d-9ecf-515a-ee55-713fc387ab29",
-        "x-ms-date": "Fri, 03 Apr 2020 21:02:39 GMT",
-        "x-ms-range": "bytes=0-",
-        "x-ms-return-client-request-id": "true",
-        "x-ms-version": "2019-12-12"
->>>>>>> 32e373e2
+        "x-ms-version": "2019-12-12"
       },
       "RequestBody": null,
       "StatusCode": 412,
       "ResponseHeaders": {
         "Content-Length": "252",
         "Content-Type": "application/xml",
-<<<<<<< HEAD
-        "Date": "Thu, 05 Mar 2020 22:21:31 GMT",
-=======
         "Date": "Fri, 03 Apr 2020 21:02:38 GMT",
->>>>>>> 32e373e2
         "Server": [
           "Windows-Azure-Blob/1.0",
           "Microsoft-HTTPAPI/2.0"
         ],
         "x-ms-client-request-id": "fd4a831d-9ecf-515a-ee55-713fc387ab29",
         "x-ms-error-code": "ConditionNotMet",
-<<<<<<< HEAD
-        "x-ms-request-id": "00473c51-101e-001a-283c-f3f3e4000000",
-        "x-ms-version": "2019-10-10"
-      },
-      "ResponseBody": [
-        "\uFEFF\u003C?xml version=\u00221.0\u0022 encoding=\u0022utf-8\u0022?\u003E\u003CError\u003E\u003CCode\u003EConditionNotMet\u003C/Code\u003E\u003CMessage\u003EThe condition specified using HTTP conditional header(s) is not met.\n",
-        "RequestId:00473c51-101e-001a-283c-f3f3e4000000\n",
-        "Time:2020-03-05T22:21:32.2471901Z\u003C/Message\u003E\u003C/Error\u003E"
-      ]
-    },
-    {
-      "RequestUri": "https://seanstagehierarchical.blob.core.windows.net/test-filesystem-355b83a7-77e4-83f1-2a44-163368f4a935?restype=container",
-      "RequestMethod": "DELETE",
-      "RequestHeaders": {
-        "Authorization": "Sanitized",
-        "traceparent": "00-43b2945181d7b5498a0bdffb6dbc41be-9c316d6886722a40-00",
-        "User-Agent": [
-          "azsdk-net-Storage.Files.DataLake/12.0.0-dev.20200305.1",
-          "(.NET Core 4.6.28325.01; Microsoft Windows 10.0.18363 )"
-        ],
-        "x-ms-client-request-id": "8a52f36d-8f74-a876-7f4f-b5a53e107cdd",
-        "x-ms-date": "Thu, 05 Mar 2020 22:21:32 GMT",
-        "x-ms-return-client-request-id": "true",
-        "x-ms-version": "2019-10-10"
-=======
         "x-ms-request-id": "96225806-f01e-0012-51fb-093670000000",
         "x-ms-version": "2019-12-12"
       },
@@ -1033,49 +567,23 @@
         "x-ms-date": "Fri, 03 Apr 2020 21:02:40 GMT",
         "x-ms-return-client-request-id": "true",
         "x-ms-version": "2019-12-12"
->>>>>>> 32e373e2
       },
       "RequestBody": null,
       "StatusCode": 202,
       "ResponseHeaders": {
         "Content-Length": "0",
-<<<<<<< HEAD
-        "Date": "Thu, 05 Mar 2020 22:21:31 GMT",
-=======
         "Date": "Fri, 03 Apr 2020 21:02:38 GMT",
->>>>>>> 32e373e2
         "Server": [
           "Windows-Azure-Blob/1.0",
           "Microsoft-HTTPAPI/2.0"
         ],
         "x-ms-client-request-id": "8a52f36d-8f74-a876-7f4f-b5a53e107cdd",
-<<<<<<< HEAD
-        "x-ms-request-id": "00473c54-101e-001a-2a3c-f3f3e4000000",
-        "x-ms-version": "2019-10-10"
-=======
         "x-ms-request-id": "9622580e-f01e-0012-59fb-093670000000",
         "x-ms-version": "2019-12-12"
->>>>>>> 32e373e2
-      },
-      "ResponseBody": []
-    },
-    {
-<<<<<<< HEAD
-      "RequestUri": "https://seanstagehierarchical.blob.core.windows.net/test-filesystem-5a09e8a5-b922-9d27-aa5d-88e057ad0217?restype=container",
-      "RequestMethod": "PUT",
-      "RequestHeaders": {
-        "Authorization": "Sanitized",
-        "traceparent": "00-08423954391ef54382a6b6ccfe90f927-5fcf83f8ec553341-00",
-        "User-Agent": [
-          "azsdk-net-Storage.Files.DataLake/12.0.0-dev.20200305.1",
-          "(.NET Core 4.6.28325.01; Microsoft Windows 10.0.18363 )"
-        ],
-        "x-ms-blob-public-access": "container",
-        "x-ms-client-request-id": "66066972-66cd-b480-cbb5-e017079650d1",
-        "x-ms-date": "Thu, 05 Mar 2020 22:21:32 GMT",
-        "x-ms-return-client-request-id": "true",
-        "x-ms-version": "2019-10-10"
-=======
+      },
+      "ResponseBody": []
+    },
+    {
       "RequestUri": "http://seannsecanary.blob.core.windows.net/test-filesystem-5a09e8a5-b922-9d27-aa5d-88e057ad0217?restype=container",
       "RequestMethod": "PUT",
       "RequestHeaders": {
@@ -1090,52 +598,25 @@
         "x-ms-date": "Fri, 03 Apr 2020 21:02:40 GMT",
         "x-ms-return-client-request-id": "true",
         "x-ms-version": "2019-12-12"
->>>>>>> 32e373e2
       },
       "RequestBody": null,
       "StatusCode": 201,
       "ResponseHeaders": {
         "Content-Length": "0",
-<<<<<<< HEAD
-        "Date": "Thu, 05 Mar 2020 22:21:31 GMT",
-        "ETag": "\u00220x8D7C1538F46A7FD\u0022",
-        "Last-Modified": "Thu, 05 Mar 2020 22:21:32 GMT",
-=======
         "Date": "Fri, 03 Apr 2020 21:02:38 GMT",
         "ETag": "\u00220x8D7D812579F98B5\u0022",
         "Last-Modified": "Fri, 03 Apr 2020 21:02:38 GMT",
->>>>>>> 32e373e2
         "Server": [
           "Windows-Azure-Blob/1.0",
           "Microsoft-HTTPAPI/2.0"
         ],
         "x-ms-client-request-id": "66066972-66cd-b480-cbb5-e017079650d1",
-<<<<<<< HEAD
-        "x-ms-request-id": "64e415a8-b01e-0003-193c-f3735f000000",
-        "x-ms-version": "2019-10-10"
-=======
         "x-ms-request-id": "9622581a-f01e-0012-64fb-093670000000",
         "x-ms-version": "2019-12-12"
->>>>>>> 32e373e2
-      },
-      "ResponseBody": []
-    },
-    {
-<<<<<<< HEAD
-      "RequestUri": "https://seanstagehierarchical.dfs.core.windows.net/test-filesystem-5a09e8a5-b922-9d27-aa5d-88e057ad0217/test-file-61c11c0a-19ef-99b9-693d-258ce2b5111b?resource=file",
-      "RequestMethod": "PUT",
-      "RequestHeaders": {
-        "Authorization": "Sanitized",
-        "traceparent": "00-7005c0cb76474540bf30f2a2d855832a-6e845a35215bf044-00",
-        "User-Agent": [
-          "azsdk-net-Storage.Files.DataLake/12.0.0-dev.20200305.1",
-          "(.NET Core 4.6.28325.01; Microsoft Windows 10.0.18363 )"
-        ],
-        "x-ms-client-request-id": "c1d0efce-8cd1-0ca2-214a-0f072e698b43",
-        "x-ms-date": "Thu, 05 Mar 2020 22:21:32 GMT",
-        "x-ms-return-client-request-id": "true",
-        "x-ms-version": "2019-10-10"
-=======
+      },
+      "ResponseBody": []
+    },
+    {
       "RequestUri": "http://seannsecanary.dfs.core.windows.net/test-filesystem-5a09e8a5-b922-9d27-aa5d-88e057ad0217/test-file-61c11c0a-19ef-99b9-693d-258ce2b5111b?resource=file",
       "RequestMethod": "PUT",
       "RequestHeaders": {
@@ -1149,56 +630,31 @@
         "x-ms-date": "Fri, 03 Apr 2020 21:02:40 GMT",
         "x-ms-return-client-request-id": "true",
         "x-ms-version": "2019-12-12"
->>>>>>> 32e373e2
       },
       "RequestBody": null,
       "StatusCode": 201,
       "ResponseHeaders": {
         "Content-Length": "0",
-<<<<<<< HEAD
-        "Date": "Thu, 05 Mar 2020 22:21:32 GMT",
-        "ETag": "\u00220x8D7C1538F7D9A41\u0022",
-        "Last-Modified": "Thu, 05 Mar 2020 22:21:33 GMT",
-=======
         "Date": "Fri, 03 Apr 2020 21:02:38 GMT",
         "ETag": "\u00220x8D7D81257AE8CFA\u0022",
         "Last-Modified": "Fri, 03 Apr 2020 21:02:38 GMT",
->>>>>>> 32e373e2
         "Server": [
           "Windows-Azure-HDFS/1.0",
           "Microsoft-HTTPAPI/2.0"
         ],
         "x-ms-client-request-id": "c1d0efce-8cd1-0ca2-214a-0f072e698b43",
-<<<<<<< HEAD
-        "x-ms-request-id": "5895a31f-d01f-003a-553c-f38843000000",
-        "x-ms-version": "2019-10-10"
-=======
         "x-ms-request-id": "fa440270-201f-0097-27fb-091bad000000",
         "x-ms-version": "2019-12-12"
->>>>>>> 32e373e2
-      },
-      "ResponseBody": []
-    },
-    {
-<<<<<<< HEAD
-      "RequestUri": "https://seanstagehierarchical.dfs.core.windows.net/test-filesystem-5a09e8a5-b922-9d27-aa5d-88e057ad0217/test-file-61c11c0a-19ef-99b9-693d-258ce2b5111b?action=append\u0026position=0",
-=======
+      },
+      "ResponseBody": []
+    },
+    {
       "RequestUri": "http://seannsecanary.dfs.core.windows.net/test-filesystem-5a09e8a5-b922-9d27-aa5d-88e057ad0217/test-file-61c11c0a-19ef-99b9-693d-258ce2b5111b?action=append\u0026position=0",
->>>>>>> 32e373e2
       "RequestMethod": "PATCH",
       "RequestHeaders": {
         "Authorization": "Sanitized",
         "Content-Length": "1024",
         "User-Agent": [
-<<<<<<< HEAD
-          "azsdk-net-Storage.Files.DataLake/12.0.0-dev.20200305.1",
-          "(.NET Core 4.6.28325.01; Microsoft Windows 10.0.18363 )"
-        ],
-        "x-ms-client-request-id": "f2bdfc34-50e4-bd49-4fff-d6ed2a52770e",
-        "x-ms-date": "Thu, 05 Mar 2020 22:21:33 GMT",
-        "x-ms-return-client-request-id": "true",
-        "x-ms-version": "2019-10-10"
-=======
           "azsdk-net-Storage.Files.DataLake/12.1.0-dev.20200403.1",
           "(.NET Core 4.6.28325.01; Microsoft Windows 10.0.18362 )"
         ],
@@ -1206,54 +662,30 @@
         "x-ms-date": "Fri, 03 Apr 2020 21:02:40 GMT",
         "x-ms-return-client-request-id": "true",
         "x-ms-version": "2019-12-12"
->>>>>>> 32e373e2
       },
       "RequestBody": "TJ0Rbz6sqIQzgnuRnpDSd68jbe6nnEotTh0Ef0CdgEhASUktIT8mxsCCMkrr7hU64mln4yliKrBS5CAgpylDlgIyUVVHpVVw/actJGr/QWAHypzXNZwf3R6Z2j0eBR6XPptIuZzA8z0T9\u002BWBNAVFU6K/GN2Ma2BlEnM2rcoXUfiJlubOt4jER9Zfwz62nqkYU4eaX\u002BxBCtI64qYoikZy\u002B6Xt\u002BJ4fdpsa\u002BtEGLagirnTKHVlDfPILSIsTk9ThnL2Q7MeYyaUL\u002Bd3rgGQaOt0qGDQyXmzsL3\u002Bz4bASDOLHOF4UdkHgiuXOvyR8V/yN8A2u6Hufrj1Qo7xI5Of1\u002BOz6I0gFBsObSo5PZJ9IcNeDJvCiYyNnJ4ohw9OEl6X92MY3gTOzh\u002BpKEp7tUEqeCDPkxb72UpXIk/y95EPwF7PoUYvYEO6jz54GWFCFedZAgrufn9HnB4Yxbu439aOnWfvqBf\u002B\u002BxvhEQfYg8PpEQxklfWKHUHjiAEoFp6EAbNn7X/5Vm3TXgbzCW17axxeL7CvUEnhAHwmDCAS1uR5WRNQdJJH876ilTfymxfUZBzkyerp1LFphuj/10pJvIsidbBeJvaKGj/2DLsR7mloUaQHKgj9k4Bh6vGpRBx0VNis0CVjdkEqXrOu88v2V5SDl4WiRpKCJOIv/DgA3NIfgbveZR5EBNtm2M9VUp\u002B4a5dZJbCa0g5GKqtDM3oFJX3dj3IQF/J2P46qO2nHLNZGd5Ckq7shhK\u002BpmDpzBNFhXbdNd8MtqFOg4uoh7Jakgv3U\u002BL/lXH3GvAbCZn\u002B0Bzq5SNm2dbUTGM9BA8TM/5QVBRU8nggVeAE5iru8b0HX6N\u002BzZKO47g1ExePwpFi09bxuqWFme2Uup9DYfOr9Vq2JaRblHZr0WBcL99gkINekgJD7TcHcbXF2gMDS4G0iS282ZztFz9Qlek1OXoeNCoL5N/hWBgjrrP\u002BlcpzWIXul5axo8b2YYrS80dN0kg7t6XY92ah0yEFmTro/nF07T1jRpHjXJBjFYNVHmTA1dx7su4kmmEvTMRlrAqcHWMJXgYZ6oumWFsFddHTTLTMRMNebUuTUELcRAnNfbCVxwgQW8BetvtAxVqDHxSPS/AfqVc3PaAndg3DTZaB6Oqqf67JwvD0bZ3IDafxADEuTPgJvcRZXpln6OWym2lUztxv6K91tXkPG0vJby/4NmXMlPCeeCsmQREVYdobMcIkc07LgSeRuIePCpKIn\u002B95b7J/5gZotlaxSZeeUFOu4\u002Bl5lPvRLKVOOux5H32YnbEhm/IXm0vLu7z4GkeP81gj0Ba5DvrzmDMdMbsp/5bZKKvmbMRRh1idvdk\u002B6RJdvjeERT9W3562PgPO\u002BmmQ==",
       "StatusCode": 202,
       "ResponseHeaders": {
         "Content-Length": "0",
-<<<<<<< HEAD
-        "Date": "Thu, 05 Mar 2020 22:21:32 GMT",
-=======
         "Date": "Fri, 03 Apr 2020 21:02:38 GMT",
->>>>>>> 32e373e2
         "Server": [
           "Windows-Azure-HDFS/1.0",
           "Microsoft-HTTPAPI/2.0"
         ],
         "x-ms-client-request-id": "f2bdfc34-50e4-bd49-4fff-d6ed2a52770e",
-<<<<<<< HEAD
-        "x-ms-request-id": "5895a320-d01f-003a-563c-f38843000000",
-        "x-ms-request-server-encrypted": "true",
-        "x-ms-version": "2019-10-10"
-=======
         "x-ms-request-id": "fa440271-201f-0097-28fb-091bad000000",
         "x-ms-request-server-encrypted": "true",
         "x-ms-version": "2019-12-12"
->>>>>>> 32e373e2
-      },
-      "ResponseBody": []
-    },
-    {
-<<<<<<< HEAD
-      "RequestUri": "https://seanstagehierarchical.dfs.core.windows.net/test-filesystem-5a09e8a5-b922-9d27-aa5d-88e057ad0217/test-file-61c11c0a-19ef-99b9-693d-258ce2b5111b?action=flush\u0026position=1024",
-=======
+      },
+      "ResponseBody": []
+    },
+    {
       "RequestUri": "http://seannsecanary.dfs.core.windows.net/test-filesystem-5a09e8a5-b922-9d27-aa5d-88e057ad0217/test-file-61c11c0a-19ef-99b9-693d-258ce2b5111b?action=flush\u0026position=1024",
->>>>>>> 32e373e2
       "RequestMethod": "PATCH",
       "RequestHeaders": {
         "Authorization": "Sanitized",
         "Content-Length": "0",
         "User-Agent": [
-<<<<<<< HEAD
-          "azsdk-net-Storage.Files.DataLake/12.0.0-dev.20200305.1",
-          "(.NET Core 4.6.28325.01; Microsoft Windows 10.0.18363 )"
-        ],
-        "x-ms-client-request-id": "32d392b3-98ac-895f-ffd7-fae4d875a66f",
-        "x-ms-date": "Thu, 05 Mar 2020 22:21:33 GMT",
-        "x-ms-return-client-request-id": "true",
-        "x-ms-version": "2019-10-10"
-=======
           "azsdk-net-Storage.Files.DataLake/12.1.0-dev.20200403.1",
           "(.NET Core 4.6.28325.01; Microsoft Windows 10.0.18362 )"
         ],
@@ -1261,57 +693,31 @@
         "x-ms-date": "Fri, 03 Apr 2020 21:02:40 GMT",
         "x-ms-return-client-request-id": "true",
         "x-ms-version": "2019-12-12"
->>>>>>> 32e373e2
       },
       "RequestBody": null,
       "StatusCode": 200,
       "ResponseHeaders": {
         "Content-Length": "0",
-<<<<<<< HEAD
-        "Date": "Thu, 05 Mar 2020 22:21:32 GMT",
-        "ETag": "\u00220x8D7C1538F98B3A4\u0022",
-        "Last-Modified": "Thu, 05 Mar 2020 22:21:33 GMT",
-=======
         "Date": "Fri, 03 Apr 2020 21:02:38 GMT",
         "ETag": "\u00220x8D7D81257C75611\u0022",
         "Last-Modified": "Fri, 03 Apr 2020 21:02:38 GMT",
->>>>>>> 32e373e2
         "Server": [
           "Windows-Azure-HDFS/1.0",
           "Microsoft-HTTPAPI/2.0"
         ],
         "x-ms-client-request-id": "32d392b3-98ac-895f-ffd7-fae4d875a66f",
-<<<<<<< HEAD
-        "x-ms-request-id": "5895a321-d01f-003a-573c-f38843000000",
-        "x-ms-request-server-encrypted": "true",
-        "x-ms-version": "2019-10-10"
-=======
         "x-ms-request-id": "fa440272-201f-0097-29fb-091bad000000",
         "x-ms-request-server-encrypted": "true",
         "x-ms-version": "2019-12-12"
->>>>>>> 32e373e2
-      },
-      "ResponseBody": []
-    },
-    {
-<<<<<<< HEAD
-      "RequestUri": "https://seanstagehierarchical.blob.core.windows.net/test-filesystem-5a09e8a5-b922-9d27-aa5d-88e057ad0217/test-file-61c11c0a-19ef-99b9-693d-258ce2b5111b",
-=======
+      },
+      "ResponseBody": []
+    },
+    {
       "RequestUri": "http://seannsecanary.blob.core.windows.net/test-filesystem-5a09e8a5-b922-9d27-aa5d-88e057ad0217/test-file-61c11c0a-19ef-99b9-693d-258ce2b5111b",
->>>>>>> 32e373e2
       "RequestMethod": "HEAD",
       "RequestHeaders": {
         "Authorization": "Sanitized",
         "User-Agent": [
-<<<<<<< HEAD
-          "azsdk-net-Storage.Files.DataLake/12.0.0-dev.20200305.1",
-          "(.NET Core 4.6.28325.01; Microsoft Windows 10.0.18363 )"
-        ],
-        "x-ms-client-request-id": "98399b7c-457f-0162-ee6f-bb7fc5604818",
-        "x-ms-date": "Thu, 05 Mar 2020 22:21:33 GMT",
-        "x-ms-return-client-request-id": "true",
-        "x-ms-version": "2019-10-10"
-=======
           "azsdk-net-Storage.Files.DataLake/12.1.0-dev.20200403.1",
           "(.NET Core 4.6.28325.01; Microsoft Windows 10.0.18362 )"
         ],
@@ -1319,7 +725,6 @@
         "x-ms-date": "Fri, 03 Apr 2020 21:02:40 GMT",
         "x-ms-return-client-request-id": "true",
         "x-ms-version": "2019-12-12"
->>>>>>> 32e373e2
       },
       "RequestBody": null,
       "StatusCode": 200,
@@ -1327,15 +732,9 @@
         "Accept-Ranges": "bytes",
         "Content-Length": "1024",
         "Content-Type": "application/octet-stream",
-<<<<<<< HEAD
-        "Date": "Thu, 05 Mar 2020 22:21:33 GMT",
-        "ETag": "\u00220x8D7C1538F98B3A4\u0022",
-        "Last-Modified": "Thu, 05 Mar 2020 22:21:33 GMT",
-=======
         "Date": "Fri, 03 Apr 2020 21:02:38 GMT",
         "ETag": "\u00220x8D7D81257C75611\u0022",
         "Last-Modified": "Fri, 03 Apr 2020 21:02:38 GMT",
->>>>>>> 32e373e2
         "Server": [
           "Windows-Azure-Blob/1.0",
           "Microsoft-HTTPAPI/2.0"
@@ -1344,41 +743,16 @@
         "x-ms-access-tier-inferred": "true",
         "x-ms-blob-type": "BlockBlob",
         "x-ms-client-request-id": "98399b7c-457f-0162-ee6f-bb7fc5604818",
-<<<<<<< HEAD
-        "x-ms-creation-time": "Thu, 05 Mar 2020 22:21:33 GMT",
-        "x-ms-lease-state": "available",
-        "x-ms-lease-status": "unlocked",
-        "x-ms-request-id": "64e415cf-b01e-0003-3b3c-f3735f000000",
-        "x-ms-server-encrypted": "true",
-        "x-ms-version": "2019-10-10"
-=======
         "x-ms-creation-time": "Fri, 03 Apr 2020 21:02:38 GMT",
         "x-ms-lease-state": "available",
         "x-ms-lease-status": "unlocked",
         "x-ms-request-id": "96225844-f01e-0012-09fb-093670000000",
         "x-ms-server-encrypted": "true",
         "x-ms-version": "2019-12-12"
->>>>>>> 32e373e2
-      },
-      "ResponseBody": []
-    },
-    {
-<<<<<<< HEAD
-      "RequestUri": "https://seanstagehierarchical.blob.core.windows.net/test-filesystem-5a09e8a5-b922-9d27-aa5d-88e057ad0217/test-file-61c11c0a-19ef-99b9-693d-258ce2b5111b",
-      "RequestMethod": "GET",
-      "RequestHeaders": {
-        "Authorization": "Sanitized",
-        "If-None-Match": "\u00220x8D7C1538F98B3A4\u0022",
-        "User-Agent": [
-          "azsdk-net-Storage.Files.DataLake/12.0.0-dev.20200305.1",
-          "(.NET Core 4.6.28325.01; Microsoft Windows 10.0.18363 )"
-        ],
-        "x-ms-client-request-id": "3c6782bc-0e3b-5fef-792f-4c7e21a6b056",
-        "x-ms-date": "Thu, 05 Mar 2020 22:21:33 GMT",
-        "x-ms-range": "bytes=0-",
-        "x-ms-return-client-request-id": "true",
-        "x-ms-version": "2019-10-10"
-=======
+      },
+      "ResponseBody": []
+    },
+    {
       "RequestUri": "http://seannsecanary.blob.core.windows.net/test-filesystem-5a09e8a5-b922-9d27-aa5d-88e057ad0217/test-file-61c11c0a-19ef-99b9-693d-258ce2b5111b",
       "RequestMethod": "GET",
       "RequestHeaders": {
@@ -1393,49 +767,24 @@
         "x-ms-range": "bytes=0-",
         "x-ms-return-client-request-id": "true",
         "x-ms-version": "2019-12-12"
->>>>>>> 32e373e2
       },
       "RequestBody": null,
       "StatusCode": 304,
       "ResponseHeaders": {
         "Content-Length": "0",
-<<<<<<< HEAD
-        "Date": "Thu, 05 Mar 2020 22:21:33 GMT",
-=======
         "Date": "Fri, 03 Apr 2020 21:02:38 GMT",
->>>>>>> 32e373e2
         "Server": [
           "Windows-Azure-Blob/1.0",
           "Microsoft-HTTPAPI/2.0"
         ],
         "x-ms-client-request-id": "3c6782bc-0e3b-5fef-792f-4c7e21a6b056",
         "x-ms-error-code": "ConditionNotMet",
-<<<<<<< HEAD
-        "x-ms-request-id": "64e415d3-b01e-0003-3f3c-f3735f000000",
-        "x-ms-version": "2019-10-10"
-=======
         "x-ms-request-id": "96225850-f01e-0012-14fb-093670000000",
         "x-ms-version": "2019-12-12"
->>>>>>> 32e373e2
-      },
-      "ResponseBody": []
-    },
-    {
-<<<<<<< HEAD
-      "RequestUri": "https://seanstagehierarchical.blob.core.windows.net/test-filesystem-5a09e8a5-b922-9d27-aa5d-88e057ad0217?restype=container",
-      "RequestMethod": "DELETE",
-      "RequestHeaders": {
-        "Authorization": "Sanitized",
-        "traceparent": "00-f5d9f21374da0248b12db7010dd6d65c-ca6902713b40f84f-00",
-        "User-Agent": [
-          "azsdk-net-Storage.Files.DataLake/12.0.0-dev.20200305.1",
-          "(.NET Core 4.6.28325.01; Microsoft Windows 10.0.18363 )"
-        ],
-        "x-ms-client-request-id": "42c34f35-0bf8-4bdc-a1b1-4d77fbceb5c6",
-        "x-ms-date": "Thu, 05 Mar 2020 22:21:33 GMT",
-        "x-ms-return-client-request-id": "true",
-        "x-ms-version": "2019-10-10"
-=======
+      },
+      "ResponseBody": []
+    },
+    {
       "RequestUri": "http://seannsecanary.blob.core.windows.net/test-filesystem-5a09e8a5-b922-9d27-aa5d-88e057ad0217?restype=container",
       "RequestMethod": "DELETE",
       "RequestHeaders": {
@@ -1449,49 +798,23 @@
         "x-ms-date": "Fri, 03 Apr 2020 21:02:40 GMT",
         "x-ms-return-client-request-id": "true",
         "x-ms-version": "2019-12-12"
->>>>>>> 32e373e2
       },
       "RequestBody": null,
       "StatusCode": 202,
       "ResponseHeaders": {
         "Content-Length": "0",
-<<<<<<< HEAD
-        "Date": "Thu, 05 Mar 2020 22:21:33 GMT",
-=======
         "Date": "Fri, 03 Apr 2020 21:02:39 GMT",
->>>>>>> 32e373e2
         "Server": [
           "Windows-Azure-Blob/1.0",
           "Microsoft-HTTPAPI/2.0"
         ],
         "x-ms-client-request-id": "42c34f35-0bf8-4bdc-a1b1-4d77fbceb5c6",
-<<<<<<< HEAD
-        "x-ms-request-id": "64e415d8-b01e-0003-443c-f3735f000000",
-        "x-ms-version": "2019-10-10"
-=======
         "x-ms-request-id": "96225856-f01e-0012-19fb-093670000000",
         "x-ms-version": "2019-12-12"
->>>>>>> 32e373e2
-      },
-      "ResponseBody": []
-    },
-    {
-<<<<<<< HEAD
-      "RequestUri": "https://seanstagehierarchical.blob.core.windows.net/test-filesystem-e5ba23ad-79f0-68e8-b134-eed9e2cd9526?restype=container",
-      "RequestMethod": "PUT",
-      "RequestHeaders": {
-        "Authorization": "Sanitized",
-        "traceparent": "00-6daf8f0c4ba51643b73b312e0b495fce-c554d820ef082340-00",
-        "User-Agent": [
-          "azsdk-net-Storage.Files.DataLake/12.0.0-dev.20200305.1",
-          "(.NET Core 4.6.28325.01; Microsoft Windows 10.0.18363 )"
-        ],
-        "x-ms-blob-public-access": "container",
-        "x-ms-client-request-id": "a67465ac-e898-bc83-675a-91c41d0369d4",
-        "x-ms-date": "Thu, 05 Mar 2020 22:21:33 GMT",
-        "x-ms-return-client-request-id": "true",
-        "x-ms-version": "2019-10-10"
-=======
+      },
+      "ResponseBody": []
+    },
+    {
       "RequestUri": "http://seannsecanary.blob.core.windows.net/test-filesystem-e5ba23ad-79f0-68e8-b134-eed9e2cd9526?restype=container",
       "RequestMethod": "PUT",
       "RequestHeaders": {
@@ -1506,52 +829,25 @@
         "x-ms-date": "Fri, 03 Apr 2020 21:02:40 GMT",
         "x-ms-return-client-request-id": "true",
         "x-ms-version": "2019-12-12"
->>>>>>> 32e373e2
       },
       "RequestBody": null,
       "StatusCode": 201,
       "ResponseHeaders": {
         "Content-Length": "0",
-<<<<<<< HEAD
-        "Date": "Thu, 05 Mar 2020 22:21:33 GMT",
-        "ETag": "\u00220x8D7C1538FEC89AB\u0022",
-        "Last-Modified": "Thu, 05 Mar 2020 22:21:33 GMT",
-=======
         "Date": "Fri, 03 Apr 2020 21:02:39 GMT",
         "ETag": "\u00220x8D7D81257F8C58D\u0022",
         "Last-Modified": "Fri, 03 Apr 2020 21:02:39 GMT",
->>>>>>> 32e373e2
         "Server": [
           "Windows-Azure-Blob/1.0",
           "Microsoft-HTTPAPI/2.0"
         ],
         "x-ms-client-request-id": "a67465ac-e898-bc83-675a-91c41d0369d4",
-<<<<<<< HEAD
-        "x-ms-request-id": "b51bb22e-501e-0046-303c-f3a6bc000000",
-        "x-ms-version": "2019-10-10"
-=======
         "x-ms-request-id": "96225864-f01e-0012-24fb-093670000000",
         "x-ms-version": "2019-12-12"
->>>>>>> 32e373e2
-      },
-      "ResponseBody": []
-    },
-    {
-<<<<<<< HEAD
-      "RequestUri": "https://seanstagehierarchical.dfs.core.windows.net/test-filesystem-e5ba23ad-79f0-68e8-b134-eed9e2cd9526/test-file-dc232e67-e413-da21-b54f-c0b013b08f6d?resource=file",
-      "RequestMethod": "PUT",
-      "RequestHeaders": {
-        "Authorization": "Sanitized",
-        "traceparent": "00-da79a40e8701a14f83b33aab51ef0065-66439f55e9a48c4b-00",
-        "User-Agent": [
-          "azsdk-net-Storage.Files.DataLake/12.0.0-dev.20200305.1",
-          "(.NET Core 4.6.28325.01; Microsoft Windows 10.0.18363 )"
-        ],
-        "x-ms-client-request-id": "494f4e07-77ee-47fa-00dc-3b9424ac2648",
-        "x-ms-date": "Thu, 05 Mar 2020 22:21:33 GMT",
-        "x-ms-return-client-request-id": "true",
-        "x-ms-version": "2019-10-10"
-=======
+      },
+      "ResponseBody": []
+    },
+    {
       "RequestUri": "http://seannsecanary.dfs.core.windows.net/test-filesystem-e5ba23ad-79f0-68e8-b134-eed9e2cd9526/test-file-dc232e67-e413-da21-b54f-c0b013b08f6d?resource=file",
       "RequestMethod": "PUT",
       "RequestHeaders": {
@@ -1565,56 +861,31 @@
         "x-ms-date": "Fri, 03 Apr 2020 21:02:40 GMT",
         "x-ms-return-client-request-id": "true",
         "x-ms-version": "2019-12-12"
->>>>>>> 32e373e2
       },
       "RequestBody": null,
       "StatusCode": 201,
       "ResponseHeaders": {
         "Content-Length": "0",
-<<<<<<< HEAD
-        "Date": "Thu, 05 Mar 2020 22:21:33 GMT",
-        "ETag": "\u00220x8D7C1539023B2DA\u0022",
-        "Last-Modified": "Thu, 05 Mar 2020 22:21:34 GMT",
-=======
         "Date": "Fri, 03 Apr 2020 21:02:39 GMT",
         "ETag": "\u00220x8D7D81258087BA2\u0022",
         "Last-Modified": "Fri, 03 Apr 2020 21:02:39 GMT",
->>>>>>> 32e373e2
         "Server": [
           "Windows-Azure-HDFS/1.0",
           "Microsoft-HTTPAPI/2.0"
         ],
         "x-ms-client-request-id": "494f4e07-77ee-47fa-00dc-3b9424ac2648",
-<<<<<<< HEAD
-        "x-ms-request-id": "f1e75b13-901f-0004-383c-f31f3c000000",
-        "x-ms-version": "2019-10-10"
-=======
         "x-ms-request-id": "fa440274-201f-0097-2afb-091bad000000",
         "x-ms-version": "2019-12-12"
->>>>>>> 32e373e2
-      },
-      "ResponseBody": []
-    },
-    {
-<<<<<<< HEAD
-      "RequestUri": "https://seanstagehierarchical.dfs.core.windows.net/test-filesystem-e5ba23ad-79f0-68e8-b134-eed9e2cd9526/test-file-dc232e67-e413-da21-b54f-c0b013b08f6d?action=append\u0026position=0",
-=======
+      },
+      "ResponseBody": []
+    },
+    {
       "RequestUri": "http://seannsecanary.dfs.core.windows.net/test-filesystem-e5ba23ad-79f0-68e8-b134-eed9e2cd9526/test-file-dc232e67-e413-da21-b54f-c0b013b08f6d?action=append\u0026position=0",
->>>>>>> 32e373e2
       "RequestMethod": "PATCH",
       "RequestHeaders": {
         "Authorization": "Sanitized",
         "Content-Length": "1024",
         "User-Agent": [
-<<<<<<< HEAD
-          "azsdk-net-Storage.Files.DataLake/12.0.0-dev.20200305.1",
-          "(.NET Core 4.6.28325.01; Microsoft Windows 10.0.18363 )"
-        ],
-        "x-ms-client-request-id": "c4a9c9ef-4561-237e-6b42-fe98042fb9a6",
-        "x-ms-date": "Thu, 05 Mar 2020 22:21:34 GMT",
-        "x-ms-return-client-request-id": "true",
-        "x-ms-version": "2019-10-10"
-=======
           "azsdk-net-Storage.Files.DataLake/12.1.0-dev.20200403.1",
           "(.NET Core 4.6.28325.01; Microsoft Windows 10.0.18362 )"
         ],
@@ -1622,54 +893,30 @@
         "x-ms-date": "Fri, 03 Apr 2020 21:02:40 GMT",
         "x-ms-return-client-request-id": "true",
         "x-ms-version": "2019-12-12"
->>>>>>> 32e373e2
       },
       "RequestBody": "HCYVIoXk40DGcnWxWhdiV/xtLHxZ7o55Votqh9uZKm3VSrXfRBX7yIIz4CZz0mJP9zrHsNbtei2XnMv5eVtlLUcH2w9hgxLmcmP6JQ5oBoQpGpCh0XqX6NCIR6hKAU4mzrPebPZT7nQn4T1y8lUeL5ZH0F/LxFzMb/I/2TxqnHAV1FdbiZqN1Swcee88JPV7aRgSAjHvWwpWEvwDFBQ3vUTNXR79w6X8ufszr0psj0v8xHAkWJk/JXhNBHedicAX5Lurb8fXfaVyFkk2vKu/6oOwBlCkE2WqjTelsL8uXi86G8qPwB\u002BDJUbKsUJQCWnNjRnz7YNwc9FWAOGPMc3mRLcZ\u002B6DhMCpjLOEJ2WEjWoTO2CKlOnCsyqj5OL899PN55G2KNg3I613vkMChZppvM6ZdwVmqQAlGbTH46PdqJTjtkPTzmSN3BezFtaqwCmMNiQUZ4DOaz6NjQ8nb0ANmhWqHtNWlfJqC5bts5YpflmLO6l7xUUQFU8FRkFVanDToXzA/KVaNaA1rlvp3LeoYBK1nDeakdDMlgmAUVOxEKEmHhIVZIGwLQIJRhrtKjSbWOIuo849OROr9Gab2eRMhJ22x8KlkvuRAW8xkU\u002B142/Q5PRtgmzW6OD\u002BaXAbFFcduMF5NmJ19cnmnaJfC6vH9hD2yvDv3wIw397dpyWHdekUF9iKPKkNXvMuiuDKd905OndjIE1mMdm/SFqHlFKkXyu5SvfTObVr6WgBwVQhZmf9pGiuJFGbseX\u002ByvBShcqciiu5ESzpagC99zrhYHCBneXyie/l9jbWHZUN0G7FFWOhYTcsaFU3ED5r7DEauk11fS0KX//atpPw4vOX25WR\u002BN3XP/85UTWQu3WxfgYFv2dHmFNBurlnyqqnP4VhnzSk2fdTQ3pOOCv7eaCGJTiJ6yeMUD9GTD4kc3FQkhWsLxhBDKQOtnvo9VwnSj0U3aVyGVBd0U71Xom5KtAI\u002BaoWS06ERRiQfzCrp1rfHwX9D5XP4njBTlnNS64eVY\u002Br4/u2DP7ykJSM4Z4jti30Fj\u002BDvBs\u002BORstUPjwuv1qdiWlA8dfJQ4LCn79QvzeoZgv1TFumplwaabgiLwB/dWXImt0erJmmO0xeLGcPPYaUrNgxOHP/9uMMJYcfpxSBQylZiCVZibpxTxAPR3r1CysxjYIoTTzyyaP6EYYRhpQ33eg9tbVhOyIdwOli769pFxpc7hqSWPXtZ76BXngzX8h82GqRt1V1z1JgCo1Tj9n0kflrtZh6pYTzUE724Nyq6mEh5hdE12DF5h7HMk5omdfljM1\u002ByKkvAjPmnmcGfu51tSAsMqnCsLmZps56snI1irZ3EVMOLCG38eTkXTn5vmcvUXwtPA==",
       "StatusCode": 202,
       "ResponseHeaders": {
         "Content-Length": "0",
-<<<<<<< HEAD
-        "Date": "Thu, 05 Mar 2020 22:21:33 GMT",
-=======
         "Date": "Fri, 03 Apr 2020 21:02:39 GMT",
->>>>>>> 32e373e2
         "Server": [
           "Windows-Azure-HDFS/1.0",
           "Microsoft-HTTPAPI/2.0"
         ],
         "x-ms-client-request-id": "c4a9c9ef-4561-237e-6b42-fe98042fb9a6",
-<<<<<<< HEAD
-        "x-ms-request-id": "f1e75b14-901f-0004-393c-f31f3c000000",
-        "x-ms-request-server-encrypted": "true",
-        "x-ms-version": "2019-10-10"
-=======
         "x-ms-request-id": "fa440275-201f-0097-2bfb-091bad000000",
         "x-ms-request-server-encrypted": "true",
         "x-ms-version": "2019-12-12"
->>>>>>> 32e373e2
-      },
-      "ResponseBody": []
-    },
-    {
-<<<<<<< HEAD
-      "RequestUri": "https://seanstagehierarchical.dfs.core.windows.net/test-filesystem-e5ba23ad-79f0-68e8-b134-eed9e2cd9526/test-file-dc232e67-e413-da21-b54f-c0b013b08f6d?action=flush\u0026position=1024",
-=======
+      },
+      "ResponseBody": []
+    },
+    {
       "RequestUri": "http://seannsecanary.dfs.core.windows.net/test-filesystem-e5ba23ad-79f0-68e8-b134-eed9e2cd9526/test-file-dc232e67-e413-da21-b54f-c0b013b08f6d?action=flush\u0026position=1024",
->>>>>>> 32e373e2
       "RequestMethod": "PATCH",
       "RequestHeaders": {
         "Authorization": "Sanitized",
         "Content-Length": "0",
         "User-Agent": [
-<<<<<<< HEAD
-          "azsdk-net-Storage.Files.DataLake/12.0.0-dev.20200305.1",
-          "(.NET Core 4.6.28325.01; Microsoft Windows 10.0.18363 )"
-        ],
-        "x-ms-client-request-id": "5aa5d068-6103-e9e7-7b71-7eb0302e2139",
-        "x-ms-date": "Thu, 05 Mar 2020 22:21:34 GMT",
-        "x-ms-return-client-request-id": "true",
-        "x-ms-version": "2019-10-10"
-=======
           "azsdk-net-Storage.Files.DataLake/12.1.0-dev.20200403.1",
           "(.NET Core 4.6.28325.01; Microsoft Windows 10.0.18362 )"
         ],
@@ -1677,59 +924,31 @@
         "x-ms-date": "Fri, 03 Apr 2020 21:02:41 GMT",
         "x-ms-return-client-request-id": "true",
         "x-ms-version": "2019-12-12"
->>>>>>> 32e373e2
       },
       "RequestBody": null,
       "StatusCode": 200,
       "ResponseHeaders": {
         "Content-Length": "0",
-<<<<<<< HEAD
-        "Date": "Thu, 05 Mar 2020 22:21:33 GMT",
-        "ETag": "\u00220x8D7C153903E2DF6\u0022",
-        "Last-Modified": "Thu, 05 Mar 2020 22:21:34 GMT",
-=======
         "Date": "Fri, 03 Apr 2020 21:02:39 GMT",
         "ETag": "\u00220x8D7D812582174D2\u0022",
         "Last-Modified": "Fri, 03 Apr 2020 21:02:39 GMT",
->>>>>>> 32e373e2
         "Server": [
           "Windows-Azure-HDFS/1.0",
           "Microsoft-HTTPAPI/2.0"
         ],
         "x-ms-client-request-id": "5aa5d068-6103-e9e7-7b71-7eb0302e2139",
-<<<<<<< HEAD
-        "x-ms-request-id": "f1e75b16-901f-0004-3a3c-f31f3c000000",
-        "x-ms-request-server-encrypted": "true",
-        "x-ms-version": "2019-10-10"
-=======
         "x-ms-request-id": "fa440276-201f-0097-2cfb-091bad000000",
         "x-ms-request-server-encrypted": "true",
         "x-ms-version": "2019-12-12"
->>>>>>> 32e373e2
-      },
-      "ResponseBody": []
-    },
-    {
-<<<<<<< HEAD
-      "RequestUri": "https://seanstagehierarchical.blob.core.windows.net/test-filesystem-e5ba23ad-79f0-68e8-b134-eed9e2cd9526/test-file-dc232e67-e413-da21-b54f-c0b013b08f6d",
-=======
+      },
+      "ResponseBody": []
+    },
+    {
       "RequestUri": "http://seannsecanary.blob.core.windows.net/test-filesystem-e5ba23ad-79f0-68e8-b134-eed9e2cd9526/test-file-dc232e67-e413-da21-b54f-c0b013b08f6d",
->>>>>>> 32e373e2
       "RequestMethod": "GET",
       "RequestHeaders": {
         "Authorization": "Sanitized",
         "User-Agent": [
-<<<<<<< HEAD
-          "azsdk-net-Storage.Files.DataLake/12.0.0-dev.20200305.1",
-          "(.NET Core 4.6.28325.01; Microsoft Windows 10.0.18363 )"
-        ],
-        "x-ms-client-request-id": "3430373f-5e8a-f8a2-70cd-f043f653a759",
-        "x-ms-date": "Thu, 05 Mar 2020 22:21:34 GMT",
-        "x-ms-lease-id": "c2719fb8-2ede-6e31-1896-69350c6eb81a",
-        "x-ms-range": "bytes=0-",
-        "x-ms-return-client-request-id": "true",
-        "x-ms-version": "2019-10-10"
-=======
           "azsdk-net-Storage.Files.DataLake/12.1.0-dev.20200403.1",
           "(.NET Core 4.6.28325.01; Microsoft Windows 10.0.18362 )"
         ],
@@ -1739,49 +958,19 @@
         "x-ms-range": "bytes=0-",
         "x-ms-return-client-request-id": "true",
         "x-ms-version": "2019-12-12"
->>>>>>> 32e373e2
       },
       "RequestBody": null,
       "StatusCode": 412,
       "ResponseHeaders": {
         "Content-Length": "241",
         "Content-Type": "application/xml",
-<<<<<<< HEAD
-        "Date": "Thu, 05 Mar 2020 22:21:33 GMT",
-=======
         "Date": "Fri, 03 Apr 2020 21:02:39 GMT",
->>>>>>> 32e373e2
         "Server": [
           "Windows-Azure-Blob/1.0",
           "Microsoft-HTTPAPI/2.0"
         ],
         "x-ms-client-request-id": "3430373f-5e8a-f8a2-70cd-f043f653a759",
         "x-ms-error-code": "LeaseNotPresentWithBlobOperation",
-<<<<<<< HEAD
-        "x-ms-request-id": "b51bb238-501e-0046-353c-f3a6bc000000",
-        "x-ms-version": "2019-10-10"
-      },
-      "ResponseBody": [
-        "\uFEFF\u003C?xml version=\u00221.0\u0022 encoding=\u0022utf-8\u0022?\u003E\u003CError\u003E\u003CCode\u003ELeaseNotPresentWithBlobOperation\u003C/Code\u003E\u003CMessage\u003EThere is currently no lease on the blob.\n",
-        "RequestId:b51bb238-501e-0046-353c-f3a6bc000000\n",
-        "Time:2020-03-05T22:21:34.3434519Z\u003C/Message\u003E\u003C/Error\u003E"
-      ]
-    },
-    {
-      "RequestUri": "https://seanstagehierarchical.blob.core.windows.net/test-filesystem-e5ba23ad-79f0-68e8-b134-eed9e2cd9526?restype=container",
-      "RequestMethod": "DELETE",
-      "RequestHeaders": {
-        "Authorization": "Sanitized",
-        "traceparent": "00-9cf5c5db5a5778438d3a8b3f55e66b73-2ede07088e1b4d4a-00",
-        "User-Agent": [
-          "azsdk-net-Storage.Files.DataLake/12.0.0-dev.20200305.1",
-          "(.NET Core 4.6.28325.01; Microsoft Windows 10.0.18363 )"
-        ],
-        "x-ms-client-request-id": "f870793d-edfe-2daf-4041-7cb417728273",
-        "x-ms-date": "Thu, 05 Mar 2020 22:21:34 GMT",
-        "x-ms-return-client-request-id": "true",
-        "x-ms-version": "2019-10-10"
-=======
         "x-ms-request-id": "9622588e-f01e-0012-46fb-093670000000",
         "x-ms-version": "2019-12-12"
       },
@@ -1805,42 +994,26 @@
         "x-ms-date": "Fri, 03 Apr 2020 21:02:41 GMT",
         "x-ms-return-client-request-id": "true",
         "x-ms-version": "2019-12-12"
->>>>>>> 32e373e2
       },
       "RequestBody": null,
       "StatusCode": 202,
       "ResponseHeaders": {
         "Content-Length": "0",
-<<<<<<< HEAD
-        "Date": "Thu, 05 Mar 2020 22:21:33 GMT",
-=======
         "Date": "Fri, 03 Apr 2020 21:02:39 GMT",
->>>>>>> 32e373e2
         "Server": [
           "Windows-Azure-Blob/1.0",
           "Microsoft-HTTPAPI/2.0"
         ],
         "x-ms-client-request-id": "f870793d-edfe-2daf-4041-7cb417728273",
-<<<<<<< HEAD
-        "x-ms-request-id": "b51bb239-501e-0046-363c-f3a6bc000000",
-        "x-ms-version": "2019-10-10"
-=======
         "x-ms-request-id": "96225898-f01e-0012-4ffb-093670000000",
         "x-ms-version": "2019-12-12"
->>>>>>> 32e373e2
       },
       "ResponseBody": []
     }
   ],
   "Variables": {
-<<<<<<< HEAD
-    "DateTimeOffsetNow": "2020-03-05T14:21:28.6625714-08:00",
-    "RandomSeed": "2020290386",
-    "Storage_TestConfigHierarchicalNamespace": "NamespaceTenant\nseanstagehierarchical\nU2FuaXRpemVk\nhttps://seanstagehierarchical.blob.core.windows.net\nhttp://seanstagehierarchical.file.core.windows.net\nhttp://seanstagehierarchical.queue.core.windows.net\nhttp://seanstagehierarchical.table.core.windows.net\n\n\n\n\nhttp://seanstagehierarchical-secondary.blob.core.windows.net\nhttp://seanstagehierarchical-secondary.file.core.windows.net\nhttp://seanstagehierarchical-secondary.queue.core.windows.net\nhttp://seanstagehierarchical-secondary.table.core.windows.net\n68390a19-a643-458b-b726-408abf67b4fc\nSanitized\n72f988bf-86f1-41af-91ab-2d7cd011db47\nhttps://login.microsoftonline.com/\nCloud\nBlobEndpoint=https://seanstagehierarchical.blob.core.windows.net/;QueueEndpoint=http://seanstagehierarchical.queue.core.windows.net/;FileEndpoint=http://seanstagehierarchical.file.core.windows.net/;BlobSecondaryEndpoint=http://seanstagehierarchical-secondary.blob.core.windows.net/;QueueSecondaryEndpoint=http://seanstagehierarchical-secondary.queue.core.windows.net/;FileSecondaryEndpoint=http://seanstagehierarchical-secondary.file.core.windows.net/;AccountName=seanstagehierarchical;AccountKey=Sanitized\n"
-=======
     "DateTimeOffsetNow": "2020-04-03T14:02:38.5660296-07:00",
     "RandomSeed": "2020290386",
     "Storage_TestConfigHierarchicalNamespace": "NamespaceTenant\nseannsecanary\nU2FuaXRpemVk\nhttp://seannsecanary.blob.core.windows.net\nhttp://seannsecanary.file.core.windows.net\nhttp://seannsecanary.queue.core.windows.net\nhttp://seannsecanary.table.core.windows.net\n\n\n\n\nhttp://seannsecanary-secondary.blob.core.windows.net\nhttp://seannsecanary-secondary.file.core.windows.net\nhttp://seannsecanary-secondary.queue.core.windows.net\nhttp://seannsecanary-secondary.table.core.windows.net\n68390a19-a643-458b-b726-408abf67b4fc\nSanitized\n72f988bf-86f1-41af-91ab-2d7cd011db47\nhttps://login.microsoftonline.com/\nCloud\nBlobEndpoint=http://seannsecanary.blob.core.windows.net/;QueueEndpoint=http://seannsecanary.queue.core.windows.net/;FileEndpoint=http://seannsecanary.file.core.windows.net/;BlobSecondaryEndpoint=http://seannsecanary-secondary.blob.core.windows.net/;QueueSecondaryEndpoint=http://seannsecanary-secondary.queue.core.windows.net/;FileSecondaryEndpoint=http://seannsecanary-secondary.file.core.windows.net/;AccountName=seannsecanary;AccountKey=Sanitized\n"
->>>>>>> 32e373e2
   }
 }