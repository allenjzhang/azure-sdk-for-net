{
  "Entries": [
    {
<<<<<<< HEAD
      "RequestUri": "https://seanstagehierarchical.blob.core.windows.net/test-filesystem-c370dc43-41db-7595-e0fa-c3746d41f7f0?restype=container",
      "RequestMethod": "PUT",
      "RequestHeaders": {
        "Authorization": "Sanitized",
        "traceparent": "00-381ffbccf3b4e842ab937bcec4c87065-16ec5eb13b221d40-00",
        "User-Agent": [
          "azsdk-net-Storage.Files.DataLake/12.0.0-dev.20200305.1",
          "(.NET Core 4.6.28325.01; Microsoft Windows 10.0.18363 )"
        ],
        "x-ms-blob-public-access": "container",
        "x-ms-client-request-id": "1774640c-028e-25bc-eca4-edf8cbb847d0",
        "x-ms-date": "Thu, 05 Mar 2020 22:15:57 GMT",
        "x-ms-return-client-request-id": "true",
        "x-ms-version": "2019-10-10"
=======
      "RequestUri": "http://seannsecanary.blob.core.windows.net/test-filesystem-c370dc43-41db-7595-e0fa-c3746d41f7f0?restype=container",
      "RequestMethod": "PUT",
      "RequestHeaders": {
        "Authorization": "Sanitized",
        "traceparent": "00-844f65b2cc1c2e48b61253159625a380-36f74d66a6eb5945-00",
        "User-Agent": [
          "azsdk-net-Storage.Files.DataLake/12.1.0-dev.20200403.1",
          "(.NET Core 4.6.28325.01; Microsoft Windows 10.0.18362 )"
        ],
        "x-ms-blob-public-access": "container",
        "x-ms-client-request-id": "1774640c-028e-25bc-eca4-edf8cbb847d0",
        "x-ms-date": "Fri, 03 Apr 2020 20:59:09 GMT",
        "x-ms-return-client-request-id": "true",
        "x-ms-version": "2019-12-12"
>>>>>>> 32e373e2
      },
      "RequestBody": null,
      "StatusCode": 201,
      "ResponseHeaders": {
        "Content-Length": "0",
<<<<<<< HEAD
        "Date": "Thu, 05 Mar 2020 22:15:57 GMT",
        "ETag": "\u00220x8D7C152C75BEA69\u0022",
        "Last-Modified": "Thu, 05 Mar 2020 22:15:57 GMT",
=======
        "Date": "Fri, 03 Apr 2020 20:59:07 GMT",
        "ETag": "\u00220x8D7D811DA3D6D4E\u0022",
        "Last-Modified": "Fri, 03 Apr 2020 20:59:08 GMT",
>>>>>>> 32e373e2
        "Server": [
          "Windows-Azure-Blob/1.0",
          "Microsoft-HTTPAPI/2.0"
        ],
        "x-ms-client-request-id": "1774640c-028e-25bc-eca4-edf8cbb847d0",
<<<<<<< HEAD
        "x-ms-request-id": "1b77060c-e01e-001e-1a3b-f37ee3000000",
        "x-ms-version": "2019-10-10"
=======
        "x-ms-request-id": "9621ff0f-f01e-0012-62fa-093670000000",
        "x-ms-version": "2019-12-12"
>>>>>>> 32e373e2
      },
      "ResponseBody": []
    },
    {
<<<<<<< HEAD
      "RequestUri": "https://seanstagehierarchical.dfs.core.windows.net/test-filesystem-c370dc43-41db-7595-e0fa-c3746d41f7f0/test-directory-3a8a3103-104a-c80b-9715-f5a545ba0670?resource=directory",
      "RequestMethod": "PUT",
      "RequestHeaders": {
        "Authorization": "Sanitized",
        "traceparent": "00-318e0bafa048db4a84a363d78e4db523-c885639d16608a48-00",
        "User-Agent": [
          "azsdk-net-Storage.Files.DataLake/12.0.0-dev.20200305.1",
          "(.NET Core 4.6.28325.01; Microsoft Windows 10.0.18363 )"
        ],
        "x-ms-client-request-id": "3cd72bee-8ce5-fb0b-59ac-7f780c16e032",
        "x-ms-date": "Thu, 05 Mar 2020 22:15:57 GMT",
        "x-ms-return-client-request-id": "true",
        "x-ms-version": "2019-10-10"
=======
      "RequestUri": "http://seannsecanary.dfs.core.windows.net/test-filesystem-c370dc43-41db-7595-e0fa-c3746d41f7f0/test-directory-3a8a3103-104a-c80b-9715-f5a545ba0670?resource=directory",
      "RequestMethod": "PUT",
      "RequestHeaders": {
        "Authorization": "Sanitized",
        "traceparent": "00-bb6bc80ed68ac541bc28f71c1d1208d6-f76755528fc78f4e-00",
        "User-Agent": [
          "azsdk-net-Storage.Files.DataLake/12.1.0-dev.20200403.1",
          "(.NET Core 4.6.28325.01; Microsoft Windows 10.0.18362 )"
        ],
        "x-ms-client-request-id": "3cd72bee-8ce5-fb0b-59ac-7f780c16e032",
        "x-ms-date": "Fri, 03 Apr 2020 20:59:09 GMT",
        "x-ms-return-client-request-id": "true",
        "x-ms-version": "2019-12-12"
>>>>>>> 32e373e2
      },
      "RequestBody": null,
      "StatusCode": 201,
      "ResponseHeaders": {
        "Content-Length": "0",
<<<<<<< HEAD
        "Date": "Thu, 05 Mar 2020 22:15:56 GMT",
        "ETag": "\u00220x8D7C152C790FF43\u0022",
        "Last-Modified": "Thu, 05 Mar 2020 22:15:57 GMT",
=======
        "Date": "Fri, 03 Apr 2020 20:59:07 GMT",
        "ETag": "\u00220x8D7D811DA4BC11E\u0022",
        "Last-Modified": "Fri, 03 Apr 2020 20:59:08 GMT",
>>>>>>> 32e373e2
        "Server": [
          "Windows-Azure-HDFS/1.0",
          "Microsoft-HTTPAPI/2.0"
        ],
        "x-ms-client-request-id": "3cd72bee-8ce5-fb0b-59ac-7f780c16e032",
<<<<<<< HEAD
        "x-ms-request-id": "5a9dcab2-201f-0001-313b-f3cde7000000",
        "x-ms-version": "2019-10-10"
=======
        "x-ms-request-id": "fa43ff18-201f-0097-5ffa-091bad000000",
        "x-ms-version": "2019-12-12"
>>>>>>> 32e373e2
      },
      "ResponseBody": []
    },
    {
<<<<<<< HEAD
      "RequestUri": "https://seanstagehierarchical.dfs.core.windows.net/test-filesystem-c370dc43-41db-7595-e0fa-c3746d41f7f0/test-directory-3a8a3103-104a-c80b-9715-f5a545ba0670/test-file-5fc57c9e-3f50-2203-cf4f-f26458823a4b?resource=file",
      "RequestMethod": "PUT",
      "RequestHeaders": {
        "Authorization": "Sanitized",
        "traceparent": "00-2340b42a4b35df4999bcc38b6499eae9-fb164ebf7193d746-00",
        "User-Agent": [
          "azsdk-net-Storage.Files.DataLake/12.0.0-dev.20200305.1",
          "(.NET Core 4.6.28325.01; Microsoft Windows 10.0.18363 )"
=======
      "RequestUri": "http://seannsecanary.dfs.core.windows.net/test-filesystem-c370dc43-41db-7595-e0fa-c3746d41f7f0/test-directory-3a8a3103-104a-c80b-9715-f5a545ba0670/test-file-5fc57c9e-3f50-2203-cf4f-f26458823a4b?resource=file",
      "RequestMethod": "PUT",
      "RequestHeaders": {
        "Authorization": "Sanitized",
        "traceparent": "00-f51f9a082fd9ee4cb90f77e82fa28a4c-e614ee54626cf344-00",
        "User-Agent": [
          "azsdk-net-Storage.Files.DataLake/12.1.0-dev.20200403.1",
          "(.NET Core 4.6.28325.01; Microsoft Windows 10.0.18362 )"
>>>>>>> 32e373e2
        ],
        "x-ms-cache-control": "control",
        "x-ms-client-request-id": "11eb8605-2f87-aec3-27b4-6c9599a7a3d6",
        "x-ms-content-disposition": "disposition",
        "x-ms-content-encoding": "encoding",
        "x-ms-content-language": "language",
        "x-ms-content-type": "type",
<<<<<<< HEAD
        "x-ms-date": "Thu, 05 Mar 2020 22:15:57 GMT",
        "x-ms-return-client-request-id": "true",
        "x-ms-version": "2019-10-10"
=======
        "x-ms-date": "Fri, 03 Apr 2020 20:59:09 GMT",
        "x-ms-return-client-request-id": "true",
        "x-ms-version": "2019-12-12"
>>>>>>> 32e373e2
      },
      "RequestBody": null,
      "StatusCode": 201,
      "ResponseHeaders": {
        "Content-Length": "0",
<<<<<<< HEAD
        "Date": "Thu, 05 Mar 2020 22:15:56 GMT",
        "ETag": "\u00220x8D7C152C79F63D5\u0022",
        "Last-Modified": "Thu, 05 Mar 2020 22:15:57 GMT",
=======
        "Date": "Fri, 03 Apr 2020 20:59:07 GMT",
        "ETag": "\u00220x8D7D811DA59FE6F\u0022",
        "Last-Modified": "Fri, 03 Apr 2020 20:59:08 GMT",
>>>>>>> 32e373e2
        "Server": [
          "Windows-Azure-HDFS/1.0",
          "Microsoft-HTTPAPI/2.0"
        ],
        "x-ms-client-request-id": "11eb8605-2f87-aec3-27b4-6c9599a7a3d6",
<<<<<<< HEAD
        "x-ms-request-id": "5a9dcab3-201f-0001-323b-f3cde7000000",
        "x-ms-version": "2019-10-10"
=======
        "x-ms-request-id": "fa43ff19-201f-0097-60fa-091bad000000",
        "x-ms-version": "2019-12-12"
>>>>>>> 32e373e2
      },
      "ResponseBody": []
    },
    {
<<<<<<< HEAD
      "RequestUri": "https://seanstagehierarchical.blob.core.windows.net/test-filesystem-c370dc43-41db-7595-e0fa-c3746d41f7f0/test-directory-3a8a3103-104a-c80b-9715-f5a545ba0670/test-file-5fc57c9e-3f50-2203-cf4f-f26458823a4b",
      "RequestMethod": "HEAD",
      "RequestHeaders": {
        "Authorization": "Sanitized",
        "traceparent": "00-5341213efb05824fab613e01441e9fd2-faa99307a3ab7b4b-00",
        "User-Agent": [
          "azsdk-net-Storage.Files.DataLake/12.0.0-dev.20200305.1",
          "(.NET Core 4.6.28325.01; Microsoft Windows 10.0.18363 )"
        ],
        "x-ms-client-request-id": "d15ec121-2997-57c4-1d08-f22d5df50eb9",
        "x-ms-date": "Thu, 05 Mar 2020 22:15:57 GMT",
        "x-ms-return-client-request-id": "true",
        "x-ms-version": "2019-10-10"
=======
      "RequestUri": "http://seannsecanary.blob.core.windows.net/test-filesystem-c370dc43-41db-7595-e0fa-c3746d41f7f0/test-directory-3a8a3103-104a-c80b-9715-f5a545ba0670/test-file-5fc57c9e-3f50-2203-cf4f-f26458823a4b",
      "RequestMethod": "HEAD",
      "RequestHeaders": {
        "Authorization": "Sanitized",
        "traceparent": "00-5532aad691882247a24d0b16b1671d23-d773dadfe058b844-00",
        "User-Agent": [
          "azsdk-net-Storage.Files.DataLake/12.1.0-dev.20200403.1",
          "(.NET Core 4.6.28325.01; Microsoft Windows 10.0.18362 )"
        ],
        "x-ms-client-request-id": "d15ec121-2997-57c4-1d08-f22d5df50eb9",
        "x-ms-date": "Fri, 03 Apr 2020 20:59:10 GMT",
        "x-ms-return-client-request-id": "true",
        "x-ms-version": "2019-12-12"
>>>>>>> 32e373e2
      },
      "RequestBody": null,
      "StatusCode": 200,
      "ResponseHeaders": {
        "Accept-Ranges": "bytes",
        "Cache-Control": "control",
        "Content-Disposition": "disposition",
        "Content-Encoding": "encoding",
        "Content-Language": "language",
        "Content-Length": "0",
        "Content-Type": "type",
<<<<<<< HEAD
        "Date": "Thu, 05 Mar 2020 22:15:57 GMT",
        "ETag": "\u00220x8D7C152C79F63D5\u0022",
        "Last-Modified": "Thu, 05 Mar 2020 22:15:57 GMT",
=======
        "Date": "Fri, 03 Apr 2020 20:59:07 GMT",
        "ETag": "\u00220x8D7D811DA59FE6F\u0022",
        "Last-Modified": "Fri, 03 Apr 2020 20:59:08 GMT",
>>>>>>> 32e373e2
        "Server": [
          "Windows-Azure-Blob/1.0",
          "Microsoft-HTTPAPI/2.0"
        ],
        "x-ms-access-tier": "Hot",
        "x-ms-access-tier-inferred": "true",
        "x-ms-blob-type": "BlockBlob",
        "x-ms-client-request-id": "d15ec121-2997-57c4-1d08-f22d5df50eb9",
<<<<<<< HEAD
        "x-ms-creation-time": "Thu, 05 Mar 2020 22:15:57 GMT",
        "x-ms-lease-state": "available",
        "x-ms-lease-status": "unlocked",
        "x-ms-request-id": "1b770618-e01e-001e-1f3b-f37ee3000000",
        "x-ms-server-encrypted": "true",
        "x-ms-version": "2019-10-10"
=======
        "x-ms-creation-time": "Fri, 03 Apr 2020 20:59:08 GMT",
        "x-ms-lease-state": "available",
        "x-ms-lease-status": "unlocked",
        "x-ms-request-id": "9621ff1e-f01e-0012-6ffa-093670000000",
        "x-ms-server-encrypted": "true",
        "x-ms-version": "2019-12-12"
>>>>>>> 32e373e2
      },
      "ResponseBody": []
    },
    {
<<<<<<< HEAD
      "RequestUri": "https://seanstagehierarchical.blob.core.windows.net/test-filesystem-c370dc43-41db-7595-e0fa-c3746d41f7f0?restype=container",
      "RequestMethod": "DELETE",
      "RequestHeaders": {
        "Authorization": "Sanitized",
        "traceparent": "00-3e28cee91a2e0a49ae97bb826f04bd06-3016605825d7aa4e-00",
        "User-Agent": [
          "azsdk-net-Storage.Files.DataLake/12.0.0-dev.20200305.1",
          "(.NET Core 4.6.28325.01; Microsoft Windows 10.0.18363 )"
        ],
        "x-ms-client-request-id": "d77486f2-d148-473f-709a-0d58d32176fa",
        "x-ms-date": "Thu, 05 Mar 2020 22:15:57 GMT",
        "x-ms-return-client-request-id": "true",
        "x-ms-version": "2019-10-10"
=======
      "RequestUri": "http://seannsecanary.blob.core.windows.net/test-filesystem-c370dc43-41db-7595-e0fa-c3746d41f7f0?restype=container",
      "RequestMethod": "DELETE",
      "RequestHeaders": {
        "Authorization": "Sanitized",
        "traceparent": "00-a009b44caef1fc45bef7a28b4b6b498a-fd0da7b2470a304e-00",
        "User-Agent": [
          "azsdk-net-Storage.Files.DataLake/12.1.0-dev.20200403.1",
          "(.NET Core 4.6.28325.01; Microsoft Windows 10.0.18362 )"
        ],
        "x-ms-client-request-id": "d77486f2-d148-473f-709a-0d58d32176fa",
        "x-ms-date": "Fri, 03 Apr 2020 20:59:10 GMT",
        "x-ms-return-client-request-id": "true",
        "x-ms-version": "2019-12-12"
>>>>>>> 32e373e2
      },
      "RequestBody": null,
      "StatusCode": 202,
      "ResponseHeaders": {
        "Content-Length": "0",
<<<<<<< HEAD
        "Date": "Thu, 05 Mar 2020 22:15:57 GMT",
=======
        "Date": "Fri, 03 Apr 2020 20:59:08 GMT",
>>>>>>> 32e373e2
        "Server": [
          "Windows-Azure-Blob/1.0",
          "Microsoft-HTTPAPI/2.0"
        ],
        "x-ms-client-request-id": "d77486f2-d148-473f-709a-0d58d32176fa",
<<<<<<< HEAD
        "x-ms-request-id": "1b770619-e01e-001e-203b-f37ee3000000",
        "x-ms-version": "2019-10-10"
=======
        "x-ms-request-id": "9621ff2a-f01e-0012-7bfa-093670000000",
        "x-ms-version": "2019-12-12"
>>>>>>> 32e373e2
      },
      "ResponseBody": []
    }
  ],
  "Variables": {
    "RandomSeed": "715255523",
<<<<<<< HEAD
    "Storage_TestConfigHierarchicalNamespace": "NamespaceTenant\nseanstagehierarchical\nU2FuaXRpemVk\nhttps://seanstagehierarchical.blob.core.windows.net\nhttp://seanstagehierarchical.file.core.windows.net\nhttp://seanstagehierarchical.queue.core.windows.net\nhttp://seanstagehierarchical.table.core.windows.net\n\n\n\n\nhttp://seanstagehierarchical-secondary.blob.core.windows.net\nhttp://seanstagehierarchical-secondary.file.core.windows.net\nhttp://seanstagehierarchical-secondary.queue.core.windows.net\nhttp://seanstagehierarchical-secondary.table.core.windows.net\n68390a19-a643-458b-b726-408abf67b4fc\nSanitized\n72f988bf-86f1-41af-91ab-2d7cd011db47\nhttps://login.microsoftonline.com/\nCloud\nBlobEndpoint=https://seanstagehierarchical.blob.core.windows.net/;QueueEndpoint=http://seanstagehierarchical.queue.core.windows.net/;FileEndpoint=http://seanstagehierarchical.file.core.windows.net/;BlobSecondaryEndpoint=http://seanstagehierarchical-secondary.blob.core.windows.net/;QueueSecondaryEndpoint=http://seanstagehierarchical-secondary.queue.core.windows.net/;FileSecondaryEndpoint=http://seanstagehierarchical-secondary.file.core.windows.net/;AccountName=seanstagehierarchical;AccountKey=Sanitized\n"
=======
    "Storage_TestConfigHierarchicalNamespace": "NamespaceTenant\nseannsecanary\nU2FuaXRpemVk\nhttp://seannsecanary.blob.core.windows.net\nhttp://seannsecanary.file.core.windows.net\nhttp://seannsecanary.queue.core.windows.net\nhttp://seannsecanary.table.core.windows.net\n\n\n\n\nhttp://seannsecanary-secondary.blob.core.windows.net\nhttp://seannsecanary-secondary.file.core.windows.net\nhttp://seannsecanary-secondary.queue.core.windows.net\nhttp://seannsecanary-secondary.table.core.windows.net\n68390a19-a643-458b-b726-408abf67b4fc\nSanitized\n72f988bf-86f1-41af-91ab-2d7cd011db47\nhttps://login.microsoftonline.com/\nCloud\nBlobEndpoint=http://seannsecanary.blob.core.windows.net/;QueueEndpoint=http://seannsecanary.queue.core.windows.net/;FileEndpoint=http://seannsecanary.file.core.windows.net/;BlobSecondaryEndpoint=http://seannsecanary-secondary.blob.core.windows.net/;QueueSecondaryEndpoint=http://seannsecanary-secondary.queue.core.windows.net/;FileSecondaryEndpoint=http://seannsecanary-secondary.file.core.windows.net/;AccountName=seannsecanary;AccountKey=Sanitized\n"
>>>>>>> 32e373e2
  }
}<|MERGE_RESOLUTION|>--- conflicted
+++ resolved
@@ -1,22 +1,6 @@
 {
   "Entries": [
     {
-<<<<<<< HEAD
-      "RequestUri": "https://seanstagehierarchical.blob.core.windows.net/test-filesystem-c370dc43-41db-7595-e0fa-c3746d41f7f0?restype=container",
-      "RequestMethod": "PUT",
-      "RequestHeaders": {
-        "Authorization": "Sanitized",
-        "traceparent": "00-381ffbccf3b4e842ab937bcec4c87065-16ec5eb13b221d40-00",
-        "User-Agent": [
-          "azsdk-net-Storage.Files.DataLake/12.0.0-dev.20200305.1",
-          "(.NET Core 4.6.28325.01; Microsoft Windows 10.0.18363 )"
-        ],
-        "x-ms-blob-public-access": "container",
-        "x-ms-client-request-id": "1774640c-028e-25bc-eca4-edf8cbb847d0",
-        "x-ms-date": "Thu, 05 Mar 2020 22:15:57 GMT",
-        "x-ms-return-client-request-id": "true",
-        "x-ms-version": "2019-10-10"
-=======
       "RequestUri": "http://seannsecanary.blob.core.windows.net/test-filesystem-c370dc43-41db-7595-e0fa-c3746d41f7f0?restype=container",
       "RequestMethod": "PUT",
       "RequestHeaders": {
@@ -31,52 +15,25 @@
         "x-ms-date": "Fri, 03 Apr 2020 20:59:09 GMT",
         "x-ms-return-client-request-id": "true",
         "x-ms-version": "2019-12-12"
->>>>>>> 32e373e2
       },
       "RequestBody": null,
       "StatusCode": 201,
       "ResponseHeaders": {
         "Content-Length": "0",
-<<<<<<< HEAD
-        "Date": "Thu, 05 Mar 2020 22:15:57 GMT",
-        "ETag": "\u00220x8D7C152C75BEA69\u0022",
-        "Last-Modified": "Thu, 05 Mar 2020 22:15:57 GMT",
-=======
         "Date": "Fri, 03 Apr 2020 20:59:07 GMT",
         "ETag": "\u00220x8D7D811DA3D6D4E\u0022",
         "Last-Modified": "Fri, 03 Apr 2020 20:59:08 GMT",
->>>>>>> 32e373e2
         "Server": [
           "Windows-Azure-Blob/1.0",
           "Microsoft-HTTPAPI/2.0"
         ],
         "x-ms-client-request-id": "1774640c-028e-25bc-eca4-edf8cbb847d0",
-<<<<<<< HEAD
-        "x-ms-request-id": "1b77060c-e01e-001e-1a3b-f37ee3000000",
-        "x-ms-version": "2019-10-10"
-=======
         "x-ms-request-id": "9621ff0f-f01e-0012-62fa-093670000000",
         "x-ms-version": "2019-12-12"
->>>>>>> 32e373e2
       },
       "ResponseBody": []
     },
     {
-<<<<<<< HEAD
-      "RequestUri": "https://seanstagehierarchical.dfs.core.windows.net/test-filesystem-c370dc43-41db-7595-e0fa-c3746d41f7f0/test-directory-3a8a3103-104a-c80b-9715-f5a545ba0670?resource=directory",
-      "RequestMethod": "PUT",
-      "RequestHeaders": {
-        "Authorization": "Sanitized",
-        "traceparent": "00-318e0bafa048db4a84a363d78e4db523-c885639d16608a48-00",
-        "User-Agent": [
-          "azsdk-net-Storage.Files.DataLake/12.0.0-dev.20200305.1",
-          "(.NET Core 4.6.28325.01; Microsoft Windows 10.0.18363 )"
-        ],
-        "x-ms-client-request-id": "3cd72bee-8ce5-fb0b-59ac-7f780c16e032",
-        "x-ms-date": "Thu, 05 Mar 2020 22:15:57 GMT",
-        "x-ms-return-client-request-id": "true",
-        "x-ms-version": "2019-10-10"
-=======
       "RequestUri": "http://seannsecanary.dfs.core.windows.net/test-filesystem-c370dc43-41db-7595-e0fa-c3746d41f7f0/test-directory-3a8a3103-104a-c80b-9715-f5a545ba0670?resource=directory",
       "RequestMethod": "PUT",
       "RequestHeaders": {
@@ -90,47 +47,25 @@
         "x-ms-date": "Fri, 03 Apr 2020 20:59:09 GMT",
         "x-ms-return-client-request-id": "true",
         "x-ms-version": "2019-12-12"
->>>>>>> 32e373e2
       },
       "RequestBody": null,
       "StatusCode": 201,
       "ResponseHeaders": {
         "Content-Length": "0",
-<<<<<<< HEAD
-        "Date": "Thu, 05 Mar 2020 22:15:56 GMT",
-        "ETag": "\u00220x8D7C152C790FF43\u0022",
-        "Last-Modified": "Thu, 05 Mar 2020 22:15:57 GMT",
-=======
         "Date": "Fri, 03 Apr 2020 20:59:07 GMT",
         "ETag": "\u00220x8D7D811DA4BC11E\u0022",
         "Last-Modified": "Fri, 03 Apr 2020 20:59:08 GMT",
->>>>>>> 32e373e2
         "Server": [
           "Windows-Azure-HDFS/1.0",
           "Microsoft-HTTPAPI/2.0"
         ],
         "x-ms-client-request-id": "3cd72bee-8ce5-fb0b-59ac-7f780c16e032",
-<<<<<<< HEAD
-        "x-ms-request-id": "5a9dcab2-201f-0001-313b-f3cde7000000",
-        "x-ms-version": "2019-10-10"
-=======
         "x-ms-request-id": "fa43ff18-201f-0097-5ffa-091bad000000",
         "x-ms-version": "2019-12-12"
->>>>>>> 32e373e2
       },
       "ResponseBody": []
     },
     {
-<<<<<<< HEAD
-      "RequestUri": "https://seanstagehierarchical.dfs.core.windows.net/test-filesystem-c370dc43-41db-7595-e0fa-c3746d41f7f0/test-directory-3a8a3103-104a-c80b-9715-f5a545ba0670/test-file-5fc57c9e-3f50-2203-cf4f-f26458823a4b?resource=file",
-      "RequestMethod": "PUT",
-      "RequestHeaders": {
-        "Authorization": "Sanitized",
-        "traceparent": "00-2340b42a4b35df4999bcc38b6499eae9-fb164ebf7193d746-00",
-        "User-Agent": [
-          "azsdk-net-Storage.Files.DataLake/12.0.0-dev.20200305.1",
-          "(.NET Core 4.6.28325.01; Microsoft Windows 10.0.18363 )"
-=======
       "RequestUri": "http://seannsecanary.dfs.core.windows.net/test-filesystem-c370dc43-41db-7595-e0fa-c3746d41f7f0/test-directory-3a8a3103-104a-c80b-9715-f5a545ba0670/test-file-5fc57c9e-3f50-2203-cf4f-f26458823a4b?resource=file",
       "RequestMethod": "PUT",
       "RequestHeaders": {
@@ -139,7 +74,6 @@
         "User-Agent": [
           "azsdk-net-Storage.Files.DataLake/12.1.0-dev.20200403.1",
           "(.NET Core 4.6.28325.01; Microsoft Windows 10.0.18362 )"
->>>>>>> 32e373e2
         ],
         "x-ms-cache-control": "control",
         "x-ms-client-request-id": "11eb8605-2f87-aec3-27b4-6c9599a7a3d6",
@@ -147,60 +81,28 @@
         "x-ms-content-encoding": "encoding",
         "x-ms-content-language": "language",
         "x-ms-content-type": "type",
-<<<<<<< HEAD
-        "x-ms-date": "Thu, 05 Mar 2020 22:15:57 GMT",
-        "x-ms-return-client-request-id": "true",
-        "x-ms-version": "2019-10-10"
-=======
         "x-ms-date": "Fri, 03 Apr 2020 20:59:09 GMT",
         "x-ms-return-client-request-id": "true",
         "x-ms-version": "2019-12-12"
->>>>>>> 32e373e2
       },
       "RequestBody": null,
       "StatusCode": 201,
       "ResponseHeaders": {
         "Content-Length": "0",
-<<<<<<< HEAD
-        "Date": "Thu, 05 Mar 2020 22:15:56 GMT",
-        "ETag": "\u00220x8D7C152C79F63D5\u0022",
-        "Last-Modified": "Thu, 05 Mar 2020 22:15:57 GMT",
-=======
         "Date": "Fri, 03 Apr 2020 20:59:07 GMT",
         "ETag": "\u00220x8D7D811DA59FE6F\u0022",
         "Last-Modified": "Fri, 03 Apr 2020 20:59:08 GMT",
->>>>>>> 32e373e2
         "Server": [
           "Windows-Azure-HDFS/1.0",
           "Microsoft-HTTPAPI/2.0"
         ],
         "x-ms-client-request-id": "11eb8605-2f87-aec3-27b4-6c9599a7a3d6",
-<<<<<<< HEAD
-        "x-ms-request-id": "5a9dcab3-201f-0001-323b-f3cde7000000",
-        "x-ms-version": "2019-10-10"
-=======
         "x-ms-request-id": "fa43ff19-201f-0097-60fa-091bad000000",
         "x-ms-version": "2019-12-12"
->>>>>>> 32e373e2
       },
       "ResponseBody": []
     },
     {
-<<<<<<< HEAD
-      "RequestUri": "https://seanstagehierarchical.blob.core.windows.net/test-filesystem-c370dc43-41db-7595-e0fa-c3746d41f7f0/test-directory-3a8a3103-104a-c80b-9715-f5a545ba0670/test-file-5fc57c9e-3f50-2203-cf4f-f26458823a4b",
-      "RequestMethod": "HEAD",
-      "RequestHeaders": {
-        "Authorization": "Sanitized",
-        "traceparent": "00-5341213efb05824fab613e01441e9fd2-faa99307a3ab7b4b-00",
-        "User-Agent": [
-          "azsdk-net-Storage.Files.DataLake/12.0.0-dev.20200305.1",
-          "(.NET Core 4.6.28325.01; Microsoft Windows 10.0.18363 )"
-        ],
-        "x-ms-client-request-id": "d15ec121-2997-57c4-1d08-f22d5df50eb9",
-        "x-ms-date": "Thu, 05 Mar 2020 22:15:57 GMT",
-        "x-ms-return-client-request-id": "true",
-        "x-ms-version": "2019-10-10"
-=======
       "RequestUri": "http://seannsecanary.blob.core.windows.net/test-filesystem-c370dc43-41db-7595-e0fa-c3746d41f7f0/test-directory-3a8a3103-104a-c80b-9715-f5a545ba0670/test-file-5fc57c9e-3f50-2203-cf4f-f26458823a4b",
       "RequestMethod": "HEAD",
       "RequestHeaders": {
@@ -214,7 +116,6 @@
         "x-ms-date": "Fri, 03 Apr 2020 20:59:10 GMT",
         "x-ms-return-client-request-id": "true",
         "x-ms-version": "2019-12-12"
->>>>>>> 32e373e2
       },
       "RequestBody": null,
       "StatusCode": 200,
@@ -226,15 +127,9 @@
         "Content-Language": "language",
         "Content-Length": "0",
         "Content-Type": "type",
-<<<<<<< HEAD
-        "Date": "Thu, 05 Mar 2020 22:15:57 GMT",
-        "ETag": "\u00220x8D7C152C79F63D5\u0022",
-        "Last-Modified": "Thu, 05 Mar 2020 22:15:57 GMT",
-=======
         "Date": "Fri, 03 Apr 2020 20:59:07 GMT",
         "ETag": "\u00220x8D7D811DA59FE6F\u0022",
         "Last-Modified": "Fri, 03 Apr 2020 20:59:08 GMT",
->>>>>>> 32e373e2
         "Server": [
           "Windows-Azure-Blob/1.0",
           "Microsoft-HTTPAPI/2.0"
@@ -243,40 +138,16 @@
         "x-ms-access-tier-inferred": "true",
         "x-ms-blob-type": "BlockBlob",
         "x-ms-client-request-id": "d15ec121-2997-57c4-1d08-f22d5df50eb9",
-<<<<<<< HEAD
-        "x-ms-creation-time": "Thu, 05 Mar 2020 22:15:57 GMT",
-        "x-ms-lease-state": "available",
-        "x-ms-lease-status": "unlocked",
-        "x-ms-request-id": "1b770618-e01e-001e-1f3b-f37ee3000000",
-        "x-ms-server-encrypted": "true",
-        "x-ms-version": "2019-10-10"
-=======
         "x-ms-creation-time": "Fri, 03 Apr 2020 20:59:08 GMT",
         "x-ms-lease-state": "available",
         "x-ms-lease-status": "unlocked",
         "x-ms-request-id": "9621ff1e-f01e-0012-6ffa-093670000000",
         "x-ms-server-encrypted": "true",
         "x-ms-version": "2019-12-12"
->>>>>>> 32e373e2
       },
       "ResponseBody": []
     },
     {
-<<<<<<< HEAD
-      "RequestUri": "https://seanstagehierarchical.blob.core.windows.net/test-filesystem-c370dc43-41db-7595-e0fa-c3746d41f7f0?restype=container",
-      "RequestMethod": "DELETE",
-      "RequestHeaders": {
-        "Authorization": "Sanitized",
-        "traceparent": "00-3e28cee91a2e0a49ae97bb826f04bd06-3016605825d7aa4e-00",
-        "User-Agent": [
-          "azsdk-net-Storage.Files.DataLake/12.0.0-dev.20200305.1",
-          "(.NET Core 4.6.28325.01; Microsoft Windows 10.0.18363 )"
-        ],
-        "x-ms-client-request-id": "d77486f2-d148-473f-709a-0d58d32176fa",
-        "x-ms-date": "Thu, 05 Mar 2020 22:15:57 GMT",
-        "x-ms-return-client-request-id": "true",
-        "x-ms-version": "2019-10-10"
-=======
       "RequestUri": "http://seannsecanary.blob.core.windows.net/test-filesystem-c370dc43-41db-7595-e0fa-c3746d41f7f0?restype=container",
       "RequestMethod": "DELETE",
       "RequestHeaders": {
@@ -290,39 +161,25 @@
         "x-ms-date": "Fri, 03 Apr 2020 20:59:10 GMT",
         "x-ms-return-client-request-id": "true",
         "x-ms-version": "2019-12-12"
->>>>>>> 32e373e2
       },
       "RequestBody": null,
       "StatusCode": 202,
       "ResponseHeaders": {
         "Content-Length": "0",
-<<<<<<< HEAD
-        "Date": "Thu, 05 Mar 2020 22:15:57 GMT",
-=======
         "Date": "Fri, 03 Apr 2020 20:59:08 GMT",
->>>>>>> 32e373e2
         "Server": [
           "Windows-Azure-Blob/1.0",
           "Microsoft-HTTPAPI/2.0"
         ],
         "x-ms-client-request-id": "d77486f2-d148-473f-709a-0d58d32176fa",
-<<<<<<< HEAD
-        "x-ms-request-id": "1b770619-e01e-001e-203b-f37ee3000000",
-        "x-ms-version": "2019-10-10"
-=======
         "x-ms-request-id": "9621ff2a-f01e-0012-7bfa-093670000000",
         "x-ms-version": "2019-12-12"
->>>>>>> 32e373e2
       },
       "ResponseBody": []
     }
   ],
   "Variables": {
     "RandomSeed": "715255523",
-<<<<<<< HEAD
-    "Storage_TestConfigHierarchicalNamespace": "NamespaceTenant\nseanstagehierarchical\nU2FuaXRpemVk\nhttps://seanstagehierarchical.blob.core.windows.net\nhttp://seanstagehierarchical.file.core.windows.net\nhttp://seanstagehierarchical.queue.core.windows.net\nhttp://seanstagehierarchical.table.core.windows.net\n\n\n\n\nhttp://seanstagehierarchical-secondary.blob.core.windows.net\nhttp://seanstagehierarchical-secondary.file.core.windows.net\nhttp://seanstagehierarchical-secondary.queue.core.windows.net\nhttp://seanstagehierarchical-secondary.table.core.windows.net\n68390a19-a643-458b-b726-408abf67b4fc\nSanitized\n72f988bf-86f1-41af-91ab-2d7cd011db47\nhttps://login.microsoftonline.com/\nCloud\nBlobEndpoint=https://seanstagehierarchical.blob.core.windows.net/;QueueEndpoint=http://seanstagehierarchical.queue.core.windows.net/;FileEndpoint=http://seanstagehierarchical.file.core.windows.net/;BlobSecondaryEndpoint=http://seanstagehierarchical-secondary.blob.core.windows.net/;QueueSecondaryEndpoint=http://seanstagehierarchical-secondary.queue.core.windows.net/;FileSecondaryEndpoint=http://seanstagehierarchical-secondary.file.core.windows.net/;AccountName=seanstagehierarchical;AccountKey=Sanitized\n"
-=======
     "Storage_TestConfigHierarchicalNamespace": "NamespaceTenant\nseannsecanary\nU2FuaXRpemVk\nhttp://seannsecanary.blob.core.windows.net\nhttp://seannsecanary.file.core.windows.net\nhttp://seannsecanary.queue.core.windows.net\nhttp://seannsecanary.table.core.windows.net\n\n\n\n\nhttp://seannsecanary-secondary.blob.core.windows.net\nhttp://seannsecanary-secondary.file.core.windows.net\nhttp://seannsecanary-secondary.queue.core.windows.net\nhttp://seannsecanary-secondary.table.core.windows.net\n68390a19-a643-458b-b726-408abf67b4fc\nSanitized\n72f988bf-86f1-41af-91ab-2d7cd011db47\nhttps://login.microsoftonline.com/\nCloud\nBlobEndpoint=http://seannsecanary.blob.core.windows.net/;QueueEndpoint=http://seannsecanary.queue.core.windows.net/;FileEndpoint=http://seannsecanary.file.core.windows.net/;BlobSecondaryEndpoint=http://seannsecanary-secondary.blob.core.windows.net/;QueueSecondaryEndpoint=http://seannsecanary-secondary.queue.core.windows.net/;FileSecondaryEndpoint=http://seannsecanary-secondary.file.core.windows.net/;AccountName=seannsecanary;AccountKey=Sanitized\n"
->>>>>>> 32e373e2
   }
 }