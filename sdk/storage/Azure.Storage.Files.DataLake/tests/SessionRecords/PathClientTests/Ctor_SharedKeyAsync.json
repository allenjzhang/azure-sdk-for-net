--- conflicted
+++ resolved
@@ -1,22 +1,6 @@
 {
   "Entries": [
     {
-<<<<<<< HEAD
-      "RequestUri": "https://seanstagehierarchical.blob.core.windows.net/test-filesystem-7b2a474c-0323-455c-88f9-81b6b97a39ff?restype=container",
-      "RequestMethod": "PUT",
-      "RequestHeaders": {
-        "Authorization": "Sanitized",
-        "traceparent": "00-c07eb00b351c7c45b15956ccf52b74f9-f628b4f437263d40-00",
-        "User-Agent": [
-          "azsdk-net-Storage.Files.DataLake/12.0.0-dev.20200305.1",
-          "(.NET Core 4.6.28325.01; Microsoft Windows 10.0.18363 )"
-        ],
-        "x-ms-blob-public-access": "container",
-        "x-ms-client-request-id": "ba74c474-d7b6-80f0-f8a7-08509515d9cd",
-        "x-ms-date": "Thu, 05 Mar 2020 21:57:06 GMT",
-        "x-ms-return-client-request-id": "true",
-        "x-ms-version": "2019-10-10"
-=======
       "RequestUri": "http://seannsecanary.blob.core.windows.net/test-filesystem-7b2a474c-0323-455c-88f9-81b6b97a39ff?restype=container",
       "RequestMethod": "PUT",
       "RequestHeaders": {
@@ -31,52 +15,25 @@
         "x-ms-date": "Fri, 03 Apr 2020 21:05:49 GMT",
         "x-ms-return-client-request-id": "true",
         "x-ms-version": "2019-12-12"
->>>>>>> 32e373e2
       },
       "RequestBody": null,
       "StatusCode": 201,
       "ResponseHeaders": {
         "Content-Length": "0",
-<<<<<<< HEAD
-        "Date": "Thu, 05 Mar 2020 21:57:06 GMT",
-        "ETag": "\u00220x8D7C15025584C01\u0022",
-        "Last-Modified": "Thu, 05 Mar 2020 21:57:06 GMT",
-=======
         "Date": "Fri, 03 Apr 2020 21:05:46 GMT",
         "ETag": "\u00220x8D7D812C838D20C\u0022",
         "Last-Modified": "Fri, 03 Apr 2020 21:05:47 GMT",
->>>>>>> 32e373e2
         "Server": [
           "Windows-Azure-Blob/1.0",
           "Microsoft-HTTPAPI/2.0"
         ],
         "x-ms-client-request-id": "ba74c474-d7b6-80f0-f8a7-08509515d9cd",
-<<<<<<< HEAD
-        "x-ms-request-id": "fa030f9e-101e-001a-7839-f3f3e4000000",
-        "x-ms-version": "2019-10-10"
-=======
         "x-ms-request-id": "9622bc6b-f01e-0012-4afb-093670000000",
         "x-ms-version": "2019-12-12"
->>>>>>> 32e373e2
       },
       "ResponseBody": []
     },
     {
-<<<<<<< HEAD
-      "RequestUri": "https://seanstagehierarchical.dfs.core.windows.net/test-filesystem-7b2a474c-0323-455c-88f9-81b6b97a39ff/test-directory-3d792092-08ee-d780-b2ab-ee3abfc155ce?resource=directory",
-      "RequestMethod": "PUT",
-      "RequestHeaders": {
-        "Authorization": "Sanitized",
-        "traceparent": "00-1c33ea75c6414a4e82147cc2d89b0fd9-03758b2e4cd3e146-00",
-        "User-Agent": [
-          "azsdk-net-Storage.Files.DataLake/12.0.0-dev.20200305.1",
-          "(.NET Core 4.6.28325.01; Microsoft Windows 10.0.18363 )"
-        ],
-        "x-ms-client-request-id": "cf08770f-7a40-6b50-449c-080be8b5c036",
-        "x-ms-date": "Thu, 05 Mar 2020 21:57:06 GMT",
-        "x-ms-return-client-request-id": "true",
-        "x-ms-version": "2019-10-10"
-=======
       "RequestUri": "http://seannsecanary.dfs.core.windows.net/test-filesystem-7b2a474c-0323-455c-88f9-81b6b97a39ff/test-directory-3d792092-08ee-d780-b2ab-ee3abfc155ce?resource=directory",
       "RequestMethod": "PUT",
       "RequestHeaders": {
@@ -90,52 +47,25 @@
         "x-ms-date": "Fri, 03 Apr 2020 21:05:49 GMT",
         "x-ms-return-client-request-id": "true",
         "x-ms-version": "2019-12-12"
->>>>>>> 32e373e2
       },
       "RequestBody": null,
       "StatusCode": 201,
       "ResponseHeaders": {
         "Content-Length": "0",
-<<<<<<< HEAD
-        "Date": "Thu, 05 Mar 2020 21:57:05 GMT",
-        "ETag": "\u00220x8D7C15025954276\u0022",
-        "Last-Modified": "Thu, 05 Mar 2020 21:57:06 GMT",
-=======
         "Date": "Fri, 03 Apr 2020 21:05:47 GMT",
         "ETag": "\u00220x8D7D812C8488D3D\u0022",
         "Last-Modified": "Fri, 03 Apr 2020 21:05:47 GMT",
->>>>>>> 32e373e2
         "Server": [
           "Windows-Azure-HDFS/1.0",
           "Microsoft-HTTPAPI/2.0"
         ],
         "x-ms-client-request-id": "cf08770f-7a40-6b50-449c-080be8b5c036",
-<<<<<<< HEAD
-        "x-ms-request-id": "6c2553cd-a01f-0020-0d39-f3e99c000000",
-        "x-ms-version": "2019-10-10"
-=======
         "x-ms-request-id": "fa440477-201f-0097-25fb-091bad000000",
         "x-ms-version": "2019-12-12"
->>>>>>> 32e373e2
       },
       "ResponseBody": []
     },
     {
-<<<<<<< HEAD
-      "RequestUri": "https://seanstagehierarchical.blob.core.windows.net/test-filesystem-7b2a474c-0323-455c-88f9-81b6b97a39ff/test-directory-3d792092-08ee-d780-b2ab-ee3abfc155ce",
-      "RequestMethod": "HEAD",
-      "RequestHeaders": {
-        "Authorization": "Sanitized",
-        "traceparent": "00-8f425386629f714981689b97c01ec71c-4697f268c52f9248-00",
-        "User-Agent": [
-          "azsdk-net-Storage.Files.DataLake/12.0.0-dev.20200305.1",
-          "(.NET Core 4.6.28325.01; Microsoft Windows 10.0.18363 )"
-        ],
-        "x-ms-client-request-id": "482a76c1-86b8-c78d-f2d6-b169763d0720",
-        "x-ms-date": "Thu, 05 Mar 2020 21:57:06 GMT",
-        "x-ms-return-client-request-id": "true",
-        "x-ms-version": "2019-10-10"
-=======
       "RequestUri": "http://seannsecanary.blob.core.windows.net/test-filesystem-7b2a474c-0323-455c-88f9-81b6b97a39ff/test-directory-3d792092-08ee-d780-b2ab-ee3abfc155ce",
       "RequestMethod": "HEAD",
       "RequestHeaders": {
@@ -149,7 +79,6 @@
         "x-ms-date": "Fri, 03 Apr 2020 21:05:49 GMT",
         "x-ms-return-client-request-id": "true",
         "x-ms-version": "2019-12-12"
->>>>>>> 32e373e2
       },
       "RequestBody": null,
       "StatusCode": 200,
@@ -157,15 +86,9 @@
         "Accept-Ranges": "bytes",
         "Content-Length": "0",
         "Content-Type": "application/octet-stream",
-<<<<<<< HEAD
-        "Date": "Thu, 05 Mar 2020 21:57:06 GMT",
-        "ETag": "\u00220x8D7C15025954276\u0022",
-        "Last-Modified": "Thu, 05 Mar 2020 21:57:06 GMT",
-=======
         "Date": "Fri, 03 Apr 2020 21:05:47 GMT",
         "ETag": "\u00220x8D7D812C8488D3D\u0022",
         "Last-Modified": "Fri, 03 Apr 2020 21:05:47 GMT",
->>>>>>> 32e373e2
         "Server": [
           "Windows-Azure-Blob/1.0",
           "Microsoft-HTTPAPI/2.0"
@@ -174,15 +97,6 @@
         "x-ms-access-tier-inferred": "true",
         "x-ms-blob-type": "BlockBlob",
         "x-ms-client-request-id": "482a76c1-86b8-c78d-f2d6-b169763d0720",
-<<<<<<< HEAD
-        "x-ms-creation-time": "Thu, 05 Mar 2020 21:57:06 GMT",
-        "x-ms-lease-state": "available",
-        "x-ms-lease-status": "unlocked",
-        "x-ms-meta-hdi_isfolder": "true",
-        "x-ms-request-id": "1dff2450-501e-000b-7239-f36950000000",
-        "x-ms-server-encrypted": "true",
-        "x-ms-version": "2019-10-10"
-=======
         "x-ms-creation-time": "Fri, 03 Apr 2020 21:05:47 GMT",
         "x-ms-lease-state": "available",
         "x-ms-lease-status": "unlocked",
@@ -190,26 +104,10 @@
         "x-ms-request-id": "9622bc83-f01e-0012-5ffb-093670000000",
         "x-ms-server-encrypted": "true",
         "x-ms-version": "2019-12-12"
->>>>>>> 32e373e2
       },
       "ResponseBody": []
     },
     {
-<<<<<<< HEAD
-      "RequestUri": "https://seanstagehierarchical.blob.core.windows.net/test-filesystem-7b2a474c-0323-455c-88f9-81b6b97a39ff?restype=container",
-      "RequestMethod": "DELETE",
-      "RequestHeaders": {
-        "Authorization": "Sanitized",
-        "traceparent": "00-ce75f594786ec7468646486e60897073-e71d9686ec3de842-00",
-        "User-Agent": [
-          "azsdk-net-Storage.Files.DataLake/12.0.0-dev.20200305.1",
-          "(.NET Core 4.6.28325.01; Microsoft Windows 10.0.18363 )"
-        ],
-        "x-ms-client-request-id": "72499930-788a-cb7e-ac48-60fb325d9d9a",
-        "x-ms-date": "Thu, 05 Mar 2020 21:57:07 GMT",
-        "x-ms-return-client-request-id": "true",
-        "x-ms-version": "2019-10-10"
-=======
       "RequestUri": "http://seannsecanary.blob.core.windows.net/test-filesystem-7b2a474c-0323-455c-88f9-81b6b97a39ff?restype=container",
       "RequestMethod": "DELETE",
       "RequestHeaders": {
@@ -223,39 +121,25 @@
         "x-ms-date": "Fri, 03 Apr 2020 21:05:49 GMT",
         "x-ms-return-client-request-id": "true",
         "x-ms-version": "2019-12-12"
->>>>>>> 32e373e2
       },
       "RequestBody": null,
       "StatusCode": 202,
       "ResponseHeaders": {
         "Content-Length": "0",
-<<<<<<< HEAD
-        "Date": "Thu, 05 Mar 2020 21:57:06 GMT",
-=======
         "Date": "Fri, 03 Apr 2020 21:05:47 GMT",
->>>>>>> 32e373e2
         "Server": [
           "Windows-Azure-Blob/1.0",
           "Microsoft-HTTPAPI/2.0"
         ],
         "x-ms-client-request-id": "72499930-788a-cb7e-ac48-60fb325d9d9a",
-<<<<<<< HEAD
-        "x-ms-request-id": "1dff2455-501e-000b-7539-f36950000000",
-        "x-ms-version": "2019-10-10"
-=======
         "x-ms-request-id": "9622bc90-f01e-0012-6afb-093670000000",
         "x-ms-version": "2019-12-12"
->>>>>>> 32e373e2
       },
       "ResponseBody": []
     }
   ],
   "Variables": {
     "RandomSeed": "875510463",
-<<<<<<< HEAD
-    "Storage_TestConfigHierarchicalNamespace": "NamespaceTenant\nseanstagehierarchical\nU2FuaXRpemVk\nhttps://seanstagehierarchical.blob.core.windows.net\nhttp://seanstagehierarchical.file.core.windows.net\nhttp://seanstagehierarchical.queue.core.windows.net\nhttp://seanstagehierarchical.table.core.windows.net\n\n\n\n\nhttp://seanstagehierarchical-secondary.blob.core.windows.net\nhttp://seanstagehierarchical-secondary.file.core.windows.net\nhttp://seanstagehierarchical-secondary.queue.core.windows.net\nhttp://seanstagehierarchical-secondary.table.core.windows.net\n68390a19-a643-458b-b726-408abf67b4fc\nSanitized\n72f988bf-86f1-41af-91ab-2d7cd011db47\nhttps://login.microsoftonline.com/\nCloud\nBlobEndpoint=https://seanstagehierarchical.blob.core.windows.net/;QueueEndpoint=http://seanstagehierarchical.queue.core.windows.net/;FileEndpoint=http://seanstagehierarchical.file.core.windows.net/;BlobSecondaryEndpoint=http://seanstagehierarchical-secondary.blob.core.windows.net/;QueueSecondaryEndpoint=http://seanstagehierarchical-secondary.queue.core.windows.net/;FileSecondaryEndpoint=http://seanstagehierarchical-secondary.file.core.windows.net/;AccountName=seanstagehierarchical;AccountKey=Sanitized\n"
-=======
     "Storage_TestConfigHierarchicalNamespace": "NamespaceTenant\nseannsecanary\nU2FuaXRpemVk\nhttp://seannsecanary.blob.core.windows.net\nhttp://seannsecanary.file.core.windows.net\nhttp://seannsecanary.queue.core.windows.net\nhttp://seannsecanary.table.core.windows.net\n\n\n\n\nhttp://seannsecanary-secondary.blob.core.windows.net\nhttp://seannsecanary-secondary.file.core.windows.net\nhttp://seannsecanary-secondary.queue.core.windows.net\nhttp://seannsecanary-secondary.table.core.windows.net\n68390a19-a643-458b-b726-408abf67b4fc\nSanitized\n72f988bf-86f1-41af-91ab-2d7cd011db47\nhttps://login.microsoftonline.com/\nCloud\nBlobEndpoint=http://seannsecanary.blob.core.windows.net/;QueueEndpoint=http://seannsecanary.queue.core.windows.net/;FileEndpoint=http://seannsecanary.file.core.windows.net/;BlobSecondaryEndpoint=http://seannsecanary-secondary.blob.core.windows.net/;QueueSecondaryEndpoint=http://seannsecanary-secondary.queue.core.windows.net/;FileSecondaryEndpoint=http://seannsecanary-secondary.file.core.windows.net/;AccountName=seannsecanary;AccountKey=Sanitized\n"
->>>>>>> 32e373e2
   }
 }