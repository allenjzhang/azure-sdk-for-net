{
  "Entries": [
    {
<<<<<<< HEAD
      "RequestUri": "https://seanstagehierarchical.blob.core.windows.net/test-filesystem-8ab940b5-63d8-5e53-252b-495570b71775?restype=container",
      "RequestMethod": "PUT",
      "RequestHeaders": {
        "Authorization": "Sanitized",
        "traceparent": "00-f1d4fea1db73e140be182a3156da77ae-fa4c9e397108074e-00",
        "User-Agent": [
          "azsdk-net-Storage.Files.DataLake/12.0.0-dev.20200305.1",
          "(.NET Core 4.6.28325.01; Microsoft Windows 10.0.18363 )"
        ],
        "x-ms-blob-public-access": "container",
        "x-ms-client-request-id": "00d1629a-1edd-61cf-ac6f-6a9060157d87",
        "x-ms-date": "Thu, 05 Mar 2020 21:57:00 GMT",
        "x-ms-return-client-request-id": "true",
        "x-ms-version": "2019-10-10"
=======
      "RequestUri": "http://seannsecanary.blob.core.windows.net/test-filesystem-8ab940b5-63d8-5e53-252b-495570b71775?restype=container",
      "RequestMethod": "PUT",
      "RequestHeaders": {
        "Authorization": "Sanitized",
        "traceparent": "00-dfdea597ec8d0246b33c254f20fcd207-0879171c94bee044-00",
        "User-Agent": [
          "azsdk-net-Storage.Files.DataLake/12.1.0-dev.20200403.1",
          "(.NET Core 4.6.28325.01; Microsoft Windows 10.0.18362 )"
        ],
        "x-ms-blob-public-access": "container",
        "x-ms-client-request-id": "00d1629a-1edd-61cf-ac6f-6a9060157d87",
        "x-ms-date": "Fri, 03 Apr 2020 21:05:47 GMT",
        "x-ms-return-client-request-id": "true",
        "x-ms-version": "2019-12-12"
>>>>>>> 32e373e2
      },
      "RequestBody": null,
      "StatusCode": 201,
      "ResponseHeaders": {
        "Content-Length": "0",
<<<<<<< HEAD
        "Date": "Thu, 05 Mar 2020 21:57:01 GMT",
        "ETag": "\u00220x8D7C1502229537B\u0022",
        "Last-Modified": "Thu, 05 Mar 2020 21:57:01 GMT",
=======
        "Date": "Fri, 03 Apr 2020 21:05:45 GMT",
        "ETag": "\u00220x8D7D812C76380A1\u0022",
        "Last-Modified": "Fri, 03 Apr 2020 21:05:46 GMT",
>>>>>>> 32e373e2
        "Server": [
          "Windows-Azure-Blob/1.0",
          "Microsoft-HTTPAPI/2.0"
        ],
        "x-ms-client-request-id": "00d1629a-1edd-61cf-ac6f-6a9060157d87",
<<<<<<< HEAD
        "x-ms-request-id": "2d191110-901e-0004-4938-f31f3c000000",
        "x-ms-version": "2019-10-10"
=======
        "x-ms-request-id": "9622bb5e-f01e-0012-74fb-093670000000",
        "x-ms-version": "2019-12-12"
>>>>>>> 32e373e2
      },
      "ResponseBody": []
    },
    {
<<<<<<< HEAD
      "RequestUri": "https://seanstagehierarchical.dfs.core.windows.net/test-filesystem-8ab940b5-63d8-5e53-252b-495570b71775/test-directory-40512075-fee7-60a9-cfeb-459bc7e669a8?resource=directory",
      "RequestMethod": "PUT",
      "RequestHeaders": {
        "Authorization": "Sanitized",
        "traceparent": "00-ed23e6012f885a4da107f6ac9bbd02e6-0714912f37e6a045-00",
        "User-Agent": [
          "azsdk-net-Storage.Files.DataLake/12.0.0-dev.20200305.1",
          "(.NET Core 4.6.28325.01; Microsoft Windows 10.0.18363 )"
        ],
        "x-ms-client-request-id": "d4f714bf-c02b-9b24-b970-30f1d83399c5",
        "x-ms-date": "Thu, 05 Mar 2020 21:57:01 GMT",
        "x-ms-return-client-request-id": "true",
        "x-ms-version": "2019-10-10"
=======
      "RequestUri": "http://seannsecanary.dfs.core.windows.net/test-filesystem-8ab940b5-63d8-5e53-252b-495570b71775/test-directory-40512075-fee7-60a9-cfeb-459bc7e669a8?resource=directory",
      "RequestMethod": "PUT",
      "RequestHeaders": {
        "Authorization": "Sanitized",
        "traceparent": "00-8321596919858f49b2b644507f0dbe91-1829f4fb742fd349-00",
        "User-Agent": [
          "azsdk-net-Storage.Files.DataLake/12.1.0-dev.20200403.1",
          "(.NET Core 4.6.28325.01; Microsoft Windows 10.0.18362 )"
        ],
        "x-ms-client-request-id": "d4f714bf-c02b-9b24-b970-30f1d83399c5",
        "x-ms-date": "Fri, 03 Apr 2020 21:05:47 GMT",
        "x-ms-return-client-request-id": "true",
        "x-ms-version": "2019-12-12"
>>>>>>> 32e373e2
      },
      "RequestBody": null,
      "StatusCode": 201,
      "ResponseHeaders": {
        "Content-Length": "0",
<<<<<<< HEAD
        "Date": "Thu, 05 Mar 2020 21:57:01 GMT",
        "ETag": "\u00220x8D7C15022A3CE4C\u0022",
        "Last-Modified": "Thu, 05 Mar 2020 21:57:01 GMT",
=======
        "Date": "Fri, 03 Apr 2020 21:05:45 GMT",
        "ETag": "\u00220x8D7D812C7745284\u0022",
        "Last-Modified": "Fri, 03 Apr 2020 21:05:46 GMT",
>>>>>>> 32e373e2
        "Server": [
          "Windows-Azure-HDFS/1.0",
          "Microsoft-HTTPAPI/2.0"
        ],
        "x-ms-client-request-id": "d4f714bf-c02b-9b24-b970-30f1d83399c5",
<<<<<<< HEAD
        "x-ms-request-id": "2677bcb8-401f-0007-6a38-f3fe58000000",
        "x-ms-version": "2019-10-10"
=======
        "x-ms-request-id": "fa440475-201f-0097-23fb-091bad000000",
        "x-ms-version": "2019-12-12"
>>>>>>> 32e373e2
      },
      "ResponseBody": []
    },
    {
      "RequestUri": "https://login.microsoftonline.com/72f988bf-86f1-41af-91ab-2d7cd011db47/oauth2/v2.0/token",
      "RequestMethod": "POST",
      "RequestHeaders": {
        "Content-Length": "169",
        "Content-Type": "application/x-www-form-urlencoded",
<<<<<<< HEAD
        "traceparent": "00-3d9593520f73a84f87ccfc1c0652aa62-6fa18dbda8bf5041-00",
        "User-Agent": [
          "azsdk-net-Identity/1.1.1",
          "(.NET Core 4.6.28325.01; Microsoft Windows 10.0.18363 )"
=======
        "traceparent": "00-b417b460f6d51245b9062914c0dcd317-76888e1a2d59c142-00",
        "User-Agent": [
          "azsdk-net-Identity/1.1.1",
          "(.NET Core 4.6.28325.01; Microsoft Windows 10.0.18362 )"
>>>>>>> 32e373e2
        ],
        "x-ms-client-request-id": "272a939a4a7a4fd571994cf69771f641",
        "x-ms-return-client-request-id": "true"
      },
      "RequestBody": "response_type=token\u0026grant_type=client_credentials\u0026client_id=68390a19-a643-458b-b726-408abf67b4fc\u0026client_secret=Sanitized\u0026scope=https%3A%2F%2Fstorage.azure.com%2F.default",
      "StatusCode": 200,
      "ResponseHeaders": {
        "Cache-Control": "no-store, no-cache",
        "Content-Length": "92",
        "Content-Type": "application/json; charset=utf-8",
<<<<<<< HEAD
        "Date": "Thu, 05 Mar 2020 21:57:01 GMT",
=======
        "Date": "Fri, 03 Apr 2020 21:05:46 GMT",
>>>>>>> 32e373e2
        "Expires": "-1",
        "P3P": "CP=\u0022DSP CUR OTPi IND OTRi ONL FIN\u0022",
        "Pragma": "no-cache",
        "Set-Cookie": [
<<<<<<< HEAD
          "fpc=Aronv88qVttOgthijNvmIhXeSEc1AQAAAK1s89UOAAAA; expires=Sat, 04-Apr-2020 21:57:02 GMT; path=/; secure; HttpOnly; SameSite=None",
          "x-ms-gateway-slice=corp; path=/; SameSite=None; secure; HttpOnly",
          "stsservicecookie=estscorp; path=/; SameSite=None; secure; HttpOnly"
        ],
        "Strict-Transport-Security": "max-age=31536000; includeSubDomains",
        "X-Content-Type-Options": "nosniff",
        "x-ms-ests-server": "2.1.10155.16 - WST ProdSlices",
        "x-ms-request-id": "ea991f09-6b47-4d2d-bfb8-e45044a10800"
=======
          "fpc=AvvNWtdun_5GgtQOPebEkLHeSEc1AQAAACqcGdYOAAAA; expires=Sun, 03-May-2020 21:05:46 GMT; path=/; secure; HttpOnly; SameSite=None",
          "x-ms-gateway-slice=prod; path=/; SameSite=None; secure; HttpOnly",
          "stsservicecookie=ests; path=/; SameSite=None; secure; HttpOnly"
        ],
        "Strict-Transport-Security": "max-age=31536000; includeSubDomains",
        "X-Content-Type-Options": "nosniff",
        "x-ms-ests-server": "2.1.10321.6 - SAN ProdSlices",
        "x-ms-request-id": "34a0df4d-93ee-402b-baa7-b4485e250a00"
>>>>>>> 32e373e2
      },
      "ResponseBody": {
        "token_type": "Bearer",
        "expires_in": 86399,
        "ext_expires_in": 86399,
        "access_token": "Sanitized"
      }
    },
    {
      "RequestUri": "https://seannsecanary.blob.core.windows.net/test-filesystem-8ab940b5-63d8-5e53-252b-495570b71775/test-directory-40512075-fee7-60a9-cfeb-459bc7e669a8",
      "RequestMethod": "HEAD",
      "RequestHeaders": {
        "Authorization": "Sanitized",
<<<<<<< HEAD
        "traceparent": "00-3d9593520f73a84f87ccfc1c0652aa62-40373854ebab664b-00",
        "User-Agent": [
          "azsdk-net-Storage.Files.DataLake/12.0.0-dev.20200305.1",
          "(.NET Core 4.6.28325.01; Microsoft Windows 10.0.18363 )"
        ],
        "x-ms-client-request-id": "b3db167e-94ee-6a7c-191f-5374e6a743e4",
        "x-ms-return-client-request-id": "true",
        "x-ms-version": "2019-10-10"
=======
        "traceparent": "00-b417b460f6d51245b9062914c0dcd317-d5b0dda3dabd4244-00",
        "User-Agent": [
          "azsdk-net-Storage.Files.DataLake/12.1.0-dev.20200403.1",
          "(.NET Core 4.6.28325.01; Microsoft Windows 10.0.18362 )"
        ],
        "x-ms-client-request-id": "b3db167e-94ee-6a7c-191f-5374e6a743e4",
        "x-ms-return-client-request-id": "true",
        "x-ms-version": "2019-12-12"
>>>>>>> 32e373e2
      },
      "RequestBody": null,
      "StatusCode": 200,
      "ResponseHeaders": {
        "Accept-Ranges": "bytes",
        "Content-Length": "0",
        "Content-Type": "application/octet-stream",
<<<<<<< HEAD
        "Date": "Thu, 05 Mar 2020 21:57:03 GMT",
        "ETag": "\u00220x8D7C15022A3CE4C\u0022",
        "Last-Modified": "Thu, 05 Mar 2020 21:57:01 GMT",
=======
        "Date": "Fri, 03 Apr 2020 21:05:46 GMT",
        "ETag": "\u00220x8D7D812C7745284\u0022",
        "Last-Modified": "Fri, 03 Apr 2020 21:05:46 GMT",
>>>>>>> 32e373e2
        "Server": [
          "Windows-Azure-Blob/1.0",
          "Microsoft-HTTPAPI/2.0"
        ],
        "x-ms-access-tier": "Hot",
        "x-ms-access-tier-inferred": "true",
        "x-ms-blob-type": "BlockBlob",
        "x-ms-client-request-id": "b3db167e-94ee-6a7c-191f-5374e6a743e4",
<<<<<<< HEAD
        "x-ms-creation-time": "Thu, 05 Mar 2020 21:57:01 GMT",
        "x-ms-lease-state": "available",
        "x-ms-lease-status": "unlocked",
        "x-ms-meta-hdi_isfolder": "true",
        "x-ms-request-id": "ee938434-101e-0047-5039-f3f960000000",
        "x-ms-server-encrypted": "true",
        "x-ms-version": "2019-10-10"
=======
        "x-ms-creation-time": "Fri, 03 Apr 2020 21:05:46 GMT",
        "x-ms-lease-state": "available",
        "x-ms-lease-status": "unlocked",
        "x-ms-meta-hdi_isfolder": "true",
        "x-ms-request-id": "1af79f87-a01e-007d-16fb-093c83000000",
        "x-ms-server-encrypted": "true",
        "x-ms-version": "2019-12-12"
>>>>>>> 32e373e2
      },
      "ResponseBody": []
    },
    {
<<<<<<< HEAD
      "RequestUri": "https://seanstagehierarchical.blob.core.windows.net/test-filesystem-8ab940b5-63d8-5e53-252b-495570b71775?restype=container",
      "RequestMethod": "DELETE",
      "RequestHeaders": {
        "Authorization": "Sanitized",
        "traceparent": "00-c88137542997bc46917021716fb4eb22-d700e590b502b149-00",
        "User-Agent": [
          "azsdk-net-Storage.Files.DataLake/12.0.0-dev.20200305.1",
          "(.NET Core 4.6.28325.01; Microsoft Windows 10.0.18363 )"
        ],
        "x-ms-client-request-id": "111744f1-4f4d-3474-418c-41554785d2a7",
        "x-ms-date": "Thu, 05 Mar 2020 21:57:04 GMT",
        "x-ms-return-client-request-id": "true",
        "x-ms-version": "2019-10-10"
=======
      "RequestUri": "http://seannsecanary.blob.core.windows.net/test-filesystem-8ab940b5-63d8-5e53-252b-495570b71775?restype=container",
      "RequestMethod": "DELETE",
      "RequestHeaders": {
        "Authorization": "Sanitized",
        "traceparent": "00-f95e3995b90ab041bd2b9ee8dd27a2fa-d23cdc80cbff504d-00",
        "User-Agent": [
          "azsdk-net-Storage.Files.DataLake/12.1.0-dev.20200403.1",
          "(.NET Core 4.6.28325.01; Microsoft Windows 10.0.18362 )"
        ],
        "x-ms-client-request-id": "111744f1-4f4d-3474-418c-41554785d2a7",
        "x-ms-date": "Fri, 03 Apr 2020 21:05:48 GMT",
        "x-ms-return-client-request-id": "true",
        "x-ms-version": "2019-12-12"
>>>>>>> 32e373e2
      },
      "RequestBody": null,
      "StatusCode": 202,
      "ResponseHeaders": {
        "Content-Length": "0",
<<<<<<< HEAD
        "Date": "Thu, 05 Mar 2020 21:57:03 GMT",
=======
        "Date": "Fri, 03 Apr 2020 21:05:46 GMT",
>>>>>>> 32e373e2
        "Server": [
          "Windows-Azure-Blob/1.0",
          "Microsoft-HTTPAPI/2.0"
        ],
        "x-ms-client-request-id": "111744f1-4f4d-3474-418c-41554785d2a7",
<<<<<<< HEAD
        "x-ms-request-id": "ee93844b-101e-0047-6339-f3f960000000",
        "x-ms-version": "2019-10-10"
=======
        "x-ms-request-id": "9622bc08-f01e-0012-77fb-093670000000",
        "x-ms-version": "2019-12-12"
>>>>>>> 32e373e2
      },
      "ResponseBody": []
    }
  ],
  "Variables": {
    "RandomSeed": "1208828890",
<<<<<<< HEAD
    "Storage_TestConfigHierarchicalNamespace": "NamespaceTenant\nseanstagehierarchical\nU2FuaXRpemVk\nhttps://seanstagehierarchical.blob.core.windows.net\nhttp://seanstagehierarchical.file.core.windows.net\nhttp://seanstagehierarchical.queue.core.windows.net\nhttp://seanstagehierarchical.table.core.windows.net\n\n\n\n\nhttp://seanstagehierarchical-secondary.blob.core.windows.net\nhttp://seanstagehierarchical-secondary.file.core.windows.net\nhttp://seanstagehierarchical-secondary.queue.core.windows.net\nhttp://seanstagehierarchical-secondary.table.core.windows.net\n68390a19-a643-458b-b726-408abf67b4fc\nSanitized\n72f988bf-86f1-41af-91ab-2d7cd011db47\nhttps://login.microsoftonline.com/\nCloud\nBlobEndpoint=https://seanstagehierarchical.blob.core.windows.net/;QueueEndpoint=http://seanstagehierarchical.queue.core.windows.net/;FileEndpoint=http://seanstagehierarchical.file.core.windows.net/;BlobSecondaryEndpoint=http://seanstagehierarchical-secondary.blob.core.windows.net/;QueueSecondaryEndpoint=http://seanstagehierarchical-secondary.queue.core.windows.net/;FileSecondaryEndpoint=http://seanstagehierarchical-secondary.file.core.windows.net/;AccountName=seanstagehierarchical;AccountKey=Sanitized\n"
=======
    "Storage_TestConfigHierarchicalNamespace": "NamespaceTenant\nseannsecanary\nU2FuaXRpemVk\nhttp://seannsecanary.blob.core.windows.net\nhttp://seannsecanary.file.core.windows.net\nhttp://seannsecanary.queue.core.windows.net\nhttp://seannsecanary.table.core.windows.net\n\n\n\n\nhttp://seannsecanary-secondary.blob.core.windows.net\nhttp://seannsecanary-secondary.file.core.windows.net\nhttp://seannsecanary-secondary.queue.core.windows.net\nhttp://seannsecanary-secondary.table.core.windows.net\n68390a19-a643-458b-b726-408abf67b4fc\nSanitized\n72f988bf-86f1-41af-91ab-2d7cd011db47\nhttps://login.microsoftonline.com/\nCloud\nBlobEndpoint=http://seannsecanary.blob.core.windows.net/;QueueEndpoint=http://seannsecanary.queue.core.windows.net/;FileEndpoint=http://seannsecanary.file.core.windows.net/;BlobSecondaryEndpoint=http://seannsecanary-secondary.blob.core.windows.net/;QueueSecondaryEndpoint=http://seannsecanary-secondary.queue.core.windows.net/;FileSecondaryEndpoint=http://seannsecanary-secondary.file.core.windows.net/;AccountName=seannsecanary;AccountKey=Sanitized\n"
>>>>>>> 32e373e2
  }
}<|MERGE_RESOLUTION|>--- conflicted
+++ resolved
@@ -1,22 +1,6 @@
 {
   "Entries": [
     {
-<<<<<<< HEAD
-      "RequestUri": "https://seanstagehierarchical.blob.core.windows.net/test-filesystem-8ab940b5-63d8-5e53-252b-495570b71775?restype=container",
-      "RequestMethod": "PUT",
-      "RequestHeaders": {
-        "Authorization": "Sanitized",
-        "traceparent": "00-f1d4fea1db73e140be182a3156da77ae-fa4c9e397108074e-00",
-        "User-Agent": [
-          "azsdk-net-Storage.Files.DataLake/12.0.0-dev.20200305.1",
-          "(.NET Core 4.6.28325.01; Microsoft Windows 10.0.18363 )"
-        ],
-        "x-ms-blob-public-access": "container",
-        "x-ms-client-request-id": "00d1629a-1edd-61cf-ac6f-6a9060157d87",
-        "x-ms-date": "Thu, 05 Mar 2020 21:57:00 GMT",
-        "x-ms-return-client-request-id": "true",
-        "x-ms-version": "2019-10-10"
-=======
       "RequestUri": "http://seannsecanary.blob.core.windows.net/test-filesystem-8ab940b5-63d8-5e53-252b-495570b71775?restype=container",
       "RequestMethod": "PUT",
       "RequestHeaders": {
@@ -31,52 +15,25 @@
         "x-ms-date": "Fri, 03 Apr 2020 21:05:47 GMT",
         "x-ms-return-client-request-id": "true",
         "x-ms-version": "2019-12-12"
->>>>>>> 32e373e2
       },
       "RequestBody": null,
       "StatusCode": 201,
       "ResponseHeaders": {
         "Content-Length": "0",
-<<<<<<< HEAD
-        "Date": "Thu, 05 Mar 2020 21:57:01 GMT",
-        "ETag": "\u00220x8D7C1502229537B\u0022",
-        "Last-Modified": "Thu, 05 Mar 2020 21:57:01 GMT",
-=======
         "Date": "Fri, 03 Apr 2020 21:05:45 GMT",
         "ETag": "\u00220x8D7D812C76380A1\u0022",
         "Last-Modified": "Fri, 03 Apr 2020 21:05:46 GMT",
->>>>>>> 32e373e2
         "Server": [
           "Windows-Azure-Blob/1.0",
           "Microsoft-HTTPAPI/2.0"
         ],
         "x-ms-client-request-id": "00d1629a-1edd-61cf-ac6f-6a9060157d87",
-<<<<<<< HEAD
-        "x-ms-request-id": "2d191110-901e-0004-4938-f31f3c000000",
-        "x-ms-version": "2019-10-10"
-=======
         "x-ms-request-id": "9622bb5e-f01e-0012-74fb-093670000000",
         "x-ms-version": "2019-12-12"
->>>>>>> 32e373e2
       },
       "ResponseBody": []
     },
     {
-<<<<<<< HEAD
-      "RequestUri": "https://seanstagehierarchical.dfs.core.windows.net/test-filesystem-8ab940b5-63d8-5e53-252b-495570b71775/test-directory-40512075-fee7-60a9-cfeb-459bc7e669a8?resource=directory",
-      "RequestMethod": "PUT",
-      "RequestHeaders": {
-        "Authorization": "Sanitized",
-        "traceparent": "00-ed23e6012f885a4da107f6ac9bbd02e6-0714912f37e6a045-00",
-        "User-Agent": [
-          "azsdk-net-Storage.Files.DataLake/12.0.0-dev.20200305.1",
-          "(.NET Core 4.6.28325.01; Microsoft Windows 10.0.18363 )"
-        ],
-        "x-ms-client-request-id": "d4f714bf-c02b-9b24-b970-30f1d83399c5",
-        "x-ms-date": "Thu, 05 Mar 2020 21:57:01 GMT",
-        "x-ms-return-client-request-id": "true",
-        "x-ms-version": "2019-10-10"
-=======
       "RequestUri": "http://seannsecanary.dfs.core.windows.net/test-filesystem-8ab940b5-63d8-5e53-252b-495570b71775/test-directory-40512075-fee7-60a9-cfeb-459bc7e669a8?resource=directory",
       "RequestMethod": "PUT",
       "RequestHeaders": {
@@ -90,33 +47,21 @@
         "x-ms-date": "Fri, 03 Apr 2020 21:05:47 GMT",
         "x-ms-return-client-request-id": "true",
         "x-ms-version": "2019-12-12"
->>>>>>> 32e373e2
       },
       "RequestBody": null,
       "StatusCode": 201,
       "ResponseHeaders": {
         "Content-Length": "0",
-<<<<<<< HEAD
-        "Date": "Thu, 05 Mar 2020 21:57:01 GMT",
-        "ETag": "\u00220x8D7C15022A3CE4C\u0022",
-        "Last-Modified": "Thu, 05 Mar 2020 21:57:01 GMT",
-=======
         "Date": "Fri, 03 Apr 2020 21:05:45 GMT",
         "ETag": "\u00220x8D7D812C7745284\u0022",
         "Last-Modified": "Fri, 03 Apr 2020 21:05:46 GMT",
->>>>>>> 32e373e2
         "Server": [
           "Windows-Azure-HDFS/1.0",
           "Microsoft-HTTPAPI/2.0"
         ],
         "x-ms-client-request-id": "d4f714bf-c02b-9b24-b970-30f1d83399c5",
-<<<<<<< HEAD
-        "x-ms-request-id": "2677bcb8-401f-0007-6a38-f3fe58000000",
-        "x-ms-version": "2019-10-10"
-=======
         "x-ms-request-id": "fa440475-201f-0097-23fb-091bad000000",
         "x-ms-version": "2019-12-12"
->>>>>>> 32e373e2
       },
       "ResponseBody": []
     },
@@ -126,17 +71,10 @@
       "RequestHeaders": {
         "Content-Length": "169",
         "Content-Type": "application/x-www-form-urlencoded",
-<<<<<<< HEAD
-        "traceparent": "00-3d9593520f73a84f87ccfc1c0652aa62-6fa18dbda8bf5041-00",
-        "User-Agent": [
-          "azsdk-net-Identity/1.1.1",
-          "(.NET Core 4.6.28325.01; Microsoft Windows 10.0.18363 )"
-=======
         "traceparent": "00-b417b460f6d51245b9062914c0dcd317-76888e1a2d59c142-00",
         "User-Agent": [
           "azsdk-net-Identity/1.1.1",
           "(.NET Core 4.6.28325.01; Microsoft Windows 10.0.18362 )"
->>>>>>> 32e373e2
         ],
         "x-ms-client-request-id": "272a939a4a7a4fd571994cf69771f641",
         "x-ms-return-client-request-id": "true"
@@ -147,25 +85,11 @@
         "Cache-Control": "no-store, no-cache",
         "Content-Length": "92",
         "Content-Type": "application/json; charset=utf-8",
-<<<<<<< HEAD
-        "Date": "Thu, 05 Mar 2020 21:57:01 GMT",
-=======
         "Date": "Fri, 03 Apr 2020 21:05:46 GMT",
->>>>>>> 32e373e2
         "Expires": "-1",
         "P3P": "CP=\u0022DSP CUR OTPi IND OTRi ONL FIN\u0022",
         "Pragma": "no-cache",
         "Set-Cookie": [
-<<<<<<< HEAD
-          "fpc=Aronv88qVttOgthijNvmIhXeSEc1AQAAAK1s89UOAAAA; expires=Sat, 04-Apr-2020 21:57:02 GMT; path=/; secure; HttpOnly; SameSite=None",
-          "x-ms-gateway-slice=corp; path=/; SameSite=None; secure; HttpOnly",
-          "stsservicecookie=estscorp; path=/; SameSite=None; secure; HttpOnly"
-        ],
-        "Strict-Transport-Security": "max-age=31536000; includeSubDomains",
-        "X-Content-Type-Options": "nosniff",
-        "x-ms-ests-server": "2.1.10155.16 - WST ProdSlices",
-        "x-ms-request-id": "ea991f09-6b47-4d2d-bfb8-e45044a10800"
-=======
           "fpc=AvvNWtdun_5GgtQOPebEkLHeSEc1AQAAACqcGdYOAAAA; expires=Sun, 03-May-2020 21:05:46 GMT; path=/; secure; HttpOnly; SameSite=None",
           "x-ms-gateway-slice=prod; path=/; SameSite=None; secure; HttpOnly",
           "stsservicecookie=ests; path=/; SameSite=None; secure; HttpOnly"
@@ -174,7 +98,6 @@
         "X-Content-Type-Options": "nosniff",
         "x-ms-ests-server": "2.1.10321.6 - SAN ProdSlices",
         "x-ms-request-id": "34a0df4d-93ee-402b-baa7-b4485e250a00"
->>>>>>> 32e373e2
       },
       "ResponseBody": {
         "token_type": "Bearer",
@@ -188,16 +111,6 @@
       "RequestMethod": "HEAD",
       "RequestHeaders": {
         "Authorization": "Sanitized",
-<<<<<<< HEAD
-        "traceparent": "00-3d9593520f73a84f87ccfc1c0652aa62-40373854ebab664b-00",
-        "User-Agent": [
-          "azsdk-net-Storage.Files.DataLake/12.0.0-dev.20200305.1",
-          "(.NET Core 4.6.28325.01; Microsoft Windows 10.0.18363 )"
-        ],
-        "x-ms-client-request-id": "b3db167e-94ee-6a7c-191f-5374e6a743e4",
-        "x-ms-return-client-request-id": "true",
-        "x-ms-version": "2019-10-10"
-=======
         "traceparent": "00-b417b460f6d51245b9062914c0dcd317-d5b0dda3dabd4244-00",
         "User-Agent": [
           "azsdk-net-Storage.Files.DataLake/12.1.0-dev.20200403.1",
@@ -206,7 +119,6 @@
         "x-ms-client-request-id": "b3db167e-94ee-6a7c-191f-5374e6a743e4",
         "x-ms-return-client-request-id": "true",
         "x-ms-version": "2019-12-12"
->>>>>>> 32e373e2
       },
       "RequestBody": null,
       "StatusCode": 200,
@@ -214,15 +126,9 @@
         "Accept-Ranges": "bytes",
         "Content-Length": "0",
         "Content-Type": "application/octet-stream",
-<<<<<<< HEAD
-        "Date": "Thu, 05 Mar 2020 21:57:03 GMT",
-        "ETag": "\u00220x8D7C15022A3CE4C\u0022",
-        "Last-Modified": "Thu, 05 Mar 2020 21:57:01 GMT",
-=======
         "Date": "Fri, 03 Apr 2020 21:05:46 GMT",
         "ETag": "\u00220x8D7D812C7745284\u0022",
         "Last-Modified": "Fri, 03 Apr 2020 21:05:46 GMT",
->>>>>>> 32e373e2
         "Server": [
           "Windows-Azure-Blob/1.0",
           "Microsoft-HTTPAPI/2.0"
@@ -231,15 +137,6 @@
         "x-ms-access-tier-inferred": "true",
         "x-ms-blob-type": "BlockBlob",
         "x-ms-client-request-id": "b3db167e-94ee-6a7c-191f-5374e6a743e4",
-<<<<<<< HEAD
-        "x-ms-creation-time": "Thu, 05 Mar 2020 21:57:01 GMT",
-        "x-ms-lease-state": "available",
-        "x-ms-lease-status": "unlocked",
-        "x-ms-meta-hdi_isfolder": "true",
-        "x-ms-request-id": "ee938434-101e-0047-5039-f3f960000000",
-        "x-ms-server-encrypted": "true",
-        "x-ms-version": "2019-10-10"
-=======
         "x-ms-creation-time": "Fri, 03 Apr 2020 21:05:46 GMT",
         "x-ms-lease-state": "available",
         "x-ms-lease-status": "unlocked",
@@ -247,26 +144,10 @@
         "x-ms-request-id": "1af79f87-a01e-007d-16fb-093c83000000",
         "x-ms-server-encrypted": "true",
         "x-ms-version": "2019-12-12"
->>>>>>> 32e373e2
       },
       "ResponseBody": []
     },
     {
-<<<<<<< HEAD
-      "RequestUri": "https://seanstagehierarchical.blob.core.windows.net/test-filesystem-8ab940b5-63d8-5e53-252b-495570b71775?restype=container",
-      "RequestMethod": "DELETE",
-      "RequestHeaders": {
-        "Authorization": "Sanitized",
-        "traceparent": "00-c88137542997bc46917021716fb4eb22-d700e590b502b149-00",
-        "User-Agent": [
-          "azsdk-net-Storage.Files.DataLake/12.0.0-dev.20200305.1",
-          "(.NET Core 4.6.28325.01; Microsoft Windows 10.0.18363 )"
-        ],
-        "x-ms-client-request-id": "111744f1-4f4d-3474-418c-41554785d2a7",
-        "x-ms-date": "Thu, 05 Mar 2020 21:57:04 GMT",
-        "x-ms-return-client-request-id": "true",
-        "x-ms-version": "2019-10-10"
-=======
       "RequestUri": "http://seannsecanary.blob.core.windows.net/test-filesystem-8ab940b5-63d8-5e53-252b-495570b71775?restype=container",
       "RequestMethod": "DELETE",
       "RequestHeaders": {
@@ -280,39 +161,25 @@
         "x-ms-date": "Fri, 03 Apr 2020 21:05:48 GMT",
         "x-ms-return-client-request-id": "true",
         "x-ms-version": "2019-12-12"
->>>>>>> 32e373e2
       },
       "RequestBody": null,
       "StatusCode": 202,
       "ResponseHeaders": {
         "Content-Length": "0",
-<<<<<<< HEAD
-        "Date": "Thu, 05 Mar 2020 21:57:03 GMT",
-=======
         "Date": "Fri, 03 Apr 2020 21:05:46 GMT",
->>>>>>> 32e373e2
         "Server": [
           "Windows-Azure-Blob/1.0",
           "Microsoft-HTTPAPI/2.0"
         ],
         "x-ms-client-request-id": "111744f1-4f4d-3474-418c-41554785d2a7",
-<<<<<<< HEAD
-        "x-ms-request-id": "ee93844b-101e-0047-6339-f3f960000000",
-        "x-ms-version": "2019-10-10"
-=======
         "x-ms-request-id": "9622bc08-f01e-0012-77fb-093670000000",
         "x-ms-version": "2019-12-12"
->>>>>>> 32e373e2
       },
       "ResponseBody": []
     }
   ],
   "Variables": {
     "RandomSeed": "1208828890",
-<<<<<<< HEAD
-    "Storage_TestConfigHierarchicalNamespace": "NamespaceTenant\nseanstagehierarchical\nU2FuaXRpemVk\nhttps://seanstagehierarchical.blob.core.windows.net\nhttp://seanstagehierarchical.file.core.windows.net\nhttp://seanstagehierarchical.queue.core.windows.net\nhttp://seanstagehierarchical.table.core.windows.net\n\n\n\n\nhttp://seanstagehierarchical-secondary.blob.core.windows.net\nhttp://seanstagehierarchical-secondary.file.core.windows.net\nhttp://seanstagehierarchical-secondary.queue.core.windows.net\nhttp://seanstagehierarchical-secondary.table.core.windows.net\n68390a19-a643-458b-b726-408abf67b4fc\nSanitized\n72f988bf-86f1-41af-91ab-2d7cd011db47\nhttps://login.microsoftonline.com/\nCloud\nBlobEndpoint=https://seanstagehierarchical.blob.core.windows.net/;QueueEndpoint=http://seanstagehierarchical.queue.core.windows.net/;FileEndpoint=http://seanstagehierarchical.file.core.windows.net/;BlobSecondaryEndpoint=http://seanstagehierarchical-secondary.blob.core.windows.net/;QueueSecondaryEndpoint=http://seanstagehierarchical-secondary.queue.core.windows.net/;FileSecondaryEndpoint=http://seanstagehierarchical-secondary.file.core.windows.net/;AccountName=seanstagehierarchical;AccountKey=Sanitized\n"
-=======
     "Storage_TestConfigHierarchicalNamespace": "NamespaceTenant\nseannsecanary\nU2FuaXRpemVk\nhttp://seannsecanary.blob.core.windows.net\nhttp://seannsecanary.file.core.windows.net\nhttp://seannsecanary.queue.core.windows.net\nhttp://seannsecanary.table.core.windows.net\n\n\n\n\nhttp://seannsecanary-secondary.blob.core.windows.net\nhttp://seannsecanary-secondary.file.core.windows.net\nhttp://seannsecanary-secondary.queue.core.windows.net\nhttp://seannsecanary-secondary.table.core.windows.net\n68390a19-a643-458b-b726-408abf67b4fc\nSanitized\n72f988bf-86f1-41af-91ab-2d7cd011db47\nhttps://login.microsoftonline.com/\nCloud\nBlobEndpoint=http://seannsecanary.blob.core.windows.net/;QueueEndpoint=http://seannsecanary.queue.core.windows.net/;FileEndpoint=http://seannsecanary.file.core.windows.net/;BlobSecondaryEndpoint=http://seannsecanary-secondary.blob.core.windows.net/;QueueSecondaryEndpoint=http://seannsecanary-secondary.queue.core.windows.net/;FileSecondaryEndpoint=http://seannsecanary-secondary.file.core.windows.net/;AccountName=seannsecanary;AccountKey=Sanitized\n"
->>>>>>> 32e373e2
   }
 }