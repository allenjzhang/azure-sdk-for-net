--- conflicted
+++ resolved
@@ -1,208 +1,103 @@
 {
   "Entries": [
     {
-<<<<<<< HEAD
-      "RequestUri": "https://seanstagehierarchical.blob.core.windows.net/test-filesystem-52ff1859-e368-9b11-a180-3d2ebf4e13d0?restype=container",
-      "RequestMethod": "PUT",
-      "RequestHeaders": {
-        "Authorization": "Sanitized",
-        "traceparent": "00-d0271922d7d3c440921720419315c23f-ed0a4c9f5a8daf44-00",
-        "User-Agent": [
-          "azsdk-net-Storage.Files.DataLake/12.0.0-dev.20200305.1",
-          "(.NET Core 4.6.28325.01; Microsoft Windows 10.0.18363 )"
+      "RequestUri": "http://seannsecanary.blob.core.windows.net/test-filesystem-52ff1859-e368-9b11-a180-3d2ebf4e13d0?restype=container",
+      "RequestMethod": "PUT",
+      "RequestHeaders": {
+        "Authorization": "Sanitized",
+        "traceparent": "00-dfabbe268feb8046ac7e4ced78d8f668-6ae0bc37f10c3e42-00",
+        "User-Agent": [
+          "azsdk-net-Storage.Files.DataLake/12.1.0-dev.20200403.1",
+          "(.NET Core 4.6.28325.01; Microsoft Windows 10.0.18362 )"
         ],
         "x-ms-client-request-id": "6b62ed36-2303-0671-ff3d-dab7f0bc8085",
-        "x-ms-date": "Thu, 05 Mar 2020 21:59:52 GMT",
-        "x-ms-return-client-request-id": "true",
-        "x-ms-version": "2019-10-10"
-=======
-      "RequestUri": "http://seannsecanary.blob.core.windows.net/test-filesystem-52ff1859-e368-9b11-a180-3d2ebf4e13d0?restype=container",
-      "RequestMethod": "PUT",
-      "RequestHeaders": {
-        "Authorization": "Sanitized",
-        "traceparent": "00-dfabbe268feb8046ac7e4ced78d8f668-6ae0bc37f10c3e42-00",
-        "User-Agent": [
-          "azsdk-net-Storage.Files.DataLake/12.1.0-dev.20200403.1",
-          "(.NET Core 4.6.28325.01; Microsoft Windows 10.0.18362 )"
-        ],
-        "x-ms-client-request-id": "6b62ed36-2303-0671-ff3d-dab7f0bc8085",
-        "x-ms-date": "Fri, 03 Apr 2020 21:05:19 GMT",
-        "x-ms-return-client-request-id": "true",
-        "x-ms-version": "2019-12-12"
->>>>>>> 32e373e2
-      },
-      "RequestBody": null,
-      "StatusCode": 201,
-      "ResponseHeaders": {
-        "Content-Length": "0",
-<<<<<<< HEAD
-        "Date": "Thu, 05 Mar 2020 21:59:51 GMT",
-        "ETag": "\u00220x8D7C150883584AE\u0022",
-        "Last-Modified": "Thu, 05 Mar 2020 21:59:52 GMT",
-=======
+        "x-ms-date": "Fri, 03 Apr 2020 21:05:19 GMT",
+        "x-ms-return-client-request-id": "true",
+        "x-ms-version": "2019-12-12"
+      },
+      "RequestBody": null,
+      "StatusCode": 201,
+      "ResponseHeaders": {
+        "Content-Length": "0",
         "Date": "Fri, 03 Apr 2020 21:05:17 GMT",
         "ETag": "\u00220x8D7D812B6833FA9\u0022",
         "Last-Modified": "Fri, 03 Apr 2020 21:05:17 GMT",
->>>>>>> 32e373e2
         "Server": [
           "Windows-Azure-Blob/1.0",
           "Microsoft-HTTPAPI/2.0"
         ],
         "x-ms-client-request-id": "6b62ed36-2303-0671-ff3d-dab7f0bc8085",
-<<<<<<< HEAD
-        "x-ms-request-id": "359703ac-201e-0001-6239-f3cde7000000",
-        "x-ms-version": "2019-10-10"
-=======
         "x-ms-request-id": "9622abf8-f01e-0012-06fb-093670000000",
         "x-ms-version": "2019-12-12"
->>>>>>> 32e373e2
-      },
-      "ResponseBody": []
-    },
-    {
-<<<<<<< HEAD
-      "RequestUri": "https://seanstagehierarchical.blob.core.windows.net/test-filesystem-52ff1859-e368-9b11-a180-3d2ebf4e13d0?comp=lease\u0026restype=container",
-      "RequestMethod": "PUT",
-      "RequestHeaders": {
-        "Authorization": "Sanitized",
-        "traceparent": "00-ff2d5e353603444da7f7a4c7214ab49e-ff3dc615c86c4b42-00",
-        "User-Agent": [
-          "azsdk-net-Storage.Files.DataLake/12.0.0-dev.20200305.1",
-          "(.NET Core 4.6.28325.01; Microsoft Windows 10.0.18363 )"
+      },
+      "ResponseBody": []
+    },
+    {
+      "RequestUri": "http://seannsecanary.blob.core.windows.net/test-filesystem-52ff1859-e368-9b11-a180-3d2ebf4e13d0?comp=lease\u0026restype=container",
+      "RequestMethod": "PUT",
+      "RequestHeaders": {
+        "Authorization": "Sanitized",
+        "traceparent": "00-0605628ce6bfd84b8ffd39b31074178f-a367f09c71200349-00",
+        "User-Agent": [
+          "azsdk-net-Storage.Files.DataLake/12.1.0-dev.20200403.1",
+          "(.NET Core 4.6.28325.01; Microsoft Windows 10.0.18362 )"
         ],
         "x-ms-client-request-id": "d7bfe7b9-4c3e-803f-4fe8-11a123418f44",
-        "x-ms-date": "Thu, 05 Mar 2020 21:59:52 GMT",
-=======
-      "RequestUri": "http://seannsecanary.blob.core.windows.net/test-filesystem-52ff1859-e368-9b11-a180-3d2ebf4e13d0?comp=lease\u0026restype=container",
-      "RequestMethod": "PUT",
-      "RequestHeaders": {
-        "Authorization": "Sanitized",
-        "traceparent": "00-0605628ce6bfd84b8ffd39b31074178f-a367f09c71200349-00",
-        "User-Agent": [
-          "azsdk-net-Storage.Files.DataLake/12.1.0-dev.20200403.1",
-          "(.NET Core 4.6.28325.01; Microsoft Windows 10.0.18362 )"
-        ],
-        "x-ms-client-request-id": "d7bfe7b9-4c3e-803f-4fe8-11a123418f44",
-        "x-ms-date": "Fri, 03 Apr 2020 21:05:19 GMT",
->>>>>>> 32e373e2
+        "x-ms-date": "Fri, 03 Apr 2020 21:05:19 GMT",
         "x-ms-lease-action": "acquire",
         "x-ms-lease-duration": "15",
         "x-ms-proposed-lease-id": "5071b396-b523-799d-5a62-002f76bb10f0",
         "x-ms-return-client-request-id": "true",
-<<<<<<< HEAD
-        "x-ms-version": "2019-10-10"
-=======
-        "x-ms-version": "2019-12-12"
->>>>>>> 32e373e2
-      },
-      "RequestBody": null,
-      "StatusCode": 201,
-      "ResponseHeaders": {
-        "Content-Length": "0",
-<<<<<<< HEAD
-        "Date": "Thu, 05 Mar 2020 21:59:51 GMT",
-        "ETag": "\u00220x8D7C150883584AE\u0022",
-        "Last-Modified": "Thu, 05 Mar 2020 21:59:52 GMT",
-=======
+        "x-ms-version": "2019-12-12"
+      },
+      "RequestBody": null,
+      "StatusCode": 201,
+      "ResponseHeaders": {
+        "Content-Length": "0",
         "Date": "Fri, 03 Apr 2020 21:05:17 GMT",
         "ETag": "\u00220x8D7D812B6833FA9\u0022",
         "Last-Modified": "Fri, 03 Apr 2020 21:05:17 GMT",
->>>>>>> 32e373e2
         "Server": [
           "Windows-Azure-Blob/1.0",
           "Microsoft-HTTPAPI/2.0"
         ],
         "x-ms-client-request-id": "d7bfe7b9-4c3e-803f-4fe8-11a123418f44",
         "x-ms-lease-id": "5071b396-b523-799d-5a62-002f76bb10f0",
-<<<<<<< HEAD
-        "x-ms-request-id": "359703b4-201e-0001-6739-f3cde7000000",
-        "x-ms-version": "2019-10-10"
-=======
         "x-ms-request-id": "9622ac07-f01e-0012-13fb-093670000000",
         "x-ms-version": "2019-12-12"
->>>>>>> 32e373e2
-      },
-      "ResponseBody": []
-    },
-    {
-<<<<<<< HEAD
-      "RequestUri": "https://seanstagehierarchical.blob.core.windows.net/test-filesystem-52ff1859-e368-9b11-a180-3d2ebf4e13d0?comp=lease\u0026restype=container",
-      "RequestMethod": "PUT",
-      "RequestHeaders": {
-        "Authorization": "Sanitized",
-        "If-Modified-Since": "Fri, 06 Mar 2020 21:59:52 GMT",
-        "traceparent": "00-d5cdb8704812e04c9a21d9018aa2de3e-6e843a668591cb4c-00",
-        "User-Agent": [
-          "azsdk-net-Storage.Files.DataLake/12.0.0-dev.20200305.1",
-          "(.NET Core 4.6.28325.01; Microsoft Windows 10.0.18363 )"
+      },
+      "ResponseBody": []
+    },
+    {
+      "RequestUri": "http://seannsecanary.blob.core.windows.net/test-filesystem-52ff1859-e368-9b11-a180-3d2ebf4e13d0?comp=lease\u0026restype=container",
+      "RequestMethod": "PUT",
+      "RequestHeaders": {
+        "Authorization": "Sanitized",
+        "If-Modified-Since": "Sat, 04 Apr 2020 21:05:19 GMT",
+        "traceparent": "00-5dfdb2780fd63c41a508728aeb477403-88e1d99ea8318f42-00",
+        "User-Agent": [
+          "azsdk-net-Storage.Files.DataLake/12.1.0-dev.20200403.1",
+          "(.NET Core 4.6.28325.01; Microsoft Windows 10.0.18362 )"
         ],
         "x-ms-client-request-id": "8e7669b4-38fc-96b2-9a78-8103972c3d37",
-        "x-ms-date": "Thu, 05 Mar 2020 21:59:52 GMT",
+        "x-ms-date": "Fri, 03 Apr 2020 21:05:19 GMT",
         "x-ms-lease-action": "renew",
         "x-ms-lease-id": "5071b396-b523-799d-5a62-002f76bb10f0",
         "x-ms-return-client-request-id": "true",
-        "x-ms-version": "2019-10-10"
-=======
-      "RequestUri": "http://seannsecanary.blob.core.windows.net/test-filesystem-52ff1859-e368-9b11-a180-3d2ebf4e13d0?comp=lease\u0026restype=container",
-      "RequestMethod": "PUT",
-      "RequestHeaders": {
-        "Authorization": "Sanitized",
-        "If-Modified-Since": "Sat, 04 Apr 2020 21:05:19 GMT",
-        "traceparent": "00-5dfdb2780fd63c41a508728aeb477403-88e1d99ea8318f42-00",
-        "User-Agent": [
-          "azsdk-net-Storage.Files.DataLake/12.1.0-dev.20200403.1",
-          "(.NET Core 4.6.28325.01; Microsoft Windows 10.0.18362 )"
-        ],
-        "x-ms-client-request-id": "8e7669b4-38fc-96b2-9a78-8103972c3d37",
-        "x-ms-date": "Fri, 03 Apr 2020 21:05:19 GMT",
-        "x-ms-lease-action": "renew",
-        "x-ms-lease-id": "5071b396-b523-799d-5a62-002f76bb10f0",
-        "x-ms-return-client-request-id": "true",
-        "x-ms-version": "2019-12-12"
->>>>>>> 32e373e2
+        "x-ms-version": "2019-12-12"
       },
       "RequestBody": null,
       "StatusCode": 412,
       "ResponseHeaders": {
         "Content-Length": "252",
         "Content-Type": "application/xml",
-<<<<<<< HEAD
-        "Date": "Thu, 05 Mar 2020 21:59:51 GMT",
-=======
-        "Date": "Fri, 03 Apr 2020 21:05:17 GMT",
->>>>>>> 32e373e2
+        "Date": "Fri, 03 Apr 2020 21:05:17 GMT",
         "Server": [
           "Windows-Azure-Blob/1.0",
           "Microsoft-HTTPAPI/2.0"
         ],
         "x-ms-client-request-id": "8e7669b4-38fc-96b2-9a78-8103972c3d37",
         "x-ms-error-code": "ConditionNotMet",
-<<<<<<< HEAD
-        "x-ms-request-id": "359703b7-201e-0001-6a39-f3cde7000000",
-        "x-ms-version": "2019-10-10"
-      },
-      "ResponseBody": [
-        "\uFEFF\u003C?xml version=\u00221.0\u0022 encoding=\u0022utf-8\u0022?\u003E\u003CError\u003E\u003CCode\u003EConditionNotMet\u003C/Code\u003E\u003CMessage\u003EThe condition specified using HTTP conditional header(s) is not met.\n",
-        "RequestId:359703b7-201e-0001-6a39-f3cde7000000\n",
-        "Time:2020-03-05T21:59:52.4867654Z\u003C/Message\u003E\u003C/Error\u003E"
-      ]
-    },
-    {
-      "RequestUri": "https://seanstagehierarchical.blob.core.windows.net/test-filesystem-52ff1859-e368-9b11-a180-3d2ebf4e13d0?restype=container",
-      "RequestMethod": "DELETE",
-      "RequestHeaders": {
-        "Authorization": "Sanitized",
-        "traceparent": "00-0497b713f610fb4d9de2b5082341046c-38c409ae1d92eb43-00",
-        "User-Agent": [
-          "azsdk-net-Storage.Files.DataLake/12.0.0-dev.20200305.1",
-          "(.NET Core 4.6.28325.01; Microsoft Windows 10.0.18363 )"
-        ],
-        "x-ms-client-request-id": "b9ecbd75-00cb-f448-373d-7c4b2c9656ba",
-        "x-ms-date": "Thu, 05 Mar 2020 21:59:52 GMT",
-        "x-ms-lease-id": "5071b396-b523-799d-5a62-002f76bb10f0",
-        "x-ms-return-client-request-id": "true",
-        "x-ms-version": "2019-10-10"
-=======
         "x-ms-request-id": "9622ac0f-f01e-0012-1afb-093670000000",
         "x-ms-version": "2019-12-12"
       },
@@ -227,235 +122,120 @@
         "x-ms-lease-id": "5071b396-b523-799d-5a62-002f76bb10f0",
         "x-ms-return-client-request-id": "true",
         "x-ms-version": "2019-12-12"
->>>>>>> 32e373e2
       },
       "RequestBody": null,
       "StatusCode": 202,
       "ResponseHeaders": {
         "Content-Length": "0",
-<<<<<<< HEAD
-        "Date": "Thu, 05 Mar 2020 21:59:51 GMT",
-=======
-        "Date": "Fri, 03 Apr 2020 21:05:17 GMT",
->>>>>>> 32e373e2
+        "Date": "Fri, 03 Apr 2020 21:05:17 GMT",
         "Server": [
           "Windows-Azure-Blob/1.0",
           "Microsoft-HTTPAPI/2.0"
         ],
         "x-ms-client-request-id": "b9ecbd75-00cb-f448-373d-7c4b2c9656ba",
-<<<<<<< HEAD
-        "x-ms-request-id": "359703ba-201e-0001-6d39-f3cde7000000",
-        "x-ms-version": "2019-10-10"
-=======
         "x-ms-request-id": "9622ac1c-f01e-0012-24fb-093670000000",
         "x-ms-version": "2019-12-12"
->>>>>>> 32e373e2
-      },
-      "ResponseBody": []
-    },
-    {
-<<<<<<< HEAD
-      "RequestUri": "https://seanstagehierarchical.blob.core.windows.net/test-filesystem-773e9fd4-57ee-1d21-976c-402b478421c3?restype=container",
-      "RequestMethod": "PUT",
-      "RequestHeaders": {
-        "Authorization": "Sanitized",
-        "traceparent": "00-730fba00bb91f849bd801acd35df7907-376a26ee7d6f0d4f-00",
-        "User-Agent": [
-          "azsdk-net-Storage.Files.DataLake/12.0.0-dev.20200305.1",
-          "(.NET Core 4.6.28325.01; Microsoft Windows 10.0.18363 )"
+      },
+      "ResponseBody": []
+    },
+    {
+      "RequestUri": "http://seannsecanary.blob.core.windows.net/test-filesystem-773e9fd4-57ee-1d21-976c-402b478421c3?restype=container",
+      "RequestMethod": "PUT",
+      "RequestHeaders": {
+        "Authorization": "Sanitized",
+        "traceparent": "00-fce2ea9dfdcdc84baa0dc68234047b04-0cf728d4702b914b-00",
+        "User-Agent": [
+          "azsdk-net-Storage.Files.DataLake/12.1.0-dev.20200403.1",
+          "(.NET Core 4.6.28325.01; Microsoft Windows 10.0.18362 )"
         ],
         "x-ms-client-request-id": "d559367a-9398-1eb1-9bce-215fc01dadb2",
-        "x-ms-date": "Thu, 05 Mar 2020 21:59:52 GMT",
-        "x-ms-return-client-request-id": "true",
-        "x-ms-version": "2019-10-10"
-=======
-      "RequestUri": "http://seannsecanary.blob.core.windows.net/test-filesystem-773e9fd4-57ee-1d21-976c-402b478421c3?restype=container",
-      "RequestMethod": "PUT",
-      "RequestHeaders": {
-        "Authorization": "Sanitized",
-        "traceparent": "00-fce2ea9dfdcdc84baa0dc68234047b04-0cf728d4702b914b-00",
-        "User-Agent": [
-          "azsdk-net-Storage.Files.DataLake/12.1.0-dev.20200403.1",
-          "(.NET Core 4.6.28325.01; Microsoft Windows 10.0.18362 )"
-        ],
-        "x-ms-client-request-id": "d559367a-9398-1eb1-9bce-215fc01dadb2",
-        "x-ms-date": "Fri, 03 Apr 2020 21:05:19 GMT",
-        "x-ms-return-client-request-id": "true",
-        "x-ms-version": "2019-12-12"
->>>>>>> 32e373e2
-      },
-      "RequestBody": null,
-      "StatusCode": 201,
-      "ResponseHeaders": {
-        "Content-Length": "0",
-<<<<<<< HEAD
-        "Date": "Thu, 05 Mar 2020 21:59:52 GMT",
-        "ETag": "\u00220x8D7C1508891D6DD\u0022",
-        "Last-Modified": "Thu, 05 Mar 2020 21:59:52 GMT",
-=======
+        "x-ms-date": "Fri, 03 Apr 2020 21:05:19 GMT",
+        "x-ms-return-client-request-id": "true",
+        "x-ms-version": "2019-12-12"
+      },
+      "RequestBody": null,
+      "StatusCode": 201,
+      "ResponseHeaders": {
+        "Content-Length": "0",
         "Date": "Fri, 03 Apr 2020 21:05:17 GMT",
         "ETag": "\u00220x8D7D812B6BBBF23\u0022",
         "Last-Modified": "Fri, 03 Apr 2020 21:05:18 GMT",
->>>>>>> 32e373e2
         "Server": [
           "Windows-Azure-Blob/1.0",
           "Microsoft-HTTPAPI/2.0"
         ],
         "x-ms-client-request-id": "d559367a-9398-1eb1-9bce-215fc01dadb2",
-<<<<<<< HEAD
-        "x-ms-request-id": "c74ecf06-a01e-000f-1a39-f3e457000000",
-        "x-ms-version": "2019-10-10"
-=======
         "x-ms-request-id": "9622ac25-f01e-0012-2dfb-093670000000",
         "x-ms-version": "2019-12-12"
->>>>>>> 32e373e2
-      },
-      "ResponseBody": []
-    },
-    {
-<<<<<<< HEAD
-      "RequestUri": "https://seanstagehierarchical.blob.core.windows.net/test-filesystem-773e9fd4-57ee-1d21-976c-402b478421c3?comp=lease\u0026restype=container",
-      "RequestMethod": "PUT",
-      "RequestHeaders": {
-        "Authorization": "Sanitized",
-        "traceparent": "00-4a1344494f3acb41993b9a3cd71efe06-129ea76046b3e848-00",
-        "User-Agent": [
-          "azsdk-net-Storage.Files.DataLake/12.0.0-dev.20200305.1",
-          "(.NET Core 4.6.28325.01; Microsoft Windows 10.0.18363 )"
+      },
+      "ResponseBody": []
+    },
+    {
+      "RequestUri": "http://seannsecanary.blob.core.windows.net/test-filesystem-773e9fd4-57ee-1d21-976c-402b478421c3?comp=lease\u0026restype=container",
+      "RequestMethod": "PUT",
+      "RequestHeaders": {
+        "Authorization": "Sanitized",
+        "traceparent": "00-88e6cfca3b12dd4ca245488fced8e16c-42f5fd4c9b1f6348-00",
+        "User-Agent": [
+          "azsdk-net-Storage.Files.DataLake/12.1.0-dev.20200403.1",
+          "(.NET Core 4.6.28325.01; Microsoft Windows 10.0.18362 )"
         ],
         "x-ms-client-request-id": "61d8321e-91a9-fdaf-bb08-a283d08fac6e",
-        "x-ms-date": "Thu, 05 Mar 2020 21:59:53 GMT",
-=======
-      "RequestUri": "http://seannsecanary.blob.core.windows.net/test-filesystem-773e9fd4-57ee-1d21-976c-402b478421c3?comp=lease\u0026restype=container",
-      "RequestMethod": "PUT",
-      "RequestHeaders": {
-        "Authorization": "Sanitized",
-        "traceparent": "00-88e6cfca3b12dd4ca245488fced8e16c-42f5fd4c9b1f6348-00",
-        "User-Agent": [
-          "azsdk-net-Storage.Files.DataLake/12.1.0-dev.20200403.1",
-          "(.NET Core 4.6.28325.01; Microsoft Windows 10.0.18362 )"
-        ],
-        "x-ms-client-request-id": "61d8321e-91a9-fdaf-bb08-a283d08fac6e",
-        "x-ms-date": "Fri, 03 Apr 2020 21:05:19 GMT",
->>>>>>> 32e373e2
+        "x-ms-date": "Fri, 03 Apr 2020 21:05:19 GMT",
         "x-ms-lease-action": "acquire",
         "x-ms-lease-duration": "15",
         "x-ms-proposed-lease-id": "4bdeb91c-7c08-507b-3214-c322712c020f",
         "x-ms-return-client-request-id": "true",
-<<<<<<< HEAD
-        "x-ms-version": "2019-10-10"
-=======
-        "x-ms-version": "2019-12-12"
->>>>>>> 32e373e2
-      },
-      "RequestBody": null,
-      "StatusCode": 201,
-      "ResponseHeaders": {
-        "Content-Length": "0",
-<<<<<<< HEAD
-        "Date": "Thu, 05 Mar 2020 21:59:52 GMT",
-        "ETag": "\u00220x8D7C1508891D6DD\u0022",
-        "Last-Modified": "Thu, 05 Mar 2020 21:59:52 GMT",
-=======
+        "x-ms-version": "2019-12-12"
+      },
+      "RequestBody": null,
+      "StatusCode": 201,
+      "ResponseHeaders": {
+        "Content-Length": "0",
         "Date": "Fri, 03 Apr 2020 21:05:17 GMT",
         "ETag": "\u00220x8D7D812B6BBBF23\u0022",
         "Last-Modified": "Fri, 03 Apr 2020 21:05:18 GMT",
->>>>>>> 32e373e2
         "Server": [
           "Windows-Azure-Blob/1.0",
           "Microsoft-HTTPAPI/2.0"
         ],
         "x-ms-client-request-id": "61d8321e-91a9-fdaf-bb08-a283d08fac6e",
         "x-ms-lease-id": "4bdeb91c-7c08-507b-3214-c322712c020f",
-<<<<<<< HEAD
-        "x-ms-request-id": "c74ecf0c-a01e-000f-1e39-f3e457000000",
-        "x-ms-version": "2019-10-10"
-=======
         "x-ms-request-id": "9622ac2d-f01e-0012-34fb-093670000000",
         "x-ms-version": "2019-12-12"
->>>>>>> 32e373e2
-      },
-      "ResponseBody": []
-    },
-    {
-<<<<<<< HEAD
-      "RequestUri": "https://seanstagehierarchical.blob.core.windows.net/test-filesystem-773e9fd4-57ee-1d21-976c-402b478421c3?comp=lease\u0026restype=container",
-      "RequestMethod": "PUT",
-      "RequestHeaders": {
-        "Authorization": "Sanitized",
-        "If-Unmodified-Since": "Wed, 04 Mar 2020 21:59:52 GMT",
-        "traceparent": "00-a71755fa69307a41b84e9c63c62d3a2c-976123f9c23a1841-00",
-        "User-Agent": [
-          "azsdk-net-Storage.Files.DataLake/12.0.0-dev.20200305.1",
-          "(.NET Core 4.6.28325.01; Microsoft Windows 10.0.18363 )"
+      },
+      "ResponseBody": []
+    },
+    {
+      "RequestUri": "http://seannsecanary.blob.core.windows.net/test-filesystem-773e9fd4-57ee-1d21-976c-402b478421c3?comp=lease\u0026restype=container",
+      "RequestMethod": "PUT",
+      "RequestHeaders": {
+        "Authorization": "Sanitized",
+        "If-Unmodified-Since": "Thu, 02 Apr 2020 21:05:19 GMT",
+        "traceparent": "00-686af98f25825046b6d810fc488f30cd-69f4e18cd9be124e-00",
+        "User-Agent": [
+          "azsdk-net-Storage.Files.DataLake/12.1.0-dev.20200403.1",
+          "(.NET Core 4.6.28325.01; Microsoft Windows 10.0.18362 )"
         ],
         "x-ms-client-request-id": "3f032baa-a154-fc66-d9b3-5622a8a7089f",
-        "x-ms-date": "Thu, 05 Mar 2020 21:59:53 GMT",
+        "x-ms-date": "Fri, 03 Apr 2020 21:05:19 GMT",
         "x-ms-lease-action": "renew",
         "x-ms-lease-id": "4bdeb91c-7c08-507b-3214-c322712c020f",
         "x-ms-return-client-request-id": "true",
-        "x-ms-version": "2019-10-10"
-=======
-      "RequestUri": "http://seannsecanary.blob.core.windows.net/test-filesystem-773e9fd4-57ee-1d21-976c-402b478421c3?comp=lease\u0026restype=container",
-      "RequestMethod": "PUT",
-      "RequestHeaders": {
-        "Authorization": "Sanitized",
-        "If-Unmodified-Since": "Thu, 02 Apr 2020 21:05:19 GMT",
-        "traceparent": "00-686af98f25825046b6d810fc488f30cd-69f4e18cd9be124e-00",
-        "User-Agent": [
-          "azsdk-net-Storage.Files.DataLake/12.1.0-dev.20200403.1",
-          "(.NET Core 4.6.28325.01; Microsoft Windows 10.0.18362 )"
-        ],
-        "x-ms-client-request-id": "3f032baa-a154-fc66-d9b3-5622a8a7089f",
-        "x-ms-date": "Fri, 03 Apr 2020 21:05:19 GMT",
-        "x-ms-lease-action": "renew",
-        "x-ms-lease-id": "4bdeb91c-7c08-507b-3214-c322712c020f",
-        "x-ms-return-client-request-id": "true",
-        "x-ms-version": "2019-12-12"
->>>>>>> 32e373e2
+        "x-ms-version": "2019-12-12"
       },
       "RequestBody": null,
       "StatusCode": 412,
       "ResponseHeaders": {
         "Content-Length": "252",
         "Content-Type": "application/xml",
-<<<<<<< HEAD
-        "Date": "Thu, 05 Mar 2020 21:59:52 GMT",
-=======
-        "Date": "Fri, 03 Apr 2020 21:05:17 GMT",
->>>>>>> 32e373e2
+        "Date": "Fri, 03 Apr 2020 21:05:17 GMT",
         "Server": [
           "Windows-Azure-Blob/1.0",
           "Microsoft-HTTPAPI/2.0"
         ],
         "x-ms-client-request-id": "3f032baa-a154-fc66-d9b3-5622a8a7089f",
         "x-ms-error-code": "ConditionNotMet",
-<<<<<<< HEAD
-        "x-ms-request-id": "c74ecf0f-a01e-000f-2139-f3e457000000",
-        "x-ms-version": "2019-10-10"
-      },
-      "ResponseBody": [
-        "\uFEFF\u003C?xml version=\u00221.0\u0022 encoding=\u0022utf-8\u0022?\u003E\u003CError\u003E\u003CCode\u003EConditionNotMet\u003C/Code\u003E\u003CMessage\u003EThe condition specified using HTTP conditional header(s) is not met.\n",
-        "RequestId:c74ecf0f-a01e-000f-2139-f3e457000000\n",
-        "Time:2020-03-05T21:59:53.1558086Z\u003C/Message\u003E\u003C/Error\u003E"
-      ]
-    },
-    {
-      "RequestUri": "https://seanstagehierarchical.blob.core.windows.net/test-filesystem-773e9fd4-57ee-1d21-976c-402b478421c3?restype=container",
-      "RequestMethod": "DELETE",
-      "RequestHeaders": {
-        "Authorization": "Sanitized",
-        "traceparent": "00-e2bc8a24277fdc45bb9051ad11cf1d34-af54cb6e915c7a48-00",
-        "User-Agent": [
-          "azsdk-net-Storage.Files.DataLake/12.0.0-dev.20200305.1",
-          "(.NET Core 4.6.28325.01; Microsoft Windows 10.0.18363 )"
-        ],
-        "x-ms-client-request-id": "a4d87d1a-6c8b-2a1a-acd4-5eb7456527e6",
-        "x-ms-date": "Thu, 05 Mar 2020 21:59:53 GMT",
-        "x-ms-lease-id": "4bdeb91c-7c08-507b-3214-c322712c020f",
-        "x-ms-return-client-request-id": "true",
-        "x-ms-version": "2019-10-10"
-=======
         "x-ms-request-id": "9622ac32-f01e-0012-39fb-093670000000",
         "x-ms-version": "2019-12-12"
       },
@@ -480,42 +260,26 @@
         "x-ms-lease-id": "4bdeb91c-7c08-507b-3214-c322712c020f",
         "x-ms-return-client-request-id": "true",
         "x-ms-version": "2019-12-12"
->>>>>>> 32e373e2
       },
       "RequestBody": null,
       "StatusCode": 202,
       "ResponseHeaders": {
         "Content-Length": "0",
-<<<<<<< HEAD
-        "Date": "Thu, 05 Mar 2020 21:59:52 GMT",
-=======
-        "Date": "Fri, 03 Apr 2020 21:05:17 GMT",
->>>>>>> 32e373e2
+        "Date": "Fri, 03 Apr 2020 21:05:17 GMT",
         "Server": [
           "Windows-Azure-Blob/1.0",
           "Microsoft-HTTPAPI/2.0"
         ],
         "x-ms-client-request-id": "a4d87d1a-6c8b-2a1a-acd4-5eb7456527e6",
-<<<<<<< HEAD
-        "x-ms-request-id": "c74ecf16-a01e-000f-2739-f3e457000000",
-        "x-ms-version": "2019-10-10"
-=======
         "x-ms-request-id": "9622ac38-f01e-0012-3ffb-093670000000",
         "x-ms-version": "2019-12-12"
->>>>>>> 32e373e2
       },
       "ResponseBody": []
     }
   ],
   "Variables": {
-<<<<<<< HEAD
-    "DateTimeOffsetNow": "2020-03-05T13:59:52.0537799-08:00",
-    "RandomSeed": "890386099",
-    "Storage_TestConfigHierarchicalNamespace": "NamespaceTenant\nseanstagehierarchical\nU2FuaXRpemVk\nhttps://seanstagehierarchical.blob.core.windows.net\nhttp://seanstagehierarchical.file.core.windows.net\nhttp://seanstagehierarchical.queue.core.windows.net\nhttp://seanstagehierarchical.table.core.windows.net\n\n\n\n\nhttp://seanstagehierarchical-secondary.blob.core.windows.net\nhttp://seanstagehierarchical-secondary.file.core.windows.net\nhttp://seanstagehierarchical-secondary.queue.core.windows.net\nhttp://seanstagehierarchical-secondary.table.core.windows.net\n68390a19-a643-458b-b726-408abf67b4fc\nSanitized\n72f988bf-86f1-41af-91ab-2d7cd011db47\nhttps://login.microsoftonline.com/\nCloud\nBlobEndpoint=https://seanstagehierarchical.blob.core.windows.net/;QueueEndpoint=http://seanstagehierarchical.queue.core.windows.net/;FileEndpoint=http://seanstagehierarchical.file.core.windows.net/;BlobSecondaryEndpoint=http://seanstagehierarchical-secondary.blob.core.windows.net/;QueueSecondaryEndpoint=http://seanstagehierarchical-secondary.queue.core.windows.net/;FileSecondaryEndpoint=http://seanstagehierarchical-secondary.file.core.windows.net/;AccountName=seanstagehierarchical;AccountKey=Sanitized\n"
-=======
     "DateTimeOffsetNow": "2020-04-03T14:05:19.3726614-07:00",
     "RandomSeed": "890386099",
     "Storage_TestConfigHierarchicalNamespace": "NamespaceTenant\nseannsecanary\nU2FuaXRpemVk\nhttp://seannsecanary.blob.core.windows.net\nhttp://seannsecanary.file.core.windows.net\nhttp://seannsecanary.queue.core.windows.net\nhttp://seannsecanary.table.core.windows.net\n\n\n\n\nhttp://seannsecanary-secondary.blob.core.windows.net\nhttp://seannsecanary-secondary.file.core.windows.net\nhttp://seannsecanary-secondary.queue.core.windows.net\nhttp://seannsecanary-secondary.table.core.windows.net\n68390a19-a643-458b-b726-408abf67b4fc\nSanitized\n72f988bf-86f1-41af-91ab-2d7cd011db47\nhttps://login.microsoftonline.com/\nCloud\nBlobEndpoint=http://seannsecanary.blob.core.windows.net/;QueueEndpoint=http://seannsecanary.queue.core.windows.net/;FileEndpoint=http://seannsecanary.file.core.windows.net/;BlobSecondaryEndpoint=http://seannsecanary-secondary.blob.core.windows.net/;QueueSecondaryEndpoint=http://seannsecanary-secondary.queue.core.windows.net/;FileSecondaryEndpoint=http://seannsecanary-secondary.file.core.windows.net/;AccountName=seannsecanary;AccountKey=Sanitized\n"
->>>>>>> 32e373e2
   }
 }