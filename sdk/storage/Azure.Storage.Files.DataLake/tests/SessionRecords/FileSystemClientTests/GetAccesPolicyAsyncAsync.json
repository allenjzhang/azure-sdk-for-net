--- conflicted
+++ resolved
@@ -1,22 +1,6 @@
 {
   "Entries": [
     {
-<<<<<<< HEAD
-      "RequestUri": "https://seanstagehierarchical.blob.core.windows.net/test-filesystem-fd2f1399-f59d-74e4-835d-9ad681e6a407?restype=container",
-      "RequestMethod": "PUT",
-      "RequestHeaders": {
-        "Authorization": "Sanitized",
-        "traceparent": "00-f480aab398144a48a5dfab423c814f6d-c06fefc7e1257643-00",
-        "User-Agent": [
-          "azsdk-net-Storage.Files.DataLake/12.0.0-dev.20200305.1",
-          "(.NET Core 4.6.28325.01; Microsoft Windows 10.0.18363 )"
-        ],
-        "x-ms-blob-public-access": "container",
-        "x-ms-client-request-id": "0361ea54-3705-94c9-518e-0a435ca4c6bb",
-        "x-ms-date": "Thu, 05 Mar 2020 21:59:33 GMT",
-        "x-ms-return-client-request-id": "true",
-        "x-ms-version": "2019-10-10"
-=======
       "RequestUri": "http://seannsecanary.blob.core.windows.net/test-filesystem-fd2f1399-f59d-74e4-835d-9ad681e6a407?restype=container",
       "RequestMethod": "PUT",
       "RequestHeaders": {
@@ -31,52 +15,25 @@
         "x-ms-date": "Fri, 03 Apr 2020 21:05:07 GMT",
         "x-ms-return-client-request-id": "true",
         "x-ms-version": "2019-12-12"
->>>>>>> 32e373e2
       },
       "RequestBody": null,
       "StatusCode": 201,
       "ResponseHeaders": {
         "Content-Length": "0",
-<<<<<<< HEAD
-        "Date": "Thu, 05 Mar 2020 21:59:33 GMT",
-        "ETag": "\u00220x8D7C1507D55DBC1\u0022",
-        "Last-Modified": "Thu, 05 Mar 2020 21:59:34 GMT",
-=======
         "Date": "Fri, 03 Apr 2020 21:05:05 GMT",
         "ETag": "\u00220x8D7D812AF81CD1F\u0022",
         "Last-Modified": "Fri, 03 Apr 2020 21:05:06 GMT",
->>>>>>> 32e373e2
         "Server": [
           "Windows-Azure-Blob/1.0",
           "Microsoft-HTTPAPI/2.0"
         ],
         "x-ms-client-request-id": "0361ea54-3705-94c9-518e-0a435ca4c6bb",
-<<<<<<< HEAD
-        "x-ms-request-id": "0e69de34-201e-003e-2139-f30544000000",
-        "x-ms-version": "2019-10-10"
-=======
         "x-ms-request-id": "9622a5df-f01e-0012-4dfb-093670000000",
         "x-ms-version": "2019-12-12"
->>>>>>> 32e373e2
       },
       "ResponseBody": []
     },
     {
-<<<<<<< HEAD
-      "RequestUri": "https://seanstagehierarchical.blob.core.windows.net/test-filesystem-fd2f1399-f59d-74e4-835d-9ad681e6a407?restype=container\u0026comp=acl",
-      "RequestMethod": "GET",
-      "RequestHeaders": {
-        "Authorization": "Sanitized",
-        "traceparent": "00-8088f9afe6dbbe47a710564064f9f647-98ec6d86c3a64745-00",
-        "User-Agent": [
-          "azsdk-net-Storage.Files.DataLake/12.0.0-dev.20200305.1",
-          "(.NET Core 4.6.28325.01; Microsoft Windows 10.0.18363 )"
-        ],
-        "x-ms-client-request-id": "9781ad94-a085-9801-5464-b4d406699784",
-        "x-ms-date": "Thu, 05 Mar 2020 21:59:34 GMT",
-        "x-ms-return-client-request-id": "true",
-        "x-ms-version": "2019-10-10"
-=======
       "RequestUri": "http://seannsecanary.blob.core.windows.net/test-filesystem-fd2f1399-f59d-74e4-835d-9ad681e6a407?restype=container\u0026comp=acl",
       "RequestMethod": "GET",
       "RequestHeaders": {
@@ -90,21 +47,14 @@
         "x-ms-date": "Fri, 03 Apr 2020 21:05:07 GMT",
         "x-ms-return-client-request-id": "true",
         "x-ms-version": "2019-12-12"
->>>>>>> 32e373e2
       },
       "RequestBody": null,
       "StatusCode": 200,
       "ResponseHeaders": {
         "Content-Type": "application/xml",
-<<<<<<< HEAD
-        "Date": "Thu, 05 Mar 2020 21:59:33 GMT",
-        "ETag": "\u00220x8D7C1507D55DBC1\u0022",
-        "Last-Modified": "Thu, 05 Mar 2020 21:59:34 GMT",
-=======
         "Date": "Fri, 03 Apr 2020 21:05:05 GMT",
         "ETag": "\u00220x8D7D812AF81CD1F\u0022",
         "Last-Modified": "Fri, 03 Apr 2020 21:05:06 GMT",
->>>>>>> 32e373e2
         "Server": [
           "Windows-Azure-Blob/1.0",
           "Microsoft-HTTPAPI/2.0"
@@ -112,32 +62,12 @@
         "Transfer-Encoding": "chunked",
         "x-ms-blob-public-access": "container",
         "x-ms-client-request-id": "9781ad94-a085-9801-5464-b4d406699784",
-<<<<<<< HEAD
-        "x-ms-request-id": "0e69de36-201e-003e-2239-f30544000000",
-        "x-ms-version": "2019-10-10"
-=======
         "x-ms-request-id": "9622a5f5-f01e-0012-5efb-093670000000",
         "x-ms-version": "2019-12-12"
->>>>>>> 32e373e2
       },
       "ResponseBody": "\uFEFF\u003C?xml version=\u00221.0\u0022 encoding=\u0022utf-8\u0022?\u003E\u003CSignedIdentifiers /\u003E"
     },
     {
-<<<<<<< HEAD
-      "RequestUri": "https://seanstagehierarchical.blob.core.windows.net/test-filesystem-fd2f1399-f59d-74e4-835d-9ad681e6a407?restype=container",
-      "RequestMethod": "DELETE",
-      "RequestHeaders": {
-        "Authorization": "Sanitized",
-        "traceparent": "00-2a9720241eb42644b4973edb98b900bc-b57098199c9aee48-00",
-        "User-Agent": [
-          "azsdk-net-Storage.Files.DataLake/12.0.0-dev.20200305.1",
-          "(.NET Core 4.6.28325.01; Microsoft Windows 10.0.18363 )"
-        ],
-        "x-ms-client-request-id": "afae6032-2f23-8936-56f7-ee8a31f582fd",
-        "x-ms-date": "Thu, 05 Mar 2020 21:59:34 GMT",
-        "x-ms-return-client-request-id": "true",
-        "x-ms-version": "2019-10-10"
-=======
       "RequestUri": "http://seannsecanary.blob.core.windows.net/test-filesystem-fd2f1399-f59d-74e4-835d-9ad681e6a407?restype=container",
       "RequestMethod": "DELETE",
       "RequestHeaders": {
@@ -151,39 +81,25 @@
         "x-ms-date": "Fri, 03 Apr 2020 21:05:07 GMT",
         "x-ms-return-client-request-id": "true",
         "x-ms-version": "2019-12-12"
->>>>>>> 32e373e2
       },
       "RequestBody": null,
       "StatusCode": 202,
       "ResponseHeaders": {
         "Content-Length": "0",
-<<<<<<< HEAD
-        "Date": "Thu, 05 Mar 2020 21:59:33 GMT",
-=======
         "Date": "Fri, 03 Apr 2020 21:05:05 GMT",
->>>>>>> 32e373e2
         "Server": [
           "Windows-Azure-Blob/1.0",
           "Microsoft-HTTPAPI/2.0"
         ],
         "x-ms-client-request-id": "afae6032-2f23-8936-56f7-ee8a31f582fd",
-<<<<<<< HEAD
-        "x-ms-request-id": "0e69de3a-201e-003e-2539-f30544000000",
-        "x-ms-version": "2019-10-10"
-=======
         "x-ms-request-id": "9622a600-f01e-0012-68fb-093670000000",
         "x-ms-version": "2019-12-12"
->>>>>>> 32e373e2
       },
       "ResponseBody": []
     }
   ],
   "Variables": {
     "RandomSeed": "1489901902",
-<<<<<<< HEAD
-    "Storage_TestConfigHierarchicalNamespace": "NamespaceTenant\nseanstagehierarchical\nU2FuaXRpemVk\nhttps://seanstagehierarchical.blob.core.windows.net\nhttp://seanstagehierarchical.file.core.windows.net\nhttp://seanstagehierarchical.queue.core.windows.net\nhttp://seanstagehierarchical.table.core.windows.net\n\n\n\n\nhttp://seanstagehierarchical-secondary.blob.core.windows.net\nhttp://seanstagehierarchical-secondary.file.core.windows.net\nhttp://seanstagehierarchical-secondary.queue.core.windows.net\nhttp://seanstagehierarchical-secondary.table.core.windows.net\n68390a19-a643-458b-b726-408abf67b4fc\nSanitized\n72f988bf-86f1-41af-91ab-2d7cd011db47\nhttps://login.microsoftonline.com/\nCloud\nBlobEndpoint=https://seanstagehierarchical.blob.core.windows.net/;QueueEndpoint=http://seanstagehierarchical.queue.core.windows.net/;FileEndpoint=http://seanstagehierarchical.file.core.windows.net/;BlobSecondaryEndpoint=http://seanstagehierarchical-secondary.blob.core.windows.net/;QueueSecondaryEndpoint=http://seanstagehierarchical-secondary.queue.core.windows.net/;FileSecondaryEndpoint=http://seanstagehierarchical-secondary.file.core.windows.net/;AccountName=seanstagehierarchical;AccountKey=Sanitized\n"
-=======
     "Storage_TestConfigHierarchicalNamespace": "NamespaceTenant\nseannsecanary\nU2FuaXRpemVk\nhttp://seannsecanary.blob.core.windows.net\nhttp://seannsecanary.file.core.windows.net\nhttp://seannsecanary.queue.core.windows.net\nhttp://seannsecanary.table.core.windows.net\n\n\n\n\nhttp://seannsecanary-secondary.blob.core.windows.net\nhttp://seannsecanary-secondary.file.core.windows.net\nhttp://seannsecanary-secondary.queue.core.windows.net\nhttp://seannsecanary-secondary.table.core.windows.net\n68390a19-a643-458b-b726-408abf67b4fc\nSanitized\n72f988bf-86f1-41af-91ab-2d7cd011db47\nhttps://login.microsoftonline.com/\nCloud\nBlobEndpoint=http://seannsecanary.blob.core.windows.net/;QueueEndpoint=http://seannsecanary.queue.core.windows.net/;FileEndpoint=http://seannsecanary.file.core.windows.net/;BlobSecondaryEndpoint=http://seannsecanary-secondary.blob.core.windows.net/;QueueSecondaryEndpoint=http://seannsecanary-secondary.queue.core.windows.net/;FileSecondaryEndpoint=http://seannsecanary-secondary.file.core.windows.net/;AccountName=seannsecanary;AccountKey=Sanitized\n"
->>>>>>> 32e373e2
   }
 }