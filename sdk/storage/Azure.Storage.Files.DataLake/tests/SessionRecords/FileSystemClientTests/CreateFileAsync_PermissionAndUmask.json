--- conflicted
+++ resolved
@@ -1,22 +1,6 @@
 {
   "Entries": [
     {
-<<<<<<< HEAD
-      "RequestUri": "https://seanstagehierarchical.blob.core.windows.net/test-filesystem-fbfb281d-6e7d-a7d0-8076-52d77e4433aa?restype=container",
-      "RequestMethod": "PUT",
-      "RequestHeaders": {
-        "Authorization": "Sanitized",
-        "traceparent": "00-4a1c5f4ae2313d46a9d6f03c29f116f7-5142016a12e9cf48-00",
-        "User-Agent": [
-          "azsdk-net-Storage.Files.DataLake/12.0.0-dev.20200305.1",
-          "(.NET Core 4.6.28325.01; Microsoft Windows 10.0.18363 )"
-        ],
-        "x-ms-blob-public-access": "container",
-        "x-ms-client-request-id": "8e2b6dcd-5d2c-4ecf-aa7a-430c780a91e0",
-        "x-ms-date": "Thu, 05 Mar 2020 21:58:01 GMT",
-        "x-ms-return-client-request-id": "true",
-        "x-ms-version": "2019-10-10"
-=======
       "RequestUri": "http://seannsecanary.blob.core.windows.net/test-filesystem-fbfb281d-6e7d-a7d0-8076-52d77e4433aa?restype=container",
       "RequestMethod": "PUT",
       "RequestHeaders": {
@@ -31,54 +15,25 @@
         "x-ms-date": "Fri, 03 Apr 2020 21:04:22 GMT",
         "x-ms-return-client-request-id": "true",
         "x-ms-version": "2019-12-12"
->>>>>>> 32e373e2
       },
       "RequestBody": null,
       "StatusCode": 201,
       "ResponseHeaders": {
         "Content-Length": "0",
-<<<<<<< HEAD
-        "Date": "Thu, 05 Mar 2020 21:58:01 GMT",
-        "ETag": "\u00220x8D7C15046758A03\u0022",
-        "Last-Modified": "Thu, 05 Mar 2020 21:58:01 GMT",
-=======
         "Date": "Fri, 03 Apr 2020 21:04:20 GMT",
         "ETag": "\u00220x8D7D812949C9868\u0022",
         "Last-Modified": "Fri, 03 Apr 2020 21:04:21 GMT",
->>>>>>> 32e373e2
         "Server": [
           "Windows-Azure-Blob/1.0",
           "Microsoft-HTTPAPI/2.0"
         ],
         "x-ms-client-request-id": "8e2b6dcd-5d2c-4ecf-aa7a-430c780a91e0",
-<<<<<<< HEAD
-        "x-ms-request-id": "50f65ab5-701e-0041-5939-f3cadf000000",
-        "x-ms-version": "2019-10-10"
-=======
         "x-ms-request-id": "96228d9b-f01e-0012-66fb-093670000000",
         "x-ms-version": "2019-12-12"
->>>>>>> 32e373e2
       },
       "ResponseBody": []
     },
     {
-<<<<<<< HEAD
-      "RequestUri": "https://seanstagehierarchical.dfs.core.windows.net/test-filesystem-fbfb281d-6e7d-a7d0-8076-52d77e4433aa/test-file-03ad9866-cae5-bbdf-3c8f-acfa3de504dd?resource=file",
-      "RequestMethod": "PUT",
-      "RequestHeaders": {
-        "Authorization": "Sanitized",
-        "traceparent": "00-1545d2f05730234f896748dcf6ddf09d-c1efb9ef0282324d-00",
-        "User-Agent": [
-          "azsdk-net-Storage.Files.DataLake/12.0.0-dev.20200305.1",
-          "(.NET Core 4.6.28325.01; Microsoft Windows 10.0.18363 )"
-        ],
-        "x-ms-client-request-id": "0a8451f1-e1f5-02e3-8d6f-529db0d411c5",
-        "x-ms-date": "Thu, 05 Mar 2020 21:58:02 GMT",
-        "x-ms-permissions": "0777",
-        "x-ms-return-client-request-id": "true",
-        "x-ms-umask": "0057",
-        "x-ms-version": "2019-10-10"
-=======
       "RequestUri": "http://seannsecanary.dfs.core.windows.net/test-filesystem-fbfb281d-6e7d-a7d0-8076-52d77e4433aa/test-file-03ad9866-cae5-bbdf-3c8f-acfa3de504dd?resource=file",
       "RequestMethod": "PUT",
       "RequestHeaders": {
@@ -94,55 +49,30 @@
         "x-ms-return-client-request-id": "true",
         "x-ms-umask": "0057",
         "x-ms-version": "2019-12-12"
->>>>>>> 32e373e2
       },
       "RequestBody": null,
       "StatusCode": 201,
       "ResponseHeaders": {
         "Content-Length": "0",
-<<<<<<< HEAD
-        "Date": "Thu, 05 Mar 2020 21:58:01 GMT",
-        "ETag": "\u00220x8D7C15046B2D763\u0022",
-        "Last-Modified": "Thu, 05 Mar 2020 21:58:02 GMT",
-=======
         "Date": "Fri, 03 Apr 2020 21:04:20 GMT",
         "ETag": "\u00220x8D7D81294B3540B\u0022",
         "Last-Modified": "Fri, 03 Apr 2020 21:04:21 GMT",
->>>>>>> 32e373e2
         "Server": [
           "Windows-Azure-HDFS/1.0",
           "Microsoft-HTTPAPI/2.0"
         ],
         "x-ms-client-request-id": "0a8451f1-e1f5-02e3-8d6f-529db0d411c5",
-<<<<<<< HEAD
-        "x-ms-request-id": "b8ff4833-d01f-0015-2639-f38588000000",
-        "x-ms-version": "2019-10-10"
-=======
         "x-ms-request-id": "fa4403a5-201f-0097-15fb-091bad000000",
         "x-ms-version": "2019-12-12"
->>>>>>> 32e373e2
       },
       "ResponseBody": []
     },
     {
-<<<<<<< HEAD
-      "RequestUri": "https://seanstagehierarchical.dfs.core.windows.net/test-filesystem-fbfb281d-6e7d-a7d0-8076-52d77e4433aa/test-file-03ad9866-cae5-bbdf-3c8f-acfa3de504dd?action=getAccessControl",
-=======
       "RequestUri": "http://seannsecanary.dfs.core.windows.net/test-filesystem-fbfb281d-6e7d-a7d0-8076-52d77e4433aa/test-file-03ad9866-cae5-bbdf-3c8f-acfa3de504dd?action=getAccessControl",
->>>>>>> 32e373e2
       "RequestMethod": "HEAD",
       "RequestHeaders": {
         "Authorization": "Sanitized",
         "User-Agent": [
-<<<<<<< HEAD
-          "azsdk-net-Storage.Files.DataLake/12.0.0-dev.20200305.1",
-          "(.NET Core 4.6.28325.01; Microsoft Windows 10.0.18363 )"
-        ],
-        "x-ms-client-request-id": "eb08689b-f961-aee8-a607-83a951e05875",
-        "x-ms-date": "Thu, 05 Mar 2020 21:58:02 GMT",
-        "x-ms-return-client-request-id": "true",
-        "x-ms-version": "2019-10-10"
-=======
           "azsdk-net-Storage.Files.DataLake/12.1.0-dev.20200403.1",
           "(.NET Core 4.6.28325.01; Microsoft Windows 10.0.18362 )"
         ],
@@ -150,20 +80,13 @@
         "x-ms-date": "Fri, 03 Apr 2020 21:04:22 GMT",
         "x-ms-return-client-request-id": "true",
         "x-ms-version": "2019-12-12"
->>>>>>> 32e373e2
       },
       "RequestBody": null,
       "StatusCode": 200,
       "ResponseHeaders": {
-<<<<<<< HEAD
-        "Date": "Thu, 05 Mar 2020 21:58:02 GMT",
-        "ETag": "\u00220x8D7C15046B2D763\u0022",
-        "Last-Modified": "Thu, 05 Mar 2020 21:58:02 GMT",
-=======
         "Date": "Fri, 03 Apr 2020 21:04:20 GMT",
         "ETag": "\u00220x8D7D81294B3540B\u0022",
         "Last-Modified": "Fri, 03 Apr 2020 21:04:21 GMT",
->>>>>>> 32e373e2
         "Server": [
           "Windows-Azure-HDFS/1.0",
           "Microsoft-HTTPAPI/2.0"
@@ -173,32 +96,12 @@
         "x-ms-group": "$superuser",
         "x-ms-owner": "$superuser",
         "x-ms-permissions": "rwx-w----",
-<<<<<<< HEAD
-        "x-ms-request-id": "b8ff4834-d01f-0015-2739-f38588000000",
-        "x-ms-version": "2019-10-10"
-=======
         "x-ms-request-id": "fa4403a6-201f-0097-16fb-091bad000000",
         "x-ms-version": "2019-12-12"
->>>>>>> 32e373e2
       },
       "ResponseBody": []
     },
     {
-<<<<<<< HEAD
-      "RequestUri": "https://seanstagehierarchical.blob.core.windows.net/test-filesystem-fbfb281d-6e7d-a7d0-8076-52d77e4433aa?restype=container",
-      "RequestMethod": "DELETE",
-      "RequestHeaders": {
-        "Authorization": "Sanitized",
-        "traceparent": "00-461f7a9bc517f24fb6114381fb4a6950-5760139d8e79a349-00",
-        "User-Agent": [
-          "azsdk-net-Storage.Files.DataLake/12.0.0-dev.20200305.1",
-          "(.NET Core 4.6.28325.01; Microsoft Windows 10.0.18363 )"
-        ],
-        "x-ms-client-request-id": "4801f5d3-26cb-7d63-7ccd-47f8fc1d703a",
-        "x-ms-date": "Thu, 05 Mar 2020 21:58:02 GMT",
-        "x-ms-return-client-request-id": "true",
-        "x-ms-version": "2019-10-10"
-=======
       "RequestUri": "http://seannsecanary.blob.core.windows.net/test-filesystem-fbfb281d-6e7d-a7d0-8076-52d77e4433aa?restype=container",
       "RequestMethod": "DELETE",
       "RequestHeaders": {
@@ -212,39 +115,25 @@
         "x-ms-date": "Fri, 03 Apr 2020 21:04:22 GMT",
         "x-ms-return-client-request-id": "true",
         "x-ms-version": "2019-12-12"
->>>>>>> 32e373e2
       },
       "RequestBody": null,
       "StatusCode": 202,
       "ResponseHeaders": {
         "Content-Length": "0",
-<<<<<<< HEAD
-        "Date": "Thu, 05 Mar 2020 21:58:01 GMT",
-=======
         "Date": "Fri, 03 Apr 2020 21:04:20 GMT",
->>>>>>> 32e373e2
         "Server": [
           "Windows-Azure-Blob/1.0",
           "Microsoft-HTTPAPI/2.0"
         ],
         "x-ms-client-request-id": "4801f5d3-26cb-7d63-7ccd-47f8fc1d703a",
-<<<<<<< HEAD
-        "x-ms-request-id": "50f65af3-701e-0041-0e39-f3cadf000000",
-        "x-ms-version": "2019-10-10"
-=======
         "x-ms-request-id": "96228dc0-f01e-0012-04fb-093670000000",
         "x-ms-version": "2019-12-12"
->>>>>>> 32e373e2
       },
       "ResponseBody": []
     }
   ],
   "Variables": {
     "RandomSeed": "257100531",
-<<<<<<< HEAD
-    "Storage_TestConfigHierarchicalNamespace": "NamespaceTenant\nseanstagehierarchical\nU2FuaXRpemVk\nhttps://seanstagehierarchical.blob.core.windows.net\nhttp://seanstagehierarchical.file.core.windows.net\nhttp://seanstagehierarchical.queue.core.windows.net\nhttp://seanstagehierarchical.table.core.windows.net\n\n\n\n\nhttp://seanstagehierarchical-secondary.blob.core.windows.net\nhttp://seanstagehierarchical-secondary.file.core.windows.net\nhttp://seanstagehierarchical-secondary.queue.core.windows.net\nhttp://seanstagehierarchical-secondary.table.core.windows.net\n68390a19-a643-458b-b726-408abf67b4fc\nSanitized\n72f988bf-86f1-41af-91ab-2d7cd011db47\nhttps://login.microsoftonline.com/\nCloud\nBlobEndpoint=https://seanstagehierarchical.blob.core.windows.net/;QueueEndpoint=http://seanstagehierarchical.queue.core.windows.net/;FileEndpoint=http://seanstagehierarchical.file.core.windows.net/;BlobSecondaryEndpoint=http://seanstagehierarchical-secondary.blob.core.windows.net/;QueueSecondaryEndpoint=http://seanstagehierarchical-secondary.queue.core.windows.net/;FileSecondaryEndpoint=http://seanstagehierarchical-secondary.file.core.windows.net/;AccountName=seanstagehierarchical;AccountKey=Sanitized\n"
-=======
     "Storage_TestConfigHierarchicalNamespace": "NamespaceTenant\nseannsecanary\nU2FuaXRpemVk\nhttp://seannsecanary.blob.core.windows.net\nhttp://seannsecanary.file.core.windows.net\nhttp://seannsecanary.queue.core.windows.net\nhttp://seannsecanary.table.core.windows.net\n\n\n\n\nhttp://seannsecanary-secondary.blob.core.windows.net\nhttp://seannsecanary-secondary.file.core.windows.net\nhttp://seannsecanary-secondary.queue.core.windows.net\nhttp://seannsecanary-secondary.table.core.windows.net\n68390a19-a643-458b-b726-408abf67b4fc\nSanitized\n72f988bf-86f1-41af-91ab-2d7cd011db47\nhttps://login.microsoftonline.com/\nCloud\nBlobEndpoint=http://seannsecanary.blob.core.windows.net/;QueueEndpoint=http://seannsecanary.queue.core.windows.net/;FileEndpoint=http://seannsecanary.file.core.windows.net/;BlobSecondaryEndpoint=http://seannsecanary-secondary.blob.core.windows.net/;QueueSecondaryEndpoint=http://seannsecanary-secondary.queue.core.windows.net/;FileSecondaryEndpoint=http://seannsecanary-secondary.file.core.windows.net/;AccountName=seannsecanary;AccountKey=Sanitized\n"
->>>>>>> 32e373e2
   }
 }