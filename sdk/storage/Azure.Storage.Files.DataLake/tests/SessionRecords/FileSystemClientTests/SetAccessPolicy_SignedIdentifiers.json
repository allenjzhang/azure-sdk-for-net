{
  "Entries": [
    {
      "RequestUri": "https://seannsecanary.blob.core.windows.net/test-filesystem-65109621-1264-17f1-4e79-0a591e2019ee?restype=container",
      "RequestMethod": "PUT",
      "RequestHeaders": {
        "Authorization": "Sanitized",
        "traceparent": "00-cf790f69b665d149aa24bceea3840e9d-9646c2fddb419448-00",
        "User-Agent": [
          "azsdk-net-Storage.Files.DataLake/12.3.0-dev.20200601.1",
          "(.NET Core 4.6.28619.01; Microsoft Windows 10.0.18362 )"
        ],
        "x-ms-blob-public-access": "container",
        "x-ms-client-request-id": "fbed54ef-520f-b9c4-d64e-05291817601e",
        "x-ms-date": "Mon, 01 Jun 2020 20:26:40 GMT",
        "x-ms-return-client-request-id": "true",
        "x-ms-version": "2019-12-12"
      },
      "RequestBody": null,
      "StatusCode": 201,
      "ResponseHeaders": {
        "Content-Length": "0",
        "Date": "Mon, 01 Jun 2020 20:26:41 GMT",
        "ETag": "\u00220x8D8066A187F33A4\u0022",
        "Last-Modified": "Mon, 01 Jun 2020 20:26:42 GMT",
        "Server": [
          "Windows-Azure-Blob/1.0",
          "Microsoft-HTTPAPI/2.0"
        ],
<<<<<<< HEAD
        "x-ms-client-request-id": "718a4322-89cc-f95a-b9a1-185dad320276",
        "x-ms-request-id": "8095b3ef-a01e-0020-533f-f3e99c000000",
=======
        "x-ms-client-request-id": "fbed54ef-520f-b9c4-d64e-05291817601e",
        "x-ms-request-id": "c6fca3e0-901e-0066-0552-380280000000",
>>>>>>> 8d420312
        "x-ms-version": "2019-12-12"
      },
      "ResponseBody": []
    },
    {
      "RequestUri": "https://seannsecanary.blob.core.windows.net/test-filesystem-65109621-1264-17f1-4e79-0a591e2019ee?restype=container\u0026comp=acl",
      "RequestMethod": "PUT",
      "RequestHeaders": {
        "Authorization": "Sanitized",
        "Content-Length": "250",
        "Content-Type": "application/xml",
        "traceparent": "00-4cc74c2eb1da9e4c9efed8c151cac38c-0586200ed628794f-00",
        "User-Agent": [
          "azsdk-net-Storage.Files.DataLake/12.3.0-dev.20200601.1",
          "(.NET Core 4.6.28619.01; Microsoft Windows 10.0.18362 )"
        ],
        "x-ms-client-request-id": "d26bc984-5e62-d11c-7955-aa8a71e7e9d6",
        "x-ms-date": "Mon, 01 Jun 2020 20:26:41 GMT",
        "x-ms-return-client-request-id": "true",
        "x-ms-version": "2019-12-12"
      },
      "RequestBody": "\u003CSignedIdentifiers\u003E\u003CSignedIdentifier\u003E\u003CId\u003Emhjhrgvchetoooevkmdm\u003C/Id\u003E\u003CAccessPolicy\u003E\u003CStart\u003E2020-06-01T19:26:41.5027615Z\u003C/Start\u003E\u003CExpiry\u003E2020-06-01T21:26:41.5027615Z\u003C/Expiry\u003E\u003CPermission\u003Ercw\u003C/Permission\u003E\u003C/AccessPolicy\u003E\u003C/SignedIdentifier\u003E\u003C/SignedIdentifiers\u003E",
      "StatusCode": 200,
      "ResponseHeaders": {
        "Content-Length": "0",
        "Date": "Mon, 01 Jun 2020 20:26:41 GMT",
        "ETag": "\u00220x8D8066A18C5A23A\u0022",
        "Last-Modified": "Mon, 01 Jun 2020 20:26:42 GMT",
        "Server": [
          "Windows-Azure-Blob/1.0",
          "Microsoft-HTTPAPI/2.0"
        ],
<<<<<<< HEAD
        "x-ms-client-request-id": "d3ec49e8-2278-32d2-8a99-194d014a2589",
        "x-ms-request-id": "8095b3f6-a01e-0020-573f-f3e99c000000",
=======
        "x-ms-client-request-id": "d26bc984-5e62-d11c-7955-aa8a71e7e9d6",
        "x-ms-request-id": "c6fca420-901e-0066-3352-380280000000",
>>>>>>> 8d420312
        "x-ms-version": "2019-12-12"
      },
      "ResponseBody": []
    },
    {
<<<<<<< HEAD
      "RequestUri": "https://seanstagehierarchical.dfs.core.windows.net/test-filesystem-a184aa86-e86a-dd71-1b0a-e5e5c94b8e5b/test-directory-adb47b6f-7312-5d30-b60a-60f05c8e1b4c?sv=2019-12-12\u0026si=mygwdwgkxwyvnitjwqlj\u0026sr=c\u0026sig=Sanitized\u0026resource=directory",
=======
      "RequestUri": "https://seannsecanary.dfs.core.windows.net/test-filesystem-65109621-1264-17f1-4e79-0a591e2019ee/test-directory-12eb95ad-7e23-a142-04fb-02518366da2a?sv=2019-12-12\u0026si=mhjhrgvchetoooevkmdm\u0026sr=c\u0026sig=Sanitized\u0026resource=directory",
>>>>>>> 8d420312
      "RequestMethod": "PUT",
      "RequestHeaders": {
        "traceparent": "00-122b1ce1c97b634a840a7f5a3acd1b63-12168e5880dabd45-00",
        "User-Agent": [
          "azsdk-net-Storage.Files.DataLake/12.3.0-dev.20200601.1",
          "(.NET Core 4.6.28619.01; Microsoft Windows 10.0.18362 )"
        ],
        "x-ms-client-request-id": "fec6e3a4-61f9-0614-87ca-cd675bca4d13",
        "x-ms-return-client-request-id": "true",
        "x-ms-version": "2019-12-12"
      },
      "RequestBody": null,
      "StatusCode": 201,
      "ResponseHeaders": {
        "Content-Length": "0",
        "Date": "Mon, 01 Jun 2020 20:26:42 GMT",
        "ETag": "\u00220x8D8066A1901C563\u0022",
        "Last-Modified": "Mon, 01 Jun 2020 20:26:42 GMT",
        "Server": [
          "Windows-Azure-HDFS/1.0",
          "Microsoft-HTTPAPI/2.0"
        ],
<<<<<<< HEAD
        "x-ms-client-request-id": "2a01b489-8cdd-7588-188f-1c6dc1e2d6fb",
        "x-ms-request-id": "9ce3a8c6-a01f-001f-183f-f3213f000000",
=======
        "x-ms-client-request-id": "fec6e3a4-61f9-0614-87ca-cd675bca4d13",
        "x-ms-request-id": "937b45b0-201f-0063-3652-38d05b000000",
>>>>>>> 8d420312
        "x-ms-version": "2019-12-12"
      },
      "ResponseBody": []
    },
    {
      "RequestUri": "https://seannsecanary.blob.core.windows.net/test-filesystem-65109621-1264-17f1-4e79-0a591e2019ee?restype=container",
      "RequestMethod": "DELETE",
      "RequestHeaders": {
        "Authorization": "Sanitized",
        "traceparent": "00-2e05673bbe579b48a01e1b634504f93e-1483c31dd5f4034a-00",
        "User-Agent": [
          "azsdk-net-Storage.Files.DataLake/12.3.0-dev.20200601.1",
          "(.NET Core 4.6.28619.01; Microsoft Windows 10.0.18362 )"
        ],
        "x-ms-client-request-id": "9fad5d75-db9f-7631-9092-ef0bc9007836",
        "x-ms-date": "Mon, 01 Jun 2020 20:26:41 GMT",
        "x-ms-return-client-request-id": "true",
        "x-ms-version": "2019-12-12"
      },
      "RequestBody": null,
      "StatusCode": 202,
      "ResponseHeaders": {
        "Content-Length": "0",
        "Date": "Mon, 01 Jun 2020 20:26:42 GMT",
        "Server": [
          "Windows-Azure-Blob/1.0",
          "Microsoft-HTTPAPI/2.0"
        ],
<<<<<<< HEAD
        "x-ms-client-request-id": "a766a44c-f08d-a56f-7b70-d5a7d3a0dc66",
        "x-ms-request-id": "8095b3fa-a01e-0020-5b3f-f3e99c000000",
=======
        "x-ms-client-request-id": "9fad5d75-db9f-7631-9092-ef0bc9007836",
        "x-ms-request-id": "c6fca44a-901e-0066-4f52-380280000000",
>>>>>>> 8d420312
        "x-ms-version": "2019-12-12"
      },
      "ResponseBody": []
    }
  ],
  "Variables": {
    "DateTimeOffsetNow": "2020-06-01T15:26:41.5027615-05:00",
    "RandomSeed": "1730474763",
    "Storage_TestConfigHierarchicalNamespace": "NamespaceTenant\nseannsecanary\nU2FuaXRpemVk\nhttps://seannsecanary.blob.core.windows.net\nhttps://seannsecanary.file.core.windows.net\nhttps://seannsecanary.queue.core.windows.net\nhttps://seannsecanary.table.core.windows.net\n\n\n\n\nhttps://seannsecanary-secondary.blob.core.windows.net\nhttps://seannsecanary-secondary.file.core.windows.net\nhttps://seannsecanary-secondary.queue.core.windows.net\nhttps://seannsecanary-secondary.table.core.windows.net\n68390a19-a643-458b-b726-408abf67b4fc\nSanitized\n72f988bf-86f1-41af-91ab-2d7cd011db47\nhttps://login.microsoftonline.com/\nCloud\nBlobEndpoint=https://seannsecanary.blob.core.windows.net/;QueueEndpoint=https://seannsecanary.queue.core.windows.net/;FileEndpoint=https://seannsecanary.file.core.windows.net/;BlobSecondaryEndpoint=https://seannsecanary-secondary.blob.core.windows.net/;QueueSecondaryEndpoint=https://seannsecanary-secondary.queue.core.windows.net/;FileSecondaryEndpoint=https://seannsecanary-secondary.file.core.windows.net/;AccountName=seannsecanary;AccountKey=Sanitized\n"
  }
}<|MERGE_RESOLUTION|>--- conflicted
+++ resolved
@@ -27,13 +27,8 @@
           "Windows-Azure-Blob/1.0",
           "Microsoft-HTTPAPI/2.0"
         ],
-<<<<<<< HEAD
-        "x-ms-client-request-id": "718a4322-89cc-f95a-b9a1-185dad320276",
-        "x-ms-request-id": "8095b3ef-a01e-0020-533f-f3e99c000000",
-=======
         "x-ms-client-request-id": "fbed54ef-520f-b9c4-d64e-05291817601e",
         "x-ms-request-id": "c6fca3e0-901e-0066-0552-380280000000",
->>>>>>> 8d420312
         "x-ms-version": "2019-12-12"
       },
       "ResponseBody": []
@@ -66,23 +61,14 @@
           "Windows-Azure-Blob/1.0",
           "Microsoft-HTTPAPI/2.0"
         ],
-<<<<<<< HEAD
-        "x-ms-client-request-id": "d3ec49e8-2278-32d2-8a99-194d014a2589",
-        "x-ms-request-id": "8095b3f6-a01e-0020-573f-f3e99c000000",
-=======
         "x-ms-client-request-id": "d26bc984-5e62-d11c-7955-aa8a71e7e9d6",
         "x-ms-request-id": "c6fca420-901e-0066-3352-380280000000",
->>>>>>> 8d420312
         "x-ms-version": "2019-12-12"
       },
       "ResponseBody": []
     },
     {
-<<<<<<< HEAD
-      "RequestUri": "https://seanstagehierarchical.dfs.core.windows.net/test-filesystem-a184aa86-e86a-dd71-1b0a-e5e5c94b8e5b/test-directory-adb47b6f-7312-5d30-b60a-60f05c8e1b4c?sv=2019-12-12\u0026si=mygwdwgkxwyvnitjwqlj\u0026sr=c\u0026sig=Sanitized\u0026resource=directory",
-=======
       "RequestUri": "https://seannsecanary.dfs.core.windows.net/test-filesystem-65109621-1264-17f1-4e79-0a591e2019ee/test-directory-12eb95ad-7e23-a142-04fb-02518366da2a?sv=2019-12-12\u0026si=mhjhrgvchetoooevkmdm\u0026sr=c\u0026sig=Sanitized\u0026resource=directory",
->>>>>>> 8d420312
       "RequestMethod": "PUT",
       "RequestHeaders": {
         "traceparent": "00-122b1ce1c97b634a840a7f5a3acd1b63-12168e5880dabd45-00",
@@ -105,13 +91,8 @@
           "Windows-Azure-HDFS/1.0",
           "Microsoft-HTTPAPI/2.0"
         ],
-<<<<<<< HEAD
-        "x-ms-client-request-id": "2a01b489-8cdd-7588-188f-1c6dc1e2d6fb",
-        "x-ms-request-id": "9ce3a8c6-a01f-001f-183f-f3213f000000",
-=======
         "x-ms-client-request-id": "fec6e3a4-61f9-0614-87ca-cd675bca4d13",
         "x-ms-request-id": "937b45b0-201f-0063-3652-38d05b000000",
->>>>>>> 8d420312
         "x-ms-version": "2019-12-12"
       },
       "ResponseBody": []
@@ -140,13 +121,8 @@
           "Windows-Azure-Blob/1.0",
           "Microsoft-HTTPAPI/2.0"
         ],
-<<<<<<< HEAD
-        "x-ms-client-request-id": "a766a44c-f08d-a56f-7b70-d5a7d3a0dc66",
-        "x-ms-request-id": "8095b3fa-a01e-0020-5b3f-f3e99c000000",
-=======
         "x-ms-client-request-id": "9fad5d75-db9f-7631-9092-ef0bc9007836",
         "x-ms-request-id": "c6fca44a-901e-0066-4f52-380280000000",
->>>>>>> 8d420312
         "x-ms-version": "2019-12-12"
       },
       "ResponseBody": []
