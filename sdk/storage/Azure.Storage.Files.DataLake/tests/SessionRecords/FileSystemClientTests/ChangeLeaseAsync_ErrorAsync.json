--- conflicted
+++ resolved
@@ -30,11 +30,7 @@
         ],
         "x-ms-client-request-id": "aba437e8-dec6-3104-6e22-f615045b9e34",
         "x-ms-error-code": "ContainerNotFound",
-<<<<<<< HEAD
-        "x-ms-request-id": "9d522d1d-c01e-0044-0d39-f31804000000",
-=======
         "x-ms-request-id": "96229f70-f01e-0012-70fb-093670000000",
->>>>>>> 8d420312
         "x-ms-version": "2019-12-12"
       },
       "ResponseBody": [
