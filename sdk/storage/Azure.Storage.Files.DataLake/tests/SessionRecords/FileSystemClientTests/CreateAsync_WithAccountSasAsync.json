{
  "Entries": [
    {
<<<<<<< HEAD
      "RequestUri": "https://seanstagehierarchical.blob.core.windows.net/test-filesystem-a9ad0ad5-48e2-68cf-bc46-10d7c0401c98?sv=2019-10-10\u0026ss=b\u0026srt=sco\u0026st=2020-03-05T21%3A43%3A16Z\u0026se=2020-03-05T23%3A43%3A16Z\u0026sp=rwdlac\u0026sig=Sanitized\u0026restype=container",
      "RequestMethod": "PUT",
      "RequestHeaders": {
        "traceparent": "00-59508356e222d341ac16519553fc7d8e-68357b9bc3c88047-00",
        "User-Agent": [
          "azsdk-net-Storage.Files.DataLake/12.0.0-dev.20200305.1",
          "(.NET Core 4.6.28325.01; Microsoft Windows 10.0.18363 )"
        ],
        "x-ms-client-request-id": "629d9ee6-9b09-3c8a-46e2-4ba0f86ce6d5",
        "x-ms-return-client-request-id": "true",
        "x-ms-version": "2019-10-10"
=======
      "RequestUri": "http://seannsecanary.blob.core.windows.net/test-filesystem-a9ad0ad5-48e2-68cf-bc46-10d7c0401c98?sv=2019-07-07\u0026ss=b\u0026srt=sco\u0026st=2020-04-03T20%3A20%3A41Z\u0026se=2020-04-03T22%3A20%3A41Z\u0026sp=rwdlac\u0026sig=Sanitized\u0026restype=container",
      "RequestMethod": "PUT",
      "RequestHeaders": {
        "traceparent": "00-f5374404d6861b44b74fc1004760b439-9fdd2b687953f440-00",
        "User-Agent": [
          "azsdk-net-Storage.Files.DataLake/12.1.0-dev.20200403.1",
          "(.NET Core 4.6.28325.01; Microsoft Windows 10.0.18362 )"
        ],
        "x-ms-client-request-id": "629d9ee6-9b09-3c8a-46e2-4ba0f86ce6d5",
        "x-ms-return-client-request-id": "true",
        "x-ms-version": "2019-12-12"
>>>>>>> 32e373e2
      },
      "RequestBody": null,
      "StatusCode": 201,
      "ResponseHeaders": {
        "Content-Length": "0",
<<<<<<< HEAD
        "Date": "Thu, 05 Mar 2020 22:43:16 GMT",
        "ETag": "\u00220x8D7C15698D85C16\u0022",
        "Last-Modified": "Thu, 05 Mar 2020 22:43:17 GMT",
=======
        "Date": "Fri, 03 Apr 2020 21:20:39 GMT",
        "ETag": "\u00220x8D7D814DC65527B\u0022",
        "Last-Modified": "Fri, 03 Apr 2020 21:20:40 GMT",
>>>>>>> 32e373e2
        "Server": [
          "Windows-Azure-Blob/1.0",
          "Microsoft-HTTPAPI/2.0"
        ],
        "x-ms-client-request-id": "629d9ee6-9b09-3c8a-46e2-4ba0f86ce6d5",
<<<<<<< HEAD
        "x-ms-request-id": "c74f9f06-a01e-000f-693f-f3e457000000",
        "x-ms-version": "2019-10-10"
=======
        "x-ms-request-id": "172aa317-d01e-0005-45fd-099f7b000000",
        "x-ms-version": "2019-12-12"
>>>>>>> 32e373e2
      },
      "ResponseBody": []
    },
    {
<<<<<<< HEAD
      "RequestUri": "https://seanstagehierarchical.blob.core.windows.net/test-filesystem-a9ad0ad5-48e2-68cf-bc46-10d7c0401c98?sv=2019-10-10\u0026ss=b\u0026srt=sco\u0026st=2020-03-05T21%3A43%3A16Z\u0026se=2020-03-05T23%3A43%3A16Z\u0026sp=rwdlac\u0026sig=Sanitized\u0026restype=container",
      "RequestMethod": "DELETE",
      "RequestHeaders": {
        "traceparent": "00-b2e648c2881e6949aeb31a97119b7476-303e249942b87f4c-00",
        "User-Agent": [
          "azsdk-net-Storage.Files.DataLake/12.0.0-dev.20200305.1",
          "(.NET Core 4.6.28325.01; Microsoft Windows 10.0.18363 )"
        ],
        "x-ms-client-request-id": "22f16cf2-b9a2-558e-9d2a-b2d2658b1b52",
        "x-ms-return-client-request-id": "true",
        "x-ms-version": "2019-10-10"
=======
      "RequestUri": "http://seannsecanary.blob.core.windows.net/test-filesystem-a9ad0ad5-48e2-68cf-bc46-10d7c0401c98?sv=2019-07-07\u0026ss=b\u0026srt=sco\u0026st=2020-04-03T20%3A20%3A41Z\u0026se=2020-04-03T22%3A20%3A41Z\u0026sp=rwdlac\u0026sig=Sanitized\u0026restype=container",
      "RequestMethod": "DELETE",
      "RequestHeaders": {
        "traceparent": "00-84d3ab0f7255a744af736ac5ce99f68b-4d71630717948649-00",
        "User-Agent": [
          "azsdk-net-Storage.Files.DataLake/12.1.0-dev.20200403.1",
          "(.NET Core 4.6.28325.01; Microsoft Windows 10.0.18362 )"
        ],
        "x-ms-client-request-id": "22f16cf2-b9a2-558e-9d2a-b2d2658b1b52",
        "x-ms-return-client-request-id": "true",
        "x-ms-version": "2019-12-12"
>>>>>>> 32e373e2
      },
      "RequestBody": null,
      "StatusCode": 202,
      "ResponseHeaders": {
        "Content-Length": "0",
<<<<<<< HEAD
        "Date": "Thu, 05 Mar 2020 22:43:16 GMT",
=======
        "Date": "Fri, 03 Apr 2020 21:20:39 GMT",
>>>>>>> 32e373e2
        "Server": [
          "Windows-Azure-Blob/1.0",
          "Microsoft-HTTPAPI/2.0"
        ],
        "x-ms-client-request-id": "22f16cf2-b9a2-558e-9d2a-b2d2658b1b52",
<<<<<<< HEAD
        "x-ms-request-id": "c74f9f0d-a01e-000f-6d3f-f3e457000000",
        "x-ms-version": "2019-10-10"
=======
        "x-ms-request-id": "172aa322-d01e-0005-4dfd-099f7b000000",
        "x-ms-version": "2019-12-12"
>>>>>>> 32e373e2
      },
      "ResponseBody": []
    }
  ],
  "Variables": {
<<<<<<< HEAD
    "DateTimeOffsetNow": "2020-03-05T14:43:16.9672370-08:00",
    "RandomSeed": "1454581907",
    "Storage_TestConfigHierarchicalNamespace": "NamespaceTenant\nseanstagehierarchical\nU2FuaXRpemVk\nhttps://seanstagehierarchical.blob.core.windows.net\nhttp://seanstagehierarchical.file.core.windows.net\nhttp://seanstagehierarchical.queue.core.windows.net\nhttp://seanstagehierarchical.table.core.windows.net\n\n\n\n\nhttp://seanstagehierarchical-secondary.blob.core.windows.net\nhttp://seanstagehierarchical-secondary.file.core.windows.net\nhttp://seanstagehierarchical-secondary.queue.core.windows.net\nhttp://seanstagehierarchical-secondary.table.core.windows.net\n68390a19-a643-458b-b726-408abf67b4fc\nSanitized\n72f988bf-86f1-41af-91ab-2d7cd011db47\nhttps://login.microsoftonline.com/\nCloud\nBlobEndpoint=https://seanstagehierarchical.blob.core.windows.net/;QueueEndpoint=http://seanstagehierarchical.queue.core.windows.net/;FileEndpoint=http://seanstagehierarchical.file.core.windows.net/;BlobSecondaryEndpoint=http://seanstagehierarchical-secondary.blob.core.windows.net/;QueueSecondaryEndpoint=http://seanstagehierarchical-secondary.queue.core.windows.net/;FileSecondaryEndpoint=http://seanstagehierarchical-secondary.file.core.windows.net/;AccountName=seanstagehierarchical;AccountKey=Sanitized\n"
=======
    "DateTimeOffsetNow": "2020-04-03T14:20:41.9180472-07:00",
    "RandomSeed": "1454581907",
    "Storage_TestConfigHierarchicalNamespace": "NamespaceTenant\nseannsecanary\nU2FuaXRpemVk\nhttp://seannsecanary.blob.core.windows.net\nhttp://seannsecanary.file.core.windows.net\nhttp://seannsecanary.queue.core.windows.net\nhttp://seannsecanary.table.core.windows.net\n\n\n\n\nhttp://seannsecanary-secondary.blob.core.windows.net\nhttp://seannsecanary-secondary.file.core.windows.net\nhttp://seannsecanary-secondary.queue.core.windows.net\nhttp://seannsecanary-secondary.table.core.windows.net\n68390a19-a643-458b-b726-408abf67b4fc\nSanitized\n72f988bf-86f1-41af-91ab-2d7cd011db47\nhttps://login.microsoftonline.com/\nCloud\nBlobEndpoint=http://seannsecanary.blob.core.windows.net/;QueueEndpoint=http://seannsecanary.queue.core.windows.net/;FileEndpoint=http://seannsecanary.file.core.windows.net/;BlobSecondaryEndpoint=http://seannsecanary-secondary.blob.core.windows.net/;QueueSecondaryEndpoint=http://seannsecanary-secondary.queue.core.windows.net/;FileSecondaryEndpoint=http://seannsecanary-secondary.file.core.windows.net/;AccountName=seannsecanary;AccountKey=Sanitized\n"
>>>>>>> 32e373e2
  }
}<|MERGE_RESOLUTION|>--- conflicted
+++ resolved
@@ -1,19 +1,6 @@
 {
   "Entries": [
     {
-<<<<<<< HEAD
-      "RequestUri": "https://seanstagehierarchical.blob.core.windows.net/test-filesystem-a9ad0ad5-48e2-68cf-bc46-10d7c0401c98?sv=2019-10-10\u0026ss=b\u0026srt=sco\u0026st=2020-03-05T21%3A43%3A16Z\u0026se=2020-03-05T23%3A43%3A16Z\u0026sp=rwdlac\u0026sig=Sanitized\u0026restype=container",
-      "RequestMethod": "PUT",
-      "RequestHeaders": {
-        "traceparent": "00-59508356e222d341ac16519553fc7d8e-68357b9bc3c88047-00",
-        "User-Agent": [
-          "azsdk-net-Storage.Files.DataLake/12.0.0-dev.20200305.1",
-          "(.NET Core 4.6.28325.01; Microsoft Windows 10.0.18363 )"
-        ],
-        "x-ms-client-request-id": "629d9ee6-9b09-3c8a-46e2-4ba0f86ce6d5",
-        "x-ms-return-client-request-id": "true",
-        "x-ms-version": "2019-10-10"
-=======
       "RequestUri": "http://seannsecanary.blob.core.windows.net/test-filesystem-a9ad0ad5-48e2-68cf-bc46-10d7c0401c98?sv=2019-07-07\u0026ss=b\u0026srt=sco\u0026st=2020-04-03T20%3A20%3A41Z\u0026se=2020-04-03T22%3A20%3A41Z\u0026sp=rwdlac\u0026sig=Sanitized\u0026restype=container",
       "RequestMethod": "PUT",
       "RequestHeaders": {
@@ -25,50 +12,25 @@
         "x-ms-client-request-id": "629d9ee6-9b09-3c8a-46e2-4ba0f86ce6d5",
         "x-ms-return-client-request-id": "true",
         "x-ms-version": "2019-12-12"
->>>>>>> 32e373e2
       },
       "RequestBody": null,
       "StatusCode": 201,
       "ResponseHeaders": {
         "Content-Length": "0",
-<<<<<<< HEAD
-        "Date": "Thu, 05 Mar 2020 22:43:16 GMT",
-        "ETag": "\u00220x8D7C15698D85C16\u0022",
-        "Last-Modified": "Thu, 05 Mar 2020 22:43:17 GMT",
-=======
         "Date": "Fri, 03 Apr 2020 21:20:39 GMT",
         "ETag": "\u00220x8D7D814DC65527B\u0022",
         "Last-Modified": "Fri, 03 Apr 2020 21:20:40 GMT",
->>>>>>> 32e373e2
         "Server": [
           "Windows-Azure-Blob/1.0",
           "Microsoft-HTTPAPI/2.0"
         ],
         "x-ms-client-request-id": "629d9ee6-9b09-3c8a-46e2-4ba0f86ce6d5",
-<<<<<<< HEAD
-        "x-ms-request-id": "c74f9f06-a01e-000f-693f-f3e457000000",
-        "x-ms-version": "2019-10-10"
-=======
         "x-ms-request-id": "172aa317-d01e-0005-45fd-099f7b000000",
         "x-ms-version": "2019-12-12"
->>>>>>> 32e373e2
       },
       "ResponseBody": []
     },
     {
-<<<<<<< HEAD
-      "RequestUri": "https://seanstagehierarchical.blob.core.windows.net/test-filesystem-a9ad0ad5-48e2-68cf-bc46-10d7c0401c98?sv=2019-10-10\u0026ss=b\u0026srt=sco\u0026st=2020-03-05T21%3A43%3A16Z\u0026se=2020-03-05T23%3A43%3A16Z\u0026sp=rwdlac\u0026sig=Sanitized\u0026restype=container",
-      "RequestMethod": "DELETE",
-      "RequestHeaders": {
-        "traceparent": "00-b2e648c2881e6949aeb31a97119b7476-303e249942b87f4c-00",
-        "User-Agent": [
-          "azsdk-net-Storage.Files.DataLake/12.0.0-dev.20200305.1",
-          "(.NET Core 4.6.28325.01; Microsoft Windows 10.0.18363 )"
-        ],
-        "x-ms-client-request-id": "22f16cf2-b9a2-558e-9d2a-b2d2658b1b52",
-        "x-ms-return-client-request-id": "true",
-        "x-ms-version": "2019-10-10"
-=======
       "RequestUri": "http://seannsecanary.blob.core.windows.net/test-filesystem-a9ad0ad5-48e2-68cf-bc46-10d7c0401c98?sv=2019-07-07\u0026ss=b\u0026srt=sco\u0026st=2020-04-03T20%3A20%3A41Z\u0026se=2020-04-03T22%3A20%3A41Z\u0026sp=rwdlac\u0026sig=Sanitized\u0026restype=container",
       "RequestMethod": "DELETE",
       "RequestHeaders": {
@@ -80,42 +42,26 @@
         "x-ms-client-request-id": "22f16cf2-b9a2-558e-9d2a-b2d2658b1b52",
         "x-ms-return-client-request-id": "true",
         "x-ms-version": "2019-12-12"
->>>>>>> 32e373e2
       },
       "RequestBody": null,
       "StatusCode": 202,
       "ResponseHeaders": {
         "Content-Length": "0",
-<<<<<<< HEAD
-        "Date": "Thu, 05 Mar 2020 22:43:16 GMT",
-=======
         "Date": "Fri, 03 Apr 2020 21:20:39 GMT",
->>>>>>> 32e373e2
         "Server": [
           "Windows-Azure-Blob/1.0",
           "Microsoft-HTTPAPI/2.0"
         ],
         "x-ms-client-request-id": "22f16cf2-b9a2-558e-9d2a-b2d2658b1b52",
-<<<<<<< HEAD
-        "x-ms-request-id": "c74f9f0d-a01e-000f-6d3f-f3e457000000",
-        "x-ms-version": "2019-10-10"
-=======
         "x-ms-request-id": "172aa322-d01e-0005-4dfd-099f7b000000",
         "x-ms-version": "2019-12-12"
->>>>>>> 32e373e2
       },
       "ResponseBody": []
     }
   ],
   "Variables": {
-<<<<<<< HEAD
-    "DateTimeOffsetNow": "2020-03-05T14:43:16.9672370-08:00",
-    "RandomSeed": "1454581907",
-    "Storage_TestConfigHierarchicalNamespace": "NamespaceTenant\nseanstagehierarchical\nU2FuaXRpemVk\nhttps://seanstagehierarchical.blob.core.windows.net\nhttp://seanstagehierarchical.file.core.windows.net\nhttp://seanstagehierarchical.queue.core.windows.net\nhttp://seanstagehierarchical.table.core.windows.net\n\n\n\n\nhttp://seanstagehierarchical-secondary.blob.core.windows.net\nhttp://seanstagehierarchical-secondary.file.core.windows.net\nhttp://seanstagehierarchical-secondary.queue.core.windows.net\nhttp://seanstagehierarchical-secondary.table.core.windows.net\n68390a19-a643-458b-b726-408abf67b4fc\nSanitized\n72f988bf-86f1-41af-91ab-2d7cd011db47\nhttps://login.microsoftonline.com/\nCloud\nBlobEndpoint=https://seanstagehierarchical.blob.core.windows.net/;QueueEndpoint=http://seanstagehierarchical.queue.core.windows.net/;FileEndpoint=http://seanstagehierarchical.file.core.windows.net/;BlobSecondaryEndpoint=http://seanstagehierarchical-secondary.blob.core.windows.net/;QueueSecondaryEndpoint=http://seanstagehierarchical-secondary.queue.core.windows.net/;FileSecondaryEndpoint=http://seanstagehierarchical-secondary.file.core.windows.net/;AccountName=seanstagehierarchical;AccountKey=Sanitized\n"
-=======
     "DateTimeOffsetNow": "2020-04-03T14:20:41.9180472-07:00",
     "RandomSeed": "1454581907",
     "Storage_TestConfigHierarchicalNamespace": "NamespaceTenant\nseannsecanary\nU2FuaXRpemVk\nhttp://seannsecanary.blob.core.windows.net\nhttp://seannsecanary.file.core.windows.net\nhttp://seannsecanary.queue.core.windows.net\nhttp://seannsecanary.table.core.windows.net\n\n\n\n\nhttp://seannsecanary-secondary.blob.core.windows.net\nhttp://seannsecanary-secondary.file.core.windows.net\nhttp://seannsecanary-secondary.queue.core.windows.net\nhttp://seannsecanary-secondary.table.core.windows.net\n68390a19-a643-458b-b726-408abf67b4fc\nSanitized\n72f988bf-86f1-41af-91ab-2d7cd011db47\nhttps://login.microsoftonline.com/\nCloud\nBlobEndpoint=http://seannsecanary.blob.core.windows.net/;QueueEndpoint=http://seannsecanary.queue.core.windows.net/;FileEndpoint=http://seannsecanary.file.core.windows.net/;BlobSecondaryEndpoint=http://seannsecanary-secondary.blob.core.windows.net/;QueueSecondaryEndpoint=http://seannsecanary-secondary.queue.core.windows.net/;FileSecondaryEndpoint=http://seannsecanary-secondary.file.core.windows.net/;AccountName=seannsecanary;AccountKey=Sanitized\n"
->>>>>>> 32e373e2
   }
 }