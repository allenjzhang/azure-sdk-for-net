--- conflicted
+++ resolved
@@ -1,21 +1,6 @@
 {
   "Entries": [
     {
-<<<<<<< HEAD
-      "RequestUri": "https://seanstagehierarchical.dfs.core.windows.net/test-filesystem-3692c517-8d07-537f-5771-0d5b91c14762/test-file-5116614f-8c98-44cf-d971-b1a5f338d74b?resource=file",
-      "RequestMethod": "PUT",
-      "RequestHeaders": {
-        "Authorization": "Sanitized",
-        "traceparent": "00-351e3dca034c4945a04b65f4a08acb52-ccd6d0eee1757c41-00",
-        "User-Agent": [
-          "azsdk-net-Storage.Files.DataLake/12.0.0-dev.20200305.1",
-          "(.NET Core 4.6.28325.01; Microsoft Windows 10.0.18363 )"
-        ],
-        "x-ms-client-request-id": "3f757061-59f9-8a33-f54e-5d96dbda5f1f",
-        "x-ms-date": "Thu, 05 Mar 2020 21:59:14 GMT",
-        "x-ms-return-client-request-id": "true",
-        "x-ms-version": "2019-10-10"
-=======
       "RequestUri": "http://seannsecanary.dfs.core.windows.net/test-filesystem-3692c517-8d07-537f-5771-0d5b91c14762/test-file-5116614f-8c98-44cf-d971-b1a5f338d74b?resource=file",
       "RequestMethod": "PUT",
       "RequestHeaders": {
@@ -29,50 +14,32 @@
         "x-ms-date": "Fri, 03 Apr 2020 21:04:59 GMT",
         "x-ms-return-client-request-id": "true",
         "x-ms-version": "2019-12-12"
->>>>>>> 32e373e2
       },
       "RequestBody": null,
       "StatusCode": 404,
       "ResponseHeaders": {
         "Content-Length": "175",
         "Content-Type": "application/json; charset=utf-8",
-<<<<<<< HEAD
-        "Date": "Thu, 05 Mar 2020 21:59:14 GMT",
-=======
         "Date": "Fri, 03 Apr 2020 21:04:58 GMT",
->>>>>>> 32e373e2
         "Server": [
           "Windows-Azure-HDFS/1.0",
           "Microsoft-HTTPAPI/2.0"
         ],
         "x-ms-client-request-id": "3f757061-59f9-8a33-f54e-5d96dbda5f1f",
         "x-ms-error-code": "FilesystemNotFound",
-<<<<<<< HEAD
-        "x-ms-request-id": "a481d172-f01f-0012-1839-f3e9eb000000",
-        "x-ms-version": "2019-10-10"
-=======
         "x-ms-request-id": "fa440403-201f-0097-56fb-091bad000000",
         "x-ms-version": "2019-12-12"
->>>>>>> 32e373e2
       },
       "ResponseBody": {
         "error": {
           "code": "FilesystemNotFound",
-<<<<<<< HEAD
-          "message": "The specified filesystem does not exist.\nRequestId:a481d172-f01f-0012-1839-f3e9eb000000\nTime:2020-03-05T21:59:14.7622430Z"
-=======
           "message": "The specified filesystem does not exist.\nRequestId:fa440403-201f-0097-56fb-091bad000000\nTime:2020-04-03T21:04:58.4838913Z"
->>>>>>> 32e373e2
         }
       }
     }
   ],
   "Variables": {
     "RandomSeed": "215945842",
-<<<<<<< HEAD
-    "Storage_TestConfigHierarchicalNamespace": "NamespaceTenant\nseanstagehierarchical\nU2FuaXRpemVk\nhttps://seanstagehierarchical.blob.core.windows.net\nhttp://seanstagehierarchical.file.core.windows.net\nhttp://seanstagehierarchical.queue.core.windows.net\nhttp://seanstagehierarchical.table.core.windows.net\n\n\n\n\nhttp://seanstagehierarchical-secondary.blob.core.windows.net\nhttp://seanstagehierarchical-secondary.file.core.windows.net\nhttp://seanstagehierarchical-secondary.queue.core.windows.net\nhttp://seanstagehierarchical-secondary.table.core.windows.net\n68390a19-a643-458b-b726-408abf67b4fc\nSanitized\n72f988bf-86f1-41af-91ab-2d7cd011db47\nhttps://login.microsoftonline.com/\nCloud\nBlobEndpoint=https://seanstagehierarchical.blob.core.windows.net/;QueueEndpoint=http://seanstagehierarchical.queue.core.windows.net/;FileEndpoint=http://seanstagehierarchical.file.core.windows.net/;BlobSecondaryEndpoint=http://seanstagehierarchical-secondary.blob.core.windows.net/;QueueSecondaryEndpoint=http://seanstagehierarchical-secondary.queue.core.windows.net/;FileSecondaryEndpoint=http://seanstagehierarchical-secondary.file.core.windows.net/;AccountName=seanstagehierarchical;AccountKey=Sanitized\n"
-=======
     "Storage_TestConfigHierarchicalNamespace": "NamespaceTenant\nseannsecanary\nU2FuaXRpemVk\nhttp://seannsecanary.blob.core.windows.net\nhttp://seannsecanary.file.core.windows.net\nhttp://seannsecanary.queue.core.windows.net\nhttp://seannsecanary.table.core.windows.net\n\n\n\n\nhttp://seannsecanary-secondary.blob.core.windows.net\nhttp://seannsecanary-secondary.file.core.windows.net\nhttp://seannsecanary-secondary.queue.core.windows.net\nhttp://seannsecanary-secondary.table.core.windows.net\n68390a19-a643-458b-b726-408abf67b4fc\nSanitized\n72f988bf-86f1-41af-91ab-2d7cd011db47\nhttps://login.microsoftonline.com/\nCloud\nBlobEndpoint=http://seannsecanary.blob.core.windows.net/;QueueEndpoint=http://seannsecanary.queue.core.windows.net/;FileEndpoint=http://seannsecanary.file.core.windows.net/;BlobSecondaryEndpoint=http://seannsecanary-secondary.blob.core.windows.net/;QueueSecondaryEndpoint=http://seannsecanary-secondary.queue.core.windows.net/;FileSecondaryEndpoint=http://seannsecanary-secondary.file.core.windows.net/;AccountName=seannsecanary;AccountKey=Sanitized\n"
->>>>>>> 32e373e2
   }
 }