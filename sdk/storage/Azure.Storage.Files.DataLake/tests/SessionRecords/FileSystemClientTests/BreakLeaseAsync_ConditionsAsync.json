--- conflicted
+++ resolved
@@ -1,21 +1,6 @@
 {
   "Entries": [
     {
-<<<<<<< HEAD
-      "RequestUri": "https://seanstagehierarchical.blob.core.windows.net/test-filesystem-32a87f6e-c2bb-514a-636f-82445dc6a8ce?restype=container",
-      "RequestMethod": "PUT",
-      "RequestHeaders": {
-        "Authorization": "Sanitized",
-        "traceparent": "00-631e3ce7dc751e46849fed5866ae6325-08aeba51fcdb1546-00",
-        "User-Agent": [
-          "azsdk-net-Storage.Files.DataLake/12.0.0-dev.20200305.1",
-          "(.NET Core 4.6.28325.01; Microsoft Windows 10.0.18363 )"
-        ],
-        "x-ms-client-request-id": "50e383e2-3fab-b6a3-312d-8dc2d1b57f18",
-        "x-ms-date": "Thu, 05 Mar 2020 21:58:56 GMT",
-        "x-ms-return-client-request-id": "true",
-        "x-ms-version": "2019-10-10"
-=======
       "RequestUri": "http://seannsecanary.blob.core.windows.net/test-filesystem-32a87f6e-c2bb-514a-636f-82445dc6a8ce?restype=container",
       "RequestMethod": "PUT",
       "RequestHeaders": {
@@ -29,50 +14,25 @@
         "x-ms-date": "Fri, 03 Apr 2020 21:04:50 GMT",
         "x-ms-return-client-request-id": "true",
         "x-ms-version": "2019-12-12"
->>>>>>> 32e373e2
-      },
-      "RequestBody": null,
-      "StatusCode": 201,
-      "ResponseHeaders": {
-        "Content-Length": "0",
-<<<<<<< HEAD
-        "Date": "Thu, 05 Mar 2020 21:58:56 GMT",
-        "ETag": "\u00220x8D7C150670D4DBB\u0022",
-        "Last-Modified": "Thu, 05 Mar 2020 21:58:56 GMT",
-=======
+      },
+      "RequestBody": null,
+      "StatusCode": 201,
+      "ResponseHeaders": {
+        "Content-Length": "0",
         "Date": "Fri, 03 Apr 2020 21:04:48 GMT",
         "ETag": "\u00220x8D7D812A57E9B55\u0022",
         "Last-Modified": "Fri, 03 Apr 2020 21:04:49 GMT",
->>>>>>> 32e373e2
         "Server": [
           "Windows-Azure-Blob/1.0",
           "Microsoft-HTTPAPI/2.0"
         ],
         "x-ms-client-request-id": "50e383e2-3fab-b6a3-312d-8dc2d1b57f18",
-<<<<<<< HEAD
-        "x-ms-request-id": "815fc518-d01e-002a-1a39-f34d2b000000",
-        "x-ms-version": "2019-10-10"
-=======
         "x-ms-request-id": "96229d0d-f01e-0012-76fb-093670000000",
         "x-ms-version": "2019-12-12"
->>>>>>> 32e373e2
-      },
-      "ResponseBody": []
-    },
-    {
-<<<<<<< HEAD
-      "RequestUri": "https://seanstagehierarchical.blob.core.windows.net/test-filesystem-32a87f6e-c2bb-514a-636f-82445dc6a8ce?comp=lease\u0026restype=container",
-      "RequestMethod": "PUT",
-      "RequestHeaders": {
-        "Authorization": "Sanitized",
-        "traceparent": "00-aa41f0c1dd63ba4b8db9fbab0aea71c2-203ddd6f9e594b4a-00",
-        "User-Agent": [
-          "azsdk-net-Storage.Files.DataLake/12.0.0-dev.20200305.1",
-          "(.NET Core 4.6.28325.01; Microsoft Windows 10.0.18363 )"
-        ],
-        "x-ms-client-request-id": "1affa1e7-324c-add6-fe37-bb925050ad06",
-        "x-ms-date": "Thu, 05 Mar 2020 21:58:56 GMT",
-=======
+      },
+      "ResponseBody": []
+    },
+    {
       "RequestUri": "http://seannsecanary.blob.core.windows.net/test-filesystem-32a87f6e-c2bb-514a-636f-82445dc6a8ce?comp=lease\u0026restype=container",
       "RequestMethod": "PUT",
       "RequestHeaders": {
@@ -84,125 +44,65 @@
         ],
         "x-ms-client-request-id": "1affa1e7-324c-add6-fe37-bb925050ad06",
         "x-ms-date": "Fri, 03 Apr 2020 21:04:50 GMT",
->>>>>>> 32e373e2
         "x-ms-lease-action": "acquire",
         "x-ms-lease-duration": "15",
         "x-ms-proposed-lease-id": "bfa06321-345c-ab84-9419-ee53082ad475",
         "x-ms-return-client-request-id": "true",
-<<<<<<< HEAD
-        "x-ms-version": "2019-10-10"
-=======
-        "x-ms-version": "2019-12-12"
->>>>>>> 32e373e2
-      },
-      "RequestBody": null,
-      "StatusCode": 201,
-      "ResponseHeaders": {
-        "Content-Length": "0",
-<<<<<<< HEAD
-        "Date": "Thu, 05 Mar 2020 21:58:56 GMT",
-        "ETag": "\u00220x8D7C150670D4DBB\u0022",
-        "Last-Modified": "Thu, 05 Mar 2020 21:58:56 GMT",
-=======
+        "x-ms-version": "2019-12-12"
+      },
+      "RequestBody": null,
+      "StatusCode": 201,
+      "ResponseHeaders": {
+        "Content-Length": "0",
         "Date": "Fri, 03 Apr 2020 21:04:49 GMT",
         "ETag": "\u00220x8D7D812A57E9B55\u0022",
         "Last-Modified": "Fri, 03 Apr 2020 21:04:49 GMT",
->>>>>>> 32e373e2
         "Server": [
           "Windows-Azure-Blob/1.0",
           "Microsoft-HTTPAPI/2.0"
         ],
         "x-ms-client-request-id": "1affa1e7-324c-add6-fe37-bb925050ad06",
         "x-ms-lease-id": "bfa06321-345c-ab84-9419-ee53082ad475",
-<<<<<<< HEAD
-        "x-ms-request-id": "815fc521-d01e-002a-2039-f34d2b000000",
-        "x-ms-version": "2019-10-10"
-=======
         "x-ms-request-id": "96229d18-f01e-0012-7ffb-093670000000",
         "x-ms-version": "2019-12-12"
->>>>>>> 32e373e2
-      },
-      "ResponseBody": []
-    },
-    {
-<<<<<<< HEAD
-      "RequestUri": "https://seanstagehierarchical.blob.core.windows.net/test-filesystem-32a87f6e-c2bb-514a-636f-82445dc6a8ce?comp=lease\u0026restype=container",
-      "RequestMethod": "PUT",
-      "RequestHeaders": {
-        "Authorization": "Sanitized",
-        "traceparent": "00-7c1907b6bc570c4882325835cb980679-f50c77305f301c4a-00",
-        "User-Agent": [
-          "azsdk-net-Storage.Files.DataLake/12.0.0-dev.20200305.1",
-          "(.NET Core 4.6.28325.01; Microsoft Windows 10.0.18363 )"
+      },
+      "ResponseBody": []
+    },
+    {
+      "RequestUri": "http://seannsecanary.blob.core.windows.net/test-filesystem-32a87f6e-c2bb-514a-636f-82445dc6a8ce?comp=lease\u0026restype=container",
+      "RequestMethod": "PUT",
+      "RequestHeaders": {
+        "Authorization": "Sanitized",
+        "traceparent": "00-171d4ded1371694ebe1c679e206a252a-6208794987117c42-00",
+        "User-Agent": [
+          "azsdk-net-Storage.Files.DataLake/12.1.0-dev.20200403.1",
+          "(.NET Core 4.6.28325.01; Microsoft Windows 10.0.18362 )"
         ],
         "x-ms-client-request-id": "666b605b-b92b-4b29-78b4-dcaa9d906d5b",
-        "x-ms-date": "Thu, 05 Mar 2020 21:58:56 GMT",
+        "x-ms-date": "Fri, 03 Apr 2020 21:04:51 GMT",
         "x-ms-lease-action": "break",
         "x-ms-return-client-request-id": "true",
-        "x-ms-version": "2019-10-10"
-=======
-      "RequestUri": "http://seannsecanary.blob.core.windows.net/test-filesystem-32a87f6e-c2bb-514a-636f-82445dc6a8ce?comp=lease\u0026restype=container",
-      "RequestMethod": "PUT",
-      "RequestHeaders": {
-        "Authorization": "Sanitized",
-        "traceparent": "00-171d4ded1371694ebe1c679e206a252a-6208794987117c42-00",
-        "User-Agent": [
-          "azsdk-net-Storage.Files.DataLake/12.1.0-dev.20200403.1",
-          "(.NET Core 4.6.28325.01; Microsoft Windows 10.0.18362 )"
-        ],
-        "x-ms-client-request-id": "666b605b-b92b-4b29-78b4-dcaa9d906d5b",
-        "x-ms-date": "Fri, 03 Apr 2020 21:04:51 GMT",
-        "x-ms-lease-action": "break",
-        "x-ms-return-client-request-id": "true",
-        "x-ms-version": "2019-12-12"
->>>>>>> 32e373e2
-      },
-      "RequestBody": null,
-      "StatusCode": 202,
-      "ResponseHeaders": {
-        "Content-Length": "0",
-<<<<<<< HEAD
-        "Date": "Thu, 05 Mar 2020 21:58:56 GMT",
-        "ETag": "\u00220x8D7C150670D4DBB\u0022",
-        "Last-Modified": "Thu, 05 Mar 2020 21:58:56 GMT",
-=======
+        "x-ms-version": "2019-12-12"
+      },
+      "RequestBody": null,
+      "StatusCode": 202,
+      "ResponseHeaders": {
+        "Content-Length": "0",
         "Date": "Fri, 03 Apr 2020 21:04:49 GMT",
         "ETag": "\u00220x8D7D812A57E9B55\u0022",
         "Last-Modified": "Fri, 03 Apr 2020 21:04:49 GMT",
->>>>>>> 32e373e2
         "Server": [
           "Windows-Azure-Blob/1.0",
           "Microsoft-HTTPAPI/2.0"
         ],
         "x-ms-client-request-id": "666b605b-b92b-4b29-78b4-dcaa9d906d5b",
         "x-ms-lease-time": "14",
-<<<<<<< HEAD
-        "x-ms-request-id": "815fc526-d01e-002a-2539-f34d2b000000",
-        "x-ms-version": "2019-10-10"
-=======
         "x-ms-request-id": "96229d1e-f01e-0012-03fb-093670000000",
         "x-ms-version": "2019-12-12"
->>>>>>> 32e373e2
-      },
-      "ResponseBody": []
-    },
-    {
-<<<<<<< HEAD
-      "RequestUri": "https://seanstagehierarchical.blob.core.windows.net/test-filesystem-32a87f6e-c2bb-514a-636f-82445dc6a8ce?restype=container",
-      "RequestMethod": "DELETE",
-      "RequestHeaders": {
-        "Authorization": "Sanitized",
-        "traceparent": "00-c25c7f066e6a9749a1548d71fe9ac8e8-93401bc1dc198941-00",
-        "User-Agent": [
-          "azsdk-net-Storage.Files.DataLake/12.0.0-dev.20200305.1",
-          "(.NET Core 4.6.28325.01; Microsoft Windows 10.0.18363 )"
-        ],
-        "x-ms-client-request-id": "f0364ec2-46e4-9fdb-eef9-099ec88b2caf",
-        "x-ms-date": "Thu, 05 Mar 2020 21:58:56 GMT",
-        "x-ms-lease-id": "bfa06321-345c-ab84-9419-ee53082ad475",
-        "x-ms-return-client-request-id": "true",
-        "x-ms-version": "2019-10-10"
-=======
+      },
+      "ResponseBody": []
+    },
+    {
       "RequestUri": "http://seannsecanary.blob.core.windows.net/test-filesystem-32a87f6e-c2bb-514a-636f-82445dc6a8ce?restype=container",
       "RequestMethod": "DELETE",
       "RequestHeaders": {
@@ -217,174 +117,91 @@
         "x-ms-lease-id": "bfa06321-345c-ab84-9419-ee53082ad475",
         "x-ms-return-client-request-id": "true",
         "x-ms-version": "2019-12-12"
->>>>>>> 32e373e2
-      },
-      "RequestBody": null,
-      "StatusCode": 202,
-      "ResponseHeaders": {
-        "Content-Length": "0",
-<<<<<<< HEAD
-        "Date": "Thu, 05 Mar 2020 21:58:56 GMT",
-=======
-        "Date": "Fri, 03 Apr 2020 21:04:49 GMT",
->>>>>>> 32e373e2
+      },
+      "RequestBody": null,
+      "StatusCode": 202,
+      "ResponseHeaders": {
+        "Content-Length": "0",
+        "Date": "Fri, 03 Apr 2020 21:04:49 GMT",
         "Server": [
           "Windows-Azure-Blob/1.0",
           "Microsoft-HTTPAPI/2.0"
         ],
         "x-ms-client-request-id": "f0364ec2-46e4-9fdb-eef9-099ec88b2caf",
-<<<<<<< HEAD
-        "x-ms-request-id": "815fc529-d01e-002a-2839-f34d2b000000",
-        "x-ms-version": "2019-10-10"
-=======
         "x-ms-request-id": "96229d29-f01e-0012-0dfb-093670000000",
         "x-ms-version": "2019-12-12"
->>>>>>> 32e373e2
-      },
-      "ResponseBody": []
-    },
-    {
-<<<<<<< HEAD
-      "RequestUri": "https://seanstagehierarchical.blob.core.windows.net/test-filesystem-a557b975-57e1-2089-2528-fbf5dfbf2d24?restype=container",
-      "RequestMethod": "PUT",
-      "RequestHeaders": {
-        "Authorization": "Sanitized",
-        "traceparent": "00-130bde5b5946514fa261e7d63f7105d9-8054a5f54605d742-00",
-        "User-Agent": [
-          "azsdk-net-Storage.Files.DataLake/12.0.0-dev.20200305.1",
-          "(.NET Core 4.6.28325.01; Microsoft Windows 10.0.18363 )"
+      },
+      "ResponseBody": []
+    },
+    {
+      "RequestUri": "http://seannsecanary.blob.core.windows.net/test-filesystem-a557b975-57e1-2089-2528-fbf5dfbf2d24?restype=container",
+      "RequestMethod": "PUT",
+      "RequestHeaders": {
+        "Authorization": "Sanitized",
+        "traceparent": "00-0840926a74cd184e874cf18bf98d68e4-6fee96cc6d39d345-00",
+        "User-Agent": [
+          "azsdk-net-Storage.Files.DataLake/12.1.0-dev.20200403.1",
+          "(.NET Core 4.6.28325.01; Microsoft Windows 10.0.18362 )"
         ],
         "x-ms-client-request-id": "64f42b09-1efc-6a96-c416-cbbb4be5c02e",
-        "x-ms-date": "Thu, 05 Mar 2020 21:58:57 GMT",
-        "x-ms-return-client-request-id": "true",
-        "x-ms-version": "2019-10-10"
-=======
-      "RequestUri": "http://seannsecanary.blob.core.windows.net/test-filesystem-a557b975-57e1-2089-2528-fbf5dfbf2d24?restype=container",
-      "RequestMethod": "PUT",
-      "RequestHeaders": {
-        "Authorization": "Sanitized",
-        "traceparent": "00-0840926a74cd184e874cf18bf98d68e4-6fee96cc6d39d345-00",
-        "User-Agent": [
-          "azsdk-net-Storage.Files.DataLake/12.1.0-dev.20200403.1",
-          "(.NET Core 4.6.28325.01; Microsoft Windows 10.0.18362 )"
+        "x-ms-date": "Fri, 03 Apr 2020 21:04:51 GMT",
+        "x-ms-return-client-request-id": "true",
+        "x-ms-version": "2019-12-12"
+      },
+      "RequestBody": null,
+      "StatusCode": 201,
+      "ResponseHeaders": {
+        "Content-Length": "0",
+        "Date": "Fri, 03 Apr 2020 21:04:49 GMT",
+        "ETag": "\u00220x8D7D812A5BC4C1B\u0022",
+        "Last-Modified": "Fri, 03 Apr 2020 21:04:49 GMT",
+        "Server": [
+          "Windows-Azure-Blob/1.0",
+          "Microsoft-HTTPAPI/2.0"
         ],
         "x-ms-client-request-id": "64f42b09-1efc-6a96-c416-cbbb4be5c02e",
-        "x-ms-date": "Fri, 03 Apr 2020 21:04:51 GMT",
-        "x-ms-return-client-request-id": "true",
-        "x-ms-version": "2019-12-12"
->>>>>>> 32e373e2
-      },
-      "RequestBody": null,
-      "StatusCode": 201,
-      "ResponseHeaders": {
-        "Content-Length": "0",
-<<<<<<< HEAD
-        "Date": "Thu, 05 Mar 2020 21:58:56 GMT",
-        "ETag": "\u00220x8D7C15067684BD4\u0022",
-        "Last-Modified": "Thu, 05 Mar 2020 21:58:57 GMT",
-=======
-        "Date": "Fri, 03 Apr 2020 21:04:49 GMT",
-        "ETag": "\u00220x8D7D812A5BC4C1B\u0022",
-        "Last-Modified": "Fri, 03 Apr 2020 21:04:49 GMT",
->>>>>>> 32e373e2
-        "Server": [
-          "Windows-Azure-Blob/1.0",
-          "Microsoft-HTTPAPI/2.0"
-        ],
-        "x-ms-client-request-id": "64f42b09-1efc-6a96-c416-cbbb4be5c02e",
-<<<<<<< HEAD
-        "x-ms-request-id": "2d191b36-901e-0004-7439-f31f3c000000",
-        "x-ms-version": "2019-10-10"
-=======
         "x-ms-request-id": "96229d2e-f01e-0012-11fb-093670000000",
         "x-ms-version": "2019-12-12"
->>>>>>> 32e373e2
-      },
-      "ResponseBody": []
-    },
-    {
-<<<<<<< HEAD
-      "RequestUri": "https://seanstagehierarchical.blob.core.windows.net/test-filesystem-a557b975-57e1-2089-2528-fbf5dfbf2d24?comp=lease\u0026restype=container",
-      "RequestMethod": "PUT",
-      "RequestHeaders": {
-        "Authorization": "Sanitized",
-        "traceparent": "00-f4b33ff2e9634f4985afe5aafbd6bf6e-4bd79ac753484845-00",
-        "User-Agent": [
-          "azsdk-net-Storage.Files.DataLake/12.0.0-dev.20200305.1",
-          "(.NET Core 4.6.28325.01; Microsoft Windows 10.0.18363 )"
+      },
+      "ResponseBody": []
+    },
+    {
+      "RequestUri": "http://seannsecanary.blob.core.windows.net/test-filesystem-a557b975-57e1-2089-2528-fbf5dfbf2d24?comp=lease\u0026restype=container",
+      "RequestMethod": "PUT",
+      "RequestHeaders": {
+        "Authorization": "Sanitized",
+        "traceparent": "00-1411e5c5ba3beb4dbc179cc7eee13380-61f130be46f16640-00",
+        "User-Agent": [
+          "azsdk-net-Storage.Files.DataLake/12.1.0-dev.20200403.1",
+          "(.NET Core 4.6.28325.01; Microsoft Windows 10.0.18362 )"
         ],
         "x-ms-client-request-id": "4e1d0144-17ee-2c3d-d6fc-228ae2b94224",
-        "x-ms-date": "Thu, 05 Mar 2020 21:58:57 GMT",
-=======
-      "RequestUri": "http://seannsecanary.blob.core.windows.net/test-filesystem-a557b975-57e1-2089-2528-fbf5dfbf2d24?comp=lease\u0026restype=container",
-      "RequestMethod": "PUT",
-      "RequestHeaders": {
-        "Authorization": "Sanitized",
-        "traceparent": "00-1411e5c5ba3beb4dbc179cc7eee13380-61f130be46f16640-00",
-        "User-Agent": [
-          "azsdk-net-Storage.Files.DataLake/12.1.0-dev.20200403.1",
-          "(.NET Core 4.6.28325.01; Microsoft Windows 10.0.18362 )"
-        ],
-        "x-ms-client-request-id": "4e1d0144-17ee-2c3d-d6fc-228ae2b94224",
-        "x-ms-date": "Fri, 03 Apr 2020 21:04:51 GMT",
->>>>>>> 32e373e2
+        "x-ms-date": "Fri, 03 Apr 2020 21:04:51 GMT",
         "x-ms-lease-action": "acquire",
         "x-ms-lease-duration": "15",
         "x-ms-proposed-lease-id": "63aee4cc-dda2-f754-4271-3cdc27a0ed88",
         "x-ms-return-client-request-id": "true",
-<<<<<<< HEAD
-        "x-ms-version": "2019-10-10"
-=======
-        "x-ms-version": "2019-12-12"
->>>>>>> 32e373e2
-      },
-      "RequestBody": null,
-      "StatusCode": 201,
-      "ResponseHeaders": {
-        "Content-Length": "0",
-<<<<<<< HEAD
-        "Date": "Thu, 05 Mar 2020 21:58:56 GMT",
-        "ETag": "\u00220x8D7C15067684BD4\u0022",
-        "Last-Modified": "Thu, 05 Mar 2020 21:58:57 GMT",
-=======
+        "x-ms-version": "2019-12-12"
+      },
+      "RequestBody": null,
+      "StatusCode": 201,
+      "ResponseHeaders": {
+        "Content-Length": "0",
         "Date": "Fri, 03 Apr 2020 21:04:49 GMT",
         "ETag": "\u00220x8D7D812A5BC4C1B\u0022",
         "Last-Modified": "Fri, 03 Apr 2020 21:04:49 GMT",
->>>>>>> 32e373e2
         "Server": [
           "Windows-Azure-Blob/1.0",
           "Microsoft-HTTPAPI/2.0"
         ],
         "x-ms-client-request-id": "4e1d0144-17ee-2c3d-d6fc-228ae2b94224",
         "x-ms-lease-id": "63aee4cc-dda2-f754-4271-3cdc27a0ed88",
-<<<<<<< HEAD
-        "x-ms-request-id": "2d191b3f-901e-0004-7939-f31f3c000000",
-        "x-ms-version": "2019-10-10"
-=======
         "x-ms-request-id": "96229d3c-f01e-0012-1dfb-093670000000",
         "x-ms-version": "2019-12-12"
->>>>>>> 32e373e2
-      },
-      "ResponseBody": []
-    },
-    {
-<<<<<<< HEAD
-      "RequestUri": "https://seanstagehierarchical.blob.core.windows.net/test-filesystem-a557b975-57e1-2089-2528-fbf5dfbf2d24?comp=lease\u0026restype=container",
-      "RequestMethod": "PUT",
-      "RequestHeaders": {
-        "Authorization": "Sanitized",
-        "If-Modified-Since": "Wed, 04 Mar 2020 21:58:56 GMT",
-        "traceparent": "00-11cd4b34987681419613ad9875525338-d6c52ea4917a2c4e-00",
-        "User-Agent": [
-          "azsdk-net-Storage.Files.DataLake/12.0.0-dev.20200305.1",
-          "(.NET Core 4.6.28325.01; Microsoft Windows 10.0.18363 )"
-        ],
-        "x-ms-client-request-id": "2598b8d8-9f83-969a-ddbe-dccfa69cee15",
-        "x-ms-date": "Thu, 05 Mar 2020 21:58:57 GMT",
-        "x-ms-lease-action": "break",
-        "x-ms-return-client-request-id": "true",
-        "x-ms-version": "2019-10-10"
-=======
+      },
+      "ResponseBody": []
+    },
+    {
       "RequestUri": "http://seannsecanary.blob.core.windows.net/test-filesystem-a557b975-57e1-2089-2528-fbf5dfbf2d24?comp=lease\u0026restype=container",
       "RequestMethod": "PUT",
       "RequestHeaders": {
@@ -400,54 +217,26 @@
         "x-ms-lease-action": "break",
         "x-ms-return-client-request-id": "true",
         "x-ms-version": "2019-12-12"
->>>>>>> 32e373e2
-      },
-      "RequestBody": null,
-      "StatusCode": 202,
-      "ResponseHeaders": {
-        "Content-Length": "0",
-<<<<<<< HEAD
-        "Date": "Thu, 05 Mar 2020 21:58:56 GMT",
-        "ETag": "\u00220x8D7C15067684BD4\u0022",
-        "Last-Modified": "Thu, 05 Mar 2020 21:58:57 GMT",
-=======
+      },
+      "RequestBody": null,
+      "StatusCode": 202,
+      "ResponseHeaders": {
+        "Content-Length": "0",
         "Date": "Fri, 03 Apr 2020 21:04:49 GMT",
         "ETag": "\u00220x8D7D812A5BC4C1B\u0022",
         "Last-Modified": "Fri, 03 Apr 2020 21:04:49 GMT",
->>>>>>> 32e373e2
         "Server": [
           "Windows-Azure-Blob/1.0",
           "Microsoft-HTTPAPI/2.0"
         ],
         "x-ms-client-request-id": "2598b8d8-9f83-969a-ddbe-dccfa69cee15",
         "x-ms-lease-time": "14",
-<<<<<<< HEAD
-        "x-ms-request-id": "2d191b42-901e-0004-7b39-f31f3c000000",
-        "x-ms-version": "2019-10-10"
-=======
         "x-ms-request-id": "96229d49-f01e-0012-2afb-093670000000",
         "x-ms-version": "2019-12-12"
->>>>>>> 32e373e2
-      },
-      "ResponseBody": []
-    },
-    {
-<<<<<<< HEAD
-      "RequestUri": "https://seanstagehierarchical.blob.core.windows.net/test-filesystem-a557b975-57e1-2089-2528-fbf5dfbf2d24?restype=container",
-      "RequestMethod": "DELETE",
-      "RequestHeaders": {
-        "Authorization": "Sanitized",
-        "traceparent": "00-be122fcc120c6d4fb0ad18078cf0834c-2552b0e89d78bf49-00",
-        "User-Agent": [
-          "azsdk-net-Storage.Files.DataLake/12.0.0-dev.20200305.1",
-          "(.NET Core 4.6.28325.01; Microsoft Windows 10.0.18363 )"
-        ],
-        "x-ms-client-request-id": "2ab29cb6-1d20-89a1-a876-513b30935c1f",
-        "x-ms-date": "Thu, 05 Mar 2020 21:58:57 GMT",
-        "x-ms-lease-id": "63aee4cc-dda2-f754-4271-3cdc27a0ed88",
-        "x-ms-return-client-request-id": "true",
-        "x-ms-version": "2019-10-10"
-=======
+      },
+      "ResponseBody": []
+    },
+    {
       "RequestUri": "http://seannsecanary.blob.core.windows.net/test-filesystem-a557b975-57e1-2089-2528-fbf5dfbf2d24?restype=container",
       "RequestMethod": "DELETE",
       "RequestHeaders": {
@@ -462,174 +251,91 @@
         "x-ms-lease-id": "63aee4cc-dda2-f754-4271-3cdc27a0ed88",
         "x-ms-return-client-request-id": "true",
         "x-ms-version": "2019-12-12"
->>>>>>> 32e373e2
-      },
-      "RequestBody": null,
-      "StatusCode": 202,
-      "ResponseHeaders": {
-        "Content-Length": "0",
-<<<<<<< HEAD
-        "Date": "Thu, 05 Mar 2020 21:58:57 GMT",
-=======
-        "Date": "Fri, 03 Apr 2020 21:04:49 GMT",
->>>>>>> 32e373e2
+      },
+      "RequestBody": null,
+      "StatusCode": 202,
+      "ResponseHeaders": {
+        "Content-Length": "0",
+        "Date": "Fri, 03 Apr 2020 21:04:49 GMT",
         "Server": [
           "Windows-Azure-Blob/1.0",
           "Microsoft-HTTPAPI/2.0"
         ],
         "x-ms-client-request-id": "2ab29cb6-1d20-89a1-a876-513b30935c1f",
-<<<<<<< HEAD
-        "x-ms-request-id": "2d191b43-901e-0004-7c39-f31f3c000000",
-        "x-ms-version": "2019-10-10"
-=======
         "x-ms-request-id": "96229d58-f01e-0012-38fb-093670000000",
         "x-ms-version": "2019-12-12"
->>>>>>> 32e373e2
-      },
-      "ResponseBody": []
-    },
-    {
-<<<<<<< HEAD
-      "RequestUri": "https://seanstagehierarchical.blob.core.windows.net/test-filesystem-ede97fee-d6f3-6dd7-2f61-86680d8814c4?restype=container",
-      "RequestMethod": "PUT",
-      "RequestHeaders": {
-        "Authorization": "Sanitized",
-        "traceparent": "00-a738c96a8994f64e973fb45382f7c1cb-4a2af9a7a8e5384e-00",
-        "User-Agent": [
-          "azsdk-net-Storage.Files.DataLake/12.0.0-dev.20200305.1",
-          "(.NET Core 4.6.28325.01; Microsoft Windows 10.0.18363 )"
+      },
+      "ResponseBody": []
+    },
+    {
+      "RequestUri": "http://seannsecanary.blob.core.windows.net/test-filesystem-ede97fee-d6f3-6dd7-2f61-86680d8814c4?restype=container",
+      "RequestMethod": "PUT",
+      "RequestHeaders": {
+        "Authorization": "Sanitized",
+        "traceparent": "00-e9c87b7e961ce44780bb562e854d5354-2c9e4c60ae0b8d46-00",
+        "User-Agent": [
+          "azsdk-net-Storage.Files.DataLake/12.1.0-dev.20200403.1",
+          "(.NET Core 4.6.28325.01; Microsoft Windows 10.0.18362 )"
         ],
         "x-ms-client-request-id": "022371be-ec2f-e0d3-c544-fabf97387c1f",
-        "x-ms-date": "Thu, 05 Mar 2020 21:58:57 GMT",
-        "x-ms-return-client-request-id": "true",
-        "x-ms-version": "2019-10-10"
-=======
-      "RequestUri": "http://seannsecanary.blob.core.windows.net/test-filesystem-ede97fee-d6f3-6dd7-2f61-86680d8814c4?restype=container",
-      "RequestMethod": "PUT",
-      "RequestHeaders": {
-        "Authorization": "Sanitized",
-        "traceparent": "00-e9c87b7e961ce44780bb562e854d5354-2c9e4c60ae0b8d46-00",
-        "User-Agent": [
-          "azsdk-net-Storage.Files.DataLake/12.1.0-dev.20200403.1",
-          "(.NET Core 4.6.28325.01; Microsoft Windows 10.0.18362 )"
-        ],
-        "x-ms-client-request-id": "022371be-ec2f-e0d3-c544-fabf97387c1f",
-        "x-ms-date": "Fri, 03 Apr 2020 21:04:51 GMT",
-        "x-ms-return-client-request-id": "true",
-        "x-ms-version": "2019-12-12"
->>>>>>> 32e373e2
-      },
-      "RequestBody": null,
-      "StatusCode": 201,
-      "ResponseHeaders": {
-        "Content-Length": "0",
-<<<<<<< HEAD
-        "Date": "Thu, 05 Mar 2020 21:58:57 GMT",
-        "ETag": "\u00220x8D7C15067D21E50\u0022",
-        "Last-Modified": "Thu, 05 Mar 2020 21:58:57 GMT",
-=======
+        "x-ms-date": "Fri, 03 Apr 2020 21:04:51 GMT",
+        "x-ms-return-client-request-id": "true",
+        "x-ms-version": "2019-12-12"
+      },
+      "RequestBody": null,
+      "StatusCode": 201,
+      "ResponseHeaders": {
+        "Content-Length": "0",
         "Date": "Fri, 03 Apr 2020 21:04:49 GMT",
         "ETag": "\u00220x8D7D812A5FD7FF5\u0022",
         "Last-Modified": "Fri, 03 Apr 2020 21:04:50 GMT",
->>>>>>> 32e373e2
         "Server": [
           "Windows-Azure-Blob/1.0",
           "Microsoft-HTTPAPI/2.0"
         ],
         "x-ms-client-request-id": "022371be-ec2f-e0d3-c544-fabf97387c1f",
-<<<<<<< HEAD
-        "x-ms-request-id": "e0bcb0d5-301e-000d-6439-f35aef000000",
-        "x-ms-version": "2019-10-10"
-=======
         "x-ms-request-id": "96229d6f-f01e-0012-4afb-093670000000",
         "x-ms-version": "2019-12-12"
->>>>>>> 32e373e2
-      },
-      "ResponseBody": []
-    },
-    {
-<<<<<<< HEAD
-      "RequestUri": "https://seanstagehierarchical.blob.core.windows.net/test-filesystem-ede97fee-d6f3-6dd7-2f61-86680d8814c4?comp=lease\u0026restype=container",
-      "RequestMethod": "PUT",
-      "RequestHeaders": {
-        "Authorization": "Sanitized",
-        "traceparent": "00-edd5da6b14ea254a873bb9ab46de0953-38d90db13055ad4e-00",
-        "User-Agent": [
-          "azsdk-net-Storage.Files.DataLake/12.0.0-dev.20200305.1",
-          "(.NET Core 4.6.28325.01; Microsoft Windows 10.0.18363 )"
+      },
+      "ResponseBody": []
+    },
+    {
+      "RequestUri": "http://seannsecanary.blob.core.windows.net/test-filesystem-ede97fee-d6f3-6dd7-2f61-86680d8814c4?comp=lease\u0026restype=container",
+      "RequestMethod": "PUT",
+      "RequestHeaders": {
+        "Authorization": "Sanitized",
+        "traceparent": "00-9d5a2c74f411ee43ac2c66d02d68c8c9-bca226ad3475ff45-00",
+        "User-Agent": [
+          "azsdk-net-Storage.Files.DataLake/12.1.0-dev.20200403.1",
+          "(.NET Core 4.6.28325.01; Microsoft Windows 10.0.18362 )"
         ],
         "x-ms-client-request-id": "8ad6a716-ecf7-6c90-3bf9-7764c372d226",
-        "x-ms-date": "Thu, 05 Mar 2020 21:58:58 GMT",
-=======
-      "RequestUri": "http://seannsecanary.blob.core.windows.net/test-filesystem-ede97fee-d6f3-6dd7-2f61-86680d8814c4?comp=lease\u0026restype=container",
-      "RequestMethod": "PUT",
-      "RequestHeaders": {
-        "Authorization": "Sanitized",
-        "traceparent": "00-9d5a2c74f411ee43ac2c66d02d68c8c9-bca226ad3475ff45-00",
-        "User-Agent": [
-          "azsdk-net-Storage.Files.DataLake/12.1.0-dev.20200403.1",
-          "(.NET Core 4.6.28325.01; Microsoft Windows 10.0.18362 )"
-        ],
-        "x-ms-client-request-id": "8ad6a716-ecf7-6c90-3bf9-7764c372d226",
-        "x-ms-date": "Fri, 03 Apr 2020 21:04:51 GMT",
->>>>>>> 32e373e2
+        "x-ms-date": "Fri, 03 Apr 2020 21:04:51 GMT",
         "x-ms-lease-action": "acquire",
         "x-ms-lease-duration": "15",
         "x-ms-proposed-lease-id": "1a558d62-517b-2935-8bcb-28610e9e55e2",
         "x-ms-return-client-request-id": "true",
-<<<<<<< HEAD
-        "x-ms-version": "2019-10-10"
-=======
-        "x-ms-version": "2019-12-12"
->>>>>>> 32e373e2
-      },
-      "RequestBody": null,
-      "StatusCode": 201,
-      "ResponseHeaders": {
-        "Content-Length": "0",
-<<<<<<< HEAD
-        "Date": "Thu, 05 Mar 2020 21:58:57 GMT",
-        "ETag": "\u00220x8D7C15067D21E50\u0022",
-        "Last-Modified": "Thu, 05 Mar 2020 21:58:57 GMT",
-=======
+        "x-ms-version": "2019-12-12"
+      },
+      "RequestBody": null,
+      "StatusCode": 201,
+      "ResponseHeaders": {
+        "Content-Length": "0",
         "Date": "Fri, 03 Apr 2020 21:04:49 GMT",
         "ETag": "\u00220x8D7D812A5FD7FF5\u0022",
         "Last-Modified": "Fri, 03 Apr 2020 21:04:50 GMT",
->>>>>>> 32e373e2
         "Server": [
           "Windows-Azure-Blob/1.0",
           "Microsoft-HTTPAPI/2.0"
         ],
         "x-ms-client-request-id": "8ad6a716-ecf7-6c90-3bf9-7764c372d226",
         "x-ms-lease-id": "1a558d62-517b-2935-8bcb-28610e9e55e2",
-<<<<<<< HEAD
-        "x-ms-request-id": "e0bcb101-301e-000d-0c39-f35aef000000",
-        "x-ms-version": "2019-10-10"
-=======
         "x-ms-request-id": "96229d9d-f01e-0012-75fb-093670000000",
         "x-ms-version": "2019-12-12"
->>>>>>> 32e373e2
-      },
-      "ResponseBody": []
-    },
-    {
-<<<<<<< HEAD
-      "RequestUri": "https://seanstagehierarchical.blob.core.windows.net/test-filesystem-ede97fee-d6f3-6dd7-2f61-86680d8814c4?comp=lease\u0026restype=container",
-      "RequestMethod": "PUT",
-      "RequestHeaders": {
-        "Authorization": "Sanitized",
-        "If-Unmodified-Since": "Fri, 06 Mar 2020 21:58:56 GMT",
-        "traceparent": "00-f6d242d357eb0943aa8cff92d3566cfa-8644a99954cdf84e-00",
-        "User-Agent": [
-          "azsdk-net-Storage.Files.DataLake/12.0.0-dev.20200305.1",
-          "(.NET Core 4.6.28325.01; Microsoft Windows 10.0.18363 )"
-        ],
-        "x-ms-client-request-id": "674a9c44-cbc8-6dea-e93d-5f6b993035ce",
-        "x-ms-date": "Thu, 05 Mar 2020 21:58:58 GMT",
-        "x-ms-lease-action": "break",
-        "x-ms-return-client-request-id": "true",
-        "x-ms-version": "2019-10-10"
-=======
+      },
+      "ResponseBody": []
+    },
+    {
       "RequestUri": "http://seannsecanary.blob.core.windows.net/test-filesystem-ede97fee-d6f3-6dd7-2f61-86680d8814c4?comp=lease\u0026restype=container",
       "RequestMethod": "PUT",
       "RequestHeaders": {
@@ -645,54 +351,26 @@
         "x-ms-lease-action": "break",
         "x-ms-return-client-request-id": "true",
         "x-ms-version": "2019-12-12"
->>>>>>> 32e373e2
-      },
-      "RequestBody": null,
-      "StatusCode": 202,
-      "ResponseHeaders": {
-        "Content-Length": "0",
-<<<<<<< HEAD
-        "Date": "Thu, 05 Mar 2020 21:58:57 GMT",
-        "ETag": "\u00220x8D7C15067D21E50\u0022",
-        "Last-Modified": "Thu, 05 Mar 2020 21:58:57 GMT",
-=======
+      },
+      "RequestBody": null,
+      "StatusCode": 202,
+      "ResponseHeaders": {
+        "Content-Length": "0",
         "Date": "Fri, 03 Apr 2020 21:04:49 GMT",
         "ETag": "\u00220x8D7D812A5FD7FF5\u0022",
         "Last-Modified": "Fri, 03 Apr 2020 21:04:50 GMT",
->>>>>>> 32e373e2
         "Server": [
           "Windows-Azure-Blob/1.0",
           "Microsoft-HTTPAPI/2.0"
         ],
         "x-ms-client-request-id": "674a9c44-cbc8-6dea-e93d-5f6b993035ce",
         "x-ms-lease-time": "14",
-<<<<<<< HEAD
-        "x-ms-request-id": "e0bcb106-301e-000d-1139-f35aef000000",
-        "x-ms-version": "2019-10-10"
-=======
         "x-ms-request-id": "96229dbc-f01e-0012-13fb-093670000000",
         "x-ms-version": "2019-12-12"
->>>>>>> 32e373e2
-      },
-      "ResponseBody": []
-    },
-    {
-<<<<<<< HEAD
-      "RequestUri": "https://seanstagehierarchical.blob.core.windows.net/test-filesystem-ede97fee-d6f3-6dd7-2f61-86680d8814c4?restype=container",
-      "RequestMethod": "DELETE",
-      "RequestHeaders": {
-        "Authorization": "Sanitized",
-        "traceparent": "00-47a32b1bdb94a348ae7005ec03b12b81-512966a6b1e51543-00",
-        "User-Agent": [
-          "azsdk-net-Storage.Files.DataLake/12.0.0-dev.20200305.1",
-          "(.NET Core 4.6.28325.01; Microsoft Windows 10.0.18363 )"
-        ],
-        "x-ms-client-request-id": "271f2199-6a28-245e-2df7-3250804eb7c7",
-        "x-ms-date": "Thu, 05 Mar 2020 21:58:58 GMT",
-        "x-ms-lease-id": "1a558d62-517b-2935-8bcb-28610e9e55e2",
-        "x-ms-return-client-request-id": "true",
-        "x-ms-version": "2019-10-10"
-=======
+      },
+      "ResponseBody": []
+    },
+    {
       "RequestUri": "http://seannsecanary.blob.core.windows.net/test-filesystem-ede97fee-d6f3-6dd7-2f61-86680d8814c4?restype=container",
       "RequestMethod": "DELETE",
       "RequestHeaders": {
@@ -707,42 +385,26 @@
         "x-ms-lease-id": "1a558d62-517b-2935-8bcb-28610e9e55e2",
         "x-ms-return-client-request-id": "true",
         "x-ms-version": "2019-12-12"
->>>>>>> 32e373e2
-      },
-      "RequestBody": null,
-      "StatusCode": 202,
-      "ResponseHeaders": {
-        "Content-Length": "0",
-<<<<<<< HEAD
-        "Date": "Thu, 05 Mar 2020 21:58:57 GMT",
-=======
-        "Date": "Fri, 03 Apr 2020 21:04:49 GMT",
->>>>>>> 32e373e2
+      },
+      "RequestBody": null,
+      "StatusCode": 202,
+      "ResponseHeaders": {
+        "Content-Length": "0",
+        "Date": "Fri, 03 Apr 2020 21:04:49 GMT",
         "Server": [
           "Windows-Azure-Blob/1.0",
           "Microsoft-HTTPAPI/2.0"
         ],
         "x-ms-client-request-id": "271f2199-6a28-245e-2df7-3250804eb7c7",
-<<<<<<< HEAD
-        "x-ms-request-id": "e0bcb107-301e-000d-1239-f35aef000000",
-        "x-ms-version": "2019-10-10"
-=======
         "x-ms-request-id": "96229dc2-f01e-0012-18fb-093670000000",
         "x-ms-version": "2019-12-12"
->>>>>>> 32e373e2
       },
       "ResponseBody": []
     }
   ],
   "Variables": {
-<<<<<<< HEAD
-    "DateTimeOffsetNow": "2020-03-05T13:58:56.4928211-08:00",
-    "RandomSeed": "2049520473",
-    "Storage_TestConfigHierarchicalNamespace": "NamespaceTenant\nseanstagehierarchical\nU2FuaXRpemVk\nhttps://seanstagehierarchical.blob.core.windows.net\nhttp://seanstagehierarchical.file.core.windows.net\nhttp://seanstagehierarchical.queue.core.windows.net\nhttp://seanstagehierarchical.table.core.windows.net\n\n\n\n\nhttp://seanstagehierarchical-secondary.blob.core.windows.net\nhttp://seanstagehierarchical-secondary.file.core.windows.net\nhttp://seanstagehierarchical-secondary.queue.core.windows.net\nhttp://seanstagehierarchical-secondary.table.core.windows.net\n68390a19-a643-458b-b726-408abf67b4fc\nSanitized\n72f988bf-86f1-41af-91ab-2d7cd011db47\nhttps://login.microsoftonline.com/\nCloud\nBlobEndpoint=https://seanstagehierarchical.blob.core.windows.net/;QueueEndpoint=http://seanstagehierarchical.queue.core.windows.net/;FileEndpoint=http://seanstagehierarchical.file.core.windows.net/;BlobSecondaryEndpoint=http://seanstagehierarchical-secondary.blob.core.windows.net/;QueueSecondaryEndpoint=http://seanstagehierarchical-secondary.queue.core.windows.net/;FileSecondaryEndpoint=http://seanstagehierarchical-secondary.file.core.windows.net/;AccountName=seanstagehierarchical;AccountKey=Sanitized\n"
-=======
     "DateTimeOffsetNow": "2020-04-03T14:04:50.8210608-07:00",
     "RandomSeed": "2049520473",
     "Storage_TestConfigHierarchicalNamespace": "NamespaceTenant\nseannsecanary\nU2FuaXRpemVk\nhttp://seannsecanary.blob.core.windows.net\nhttp://seannsecanary.file.core.windows.net\nhttp://seannsecanary.queue.core.windows.net\nhttp://seannsecanary.table.core.windows.net\n\n\n\n\nhttp://seannsecanary-secondary.blob.core.windows.net\nhttp://seannsecanary-secondary.file.core.windows.net\nhttp://seannsecanary-secondary.queue.core.windows.net\nhttp://seannsecanary-secondary.table.core.windows.net\n68390a19-a643-458b-b726-408abf67b4fc\nSanitized\n72f988bf-86f1-41af-91ab-2d7cd011db47\nhttps://login.microsoftonline.com/\nCloud\nBlobEndpoint=http://seannsecanary.blob.core.windows.net/;QueueEndpoint=http://seannsecanary.queue.core.windows.net/;FileEndpoint=http://seannsecanary.file.core.windows.net/;BlobSecondaryEndpoint=http://seannsecanary-secondary.blob.core.windows.net/;QueueSecondaryEndpoint=http://seannsecanary-secondary.queue.core.windows.net/;FileSecondaryEndpoint=http://seannsecanary-secondary.file.core.windows.net/;AccountName=seannsecanary;AccountKey=Sanitized\n"
->>>>>>> 32e373e2
   }
 }