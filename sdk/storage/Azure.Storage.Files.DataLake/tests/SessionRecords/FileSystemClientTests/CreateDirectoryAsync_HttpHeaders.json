--- conflicted
+++ resolved
@@ -28,11 +28,7 @@
           "Microsoft-HTTPAPI/2.0"
         ],
         "x-ms-client-request-id": "ebf662a5-113a-d23a-d35f-13d7807ff84d",
-<<<<<<< HEAD
-        "x-ms-request-id": "c8d7c429-701e-000c-1c39-f30533000000",
-=======
         "x-ms-request-id": "96228bd8-f01e-0012-67fb-093670000000",
->>>>>>> 8d420312
         "x-ms-version": "2019-12-12"
       },
       "ResponseBody": []
@@ -69,11 +65,7 @@
           "Microsoft-HTTPAPI/2.0"
         ],
         "x-ms-client-request-id": "69a9d0ff-20bb-3254-ab44-8d7ac268ff89",
-<<<<<<< HEAD
-        "x-ms-request-id": "eca3bf46-b01f-003c-4839-f3bbfc000000",
-=======
         "x-ms-request-id": "fa44039a-201f-0097-0bfb-091bad000000",
->>>>>>> 8d420312
         "x-ms-version": "2019-12-12"
       },
       "ResponseBody": []
@@ -148,11 +140,7 @@
           "Microsoft-HTTPAPI/2.0"
         ],
         "x-ms-client-request-id": "efb55676-fc96-38e8-a922-45bd3c98dd6a",
-<<<<<<< HEAD
-        "x-ms-request-id": "c8d7c436-701e-000c-2439-f30533000000",
-=======
         "x-ms-request-id": "96228c20-f01e-0012-23fb-093670000000",
->>>>>>> 8d420312
         "x-ms-version": "2019-12-12"
       },
       "ResponseBody": []
