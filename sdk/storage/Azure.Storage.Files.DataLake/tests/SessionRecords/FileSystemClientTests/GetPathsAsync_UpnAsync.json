--- conflicted
+++ resolved
@@ -1,436 +1,231 @@
 {
   "Entries": [
     {
-<<<<<<< HEAD
-      "RequestUri": "https://seanstagehierarchical.blob.core.windows.net/test-filesystem-3bd2bc7a-88d9-ee6f-2faa-f188a77f43d3?restype=container",
-      "RequestMethod": "PUT",
-      "RequestHeaders": {
-        "Authorization": "Sanitized",
-        "traceparent": "00-fae3ebdba39fc5478c7fb3d12866f13e-0eb1529232458c48-00",
-        "User-Agent": [
-          "azsdk-net-Storage.Files.DataLake/12.0.0-dev.20200305.1",
-          "(.NET Core 4.6.28325.01; Microsoft Windows 10.0.18363 )"
+      "RequestUri": "http://seannsecanary.blob.core.windows.net/test-filesystem-3bd2bc7a-88d9-ee6f-2faa-f188a77f43d3?restype=container",
+      "RequestMethod": "PUT",
+      "RequestHeaders": {
+        "Authorization": "Sanitized",
+        "traceparent": "00-0bfb363538d86846b959a6bc4751ba08-7f42ebb27c7f144d-00",
+        "User-Agent": [
+          "azsdk-net-Storage.Files.DataLake/12.1.0-dev.20200403.1",
+          "(.NET Core 4.6.28325.01; Microsoft Windows 10.0.18362 )"
         ],
         "x-ms-blob-public-access": "container",
         "x-ms-client-request-id": "50c6afa9-6d51-690f-082f-cbe853154be5",
-        "x-ms-date": "Thu, 05 Mar 2020 21:59:42 GMT",
-        "x-ms-return-client-request-id": "true",
-        "x-ms-version": "2019-10-10"
-=======
-      "RequestUri": "http://seannsecanary.blob.core.windows.net/test-filesystem-3bd2bc7a-88d9-ee6f-2faa-f188a77f43d3?restype=container",
-      "RequestMethod": "PUT",
-      "RequestHeaders": {
-        "Authorization": "Sanitized",
-        "traceparent": "00-0bfb363538d86846b959a6bc4751ba08-7f42ebb27c7f144d-00",
-        "User-Agent": [
-          "azsdk-net-Storage.Files.DataLake/12.1.0-dev.20200403.1",
-          "(.NET Core 4.6.28325.01; Microsoft Windows 10.0.18362 )"
-        ],
-        "x-ms-blob-public-access": "container",
-        "x-ms-client-request-id": "50c6afa9-6d51-690f-082f-cbe853154be5",
-        "x-ms-date": "Fri, 03 Apr 2020 21:05:13 GMT",
-        "x-ms-return-client-request-id": "true",
-        "x-ms-version": "2019-12-12"
->>>>>>> 32e373e2
-      },
-      "RequestBody": null,
-      "StatusCode": 201,
-      "ResponseHeaders": {
-        "Content-Length": "0",
-<<<<<<< HEAD
-        "Date": "Thu, 05 Mar 2020 21:59:42 GMT",
-        "ETag": "\u00220x8D7C15082AF9B90\u0022",
-        "Last-Modified": "Thu, 05 Mar 2020 21:59:43 GMT",
-=======
+        "x-ms-date": "Fri, 03 Apr 2020 21:05:13 GMT",
+        "x-ms-return-client-request-id": "true",
+        "x-ms-version": "2019-12-12"
+      },
+      "RequestBody": null,
+      "StatusCode": 201,
+      "ResponseHeaders": {
+        "Content-Length": "0",
         "Date": "Fri, 03 Apr 2020 21:05:11 GMT",
         "ETag": "\u00220x8D7D812B2E300A0\u0022",
         "Last-Modified": "Fri, 03 Apr 2020 21:05:11 GMT",
->>>>>>> 32e373e2
         "Server": [
           "Windows-Azure-Blob/1.0",
           "Microsoft-HTTPAPI/2.0"
         ],
         "x-ms-client-request-id": "50c6afa9-6d51-690f-082f-cbe853154be5",
-<<<<<<< HEAD
-        "x-ms-request-id": "6afaf559-f01e-0012-1839-f3e9eb000000",
-        "x-ms-version": "2019-10-10"
-=======
         "x-ms-request-id": "9622a8f6-f01e-0012-1bfb-093670000000",
         "x-ms-version": "2019-12-12"
->>>>>>> 32e373e2
-      },
-      "ResponseBody": []
-    },
-    {
-<<<<<<< HEAD
-      "RequestUri": "https://seanstagehierarchical.dfs.core.windows.net/test-filesystem-3bd2bc7a-88d9-ee6f-2faa-f188a77f43d3/foo?resource=directory",
-      "RequestMethod": "PUT",
-      "RequestHeaders": {
-        "Authorization": "Sanitized",
-        "traceparent": "00-8ada0a6cd86b2446bc103a480d0fdd96-62ab75c473156c45-00",
-        "User-Agent": [
-          "azsdk-net-Storage.Files.DataLake/12.0.0-dev.20200305.1",
-          "(.NET Core 4.6.28325.01; Microsoft Windows 10.0.18363 )"
+      },
+      "ResponseBody": []
+    },
+    {
+      "RequestUri": "http://seannsecanary.dfs.core.windows.net/test-filesystem-3bd2bc7a-88d9-ee6f-2faa-f188a77f43d3/foo?resource=directory",
+      "RequestMethod": "PUT",
+      "RequestHeaders": {
+        "Authorization": "Sanitized",
+        "traceparent": "00-c7221af191b4b743bf349ab867551914-b0c2e2a9ea331048-00",
+        "User-Agent": [
+          "azsdk-net-Storage.Files.DataLake/12.1.0-dev.20200403.1",
+          "(.NET Core 4.6.28325.01; Microsoft Windows 10.0.18362 )"
         ],
         "x-ms-client-request-id": "f8de0cc9-f2b9-7581-6980-6e3a0c80ef0e",
-        "x-ms-date": "Thu, 05 Mar 2020 21:59:43 GMT",
-        "x-ms-return-client-request-id": "true",
-        "x-ms-version": "2019-10-10"
-=======
-      "RequestUri": "http://seannsecanary.dfs.core.windows.net/test-filesystem-3bd2bc7a-88d9-ee6f-2faa-f188a77f43d3/foo?resource=directory",
-      "RequestMethod": "PUT",
-      "RequestHeaders": {
-        "Authorization": "Sanitized",
-        "traceparent": "00-c7221af191b4b743bf349ab867551914-b0c2e2a9ea331048-00",
-        "User-Agent": [
-          "azsdk-net-Storage.Files.DataLake/12.1.0-dev.20200403.1",
-          "(.NET Core 4.6.28325.01; Microsoft Windows 10.0.18362 )"
-        ],
-        "x-ms-client-request-id": "f8de0cc9-f2b9-7581-6980-6e3a0c80ef0e",
-        "x-ms-date": "Fri, 03 Apr 2020 21:05:13 GMT",
-        "x-ms-return-client-request-id": "true",
-        "x-ms-version": "2019-12-12"
->>>>>>> 32e373e2
-      },
-      "RequestBody": null,
-      "StatusCode": 201,
-      "ResponseHeaders": {
-        "Content-Length": "0",
-<<<<<<< HEAD
-        "Date": "Thu, 05 Mar 2020 21:59:43 GMT",
-        "ETag": "\u00220x8D7C15082E2034E\u0022",
-        "Last-Modified": "Thu, 05 Mar 2020 21:59:43 GMT",
-=======
+        "x-ms-date": "Fri, 03 Apr 2020 21:05:13 GMT",
+        "x-ms-return-client-request-id": "true",
+        "x-ms-version": "2019-12-12"
+      },
+      "RequestBody": null,
+      "StatusCode": 201,
+      "ResponseHeaders": {
+        "Content-Length": "0",
         "Date": "Fri, 03 Apr 2020 21:05:11 GMT",
         "ETag": "\u00220x8D7D812B2F19E3C\u0022",
         "Last-Modified": "Fri, 03 Apr 2020 21:05:11 GMT",
->>>>>>> 32e373e2
         "Server": [
           "Windows-Azure-HDFS/1.0",
           "Microsoft-HTTPAPI/2.0"
         ],
         "x-ms-client-request-id": "f8de0cc9-f2b9-7581-6980-6e3a0c80ef0e",
-<<<<<<< HEAD
-        "x-ms-request-id": "f4f1cadc-601f-0010-3639-f35753000000",
-        "x-ms-version": "2019-10-10"
-=======
         "x-ms-request-id": "fa440444-201f-0097-0efb-091bad000000",
         "x-ms-version": "2019-12-12"
->>>>>>> 32e373e2
-      },
-      "ResponseBody": []
-    },
-    {
-<<<<<<< HEAD
-      "RequestUri": "https://seanstagehierarchical.dfs.core.windows.net/test-filesystem-3bd2bc7a-88d9-ee6f-2faa-f188a77f43d3/bar?resource=directory",
-      "RequestMethod": "PUT",
-      "RequestHeaders": {
-        "Authorization": "Sanitized",
-        "traceparent": "00-09f9236807761246b98576859d865182-5414cb8c5def8d47-00",
-        "User-Agent": [
-          "azsdk-net-Storage.Files.DataLake/12.0.0-dev.20200305.1",
-          "(.NET Core 4.6.28325.01; Microsoft Windows 10.0.18363 )"
+      },
+      "ResponseBody": []
+    },
+    {
+      "RequestUri": "http://seannsecanary.dfs.core.windows.net/test-filesystem-3bd2bc7a-88d9-ee6f-2faa-f188a77f43d3/bar?resource=directory",
+      "RequestMethod": "PUT",
+      "RequestHeaders": {
+        "Authorization": "Sanitized",
+        "traceparent": "00-af8b68f668fce24f8841e67938d3589f-e9c3543a42fc1949-00",
+        "User-Agent": [
+          "azsdk-net-Storage.Files.DataLake/12.1.0-dev.20200403.1",
+          "(.NET Core 4.6.28325.01; Microsoft Windows 10.0.18362 )"
         ],
         "x-ms-client-request-id": "461ecac4-5336-b92c-f55e-d1974aff96d2",
-        "x-ms-date": "Thu, 05 Mar 2020 21:59:43 GMT",
-        "x-ms-return-client-request-id": "true",
-        "x-ms-version": "2019-10-10"
-=======
-      "RequestUri": "http://seannsecanary.dfs.core.windows.net/test-filesystem-3bd2bc7a-88d9-ee6f-2faa-f188a77f43d3/bar?resource=directory",
-      "RequestMethod": "PUT",
-      "RequestHeaders": {
-        "Authorization": "Sanitized",
-        "traceparent": "00-af8b68f668fce24f8841e67938d3589f-e9c3543a42fc1949-00",
-        "User-Agent": [
-          "azsdk-net-Storage.Files.DataLake/12.1.0-dev.20200403.1",
-          "(.NET Core 4.6.28325.01; Microsoft Windows 10.0.18362 )"
-        ],
-        "x-ms-client-request-id": "461ecac4-5336-b92c-f55e-d1974aff96d2",
-        "x-ms-date": "Fri, 03 Apr 2020 21:05:13 GMT",
-        "x-ms-return-client-request-id": "true",
-        "x-ms-version": "2019-12-12"
->>>>>>> 32e373e2
-      },
-      "RequestBody": null,
-      "StatusCode": 201,
-      "ResponseHeaders": {
-        "Content-Length": "0",
-<<<<<<< HEAD
-        "Date": "Thu, 05 Mar 2020 21:59:43 GMT",
-        "ETag": "\u00220x8D7C15082EEE7FA\u0022",
-        "Last-Modified": "Thu, 05 Mar 2020 21:59:43 GMT",
-=======
+        "x-ms-date": "Fri, 03 Apr 2020 21:05:13 GMT",
+        "x-ms-return-client-request-id": "true",
+        "x-ms-version": "2019-12-12"
+      },
+      "RequestBody": null,
+      "StatusCode": 201,
+      "ResponseHeaders": {
+        "Content-Length": "0",
         "Date": "Fri, 03 Apr 2020 21:05:11 GMT",
         "ETag": "\u00220x8D7D812B30446B8\u0022",
         "Last-Modified": "Fri, 03 Apr 2020 21:05:12 GMT",
->>>>>>> 32e373e2
         "Server": [
           "Windows-Azure-HDFS/1.0",
           "Microsoft-HTTPAPI/2.0"
         ],
         "x-ms-client-request-id": "461ecac4-5336-b92c-f55e-d1974aff96d2",
-<<<<<<< HEAD
-        "x-ms-request-id": "f4f1cadd-601f-0010-3739-f35753000000",
-        "x-ms-version": "2019-10-10"
-=======
         "x-ms-request-id": "fa440445-201f-0097-0ffb-091bad000000",
         "x-ms-version": "2019-12-12"
->>>>>>> 32e373e2
-      },
-      "ResponseBody": []
-    },
-    {
-<<<<<<< HEAD
-      "RequestUri": "https://seanstagehierarchical.dfs.core.windows.net/test-filesystem-3bd2bc7a-88d9-ee6f-2faa-f188a77f43d3/baz?resource=directory",
-      "RequestMethod": "PUT",
-      "RequestHeaders": {
-        "Authorization": "Sanitized",
-        "traceparent": "00-e43e763138408646a0b5e66d8b7649a5-f1f2f780f16b8448-00",
-        "User-Agent": [
-          "azsdk-net-Storage.Files.DataLake/12.0.0-dev.20200305.1",
-          "(.NET Core 4.6.28325.01; Microsoft Windows 10.0.18363 )"
+      },
+      "ResponseBody": []
+    },
+    {
+      "RequestUri": "http://seannsecanary.dfs.core.windows.net/test-filesystem-3bd2bc7a-88d9-ee6f-2faa-f188a77f43d3/baz?resource=directory",
+      "RequestMethod": "PUT",
+      "RequestHeaders": {
+        "Authorization": "Sanitized",
+        "traceparent": "00-ea5436541c83914287be6ee89e51aac1-8ff10d6dc7a57f48-00",
+        "User-Agent": [
+          "azsdk-net-Storage.Files.DataLake/12.1.0-dev.20200403.1",
+          "(.NET Core 4.6.28325.01; Microsoft Windows 10.0.18362 )"
         ],
         "x-ms-client-request-id": "42769499-a862-e0d7-f5db-17fcd433a575",
-        "x-ms-date": "Thu, 05 Mar 2020 21:59:43 GMT",
-        "x-ms-return-client-request-id": "true",
-        "x-ms-version": "2019-10-10"
-=======
-      "RequestUri": "http://seannsecanary.dfs.core.windows.net/test-filesystem-3bd2bc7a-88d9-ee6f-2faa-f188a77f43d3/baz?resource=directory",
-      "RequestMethod": "PUT",
-      "RequestHeaders": {
-        "Authorization": "Sanitized",
-        "traceparent": "00-ea5436541c83914287be6ee89e51aac1-8ff10d6dc7a57f48-00",
-        "User-Agent": [
-          "azsdk-net-Storage.Files.DataLake/12.1.0-dev.20200403.1",
-          "(.NET Core 4.6.28325.01; Microsoft Windows 10.0.18362 )"
-        ],
-        "x-ms-client-request-id": "42769499-a862-e0d7-f5db-17fcd433a575",
-        "x-ms-date": "Fri, 03 Apr 2020 21:05:13 GMT",
-        "x-ms-return-client-request-id": "true",
-        "x-ms-version": "2019-12-12"
->>>>>>> 32e373e2
-      },
-      "RequestBody": null,
-      "StatusCode": 201,
-      "ResponseHeaders": {
-        "Content-Length": "0",
-<<<<<<< HEAD
-        "Date": "Thu, 05 Mar 2020 21:59:43 GMT",
-        "ETag": "\u00220x8D7C15082FBB641\u0022",
-        "Last-Modified": "Thu, 05 Mar 2020 21:59:43 GMT",
-=======
+        "x-ms-date": "Fri, 03 Apr 2020 21:05:13 GMT",
+        "x-ms-return-client-request-id": "true",
+        "x-ms-version": "2019-12-12"
+      },
+      "RequestBody": null,
+      "StatusCode": 201,
+      "ResponseHeaders": {
+        "Content-Length": "0",
         "Date": "Fri, 03 Apr 2020 21:05:11 GMT",
         "ETag": "\u00220x8D7D812B3108DF7\u0022",
         "Last-Modified": "Fri, 03 Apr 2020 21:05:12 GMT",
->>>>>>> 32e373e2
         "Server": [
           "Windows-Azure-HDFS/1.0",
           "Microsoft-HTTPAPI/2.0"
         ],
         "x-ms-client-request-id": "42769499-a862-e0d7-f5db-17fcd433a575",
-<<<<<<< HEAD
-        "x-ms-request-id": "f4f1cade-601f-0010-3839-f35753000000",
-        "x-ms-version": "2019-10-10"
-=======
         "x-ms-request-id": "fa440446-201f-0097-10fb-091bad000000",
         "x-ms-version": "2019-12-12"
->>>>>>> 32e373e2
-      },
-      "ResponseBody": []
-    },
-    {
-<<<<<<< HEAD
-      "RequestUri": "https://seanstagehierarchical.dfs.core.windows.net/test-filesystem-3bd2bc7a-88d9-ee6f-2faa-f188a77f43d3/baz/bar?resource=directory",
-      "RequestMethod": "PUT",
-      "RequestHeaders": {
-        "Authorization": "Sanitized",
-        "traceparent": "00-6604378f7426054caca71d5cf091ec2a-a94f14852fb27046-00",
-        "User-Agent": [
-          "azsdk-net-Storage.Files.DataLake/12.0.0-dev.20200305.1",
-          "(.NET Core 4.6.28325.01; Microsoft Windows 10.0.18363 )"
+      },
+      "ResponseBody": []
+    },
+    {
+      "RequestUri": "http://seannsecanary.dfs.core.windows.net/test-filesystem-3bd2bc7a-88d9-ee6f-2faa-f188a77f43d3/baz/bar?resource=directory",
+      "RequestMethod": "PUT",
+      "RequestHeaders": {
+        "Authorization": "Sanitized",
+        "traceparent": "00-be790379ab3e244cb6af30e67e2415e2-c901cf67d44da642-00",
+        "User-Agent": [
+          "azsdk-net-Storage.Files.DataLake/12.1.0-dev.20200403.1",
+          "(.NET Core 4.6.28325.01; Microsoft Windows 10.0.18362 )"
         ],
         "x-ms-client-request-id": "b6fe1d3d-5389-f66f-3246-6abd46aa4f0d",
-        "x-ms-date": "Thu, 05 Mar 2020 21:59:43 GMT",
-        "x-ms-return-client-request-id": "true",
-        "x-ms-version": "2019-10-10"
-=======
-      "RequestUri": "http://seannsecanary.dfs.core.windows.net/test-filesystem-3bd2bc7a-88d9-ee6f-2faa-f188a77f43d3/baz/bar?resource=directory",
-      "RequestMethod": "PUT",
-      "RequestHeaders": {
-        "Authorization": "Sanitized",
-        "traceparent": "00-be790379ab3e244cb6af30e67e2415e2-c901cf67d44da642-00",
-        "User-Agent": [
-          "azsdk-net-Storage.Files.DataLake/12.1.0-dev.20200403.1",
-          "(.NET Core 4.6.28325.01; Microsoft Windows 10.0.18362 )"
-        ],
-        "x-ms-client-request-id": "b6fe1d3d-5389-f66f-3246-6abd46aa4f0d",
-        "x-ms-date": "Fri, 03 Apr 2020 21:05:13 GMT",
-        "x-ms-return-client-request-id": "true",
-        "x-ms-version": "2019-12-12"
->>>>>>> 32e373e2
-      },
-      "RequestBody": null,
-      "StatusCode": 201,
-      "ResponseHeaders": {
-        "Content-Length": "0",
-<<<<<<< HEAD
-        "Date": "Thu, 05 Mar 2020 21:59:43 GMT",
-        "ETag": "\u00220x8D7C150830845B6\u0022",
-        "Last-Modified": "Thu, 05 Mar 2020 21:59:43 GMT",
-=======
+        "x-ms-date": "Fri, 03 Apr 2020 21:05:13 GMT",
+        "x-ms-return-client-request-id": "true",
+        "x-ms-version": "2019-12-12"
+      },
+      "RequestBody": null,
+      "StatusCode": 201,
+      "ResponseHeaders": {
+        "Content-Length": "0",
         "Date": "Fri, 03 Apr 2020 21:05:11 GMT",
         "ETag": "\u00220x8D7D812B31CD48F\u0022",
         "Last-Modified": "Fri, 03 Apr 2020 21:05:12 GMT",
->>>>>>> 32e373e2
         "Server": [
           "Windows-Azure-HDFS/1.0",
           "Microsoft-HTTPAPI/2.0"
         ],
         "x-ms-client-request-id": "b6fe1d3d-5389-f66f-3246-6abd46aa4f0d",
-<<<<<<< HEAD
-        "x-ms-request-id": "f4f1cadf-601f-0010-3939-f35753000000",
-        "x-ms-version": "2019-10-10"
-=======
         "x-ms-request-id": "fa440447-201f-0097-11fb-091bad000000",
         "x-ms-version": "2019-12-12"
->>>>>>> 32e373e2
-      },
-      "ResponseBody": []
-    },
-    {
-<<<<<<< HEAD
-      "RequestUri": "https://seanstagehierarchical.dfs.core.windows.net/test-filesystem-3bd2bc7a-88d9-ee6f-2faa-f188a77f43d3/foo/foo?resource=directory",
-      "RequestMethod": "PUT",
-      "RequestHeaders": {
-        "Authorization": "Sanitized",
-        "traceparent": "00-ee2aaba25d728549a28e5767db40cca5-cb855b7ae9d9824d-00",
-        "User-Agent": [
-          "azsdk-net-Storage.Files.DataLake/12.0.0-dev.20200305.1",
-          "(.NET Core 4.6.28325.01; Microsoft Windows 10.0.18363 )"
+      },
+      "ResponseBody": []
+    },
+    {
+      "RequestUri": "http://seannsecanary.dfs.core.windows.net/test-filesystem-3bd2bc7a-88d9-ee6f-2faa-f188a77f43d3/foo/foo?resource=directory",
+      "RequestMethod": "PUT",
+      "RequestHeaders": {
+        "Authorization": "Sanitized",
+        "traceparent": "00-b66078fa2e8d164f91b3caa7bad384a4-a01cbc239b64ff4f-00",
+        "User-Agent": [
+          "azsdk-net-Storage.Files.DataLake/12.1.0-dev.20200403.1",
+          "(.NET Core 4.6.28325.01; Microsoft Windows 10.0.18362 )"
         ],
         "x-ms-client-request-id": "b6bfe017-ef35-39eb-bb2d-18471c832078",
-        "x-ms-date": "Thu, 05 Mar 2020 21:59:43 GMT",
-        "x-ms-return-client-request-id": "true",
-        "x-ms-version": "2019-10-10"
-=======
-      "RequestUri": "http://seannsecanary.dfs.core.windows.net/test-filesystem-3bd2bc7a-88d9-ee6f-2faa-f188a77f43d3/foo/foo?resource=directory",
-      "RequestMethod": "PUT",
-      "RequestHeaders": {
-        "Authorization": "Sanitized",
-        "traceparent": "00-b66078fa2e8d164f91b3caa7bad384a4-a01cbc239b64ff4f-00",
-        "User-Agent": [
-          "azsdk-net-Storage.Files.DataLake/12.1.0-dev.20200403.1",
-          "(.NET Core 4.6.28325.01; Microsoft Windows 10.0.18362 )"
+        "x-ms-date": "Fri, 03 Apr 2020 21:05:13 GMT",
+        "x-ms-return-client-request-id": "true",
+        "x-ms-version": "2019-12-12"
+      },
+      "RequestBody": null,
+      "StatusCode": 201,
+      "ResponseHeaders": {
+        "Content-Length": "0",
+        "Date": "Fri, 03 Apr 2020 21:05:12 GMT",
+        "ETag": "\u00220x8D7D812B341FC9A\u0022",
+        "Last-Modified": "Fri, 03 Apr 2020 21:05:12 GMT",
+        "Server": [
+          "Windows-Azure-HDFS/1.0",
+          "Microsoft-HTTPAPI/2.0"
         ],
         "x-ms-client-request-id": "b6bfe017-ef35-39eb-bb2d-18471c832078",
-        "x-ms-date": "Fri, 03 Apr 2020 21:05:13 GMT",
-        "x-ms-return-client-request-id": "true",
-        "x-ms-version": "2019-12-12"
->>>>>>> 32e373e2
-      },
-      "RequestBody": null,
-      "StatusCode": 201,
-      "ResponseHeaders": {
-        "Content-Length": "0",
-<<<<<<< HEAD
-        "Date": "Thu, 05 Mar 2020 21:59:43 GMT",
-        "ETag": "\u00220x8D7C1508315141C\u0022",
-        "Last-Modified": "Thu, 05 Mar 2020 21:59:43 GMT",
-=======
-        "Date": "Fri, 03 Apr 2020 21:05:12 GMT",
-        "ETag": "\u00220x8D7D812B341FC9A\u0022",
-        "Last-Modified": "Fri, 03 Apr 2020 21:05:12 GMT",
->>>>>>> 32e373e2
-        "Server": [
-          "Windows-Azure-HDFS/1.0",
-          "Microsoft-HTTPAPI/2.0"
-        ],
-        "x-ms-client-request-id": "b6bfe017-ef35-39eb-bb2d-18471c832078",
-<<<<<<< HEAD
-        "x-ms-request-id": "f4f1cae0-601f-0010-3a39-f35753000000",
-        "x-ms-version": "2019-10-10"
-=======
         "x-ms-request-id": "fa440448-201f-0097-12fb-091bad000000",
         "x-ms-version": "2019-12-12"
->>>>>>> 32e373e2
-      },
-      "ResponseBody": []
-    },
-    {
-<<<<<<< HEAD
-      "RequestUri": "https://seanstagehierarchical.dfs.core.windows.net/test-filesystem-3bd2bc7a-88d9-ee6f-2faa-f188a77f43d3/foo/bar?resource=directory",
-      "RequestMethod": "PUT",
-      "RequestHeaders": {
-        "Authorization": "Sanitized",
-        "traceparent": "00-cd0a9834ffd4f045934085e1258e5c63-855bdb912cc5e44f-00",
-        "User-Agent": [
-          "azsdk-net-Storage.Files.DataLake/12.0.0-dev.20200305.1",
-          "(.NET Core 4.6.28325.01; Microsoft Windows 10.0.18363 )"
+      },
+      "ResponseBody": []
+    },
+    {
+      "RequestUri": "http://seannsecanary.dfs.core.windows.net/test-filesystem-3bd2bc7a-88d9-ee6f-2faa-f188a77f43d3/foo/bar?resource=directory",
+      "RequestMethod": "PUT",
+      "RequestHeaders": {
+        "Authorization": "Sanitized",
+        "traceparent": "00-e04a6b8bd253f04896a83e551e6afe82-41842a675d2c5442-00",
+        "User-Agent": [
+          "azsdk-net-Storage.Files.DataLake/12.1.0-dev.20200403.1",
+          "(.NET Core 4.6.28325.01; Microsoft Windows 10.0.18362 )"
         ],
         "x-ms-client-request-id": "65a50b36-99eb-59d8-22cf-0e6dbddef4cf",
-        "x-ms-date": "Thu, 05 Mar 2020 21:59:43 GMT",
-        "x-ms-return-client-request-id": "true",
-        "x-ms-version": "2019-10-10"
-=======
-      "RequestUri": "http://seannsecanary.dfs.core.windows.net/test-filesystem-3bd2bc7a-88d9-ee6f-2faa-f188a77f43d3/foo/bar?resource=directory",
-      "RequestMethod": "PUT",
-      "RequestHeaders": {
-        "Authorization": "Sanitized",
-        "traceparent": "00-e04a6b8bd253f04896a83e551e6afe82-41842a675d2c5442-00",
-        "User-Agent": [
-          "azsdk-net-Storage.Files.DataLake/12.1.0-dev.20200403.1",
-          "(.NET Core 4.6.28325.01; Microsoft Windows 10.0.18362 )"
+        "x-ms-date": "Fri, 03 Apr 2020 21:05:13 GMT",
+        "x-ms-return-client-request-id": "true",
+        "x-ms-version": "2019-12-12"
+      },
+      "RequestBody": null,
+      "StatusCode": 201,
+      "ResponseHeaders": {
+        "Content-Length": "0",
+        "Date": "Fri, 03 Apr 2020 21:05:12 GMT",
+        "ETag": "\u00220x8D7D812B34F19A4\u0022",
+        "Last-Modified": "Fri, 03 Apr 2020 21:05:12 GMT",
+        "Server": [
+          "Windows-Azure-HDFS/1.0",
+          "Microsoft-HTTPAPI/2.0"
         ],
         "x-ms-client-request-id": "65a50b36-99eb-59d8-22cf-0e6dbddef4cf",
-        "x-ms-date": "Fri, 03 Apr 2020 21:05:13 GMT",
-        "x-ms-return-client-request-id": "true",
-        "x-ms-version": "2019-12-12"
->>>>>>> 32e373e2
-      },
-      "RequestBody": null,
-      "StatusCode": 201,
-      "ResponseHeaders": {
-        "Content-Length": "0",
-<<<<<<< HEAD
-        "Date": "Thu, 05 Mar 2020 21:59:43 GMT",
-        "ETag": "\u00220x8D7C1508321A8A1\u0022",
-        "Last-Modified": "Thu, 05 Mar 2020 21:59:43 GMT",
-=======
-        "Date": "Fri, 03 Apr 2020 21:05:12 GMT",
-        "ETag": "\u00220x8D7D812B34F19A4\u0022",
-        "Last-Modified": "Fri, 03 Apr 2020 21:05:12 GMT",
->>>>>>> 32e373e2
-        "Server": [
-          "Windows-Azure-HDFS/1.0",
-          "Microsoft-HTTPAPI/2.0"
-        ],
-        "x-ms-client-request-id": "65a50b36-99eb-59d8-22cf-0e6dbddef4cf",
-<<<<<<< HEAD
-        "x-ms-request-id": "f4f1cae1-601f-0010-3b39-f35753000000",
-        "x-ms-version": "2019-10-10"
-=======
         "x-ms-request-id": "fa440449-201f-0097-13fb-091bad000000",
         "x-ms-version": "2019-12-12"
->>>>>>> 32e373e2
-      },
-      "ResponseBody": []
-    },
-    {
-<<<<<<< HEAD
-      "RequestUri": "https://seanstagehierarchical.dfs.core.windows.net/test-filesystem-3bd2bc7a-88d9-ee6f-2faa-f188a77f43d3/baz/foo?resource=directory",
-      "RequestMethod": "PUT",
-      "RequestHeaders": {
-        "Authorization": "Sanitized",
-        "traceparent": "00-f5d1a5e09f330e49b691c086289aac11-5c9ef69bfc9d3c42-00",
-        "User-Agent": [
-          "azsdk-net-Storage.Files.DataLake/12.0.0-dev.20200305.1",
-          "(.NET Core 4.6.28325.01; Microsoft Windows 10.0.18363 )"
-        ],
-        "x-ms-client-request-id": "111174da-bade-118d-1fa7-9ebdea2ea918",
-        "x-ms-date": "Thu, 05 Mar 2020 21:59:43 GMT",
-        "x-ms-return-client-request-id": "true",
-        "x-ms-version": "2019-10-10"
-=======
+      },
+      "ResponseBody": []
+    },
+    {
       "RequestUri": "http://seannsecanary.dfs.core.windows.net/test-filesystem-3bd2bc7a-88d9-ee6f-2faa-f188a77f43d3/baz/foo?resource=directory",
       "RequestMethod": "PUT",
       "RequestHeaders": {
@@ -444,52 +239,25 @@
         "x-ms-date": "Fri, 03 Apr 2020 21:05:14 GMT",
         "x-ms-return-client-request-id": "true",
         "x-ms-version": "2019-12-12"
->>>>>>> 32e373e2
-      },
-      "RequestBody": null,
-      "StatusCode": 201,
-      "ResponseHeaders": {
-        "Content-Length": "0",
-<<<<<<< HEAD
-        "Date": "Thu, 05 Mar 2020 21:59:43 GMT",
-        "ETag": "\u00220x8D7C150832E4C58\u0022",
-        "Last-Modified": "Thu, 05 Mar 2020 21:59:43 GMT",
-=======
+      },
+      "RequestBody": null,
+      "StatusCode": 201,
+      "ResponseHeaders": {
+        "Content-Length": "0",
         "Date": "Fri, 03 Apr 2020 21:05:12 GMT",
         "ETag": "\u00220x8D7D812B35B8D45\u0022",
         "Last-Modified": "Fri, 03 Apr 2020 21:05:12 GMT",
->>>>>>> 32e373e2
         "Server": [
           "Windows-Azure-HDFS/1.0",
           "Microsoft-HTTPAPI/2.0"
         ],
         "x-ms-client-request-id": "111174da-bade-118d-1fa7-9ebdea2ea918",
-<<<<<<< HEAD
-        "x-ms-request-id": "f4f1cae2-601f-0010-3c39-f35753000000",
-        "x-ms-version": "2019-10-10"
-=======
         "x-ms-request-id": "fa44044a-201f-0097-14fb-091bad000000",
         "x-ms-version": "2019-12-12"
->>>>>>> 32e373e2
-      },
-      "ResponseBody": []
-    },
-    {
-<<<<<<< HEAD
-      "RequestUri": "https://seanstagehierarchical.dfs.core.windows.net/test-filesystem-3bd2bc7a-88d9-ee6f-2faa-f188a77f43d3/baz/foo/bar?resource=directory",
-      "RequestMethod": "PUT",
-      "RequestHeaders": {
-        "Authorization": "Sanitized",
-        "traceparent": "00-82d3aa080ff1514e9faafb1639470108-685128162be86a48-00",
-        "User-Agent": [
-          "azsdk-net-Storage.Files.DataLake/12.0.0-dev.20200305.1",
-          "(.NET Core 4.6.28325.01; Microsoft Windows 10.0.18363 )"
-        ],
-        "x-ms-client-request-id": "49935acb-e3cd-34f0-18ac-8be8b0143316",
-        "x-ms-date": "Thu, 05 Mar 2020 21:59:43 GMT",
-        "x-ms-return-client-request-id": "true",
-        "x-ms-version": "2019-10-10"
-=======
+      },
+      "ResponseBody": []
+    },
+    {
       "RequestUri": "http://seannsecanary.dfs.core.windows.net/test-filesystem-3bd2bc7a-88d9-ee6f-2faa-f188a77f43d3/baz/foo/bar?resource=directory",
       "RequestMethod": "PUT",
       "RequestHeaders": {
@@ -503,52 +271,25 @@
         "x-ms-date": "Fri, 03 Apr 2020 21:05:14 GMT",
         "x-ms-return-client-request-id": "true",
         "x-ms-version": "2019-12-12"
->>>>>>> 32e373e2
-      },
-      "RequestBody": null,
-      "StatusCode": 201,
-      "ResponseHeaders": {
-        "Content-Length": "0",
-<<<<<<< HEAD
-        "Date": "Thu, 05 Mar 2020 21:59:43 GMT",
-        "ETag": "\u00220x8D7C150833B16F3\u0022",
-        "Last-Modified": "Thu, 05 Mar 2020 21:59:43 GMT",
-=======
+      },
+      "RequestBody": null,
+      "StatusCode": 201,
+      "ResponseHeaders": {
+        "Content-Length": "0",
         "Date": "Fri, 03 Apr 2020 21:05:12 GMT",
         "ETag": "\u00220x8D7D812B3686E53\u0022",
         "Last-Modified": "Fri, 03 Apr 2020 21:05:12 GMT",
->>>>>>> 32e373e2
         "Server": [
           "Windows-Azure-HDFS/1.0",
           "Microsoft-HTTPAPI/2.0"
         ],
         "x-ms-client-request-id": "49935acb-e3cd-34f0-18ac-8be8b0143316",
-<<<<<<< HEAD
-        "x-ms-request-id": "f4f1cae3-601f-0010-3d39-f35753000000",
-        "x-ms-version": "2019-10-10"
-=======
         "x-ms-request-id": "fa44044c-201f-0097-15fb-091bad000000",
         "x-ms-version": "2019-12-12"
->>>>>>> 32e373e2
-      },
-      "ResponseBody": []
-    },
-    {
-<<<<<<< HEAD
-      "RequestUri": "https://seanstagehierarchical.dfs.core.windows.net/test-filesystem-3bd2bc7a-88d9-ee6f-2faa-f188a77f43d3/baz/bar/foo?resource=directory",
-      "RequestMethod": "PUT",
-      "RequestHeaders": {
-        "Authorization": "Sanitized",
-        "traceparent": "00-9ce851eaefd01542a2c5353494bc55b0-37e5292ea56b7244-00",
-        "User-Agent": [
-          "azsdk-net-Storage.Files.DataLake/12.0.0-dev.20200305.1",
-          "(.NET Core 4.6.28325.01; Microsoft Windows 10.0.18363 )"
-        ],
-        "x-ms-client-request-id": "8ff1eeda-609a-144b-a355-759c1c2c3624",
-        "x-ms-date": "Thu, 05 Mar 2020 21:59:44 GMT",
-        "x-ms-return-client-request-id": "true",
-        "x-ms-version": "2019-10-10"
-=======
+      },
+      "ResponseBody": []
+    },
+    {
       "RequestUri": "http://seannsecanary.dfs.core.windows.net/test-filesystem-3bd2bc7a-88d9-ee6f-2faa-f188a77f43d3/baz/bar/foo?resource=directory",
       "RequestMethod": "PUT",
       "RequestHeaders": {
@@ -562,55 +303,30 @@
         "x-ms-date": "Fri, 03 Apr 2020 21:05:14 GMT",
         "x-ms-return-client-request-id": "true",
         "x-ms-version": "2019-12-12"
->>>>>>> 32e373e2
-      },
-      "RequestBody": null,
-      "StatusCode": 201,
-      "ResponseHeaders": {
-        "Content-Length": "0",
-<<<<<<< HEAD
-        "Date": "Thu, 05 Mar 2020 21:59:43 GMT",
-        "ETag": "\u00220x8D7C1508347BF56\u0022",
-        "Last-Modified": "Thu, 05 Mar 2020 21:59:44 GMT",
-=======
+      },
+      "RequestBody": null,
+      "StatusCode": 201,
+      "ResponseHeaders": {
+        "Content-Length": "0",
         "Date": "Fri, 03 Apr 2020 21:05:12 GMT",
         "ETag": "\u00220x8D7D812B3749E10\u0022",
         "Last-Modified": "Fri, 03 Apr 2020 21:05:12 GMT",
->>>>>>> 32e373e2
         "Server": [
           "Windows-Azure-HDFS/1.0",
           "Microsoft-HTTPAPI/2.0"
         ],
         "x-ms-client-request-id": "8ff1eeda-609a-144b-a355-759c1c2c3624",
-<<<<<<< HEAD
-        "x-ms-request-id": "f4f1cae4-601f-0010-3e39-f35753000000",
-        "x-ms-version": "2019-10-10"
-=======
         "x-ms-request-id": "fa44044d-201f-0097-16fb-091bad000000",
         "x-ms-version": "2019-12-12"
->>>>>>> 32e373e2
-      },
-      "ResponseBody": []
-    },
-    {
-<<<<<<< HEAD
-      "RequestUri": "https://seanstagehierarchical.dfs.core.windows.net/test-filesystem-3bd2bc7a-88d9-ee6f-2faa-f188a77f43d3?resource=filesystem\u0026recursive=false\u0026upn=true",
-=======
+      },
+      "ResponseBody": []
+    },
+    {
       "RequestUri": "http://seannsecanary.dfs.core.windows.net/test-filesystem-3bd2bc7a-88d9-ee6f-2faa-f188a77f43d3?resource=filesystem\u0026recursive=false\u0026upn=true",
->>>>>>> 32e373e2
       "RequestMethod": "GET",
       "RequestHeaders": {
         "Authorization": "Sanitized",
         "User-Agent": [
-<<<<<<< HEAD
-          "azsdk-net-Storage.Files.DataLake/12.0.0-dev.20200305.1",
-          "(.NET Core 4.6.28325.01; Microsoft Windows 10.0.18363 )"
-        ],
-        "x-ms-client-request-id": "c10dfb74-a422-4d7b-5c3b-549200ce1634",
-        "x-ms-date": "Thu, 05 Mar 2020 21:59:44 GMT",
-        "x-ms-return-client-request-id": "true",
-        "x-ms-version": "2019-10-10"
-=======
           "azsdk-net-Storage.Files.DataLake/12.1.0-dev.20200403.1",
           "(.NET Core 4.6.28325.01; Microsoft Windows 10.0.18362 )"
         ],
@@ -618,80 +334,49 @@
         "x-ms-date": "Fri, 03 Apr 2020 21:05:14 GMT",
         "x-ms-return-client-request-id": "true",
         "x-ms-version": "2019-12-12"
->>>>>>> 32e373e2
       },
       "RequestBody": null,
       "StatusCode": 200,
       "ResponseHeaders": {
         "Content-Type": "application/json; charset=utf-8",
-<<<<<<< HEAD
-        "Date": "Thu, 05 Mar 2020 21:59:43 GMT",
-=======
-        "Date": "Fri, 03 Apr 2020 21:05:12 GMT",
->>>>>>> 32e373e2
+        "Date": "Fri, 03 Apr 2020 21:05:12 GMT",
         "Server": [
           "Windows-Azure-HDFS/1.0",
           "Microsoft-HTTPAPI/2.0"
         ],
         "Transfer-Encoding": "chunked",
         "x-ms-client-request-id": "c10dfb74-a422-4d7b-5c3b-549200ce1634",
-<<<<<<< HEAD
-        "x-ms-request-id": "f4f1cae5-601f-0010-3f39-f35753000000",
-        "x-ms-version": "2019-10-10"
-=======
         "x-ms-request-id": "fa44044e-201f-0097-17fb-091bad000000",
         "x-ms-version": "2019-12-12"
->>>>>>> 32e373e2
       },
       "ResponseBody": {
         "paths": [
           {
             "contentLength": "0",
-<<<<<<< HEAD
-            "etag": "0x8D7C15082EEE7FA",
-            "group": "$superuser",
-            "isDirectory": "true",
-            "lastModified": "Thu, 05 Mar 2020 21:59:43 GMT",
-=======
             "etag": "0x8D7D812B30446B8",
             "group": "$superuser",
             "isDirectory": "true",
             "lastModified": "Fri, 03 Apr 2020 21:05:12 GMT",
->>>>>>> 32e373e2
             "name": "bar",
             "owner": "$superuser",
             "permissions": "rwxr-x---"
           },
           {
             "contentLength": "0",
-<<<<<<< HEAD
-            "etag": "0x8D7C15082FBB641",
-            "group": "$superuser",
-            "isDirectory": "true",
-            "lastModified": "Thu, 05 Mar 2020 21:59:43 GMT",
-=======
             "etag": "0x8D7D812B3108DF7",
             "group": "$superuser",
             "isDirectory": "true",
             "lastModified": "Fri, 03 Apr 2020 21:05:12 GMT",
->>>>>>> 32e373e2
             "name": "baz",
             "owner": "$superuser",
             "permissions": "rwxr-x---"
           },
           {
             "contentLength": "0",
-<<<<<<< HEAD
-            "etag": "0x8D7C15082E2034E",
-            "group": "$superuser",
-            "isDirectory": "true",
-            "lastModified": "Thu, 05 Mar 2020 21:59:43 GMT",
-=======
             "etag": "0x8D7D812B2F19E3C",
             "group": "$superuser",
             "isDirectory": "true",
             "lastModified": "Fri, 03 Apr 2020 21:05:11 GMT",
->>>>>>> 32e373e2
             "name": "foo",
             "owner": "$superuser",
             "permissions": "rwxr-x---"
@@ -700,21 +385,6 @@
       }
     },
     {
-<<<<<<< HEAD
-      "RequestUri": "https://seanstagehierarchical.blob.core.windows.net/test-filesystem-3bd2bc7a-88d9-ee6f-2faa-f188a77f43d3?restype=container",
-      "RequestMethod": "DELETE",
-      "RequestHeaders": {
-        "Authorization": "Sanitized",
-        "traceparent": "00-97e7f23c3e921f459157868d38d49fe0-67857712a449e148-00",
-        "User-Agent": [
-          "azsdk-net-Storage.Files.DataLake/12.0.0-dev.20200305.1",
-          "(.NET Core 4.6.28325.01; Microsoft Windows 10.0.18363 )"
-        ],
-        "x-ms-client-request-id": "202756ba-751e-af01-8e98-d60380365521",
-        "x-ms-date": "Thu, 05 Mar 2020 21:59:44 GMT",
-        "x-ms-return-client-request-id": "true",
-        "x-ms-version": "2019-10-10"
-=======
       "RequestUri": "http://seannsecanary.blob.core.windows.net/test-filesystem-3bd2bc7a-88d9-ee6f-2faa-f188a77f43d3?restype=container",
       "RequestMethod": "DELETE",
       "RequestHeaders": {
@@ -728,39 +398,25 @@
         "x-ms-date": "Fri, 03 Apr 2020 21:05:14 GMT",
         "x-ms-return-client-request-id": "true",
         "x-ms-version": "2019-12-12"
->>>>>>> 32e373e2
       },
       "RequestBody": null,
       "StatusCode": 202,
       "ResponseHeaders": {
         "Content-Length": "0",
-<<<<<<< HEAD
-        "Date": "Thu, 05 Mar 2020 21:59:44 GMT",
-=======
-        "Date": "Fri, 03 Apr 2020 21:05:12 GMT",
->>>>>>> 32e373e2
+        "Date": "Fri, 03 Apr 2020 21:05:12 GMT",
         "Server": [
           "Windows-Azure-Blob/1.0",
           "Microsoft-HTTPAPI/2.0"
         ],
         "x-ms-client-request-id": "202756ba-751e-af01-8e98-d60380365521",
-<<<<<<< HEAD
-        "x-ms-request-id": "6afaf572-f01e-0012-2e39-f3e9eb000000",
-        "x-ms-version": "2019-10-10"
-=======
         "x-ms-request-id": "9622a994-f01e-0012-23fb-093670000000",
         "x-ms-version": "2019-12-12"
->>>>>>> 32e373e2
       },
       "ResponseBody": []
     }
   ],
   "Variables": {
     "RandomSeed": "147713935",
-<<<<<<< HEAD
-    "Storage_TestConfigHierarchicalNamespace": "NamespaceTenant\nseanstagehierarchical\nU2FuaXRpemVk\nhttps://seanstagehierarchical.blob.core.windows.net\nhttp://seanstagehierarchical.file.core.windows.net\nhttp://seanstagehierarchical.queue.core.windows.net\nhttp://seanstagehierarchical.table.core.windows.net\n\n\n\n\nhttp://seanstagehierarchical-secondary.blob.core.windows.net\nhttp://seanstagehierarchical-secondary.file.core.windows.net\nhttp://seanstagehierarchical-secondary.queue.core.windows.net\nhttp://seanstagehierarchical-secondary.table.core.windows.net\n68390a19-a643-458b-b726-408abf67b4fc\nSanitized\n72f988bf-86f1-41af-91ab-2d7cd011db47\nhttps://login.microsoftonline.com/\nCloud\nBlobEndpoint=https://seanstagehierarchical.blob.core.windows.net/;QueueEndpoint=http://seanstagehierarchical.queue.core.windows.net/;FileEndpoint=http://seanstagehierarchical.file.core.windows.net/;BlobSecondaryEndpoint=http://seanstagehierarchical-secondary.blob.core.windows.net/;QueueSecondaryEndpoint=http://seanstagehierarchical-secondary.queue.core.windows.net/;FileSecondaryEndpoint=http://seanstagehierarchical-secondary.file.core.windows.net/;AccountName=seanstagehierarchical;AccountKey=Sanitized\n"
-=======
     "Storage_TestConfigHierarchicalNamespace": "NamespaceTenant\nseannsecanary\nU2FuaXRpemVk\nhttp://seannsecanary.blob.core.windows.net\nhttp://seannsecanary.file.core.windows.net\nhttp://seannsecanary.queue.core.windows.net\nhttp://seannsecanary.table.core.windows.net\n\n\n\n\nhttp://seannsecanary-secondary.blob.core.windows.net\nhttp://seannsecanary-secondary.file.core.windows.net\nhttp://seannsecanary-secondary.queue.core.windows.net\nhttp://seannsecanary-secondary.table.core.windows.net\n68390a19-a643-458b-b726-408abf67b4fc\nSanitized\n72f988bf-86f1-41af-91ab-2d7cd011db47\nhttps://login.microsoftonline.com/\nCloud\nBlobEndpoint=http://seannsecanary.blob.core.windows.net/;QueueEndpoint=http://seannsecanary.queue.core.windows.net/;FileEndpoint=http://seannsecanary.file.core.windows.net/;BlobSecondaryEndpoint=http://seannsecanary-secondary.blob.core.windows.net/;QueueSecondaryEndpoint=http://seannsecanary-secondary.queue.core.windows.net/;FileSecondaryEndpoint=http://seannsecanary-secondary.file.core.windows.net/;AccountName=seannsecanary;AccountKey=Sanitized\n"
->>>>>>> 32e373e2
   }
 }