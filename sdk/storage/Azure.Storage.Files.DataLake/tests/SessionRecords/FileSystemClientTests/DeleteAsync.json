{
  "Entries": [
    {
<<<<<<< HEAD
      "RequestUri": "https://seanstagehierarchical.blob.core.windows.net/test-filesystem-377a7f73-7f26-b117-26cf-0f160a26d41b?restype=container",
      "RequestMethod": "PUT",
      "RequestHeaders": {
        "Authorization": "Sanitized",
        "traceparent": "00-3ca14b543e1a5c42af88b5c864f54c57-02b77d83f0f31e42-00",
        "User-Agent": [
          "azsdk-net-Storage.Files.DataLake/12.0.0-dev.20200305.1",
          "(.NET Core 4.6.28325.01; Microsoft Windows 10.0.18363 )"
        ],
        "x-ms-client-request-id": "f915aba9-d9aa-5d32-211d-f8747fe8a5b6",
        "x-ms-date": "Thu, 05 Mar 2020 21:58:08 GMT",
        "x-ms-return-client-request-id": "true",
        "x-ms-version": "2019-10-10"
=======
      "RequestUri": "http://seannsecanary.blob.core.windows.net/test-filesystem-377a7f73-7f26-b117-26cf-0f160a26d41b?restype=container",
      "RequestMethod": "PUT",
      "RequestHeaders": {
        "Authorization": "Sanitized",
        "traceparent": "00-c34b67bea7fa6043a70f2a4224360d37-01b943bf1765db4d-00",
        "User-Agent": [
          "azsdk-net-Storage.Files.DataLake/12.1.0-dev.20200403.1",
          "(.NET Core 4.6.28325.01; Microsoft Windows 10.0.18362 )"
        ],
        "x-ms-client-request-id": "f915aba9-d9aa-5d32-211d-f8747fe8a5b6",
        "x-ms-date": "Fri, 03 Apr 2020 21:04:25 GMT",
        "x-ms-return-client-request-id": "true",
        "x-ms-version": "2019-12-12"
>>>>>>> 32e373e2
      },
      "RequestBody": null,
      "StatusCode": 201,
      "ResponseHeaders": {
        "Content-Length": "0",
<<<<<<< HEAD
        "Date": "Thu, 05 Mar 2020 21:58:07 GMT",
        "ETag": "\u00220x8D7C1504A388DED\u0022",
        "Last-Modified": "Thu, 05 Mar 2020 21:58:08 GMT",
=======
        "Date": "Fri, 03 Apr 2020 21:04:23 GMT",
        "ETag": "\u00220x8D7D81296327838\u0022",
        "Last-Modified": "Fri, 03 Apr 2020 21:04:23 GMT",
>>>>>>> 32e373e2
        "Server": [
          "Windows-Azure-Blob/1.0",
          "Microsoft-HTTPAPI/2.0"
        ],
        "x-ms-client-request-id": "f915aba9-d9aa-5d32-211d-f8747fe8a5b6",
<<<<<<< HEAD
        "x-ms-request-id": "a8f4a33e-c01e-0019-6e39-f31280000000",
        "x-ms-version": "2019-10-10"
=======
        "x-ms-request-id": "96228f2d-f01e-0012-48fb-093670000000",
        "x-ms-version": "2019-12-12"
>>>>>>> 32e373e2
      },
      "ResponseBody": []
    },
    {
<<<<<<< HEAD
      "RequestUri": "https://seanstagehierarchical.blob.core.windows.net/test-filesystem-377a7f73-7f26-b117-26cf-0f160a26d41b?restype=container",
      "RequestMethod": "DELETE",
      "RequestHeaders": {
        "Authorization": "Sanitized",
        "traceparent": "00-81518980143e84438c6eecd5bb14bc9f-eb5a1a7db166ae43-00",
        "User-Agent": [
          "azsdk-net-Storage.Files.DataLake/12.0.0-dev.20200305.1",
          "(.NET Core 4.6.28325.01; Microsoft Windows 10.0.18363 )"
        ],
        "x-ms-client-request-id": "5e6cff9e-db10-4070-2003-10bfac32c8f3",
        "x-ms-date": "Thu, 05 Mar 2020 21:58:08 GMT",
        "x-ms-return-client-request-id": "true",
        "x-ms-version": "2019-10-10"
=======
      "RequestUri": "http://seannsecanary.blob.core.windows.net/test-filesystem-377a7f73-7f26-b117-26cf-0f160a26d41b?restype=container",
      "RequestMethod": "DELETE",
      "RequestHeaders": {
        "Authorization": "Sanitized",
        "traceparent": "00-13dd60a47b147b4ca650a99bc3af1f1b-d2e89e00256b0e48-00",
        "User-Agent": [
          "azsdk-net-Storage.Files.DataLake/12.1.0-dev.20200403.1",
          "(.NET Core 4.6.28325.01; Microsoft Windows 10.0.18362 )"
        ],
        "x-ms-client-request-id": "5e6cff9e-db10-4070-2003-10bfac32c8f3",
        "x-ms-date": "Fri, 03 Apr 2020 21:04:25 GMT",
        "x-ms-return-client-request-id": "true",
        "x-ms-version": "2019-12-12"
>>>>>>> 32e373e2
      },
      "RequestBody": null,
      "StatusCode": 202,
      "ResponseHeaders": {
        "Content-Length": "0",
<<<<<<< HEAD
        "Date": "Thu, 05 Mar 2020 21:58:07 GMT",
=======
        "Date": "Fri, 03 Apr 2020 21:04:23 GMT",
>>>>>>> 32e373e2
        "Server": [
          "Windows-Azure-Blob/1.0",
          "Microsoft-HTTPAPI/2.0"
        ],
        "x-ms-client-request-id": "5e6cff9e-db10-4070-2003-10bfac32c8f3",
<<<<<<< HEAD
        "x-ms-request-id": "a8f4a342-c01e-0019-6f39-f31280000000",
        "x-ms-version": "2019-10-10"
=======
        "x-ms-request-id": "96228f4d-f01e-0012-65fb-093670000000",
        "x-ms-version": "2019-12-12"
>>>>>>> 32e373e2
      },
      "ResponseBody": []
    }
  ],
  "Variables": {
    "RandomSeed": "97651213",
<<<<<<< HEAD
    "Storage_TestConfigHierarchicalNamespace": "NamespaceTenant\nseanstagehierarchical\nU2FuaXRpemVk\nhttps://seanstagehierarchical.blob.core.windows.net\nhttp://seanstagehierarchical.file.core.windows.net\nhttp://seanstagehierarchical.queue.core.windows.net\nhttp://seanstagehierarchical.table.core.windows.net\n\n\n\n\nhttp://seanstagehierarchical-secondary.blob.core.windows.net\nhttp://seanstagehierarchical-secondary.file.core.windows.net\nhttp://seanstagehierarchical-secondary.queue.core.windows.net\nhttp://seanstagehierarchical-secondary.table.core.windows.net\n68390a19-a643-458b-b726-408abf67b4fc\nSanitized\n72f988bf-86f1-41af-91ab-2d7cd011db47\nhttps://login.microsoftonline.com/\nCloud\nBlobEndpoint=https://seanstagehierarchical.blob.core.windows.net/;QueueEndpoint=http://seanstagehierarchical.queue.core.windows.net/;FileEndpoint=http://seanstagehierarchical.file.core.windows.net/;BlobSecondaryEndpoint=http://seanstagehierarchical-secondary.blob.core.windows.net/;QueueSecondaryEndpoint=http://seanstagehierarchical-secondary.queue.core.windows.net/;FileSecondaryEndpoint=http://seanstagehierarchical-secondary.file.core.windows.net/;AccountName=seanstagehierarchical;AccountKey=Sanitized\n"
=======
    "Storage_TestConfigHierarchicalNamespace": "NamespaceTenant\nseannsecanary\nU2FuaXRpemVk\nhttp://seannsecanary.blob.core.windows.net\nhttp://seannsecanary.file.core.windows.net\nhttp://seannsecanary.queue.core.windows.net\nhttp://seannsecanary.table.core.windows.net\n\n\n\n\nhttp://seannsecanary-secondary.blob.core.windows.net\nhttp://seannsecanary-secondary.file.core.windows.net\nhttp://seannsecanary-secondary.queue.core.windows.net\nhttp://seannsecanary-secondary.table.core.windows.net\n68390a19-a643-458b-b726-408abf67b4fc\nSanitized\n72f988bf-86f1-41af-91ab-2d7cd011db47\nhttps://login.microsoftonline.com/\nCloud\nBlobEndpoint=http://seannsecanary.blob.core.windows.net/;QueueEndpoint=http://seannsecanary.queue.core.windows.net/;FileEndpoint=http://seannsecanary.file.core.windows.net/;BlobSecondaryEndpoint=http://seannsecanary-secondary.blob.core.windows.net/;QueueSecondaryEndpoint=http://seannsecanary-secondary.queue.core.windows.net/;FileSecondaryEndpoint=http://seannsecanary-secondary.file.core.windows.net/;AccountName=seannsecanary;AccountKey=Sanitized\n"
>>>>>>> 32e373e2
  }
}<|MERGE_RESOLUTION|>--- conflicted
+++ resolved
@@ -1,21 +1,6 @@
 {
   "Entries": [
     {
-<<<<<<< HEAD
-      "RequestUri": "https://seanstagehierarchical.blob.core.windows.net/test-filesystem-377a7f73-7f26-b117-26cf-0f160a26d41b?restype=container",
-      "RequestMethod": "PUT",
-      "RequestHeaders": {
-        "Authorization": "Sanitized",
-        "traceparent": "00-3ca14b543e1a5c42af88b5c864f54c57-02b77d83f0f31e42-00",
-        "User-Agent": [
-          "azsdk-net-Storage.Files.DataLake/12.0.0-dev.20200305.1",
-          "(.NET Core 4.6.28325.01; Microsoft Windows 10.0.18363 )"
-        ],
-        "x-ms-client-request-id": "f915aba9-d9aa-5d32-211d-f8747fe8a5b6",
-        "x-ms-date": "Thu, 05 Mar 2020 21:58:08 GMT",
-        "x-ms-return-client-request-id": "true",
-        "x-ms-version": "2019-10-10"
-=======
       "RequestUri": "http://seannsecanary.blob.core.windows.net/test-filesystem-377a7f73-7f26-b117-26cf-0f160a26d41b?restype=container",
       "RequestMethod": "PUT",
       "RequestHeaders": {
@@ -29,52 +14,25 @@
         "x-ms-date": "Fri, 03 Apr 2020 21:04:25 GMT",
         "x-ms-return-client-request-id": "true",
         "x-ms-version": "2019-12-12"
->>>>>>> 32e373e2
       },
       "RequestBody": null,
       "StatusCode": 201,
       "ResponseHeaders": {
         "Content-Length": "0",
-<<<<<<< HEAD
-        "Date": "Thu, 05 Mar 2020 21:58:07 GMT",
-        "ETag": "\u00220x8D7C1504A388DED\u0022",
-        "Last-Modified": "Thu, 05 Mar 2020 21:58:08 GMT",
-=======
         "Date": "Fri, 03 Apr 2020 21:04:23 GMT",
         "ETag": "\u00220x8D7D81296327838\u0022",
         "Last-Modified": "Fri, 03 Apr 2020 21:04:23 GMT",
->>>>>>> 32e373e2
         "Server": [
           "Windows-Azure-Blob/1.0",
           "Microsoft-HTTPAPI/2.0"
         ],
         "x-ms-client-request-id": "f915aba9-d9aa-5d32-211d-f8747fe8a5b6",
-<<<<<<< HEAD
-        "x-ms-request-id": "a8f4a33e-c01e-0019-6e39-f31280000000",
-        "x-ms-version": "2019-10-10"
-=======
         "x-ms-request-id": "96228f2d-f01e-0012-48fb-093670000000",
         "x-ms-version": "2019-12-12"
->>>>>>> 32e373e2
       },
       "ResponseBody": []
     },
     {
-<<<<<<< HEAD
-      "RequestUri": "https://seanstagehierarchical.blob.core.windows.net/test-filesystem-377a7f73-7f26-b117-26cf-0f160a26d41b?restype=container",
-      "RequestMethod": "DELETE",
-      "RequestHeaders": {
-        "Authorization": "Sanitized",
-        "traceparent": "00-81518980143e84438c6eecd5bb14bc9f-eb5a1a7db166ae43-00",
-        "User-Agent": [
-          "azsdk-net-Storage.Files.DataLake/12.0.0-dev.20200305.1",
-          "(.NET Core 4.6.28325.01; Microsoft Windows 10.0.18363 )"
-        ],
-        "x-ms-client-request-id": "5e6cff9e-db10-4070-2003-10bfac32c8f3",
-        "x-ms-date": "Thu, 05 Mar 2020 21:58:08 GMT",
-        "x-ms-return-client-request-id": "true",
-        "x-ms-version": "2019-10-10"
-=======
       "RequestUri": "http://seannsecanary.blob.core.windows.net/test-filesystem-377a7f73-7f26-b117-26cf-0f160a26d41b?restype=container",
       "RequestMethod": "DELETE",
       "RequestHeaders": {
@@ -88,39 +46,25 @@
         "x-ms-date": "Fri, 03 Apr 2020 21:04:25 GMT",
         "x-ms-return-client-request-id": "true",
         "x-ms-version": "2019-12-12"
->>>>>>> 32e373e2
       },
       "RequestBody": null,
       "StatusCode": 202,
       "ResponseHeaders": {
         "Content-Length": "0",
-<<<<<<< HEAD
-        "Date": "Thu, 05 Mar 2020 21:58:07 GMT",
-=======
         "Date": "Fri, 03 Apr 2020 21:04:23 GMT",
->>>>>>> 32e373e2
         "Server": [
           "Windows-Azure-Blob/1.0",
           "Microsoft-HTTPAPI/2.0"
         ],
         "x-ms-client-request-id": "5e6cff9e-db10-4070-2003-10bfac32c8f3",
-<<<<<<< HEAD
-        "x-ms-request-id": "a8f4a342-c01e-0019-6f39-f31280000000",
-        "x-ms-version": "2019-10-10"
-=======
         "x-ms-request-id": "96228f4d-f01e-0012-65fb-093670000000",
         "x-ms-version": "2019-12-12"
->>>>>>> 32e373e2
       },
       "ResponseBody": []
     }
   ],
   "Variables": {
     "RandomSeed": "97651213",
-<<<<<<< HEAD
-    "Storage_TestConfigHierarchicalNamespace": "NamespaceTenant\nseanstagehierarchical\nU2FuaXRpemVk\nhttps://seanstagehierarchical.blob.core.windows.net\nhttp://seanstagehierarchical.file.core.windows.net\nhttp://seanstagehierarchical.queue.core.windows.net\nhttp://seanstagehierarchical.table.core.windows.net\n\n\n\n\nhttp://seanstagehierarchical-secondary.blob.core.windows.net\nhttp://seanstagehierarchical-secondary.file.core.windows.net\nhttp://seanstagehierarchical-secondary.queue.core.windows.net\nhttp://seanstagehierarchical-secondary.table.core.windows.net\n68390a19-a643-458b-b726-408abf67b4fc\nSanitized\n72f988bf-86f1-41af-91ab-2d7cd011db47\nhttps://login.microsoftonline.com/\nCloud\nBlobEndpoint=https://seanstagehierarchical.blob.core.windows.net/;QueueEndpoint=http://seanstagehierarchical.queue.core.windows.net/;FileEndpoint=http://seanstagehierarchical.file.core.windows.net/;BlobSecondaryEndpoint=http://seanstagehierarchical-secondary.blob.core.windows.net/;QueueSecondaryEndpoint=http://seanstagehierarchical-secondary.queue.core.windows.net/;FileSecondaryEndpoint=http://seanstagehierarchical-secondary.file.core.windows.net/;AccountName=seanstagehierarchical;AccountKey=Sanitized\n"
-=======
     "Storage_TestConfigHierarchicalNamespace": "NamespaceTenant\nseannsecanary\nU2FuaXRpemVk\nhttp://seannsecanary.blob.core.windows.net\nhttp://seannsecanary.file.core.windows.net\nhttp://seannsecanary.queue.core.windows.net\nhttp://seannsecanary.table.core.windows.net\n\n\n\n\nhttp://seannsecanary-secondary.blob.core.windows.net\nhttp://seannsecanary-secondary.file.core.windows.net\nhttp://seannsecanary-secondary.queue.core.windows.net\nhttp://seannsecanary-secondary.table.core.windows.net\n68390a19-a643-458b-b726-408abf67b4fc\nSanitized\n72f988bf-86f1-41af-91ab-2d7cd011db47\nhttps://login.microsoftonline.com/\nCloud\nBlobEndpoint=http://seannsecanary.blob.core.windows.net/;QueueEndpoint=http://seannsecanary.queue.core.windows.net/;FileEndpoint=http://seannsecanary.file.core.windows.net/;BlobSecondaryEndpoint=http://seannsecanary-secondary.blob.core.windows.net/;QueueSecondaryEndpoint=http://seannsecanary-secondary.queue.core.windows.net/;FileSecondaryEndpoint=http://seannsecanary-secondary.file.core.windows.net/;AccountName=seannsecanary;AccountKey=Sanitized\n"
->>>>>>> 32e373e2
   }
 }