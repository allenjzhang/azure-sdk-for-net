--- conflicted
+++ resolved
@@ -1,21 +1,6 @@
 {
   "Entries": [
     {
-<<<<<<< HEAD
-      "RequestUri": "https://seanstagehierarchical.blob.core.windows.net/test-filesystem-a3830b62-f908-1dba-68e2-528f1b4dbc7c?restype=container",
-      "RequestMethod": "PUT",
-      "RequestHeaders": {
-        "Authorization": "Sanitized",
-        "traceparent": "00-581cdaf86d3e004bac96249cace1e627-dd86801adac98c4b-00",
-        "User-Agent": [
-          "azsdk-net-Storage.Files.DataLake/12.0.0-dev.20200305.1",
-          "(.NET Core 4.6.28325.01; Microsoft Windows 10.0.18363 )"
-        ],
-        "x-ms-client-request-id": "d2017fda-af17-d4fc-b827-fcf1dcc5d4d2",
-        "x-ms-date": "Thu, 05 Mar 2020 21:59:04 GMT",
-        "x-ms-return-client-request-id": "true",
-        "x-ms-version": "2019-10-10"
-=======
       "RequestUri": "http://seannsecanary.blob.core.windows.net/test-filesystem-a3830b62-f908-1dba-68e2-528f1b4dbc7c?restype=container",
       "RequestMethod": "PUT",
       "RequestHeaders": {
@@ -29,52 +14,25 @@
         "x-ms-date": "Fri, 03 Apr 2020 21:04:55 GMT",
         "x-ms-return-client-request-id": "true",
         "x-ms-version": "2019-12-12"
->>>>>>> 32e373e2
       },
       "RequestBody": null,
       "StatusCode": 201,
       "ResponseHeaders": {
         "Content-Length": "0",
-<<<<<<< HEAD
-        "Date": "Thu, 05 Mar 2020 21:59:04 GMT",
-        "ETag": "\u00220x8D7C1506C1400C9\u0022",
-        "Last-Modified": "Thu, 05 Mar 2020 21:59:05 GMT",
-=======
         "Date": "Fri, 03 Apr 2020 21:04:53 GMT",
         "ETag": "\u00220x8D7D812A8543B44\u0022",
         "Last-Modified": "Fri, 03 Apr 2020 21:04:54 GMT",
->>>>>>> 32e373e2
         "Server": [
           "Windows-Azure-Blob/1.0",
           "Microsoft-HTTPAPI/2.0"
         ],
         "x-ms-client-request-id": "d2017fda-af17-d4fc-b827-fcf1dcc5d4d2",
-<<<<<<< HEAD
-        "x-ms-request-id": "17951c0f-101e-0025-4939-f33b47000000",
-        "x-ms-version": "2019-10-10"
-=======
         "x-ms-request-id": "96229f82-f01e-0012-02fb-093670000000",
         "x-ms-version": "2019-12-12"
->>>>>>> 32e373e2
       },
       "ResponseBody": []
     },
     {
-<<<<<<< HEAD
-      "RequestUri": "https://seanstagehierarchical.blob.core.windows.net/test-filesystem-a3830b62-f908-1dba-68e2-528f1b4dbc7c?restype=container",
-      "RequestMethod": "DELETE",
-      "RequestHeaders": {
-        "Authorization": "Sanitized",
-        "traceparent": "00-d7667ced467a8e448cdcacaf123c2d0e-77dd904de28c9c4e-00",
-        "User-Agent": [
-          "azsdk-net-Storage.Files.DataLake/12.0.0-dev.20200305.1",
-          "(.NET Core 4.6.28325.01; Microsoft Windows 10.0.18363 )"
-        ],
-        "x-ms-client-request-id": "9cb5d5fa-e94b-c865-b8a9-f99cb7b5596a",
-        "x-ms-date": "Thu, 05 Mar 2020 21:59:05 GMT",
-        "x-ms-return-client-request-id": "true",
-        "x-ms-version": "2019-10-10"
-=======
       "RequestUri": "http://seannsecanary.blob.core.windows.net/test-filesystem-a3830b62-f908-1dba-68e2-528f1b4dbc7c?restype=container",
       "RequestMethod": "DELETE",
       "RequestHeaders": {
@@ -88,39 +46,25 @@
         "x-ms-date": "Fri, 03 Apr 2020 21:04:55 GMT",
         "x-ms-return-client-request-id": "true",
         "x-ms-version": "2019-12-12"
->>>>>>> 32e373e2
       },
       "RequestBody": null,
       "StatusCode": 202,
       "ResponseHeaders": {
         "Content-Length": "0",
-<<<<<<< HEAD
-        "Date": "Thu, 05 Mar 2020 21:59:04 GMT",
-=======
         "Date": "Fri, 03 Apr 2020 21:04:53 GMT",
->>>>>>> 32e373e2
         "Server": [
           "Windows-Azure-Blob/1.0",
           "Microsoft-HTTPAPI/2.0"
         ],
         "x-ms-client-request-id": "9cb5d5fa-e94b-c865-b8a9-f99cb7b5596a",
-<<<<<<< HEAD
-        "x-ms-request-id": "17951c15-101e-0025-4c39-f33b47000000",
-        "x-ms-version": "2019-10-10"
-=======
         "x-ms-request-id": "96229f94-f01e-0012-10fb-093670000000",
         "x-ms-version": "2019-12-12"
->>>>>>> 32e373e2
       },
       "ResponseBody": []
     }
   ],
   "Variables": {
     "RandomSeed": "545918643",
-<<<<<<< HEAD
-    "Storage_TestConfigHierarchicalNamespace": "NamespaceTenant\nseanstagehierarchical\nU2FuaXRpemVk\nhttps://seanstagehierarchical.blob.core.windows.net\nhttp://seanstagehierarchical.file.core.windows.net\nhttp://seanstagehierarchical.queue.core.windows.net\nhttp://seanstagehierarchical.table.core.windows.net\n\n\n\n\nhttp://seanstagehierarchical-secondary.blob.core.windows.net\nhttp://seanstagehierarchical-secondary.file.core.windows.net\nhttp://seanstagehierarchical-secondary.queue.core.windows.net\nhttp://seanstagehierarchical-secondary.table.core.windows.net\n68390a19-a643-458b-b726-408abf67b4fc\nSanitized\n72f988bf-86f1-41af-91ab-2d7cd011db47\nhttps://login.microsoftonline.com/\nCloud\nBlobEndpoint=https://seanstagehierarchical.blob.core.windows.net/;QueueEndpoint=http://seanstagehierarchical.queue.core.windows.net/;FileEndpoint=http://seanstagehierarchical.file.core.windows.net/;BlobSecondaryEndpoint=http://seanstagehierarchical-secondary.blob.core.windows.net/;QueueSecondaryEndpoint=http://seanstagehierarchical-secondary.queue.core.windows.net/;FileSecondaryEndpoint=http://seanstagehierarchical-secondary.file.core.windows.net/;AccountName=seanstagehierarchical;AccountKey=Sanitized\n"
-=======
     "Storage_TestConfigHierarchicalNamespace": "NamespaceTenant\nseannsecanary\nU2FuaXRpemVk\nhttp://seannsecanary.blob.core.windows.net\nhttp://seannsecanary.file.core.windows.net\nhttp://seannsecanary.queue.core.windows.net\nhttp://seannsecanary.table.core.windows.net\n\n\n\n\nhttp://seannsecanary-secondary.blob.core.windows.net\nhttp://seannsecanary-secondary.file.core.windows.net\nhttp://seannsecanary-secondary.queue.core.windows.net\nhttp://seannsecanary-secondary.table.core.windows.net\n68390a19-a643-458b-b726-408abf67b4fc\nSanitized\n72f988bf-86f1-41af-91ab-2d7cd011db47\nhttps://login.microsoftonline.com/\nCloud\nBlobEndpoint=http://seannsecanary.blob.core.windows.net/;QueueEndpoint=http://seannsecanary.queue.core.windows.net/;FileEndpoint=http://seannsecanary.file.core.windows.net/;BlobSecondaryEndpoint=http://seannsecanary-secondary.blob.core.windows.net/;QueueSecondaryEndpoint=http://seannsecanary-secondary.queue.core.windows.net/;FileSecondaryEndpoint=http://seannsecanary-secondary.file.core.windows.net/;AccountName=seannsecanary;AccountKey=Sanitized\n"
->>>>>>> 32e373e2
   }
 }