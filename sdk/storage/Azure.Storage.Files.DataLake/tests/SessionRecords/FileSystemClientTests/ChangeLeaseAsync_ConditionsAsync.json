{
  "Entries": [
    {
<<<<<<< HEAD
      "RequestUri": "https://seanstagehierarchical.blob.core.windows.net/test-filesystem-35f6548c-92d8-7ce7-7699-875f9bc7cc81?restype=container",
      "RequestMethod": "PUT",
      "RequestHeaders": {
        "Authorization": "Sanitized",
        "traceparent": "00-810b3da6442bde469f729418695cac83-a028a2cfd6399f43-00",
        "User-Agent": [
          "azsdk-net-Storage.Files.DataLake/12.0.0-dev.20200305.1",
          "(.NET Core 4.6.28325.01; Microsoft Windows 10.0.18363 )"
        ],
        "x-ms-client-request-id": "2e037e3f-1346-ee3e-801b-300934cf36f7",
        "x-ms-date": "Thu, 05 Mar 2020 21:59:01 GMT",
        "x-ms-return-client-request-id": "true",
        "x-ms-version": "2019-10-10"
=======
      "RequestUri": "http://seannsecanary.blob.core.windows.net/test-filesystem-35f6548c-92d8-7ce7-7699-875f9bc7cc81?restype=container",
      "RequestMethod": "PUT",
      "RequestHeaders": {
        "Authorization": "Sanitized",
        "traceparent": "00-efeb78ec512a584482fec417747a418f-b14e806dfc4c6242-00",
        "User-Agent": [
          "azsdk-net-Storage.Files.DataLake/12.1.0-dev.20200403.1",
          "(.NET Core 4.6.28325.01; Microsoft Windows 10.0.18362 )"
        ],
        "x-ms-client-request-id": "2e037e3f-1346-ee3e-801b-300934cf36f7",
        "x-ms-date": "Fri, 03 Apr 2020 21:04:53 GMT",
        "x-ms-return-client-request-id": "true",
        "x-ms-version": "2019-12-12"
>>>>>>> 32e373e2
      },
      "RequestBody": null,
      "StatusCode": 201,
      "ResponseHeaders": {
        "Content-Length": "0",
<<<<<<< HEAD
        "Date": "Thu, 05 Mar 2020 21:59:01 GMT",
        "ETag": "\u00220x8D7C15069C949BF\u0022",
        "Last-Modified": "Thu, 05 Mar 2020 21:59:01 GMT",
=======
        "Date": "Fri, 03 Apr 2020 21:04:51 GMT",
        "ETag": "\u00220x8D7D812A70B9FE4\u0022",
        "Last-Modified": "Fri, 03 Apr 2020 21:04:51 GMT",
>>>>>>> 32e373e2
        "Server": [
          "Windows-Azure-Blob/1.0",
          "Microsoft-HTTPAPI/2.0"
        ],
        "x-ms-client-request-id": "2e037e3f-1346-ee3e-801b-300934cf36f7",
<<<<<<< HEAD
        "x-ms-request-id": "0e69dd23-201e-003e-7139-f30544000000",
        "x-ms-version": "2019-10-10"
=======
        "x-ms-request-id": "96229e7e-f01e-0012-24fb-093670000000",
        "x-ms-version": "2019-12-12"
>>>>>>> 32e373e2
      },
      "ResponseBody": []
    },
    {
<<<<<<< HEAD
      "RequestUri": "https://seanstagehierarchical.blob.core.windows.net/test-filesystem-35f6548c-92d8-7ce7-7699-875f9bc7cc81?comp=lease\u0026restype=container",
      "RequestMethod": "PUT",
      "RequestHeaders": {
        "Authorization": "Sanitized",
        "traceparent": "00-0b66eb0814fcf54088b2aa5f76dcf2e7-098955f79bf1dc44-00",
        "User-Agent": [
          "azsdk-net-Storage.Files.DataLake/12.0.0-dev.20200305.1",
          "(.NET Core 4.6.28325.01; Microsoft Windows 10.0.18363 )"
        ],
        "x-ms-client-request-id": "cb150901-19af-b533-c508-7af5b0caa0b4",
        "x-ms-date": "Thu, 05 Mar 2020 21:59:01 GMT",
=======
      "RequestUri": "http://seannsecanary.blob.core.windows.net/test-filesystem-35f6548c-92d8-7ce7-7699-875f9bc7cc81?comp=lease\u0026restype=container",
      "RequestMethod": "PUT",
      "RequestHeaders": {
        "Authorization": "Sanitized",
        "traceparent": "00-b792be7bd00fc94dbf618f40bb934a6f-e79547aa44e6b54e-00",
        "User-Agent": [
          "azsdk-net-Storage.Files.DataLake/12.1.0-dev.20200403.1",
          "(.NET Core 4.6.28325.01; Microsoft Windows 10.0.18362 )"
        ],
        "x-ms-client-request-id": "cb150901-19af-b533-c508-7af5b0caa0b4",
        "x-ms-date": "Fri, 03 Apr 2020 21:04:53 GMT",
>>>>>>> 32e373e2
        "x-ms-lease-action": "acquire",
        "x-ms-lease-duration": "15",
        "x-ms-proposed-lease-id": "35bc0153-44f9-fe55-ffb2-0c7651121a27",
        "x-ms-return-client-request-id": "true",
<<<<<<< HEAD
        "x-ms-version": "2019-10-10"
=======
        "x-ms-version": "2019-12-12"
>>>>>>> 32e373e2
      },
      "RequestBody": null,
      "StatusCode": 201,
      "ResponseHeaders": {
        "Content-Length": "0",
<<<<<<< HEAD
        "Date": "Thu, 05 Mar 2020 21:59:01 GMT",
        "ETag": "\u00220x8D7C15069C949BF\u0022",
        "Last-Modified": "Thu, 05 Mar 2020 21:59:01 GMT",
=======
        "Date": "Fri, 03 Apr 2020 21:04:51 GMT",
        "ETag": "\u00220x8D7D812A70B9FE4\u0022",
        "Last-Modified": "Fri, 03 Apr 2020 21:04:51 GMT",
>>>>>>> 32e373e2
        "Server": [
          "Windows-Azure-Blob/1.0",
          "Microsoft-HTTPAPI/2.0"
        ],
        "x-ms-client-request-id": "cb150901-19af-b533-c508-7af5b0caa0b4",
        "x-ms-lease-id": "35bc0153-44f9-fe55-ffb2-0c7651121a27",
<<<<<<< HEAD
        "x-ms-request-id": "0e69dd27-201e-003e-7239-f30544000000",
        "x-ms-version": "2019-10-10"
=======
        "x-ms-request-id": "96229e95-f01e-0012-38fb-093670000000",
        "x-ms-version": "2019-12-12"
>>>>>>> 32e373e2
      },
      "ResponseBody": []
    },
    {
<<<<<<< HEAD
      "RequestUri": "https://seanstagehierarchical.blob.core.windows.net/test-filesystem-35f6548c-92d8-7ce7-7699-875f9bc7cc81?comp=lease\u0026restype=container",
      "RequestMethod": "PUT",
      "RequestHeaders": {
        "Authorization": "Sanitized",
        "traceparent": "00-6e85504691824843a68ba19d6961715d-99f91f559422c742-00",
        "User-Agent": [
          "azsdk-net-Storage.Files.DataLake/12.0.0-dev.20200305.1",
          "(.NET Core 4.6.28325.01; Microsoft Windows 10.0.18363 )"
        ],
        "x-ms-client-request-id": "548a2666-4435-12a9-16cb-9b8af52f4b5e",
        "x-ms-date": "Thu, 05 Mar 2020 21:59:01 GMT",
=======
      "RequestUri": "http://seannsecanary.blob.core.windows.net/test-filesystem-35f6548c-92d8-7ce7-7699-875f9bc7cc81?comp=lease\u0026restype=container",
      "RequestMethod": "PUT",
      "RequestHeaders": {
        "Authorization": "Sanitized",
        "traceparent": "00-0621912feefadd4cb6fb70beb869810d-22720e7006ab3d46-00",
        "User-Agent": [
          "azsdk-net-Storage.Files.DataLake/12.1.0-dev.20200403.1",
          "(.NET Core 4.6.28325.01; Microsoft Windows 10.0.18362 )"
        ],
        "x-ms-client-request-id": "548a2666-4435-12a9-16cb-9b8af52f4b5e",
        "x-ms-date": "Fri, 03 Apr 2020 21:04:53 GMT",
>>>>>>> 32e373e2
        "x-ms-lease-action": "change",
        "x-ms-lease-id": "35bc0153-44f9-fe55-ffb2-0c7651121a27",
        "x-ms-proposed-lease-id": "1c2068f4-9dc3-b43b-bb04-938b5e4b1058",
        "x-ms-return-client-request-id": "true",
<<<<<<< HEAD
        "x-ms-version": "2019-10-10"
=======
        "x-ms-version": "2019-12-12"
>>>>>>> 32e373e2
      },
      "RequestBody": null,
      "StatusCode": 200,
      "ResponseHeaders": {
        "Content-Length": "0",
<<<<<<< HEAD
        "Date": "Thu, 05 Mar 2020 21:59:01 GMT",
        "ETag": "\u00220x8D7C15069C949BF\u0022",
        "Last-Modified": "Thu, 05 Mar 2020 21:59:01 GMT",
=======
        "Date": "Fri, 03 Apr 2020 21:04:51 GMT",
        "ETag": "\u00220x8D7D812A70B9FE4\u0022",
        "Last-Modified": "Fri, 03 Apr 2020 21:04:51 GMT",
>>>>>>> 32e373e2
        "Server": [
          "Windows-Azure-Blob/1.0",
          "Microsoft-HTTPAPI/2.0"
        ],
        "x-ms-client-request-id": "548a2666-4435-12a9-16cb-9b8af52f4b5e",
        "x-ms-lease-id": "1c2068f4-9dc3-b43b-bb04-938b5e4b1058",
<<<<<<< HEAD
        "x-ms-request-id": "0e69dd29-201e-003e-7439-f30544000000",
        "x-ms-version": "2019-10-10"
=======
        "x-ms-request-id": "96229ea4-f01e-0012-44fb-093670000000",
        "x-ms-version": "2019-12-12"
>>>>>>> 32e373e2
      },
      "ResponseBody": []
    },
    {
<<<<<<< HEAD
      "RequestUri": "https://seanstagehierarchical.blob.core.windows.net/test-filesystem-35f6548c-92d8-7ce7-7699-875f9bc7cc81?restype=container",
      "RequestMethod": "DELETE",
      "RequestHeaders": {
        "Authorization": "Sanitized",
        "traceparent": "00-80f92c75a80a2c4080dfc315a579196e-292c7c0081c2ce4a-00",
        "User-Agent": [
          "azsdk-net-Storage.Files.DataLake/12.0.0-dev.20200305.1",
          "(.NET Core 4.6.28325.01; Microsoft Windows 10.0.18363 )"
        ],
        "x-ms-client-request-id": "8a8e8659-4b40-5d7f-0a38-f0c61d098f13",
        "x-ms-date": "Thu, 05 Mar 2020 21:59:01 GMT",
        "x-ms-lease-id": "1c2068f4-9dc3-b43b-bb04-938b5e4b1058",
        "x-ms-return-client-request-id": "true",
        "x-ms-version": "2019-10-10"
=======
      "RequestUri": "http://seannsecanary.blob.core.windows.net/test-filesystem-35f6548c-92d8-7ce7-7699-875f9bc7cc81?restype=container",
      "RequestMethod": "DELETE",
      "RequestHeaders": {
        "Authorization": "Sanitized",
        "traceparent": "00-de8d4b987b905748b043ed526776c2d2-80c94c574d786343-00",
        "User-Agent": [
          "azsdk-net-Storage.Files.DataLake/12.1.0-dev.20200403.1",
          "(.NET Core 4.6.28325.01; Microsoft Windows 10.0.18362 )"
        ],
        "x-ms-client-request-id": "8a8e8659-4b40-5d7f-0a38-f0c61d098f13",
        "x-ms-date": "Fri, 03 Apr 2020 21:04:53 GMT",
        "x-ms-lease-id": "1c2068f4-9dc3-b43b-bb04-938b5e4b1058",
        "x-ms-return-client-request-id": "true",
        "x-ms-version": "2019-12-12"
>>>>>>> 32e373e2
      },
      "RequestBody": null,
      "StatusCode": 202,
      "ResponseHeaders": {
        "Content-Length": "0",
<<<<<<< HEAD
        "Date": "Thu, 05 Mar 2020 21:59:01 GMT",
=======
        "Date": "Fri, 03 Apr 2020 21:04:51 GMT",
>>>>>>> 32e373e2
        "Server": [
          "Windows-Azure-Blob/1.0",
          "Microsoft-HTTPAPI/2.0"
        ],
        "x-ms-client-request-id": "8a8e8659-4b40-5d7f-0a38-f0c61d098f13",
<<<<<<< HEAD
        "x-ms-request-id": "0e69dd2b-201e-003e-7639-f30544000000",
        "x-ms-version": "2019-10-10"
=======
        "x-ms-request-id": "96229eb1-f01e-0012-50fb-093670000000",
        "x-ms-version": "2019-12-12"
>>>>>>> 32e373e2
      },
      "ResponseBody": []
    },
    {
<<<<<<< HEAD
      "RequestUri": "https://seanstagehierarchical.blob.core.windows.net/test-filesystem-f35895d9-5bb4-d076-4a42-e0a4bc1eeca1?restype=container",
      "RequestMethod": "PUT",
      "RequestHeaders": {
        "Authorization": "Sanitized",
        "traceparent": "00-5aa40dc6bce2c7409d9874020bd683e5-f42a5b54c1f9d746-00",
        "User-Agent": [
          "azsdk-net-Storage.Files.DataLake/12.0.0-dev.20200305.1",
          "(.NET Core 4.6.28325.01; Microsoft Windows 10.0.18363 )"
        ],
        "x-ms-client-request-id": "90b17401-531c-fe69-10bd-40fe6bdaa1ec",
        "x-ms-date": "Thu, 05 Mar 2020 21:59:01 GMT",
        "x-ms-return-client-request-id": "true",
        "x-ms-version": "2019-10-10"
=======
      "RequestUri": "http://seannsecanary.blob.core.windows.net/test-filesystem-f35895d9-5bb4-d076-4a42-e0a4bc1eeca1?restype=container",
      "RequestMethod": "PUT",
      "RequestHeaders": {
        "Authorization": "Sanitized",
        "traceparent": "00-ae831f70e06ebf46ab7cb9054adebfda-7eb116fd3cf20547-00",
        "User-Agent": [
          "azsdk-net-Storage.Files.DataLake/12.1.0-dev.20200403.1",
          "(.NET Core 4.6.28325.01; Microsoft Windows 10.0.18362 )"
        ],
        "x-ms-client-request-id": "90b17401-531c-fe69-10bd-40fe6bdaa1ec",
        "x-ms-date": "Fri, 03 Apr 2020 21:04:53 GMT",
        "x-ms-return-client-request-id": "true",
        "x-ms-version": "2019-12-12"
>>>>>>> 32e373e2
      },
      "RequestBody": null,
      "StatusCode": 201,
      "ResponseHeaders": {
        "Content-Length": "0",
<<<<<<< HEAD
        "Date": "Thu, 05 Mar 2020 21:59:01 GMT",
        "ETag": "\u00220x8D7C1506A268CEA\u0022",
        "Last-Modified": "Thu, 05 Mar 2020 21:59:01 GMT",
=======
        "Date": "Fri, 03 Apr 2020 21:04:51 GMT",
        "ETag": "\u00220x8D7D812A7490277\u0022",
        "Last-Modified": "Fri, 03 Apr 2020 21:04:52 GMT",
>>>>>>> 32e373e2
        "Server": [
          "Windows-Azure-Blob/1.0",
          "Microsoft-HTTPAPI/2.0"
        ],
        "x-ms-client-request-id": "90b17401-531c-fe69-10bd-40fe6bdaa1ec",
<<<<<<< HEAD
        "x-ms-request-id": "0509183b-b01e-002c-3739-f37e94000000",
        "x-ms-version": "2019-10-10"
=======
        "x-ms-request-id": "96229eb9-f01e-0012-58fb-093670000000",
        "x-ms-version": "2019-12-12"
>>>>>>> 32e373e2
      },
      "ResponseBody": []
    },
    {
<<<<<<< HEAD
      "RequestUri": "https://seanstagehierarchical.blob.core.windows.net/test-filesystem-f35895d9-5bb4-d076-4a42-e0a4bc1eeca1?comp=lease\u0026restype=container",
      "RequestMethod": "PUT",
      "RequestHeaders": {
        "Authorization": "Sanitized",
        "traceparent": "00-b724ae0cdc5e5040b63783f761870dcd-54c7b179ffa0254e-00",
        "User-Agent": [
          "azsdk-net-Storage.Files.DataLake/12.0.0-dev.20200305.1",
          "(.NET Core 4.6.28325.01; Microsoft Windows 10.0.18363 )"
        ],
        "x-ms-client-request-id": "f6e50c93-5937-f07f-ca11-8ea5c28e9858",
        "x-ms-date": "Thu, 05 Mar 2020 21:59:02 GMT",
=======
      "RequestUri": "http://seannsecanary.blob.core.windows.net/test-filesystem-f35895d9-5bb4-d076-4a42-e0a4bc1eeca1?comp=lease\u0026restype=container",
      "RequestMethod": "PUT",
      "RequestHeaders": {
        "Authorization": "Sanitized",
        "traceparent": "00-e269bc8c6a9a0849b708093ad007f612-b71d40c573713640-00",
        "User-Agent": [
          "azsdk-net-Storage.Files.DataLake/12.1.0-dev.20200403.1",
          "(.NET Core 4.6.28325.01; Microsoft Windows 10.0.18362 )"
        ],
        "x-ms-client-request-id": "f6e50c93-5937-f07f-ca11-8ea5c28e9858",
        "x-ms-date": "Fri, 03 Apr 2020 21:04:53 GMT",
>>>>>>> 32e373e2
        "x-ms-lease-action": "acquire",
        "x-ms-lease-duration": "15",
        "x-ms-proposed-lease-id": "a1424f4c-21d8-1872-783e-f82014322a34",
        "x-ms-return-client-request-id": "true",
<<<<<<< HEAD
        "x-ms-version": "2019-10-10"
=======
        "x-ms-version": "2019-12-12"
>>>>>>> 32e373e2
      },
      "RequestBody": null,
      "StatusCode": 201,
      "ResponseHeaders": {
        "Content-Length": "0",
<<<<<<< HEAD
        "Date": "Thu, 05 Mar 2020 21:59:01 GMT",
        "ETag": "\u00220x8D7C1506A268CEA\u0022",
        "Last-Modified": "Thu, 05 Mar 2020 21:59:01 GMT",
=======
        "Date": "Fri, 03 Apr 2020 21:04:51 GMT",
        "ETag": "\u00220x8D7D812A7490277\u0022",
        "Last-Modified": "Fri, 03 Apr 2020 21:04:52 GMT",
>>>>>>> 32e373e2
        "Server": [
          "Windows-Azure-Blob/1.0",
          "Microsoft-HTTPAPI/2.0"
        ],
        "x-ms-client-request-id": "f6e50c93-5937-f07f-ca11-8ea5c28e9858",
        "x-ms-lease-id": "a1424f4c-21d8-1872-783e-f82014322a34",
<<<<<<< HEAD
        "x-ms-request-id": "0509183f-b01e-002c-3a39-f37e94000000",
        "x-ms-version": "2019-10-10"
=======
        "x-ms-request-id": "96229ec1-f01e-0012-5ffb-093670000000",
        "x-ms-version": "2019-12-12"
>>>>>>> 32e373e2
      },
      "ResponseBody": []
    },
    {
<<<<<<< HEAD
      "RequestUri": "https://seanstagehierarchical.blob.core.windows.net/test-filesystem-f35895d9-5bb4-d076-4a42-e0a4bc1eeca1?comp=lease\u0026restype=container",
      "RequestMethod": "PUT",
      "RequestHeaders": {
        "Authorization": "Sanitized",
        "If-Modified-Since": "Wed, 04 Mar 2020 21:59:01 GMT",
        "traceparent": "00-7c2dc493c9d7e1468f27dc15e2def502-5efd0751857f434e-00",
        "User-Agent": [
          "azsdk-net-Storage.Files.DataLake/12.0.0-dev.20200305.1",
          "(.NET Core 4.6.28325.01; Microsoft Windows 10.0.18363 )"
        ],
        "x-ms-client-request-id": "744f8048-b83a-99e9-db07-8bc1f9ed1c73",
        "x-ms-date": "Thu, 05 Mar 2020 21:59:02 GMT",
=======
      "RequestUri": "http://seannsecanary.blob.core.windows.net/test-filesystem-f35895d9-5bb4-d076-4a42-e0a4bc1eeca1?comp=lease\u0026restype=container",
      "RequestMethod": "PUT",
      "RequestHeaders": {
        "Authorization": "Sanitized",
        "If-Modified-Since": "Thu, 02 Apr 2020 21:04:53 GMT",
        "traceparent": "00-063da9b3c438e54babefb464d7347f15-970dc204f35f554d-00",
        "User-Agent": [
          "azsdk-net-Storage.Files.DataLake/12.1.0-dev.20200403.1",
          "(.NET Core 4.6.28325.01; Microsoft Windows 10.0.18362 )"
        ],
        "x-ms-client-request-id": "744f8048-b83a-99e9-db07-8bc1f9ed1c73",
        "x-ms-date": "Fri, 03 Apr 2020 21:04:54 GMT",
>>>>>>> 32e373e2
        "x-ms-lease-action": "change",
        "x-ms-lease-id": "a1424f4c-21d8-1872-783e-f82014322a34",
        "x-ms-proposed-lease-id": "47a37418-5c6c-3084-1232-5ee3801faf20",
        "x-ms-return-client-request-id": "true",
<<<<<<< HEAD
        "x-ms-version": "2019-10-10"
=======
        "x-ms-version": "2019-12-12"
>>>>>>> 32e373e2
      },
      "RequestBody": null,
      "StatusCode": 200,
      "ResponseHeaders": {
        "Content-Length": "0",
<<<<<<< HEAD
        "Date": "Thu, 05 Mar 2020 21:59:01 GMT",
        "ETag": "\u00220x8D7C1506A268CEA\u0022",
        "Last-Modified": "Thu, 05 Mar 2020 21:59:01 GMT",
=======
        "Date": "Fri, 03 Apr 2020 21:04:52 GMT",
        "ETag": "\u00220x8D7D812A7490277\u0022",
        "Last-Modified": "Fri, 03 Apr 2020 21:04:52 GMT",
>>>>>>> 32e373e2
        "Server": [
          "Windows-Azure-Blob/1.0",
          "Microsoft-HTTPAPI/2.0"
        ],
        "x-ms-client-request-id": "744f8048-b83a-99e9-db07-8bc1f9ed1c73",
        "x-ms-lease-id": "47a37418-5c6c-3084-1232-5ee3801faf20",
<<<<<<< HEAD
        "x-ms-request-id": "05091842-b01e-002c-3d39-f37e94000000",
        "x-ms-version": "2019-10-10"
=======
        "x-ms-request-id": "96229ed0-f01e-0012-6bfb-093670000000",
        "x-ms-version": "2019-12-12"
>>>>>>> 32e373e2
      },
      "ResponseBody": []
    },
    {
<<<<<<< HEAD
      "RequestUri": "https://seanstagehierarchical.blob.core.windows.net/test-filesystem-f35895d9-5bb4-d076-4a42-e0a4bc1eeca1?restype=container",
      "RequestMethod": "DELETE",
      "RequestHeaders": {
        "Authorization": "Sanitized",
        "traceparent": "00-da1a337d209397429a239c396289afe8-069644cb47c76942-00",
        "User-Agent": [
          "azsdk-net-Storage.Files.DataLake/12.0.0-dev.20200305.1",
          "(.NET Core 4.6.28325.01; Microsoft Windows 10.0.18363 )"
        ],
        "x-ms-client-request-id": "425dc53c-233e-d61e-ef94-de32479e96f4",
        "x-ms-date": "Thu, 05 Mar 2020 21:59:02 GMT",
        "x-ms-lease-id": "47a37418-5c6c-3084-1232-5ee3801faf20",
        "x-ms-return-client-request-id": "true",
        "x-ms-version": "2019-10-10"
=======
      "RequestUri": "http://seannsecanary.blob.core.windows.net/test-filesystem-f35895d9-5bb4-d076-4a42-e0a4bc1eeca1?restype=container",
      "RequestMethod": "DELETE",
      "RequestHeaders": {
        "Authorization": "Sanitized",
        "traceparent": "00-01c08d9f3ffb3847ba511007d54d7195-179090a51f99ef4f-00",
        "User-Agent": [
          "azsdk-net-Storage.Files.DataLake/12.1.0-dev.20200403.1",
          "(.NET Core 4.6.28325.01; Microsoft Windows 10.0.18362 )"
        ],
        "x-ms-client-request-id": "425dc53c-233e-d61e-ef94-de32479e96f4",
        "x-ms-date": "Fri, 03 Apr 2020 21:04:54 GMT",
        "x-ms-lease-id": "47a37418-5c6c-3084-1232-5ee3801faf20",
        "x-ms-return-client-request-id": "true",
        "x-ms-version": "2019-12-12"
>>>>>>> 32e373e2
      },
      "RequestBody": null,
      "StatusCode": 202,
      "ResponseHeaders": {
        "Content-Length": "0",
<<<<<<< HEAD
        "Date": "Thu, 05 Mar 2020 21:59:01 GMT",
=======
        "Date": "Fri, 03 Apr 2020 21:04:52 GMT",
>>>>>>> 32e373e2
        "Server": [
          "Windows-Azure-Blob/1.0",
          "Microsoft-HTTPAPI/2.0"
        ],
        "x-ms-client-request-id": "425dc53c-233e-d61e-ef94-de32479e96f4",
<<<<<<< HEAD
        "x-ms-request-id": "05091845-b01e-002c-4039-f37e94000000",
        "x-ms-version": "2019-10-10"
=======
        "x-ms-request-id": "96229ede-f01e-0012-77fb-093670000000",
        "x-ms-version": "2019-12-12"
>>>>>>> 32e373e2
      },
      "ResponseBody": []
    },
    {
<<<<<<< HEAD
      "RequestUri": "https://seanstagehierarchical.blob.core.windows.net/test-filesystem-84d4d2a6-5257-18ad-dc90-c8e4a375842f?restype=container",
      "RequestMethod": "PUT",
      "RequestHeaders": {
        "Authorization": "Sanitized",
        "traceparent": "00-20a42225f360d54dbbe0aee975161b57-ce2e189c20dff944-00",
        "User-Agent": [
          "azsdk-net-Storage.Files.DataLake/12.0.0-dev.20200305.1",
          "(.NET Core 4.6.28325.01; Microsoft Windows 10.0.18363 )"
        ],
        "x-ms-client-request-id": "42cd20bf-27d6-eacc-1844-65ae5b39337a",
        "x-ms-date": "Thu, 05 Mar 2020 21:59:02 GMT",
        "x-ms-return-client-request-id": "true",
        "x-ms-version": "2019-10-10"
=======
      "RequestUri": "http://seannsecanary.blob.core.windows.net/test-filesystem-84d4d2a6-5257-18ad-dc90-c8e4a375842f?restype=container",
      "RequestMethod": "PUT",
      "RequestHeaders": {
        "Authorization": "Sanitized",
        "traceparent": "00-c6fc4864c53f694a94280db1d78d0cdc-880bd5cdb011cc45-00",
        "User-Agent": [
          "azsdk-net-Storage.Files.DataLake/12.1.0-dev.20200403.1",
          "(.NET Core 4.6.28325.01; Microsoft Windows 10.0.18362 )"
        ],
        "x-ms-client-request-id": "42cd20bf-27d6-eacc-1844-65ae5b39337a",
        "x-ms-date": "Fri, 03 Apr 2020 21:04:54 GMT",
        "x-ms-return-client-request-id": "true",
        "x-ms-version": "2019-12-12"
>>>>>>> 32e373e2
      },
      "RequestBody": null,
      "StatusCode": 201,
      "ResponseHeaders": {
        "Content-Length": "0",
<<<<<<< HEAD
        "Date": "Thu, 05 Mar 2020 21:59:01 GMT",
        "ETag": "\u00220x8D7C1506A8C4096\u0022",
        "Last-Modified": "Thu, 05 Mar 2020 21:59:02 GMT",
=======
        "Date": "Fri, 03 Apr 2020 21:04:52 GMT",
        "ETag": "\u00220x8D7D812A78B6EF0\u0022",
        "Last-Modified": "Fri, 03 Apr 2020 21:04:52 GMT",
>>>>>>> 32e373e2
        "Server": [
          "Windows-Azure-Blob/1.0",
          "Microsoft-HTTPAPI/2.0"
        ],
        "x-ms-client-request-id": "42cd20bf-27d6-eacc-1844-65ae5b39337a",
<<<<<<< HEAD
        "x-ms-request-id": "a8f4a5d0-c01e-0019-1139-f31280000000",
        "x-ms-version": "2019-10-10"
=======
        "x-ms-request-id": "96229eec-f01e-0012-02fb-093670000000",
        "x-ms-version": "2019-12-12"
>>>>>>> 32e373e2
      },
      "ResponseBody": []
    },
    {
<<<<<<< HEAD
      "RequestUri": "https://seanstagehierarchical.blob.core.windows.net/test-filesystem-84d4d2a6-5257-18ad-dc90-c8e4a375842f?comp=lease\u0026restype=container",
      "RequestMethod": "PUT",
      "RequestHeaders": {
        "Authorization": "Sanitized",
        "traceparent": "00-26ef190ddda979438891750b20fb1b9c-b57fcc053391f84b-00",
        "User-Agent": [
          "azsdk-net-Storage.Files.DataLake/12.0.0-dev.20200305.1",
          "(.NET Core 4.6.28325.01; Microsoft Windows 10.0.18363 )"
        ],
        "x-ms-client-request-id": "9f96fa7e-b014-cdd1-54a1-447e46195818",
        "x-ms-date": "Thu, 05 Mar 2020 21:59:02 GMT",
=======
      "RequestUri": "http://seannsecanary.blob.core.windows.net/test-filesystem-84d4d2a6-5257-18ad-dc90-c8e4a375842f?comp=lease\u0026restype=container",
      "RequestMethod": "PUT",
      "RequestHeaders": {
        "Authorization": "Sanitized",
        "traceparent": "00-9c5a2bf0aa235a4bbee9dfc80b4dc28c-317b06ffc00f8743-00",
        "User-Agent": [
          "azsdk-net-Storage.Files.DataLake/12.1.0-dev.20200403.1",
          "(.NET Core 4.6.28325.01; Microsoft Windows 10.0.18362 )"
        ],
        "x-ms-client-request-id": "9f96fa7e-b014-cdd1-54a1-447e46195818",
        "x-ms-date": "Fri, 03 Apr 2020 21:04:54 GMT",
>>>>>>> 32e373e2
        "x-ms-lease-action": "acquire",
        "x-ms-lease-duration": "15",
        "x-ms-proposed-lease-id": "dfd6ae0f-6219-cc64-9ef8-e3dfbf25c66b",
        "x-ms-return-client-request-id": "true",
<<<<<<< HEAD
        "x-ms-version": "2019-10-10"
=======
        "x-ms-version": "2019-12-12"
>>>>>>> 32e373e2
      },
      "RequestBody": null,
      "StatusCode": 201,
      "ResponseHeaders": {
        "Content-Length": "0",
<<<<<<< HEAD
        "Date": "Thu, 05 Mar 2020 21:59:01 GMT",
        "ETag": "\u00220x8D7C1506A8C4096\u0022",
        "Last-Modified": "Thu, 05 Mar 2020 21:59:02 GMT",
=======
        "Date": "Fri, 03 Apr 2020 21:04:52 GMT",
        "ETag": "\u00220x8D7D812A78B6EF0\u0022",
        "Last-Modified": "Fri, 03 Apr 2020 21:04:52 GMT",
>>>>>>> 32e373e2
        "Server": [
          "Windows-Azure-Blob/1.0",
          "Microsoft-HTTPAPI/2.0"
        ],
        "x-ms-client-request-id": "9f96fa7e-b014-cdd1-54a1-447e46195818",
        "x-ms-lease-id": "dfd6ae0f-6219-cc64-9ef8-e3dfbf25c66b",
<<<<<<< HEAD
        "x-ms-request-id": "a8f4a5d4-c01e-0019-1239-f31280000000",
        "x-ms-version": "2019-10-10"
=======
        "x-ms-request-id": "96229ef8-f01e-0012-09fb-093670000000",
        "x-ms-version": "2019-12-12"
>>>>>>> 32e373e2
      },
      "ResponseBody": []
    },
    {
<<<<<<< HEAD
      "RequestUri": "https://seanstagehierarchical.blob.core.windows.net/test-filesystem-84d4d2a6-5257-18ad-dc90-c8e4a375842f?comp=lease\u0026restype=container",
      "RequestMethod": "PUT",
      "RequestHeaders": {
        "Authorization": "Sanitized",
        "If-Unmodified-Since": "Fri, 06 Mar 2020 21:59:01 GMT",
        "traceparent": "00-c643ae60de23db4bb70671f03313f008-2b7f44829090554c-00",
        "User-Agent": [
          "azsdk-net-Storage.Files.DataLake/12.0.0-dev.20200305.1",
          "(.NET Core 4.6.28325.01; Microsoft Windows 10.0.18363 )"
        ],
        "x-ms-client-request-id": "79cd296f-e0ef-9452-47aa-4ef9537416a2",
        "x-ms-date": "Thu, 05 Mar 2020 21:59:02 GMT",
=======
      "RequestUri": "http://seannsecanary.blob.core.windows.net/test-filesystem-84d4d2a6-5257-18ad-dc90-c8e4a375842f?comp=lease\u0026restype=container",
      "RequestMethod": "PUT",
      "RequestHeaders": {
        "Authorization": "Sanitized",
        "If-Unmodified-Since": "Sat, 04 Apr 2020 21:04:53 GMT",
        "traceparent": "00-caadada5d674f5429fbc1ea09c187324-d6d66b255ef65443-00",
        "User-Agent": [
          "azsdk-net-Storage.Files.DataLake/12.1.0-dev.20200403.1",
          "(.NET Core 4.6.28325.01; Microsoft Windows 10.0.18362 )"
        ],
        "x-ms-client-request-id": "79cd296f-e0ef-9452-47aa-4ef9537416a2",
        "x-ms-date": "Fri, 03 Apr 2020 21:04:54 GMT",
>>>>>>> 32e373e2
        "x-ms-lease-action": "change",
        "x-ms-lease-id": "dfd6ae0f-6219-cc64-9ef8-e3dfbf25c66b",
        "x-ms-proposed-lease-id": "8225bb18-42a8-3459-9b9a-1c4b74858067",
        "x-ms-return-client-request-id": "true",
<<<<<<< HEAD
        "x-ms-version": "2019-10-10"
=======
        "x-ms-version": "2019-12-12"
>>>>>>> 32e373e2
      },
      "RequestBody": null,
      "StatusCode": 200,
      "ResponseHeaders": {
        "Content-Length": "0",
<<<<<<< HEAD
        "Date": "Thu, 05 Mar 2020 21:59:02 GMT",
        "ETag": "\u00220x8D7C1506A8C4096\u0022",
        "Last-Modified": "Thu, 05 Mar 2020 21:59:02 GMT",
=======
        "Date": "Fri, 03 Apr 2020 21:04:52 GMT",
        "ETag": "\u00220x8D7D812A78B6EF0\u0022",
        "Last-Modified": "Fri, 03 Apr 2020 21:04:52 GMT",
>>>>>>> 32e373e2
        "Server": [
          "Windows-Azure-Blob/1.0",
          "Microsoft-HTTPAPI/2.0"
        ],
        "x-ms-client-request-id": "79cd296f-e0ef-9452-47aa-4ef9537416a2",
        "x-ms-lease-id": "8225bb18-42a8-3459-9b9a-1c4b74858067",
<<<<<<< HEAD
        "x-ms-request-id": "a8f4a5d7-c01e-0019-1439-f31280000000",
        "x-ms-version": "2019-10-10"
=======
        "x-ms-request-id": "96229efd-f01e-0012-0dfb-093670000000",
        "x-ms-version": "2019-12-12"
>>>>>>> 32e373e2
      },
      "ResponseBody": []
    },
    {
<<<<<<< HEAD
      "RequestUri": "https://seanstagehierarchical.blob.core.windows.net/test-filesystem-84d4d2a6-5257-18ad-dc90-c8e4a375842f?restype=container",
      "RequestMethod": "DELETE",
      "RequestHeaders": {
        "Authorization": "Sanitized",
        "traceparent": "00-df5e7c267b27be4e8d74afe341079b6f-19f9ce54bb5b4146-00",
        "User-Agent": [
          "azsdk-net-Storage.Files.DataLake/12.0.0-dev.20200305.1",
          "(.NET Core 4.6.28325.01; Microsoft Windows 10.0.18363 )"
        ],
        "x-ms-client-request-id": "1c0f95b0-de4c-9729-2906-5f03d4d72c52",
        "x-ms-date": "Thu, 05 Mar 2020 21:59:02 GMT",
        "x-ms-lease-id": "8225bb18-42a8-3459-9b9a-1c4b74858067",
        "x-ms-return-client-request-id": "true",
        "x-ms-version": "2019-10-10"
=======
      "RequestUri": "http://seannsecanary.blob.core.windows.net/test-filesystem-84d4d2a6-5257-18ad-dc90-c8e4a375842f?restype=container",
      "RequestMethod": "DELETE",
      "RequestHeaders": {
        "Authorization": "Sanitized",
        "traceparent": "00-5e96b817759e564390980e83b7f6b45a-6aa69327d3dfd04d-00",
        "User-Agent": [
          "azsdk-net-Storage.Files.DataLake/12.1.0-dev.20200403.1",
          "(.NET Core 4.6.28325.01; Microsoft Windows 10.0.18362 )"
        ],
        "x-ms-client-request-id": "1c0f95b0-de4c-9729-2906-5f03d4d72c52",
        "x-ms-date": "Fri, 03 Apr 2020 21:04:54 GMT",
        "x-ms-lease-id": "8225bb18-42a8-3459-9b9a-1c4b74858067",
        "x-ms-return-client-request-id": "true",
        "x-ms-version": "2019-12-12"
>>>>>>> 32e373e2
      },
      "RequestBody": null,
      "StatusCode": 202,
      "ResponseHeaders": {
        "Content-Length": "0",
<<<<<<< HEAD
        "Date": "Thu, 05 Mar 2020 21:59:02 GMT",
=======
        "Date": "Fri, 03 Apr 2020 21:04:52 GMT",
>>>>>>> 32e373e2
        "Server": [
          "Windows-Azure-Blob/1.0",
          "Microsoft-HTTPAPI/2.0"
        ],
        "x-ms-client-request-id": "1c0f95b0-de4c-9729-2906-5f03d4d72c52",
<<<<<<< HEAD
        "x-ms-request-id": "a8f4a5d8-c01e-0019-1539-f31280000000",
        "x-ms-version": "2019-10-10"
=======
        "x-ms-request-id": "96229f0c-f01e-0012-1cfb-093670000000",
        "x-ms-version": "2019-12-12"
>>>>>>> 32e373e2
      },
      "ResponseBody": []
    }
  ],
  "Variables": {
<<<<<<< HEAD
    "DateTimeOffsetNow": "2020-03-05T13:59:01.0671706-08:00",
    "RandomSeed": "1596023870",
    "Storage_TestConfigHierarchicalNamespace": "NamespaceTenant\nseanstagehierarchical\nU2FuaXRpemVk\nhttps://seanstagehierarchical.blob.core.windows.net\nhttp://seanstagehierarchical.file.core.windows.net\nhttp://seanstagehierarchical.queue.core.windows.net\nhttp://seanstagehierarchical.table.core.windows.net\n\n\n\n\nhttp://seanstagehierarchical-secondary.blob.core.windows.net\nhttp://seanstagehierarchical-secondary.file.core.windows.net\nhttp://seanstagehierarchical-secondary.queue.core.windows.net\nhttp://seanstagehierarchical-secondary.table.core.windows.net\n68390a19-a643-458b-b726-408abf67b4fc\nSanitized\n72f988bf-86f1-41af-91ab-2d7cd011db47\nhttps://login.microsoftonline.com/\nCloud\nBlobEndpoint=https://seanstagehierarchical.blob.core.windows.net/;QueueEndpoint=http://seanstagehierarchical.queue.core.windows.net/;FileEndpoint=http://seanstagehierarchical.file.core.windows.net/;BlobSecondaryEndpoint=http://seanstagehierarchical-secondary.blob.core.windows.net/;QueueSecondaryEndpoint=http://seanstagehierarchical-secondary.queue.core.windows.net/;FileSecondaryEndpoint=http://seanstagehierarchical-secondary.file.core.windows.net/;AccountName=seanstagehierarchical;AccountKey=Sanitized\n"
=======
    "DateTimeOffsetNow": "2020-04-03T14:04:53.4227509-07:00",
    "RandomSeed": "1596023870",
    "Storage_TestConfigHierarchicalNamespace": "NamespaceTenant\nseannsecanary\nU2FuaXRpemVk\nhttp://seannsecanary.blob.core.windows.net\nhttp://seannsecanary.file.core.windows.net\nhttp://seannsecanary.queue.core.windows.net\nhttp://seannsecanary.table.core.windows.net\n\n\n\n\nhttp://seannsecanary-secondary.blob.core.windows.net\nhttp://seannsecanary-secondary.file.core.windows.net\nhttp://seannsecanary-secondary.queue.core.windows.net\nhttp://seannsecanary-secondary.table.core.windows.net\n68390a19-a643-458b-b726-408abf67b4fc\nSanitized\n72f988bf-86f1-41af-91ab-2d7cd011db47\nhttps://login.microsoftonline.com/\nCloud\nBlobEndpoint=http://seannsecanary.blob.core.windows.net/;QueueEndpoint=http://seannsecanary.queue.core.windows.net/;FileEndpoint=http://seannsecanary.file.core.windows.net/;BlobSecondaryEndpoint=http://seannsecanary-secondary.blob.core.windows.net/;QueueSecondaryEndpoint=http://seannsecanary-secondary.queue.core.windows.net/;FileSecondaryEndpoint=http://seannsecanary-secondary.file.core.windows.net/;AccountName=seannsecanary;AccountKey=Sanitized\n"
>>>>>>> 32e373e2
  }
}<|MERGE_RESOLUTION|>--- conflicted
+++ resolved
@@ -1,211 +1,110 @@
 {
   "Entries": [
     {
-<<<<<<< HEAD
-      "RequestUri": "https://seanstagehierarchical.blob.core.windows.net/test-filesystem-35f6548c-92d8-7ce7-7699-875f9bc7cc81?restype=container",
-      "RequestMethod": "PUT",
-      "RequestHeaders": {
-        "Authorization": "Sanitized",
-        "traceparent": "00-810b3da6442bde469f729418695cac83-a028a2cfd6399f43-00",
-        "User-Agent": [
-          "azsdk-net-Storage.Files.DataLake/12.0.0-dev.20200305.1",
-          "(.NET Core 4.6.28325.01; Microsoft Windows 10.0.18363 )"
+      "RequestUri": "http://seannsecanary.blob.core.windows.net/test-filesystem-35f6548c-92d8-7ce7-7699-875f9bc7cc81?restype=container",
+      "RequestMethod": "PUT",
+      "RequestHeaders": {
+        "Authorization": "Sanitized",
+        "traceparent": "00-efeb78ec512a584482fec417747a418f-b14e806dfc4c6242-00",
+        "User-Agent": [
+          "azsdk-net-Storage.Files.DataLake/12.1.0-dev.20200403.1",
+          "(.NET Core 4.6.28325.01; Microsoft Windows 10.0.18362 )"
         ],
         "x-ms-client-request-id": "2e037e3f-1346-ee3e-801b-300934cf36f7",
-        "x-ms-date": "Thu, 05 Mar 2020 21:59:01 GMT",
-        "x-ms-return-client-request-id": "true",
-        "x-ms-version": "2019-10-10"
-=======
-      "RequestUri": "http://seannsecanary.blob.core.windows.net/test-filesystem-35f6548c-92d8-7ce7-7699-875f9bc7cc81?restype=container",
-      "RequestMethod": "PUT",
-      "RequestHeaders": {
-        "Authorization": "Sanitized",
-        "traceparent": "00-efeb78ec512a584482fec417747a418f-b14e806dfc4c6242-00",
-        "User-Agent": [
-          "azsdk-net-Storage.Files.DataLake/12.1.0-dev.20200403.1",
-          "(.NET Core 4.6.28325.01; Microsoft Windows 10.0.18362 )"
-        ],
-        "x-ms-client-request-id": "2e037e3f-1346-ee3e-801b-300934cf36f7",
-        "x-ms-date": "Fri, 03 Apr 2020 21:04:53 GMT",
-        "x-ms-return-client-request-id": "true",
-        "x-ms-version": "2019-12-12"
->>>>>>> 32e373e2
-      },
-      "RequestBody": null,
-      "StatusCode": 201,
-      "ResponseHeaders": {
-        "Content-Length": "0",
-<<<<<<< HEAD
-        "Date": "Thu, 05 Mar 2020 21:59:01 GMT",
-        "ETag": "\u00220x8D7C15069C949BF\u0022",
-        "Last-Modified": "Thu, 05 Mar 2020 21:59:01 GMT",
-=======
+        "x-ms-date": "Fri, 03 Apr 2020 21:04:53 GMT",
+        "x-ms-return-client-request-id": "true",
+        "x-ms-version": "2019-12-12"
+      },
+      "RequestBody": null,
+      "StatusCode": 201,
+      "ResponseHeaders": {
+        "Content-Length": "0",
         "Date": "Fri, 03 Apr 2020 21:04:51 GMT",
         "ETag": "\u00220x8D7D812A70B9FE4\u0022",
         "Last-Modified": "Fri, 03 Apr 2020 21:04:51 GMT",
->>>>>>> 32e373e2
         "Server": [
           "Windows-Azure-Blob/1.0",
           "Microsoft-HTTPAPI/2.0"
         ],
         "x-ms-client-request-id": "2e037e3f-1346-ee3e-801b-300934cf36f7",
-<<<<<<< HEAD
-        "x-ms-request-id": "0e69dd23-201e-003e-7139-f30544000000",
-        "x-ms-version": "2019-10-10"
-=======
         "x-ms-request-id": "96229e7e-f01e-0012-24fb-093670000000",
         "x-ms-version": "2019-12-12"
->>>>>>> 32e373e2
-      },
-      "ResponseBody": []
-    },
-    {
-<<<<<<< HEAD
-      "RequestUri": "https://seanstagehierarchical.blob.core.windows.net/test-filesystem-35f6548c-92d8-7ce7-7699-875f9bc7cc81?comp=lease\u0026restype=container",
-      "RequestMethod": "PUT",
-      "RequestHeaders": {
-        "Authorization": "Sanitized",
-        "traceparent": "00-0b66eb0814fcf54088b2aa5f76dcf2e7-098955f79bf1dc44-00",
-        "User-Agent": [
-          "azsdk-net-Storage.Files.DataLake/12.0.0-dev.20200305.1",
-          "(.NET Core 4.6.28325.01; Microsoft Windows 10.0.18363 )"
+      },
+      "ResponseBody": []
+    },
+    {
+      "RequestUri": "http://seannsecanary.blob.core.windows.net/test-filesystem-35f6548c-92d8-7ce7-7699-875f9bc7cc81?comp=lease\u0026restype=container",
+      "RequestMethod": "PUT",
+      "RequestHeaders": {
+        "Authorization": "Sanitized",
+        "traceparent": "00-b792be7bd00fc94dbf618f40bb934a6f-e79547aa44e6b54e-00",
+        "User-Agent": [
+          "azsdk-net-Storage.Files.DataLake/12.1.0-dev.20200403.1",
+          "(.NET Core 4.6.28325.01; Microsoft Windows 10.0.18362 )"
         ],
         "x-ms-client-request-id": "cb150901-19af-b533-c508-7af5b0caa0b4",
-        "x-ms-date": "Thu, 05 Mar 2020 21:59:01 GMT",
-=======
-      "RequestUri": "http://seannsecanary.blob.core.windows.net/test-filesystem-35f6548c-92d8-7ce7-7699-875f9bc7cc81?comp=lease\u0026restype=container",
-      "RequestMethod": "PUT",
-      "RequestHeaders": {
-        "Authorization": "Sanitized",
-        "traceparent": "00-b792be7bd00fc94dbf618f40bb934a6f-e79547aa44e6b54e-00",
-        "User-Agent": [
-          "azsdk-net-Storage.Files.DataLake/12.1.0-dev.20200403.1",
-          "(.NET Core 4.6.28325.01; Microsoft Windows 10.0.18362 )"
-        ],
-        "x-ms-client-request-id": "cb150901-19af-b533-c508-7af5b0caa0b4",
-        "x-ms-date": "Fri, 03 Apr 2020 21:04:53 GMT",
->>>>>>> 32e373e2
+        "x-ms-date": "Fri, 03 Apr 2020 21:04:53 GMT",
         "x-ms-lease-action": "acquire",
         "x-ms-lease-duration": "15",
         "x-ms-proposed-lease-id": "35bc0153-44f9-fe55-ffb2-0c7651121a27",
         "x-ms-return-client-request-id": "true",
-<<<<<<< HEAD
-        "x-ms-version": "2019-10-10"
-=======
-        "x-ms-version": "2019-12-12"
->>>>>>> 32e373e2
-      },
-      "RequestBody": null,
-      "StatusCode": 201,
-      "ResponseHeaders": {
-        "Content-Length": "0",
-<<<<<<< HEAD
-        "Date": "Thu, 05 Mar 2020 21:59:01 GMT",
-        "ETag": "\u00220x8D7C15069C949BF\u0022",
-        "Last-Modified": "Thu, 05 Mar 2020 21:59:01 GMT",
-=======
+        "x-ms-version": "2019-12-12"
+      },
+      "RequestBody": null,
+      "StatusCode": 201,
+      "ResponseHeaders": {
+        "Content-Length": "0",
         "Date": "Fri, 03 Apr 2020 21:04:51 GMT",
         "ETag": "\u00220x8D7D812A70B9FE4\u0022",
         "Last-Modified": "Fri, 03 Apr 2020 21:04:51 GMT",
->>>>>>> 32e373e2
         "Server": [
           "Windows-Azure-Blob/1.0",
           "Microsoft-HTTPAPI/2.0"
         ],
         "x-ms-client-request-id": "cb150901-19af-b533-c508-7af5b0caa0b4",
         "x-ms-lease-id": "35bc0153-44f9-fe55-ffb2-0c7651121a27",
-<<<<<<< HEAD
-        "x-ms-request-id": "0e69dd27-201e-003e-7239-f30544000000",
-        "x-ms-version": "2019-10-10"
-=======
         "x-ms-request-id": "96229e95-f01e-0012-38fb-093670000000",
         "x-ms-version": "2019-12-12"
->>>>>>> 32e373e2
-      },
-      "ResponseBody": []
-    },
-    {
-<<<<<<< HEAD
-      "RequestUri": "https://seanstagehierarchical.blob.core.windows.net/test-filesystem-35f6548c-92d8-7ce7-7699-875f9bc7cc81?comp=lease\u0026restype=container",
-      "RequestMethod": "PUT",
-      "RequestHeaders": {
-        "Authorization": "Sanitized",
-        "traceparent": "00-6e85504691824843a68ba19d6961715d-99f91f559422c742-00",
-        "User-Agent": [
-          "azsdk-net-Storage.Files.DataLake/12.0.0-dev.20200305.1",
-          "(.NET Core 4.6.28325.01; Microsoft Windows 10.0.18363 )"
+      },
+      "ResponseBody": []
+    },
+    {
+      "RequestUri": "http://seannsecanary.blob.core.windows.net/test-filesystem-35f6548c-92d8-7ce7-7699-875f9bc7cc81?comp=lease\u0026restype=container",
+      "RequestMethod": "PUT",
+      "RequestHeaders": {
+        "Authorization": "Sanitized",
+        "traceparent": "00-0621912feefadd4cb6fb70beb869810d-22720e7006ab3d46-00",
+        "User-Agent": [
+          "azsdk-net-Storage.Files.DataLake/12.1.0-dev.20200403.1",
+          "(.NET Core 4.6.28325.01; Microsoft Windows 10.0.18362 )"
         ],
         "x-ms-client-request-id": "548a2666-4435-12a9-16cb-9b8af52f4b5e",
-        "x-ms-date": "Thu, 05 Mar 2020 21:59:01 GMT",
-=======
-      "RequestUri": "http://seannsecanary.blob.core.windows.net/test-filesystem-35f6548c-92d8-7ce7-7699-875f9bc7cc81?comp=lease\u0026restype=container",
-      "RequestMethod": "PUT",
-      "RequestHeaders": {
-        "Authorization": "Sanitized",
-        "traceparent": "00-0621912feefadd4cb6fb70beb869810d-22720e7006ab3d46-00",
-        "User-Agent": [
-          "azsdk-net-Storage.Files.DataLake/12.1.0-dev.20200403.1",
-          "(.NET Core 4.6.28325.01; Microsoft Windows 10.0.18362 )"
-        ],
-        "x-ms-client-request-id": "548a2666-4435-12a9-16cb-9b8af52f4b5e",
-        "x-ms-date": "Fri, 03 Apr 2020 21:04:53 GMT",
->>>>>>> 32e373e2
+        "x-ms-date": "Fri, 03 Apr 2020 21:04:53 GMT",
         "x-ms-lease-action": "change",
         "x-ms-lease-id": "35bc0153-44f9-fe55-ffb2-0c7651121a27",
         "x-ms-proposed-lease-id": "1c2068f4-9dc3-b43b-bb04-938b5e4b1058",
         "x-ms-return-client-request-id": "true",
-<<<<<<< HEAD
-        "x-ms-version": "2019-10-10"
-=======
-        "x-ms-version": "2019-12-12"
->>>>>>> 32e373e2
+        "x-ms-version": "2019-12-12"
       },
       "RequestBody": null,
       "StatusCode": 200,
       "ResponseHeaders": {
         "Content-Length": "0",
-<<<<<<< HEAD
-        "Date": "Thu, 05 Mar 2020 21:59:01 GMT",
-        "ETag": "\u00220x8D7C15069C949BF\u0022",
-        "Last-Modified": "Thu, 05 Mar 2020 21:59:01 GMT",
-=======
         "Date": "Fri, 03 Apr 2020 21:04:51 GMT",
         "ETag": "\u00220x8D7D812A70B9FE4\u0022",
         "Last-Modified": "Fri, 03 Apr 2020 21:04:51 GMT",
->>>>>>> 32e373e2
         "Server": [
           "Windows-Azure-Blob/1.0",
           "Microsoft-HTTPAPI/2.0"
         ],
         "x-ms-client-request-id": "548a2666-4435-12a9-16cb-9b8af52f4b5e",
         "x-ms-lease-id": "1c2068f4-9dc3-b43b-bb04-938b5e4b1058",
-<<<<<<< HEAD
-        "x-ms-request-id": "0e69dd29-201e-003e-7439-f30544000000",
-        "x-ms-version": "2019-10-10"
-=======
         "x-ms-request-id": "96229ea4-f01e-0012-44fb-093670000000",
         "x-ms-version": "2019-12-12"
->>>>>>> 32e373e2
-      },
-      "ResponseBody": []
-    },
-    {
-<<<<<<< HEAD
-      "RequestUri": "https://seanstagehierarchical.blob.core.windows.net/test-filesystem-35f6548c-92d8-7ce7-7699-875f9bc7cc81?restype=container",
-      "RequestMethod": "DELETE",
-      "RequestHeaders": {
-        "Authorization": "Sanitized",
-        "traceparent": "00-80f92c75a80a2c4080dfc315a579196e-292c7c0081c2ce4a-00",
-        "User-Agent": [
-          "azsdk-net-Storage.Files.DataLake/12.0.0-dev.20200305.1",
-          "(.NET Core 4.6.28325.01; Microsoft Windows 10.0.18363 )"
-        ],
-        "x-ms-client-request-id": "8a8e8659-4b40-5d7f-0a38-f0c61d098f13",
-        "x-ms-date": "Thu, 05 Mar 2020 21:59:01 GMT",
-        "x-ms-lease-id": "1c2068f4-9dc3-b43b-bb04-938b5e4b1058",
-        "x-ms-return-client-request-id": "true",
-        "x-ms-version": "2019-10-10"
-=======
+      },
+      "ResponseBody": []
+    },
+    {
       "RequestUri": "http://seannsecanary.blob.core.windows.net/test-filesystem-35f6548c-92d8-7ce7-7699-875f9bc7cc81?restype=container",
       "RequestMethod": "DELETE",
       "RequestHeaders": {
@@ -220,171 +119,91 @@
         "x-ms-lease-id": "1c2068f4-9dc3-b43b-bb04-938b5e4b1058",
         "x-ms-return-client-request-id": "true",
         "x-ms-version": "2019-12-12"
->>>>>>> 32e373e2
       },
       "RequestBody": null,
       "StatusCode": 202,
       "ResponseHeaders": {
         "Content-Length": "0",
-<<<<<<< HEAD
-        "Date": "Thu, 05 Mar 2020 21:59:01 GMT",
-=======
-        "Date": "Fri, 03 Apr 2020 21:04:51 GMT",
->>>>>>> 32e373e2
+        "Date": "Fri, 03 Apr 2020 21:04:51 GMT",
         "Server": [
           "Windows-Azure-Blob/1.0",
           "Microsoft-HTTPAPI/2.0"
         ],
         "x-ms-client-request-id": "8a8e8659-4b40-5d7f-0a38-f0c61d098f13",
-<<<<<<< HEAD
-        "x-ms-request-id": "0e69dd2b-201e-003e-7639-f30544000000",
-        "x-ms-version": "2019-10-10"
-=======
         "x-ms-request-id": "96229eb1-f01e-0012-50fb-093670000000",
         "x-ms-version": "2019-12-12"
->>>>>>> 32e373e2
-      },
-      "ResponseBody": []
-    },
-    {
-<<<<<<< HEAD
-      "RequestUri": "https://seanstagehierarchical.blob.core.windows.net/test-filesystem-f35895d9-5bb4-d076-4a42-e0a4bc1eeca1?restype=container",
-      "RequestMethod": "PUT",
-      "RequestHeaders": {
-        "Authorization": "Sanitized",
-        "traceparent": "00-5aa40dc6bce2c7409d9874020bd683e5-f42a5b54c1f9d746-00",
-        "User-Agent": [
-          "azsdk-net-Storage.Files.DataLake/12.0.0-dev.20200305.1",
-          "(.NET Core 4.6.28325.01; Microsoft Windows 10.0.18363 )"
+      },
+      "ResponseBody": []
+    },
+    {
+      "RequestUri": "http://seannsecanary.blob.core.windows.net/test-filesystem-f35895d9-5bb4-d076-4a42-e0a4bc1eeca1?restype=container",
+      "RequestMethod": "PUT",
+      "RequestHeaders": {
+        "Authorization": "Sanitized",
+        "traceparent": "00-ae831f70e06ebf46ab7cb9054adebfda-7eb116fd3cf20547-00",
+        "User-Agent": [
+          "azsdk-net-Storage.Files.DataLake/12.1.0-dev.20200403.1",
+          "(.NET Core 4.6.28325.01; Microsoft Windows 10.0.18362 )"
         ],
         "x-ms-client-request-id": "90b17401-531c-fe69-10bd-40fe6bdaa1ec",
-        "x-ms-date": "Thu, 05 Mar 2020 21:59:01 GMT",
-        "x-ms-return-client-request-id": "true",
-        "x-ms-version": "2019-10-10"
-=======
-      "RequestUri": "http://seannsecanary.blob.core.windows.net/test-filesystem-f35895d9-5bb4-d076-4a42-e0a4bc1eeca1?restype=container",
-      "RequestMethod": "PUT",
-      "RequestHeaders": {
-        "Authorization": "Sanitized",
-        "traceparent": "00-ae831f70e06ebf46ab7cb9054adebfda-7eb116fd3cf20547-00",
-        "User-Agent": [
-          "azsdk-net-Storage.Files.DataLake/12.1.0-dev.20200403.1",
-          "(.NET Core 4.6.28325.01; Microsoft Windows 10.0.18362 )"
+        "x-ms-date": "Fri, 03 Apr 2020 21:04:53 GMT",
+        "x-ms-return-client-request-id": "true",
+        "x-ms-version": "2019-12-12"
+      },
+      "RequestBody": null,
+      "StatusCode": 201,
+      "ResponseHeaders": {
+        "Content-Length": "0",
+        "Date": "Fri, 03 Apr 2020 21:04:51 GMT",
+        "ETag": "\u00220x8D7D812A7490277\u0022",
+        "Last-Modified": "Fri, 03 Apr 2020 21:04:52 GMT",
+        "Server": [
+          "Windows-Azure-Blob/1.0",
+          "Microsoft-HTTPAPI/2.0"
         ],
         "x-ms-client-request-id": "90b17401-531c-fe69-10bd-40fe6bdaa1ec",
-        "x-ms-date": "Fri, 03 Apr 2020 21:04:53 GMT",
-        "x-ms-return-client-request-id": "true",
-        "x-ms-version": "2019-12-12"
->>>>>>> 32e373e2
-      },
-      "RequestBody": null,
-      "StatusCode": 201,
-      "ResponseHeaders": {
-        "Content-Length": "0",
-<<<<<<< HEAD
-        "Date": "Thu, 05 Mar 2020 21:59:01 GMT",
-        "ETag": "\u00220x8D7C1506A268CEA\u0022",
-        "Last-Modified": "Thu, 05 Mar 2020 21:59:01 GMT",
-=======
-        "Date": "Fri, 03 Apr 2020 21:04:51 GMT",
-        "ETag": "\u00220x8D7D812A7490277\u0022",
-        "Last-Modified": "Fri, 03 Apr 2020 21:04:52 GMT",
->>>>>>> 32e373e2
-        "Server": [
-          "Windows-Azure-Blob/1.0",
-          "Microsoft-HTTPAPI/2.0"
-        ],
-        "x-ms-client-request-id": "90b17401-531c-fe69-10bd-40fe6bdaa1ec",
-<<<<<<< HEAD
-        "x-ms-request-id": "0509183b-b01e-002c-3739-f37e94000000",
-        "x-ms-version": "2019-10-10"
-=======
         "x-ms-request-id": "96229eb9-f01e-0012-58fb-093670000000",
         "x-ms-version": "2019-12-12"
->>>>>>> 32e373e2
-      },
-      "ResponseBody": []
-    },
-    {
-<<<<<<< HEAD
-      "RequestUri": "https://seanstagehierarchical.blob.core.windows.net/test-filesystem-f35895d9-5bb4-d076-4a42-e0a4bc1eeca1?comp=lease\u0026restype=container",
-      "RequestMethod": "PUT",
-      "RequestHeaders": {
-        "Authorization": "Sanitized",
-        "traceparent": "00-b724ae0cdc5e5040b63783f761870dcd-54c7b179ffa0254e-00",
-        "User-Agent": [
-          "azsdk-net-Storage.Files.DataLake/12.0.0-dev.20200305.1",
-          "(.NET Core 4.6.28325.01; Microsoft Windows 10.0.18363 )"
+      },
+      "ResponseBody": []
+    },
+    {
+      "RequestUri": "http://seannsecanary.blob.core.windows.net/test-filesystem-f35895d9-5bb4-d076-4a42-e0a4bc1eeca1?comp=lease\u0026restype=container",
+      "RequestMethod": "PUT",
+      "RequestHeaders": {
+        "Authorization": "Sanitized",
+        "traceparent": "00-e269bc8c6a9a0849b708093ad007f612-b71d40c573713640-00",
+        "User-Agent": [
+          "azsdk-net-Storage.Files.DataLake/12.1.0-dev.20200403.1",
+          "(.NET Core 4.6.28325.01; Microsoft Windows 10.0.18362 )"
         ],
         "x-ms-client-request-id": "f6e50c93-5937-f07f-ca11-8ea5c28e9858",
-        "x-ms-date": "Thu, 05 Mar 2020 21:59:02 GMT",
-=======
-      "RequestUri": "http://seannsecanary.blob.core.windows.net/test-filesystem-f35895d9-5bb4-d076-4a42-e0a4bc1eeca1?comp=lease\u0026restype=container",
-      "RequestMethod": "PUT",
-      "RequestHeaders": {
-        "Authorization": "Sanitized",
-        "traceparent": "00-e269bc8c6a9a0849b708093ad007f612-b71d40c573713640-00",
-        "User-Agent": [
-          "azsdk-net-Storage.Files.DataLake/12.1.0-dev.20200403.1",
-          "(.NET Core 4.6.28325.01; Microsoft Windows 10.0.18362 )"
-        ],
-        "x-ms-client-request-id": "f6e50c93-5937-f07f-ca11-8ea5c28e9858",
-        "x-ms-date": "Fri, 03 Apr 2020 21:04:53 GMT",
->>>>>>> 32e373e2
+        "x-ms-date": "Fri, 03 Apr 2020 21:04:53 GMT",
         "x-ms-lease-action": "acquire",
         "x-ms-lease-duration": "15",
         "x-ms-proposed-lease-id": "a1424f4c-21d8-1872-783e-f82014322a34",
         "x-ms-return-client-request-id": "true",
-<<<<<<< HEAD
-        "x-ms-version": "2019-10-10"
-=======
-        "x-ms-version": "2019-12-12"
->>>>>>> 32e373e2
-      },
-      "RequestBody": null,
-      "StatusCode": 201,
-      "ResponseHeaders": {
-        "Content-Length": "0",
-<<<<<<< HEAD
-        "Date": "Thu, 05 Mar 2020 21:59:01 GMT",
-        "ETag": "\u00220x8D7C1506A268CEA\u0022",
-        "Last-Modified": "Thu, 05 Mar 2020 21:59:01 GMT",
-=======
+        "x-ms-version": "2019-12-12"
+      },
+      "RequestBody": null,
+      "StatusCode": 201,
+      "ResponseHeaders": {
+        "Content-Length": "0",
         "Date": "Fri, 03 Apr 2020 21:04:51 GMT",
         "ETag": "\u00220x8D7D812A7490277\u0022",
         "Last-Modified": "Fri, 03 Apr 2020 21:04:52 GMT",
->>>>>>> 32e373e2
         "Server": [
           "Windows-Azure-Blob/1.0",
           "Microsoft-HTTPAPI/2.0"
         ],
         "x-ms-client-request-id": "f6e50c93-5937-f07f-ca11-8ea5c28e9858",
         "x-ms-lease-id": "a1424f4c-21d8-1872-783e-f82014322a34",
-<<<<<<< HEAD
-        "x-ms-request-id": "0509183f-b01e-002c-3a39-f37e94000000",
-        "x-ms-version": "2019-10-10"
-=======
         "x-ms-request-id": "96229ec1-f01e-0012-5ffb-093670000000",
         "x-ms-version": "2019-12-12"
->>>>>>> 32e373e2
-      },
-      "ResponseBody": []
-    },
-    {
-<<<<<<< HEAD
-      "RequestUri": "https://seanstagehierarchical.blob.core.windows.net/test-filesystem-f35895d9-5bb4-d076-4a42-e0a4bc1eeca1?comp=lease\u0026restype=container",
-      "RequestMethod": "PUT",
-      "RequestHeaders": {
-        "Authorization": "Sanitized",
-        "If-Modified-Since": "Wed, 04 Mar 2020 21:59:01 GMT",
-        "traceparent": "00-7c2dc493c9d7e1468f27dc15e2def502-5efd0751857f434e-00",
-        "User-Agent": [
-          "azsdk-net-Storage.Files.DataLake/12.0.0-dev.20200305.1",
-          "(.NET Core 4.6.28325.01; Microsoft Windows 10.0.18363 )"
-        ],
-        "x-ms-client-request-id": "744f8048-b83a-99e9-db07-8bc1f9ed1c73",
-        "x-ms-date": "Thu, 05 Mar 2020 21:59:02 GMT",
-=======
+      },
+      "ResponseBody": []
+    },
+    {
       "RequestUri": "http://seannsecanary.blob.core.windows.net/test-filesystem-f35895d9-5bb4-d076-4a42-e0a4bc1eeca1?comp=lease\u0026restype=container",
       "RequestMethod": "PUT",
       "RequestHeaders": {
@@ -397,63 +216,31 @@
         ],
         "x-ms-client-request-id": "744f8048-b83a-99e9-db07-8bc1f9ed1c73",
         "x-ms-date": "Fri, 03 Apr 2020 21:04:54 GMT",
->>>>>>> 32e373e2
         "x-ms-lease-action": "change",
         "x-ms-lease-id": "a1424f4c-21d8-1872-783e-f82014322a34",
         "x-ms-proposed-lease-id": "47a37418-5c6c-3084-1232-5ee3801faf20",
         "x-ms-return-client-request-id": "true",
-<<<<<<< HEAD
-        "x-ms-version": "2019-10-10"
-=======
-        "x-ms-version": "2019-12-12"
->>>>>>> 32e373e2
+        "x-ms-version": "2019-12-12"
       },
       "RequestBody": null,
       "StatusCode": 200,
       "ResponseHeaders": {
         "Content-Length": "0",
-<<<<<<< HEAD
-        "Date": "Thu, 05 Mar 2020 21:59:01 GMT",
-        "ETag": "\u00220x8D7C1506A268CEA\u0022",
-        "Last-Modified": "Thu, 05 Mar 2020 21:59:01 GMT",
-=======
         "Date": "Fri, 03 Apr 2020 21:04:52 GMT",
         "ETag": "\u00220x8D7D812A7490277\u0022",
         "Last-Modified": "Fri, 03 Apr 2020 21:04:52 GMT",
->>>>>>> 32e373e2
         "Server": [
           "Windows-Azure-Blob/1.0",
           "Microsoft-HTTPAPI/2.0"
         ],
         "x-ms-client-request-id": "744f8048-b83a-99e9-db07-8bc1f9ed1c73",
         "x-ms-lease-id": "47a37418-5c6c-3084-1232-5ee3801faf20",
-<<<<<<< HEAD
-        "x-ms-request-id": "05091842-b01e-002c-3d39-f37e94000000",
-        "x-ms-version": "2019-10-10"
-=======
         "x-ms-request-id": "96229ed0-f01e-0012-6bfb-093670000000",
         "x-ms-version": "2019-12-12"
->>>>>>> 32e373e2
-      },
-      "ResponseBody": []
-    },
-    {
-<<<<<<< HEAD
-      "RequestUri": "https://seanstagehierarchical.blob.core.windows.net/test-filesystem-f35895d9-5bb4-d076-4a42-e0a4bc1eeca1?restype=container",
-      "RequestMethod": "DELETE",
-      "RequestHeaders": {
-        "Authorization": "Sanitized",
-        "traceparent": "00-da1a337d209397429a239c396289afe8-069644cb47c76942-00",
-        "User-Agent": [
-          "azsdk-net-Storage.Files.DataLake/12.0.0-dev.20200305.1",
-          "(.NET Core 4.6.28325.01; Microsoft Windows 10.0.18363 )"
-        ],
-        "x-ms-client-request-id": "425dc53c-233e-d61e-ef94-de32479e96f4",
-        "x-ms-date": "Thu, 05 Mar 2020 21:59:02 GMT",
-        "x-ms-lease-id": "47a37418-5c6c-3084-1232-5ee3801faf20",
-        "x-ms-return-client-request-id": "true",
-        "x-ms-version": "2019-10-10"
-=======
+      },
+      "ResponseBody": []
+    },
+    {
       "RequestUri": "http://seannsecanary.blob.core.windows.net/test-filesystem-f35895d9-5bb4-d076-4a42-e0a4bc1eeca1?restype=container",
       "RequestMethod": "DELETE",
       "RequestHeaders": {
@@ -468,171 +255,91 @@
         "x-ms-lease-id": "47a37418-5c6c-3084-1232-5ee3801faf20",
         "x-ms-return-client-request-id": "true",
         "x-ms-version": "2019-12-12"
->>>>>>> 32e373e2
       },
       "RequestBody": null,
       "StatusCode": 202,
       "ResponseHeaders": {
         "Content-Length": "0",
-<<<<<<< HEAD
-        "Date": "Thu, 05 Mar 2020 21:59:01 GMT",
-=======
-        "Date": "Fri, 03 Apr 2020 21:04:52 GMT",
->>>>>>> 32e373e2
+        "Date": "Fri, 03 Apr 2020 21:04:52 GMT",
         "Server": [
           "Windows-Azure-Blob/1.0",
           "Microsoft-HTTPAPI/2.0"
         ],
         "x-ms-client-request-id": "425dc53c-233e-d61e-ef94-de32479e96f4",
-<<<<<<< HEAD
-        "x-ms-request-id": "05091845-b01e-002c-4039-f37e94000000",
-        "x-ms-version": "2019-10-10"
-=======
         "x-ms-request-id": "96229ede-f01e-0012-77fb-093670000000",
         "x-ms-version": "2019-12-12"
->>>>>>> 32e373e2
-      },
-      "ResponseBody": []
-    },
-    {
-<<<<<<< HEAD
-      "RequestUri": "https://seanstagehierarchical.blob.core.windows.net/test-filesystem-84d4d2a6-5257-18ad-dc90-c8e4a375842f?restype=container",
-      "RequestMethod": "PUT",
-      "RequestHeaders": {
-        "Authorization": "Sanitized",
-        "traceparent": "00-20a42225f360d54dbbe0aee975161b57-ce2e189c20dff944-00",
-        "User-Agent": [
-          "azsdk-net-Storage.Files.DataLake/12.0.0-dev.20200305.1",
-          "(.NET Core 4.6.28325.01; Microsoft Windows 10.0.18363 )"
+      },
+      "ResponseBody": []
+    },
+    {
+      "RequestUri": "http://seannsecanary.blob.core.windows.net/test-filesystem-84d4d2a6-5257-18ad-dc90-c8e4a375842f?restype=container",
+      "RequestMethod": "PUT",
+      "RequestHeaders": {
+        "Authorization": "Sanitized",
+        "traceparent": "00-c6fc4864c53f694a94280db1d78d0cdc-880bd5cdb011cc45-00",
+        "User-Agent": [
+          "azsdk-net-Storage.Files.DataLake/12.1.0-dev.20200403.1",
+          "(.NET Core 4.6.28325.01; Microsoft Windows 10.0.18362 )"
         ],
         "x-ms-client-request-id": "42cd20bf-27d6-eacc-1844-65ae5b39337a",
-        "x-ms-date": "Thu, 05 Mar 2020 21:59:02 GMT",
-        "x-ms-return-client-request-id": "true",
-        "x-ms-version": "2019-10-10"
-=======
-      "RequestUri": "http://seannsecanary.blob.core.windows.net/test-filesystem-84d4d2a6-5257-18ad-dc90-c8e4a375842f?restype=container",
-      "RequestMethod": "PUT",
-      "RequestHeaders": {
-        "Authorization": "Sanitized",
-        "traceparent": "00-c6fc4864c53f694a94280db1d78d0cdc-880bd5cdb011cc45-00",
-        "User-Agent": [
-          "azsdk-net-Storage.Files.DataLake/12.1.0-dev.20200403.1",
-          "(.NET Core 4.6.28325.01; Microsoft Windows 10.0.18362 )"
+        "x-ms-date": "Fri, 03 Apr 2020 21:04:54 GMT",
+        "x-ms-return-client-request-id": "true",
+        "x-ms-version": "2019-12-12"
+      },
+      "RequestBody": null,
+      "StatusCode": 201,
+      "ResponseHeaders": {
+        "Content-Length": "0",
+        "Date": "Fri, 03 Apr 2020 21:04:52 GMT",
+        "ETag": "\u00220x8D7D812A78B6EF0\u0022",
+        "Last-Modified": "Fri, 03 Apr 2020 21:04:52 GMT",
+        "Server": [
+          "Windows-Azure-Blob/1.0",
+          "Microsoft-HTTPAPI/2.0"
         ],
         "x-ms-client-request-id": "42cd20bf-27d6-eacc-1844-65ae5b39337a",
-        "x-ms-date": "Fri, 03 Apr 2020 21:04:54 GMT",
-        "x-ms-return-client-request-id": "true",
-        "x-ms-version": "2019-12-12"
->>>>>>> 32e373e2
-      },
-      "RequestBody": null,
-      "StatusCode": 201,
-      "ResponseHeaders": {
-        "Content-Length": "0",
-<<<<<<< HEAD
-        "Date": "Thu, 05 Mar 2020 21:59:01 GMT",
-        "ETag": "\u00220x8D7C1506A8C4096\u0022",
-        "Last-Modified": "Thu, 05 Mar 2020 21:59:02 GMT",
-=======
-        "Date": "Fri, 03 Apr 2020 21:04:52 GMT",
-        "ETag": "\u00220x8D7D812A78B6EF0\u0022",
-        "Last-Modified": "Fri, 03 Apr 2020 21:04:52 GMT",
->>>>>>> 32e373e2
-        "Server": [
-          "Windows-Azure-Blob/1.0",
-          "Microsoft-HTTPAPI/2.0"
-        ],
-        "x-ms-client-request-id": "42cd20bf-27d6-eacc-1844-65ae5b39337a",
-<<<<<<< HEAD
-        "x-ms-request-id": "a8f4a5d0-c01e-0019-1139-f31280000000",
-        "x-ms-version": "2019-10-10"
-=======
         "x-ms-request-id": "96229eec-f01e-0012-02fb-093670000000",
         "x-ms-version": "2019-12-12"
->>>>>>> 32e373e2
-      },
-      "ResponseBody": []
-    },
-    {
-<<<<<<< HEAD
-      "RequestUri": "https://seanstagehierarchical.blob.core.windows.net/test-filesystem-84d4d2a6-5257-18ad-dc90-c8e4a375842f?comp=lease\u0026restype=container",
-      "RequestMethod": "PUT",
-      "RequestHeaders": {
-        "Authorization": "Sanitized",
-        "traceparent": "00-26ef190ddda979438891750b20fb1b9c-b57fcc053391f84b-00",
-        "User-Agent": [
-          "azsdk-net-Storage.Files.DataLake/12.0.0-dev.20200305.1",
-          "(.NET Core 4.6.28325.01; Microsoft Windows 10.0.18363 )"
+      },
+      "ResponseBody": []
+    },
+    {
+      "RequestUri": "http://seannsecanary.blob.core.windows.net/test-filesystem-84d4d2a6-5257-18ad-dc90-c8e4a375842f?comp=lease\u0026restype=container",
+      "RequestMethod": "PUT",
+      "RequestHeaders": {
+        "Authorization": "Sanitized",
+        "traceparent": "00-9c5a2bf0aa235a4bbee9dfc80b4dc28c-317b06ffc00f8743-00",
+        "User-Agent": [
+          "azsdk-net-Storage.Files.DataLake/12.1.0-dev.20200403.1",
+          "(.NET Core 4.6.28325.01; Microsoft Windows 10.0.18362 )"
         ],
         "x-ms-client-request-id": "9f96fa7e-b014-cdd1-54a1-447e46195818",
-        "x-ms-date": "Thu, 05 Mar 2020 21:59:02 GMT",
-=======
-      "RequestUri": "http://seannsecanary.blob.core.windows.net/test-filesystem-84d4d2a6-5257-18ad-dc90-c8e4a375842f?comp=lease\u0026restype=container",
-      "RequestMethod": "PUT",
-      "RequestHeaders": {
-        "Authorization": "Sanitized",
-        "traceparent": "00-9c5a2bf0aa235a4bbee9dfc80b4dc28c-317b06ffc00f8743-00",
-        "User-Agent": [
-          "azsdk-net-Storage.Files.DataLake/12.1.0-dev.20200403.1",
-          "(.NET Core 4.6.28325.01; Microsoft Windows 10.0.18362 )"
-        ],
-        "x-ms-client-request-id": "9f96fa7e-b014-cdd1-54a1-447e46195818",
-        "x-ms-date": "Fri, 03 Apr 2020 21:04:54 GMT",
->>>>>>> 32e373e2
+        "x-ms-date": "Fri, 03 Apr 2020 21:04:54 GMT",
         "x-ms-lease-action": "acquire",
         "x-ms-lease-duration": "15",
         "x-ms-proposed-lease-id": "dfd6ae0f-6219-cc64-9ef8-e3dfbf25c66b",
         "x-ms-return-client-request-id": "true",
-<<<<<<< HEAD
-        "x-ms-version": "2019-10-10"
-=======
-        "x-ms-version": "2019-12-12"
->>>>>>> 32e373e2
-      },
-      "RequestBody": null,
-      "StatusCode": 201,
-      "ResponseHeaders": {
-        "Content-Length": "0",
-<<<<<<< HEAD
-        "Date": "Thu, 05 Mar 2020 21:59:01 GMT",
-        "ETag": "\u00220x8D7C1506A8C4096\u0022",
-        "Last-Modified": "Thu, 05 Mar 2020 21:59:02 GMT",
-=======
+        "x-ms-version": "2019-12-12"
+      },
+      "RequestBody": null,
+      "StatusCode": 201,
+      "ResponseHeaders": {
+        "Content-Length": "0",
         "Date": "Fri, 03 Apr 2020 21:04:52 GMT",
         "ETag": "\u00220x8D7D812A78B6EF0\u0022",
         "Last-Modified": "Fri, 03 Apr 2020 21:04:52 GMT",
->>>>>>> 32e373e2
         "Server": [
           "Windows-Azure-Blob/1.0",
           "Microsoft-HTTPAPI/2.0"
         ],
         "x-ms-client-request-id": "9f96fa7e-b014-cdd1-54a1-447e46195818",
         "x-ms-lease-id": "dfd6ae0f-6219-cc64-9ef8-e3dfbf25c66b",
-<<<<<<< HEAD
-        "x-ms-request-id": "a8f4a5d4-c01e-0019-1239-f31280000000",
-        "x-ms-version": "2019-10-10"
-=======
         "x-ms-request-id": "96229ef8-f01e-0012-09fb-093670000000",
         "x-ms-version": "2019-12-12"
->>>>>>> 32e373e2
-      },
-      "ResponseBody": []
-    },
-    {
-<<<<<<< HEAD
-      "RequestUri": "https://seanstagehierarchical.blob.core.windows.net/test-filesystem-84d4d2a6-5257-18ad-dc90-c8e4a375842f?comp=lease\u0026restype=container",
-      "RequestMethod": "PUT",
-      "RequestHeaders": {
-        "Authorization": "Sanitized",
-        "If-Unmodified-Since": "Fri, 06 Mar 2020 21:59:01 GMT",
-        "traceparent": "00-c643ae60de23db4bb70671f03313f008-2b7f44829090554c-00",
-        "User-Agent": [
-          "azsdk-net-Storage.Files.DataLake/12.0.0-dev.20200305.1",
-          "(.NET Core 4.6.28325.01; Microsoft Windows 10.0.18363 )"
-        ],
-        "x-ms-client-request-id": "79cd296f-e0ef-9452-47aa-4ef9537416a2",
-        "x-ms-date": "Thu, 05 Mar 2020 21:59:02 GMT",
-=======
+      },
+      "ResponseBody": []
+    },
+    {
       "RequestUri": "http://seannsecanary.blob.core.windows.net/test-filesystem-84d4d2a6-5257-18ad-dc90-c8e4a375842f?comp=lease\u0026restype=container",
       "RequestMethod": "PUT",
       "RequestHeaders": {
@@ -645,63 +352,31 @@
         ],
         "x-ms-client-request-id": "79cd296f-e0ef-9452-47aa-4ef9537416a2",
         "x-ms-date": "Fri, 03 Apr 2020 21:04:54 GMT",
->>>>>>> 32e373e2
         "x-ms-lease-action": "change",
         "x-ms-lease-id": "dfd6ae0f-6219-cc64-9ef8-e3dfbf25c66b",
         "x-ms-proposed-lease-id": "8225bb18-42a8-3459-9b9a-1c4b74858067",
         "x-ms-return-client-request-id": "true",
-<<<<<<< HEAD
-        "x-ms-version": "2019-10-10"
-=======
-        "x-ms-version": "2019-12-12"
->>>>>>> 32e373e2
+        "x-ms-version": "2019-12-12"
       },
       "RequestBody": null,
       "StatusCode": 200,
       "ResponseHeaders": {
         "Content-Length": "0",
-<<<<<<< HEAD
-        "Date": "Thu, 05 Mar 2020 21:59:02 GMT",
-        "ETag": "\u00220x8D7C1506A8C4096\u0022",
-        "Last-Modified": "Thu, 05 Mar 2020 21:59:02 GMT",
-=======
         "Date": "Fri, 03 Apr 2020 21:04:52 GMT",
         "ETag": "\u00220x8D7D812A78B6EF0\u0022",
         "Last-Modified": "Fri, 03 Apr 2020 21:04:52 GMT",
->>>>>>> 32e373e2
         "Server": [
           "Windows-Azure-Blob/1.0",
           "Microsoft-HTTPAPI/2.0"
         ],
         "x-ms-client-request-id": "79cd296f-e0ef-9452-47aa-4ef9537416a2",
         "x-ms-lease-id": "8225bb18-42a8-3459-9b9a-1c4b74858067",
-<<<<<<< HEAD
-        "x-ms-request-id": "a8f4a5d7-c01e-0019-1439-f31280000000",
-        "x-ms-version": "2019-10-10"
-=======
         "x-ms-request-id": "96229efd-f01e-0012-0dfb-093670000000",
         "x-ms-version": "2019-12-12"
->>>>>>> 32e373e2
-      },
-      "ResponseBody": []
-    },
-    {
-<<<<<<< HEAD
-      "RequestUri": "https://seanstagehierarchical.blob.core.windows.net/test-filesystem-84d4d2a6-5257-18ad-dc90-c8e4a375842f?restype=container",
-      "RequestMethod": "DELETE",
-      "RequestHeaders": {
-        "Authorization": "Sanitized",
-        "traceparent": "00-df5e7c267b27be4e8d74afe341079b6f-19f9ce54bb5b4146-00",
-        "User-Agent": [
-          "azsdk-net-Storage.Files.DataLake/12.0.0-dev.20200305.1",
-          "(.NET Core 4.6.28325.01; Microsoft Windows 10.0.18363 )"
-        ],
-        "x-ms-client-request-id": "1c0f95b0-de4c-9729-2906-5f03d4d72c52",
-        "x-ms-date": "Thu, 05 Mar 2020 21:59:02 GMT",
-        "x-ms-lease-id": "8225bb18-42a8-3459-9b9a-1c4b74858067",
-        "x-ms-return-client-request-id": "true",
-        "x-ms-version": "2019-10-10"
-=======
+      },
+      "ResponseBody": []
+    },
+    {
       "RequestUri": "http://seannsecanary.blob.core.windows.net/test-filesystem-84d4d2a6-5257-18ad-dc90-c8e4a375842f?restype=container",
       "RequestMethod": "DELETE",
       "RequestHeaders": {
@@ -716,42 +391,26 @@
         "x-ms-lease-id": "8225bb18-42a8-3459-9b9a-1c4b74858067",
         "x-ms-return-client-request-id": "true",
         "x-ms-version": "2019-12-12"
->>>>>>> 32e373e2
       },
       "RequestBody": null,
       "StatusCode": 202,
       "ResponseHeaders": {
         "Content-Length": "0",
-<<<<<<< HEAD
-        "Date": "Thu, 05 Mar 2020 21:59:02 GMT",
-=======
-        "Date": "Fri, 03 Apr 2020 21:04:52 GMT",
->>>>>>> 32e373e2
+        "Date": "Fri, 03 Apr 2020 21:04:52 GMT",
         "Server": [
           "Windows-Azure-Blob/1.0",
           "Microsoft-HTTPAPI/2.0"
         ],
         "x-ms-client-request-id": "1c0f95b0-de4c-9729-2906-5f03d4d72c52",
-<<<<<<< HEAD
-        "x-ms-request-id": "a8f4a5d8-c01e-0019-1539-f31280000000",
-        "x-ms-version": "2019-10-10"
-=======
         "x-ms-request-id": "96229f0c-f01e-0012-1cfb-093670000000",
         "x-ms-version": "2019-12-12"
->>>>>>> 32e373e2
       },
       "ResponseBody": []
     }
   ],
   "Variables": {
-<<<<<<< HEAD
-    "DateTimeOffsetNow": "2020-03-05T13:59:01.0671706-08:00",
-    "RandomSeed": "1596023870",
-    "Storage_TestConfigHierarchicalNamespace": "NamespaceTenant\nseanstagehierarchical\nU2FuaXRpemVk\nhttps://seanstagehierarchical.blob.core.windows.net\nhttp://seanstagehierarchical.file.core.windows.net\nhttp://seanstagehierarchical.queue.core.windows.net\nhttp://seanstagehierarchical.table.core.windows.net\n\n\n\n\nhttp://seanstagehierarchical-secondary.blob.core.windows.net\nhttp://seanstagehierarchical-secondary.file.core.windows.net\nhttp://seanstagehierarchical-secondary.queue.core.windows.net\nhttp://seanstagehierarchical-secondary.table.core.windows.net\n68390a19-a643-458b-b726-408abf67b4fc\nSanitized\n72f988bf-86f1-41af-91ab-2d7cd011db47\nhttps://login.microsoftonline.com/\nCloud\nBlobEndpoint=https://seanstagehierarchical.blob.core.windows.net/;QueueEndpoint=http://seanstagehierarchical.queue.core.windows.net/;FileEndpoint=http://seanstagehierarchical.file.core.windows.net/;BlobSecondaryEndpoint=http://seanstagehierarchical-secondary.blob.core.windows.net/;QueueSecondaryEndpoint=http://seanstagehierarchical-secondary.queue.core.windows.net/;FileSecondaryEndpoint=http://seanstagehierarchical-secondary.file.core.windows.net/;AccountName=seanstagehierarchical;AccountKey=Sanitized\n"
-=======
     "DateTimeOffsetNow": "2020-04-03T14:04:53.4227509-07:00",
     "RandomSeed": "1596023870",
     "Storage_TestConfigHierarchicalNamespace": "NamespaceTenant\nseannsecanary\nU2FuaXRpemVk\nhttp://seannsecanary.blob.core.windows.net\nhttp://seannsecanary.file.core.windows.net\nhttp://seannsecanary.queue.core.windows.net\nhttp://seannsecanary.table.core.windows.net\n\n\n\n\nhttp://seannsecanary-secondary.blob.core.windows.net\nhttp://seannsecanary-secondary.file.core.windows.net\nhttp://seannsecanary-secondary.queue.core.windows.net\nhttp://seannsecanary-secondary.table.core.windows.net\n68390a19-a643-458b-b726-408abf67b4fc\nSanitized\n72f988bf-86f1-41af-91ab-2d7cd011db47\nhttps://login.microsoftonline.com/\nCloud\nBlobEndpoint=http://seannsecanary.blob.core.windows.net/;QueueEndpoint=http://seannsecanary.queue.core.windows.net/;FileEndpoint=http://seannsecanary.file.core.windows.net/;BlobSecondaryEndpoint=http://seannsecanary-secondary.blob.core.windows.net/;QueueSecondaryEndpoint=http://seannsecanary-secondary.queue.core.windows.net/;FileSecondaryEndpoint=http://seannsecanary-secondary.file.core.windows.net/;AccountName=seannsecanary;AccountKey=Sanitized\n"
->>>>>>> 32e373e2
   }
 }