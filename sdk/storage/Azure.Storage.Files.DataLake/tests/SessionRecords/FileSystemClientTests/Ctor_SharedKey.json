{
  "Entries": [
    {
      "RequestUri": "http://seannsecanary.blob.core.windows.net/test-filesystem-0b1a1159-1305-8594-c570-88dbcc1cc548?restype=container",
      "RequestMethod": "PUT",
      "RequestHeaders": {
        "Authorization": "Sanitized",
        "traceparent": "00-790ca4d78e0b0a4490fee4aabc5702a2-17aa20cd9fc6fd4e-00",
        "User-Agent": [
          "azsdk-net-Storage.Files.DataLake/12.1.0-dev.20200403.1",
          "(.NET Core 4.6.28325.01; Microsoft Windows 10.0.18362 )"
        ],
        "x-ms-client-request-id": "44d4708c-ab6e-8524-b86c-e7793136de17",
        "x-ms-date": "Fri, 03 Apr 2020 21:04:23 GMT",
        "x-ms-return-client-request-id": "true",
        "x-ms-version": "2019-12-12"
      },
      "RequestBody": null,
      "StatusCode": 201,
      "ResponseHeaders": {
        "Content-Length": "0",
        "Date": "Fri, 03 Apr 2020 21:04:21 GMT",
        "ETag": "\u00220x8D7D81295564706\u0022",
        "Last-Modified": "Fri, 03 Apr 2020 21:04:22 GMT",
        "Server": [
          "Windows-Azure-Blob/1.0",
          "Microsoft-HTTPAPI/2.0"
        ],
        "x-ms-client-request-id": "44d4708c-ab6e-8524-b86c-e7793136de17",
<<<<<<< HEAD
        "x-ms-request-id": "8dea384e-a01e-0042-7f39-f32bbb000000",
=======
        "x-ms-request-id": "96228e55-f01e-0012-07fb-093670000000",
>>>>>>> 8d420312
        "x-ms-version": "2019-12-12"
      },
      "ResponseBody": []
    },
    {
      "RequestUri": "http://seannsecanary.blob.core.windows.net/test-filesystem-0b1a1159-1305-8594-c570-88dbcc1cc548?restype=container",
      "RequestMethod": "GET",
      "RequestHeaders": {
        "Authorization": "Sanitized",
        "traceparent": "00-8eeeb671ffc5754db5667cadf39aefd6-03d0a2cda9f02641-00",
        "User-Agent": [
          "azsdk-net-Storage.Files.DataLake/12.1.0-dev.20200403.1",
          "(.NET Core 4.6.28325.01; Microsoft Windows 10.0.18362 )"
        ],
        "x-ms-client-request-id": "5c4ef226-8147-f7d9-2542-3225a03625aa",
        "x-ms-date": "Fri, 03 Apr 2020 21:04:23 GMT",
        "x-ms-return-client-request-id": "true",
        "x-ms-version": "2019-12-12"
      },
      "RequestBody": null,
      "StatusCode": 200,
      "ResponseHeaders": {
        "Content-Length": "0",
        "Date": "Fri, 03 Apr 2020 21:04:21 GMT",
        "ETag": "\u00220x8D7D81295564706\u0022",
        "Last-Modified": "Fri, 03 Apr 2020 21:04:22 GMT",
        "Server": [
          "Windows-Azure-Blob/1.0",
          "Microsoft-HTTPAPI/2.0"
        ],
        "x-ms-client-request-id": "5c4ef226-8147-f7d9-2542-3225a03625aa",
        "x-ms-default-encryption-scope": "$account-encryption-key",
        "x-ms-deny-encryption-scope-override": "false",
        "x-ms-has-immutability-policy": "false",
        "x-ms-has-legal-hold": "false",
        "x-ms-lease-state": "available",
        "x-ms-lease-status": "unlocked",
<<<<<<< HEAD
        "x-ms-request-id": "3596f7ce-201e-0001-6139-f3cde7000000",
=======
        "x-ms-request-id": "96228e6c-f01e-0012-1bfb-093670000000",
>>>>>>> 8d420312
        "x-ms-version": "2019-12-12"
      },
      "ResponseBody": []
    },
    {
      "RequestUri": "http://seannsecanary.blob.core.windows.net/test-filesystem-0b1a1159-1305-8594-c570-88dbcc1cc548?restype=container",
      "RequestMethod": "DELETE",
      "RequestHeaders": {
        "Authorization": "Sanitized",
        "traceparent": "00-39d4dd56eefd8343b505910e54d51255-5a834329f0bc774d-00",
        "User-Agent": [
          "azsdk-net-Storage.Files.DataLake/12.1.0-dev.20200403.1",
          "(.NET Core 4.6.28325.01; Microsoft Windows 10.0.18362 )"
        ],
        "x-ms-client-request-id": "3f53e234-82e8-0bd0-0a30-3ce571f1302a",
        "x-ms-date": "Fri, 03 Apr 2020 21:04:23 GMT",
        "x-ms-return-client-request-id": "true",
        "x-ms-version": "2019-12-12"
      },
      "RequestBody": null,
      "StatusCode": 202,
      "ResponseHeaders": {
        "Content-Length": "0",
        "Date": "Fri, 03 Apr 2020 21:04:21 GMT",
        "Server": [
          "Windows-Azure-Blob/1.0",
          "Microsoft-HTTPAPI/2.0"
        ],
        "x-ms-client-request-id": "3f53e234-82e8-0bd0-0a30-3ce571f1302a",
<<<<<<< HEAD
        "x-ms-request-id": "3596f7d2-201e-0001-6339-f3cde7000000",
=======
        "x-ms-request-id": "96228e78-f01e-0012-27fb-093670000000",
>>>>>>> 8d420312
        "x-ms-version": "2019-12-12"
      },
      "ResponseBody": []
    }
  ],
  "Variables": {
    "RandomSeed": "2082089481",
    "Storage_TestConfigHierarchicalNamespace": "NamespaceTenant\nseannsecanary\nU2FuaXRpemVk\nhttp://seannsecanary.blob.core.windows.net\nhttp://seannsecanary.file.core.windows.net\nhttp://seannsecanary.queue.core.windows.net\nhttp://seannsecanary.table.core.windows.net\n\n\n\n\nhttp://seannsecanary-secondary.blob.core.windows.net\nhttp://seannsecanary-secondary.file.core.windows.net\nhttp://seannsecanary-secondary.queue.core.windows.net\nhttp://seannsecanary-secondary.table.core.windows.net\n68390a19-a643-458b-b726-408abf67b4fc\nSanitized\n72f988bf-86f1-41af-91ab-2d7cd011db47\nhttps://login.microsoftonline.com/\nCloud\nBlobEndpoint=http://seannsecanary.blob.core.windows.net/;QueueEndpoint=http://seannsecanary.queue.core.windows.net/;FileEndpoint=http://seannsecanary.file.core.windows.net/;BlobSecondaryEndpoint=http://seannsecanary-secondary.blob.core.windows.net/;QueueSecondaryEndpoint=http://seannsecanary-secondary.queue.core.windows.net/;FileSecondaryEndpoint=http://seannsecanary-secondary.file.core.windows.net/;AccountName=seannsecanary;AccountKey=Sanitized\n"
  }
}<|MERGE_RESOLUTION|>--- conflicted
+++ resolved
@@ -27,11 +27,7 @@
           "Microsoft-HTTPAPI/2.0"
         ],
         "x-ms-client-request-id": "44d4708c-ab6e-8524-b86c-e7793136de17",
-<<<<<<< HEAD
-        "x-ms-request-id": "8dea384e-a01e-0042-7f39-f32bbb000000",
-=======
         "x-ms-request-id": "96228e55-f01e-0012-07fb-093670000000",
->>>>>>> 8d420312
         "x-ms-version": "2019-12-12"
       },
       "ResponseBody": []
@@ -69,11 +65,7 @@
         "x-ms-has-legal-hold": "false",
         "x-ms-lease-state": "available",
         "x-ms-lease-status": "unlocked",
-<<<<<<< HEAD
-        "x-ms-request-id": "3596f7ce-201e-0001-6139-f3cde7000000",
-=======
         "x-ms-request-id": "96228e6c-f01e-0012-1bfb-093670000000",
->>>>>>> 8d420312
         "x-ms-version": "2019-12-12"
       },
       "ResponseBody": []
@@ -103,11 +95,7 @@
           "Microsoft-HTTPAPI/2.0"
         ],
         "x-ms-client-request-id": "3f53e234-82e8-0bd0-0a30-3ce571f1302a",
-<<<<<<< HEAD
-        "x-ms-request-id": "3596f7d2-201e-0001-6339-f3cde7000000",
-=======
         "x-ms-request-id": "96228e78-f01e-0012-27fb-093670000000",
->>>>>>> 8d420312
         "x-ms-version": "2019-12-12"
       },
       "ResponseBody": []
