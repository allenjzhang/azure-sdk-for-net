{
  "Entries": [
    {
      "RequestUri": "http://seannsecanary.dfs.core.windows.net/test-filesystem-5a203fb4-cfdf-2670-a51e-4018109cbd3f/test-file-07f5aca0-093c-872f-823e-abbf86d6aad0",
      "RequestMethod": "DELETE",
      "RequestHeaders": {
        "Authorization": "Sanitized",
        "traceparent": "00-5782d97ec80a0a4d97d5b3171927ccb6-e937152585ca044e-00",
        "User-Agent": [
          "azsdk-net-Storage.Files.DataLake/12.1.0-dev.20200403.1",
          "(.NET Core 4.6.28325.01; Microsoft Windows 10.0.18362 )"
        ],
        "x-ms-client-request-id": "9c680266-47ff-ab29-1098-d7a124b0a0cf",
        "x-ms-date": "Fri, 03 Apr 2020 21:04:29 GMT",
        "x-ms-return-client-request-id": "true",
        "x-ms-version": "2019-12-12"
      },
      "RequestBody": null,
      "StatusCode": 404,
      "ResponseHeaders": {
        "Content-Length": "175",
        "Content-Type": "application/json; charset=utf-8",
        "Date": "Fri, 03 Apr 2020 21:04:27 GMT",
        "Server": [
          "Windows-Azure-HDFS/1.0",
          "Microsoft-HTTPAPI/2.0"
        ],
        "x-ms-client-request-id": "9c680266-47ff-ab29-1098-d7a124b0a0cf",
        "x-ms-error-code": "FilesystemNotFound",
<<<<<<< HEAD
        "x-ms-request-id": "3d4155b2-601f-0000-7c39-f3923b000000",
=======
        "x-ms-request-id": "fa4403ad-201f-0097-1cfb-091bad000000",
>>>>>>> 8d420312
        "x-ms-version": "2019-12-12"
      },
      "ResponseBody": {
        "error": {
          "code": "FilesystemNotFound",
          "message": "The specified filesystem does not exist.\nRequestId:fa4403ad-201f-0097-1cfb-091bad000000\nTime:2020-04-03T21:04:28.0544871Z"
        }
      }
    }
  ],
  "Variables": {
    "RandomSeed": "1459508267",
    "Storage_TestConfigHierarchicalNamespace": "NamespaceTenant\nseannsecanary\nU2FuaXRpemVk\nhttp://seannsecanary.blob.core.windows.net\nhttp://seannsecanary.file.core.windows.net\nhttp://seannsecanary.queue.core.windows.net\nhttp://seannsecanary.table.core.windows.net\n\n\n\n\nhttp://seannsecanary-secondary.blob.core.windows.net\nhttp://seannsecanary-secondary.file.core.windows.net\nhttp://seannsecanary-secondary.queue.core.windows.net\nhttp://seannsecanary-secondary.table.core.windows.net\n68390a19-a643-458b-b726-408abf67b4fc\nSanitized\n72f988bf-86f1-41af-91ab-2d7cd011db47\nhttps://login.microsoftonline.com/\nCloud\nBlobEndpoint=http://seannsecanary.blob.core.windows.net/;QueueEndpoint=http://seannsecanary.queue.core.windows.net/;FileEndpoint=http://seannsecanary.file.core.windows.net/;BlobSecondaryEndpoint=http://seannsecanary-secondary.blob.core.windows.net/;QueueSecondaryEndpoint=http://seannsecanary-secondary.queue.core.windows.net/;FileSecondaryEndpoint=http://seannsecanary-secondary.file.core.windows.net/;AccountName=seannsecanary;AccountKey=Sanitized\n"
  }
}<|MERGE_RESOLUTION|>--- conflicted
+++ resolved
@@ -27,11 +27,7 @@
         ],
         "x-ms-client-request-id": "9c680266-47ff-ab29-1098-d7a124b0a0cf",
         "x-ms-error-code": "FilesystemNotFound",
-<<<<<<< HEAD
-        "x-ms-request-id": "3d4155b2-601f-0000-7c39-f3923b000000",
-=======
         "x-ms-request-id": "fa4403ad-201f-0097-1cfb-091bad000000",
->>>>>>> 8d420312
         "x-ms-version": "2019-12-12"
       },
       "ResponseBody": {
