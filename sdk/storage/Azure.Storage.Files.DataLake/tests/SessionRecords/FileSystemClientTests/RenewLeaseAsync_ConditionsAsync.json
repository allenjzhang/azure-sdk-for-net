{
  "Entries": [
    {
<<<<<<< HEAD
      "RequestUri": "https://seanstagehierarchical.blob.core.windows.net/test-filesystem-cb30da1f-e944-f092-e212-e6153c95a8ec?restype=container",
      "RequestMethod": "PUT",
      "RequestHeaders": {
        "Authorization": "Sanitized",
        "traceparent": "00-74627b9f9642b24c930936fed3332fa9-d0b9cfe873792543-00",
        "User-Agent": [
          "azsdk-net-Storage.Files.DataLake/12.0.0-dev.20200305.1",
          "(.NET Core 4.6.28325.01; Microsoft Windows 10.0.18363 )"
        ],
        "x-ms-client-request-id": "2754a13d-a37f-490b-1363-b5e3b141f2ec",
        "x-ms-date": "Thu, 05 Mar 2020 21:59:50 GMT",
        "x-ms-return-client-request-id": "true",
        "x-ms-version": "2019-10-10"
=======
      "RequestUri": "http://seannsecanary.blob.core.windows.net/test-filesystem-cb30da1f-e944-f092-e212-e6153c95a8ec?restype=container",
      "RequestMethod": "PUT",
      "RequestHeaders": {
        "Authorization": "Sanitized",
        "traceparent": "00-adaa29d9baaf6c44a96dfa1c95df65b1-13b5b4d7c9a69a42-00",
        "User-Agent": [
          "azsdk-net-Storage.Files.DataLake/12.1.0-dev.20200403.1",
          "(.NET Core 4.6.28325.01; Microsoft Windows 10.0.18362 )"
        ],
        "x-ms-client-request-id": "2754a13d-a37f-490b-1363-b5e3b141f2ec",
        "x-ms-date": "Fri, 03 Apr 2020 21:05:17 GMT",
        "x-ms-return-client-request-id": "true",
        "x-ms-version": "2019-12-12"
>>>>>>> 32e373e2
      },
      "RequestBody": null,
      "StatusCode": 201,
      "ResponseHeaders": {
        "Content-Length": "0",
<<<<<<< HEAD
        "Date": "Thu, 05 Mar 2020 21:59:50 GMT",
        "ETag": "\u00220x8D7C150870FDA96\u0022",
        "Last-Modified": "Thu, 05 Mar 2020 21:59:50 GMT",
=======
        "Date": "Fri, 03 Apr 2020 21:05:16 GMT",
        "ETag": "\u00220x8D7D812B5AF9C41\u0022",
        "Last-Modified": "Fri, 03 Apr 2020 21:05:16 GMT",
>>>>>>> 32e373e2
        "Server": [
          "Windows-Azure-Blob/1.0",
          "Microsoft-HTTPAPI/2.0"
        ],
        "x-ms-client-request-id": "2754a13d-a37f-490b-1363-b5e3b141f2ec",
<<<<<<< HEAD
        "x-ms-request-id": "1b76c222-e01e-001e-5f39-f37ee3000000",
        "x-ms-version": "2019-10-10"
=======
        "x-ms-request-id": "9622ab5a-f01e-0012-0afb-093670000000",
        "x-ms-version": "2019-12-12"
>>>>>>> 32e373e2
      },
      "ResponseBody": []
    },
    {
<<<<<<< HEAD
      "RequestUri": "https://seanstagehierarchical.blob.core.windows.net/test-filesystem-cb30da1f-e944-f092-e212-e6153c95a8ec?comp=lease\u0026restype=container",
      "RequestMethod": "PUT",
      "RequestHeaders": {
        "Authorization": "Sanitized",
        "traceparent": "00-6c8c37d0beb97a4bb016090ae34550ff-ee80c770558fe84a-00",
        "User-Agent": [
          "azsdk-net-Storage.Files.DataLake/12.0.0-dev.20200305.1",
          "(.NET Core 4.6.28325.01; Microsoft Windows 10.0.18363 )"
        ],
        "x-ms-client-request-id": "93489e5a-bd76-7226-1214-5ee62213ea2a",
        "x-ms-date": "Thu, 05 Mar 2020 21:59:50 GMT",
=======
      "RequestUri": "http://seannsecanary.blob.core.windows.net/test-filesystem-cb30da1f-e944-f092-e212-e6153c95a8ec?comp=lease\u0026restype=container",
      "RequestMethod": "PUT",
      "RequestHeaders": {
        "Authorization": "Sanitized",
        "traceparent": "00-4ba057a65937fb4fa327dafa2c3c0433-06597b3a56787c40-00",
        "User-Agent": [
          "azsdk-net-Storage.Files.DataLake/12.1.0-dev.20200403.1",
          "(.NET Core 4.6.28325.01; Microsoft Windows 10.0.18362 )"
        ],
        "x-ms-client-request-id": "93489e5a-bd76-7226-1214-5ee62213ea2a",
        "x-ms-date": "Fri, 03 Apr 2020 21:05:18 GMT",
>>>>>>> 32e373e2
        "x-ms-lease-action": "acquire",
        "x-ms-lease-duration": "15",
        "x-ms-proposed-lease-id": "acf5ca61-cae9-408e-c999-81f75ee99276",
        "x-ms-return-client-request-id": "true",
<<<<<<< HEAD
        "x-ms-version": "2019-10-10"
=======
        "x-ms-version": "2019-12-12"
>>>>>>> 32e373e2
      },
      "RequestBody": null,
      "StatusCode": 201,
      "ResponseHeaders": {
        "Content-Length": "0",
<<<<<<< HEAD
        "Date": "Thu, 05 Mar 2020 21:59:50 GMT",
        "ETag": "\u00220x8D7C150870FDA96\u0022",
        "Last-Modified": "Thu, 05 Mar 2020 21:59:50 GMT",
=======
        "Date": "Fri, 03 Apr 2020 21:05:16 GMT",
        "ETag": "\u00220x8D7D812B5AF9C41\u0022",
        "Last-Modified": "Fri, 03 Apr 2020 21:05:16 GMT",
>>>>>>> 32e373e2
        "Server": [
          "Windows-Azure-Blob/1.0",
          "Microsoft-HTTPAPI/2.0"
        ],
        "x-ms-client-request-id": "93489e5a-bd76-7226-1214-5ee62213ea2a",
        "x-ms-lease-id": "acf5ca61-cae9-408e-c999-81f75ee99276",
<<<<<<< HEAD
        "x-ms-request-id": "1b76c226-e01e-001e-6039-f37ee3000000",
        "x-ms-version": "2019-10-10"
=======
        "x-ms-request-id": "9622ab68-f01e-0012-14fb-093670000000",
        "x-ms-version": "2019-12-12"
>>>>>>> 32e373e2
      },
      "ResponseBody": []
    },
    {
<<<<<<< HEAD
      "RequestUri": "https://seanstagehierarchical.blob.core.windows.net/test-filesystem-cb30da1f-e944-f092-e212-e6153c95a8ec?comp=lease\u0026restype=container",
      "RequestMethod": "PUT",
      "RequestHeaders": {
        "Authorization": "Sanitized",
        "traceparent": "00-86770d8ecd12d048ba71b04938a34da4-379ef315c3a6cb43-00",
        "User-Agent": [
          "azsdk-net-Storage.Files.DataLake/12.0.0-dev.20200305.1",
          "(.NET Core 4.6.28325.01; Microsoft Windows 10.0.18363 )"
        ],
        "x-ms-client-request-id": "c09d78b3-ffa0-eb00-af66-882c2186b9d6",
        "x-ms-date": "Thu, 05 Mar 2020 21:59:50 GMT",
        "x-ms-lease-action": "renew",
        "x-ms-lease-id": "acf5ca61-cae9-408e-c999-81f75ee99276",
        "x-ms-return-client-request-id": "true",
        "x-ms-version": "2019-10-10"
=======
      "RequestUri": "http://seannsecanary.blob.core.windows.net/test-filesystem-cb30da1f-e944-f092-e212-e6153c95a8ec?comp=lease\u0026restype=container",
      "RequestMethod": "PUT",
      "RequestHeaders": {
        "Authorization": "Sanitized",
        "traceparent": "00-f66bbdfbcd9763408f557d36e19b28e2-d86f4bf6cc5af845-00",
        "User-Agent": [
          "azsdk-net-Storage.Files.DataLake/12.1.0-dev.20200403.1",
          "(.NET Core 4.6.28325.01; Microsoft Windows 10.0.18362 )"
        ],
        "x-ms-client-request-id": "c09d78b3-ffa0-eb00-af66-882c2186b9d6",
        "x-ms-date": "Fri, 03 Apr 2020 21:05:18 GMT",
        "x-ms-lease-action": "renew",
        "x-ms-lease-id": "acf5ca61-cae9-408e-c999-81f75ee99276",
        "x-ms-return-client-request-id": "true",
        "x-ms-version": "2019-12-12"
>>>>>>> 32e373e2
      },
      "RequestBody": null,
      "StatusCode": 200,
      "ResponseHeaders": {
        "Content-Length": "0",
<<<<<<< HEAD
        "Date": "Thu, 05 Mar 2020 21:59:50 GMT",
        "ETag": "\u00220x8D7C150870FDA96\u0022",
        "Last-Modified": "Thu, 05 Mar 2020 21:59:50 GMT",
=======
        "Date": "Fri, 03 Apr 2020 21:05:16 GMT",
        "ETag": "\u00220x8D7D812B5AF9C41\u0022",
        "Last-Modified": "Fri, 03 Apr 2020 21:05:16 GMT",
>>>>>>> 32e373e2
        "Server": [
          "Windows-Azure-Blob/1.0",
          "Microsoft-HTTPAPI/2.0"
        ],
        "x-ms-client-request-id": "c09d78b3-ffa0-eb00-af66-882c2186b9d6",
        "x-ms-lease-id": "acf5ca61-cae9-408e-c999-81f75ee99276",
<<<<<<< HEAD
        "x-ms-request-id": "1b76c227-e01e-001e-6139-f37ee3000000",
        "x-ms-version": "2019-10-10"
=======
        "x-ms-request-id": "9622ab78-f01e-0012-22fb-093670000000",
        "x-ms-version": "2019-12-12"
>>>>>>> 32e373e2
      },
      "ResponseBody": []
    },
    {
<<<<<<< HEAD
      "RequestUri": "https://seanstagehierarchical.blob.core.windows.net/test-filesystem-cb30da1f-e944-f092-e212-e6153c95a8ec?restype=container",
      "RequestMethod": "DELETE",
      "RequestHeaders": {
        "Authorization": "Sanitized",
        "traceparent": "00-43c00c1ace5f2e49b952545a06a586db-6db2ff0cd3ad7e4c-00",
        "User-Agent": [
          "azsdk-net-Storage.Files.DataLake/12.0.0-dev.20200305.1",
          "(.NET Core 4.6.28325.01; Microsoft Windows 10.0.18363 )"
        ],
        "x-ms-client-request-id": "aa32c2fd-2975-d089-3f4f-2a03ce7ebed8",
        "x-ms-date": "Thu, 05 Mar 2020 21:59:50 GMT",
        "x-ms-lease-id": "acf5ca61-cae9-408e-c999-81f75ee99276",
        "x-ms-return-client-request-id": "true",
        "x-ms-version": "2019-10-10"
=======
      "RequestUri": "http://seannsecanary.blob.core.windows.net/test-filesystem-cb30da1f-e944-f092-e212-e6153c95a8ec?restype=container",
      "RequestMethod": "DELETE",
      "RequestHeaders": {
        "Authorization": "Sanitized",
        "traceparent": "00-7d44d3097864d84cafb40465e52c7039-f39eb1070069b144-00",
        "User-Agent": [
          "azsdk-net-Storage.Files.DataLake/12.1.0-dev.20200403.1",
          "(.NET Core 4.6.28325.01; Microsoft Windows 10.0.18362 )"
        ],
        "x-ms-client-request-id": "aa32c2fd-2975-d089-3f4f-2a03ce7ebed8",
        "x-ms-date": "Fri, 03 Apr 2020 21:05:18 GMT",
        "x-ms-lease-id": "acf5ca61-cae9-408e-c999-81f75ee99276",
        "x-ms-return-client-request-id": "true",
        "x-ms-version": "2019-12-12"
>>>>>>> 32e373e2
      },
      "RequestBody": null,
      "StatusCode": 202,
      "ResponseHeaders": {
        "Content-Length": "0",
<<<<<<< HEAD
        "Date": "Thu, 05 Mar 2020 21:59:50 GMT",
=======
        "Date": "Fri, 03 Apr 2020 21:05:16 GMT",
>>>>>>> 32e373e2
        "Server": [
          "Windows-Azure-Blob/1.0",
          "Microsoft-HTTPAPI/2.0"
        ],
        "x-ms-client-request-id": "aa32c2fd-2975-d089-3f4f-2a03ce7ebed8",
<<<<<<< HEAD
        "x-ms-request-id": "1b76c228-e01e-001e-6239-f37ee3000000",
        "x-ms-version": "2019-10-10"
=======
        "x-ms-request-id": "9622ab82-f01e-0012-29fb-093670000000",
        "x-ms-version": "2019-12-12"
>>>>>>> 32e373e2
      },
      "ResponseBody": []
    },
    {
<<<<<<< HEAD
      "RequestUri": "https://seanstagehierarchical.blob.core.windows.net/test-filesystem-001ceb5f-2d57-a9a8-d99a-ce39cba3f096?restype=container",
      "RequestMethod": "PUT",
      "RequestHeaders": {
        "Authorization": "Sanitized",
        "traceparent": "00-555da12ad607ae41b92d893de413cd07-489f9773945ff646-00",
        "User-Agent": [
          "azsdk-net-Storage.Files.DataLake/12.0.0-dev.20200305.1",
          "(.NET Core 4.6.28325.01; Microsoft Windows 10.0.18363 )"
        ],
        "x-ms-client-request-id": "0ffd5ca9-21fc-cfaf-1a89-d1da5b50059b",
        "x-ms-date": "Thu, 05 Mar 2020 21:59:50 GMT",
        "x-ms-return-client-request-id": "true",
        "x-ms-version": "2019-10-10"
=======
      "RequestUri": "http://seannsecanary.blob.core.windows.net/test-filesystem-001ceb5f-2d57-a9a8-d99a-ce39cba3f096?restype=container",
      "RequestMethod": "PUT",
      "RequestHeaders": {
        "Authorization": "Sanitized",
        "traceparent": "00-143596d3014e3d4c91bd963c38726712-8fe802f39950b448-00",
        "User-Agent": [
          "azsdk-net-Storage.Files.DataLake/12.1.0-dev.20200403.1",
          "(.NET Core 4.6.28325.01; Microsoft Windows 10.0.18362 )"
        ],
        "x-ms-client-request-id": "0ffd5ca9-21fc-cfaf-1a89-d1da5b50059b",
        "x-ms-date": "Fri, 03 Apr 2020 21:05:18 GMT",
        "x-ms-return-client-request-id": "true",
        "x-ms-version": "2019-12-12"
>>>>>>> 32e373e2
      },
      "RequestBody": null,
      "StatusCode": 201,
      "ResponseHeaders": {
        "Content-Length": "0",
<<<<<<< HEAD
        "Date": "Thu, 05 Mar 2020 21:59:50 GMT",
        "ETag": "\u00220x8D7C15087689934\u0022",
        "Last-Modified": "Thu, 05 Mar 2020 21:59:50 GMT",
=======
        "Date": "Fri, 03 Apr 2020 21:05:16 GMT",
        "ETag": "\u00220x8D7D812B6051EE8\u0022",
        "Last-Modified": "Fri, 03 Apr 2020 21:05:17 GMT",
>>>>>>> 32e373e2
        "Server": [
          "Windows-Azure-Blob/1.0",
          "Microsoft-HTTPAPI/2.0"
        ],
        "x-ms-client-request-id": "0ffd5ca9-21fc-cfaf-1a89-d1da5b50059b",
<<<<<<< HEAD
        "x-ms-request-id": "4a11b9d6-c01e-0026-3339-f3da23000000",
        "x-ms-version": "2019-10-10"
=======
        "x-ms-request-id": "9622ab92-f01e-0012-33fb-093670000000",
        "x-ms-version": "2019-12-12"
>>>>>>> 32e373e2
      },
      "ResponseBody": []
    },
    {
<<<<<<< HEAD
      "RequestUri": "https://seanstagehierarchical.blob.core.windows.net/test-filesystem-001ceb5f-2d57-a9a8-d99a-ce39cba3f096?comp=lease\u0026restype=container",
      "RequestMethod": "PUT",
      "RequestHeaders": {
        "Authorization": "Sanitized",
        "traceparent": "00-f8a40e1551836f4a800c6a42bc8c611a-2b1c243ec5cd304d-00",
        "User-Agent": [
          "azsdk-net-Storage.Files.DataLake/12.0.0-dev.20200305.1",
          "(.NET Core 4.6.28325.01; Microsoft Windows 10.0.18363 )"
        ],
        "x-ms-client-request-id": "4c440edd-e6dc-4925-d8ad-85a7e83b4d15",
        "x-ms-date": "Thu, 05 Mar 2020 21:59:51 GMT",
=======
      "RequestUri": "http://seannsecanary.blob.core.windows.net/test-filesystem-001ceb5f-2d57-a9a8-d99a-ce39cba3f096?comp=lease\u0026restype=container",
      "RequestMethod": "PUT",
      "RequestHeaders": {
        "Authorization": "Sanitized",
        "traceparent": "00-1503281fd9270b4c93eacd7c2fa956ce-40d47c3f6770e346-00",
        "User-Agent": [
          "azsdk-net-Storage.Files.DataLake/12.1.0-dev.20200403.1",
          "(.NET Core 4.6.28325.01; Microsoft Windows 10.0.18362 )"
        ],
        "x-ms-client-request-id": "4c440edd-e6dc-4925-d8ad-85a7e83b4d15",
        "x-ms-date": "Fri, 03 Apr 2020 21:05:18 GMT",
>>>>>>> 32e373e2
        "x-ms-lease-action": "acquire",
        "x-ms-lease-duration": "15",
        "x-ms-proposed-lease-id": "4dbf935f-5f4e-5084-8a55-39748204c93d",
        "x-ms-return-client-request-id": "true",
<<<<<<< HEAD
        "x-ms-version": "2019-10-10"
=======
        "x-ms-version": "2019-12-12"
>>>>>>> 32e373e2
      },
      "RequestBody": null,
      "StatusCode": 201,
      "ResponseHeaders": {
        "Content-Length": "0",
<<<<<<< HEAD
        "Date": "Thu, 05 Mar 2020 21:59:50 GMT",
        "ETag": "\u00220x8D7C15087689934\u0022",
        "Last-Modified": "Thu, 05 Mar 2020 21:59:50 GMT",
=======
        "Date": "Fri, 03 Apr 2020 21:05:16 GMT",
        "ETag": "\u00220x8D7D812B6051EE8\u0022",
        "Last-Modified": "Fri, 03 Apr 2020 21:05:17 GMT",
>>>>>>> 32e373e2
        "Server": [
          "Windows-Azure-Blob/1.0",
          "Microsoft-HTTPAPI/2.0"
        ],
        "x-ms-client-request-id": "4c440edd-e6dc-4925-d8ad-85a7e83b4d15",
        "x-ms-lease-id": "4dbf935f-5f4e-5084-8a55-39748204c93d",
<<<<<<< HEAD
        "x-ms-request-id": "4a11b9db-c01e-0026-3539-f3da23000000",
        "x-ms-version": "2019-10-10"
=======
        "x-ms-request-id": "9622ab9f-f01e-0012-3dfb-093670000000",
        "x-ms-version": "2019-12-12"
>>>>>>> 32e373e2
      },
      "ResponseBody": []
    },
    {
<<<<<<< HEAD
      "RequestUri": "https://seanstagehierarchical.blob.core.windows.net/test-filesystem-001ceb5f-2d57-a9a8-d99a-ce39cba3f096?comp=lease\u0026restype=container",
      "RequestMethod": "PUT",
      "RequestHeaders": {
        "Authorization": "Sanitized",
        "If-Modified-Since": "Wed, 04 Mar 2020 21:59:50 GMT",
        "traceparent": "00-2a3e470e8cbabd4cbfba1e53891311a6-6f0d0c119828384d-00",
        "User-Agent": [
          "azsdk-net-Storage.Files.DataLake/12.0.0-dev.20200305.1",
          "(.NET Core 4.6.28325.01; Microsoft Windows 10.0.18363 )"
        ],
        "x-ms-client-request-id": "7397c3e9-7cc0-8060-3446-96f85bf23a95",
        "x-ms-date": "Thu, 05 Mar 2020 21:59:51 GMT",
        "x-ms-lease-action": "renew",
        "x-ms-lease-id": "4dbf935f-5f4e-5084-8a55-39748204c93d",
        "x-ms-return-client-request-id": "true",
        "x-ms-version": "2019-10-10"
=======
      "RequestUri": "http://seannsecanary.blob.core.windows.net/test-filesystem-001ceb5f-2d57-a9a8-d99a-ce39cba3f096?comp=lease\u0026restype=container",
      "RequestMethod": "PUT",
      "RequestHeaders": {
        "Authorization": "Sanitized",
        "If-Modified-Since": "Thu, 02 Apr 2020 21:05:17 GMT",
        "traceparent": "00-c40c554f6c530b4a8d7ecc82218f54f9-b0f7d1bdbbc38343-00",
        "User-Agent": [
          "azsdk-net-Storage.Files.DataLake/12.1.0-dev.20200403.1",
          "(.NET Core 4.6.28325.01; Microsoft Windows 10.0.18362 )"
        ],
        "x-ms-client-request-id": "7397c3e9-7cc0-8060-3446-96f85bf23a95",
        "x-ms-date": "Fri, 03 Apr 2020 21:05:18 GMT",
        "x-ms-lease-action": "renew",
        "x-ms-lease-id": "4dbf935f-5f4e-5084-8a55-39748204c93d",
        "x-ms-return-client-request-id": "true",
        "x-ms-version": "2019-12-12"
>>>>>>> 32e373e2
      },
      "RequestBody": null,
      "StatusCode": 200,
      "ResponseHeaders": {
        "Content-Length": "0",
<<<<<<< HEAD
        "Date": "Thu, 05 Mar 2020 21:59:50 GMT",
        "ETag": "\u00220x8D7C15087689934\u0022",
        "Last-Modified": "Thu, 05 Mar 2020 21:59:50 GMT",
=======
        "Date": "Fri, 03 Apr 2020 21:05:16 GMT",
        "ETag": "\u00220x8D7D812B6051EE8\u0022",
        "Last-Modified": "Fri, 03 Apr 2020 21:05:17 GMT",
>>>>>>> 32e373e2
        "Server": [
          "Windows-Azure-Blob/1.0",
          "Microsoft-HTTPAPI/2.0"
        ],
        "x-ms-client-request-id": "7397c3e9-7cc0-8060-3446-96f85bf23a95",
        "x-ms-lease-id": "4dbf935f-5f4e-5084-8a55-39748204c93d",
<<<<<<< HEAD
        "x-ms-request-id": "4a11b9dc-c01e-0026-3639-f3da23000000",
        "x-ms-version": "2019-10-10"
=======
        "x-ms-request-id": "9622aba7-f01e-0012-44fb-093670000000",
        "x-ms-version": "2019-12-12"
>>>>>>> 32e373e2
      },
      "ResponseBody": []
    },
    {
<<<<<<< HEAD
      "RequestUri": "https://seanstagehierarchical.blob.core.windows.net/test-filesystem-001ceb5f-2d57-a9a8-d99a-ce39cba3f096?restype=container",
      "RequestMethod": "DELETE",
      "RequestHeaders": {
        "Authorization": "Sanitized",
        "traceparent": "00-61273108326adb4c86f5ac7c04bc715f-0472fcae68287f43-00",
        "User-Agent": [
          "azsdk-net-Storage.Files.DataLake/12.0.0-dev.20200305.1",
          "(.NET Core 4.6.28325.01; Microsoft Windows 10.0.18363 )"
        ],
        "x-ms-client-request-id": "24bd819b-d9a4-4355-33f3-cd7900fd2307",
        "x-ms-date": "Thu, 05 Mar 2020 21:59:51 GMT",
        "x-ms-lease-id": "4dbf935f-5f4e-5084-8a55-39748204c93d",
        "x-ms-return-client-request-id": "true",
        "x-ms-version": "2019-10-10"
=======
      "RequestUri": "http://seannsecanary.blob.core.windows.net/test-filesystem-001ceb5f-2d57-a9a8-d99a-ce39cba3f096?restype=container",
      "RequestMethod": "DELETE",
      "RequestHeaders": {
        "Authorization": "Sanitized",
        "traceparent": "00-e279506b85576e43bc880cb70e92f81d-7baa2961a0929548-00",
        "User-Agent": [
          "azsdk-net-Storage.Files.DataLake/12.1.0-dev.20200403.1",
          "(.NET Core 4.6.28325.01; Microsoft Windows 10.0.18362 )"
        ],
        "x-ms-client-request-id": "24bd819b-d9a4-4355-33f3-cd7900fd2307",
        "x-ms-date": "Fri, 03 Apr 2020 21:05:18 GMT",
        "x-ms-lease-id": "4dbf935f-5f4e-5084-8a55-39748204c93d",
        "x-ms-return-client-request-id": "true",
        "x-ms-version": "2019-12-12"
>>>>>>> 32e373e2
      },
      "RequestBody": null,
      "StatusCode": 202,
      "ResponseHeaders": {
        "Content-Length": "0",
<<<<<<< HEAD
        "Date": "Thu, 05 Mar 2020 21:59:51 GMT",
=======
        "Date": "Fri, 03 Apr 2020 21:05:16 GMT",
>>>>>>> 32e373e2
        "Server": [
          "Windows-Azure-Blob/1.0",
          "Microsoft-HTTPAPI/2.0"
        ],
        "x-ms-client-request-id": "24bd819b-d9a4-4355-33f3-cd7900fd2307",
<<<<<<< HEAD
        "x-ms-request-id": "4a11b9e0-c01e-0026-3939-f3da23000000",
        "x-ms-version": "2019-10-10"
=======
        "x-ms-request-id": "9622abb4-f01e-0012-4efb-093670000000",
        "x-ms-version": "2019-12-12"
>>>>>>> 32e373e2
      },
      "ResponseBody": []
    },
    {
<<<<<<< HEAD
      "RequestUri": "https://seanstagehierarchical.blob.core.windows.net/test-filesystem-ebdde662-67af-80f1-0c50-5afa2a2017fe?restype=container",
      "RequestMethod": "PUT",
      "RequestHeaders": {
        "Authorization": "Sanitized",
        "traceparent": "00-5d3ee475575fc64b88fd08ca8c6b8613-7aa6cf4d7d30764a-00",
        "User-Agent": [
          "azsdk-net-Storage.Files.DataLake/12.0.0-dev.20200305.1",
          "(.NET Core 4.6.28325.01; Microsoft Windows 10.0.18363 )"
        ],
        "x-ms-client-request-id": "82dd4aa2-4258-346d-8f3c-18537f5a1812",
        "x-ms-date": "Thu, 05 Mar 2020 21:59:51 GMT",
        "x-ms-return-client-request-id": "true",
        "x-ms-version": "2019-10-10"
=======
      "RequestUri": "http://seannsecanary.blob.core.windows.net/test-filesystem-ebdde662-67af-80f1-0c50-5afa2a2017fe?restype=container",
      "RequestMethod": "PUT",
      "RequestHeaders": {
        "Authorization": "Sanitized",
        "traceparent": "00-37df4ad090ec7a488a99af06c6f965f2-6e0a61bcea7fb041-00",
        "User-Agent": [
          "azsdk-net-Storage.Files.DataLake/12.1.0-dev.20200403.1",
          "(.NET Core 4.6.28325.01; Microsoft Windows 10.0.18362 )"
        ],
        "x-ms-client-request-id": "82dd4aa2-4258-346d-8f3c-18537f5a1812",
        "x-ms-date": "Fri, 03 Apr 2020 21:05:18 GMT",
        "x-ms-return-client-request-id": "true",
        "x-ms-version": "2019-12-12"
>>>>>>> 32e373e2
      },
      "RequestBody": null,
      "StatusCode": 201,
      "ResponseHeaders": {
        "Content-Length": "0",
<<<<<<< HEAD
        "Date": "Thu, 05 Mar 2020 21:59:50 GMT",
        "ETag": "\u00220x8D7C15087C65D51\u0022",
        "Last-Modified": "Thu, 05 Mar 2020 21:59:51 GMT",
=======
        "Date": "Fri, 03 Apr 2020 21:05:16 GMT",
        "ETag": "\u00220x8D7D812B63D9E67\u0022",
        "Last-Modified": "Fri, 03 Apr 2020 21:05:17 GMT",
>>>>>>> 32e373e2
        "Server": [
          "Windows-Azure-Blob/1.0",
          "Microsoft-HTTPAPI/2.0"
        ],
        "x-ms-client-request-id": "82dd4aa2-4258-346d-8f3c-18537f5a1812",
<<<<<<< HEAD
        "x-ms-request-id": "ee93963b-101e-0047-7239-f3f960000000",
        "x-ms-version": "2019-10-10"
=======
        "x-ms-request-id": "9622abc3-f01e-0012-5afb-093670000000",
        "x-ms-version": "2019-12-12"
>>>>>>> 32e373e2
      },
      "ResponseBody": []
    },
    {
<<<<<<< HEAD
      "RequestUri": "https://seanstagehierarchical.blob.core.windows.net/test-filesystem-ebdde662-67af-80f1-0c50-5afa2a2017fe?comp=lease\u0026restype=container",
      "RequestMethod": "PUT",
      "RequestHeaders": {
        "Authorization": "Sanitized",
        "traceparent": "00-21278321c43fb247800766adeba50596-50c1ff783e0f0646-00",
        "User-Agent": [
          "azsdk-net-Storage.Files.DataLake/12.0.0-dev.20200305.1",
          "(.NET Core 4.6.28325.01; Microsoft Windows 10.0.18363 )"
        ],
        "x-ms-client-request-id": "cd4364ae-bedc-587b-7990-8db3308443bd",
        "x-ms-date": "Thu, 05 Mar 2020 21:59:51 GMT",
=======
      "RequestUri": "http://seannsecanary.blob.core.windows.net/test-filesystem-ebdde662-67af-80f1-0c50-5afa2a2017fe?comp=lease\u0026restype=container",
      "RequestMethod": "PUT",
      "RequestHeaders": {
        "Authorization": "Sanitized",
        "traceparent": "00-12b809f7f5dc924599991759f27b36bf-980e70417b609448-00",
        "User-Agent": [
          "azsdk-net-Storage.Files.DataLake/12.1.0-dev.20200403.1",
          "(.NET Core 4.6.28325.01; Microsoft Windows 10.0.18362 )"
        ],
        "x-ms-client-request-id": "cd4364ae-bedc-587b-7990-8db3308443bd",
        "x-ms-date": "Fri, 03 Apr 2020 21:05:19 GMT",
>>>>>>> 32e373e2
        "x-ms-lease-action": "acquire",
        "x-ms-lease-duration": "15",
        "x-ms-proposed-lease-id": "8760cedb-49a0-4dd1-f5a4-11e9f0d2e4cf",
        "x-ms-return-client-request-id": "true",
<<<<<<< HEAD
        "x-ms-version": "2019-10-10"
=======
        "x-ms-version": "2019-12-12"
>>>>>>> 32e373e2
      },
      "RequestBody": null,
      "StatusCode": 201,
      "ResponseHeaders": {
        "Content-Length": "0",
<<<<<<< HEAD
        "Date": "Thu, 05 Mar 2020 21:59:50 GMT",
        "ETag": "\u00220x8D7C15087C65D51\u0022",
        "Last-Modified": "Thu, 05 Mar 2020 21:59:51 GMT",
=======
        "Date": "Fri, 03 Apr 2020 21:05:17 GMT",
        "ETag": "\u00220x8D7D812B63D9E67\u0022",
        "Last-Modified": "Fri, 03 Apr 2020 21:05:17 GMT",
>>>>>>> 32e373e2
        "Server": [
          "Windows-Azure-Blob/1.0",
          "Microsoft-HTTPAPI/2.0"
        ],
        "x-ms-client-request-id": "cd4364ae-bedc-587b-7990-8db3308443bd",
        "x-ms-lease-id": "8760cedb-49a0-4dd1-f5a4-11e9f0d2e4cf",
<<<<<<< HEAD
        "x-ms-request-id": "ee939642-101e-0047-7639-f3f960000000",
        "x-ms-version": "2019-10-10"
=======
        "x-ms-request-id": "9622abd9-f01e-0012-6cfb-093670000000",
        "x-ms-version": "2019-12-12"
>>>>>>> 32e373e2
      },
      "ResponseBody": []
    },
    {
<<<<<<< HEAD
      "RequestUri": "https://seanstagehierarchical.blob.core.windows.net/test-filesystem-ebdde662-67af-80f1-0c50-5afa2a2017fe?comp=lease\u0026restype=container",
      "RequestMethod": "PUT",
      "RequestHeaders": {
        "Authorization": "Sanitized",
        "If-Unmodified-Since": "Fri, 06 Mar 2020 21:59:50 GMT",
        "traceparent": "00-b4d2d1a1226af64fa1ef8e5c556a792a-22cb498673edd942-00",
        "User-Agent": [
          "azsdk-net-Storage.Files.DataLake/12.0.0-dev.20200305.1",
          "(.NET Core 4.6.28325.01; Microsoft Windows 10.0.18363 )"
        ],
        "x-ms-client-request-id": "8c3a92eb-178e-4cf2-c3fe-66b307f2a485",
        "x-ms-date": "Thu, 05 Mar 2020 21:59:51 GMT",
        "x-ms-lease-action": "renew",
        "x-ms-lease-id": "8760cedb-49a0-4dd1-f5a4-11e9f0d2e4cf",
        "x-ms-return-client-request-id": "true",
        "x-ms-version": "2019-10-10"
=======
      "RequestUri": "http://seannsecanary.blob.core.windows.net/test-filesystem-ebdde662-67af-80f1-0c50-5afa2a2017fe?comp=lease\u0026restype=container",
      "RequestMethod": "PUT",
      "RequestHeaders": {
        "Authorization": "Sanitized",
        "If-Unmodified-Since": "Sat, 04 Apr 2020 21:05:17 GMT",
        "traceparent": "00-8c06c456521f16419c6be8a13c6d2dc5-2a5ec538f011d746-00",
        "User-Agent": [
          "azsdk-net-Storage.Files.DataLake/12.1.0-dev.20200403.1",
          "(.NET Core 4.6.28325.01; Microsoft Windows 10.0.18362 )"
        ],
        "x-ms-client-request-id": "8c3a92eb-178e-4cf2-c3fe-66b307f2a485",
        "x-ms-date": "Fri, 03 Apr 2020 21:05:19 GMT",
        "x-ms-lease-action": "renew",
        "x-ms-lease-id": "8760cedb-49a0-4dd1-f5a4-11e9f0d2e4cf",
        "x-ms-return-client-request-id": "true",
        "x-ms-version": "2019-12-12"
>>>>>>> 32e373e2
      },
      "RequestBody": null,
      "StatusCode": 200,
      "ResponseHeaders": {
        "Content-Length": "0",
<<<<<<< HEAD
        "Date": "Thu, 05 Mar 2020 21:59:51 GMT",
        "ETag": "\u00220x8D7C15087C65D51\u0022",
        "Last-Modified": "Thu, 05 Mar 2020 21:59:51 GMT",
=======
        "Date": "Fri, 03 Apr 2020 21:05:17 GMT",
        "ETag": "\u00220x8D7D812B63D9E67\u0022",
        "Last-Modified": "Fri, 03 Apr 2020 21:05:17 GMT",
>>>>>>> 32e373e2
        "Server": [
          "Windows-Azure-Blob/1.0",
          "Microsoft-HTTPAPI/2.0"
        ],
        "x-ms-client-request-id": "8c3a92eb-178e-4cf2-c3fe-66b307f2a485",
        "x-ms-lease-id": "8760cedb-49a0-4dd1-f5a4-11e9f0d2e4cf",
<<<<<<< HEAD
        "x-ms-request-id": "ee939644-101e-0047-7839-f3f960000000",
        "x-ms-version": "2019-10-10"
=======
        "x-ms-request-id": "9622abdf-f01e-0012-72fb-093670000000",
        "x-ms-version": "2019-12-12"
>>>>>>> 32e373e2
      },
      "ResponseBody": []
    },
    {
<<<<<<< HEAD
      "RequestUri": "https://seanstagehierarchical.blob.core.windows.net/test-filesystem-ebdde662-67af-80f1-0c50-5afa2a2017fe?restype=container",
      "RequestMethod": "DELETE",
      "RequestHeaders": {
        "Authorization": "Sanitized",
        "traceparent": "00-760141cc5ca3bb4d84aab2ddf092cca5-2a04c76535caa145-00",
        "User-Agent": [
          "azsdk-net-Storage.Files.DataLake/12.0.0-dev.20200305.1",
          "(.NET Core 4.6.28325.01; Microsoft Windows 10.0.18363 )"
        ],
        "x-ms-client-request-id": "9ec7363f-b749-402e-55fd-7c04d21b3e35",
        "x-ms-date": "Thu, 05 Mar 2020 21:59:51 GMT",
        "x-ms-lease-id": "8760cedb-49a0-4dd1-f5a4-11e9f0d2e4cf",
        "x-ms-return-client-request-id": "true",
        "x-ms-version": "2019-10-10"
=======
      "RequestUri": "http://seannsecanary.blob.core.windows.net/test-filesystem-ebdde662-67af-80f1-0c50-5afa2a2017fe?restype=container",
      "RequestMethod": "DELETE",
      "RequestHeaders": {
        "Authorization": "Sanitized",
        "traceparent": "00-144fe574876abc42aa7814fb9f8318b0-f41cd765189c6e40-00",
        "User-Agent": [
          "azsdk-net-Storage.Files.DataLake/12.1.0-dev.20200403.1",
          "(.NET Core 4.6.28325.01; Microsoft Windows 10.0.18362 )"
        ],
        "x-ms-client-request-id": "9ec7363f-b749-402e-55fd-7c04d21b3e35",
        "x-ms-date": "Fri, 03 Apr 2020 21:05:19 GMT",
        "x-ms-lease-id": "8760cedb-49a0-4dd1-f5a4-11e9f0d2e4cf",
        "x-ms-return-client-request-id": "true",
        "x-ms-version": "2019-12-12"
>>>>>>> 32e373e2
      },
      "RequestBody": null,
      "StatusCode": 202,
      "ResponseHeaders": {
        "Content-Length": "0",
<<<<<<< HEAD
        "Date": "Thu, 05 Mar 2020 21:59:51 GMT",
=======
        "Date": "Fri, 03 Apr 2020 21:05:17 GMT",
>>>>>>> 32e373e2
        "Server": [
          "Windows-Azure-Blob/1.0",
          "Microsoft-HTTPAPI/2.0"
        ],
        "x-ms-client-request-id": "9ec7363f-b749-402e-55fd-7c04d21b3e35",
<<<<<<< HEAD
        "x-ms-request-id": "ee939647-101e-0047-7b39-f3f960000000",
        "x-ms-version": "2019-10-10"
=======
        "x-ms-request-id": "9622abe7-f01e-0012-79fb-093670000000",
        "x-ms-version": "2019-12-12"
>>>>>>> 32e373e2
      },
      "ResponseBody": []
    }
  ],
  "Variables": {
<<<<<<< HEAD
    "DateTimeOffsetNow": "2020-03-05T13:59:50.1719997-08:00",
    "RandomSeed": "1451089021",
    "Storage_TestConfigHierarchicalNamespace": "NamespaceTenant\nseanstagehierarchical\nU2FuaXRpemVk\nhttps://seanstagehierarchical.blob.core.windows.net\nhttp://seanstagehierarchical.file.core.windows.net\nhttp://seanstagehierarchical.queue.core.windows.net\nhttp://seanstagehierarchical.table.core.windows.net\n\n\n\n\nhttp://seanstagehierarchical-secondary.blob.core.windows.net\nhttp://seanstagehierarchical-secondary.file.core.windows.net\nhttp://seanstagehierarchical-secondary.queue.core.windows.net\nhttp://seanstagehierarchical-secondary.table.core.windows.net\n68390a19-a643-458b-b726-408abf67b4fc\nSanitized\n72f988bf-86f1-41af-91ab-2d7cd011db47\nhttps://login.microsoftonline.com/\nCloud\nBlobEndpoint=https://seanstagehierarchical.blob.core.windows.net/;QueueEndpoint=http://seanstagehierarchical.queue.core.windows.net/;FileEndpoint=http://seanstagehierarchical.file.core.windows.net/;BlobSecondaryEndpoint=http://seanstagehierarchical-secondary.blob.core.windows.net/;QueueSecondaryEndpoint=http://seanstagehierarchical-secondary.queue.core.windows.net/;FileSecondaryEndpoint=http://seanstagehierarchical-secondary.file.core.windows.net/;AccountName=seanstagehierarchical;AccountKey=Sanitized\n"
=======
    "DateTimeOffsetNow": "2020-04-03T14:05:17.9860165-07:00",
    "RandomSeed": "1451089021",
    "Storage_TestConfigHierarchicalNamespace": "NamespaceTenant\nseannsecanary\nU2FuaXRpemVk\nhttp://seannsecanary.blob.core.windows.net\nhttp://seannsecanary.file.core.windows.net\nhttp://seannsecanary.queue.core.windows.net\nhttp://seannsecanary.table.core.windows.net\n\n\n\n\nhttp://seannsecanary-secondary.blob.core.windows.net\nhttp://seannsecanary-secondary.file.core.windows.net\nhttp://seannsecanary-secondary.queue.core.windows.net\nhttp://seannsecanary-secondary.table.core.windows.net\n68390a19-a643-458b-b726-408abf67b4fc\nSanitized\n72f988bf-86f1-41af-91ab-2d7cd011db47\nhttps://login.microsoftonline.com/\nCloud\nBlobEndpoint=http://seannsecanary.blob.core.windows.net/;QueueEndpoint=http://seannsecanary.queue.core.windows.net/;FileEndpoint=http://seannsecanary.file.core.windows.net/;BlobSecondaryEndpoint=http://seannsecanary-secondary.blob.core.windows.net/;QueueSecondaryEndpoint=http://seannsecanary-secondary.queue.core.windows.net/;FileSecondaryEndpoint=http://seannsecanary-secondary.file.core.windows.net/;AccountName=seannsecanary;AccountKey=Sanitized\n"
>>>>>>> 32e373e2
  }
}<|MERGE_RESOLUTION|>--- conflicted
+++ resolved
@@ -1,21 +1,6 @@
 {
   "Entries": [
     {
-<<<<<<< HEAD
-      "RequestUri": "https://seanstagehierarchical.blob.core.windows.net/test-filesystem-cb30da1f-e944-f092-e212-e6153c95a8ec?restype=container",
-      "RequestMethod": "PUT",
-      "RequestHeaders": {
-        "Authorization": "Sanitized",
-        "traceparent": "00-74627b9f9642b24c930936fed3332fa9-d0b9cfe873792543-00",
-        "User-Agent": [
-          "azsdk-net-Storage.Files.DataLake/12.0.0-dev.20200305.1",
-          "(.NET Core 4.6.28325.01; Microsoft Windows 10.0.18363 )"
-        ],
-        "x-ms-client-request-id": "2754a13d-a37f-490b-1363-b5e3b141f2ec",
-        "x-ms-date": "Thu, 05 Mar 2020 21:59:50 GMT",
-        "x-ms-return-client-request-id": "true",
-        "x-ms-version": "2019-10-10"
-=======
       "RequestUri": "http://seannsecanary.blob.core.windows.net/test-filesystem-cb30da1f-e944-f092-e212-e6153c95a8ec?restype=container",
       "RequestMethod": "PUT",
       "RequestHeaders": {
@@ -29,182 +14,96 @@
         "x-ms-date": "Fri, 03 Apr 2020 21:05:17 GMT",
         "x-ms-return-client-request-id": "true",
         "x-ms-version": "2019-12-12"
->>>>>>> 32e373e2
-      },
-      "RequestBody": null,
-      "StatusCode": 201,
-      "ResponseHeaders": {
-        "Content-Length": "0",
-<<<<<<< HEAD
-        "Date": "Thu, 05 Mar 2020 21:59:50 GMT",
-        "ETag": "\u00220x8D7C150870FDA96\u0022",
-        "Last-Modified": "Thu, 05 Mar 2020 21:59:50 GMT",
-=======
+      },
+      "RequestBody": null,
+      "StatusCode": 201,
+      "ResponseHeaders": {
+        "Content-Length": "0",
         "Date": "Fri, 03 Apr 2020 21:05:16 GMT",
         "ETag": "\u00220x8D7D812B5AF9C41\u0022",
         "Last-Modified": "Fri, 03 Apr 2020 21:05:16 GMT",
->>>>>>> 32e373e2
         "Server": [
           "Windows-Azure-Blob/1.0",
           "Microsoft-HTTPAPI/2.0"
         ],
         "x-ms-client-request-id": "2754a13d-a37f-490b-1363-b5e3b141f2ec",
-<<<<<<< HEAD
-        "x-ms-request-id": "1b76c222-e01e-001e-5f39-f37ee3000000",
-        "x-ms-version": "2019-10-10"
-=======
         "x-ms-request-id": "9622ab5a-f01e-0012-0afb-093670000000",
         "x-ms-version": "2019-12-12"
->>>>>>> 32e373e2
-      },
-      "ResponseBody": []
-    },
-    {
-<<<<<<< HEAD
-      "RequestUri": "https://seanstagehierarchical.blob.core.windows.net/test-filesystem-cb30da1f-e944-f092-e212-e6153c95a8ec?comp=lease\u0026restype=container",
-      "RequestMethod": "PUT",
-      "RequestHeaders": {
-        "Authorization": "Sanitized",
-        "traceparent": "00-6c8c37d0beb97a4bb016090ae34550ff-ee80c770558fe84a-00",
-        "User-Agent": [
-          "azsdk-net-Storage.Files.DataLake/12.0.0-dev.20200305.1",
-          "(.NET Core 4.6.28325.01; Microsoft Windows 10.0.18363 )"
+      },
+      "ResponseBody": []
+    },
+    {
+      "RequestUri": "http://seannsecanary.blob.core.windows.net/test-filesystem-cb30da1f-e944-f092-e212-e6153c95a8ec?comp=lease\u0026restype=container",
+      "RequestMethod": "PUT",
+      "RequestHeaders": {
+        "Authorization": "Sanitized",
+        "traceparent": "00-4ba057a65937fb4fa327dafa2c3c0433-06597b3a56787c40-00",
+        "User-Agent": [
+          "azsdk-net-Storage.Files.DataLake/12.1.0-dev.20200403.1",
+          "(.NET Core 4.6.28325.01; Microsoft Windows 10.0.18362 )"
         ],
         "x-ms-client-request-id": "93489e5a-bd76-7226-1214-5ee62213ea2a",
-        "x-ms-date": "Thu, 05 Mar 2020 21:59:50 GMT",
-=======
-      "RequestUri": "http://seannsecanary.blob.core.windows.net/test-filesystem-cb30da1f-e944-f092-e212-e6153c95a8ec?comp=lease\u0026restype=container",
-      "RequestMethod": "PUT",
-      "RequestHeaders": {
-        "Authorization": "Sanitized",
-        "traceparent": "00-4ba057a65937fb4fa327dafa2c3c0433-06597b3a56787c40-00",
-        "User-Agent": [
-          "azsdk-net-Storage.Files.DataLake/12.1.0-dev.20200403.1",
-          "(.NET Core 4.6.28325.01; Microsoft Windows 10.0.18362 )"
-        ],
-        "x-ms-client-request-id": "93489e5a-bd76-7226-1214-5ee62213ea2a",
-        "x-ms-date": "Fri, 03 Apr 2020 21:05:18 GMT",
->>>>>>> 32e373e2
+        "x-ms-date": "Fri, 03 Apr 2020 21:05:18 GMT",
         "x-ms-lease-action": "acquire",
         "x-ms-lease-duration": "15",
         "x-ms-proposed-lease-id": "acf5ca61-cae9-408e-c999-81f75ee99276",
         "x-ms-return-client-request-id": "true",
-<<<<<<< HEAD
-        "x-ms-version": "2019-10-10"
-=======
-        "x-ms-version": "2019-12-12"
->>>>>>> 32e373e2
-      },
-      "RequestBody": null,
-      "StatusCode": 201,
-      "ResponseHeaders": {
-        "Content-Length": "0",
-<<<<<<< HEAD
-        "Date": "Thu, 05 Mar 2020 21:59:50 GMT",
-        "ETag": "\u00220x8D7C150870FDA96\u0022",
-        "Last-Modified": "Thu, 05 Mar 2020 21:59:50 GMT",
-=======
+        "x-ms-version": "2019-12-12"
+      },
+      "RequestBody": null,
+      "StatusCode": 201,
+      "ResponseHeaders": {
+        "Content-Length": "0",
         "Date": "Fri, 03 Apr 2020 21:05:16 GMT",
         "ETag": "\u00220x8D7D812B5AF9C41\u0022",
         "Last-Modified": "Fri, 03 Apr 2020 21:05:16 GMT",
->>>>>>> 32e373e2
         "Server": [
           "Windows-Azure-Blob/1.0",
           "Microsoft-HTTPAPI/2.0"
         ],
         "x-ms-client-request-id": "93489e5a-bd76-7226-1214-5ee62213ea2a",
         "x-ms-lease-id": "acf5ca61-cae9-408e-c999-81f75ee99276",
-<<<<<<< HEAD
-        "x-ms-request-id": "1b76c226-e01e-001e-6039-f37ee3000000",
-        "x-ms-version": "2019-10-10"
-=======
         "x-ms-request-id": "9622ab68-f01e-0012-14fb-093670000000",
         "x-ms-version": "2019-12-12"
->>>>>>> 32e373e2
-      },
-      "ResponseBody": []
-    },
-    {
-<<<<<<< HEAD
-      "RequestUri": "https://seanstagehierarchical.blob.core.windows.net/test-filesystem-cb30da1f-e944-f092-e212-e6153c95a8ec?comp=lease\u0026restype=container",
-      "RequestMethod": "PUT",
-      "RequestHeaders": {
-        "Authorization": "Sanitized",
-        "traceparent": "00-86770d8ecd12d048ba71b04938a34da4-379ef315c3a6cb43-00",
-        "User-Agent": [
-          "azsdk-net-Storage.Files.DataLake/12.0.0-dev.20200305.1",
-          "(.NET Core 4.6.28325.01; Microsoft Windows 10.0.18363 )"
+      },
+      "ResponseBody": []
+    },
+    {
+      "RequestUri": "http://seannsecanary.blob.core.windows.net/test-filesystem-cb30da1f-e944-f092-e212-e6153c95a8ec?comp=lease\u0026restype=container",
+      "RequestMethod": "PUT",
+      "RequestHeaders": {
+        "Authorization": "Sanitized",
+        "traceparent": "00-f66bbdfbcd9763408f557d36e19b28e2-d86f4bf6cc5af845-00",
+        "User-Agent": [
+          "azsdk-net-Storage.Files.DataLake/12.1.0-dev.20200403.1",
+          "(.NET Core 4.6.28325.01; Microsoft Windows 10.0.18362 )"
         ],
         "x-ms-client-request-id": "c09d78b3-ffa0-eb00-af66-882c2186b9d6",
-        "x-ms-date": "Thu, 05 Mar 2020 21:59:50 GMT",
+        "x-ms-date": "Fri, 03 Apr 2020 21:05:18 GMT",
         "x-ms-lease-action": "renew",
         "x-ms-lease-id": "acf5ca61-cae9-408e-c999-81f75ee99276",
         "x-ms-return-client-request-id": "true",
-        "x-ms-version": "2019-10-10"
-=======
-      "RequestUri": "http://seannsecanary.blob.core.windows.net/test-filesystem-cb30da1f-e944-f092-e212-e6153c95a8ec?comp=lease\u0026restype=container",
-      "RequestMethod": "PUT",
-      "RequestHeaders": {
-        "Authorization": "Sanitized",
-        "traceparent": "00-f66bbdfbcd9763408f557d36e19b28e2-d86f4bf6cc5af845-00",
-        "User-Agent": [
-          "azsdk-net-Storage.Files.DataLake/12.1.0-dev.20200403.1",
-          "(.NET Core 4.6.28325.01; Microsoft Windows 10.0.18362 )"
-        ],
-        "x-ms-client-request-id": "c09d78b3-ffa0-eb00-af66-882c2186b9d6",
-        "x-ms-date": "Fri, 03 Apr 2020 21:05:18 GMT",
-        "x-ms-lease-action": "renew",
-        "x-ms-lease-id": "acf5ca61-cae9-408e-c999-81f75ee99276",
-        "x-ms-return-client-request-id": "true",
-        "x-ms-version": "2019-12-12"
->>>>>>> 32e373e2
+        "x-ms-version": "2019-12-12"
       },
       "RequestBody": null,
       "StatusCode": 200,
       "ResponseHeaders": {
         "Content-Length": "0",
-<<<<<<< HEAD
-        "Date": "Thu, 05 Mar 2020 21:59:50 GMT",
-        "ETag": "\u00220x8D7C150870FDA96\u0022",
-        "Last-Modified": "Thu, 05 Mar 2020 21:59:50 GMT",
-=======
         "Date": "Fri, 03 Apr 2020 21:05:16 GMT",
         "ETag": "\u00220x8D7D812B5AF9C41\u0022",
         "Last-Modified": "Fri, 03 Apr 2020 21:05:16 GMT",
->>>>>>> 32e373e2
         "Server": [
           "Windows-Azure-Blob/1.0",
           "Microsoft-HTTPAPI/2.0"
         ],
         "x-ms-client-request-id": "c09d78b3-ffa0-eb00-af66-882c2186b9d6",
         "x-ms-lease-id": "acf5ca61-cae9-408e-c999-81f75ee99276",
-<<<<<<< HEAD
-        "x-ms-request-id": "1b76c227-e01e-001e-6139-f37ee3000000",
-        "x-ms-version": "2019-10-10"
-=======
         "x-ms-request-id": "9622ab78-f01e-0012-22fb-093670000000",
         "x-ms-version": "2019-12-12"
->>>>>>> 32e373e2
-      },
-      "ResponseBody": []
-    },
-    {
-<<<<<<< HEAD
-      "RequestUri": "https://seanstagehierarchical.blob.core.windows.net/test-filesystem-cb30da1f-e944-f092-e212-e6153c95a8ec?restype=container",
-      "RequestMethod": "DELETE",
-      "RequestHeaders": {
-        "Authorization": "Sanitized",
-        "traceparent": "00-43c00c1ace5f2e49b952545a06a586db-6db2ff0cd3ad7e4c-00",
-        "User-Agent": [
-          "azsdk-net-Storage.Files.DataLake/12.0.0-dev.20200305.1",
-          "(.NET Core 4.6.28325.01; Microsoft Windows 10.0.18363 )"
-        ],
-        "x-ms-client-request-id": "aa32c2fd-2975-d089-3f4f-2a03ce7ebed8",
-        "x-ms-date": "Thu, 05 Mar 2020 21:59:50 GMT",
-        "x-ms-lease-id": "acf5ca61-cae9-408e-c999-81f75ee99276",
-        "x-ms-return-client-request-id": "true",
-        "x-ms-version": "2019-10-10"
-=======
+      },
+      "ResponseBody": []
+    },
+    {
       "RequestUri": "http://seannsecanary.blob.core.windows.net/test-filesystem-cb30da1f-e944-f092-e212-e6153c95a8ec?restype=container",
       "RequestMethod": "DELETE",
       "RequestHeaders": {
@@ -219,239 +118,127 @@
         "x-ms-lease-id": "acf5ca61-cae9-408e-c999-81f75ee99276",
         "x-ms-return-client-request-id": "true",
         "x-ms-version": "2019-12-12"
->>>>>>> 32e373e2
       },
       "RequestBody": null,
       "StatusCode": 202,
       "ResponseHeaders": {
         "Content-Length": "0",
-<<<<<<< HEAD
-        "Date": "Thu, 05 Mar 2020 21:59:50 GMT",
-=======
-        "Date": "Fri, 03 Apr 2020 21:05:16 GMT",
->>>>>>> 32e373e2
+        "Date": "Fri, 03 Apr 2020 21:05:16 GMT",
         "Server": [
           "Windows-Azure-Blob/1.0",
           "Microsoft-HTTPAPI/2.0"
         ],
         "x-ms-client-request-id": "aa32c2fd-2975-d089-3f4f-2a03ce7ebed8",
-<<<<<<< HEAD
-        "x-ms-request-id": "1b76c228-e01e-001e-6239-f37ee3000000",
-        "x-ms-version": "2019-10-10"
-=======
         "x-ms-request-id": "9622ab82-f01e-0012-29fb-093670000000",
         "x-ms-version": "2019-12-12"
->>>>>>> 32e373e2
-      },
-      "ResponseBody": []
-    },
-    {
-<<<<<<< HEAD
-      "RequestUri": "https://seanstagehierarchical.blob.core.windows.net/test-filesystem-001ceb5f-2d57-a9a8-d99a-ce39cba3f096?restype=container",
-      "RequestMethod": "PUT",
-      "RequestHeaders": {
-        "Authorization": "Sanitized",
-        "traceparent": "00-555da12ad607ae41b92d893de413cd07-489f9773945ff646-00",
-        "User-Agent": [
-          "azsdk-net-Storage.Files.DataLake/12.0.0-dev.20200305.1",
-          "(.NET Core 4.6.28325.01; Microsoft Windows 10.0.18363 )"
+      },
+      "ResponseBody": []
+    },
+    {
+      "RequestUri": "http://seannsecanary.blob.core.windows.net/test-filesystem-001ceb5f-2d57-a9a8-d99a-ce39cba3f096?restype=container",
+      "RequestMethod": "PUT",
+      "RequestHeaders": {
+        "Authorization": "Sanitized",
+        "traceparent": "00-143596d3014e3d4c91bd963c38726712-8fe802f39950b448-00",
+        "User-Agent": [
+          "azsdk-net-Storage.Files.DataLake/12.1.0-dev.20200403.1",
+          "(.NET Core 4.6.28325.01; Microsoft Windows 10.0.18362 )"
         ],
         "x-ms-client-request-id": "0ffd5ca9-21fc-cfaf-1a89-d1da5b50059b",
-        "x-ms-date": "Thu, 05 Mar 2020 21:59:50 GMT",
-        "x-ms-return-client-request-id": "true",
-        "x-ms-version": "2019-10-10"
-=======
-      "RequestUri": "http://seannsecanary.blob.core.windows.net/test-filesystem-001ceb5f-2d57-a9a8-d99a-ce39cba3f096?restype=container",
-      "RequestMethod": "PUT",
-      "RequestHeaders": {
-        "Authorization": "Sanitized",
-        "traceparent": "00-143596d3014e3d4c91bd963c38726712-8fe802f39950b448-00",
-        "User-Agent": [
-          "azsdk-net-Storage.Files.DataLake/12.1.0-dev.20200403.1",
-          "(.NET Core 4.6.28325.01; Microsoft Windows 10.0.18362 )"
+        "x-ms-date": "Fri, 03 Apr 2020 21:05:18 GMT",
+        "x-ms-return-client-request-id": "true",
+        "x-ms-version": "2019-12-12"
+      },
+      "RequestBody": null,
+      "StatusCode": 201,
+      "ResponseHeaders": {
+        "Content-Length": "0",
+        "Date": "Fri, 03 Apr 2020 21:05:16 GMT",
+        "ETag": "\u00220x8D7D812B6051EE8\u0022",
+        "Last-Modified": "Fri, 03 Apr 2020 21:05:17 GMT",
+        "Server": [
+          "Windows-Azure-Blob/1.0",
+          "Microsoft-HTTPAPI/2.0"
         ],
         "x-ms-client-request-id": "0ffd5ca9-21fc-cfaf-1a89-d1da5b50059b",
-        "x-ms-date": "Fri, 03 Apr 2020 21:05:18 GMT",
-        "x-ms-return-client-request-id": "true",
-        "x-ms-version": "2019-12-12"
->>>>>>> 32e373e2
-      },
-      "RequestBody": null,
-      "StatusCode": 201,
-      "ResponseHeaders": {
-        "Content-Length": "0",
-<<<<<<< HEAD
-        "Date": "Thu, 05 Mar 2020 21:59:50 GMT",
-        "ETag": "\u00220x8D7C15087689934\u0022",
-        "Last-Modified": "Thu, 05 Mar 2020 21:59:50 GMT",
-=======
-        "Date": "Fri, 03 Apr 2020 21:05:16 GMT",
-        "ETag": "\u00220x8D7D812B6051EE8\u0022",
-        "Last-Modified": "Fri, 03 Apr 2020 21:05:17 GMT",
->>>>>>> 32e373e2
-        "Server": [
-          "Windows-Azure-Blob/1.0",
-          "Microsoft-HTTPAPI/2.0"
-        ],
-        "x-ms-client-request-id": "0ffd5ca9-21fc-cfaf-1a89-d1da5b50059b",
-<<<<<<< HEAD
-        "x-ms-request-id": "4a11b9d6-c01e-0026-3339-f3da23000000",
-        "x-ms-version": "2019-10-10"
-=======
         "x-ms-request-id": "9622ab92-f01e-0012-33fb-093670000000",
         "x-ms-version": "2019-12-12"
->>>>>>> 32e373e2
-      },
-      "ResponseBody": []
-    },
-    {
-<<<<<<< HEAD
-      "RequestUri": "https://seanstagehierarchical.blob.core.windows.net/test-filesystem-001ceb5f-2d57-a9a8-d99a-ce39cba3f096?comp=lease\u0026restype=container",
-      "RequestMethod": "PUT",
-      "RequestHeaders": {
-        "Authorization": "Sanitized",
-        "traceparent": "00-f8a40e1551836f4a800c6a42bc8c611a-2b1c243ec5cd304d-00",
-        "User-Agent": [
-          "azsdk-net-Storage.Files.DataLake/12.0.0-dev.20200305.1",
-          "(.NET Core 4.6.28325.01; Microsoft Windows 10.0.18363 )"
+      },
+      "ResponseBody": []
+    },
+    {
+      "RequestUri": "http://seannsecanary.blob.core.windows.net/test-filesystem-001ceb5f-2d57-a9a8-d99a-ce39cba3f096?comp=lease\u0026restype=container",
+      "RequestMethod": "PUT",
+      "RequestHeaders": {
+        "Authorization": "Sanitized",
+        "traceparent": "00-1503281fd9270b4c93eacd7c2fa956ce-40d47c3f6770e346-00",
+        "User-Agent": [
+          "azsdk-net-Storage.Files.DataLake/12.1.0-dev.20200403.1",
+          "(.NET Core 4.6.28325.01; Microsoft Windows 10.0.18362 )"
         ],
         "x-ms-client-request-id": "4c440edd-e6dc-4925-d8ad-85a7e83b4d15",
-        "x-ms-date": "Thu, 05 Mar 2020 21:59:51 GMT",
-=======
-      "RequestUri": "http://seannsecanary.blob.core.windows.net/test-filesystem-001ceb5f-2d57-a9a8-d99a-ce39cba3f096?comp=lease\u0026restype=container",
-      "RequestMethod": "PUT",
-      "RequestHeaders": {
-        "Authorization": "Sanitized",
-        "traceparent": "00-1503281fd9270b4c93eacd7c2fa956ce-40d47c3f6770e346-00",
-        "User-Agent": [
-          "azsdk-net-Storage.Files.DataLake/12.1.0-dev.20200403.1",
-          "(.NET Core 4.6.28325.01; Microsoft Windows 10.0.18362 )"
-        ],
-        "x-ms-client-request-id": "4c440edd-e6dc-4925-d8ad-85a7e83b4d15",
-        "x-ms-date": "Fri, 03 Apr 2020 21:05:18 GMT",
->>>>>>> 32e373e2
+        "x-ms-date": "Fri, 03 Apr 2020 21:05:18 GMT",
         "x-ms-lease-action": "acquire",
         "x-ms-lease-duration": "15",
         "x-ms-proposed-lease-id": "4dbf935f-5f4e-5084-8a55-39748204c93d",
         "x-ms-return-client-request-id": "true",
-<<<<<<< HEAD
-        "x-ms-version": "2019-10-10"
-=======
-        "x-ms-version": "2019-12-12"
->>>>>>> 32e373e2
-      },
-      "RequestBody": null,
-      "StatusCode": 201,
-      "ResponseHeaders": {
-        "Content-Length": "0",
-<<<<<<< HEAD
-        "Date": "Thu, 05 Mar 2020 21:59:50 GMT",
-        "ETag": "\u00220x8D7C15087689934\u0022",
-        "Last-Modified": "Thu, 05 Mar 2020 21:59:50 GMT",
-=======
+        "x-ms-version": "2019-12-12"
+      },
+      "RequestBody": null,
+      "StatusCode": 201,
+      "ResponseHeaders": {
+        "Content-Length": "0",
         "Date": "Fri, 03 Apr 2020 21:05:16 GMT",
         "ETag": "\u00220x8D7D812B6051EE8\u0022",
         "Last-Modified": "Fri, 03 Apr 2020 21:05:17 GMT",
->>>>>>> 32e373e2
         "Server": [
           "Windows-Azure-Blob/1.0",
           "Microsoft-HTTPAPI/2.0"
         ],
         "x-ms-client-request-id": "4c440edd-e6dc-4925-d8ad-85a7e83b4d15",
         "x-ms-lease-id": "4dbf935f-5f4e-5084-8a55-39748204c93d",
-<<<<<<< HEAD
-        "x-ms-request-id": "4a11b9db-c01e-0026-3539-f3da23000000",
-        "x-ms-version": "2019-10-10"
-=======
         "x-ms-request-id": "9622ab9f-f01e-0012-3dfb-093670000000",
         "x-ms-version": "2019-12-12"
->>>>>>> 32e373e2
-      },
-      "ResponseBody": []
-    },
-    {
-<<<<<<< HEAD
-      "RequestUri": "https://seanstagehierarchical.blob.core.windows.net/test-filesystem-001ceb5f-2d57-a9a8-d99a-ce39cba3f096?comp=lease\u0026restype=container",
-      "RequestMethod": "PUT",
-      "RequestHeaders": {
-        "Authorization": "Sanitized",
-        "If-Modified-Since": "Wed, 04 Mar 2020 21:59:50 GMT",
-        "traceparent": "00-2a3e470e8cbabd4cbfba1e53891311a6-6f0d0c119828384d-00",
-        "User-Agent": [
-          "azsdk-net-Storage.Files.DataLake/12.0.0-dev.20200305.1",
-          "(.NET Core 4.6.28325.01; Microsoft Windows 10.0.18363 )"
+      },
+      "ResponseBody": []
+    },
+    {
+      "RequestUri": "http://seannsecanary.blob.core.windows.net/test-filesystem-001ceb5f-2d57-a9a8-d99a-ce39cba3f096?comp=lease\u0026restype=container",
+      "RequestMethod": "PUT",
+      "RequestHeaders": {
+        "Authorization": "Sanitized",
+        "If-Modified-Since": "Thu, 02 Apr 2020 21:05:17 GMT",
+        "traceparent": "00-c40c554f6c530b4a8d7ecc82218f54f9-b0f7d1bdbbc38343-00",
+        "User-Agent": [
+          "azsdk-net-Storage.Files.DataLake/12.1.0-dev.20200403.1",
+          "(.NET Core 4.6.28325.01; Microsoft Windows 10.0.18362 )"
         ],
         "x-ms-client-request-id": "7397c3e9-7cc0-8060-3446-96f85bf23a95",
-        "x-ms-date": "Thu, 05 Mar 2020 21:59:51 GMT",
+        "x-ms-date": "Fri, 03 Apr 2020 21:05:18 GMT",
         "x-ms-lease-action": "renew",
         "x-ms-lease-id": "4dbf935f-5f4e-5084-8a55-39748204c93d",
         "x-ms-return-client-request-id": "true",
-        "x-ms-version": "2019-10-10"
-=======
-      "RequestUri": "http://seannsecanary.blob.core.windows.net/test-filesystem-001ceb5f-2d57-a9a8-d99a-ce39cba3f096?comp=lease\u0026restype=container",
-      "RequestMethod": "PUT",
-      "RequestHeaders": {
-        "Authorization": "Sanitized",
-        "If-Modified-Since": "Thu, 02 Apr 2020 21:05:17 GMT",
-        "traceparent": "00-c40c554f6c530b4a8d7ecc82218f54f9-b0f7d1bdbbc38343-00",
-        "User-Agent": [
-          "azsdk-net-Storage.Files.DataLake/12.1.0-dev.20200403.1",
-          "(.NET Core 4.6.28325.01; Microsoft Windows 10.0.18362 )"
-        ],
-        "x-ms-client-request-id": "7397c3e9-7cc0-8060-3446-96f85bf23a95",
-        "x-ms-date": "Fri, 03 Apr 2020 21:05:18 GMT",
-        "x-ms-lease-action": "renew",
-        "x-ms-lease-id": "4dbf935f-5f4e-5084-8a55-39748204c93d",
-        "x-ms-return-client-request-id": "true",
-        "x-ms-version": "2019-12-12"
->>>>>>> 32e373e2
+        "x-ms-version": "2019-12-12"
       },
       "RequestBody": null,
       "StatusCode": 200,
       "ResponseHeaders": {
         "Content-Length": "0",
-<<<<<<< HEAD
-        "Date": "Thu, 05 Mar 2020 21:59:50 GMT",
-        "ETag": "\u00220x8D7C15087689934\u0022",
-        "Last-Modified": "Thu, 05 Mar 2020 21:59:50 GMT",
-=======
         "Date": "Fri, 03 Apr 2020 21:05:16 GMT",
         "ETag": "\u00220x8D7D812B6051EE8\u0022",
         "Last-Modified": "Fri, 03 Apr 2020 21:05:17 GMT",
->>>>>>> 32e373e2
         "Server": [
           "Windows-Azure-Blob/1.0",
           "Microsoft-HTTPAPI/2.0"
         ],
         "x-ms-client-request-id": "7397c3e9-7cc0-8060-3446-96f85bf23a95",
         "x-ms-lease-id": "4dbf935f-5f4e-5084-8a55-39748204c93d",
-<<<<<<< HEAD
-        "x-ms-request-id": "4a11b9dc-c01e-0026-3639-f3da23000000",
-        "x-ms-version": "2019-10-10"
-=======
         "x-ms-request-id": "9622aba7-f01e-0012-44fb-093670000000",
         "x-ms-version": "2019-12-12"
->>>>>>> 32e373e2
-      },
-      "ResponseBody": []
-    },
-    {
-<<<<<<< HEAD
-      "RequestUri": "https://seanstagehierarchical.blob.core.windows.net/test-filesystem-001ceb5f-2d57-a9a8-d99a-ce39cba3f096?restype=container",
-      "RequestMethod": "DELETE",
-      "RequestHeaders": {
-        "Authorization": "Sanitized",
-        "traceparent": "00-61273108326adb4c86f5ac7c04bc715f-0472fcae68287f43-00",
-        "User-Agent": [
-          "azsdk-net-Storage.Files.DataLake/12.0.0-dev.20200305.1",
-          "(.NET Core 4.6.28325.01; Microsoft Windows 10.0.18363 )"
-        ],
-        "x-ms-client-request-id": "24bd819b-d9a4-4355-33f3-cd7900fd2307",
-        "x-ms-date": "Thu, 05 Mar 2020 21:59:51 GMT",
-        "x-ms-lease-id": "4dbf935f-5f4e-5084-8a55-39748204c93d",
-        "x-ms-return-client-request-id": "true",
-        "x-ms-version": "2019-10-10"
-=======
+      },
+      "ResponseBody": []
+    },
+    {
       "RequestUri": "http://seannsecanary.blob.core.windows.net/test-filesystem-001ceb5f-2d57-a9a8-d99a-ce39cba3f096?restype=container",
       "RequestMethod": "DELETE",
       "RequestHeaders": {
@@ -466,105 +253,55 @@
         "x-ms-lease-id": "4dbf935f-5f4e-5084-8a55-39748204c93d",
         "x-ms-return-client-request-id": "true",
         "x-ms-version": "2019-12-12"
->>>>>>> 32e373e2
       },
       "RequestBody": null,
       "StatusCode": 202,
       "ResponseHeaders": {
         "Content-Length": "0",
-<<<<<<< HEAD
-        "Date": "Thu, 05 Mar 2020 21:59:51 GMT",
-=======
-        "Date": "Fri, 03 Apr 2020 21:05:16 GMT",
->>>>>>> 32e373e2
+        "Date": "Fri, 03 Apr 2020 21:05:16 GMT",
         "Server": [
           "Windows-Azure-Blob/1.0",
           "Microsoft-HTTPAPI/2.0"
         ],
         "x-ms-client-request-id": "24bd819b-d9a4-4355-33f3-cd7900fd2307",
-<<<<<<< HEAD
-        "x-ms-request-id": "4a11b9e0-c01e-0026-3939-f3da23000000",
-        "x-ms-version": "2019-10-10"
-=======
         "x-ms-request-id": "9622abb4-f01e-0012-4efb-093670000000",
         "x-ms-version": "2019-12-12"
->>>>>>> 32e373e2
-      },
-      "ResponseBody": []
-    },
-    {
-<<<<<<< HEAD
-      "RequestUri": "https://seanstagehierarchical.blob.core.windows.net/test-filesystem-ebdde662-67af-80f1-0c50-5afa2a2017fe?restype=container",
-      "RequestMethod": "PUT",
-      "RequestHeaders": {
-        "Authorization": "Sanitized",
-        "traceparent": "00-5d3ee475575fc64b88fd08ca8c6b8613-7aa6cf4d7d30764a-00",
-        "User-Agent": [
-          "azsdk-net-Storage.Files.DataLake/12.0.0-dev.20200305.1",
-          "(.NET Core 4.6.28325.01; Microsoft Windows 10.0.18363 )"
+      },
+      "ResponseBody": []
+    },
+    {
+      "RequestUri": "http://seannsecanary.blob.core.windows.net/test-filesystem-ebdde662-67af-80f1-0c50-5afa2a2017fe?restype=container",
+      "RequestMethod": "PUT",
+      "RequestHeaders": {
+        "Authorization": "Sanitized",
+        "traceparent": "00-37df4ad090ec7a488a99af06c6f965f2-6e0a61bcea7fb041-00",
+        "User-Agent": [
+          "azsdk-net-Storage.Files.DataLake/12.1.0-dev.20200403.1",
+          "(.NET Core 4.6.28325.01; Microsoft Windows 10.0.18362 )"
         ],
         "x-ms-client-request-id": "82dd4aa2-4258-346d-8f3c-18537f5a1812",
-        "x-ms-date": "Thu, 05 Mar 2020 21:59:51 GMT",
-        "x-ms-return-client-request-id": "true",
-        "x-ms-version": "2019-10-10"
-=======
-      "RequestUri": "http://seannsecanary.blob.core.windows.net/test-filesystem-ebdde662-67af-80f1-0c50-5afa2a2017fe?restype=container",
-      "RequestMethod": "PUT",
-      "RequestHeaders": {
-        "Authorization": "Sanitized",
-        "traceparent": "00-37df4ad090ec7a488a99af06c6f965f2-6e0a61bcea7fb041-00",
-        "User-Agent": [
-          "azsdk-net-Storage.Files.DataLake/12.1.0-dev.20200403.1",
-          "(.NET Core 4.6.28325.01; Microsoft Windows 10.0.18362 )"
+        "x-ms-date": "Fri, 03 Apr 2020 21:05:18 GMT",
+        "x-ms-return-client-request-id": "true",
+        "x-ms-version": "2019-12-12"
+      },
+      "RequestBody": null,
+      "StatusCode": 201,
+      "ResponseHeaders": {
+        "Content-Length": "0",
+        "Date": "Fri, 03 Apr 2020 21:05:16 GMT",
+        "ETag": "\u00220x8D7D812B63D9E67\u0022",
+        "Last-Modified": "Fri, 03 Apr 2020 21:05:17 GMT",
+        "Server": [
+          "Windows-Azure-Blob/1.0",
+          "Microsoft-HTTPAPI/2.0"
         ],
         "x-ms-client-request-id": "82dd4aa2-4258-346d-8f3c-18537f5a1812",
-        "x-ms-date": "Fri, 03 Apr 2020 21:05:18 GMT",
-        "x-ms-return-client-request-id": "true",
-        "x-ms-version": "2019-12-12"
->>>>>>> 32e373e2
-      },
-      "RequestBody": null,
-      "StatusCode": 201,
-      "ResponseHeaders": {
-        "Content-Length": "0",
-<<<<<<< HEAD
-        "Date": "Thu, 05 Mar 2020 21:59:50 GMT",
-        "ETag": "\u00220x8D7C15087C65D51\u0022",
-        "Last-Modified": "Thu, 05 Mar 2020 21:59:51 GMT",
-=======
-        "Date": "Fri, 03 Apr 2020 21:05:16 GMT",
-        "ETag": "\u00220x8D7D812B63D9E67\u0022",
-        "Last-Modified": "Fri, 03 Apr 2020 21:05:17 GMT",
->>>>>>> 32e373e2
-        "Server": [
-          "Windows-Azure-Blob/1.0",
-          "Microsoft-HTTPAPI/2.0"
-        ],
-        "x-ms-client-request-id": "82dd4aa2-4258-346d-8f3c-18537f5a1812",
-<<<<<<< HEAD
-        "x-ms-request-id": "ee93963b-101e-0047-7239-f3f960000000",
-        "x-ms-version": "2019-10-10"
-=======
         "x-ms-request-id": "9622abc3-f01e-0012-5afb-093670000000",
         "x-ms-version": "2019-12-12"
->>>>>>> 32e373e2
-      },
-      "ResponseBody": []
-    },
-    {
-<<<<<<< HEAD
-      "RequestUri": "https://seanstagehierarchical.blob.core.windows.net/test-filesystem-ebdde662-67af-80f1-0c50-5afa2a2017fe?comp=lease\u0026restype=container",
-      "RequestMethod": "PUT",
-      "RequestHeaders": {
-        "Authorization": "Sanitized",
-        "traceparent": "00-21278321c43fb247800766adeba50596-50c1ff783e0f0646-00",
-        "User-Agent": [
-          "azsdk-net-Storage.Files.DataLake/12.0.0-dev.20200305.1",
-          "(.NET Core 4.6.28325.01; Microsoft Windows 10.0.18363 )"
-        ],
-        "x-ms-client-request-id": "cd4364ae-bedc-587b-7990-8db3308443bd",
-        "x-ms-date": "Thu, 05 Mar 2020 21:59:51 GMT",
-=======
+      },
+      "ResponseBody": []
+    },
+    {
       "RequestUri": "http://seannsecanary.blob.core.windows.net/test-filesystem-ebdde662-67af-80f1-0c50-5afa2a2017fe?comp=lease\u0026restype=container",
       "RequestMethod": "PUT",
       "RequestHeaders": {
@@ -576,65 +313,31 @@
         ],
         "x-ms-client-request-id": "cd4364ae-bedc-587b-7990-8db3308443bd",
         "x-ms-date": "Fri, 03 Apr 2020 21:05:19 GMT",
->>>>>>> 32e373e2
         "x-ms-lease-action": "acquire",
         "x-ms-lease-duration": "15",
         "x-ms-proposed-lease-id": "8760cedb-49a0-4dd1-f5a4-11e9f0d2e4cf",
         "x-ms-return-client-request-id": "true",
-<<<<<<< HEAD
-        "x-ms-version": "2019-10-10"
-=======
-        "x-ms-version": "2019-12-12"
->>>>>>> 32e373e2
-      },
-      "RequestBody": null,
-      "StatusCode": 201,
-      "ResponseHeaders": {
-        "Content-Length": "0",
-<<<<<<< HEAD
-        "Date": "Thu, 05 Mar 2020 21:59:50 GMT",
-        "ETag": "\u00220x8D7C15087C65D51\u0022",
-        "Last-Modified": "Thu, 05 Mar 2020 21:59:51 GMT",
-=======
+        "x-ms-version": "2019-12-12"
+      },
+      "RequestBody": null,
+      "StatusCode": 201,
+      "ResponseHeaders": {
+        "Content-Length": "0",
         "Date": "Fri, 03 Apr 2020 21:05:17 GMT",
         "ETag": "\u00220x8D7D812B63D9E67\u0022",
         "Last-Modified": "Fri, 03 Apr 2020 21:05:17 GMT",
->>>>>>> 32e373e2
         "Server": [
           "Windows-Azure-Blob/1.0",
           "Microsoft-HTTPAPI/2.0"
         ],
         "x-ms-client-request-id": "cd4364ae-bedc-587b-7990-8db3308443bd",
         "x-ms-lease-id": "8760cedb-49a0-4dd1-f5a4-11e9f0d2e4cf",
-<<<<<<< HEAD
-        "x-ms-request-id": "ee939642-101e-0047-7639-f3f960000000",
-        "x-ms-version": "2019-10-10"
-=======
         "x-ms-request-id": "9622abd9-f01e-0012-6cfb-093670000000",
         "x-ms-version": "2019-12-12"
->>>>>>> 32e373e2
-      },
-      "ResponseBody": []
-    },
-    {
-<<<<<<< HEAD
-      "RequestUri": "https://seanstagehierarchical.blob.core.windows.net/test-filesystem-ebdde662-67af-80f1-0c50-5afa2a2017fe?comp=lease\u0026restype=container",
-      "RequestMethod": "PUT",
-      "RequestHeaders": {
-        "Authorization": "Sanitized",
-        "If-Unmodified-Since": "Fri, 06 Mar 2020 21:59:50 GMT",
-        "traceparent": "00-b4d2d1a1226af64fa1ef8e5c556a792a-22cb498673edd942-00",
-        "User-Agent": [
-          "azsdk-net-Storage.Files.DataLake/12.0.0-dev.20200305.1",
-          "(.NET Core 4.6.28325.01; Microsoft Windows 10.0.18363 )"
-        ],
-        "x-ms-client-request-id": "8c3a92eb-178e-4cf2-c3fe-66b307f2a485",
-        "x-ms-date": "Thu, 05 Mar 2020 21:59:51 GMT",
-        "x-ms-lease-action": "renew",
-        "x-ms-lease-id": "8760cedb-49a0-4dd1-f5a4-11e9f0d2e4cf",
-        "x-ms-return-client-request-id": "true",
-        "x-ms-version": "2019-10-10"
-=======
+      },
+      "ResponseBody": []
+    },
+    {
       "RequestUri": "http://seannsecanary.blob.core.windows.net/test-filesystem-ebdde662-67af-80f1-0c50-5afa2a2017fe?comp=lease\u0026restype=container",
       "RequestMethod": "PUT",
       "RequestHeaders": {
@@ -651,54 +354,26 @@
         "x-ms-lease-id": "8760cedb-49a0-4dd1-f5a4-11e9f0d2e4cf",
         "x-ms-return-client-request-id": "true",
         "x-ms-version": "2019-12-12"
->>>>>>> 32e373e2
       },
       "RequestBody": null,
       "StatusCode": 200,
       "ResponseHeaders": {
         "Content-Length": "0",
-<<<<<<< HEAD
-        "Date": "Thu, 05 Mar 2020 21:59:51 GMT",
-        "ETag": "\u00220x8D7C15087C65D51\u0022",
-        "Last-Modified": "Thu, 05 Mar 2020 21:59:51 GMT",
-=======
         "Date": "Fri, 03 Apr 2020 21:05:17 GMT",
         "ETag": "\u00220x8D7D812B63D9E67\u0022",
         "Last-Modified": "Fri, 03 Apr 2020 21:05:17 GMT",
->>>>>>> 32e373e2
         "Server": [
           "Windows-Azure-Blob/1.0",
           "Microsoft-HTTPAPI/2.0"
         ],
         "x-ms-client-request-id": "8c3a92eb-178e-4cf2-c3fe-66b307f2a485",
         "x-ms-lease-id": "8760cedb-49a0-4dd1-f5a4-11e9f0d2e4cf",
-<<<<<<< HEAD
-        "x-ms-request-id": "ee939644-101e-0047-7839-f3f960000000",
-        "x-ms-version": "2019-10-10"
-=======
         "x-ms-request-id": "9622abdf-f01e-0012-72fb-093670000000",
         "x-ms-version": "2019-12-12"
->>>>>>> 32e373e2
-      },
-      "ResponseBody": []
-    },
-    {
-<<<<<<< HEAD
-      "RequestUri": "https://seanstagehierarchical.blob.core.windows.net/test-filesystem-ebdde662-67af-80f1-0c50-5afa2a2017fe?restype=container",
-      "RequestMethod": "DELETE",
-      "RequestHeaders": {
-        "Authorization": "Sanitized",
-        "traceparent": "00-760141cc5ca3bb4d84aab2ddf092cca5-2a04c76535caa145-00",
-        "User-Agent": [
-          "azsdk-net-Storage.Files.DataLake/12.0.0-dev.20200305.1",
-          "(.NET Core 4.6.28325.01; Microsoft Windows 10.0.18363 )"
-        ],
-        "x-ms-client-request-id": "9ec7363f-b749-402e-55fd-7c04d21b3e35",
-        "x-ms-date": "Thu, 05 Mar 2020 21:59:51 GMT",
-        "x-ms-lease-id": "8760cedb-49a0-4dd1-f5a4-11e9f0d2e4cf",
-        "x-ms-return-client-request-id": "true",
-        "x-ms-version": "2019-10-10"
-=======
+      },
+      "ResponseBody": []
+    },
+    {
       "RequestUri": "http://seannsecanary.blob.core.windows.net/test-filesystem-ebdde662-67af-80f1-0c50-5afa2a2017fe?restype=container",
       "RequestMethod": "DELETE",
       "RequestHeaders": {
@@ -713,42 +388,26 @@
         "x-ms-lease-id": "8760cedb-49a0-4dd1-f5a4-11e9f0d2e4cf",
         "x-ms-return-client-request-id": "true",
         "x-ms-version": "2019-12-12"
->>>>>>> 32e373e2
       },
       "RequestBody": null,
       "StatusCode": 202,
       "ResponseHeaders": {
         "Content-Length": "0",
-<<<<<<< HEAD
-        "Date": "Thu, 05 Mar 2020 21:59:51 GMT",
-=======
         "Date": "Fri, 03 Apr 2020 21:05:17 GMT",
->>>>>>> 32e373e2
         "Server": [
           "Windows-Azure-Blob/1.0",
           "Microsoft-HTTPAPI/2.0"
         ],
         "x-ms-client-request-id": "9ec7363f-b749-402e-55fd-7c04d21b3e35",
-<<<<<<< HEAD
-        "x-ms-request-id": "ee939647-101e-0047-7b39-f3f960000000",
-        "x-ms-version": "2019-10-10"
-=======
         "x-ms-request-id": "9622abe7-f01e-0012-79fb-093670000000",
         "x-ms-version": "2019-12-12"
->>>>>>> 32e373e2
       },
       "ResponseBody": []
     }
   ],
   "Variables": {
-<<<<<<< HEAD
-    "DateTimeOffsetNow": "2020-03-05T13:59:50.1719997-08:00",
-    "RandomSeed": "1451089021",
-    "Storage_TestConfigHierarchicalNamespace": "NamespaceTenant\nseanstagehierarchical\nU2FuaXRpemVk\nhttps://seanstagehierarchical.blob.core.windows.net\nhttp://seanstagehierarchical.file.core.windows.net\nhttp://seanstagehierarchical.queue.core.windows.net\nhttp://seanstagehierarchical.table.core.windows.net\n\n\n\n\nhttp://seanstagehierarchical-secondary.blob.core.windows.net\nhttp://seanstagehierarchical-secondary.file.core.windows.net\nhttp://seanstagehierarchical-secondary.queue.core.windows.net\nhttp://seanstagehierarchical-secondary.table.core.windows.net\n68390a19-a643-458b-b726-408abf67b4fc\nSanitized\n72f988bf-86f1-41af-91ab-2d7cd011db47\nhttps://login.microsoftonline.com/\nCloud\nBlobEndpoint=https://seanstagehierarchical.blob.core.windows.net/;QueueEndpoint=http://seanstagehierarchical.queue.core.windows.net/;FileEndpoint=http://seanstagehierarchical.file.core.windows.net/;BlobSecondaryEndpoint=http://seanstagehierarchical-secondary.blob.core.windows.net/;QueueSecondaryEndpoint=http://seanstagehierarchical-secondary.queue.core.windows.net/;FileSecondaryEndpoint=http://seanstagehierarchical-secondary.file.core.windows.net/;AccountName=seanstagehierarchical;AccountKey=Sanitized\n"
-=======
     "DateTimeOffsetNow": "2020-04-03T14:05:17.9860165-07:00",
     "RandomSeed": "1451089021",
     "Storage_TestConfigHierarchicalNamespace": "NamespaceTenant\nseannsecanary\nU2FuaXRpemVk\nhttp://seannsecanary.blob.core.windows.net\nhttp://seannsecanary.file.core.windows.net\nhttp://seannsecanary.queue.core.windows.net\nhttp://seannsecanary.table.core.windows.net\n\n\n\n\nhttp://seannsecanary-secondary.blob.core.windows.net\nhttp://seannsecanary-secondary.file.core.windows.net\nhttp://seannsecanary-secondary.queue.core.windows.net\nhttp://seannsecanary-secondary.table.core.windows.net\n68390a19-a643-458b-b726-408abf67b4fc\nSanitized\n72f988bf-86f1-41af-91ab-2d7cd011db47\nhttps://login.microsoftonline.com/\nCloud\nBlobEndpoint=http://seannsecanary.blob.core.windows.net/;QueueEndpoint=http://seannsecanary.queue.core.windows.net/;FileEndpoint=http://seannsecanary.file.core.windows.net/;BlobSecondaryEndpoint=http://seannsecanary-secondary.blob.core.windows.net/;QueueSecondaryEndpoint=http://seannsecanary-secondary.queue.core.windows.net/;FileSecondaryEndpoint=http://seannsecanary-secondary.file.core.windows.net/;AccountName=seannsecanary;AccountKey=Sanitized\n"
->>>>>>> 32e373e2
   }
 }