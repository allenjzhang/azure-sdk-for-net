--- conflicted
+++ resolved
@@ -28,11 +28,7 @@
           "Microsoft-HTTPAPI/2.0"
         ],
         "x-ms-client-request-id": "40d2b16f-5149-247e-5125-0c3d6eea78e0",
-<<<<<<< HEAD
-        "x-ms-request-id": "6ca20f1f-901e-0014-7d39-f3da54000000",
-=======
         "x-ms-request-id": "9622a0d3-f01e-0012-17fb-093670000000",
->>>>>>> 8d420312
         "x-ms-version": "2019-12-12"
       },
       "ResponseBody": []
@@ -69,11 +65,7 @@
           "Microsoft-HTTPAPI/2.0"
         ],
         "x-ms-client-request-id": "9496bb48-576c-7de4-66ec-5c214256c910",
-<<<<<<< HEAD
-        "x-ms-request-id": "66a93ca6-b01f-0003-0d39-f3735f000000",
-=======
         "x-ms-request-id": "fa4403fe-201f-0097-51fb-091bad000000",
->>>>>>> 8d420312
         "x-ms-version": "2019-12-12"
       },
       "ResponseBody": []
@@ -148,11 +140,7 @@
           "Microsoft-HTTPAPI/2.0"
         ],
         "x-ms-client-request-id": "0a99f693-2a76-f266-7d51-c1d6fe4b6681",
-<<<<<<< HEAD
-        "x-ms-request-id": "6ca20f52-901e-0014-2c39-f3da54000000",
-=======
         "x-ms-request-id": "9622a0f3-f01e-0012-32fb-093670000000",
->>>>>>> 8d420312
         "x-ms-version": "2019-12-12"
       },
       "ResponseBody": []
