--- conflicted
+++ resolved
@@ -1,21 +1,6 @@
 {
   "Entries": [
     {
-<<<<<<< HEAD
-      "RequestUri": "https://seanstagehierarchical.blob.core.windows.net/test-filesystem-4eb0fd22-2ed9-cfd0-e6d0-5bae548c186e?restype=container",
-      "RequestMethod": "PUT",
-      "RequestHeaders": {
-        "Authorization": "Sanitized",
-        "traceparent": "00-f1cf24f5048d0c459cba9cac975fbe73-15325c5792e2ed4e-00",
-        "User-Agent": [
-          "azsdk-net-Storage.Files.DataLake/12.0.0-dev.20200305.1",
-          "(.NET Core 4.6.28325.01; Microsoft Windows 10.0.18363 )"
-        ],
-        "x-ms-client-request-id": "32ecec77-d650-1b88-177b-619fa864579a",
-        "x-ms-date": "Thu, 05 Mar 2020 21:57:33 GMT",
-        "x-ms-return-client-request-id": "true",
-        "x-ms-version": "2019-10-10"
-=======
       "RequestUri": "http://seannsecanary.blob.core.windows.net/test-filesystem-4eb0fd22-2ed9-cfd0-e6d0-5bae548c186e?restype=container",
       "RequestMethod": "PUT",
       "RequestHeaders": {
@@ -29,50 +14,25 @@
         "x-ms-date": "Fri, 03 Apr 2020 21:04:08 GMT",
         "x-ms-return-client-request-id": "true",
         "x-ms-version": "2019-12-12"
->>>>>>> 32e373e2
       },
       "RequestBody": null,
       "StatusCode": 201,
       "ResponseHeaders": {
         "Content-Length": "0",
-<<<<<<< HEAD
-        "Date": "Thu, 05 Mar 2020 21:57:33 GMT",
-        "ETag": "\u00220x8D7C15035AC5163\u0022",
-        "Last-Modified": "Thu, 05 Mar 2020 21:57:33 GMT",
-=======
         "Date": "Fri, 03 Apr 2020 21:04:07 GMT",
         "ETag": "\u00220x8D7D8128C8B9760\u0022",
         "Last-Modified": "Fri, 03 Apr 2020 21:04:07 GMT",
->>>>>>> 32e373e2
         "Server": [
           "Windows-Azure-Blob/1.0",
           "Microsoft-HTTPAPI/2.0"
         ],
         "x-ms-client-request-id": "32ecec77-d650-1b88-177b-619fa864579a",
-<<<<<<< HEAD
-        "x-ms-request-id": "9c49540e-601e-0000-2539-f3923b000000",
-        "x-ms-version": "2019-10-10"
-=======
         "x-ms-request-id": "96228692-f01e-0012-76fb-093670000000",
         "x-ms-version": "2019-12-12"
->>>>>>> 32e373e2
       },
       "ResponseBody": []
     },
     {
-<<<<<<< HEAD
-      "RequestUri": "https://seanstagehierarchical.blob.core.windows.net/test-filesystem-4eb0fd22-2ed9-cfd0-e6d0-5bae548c186e?comp=lease\u0026restype=container",
-      "RequestMethod": "PUT",
-      "RequestHeaders": {
-        "Authorization": "Sanitized",
-        "traceparent": "00-a90ba5cf1a07fe44a5939d1623b24279-2d75087052f4ff42-00",
-        "User-Agent": [
-          "azsdk-net-Storage.Files.DataLake/12.0.0-dev.20200305.1",
-          "(.NET Core 4.6.28325.01; Microsoft Windows 10.0.18363 )"
-        ],
-        "x-ms-client-request-id": "e1d66ebf-096d-4790-9199-12635bc5f662",
-        "x-ms-date": "Thu, 05 Mar 2020 21:57:33 GMT",
-=======
       "RequestUri": "http://seannsecanary.blob.core.windows.net/test-filesystem-4eb0fd22-2ed9-cfd0-e6d0-5bae548c186e?comp=lease\u0026restype=container",
       "RequestMethod": "PUT",
       "RequestHeaders": {
@@ -84,63 +44,31 @@
         ],
         "x-ms-client-request-id": "e1d66ebf-096d-4790-9199-12635bc5f662",
         "x-ms-date": "Fri, 03 Apr 2020 21:04:09 GMT",
->>>>>>> 32e373e2
         "x-ms-lease-action": "acquire",
         "x-ms-lease-duration": "15",
         "x-ms-proposed-lease-id": "e18b4f44-2f41-525b-20ed-7bc224b59fee",
         "x-ms-return-client-request-id": "true",
-<<<<<<< HEAD
-        "x-ms-version": "2019-10-10"
-=======
         "x-ms-version": "2019-12-12"
->>>>>>> 32e373e2
       },
       "RequestBody": null,
       "StatusCode": 201,
       "ResponseHeaders": {
         "Content-Length": "0",
-<<<<<<< HEAD
-        "Date": "Thu, 05 Mar 2020 21:57:33 GMT",
-        "ETag": "\u00220x8D7C15035AC5163\u0022",
-        "Last-Modified": "Thu, 05 Mar 2020 21:57:33 GMT",
-=======
         "Date": "Fri, 03 Apr 2020 21:04:07 GMT",
         "ETag": "\u00220x8D7D8128C8B9760\u0022",
         "Last-Modified": "Fri, 03 Apr 2020 21:04:07 GMT",
->>>>>>> 32e373e2
         "Server": [
           "Windows-Azure-Blob/1.0",
           "Microsoft-HTTPAPI/2.0"
         ],
         "x-ms-client-request-id": "e1d66ebf-096d-4790-9199-12635bc5f662",
         "x-ms-lease-id": "e18b4f44-2f41-525b-20ed-7bc224b59fee",
-<<<<<<< HEAD
-        "x-ms-request-id": "9c495412-601e-0000-2639-f3923b000000",
-        "x-ms-version": "2019-10-10"
-=======
         "x-ms-request-id": "962286a2-f01e-0012-03fb-093670000000",
         "x-ms-version": "2019-12-12"
->>>>>>> 32e373e2
       },
       "ResponseBody": []
     },
     {
-<<<<<<< HEAD
-      "RequestUri": "https://seanstagehierarchical.blob.core.windows.net/test-filesystem-4eb0fd22-2ed9-cfd0-e6d0-5bae548c186e?restype=container",
-      "RequestMethod": "DELETE",
-      "RequestHeaders": {
-        "Authorization": "Sanitized",
-        "traceparent": "00-199bc8a52dd06b4d8603c61b7c007f65-e5f8081bf0e9194e-00",
-        "User-Agent": [
-          "azsdk-net-Storage.Files.DataLake/12.0.0-dev.20200305.1",
-          "(.NET Core 4.6.28325.01; Microsoft Windows 10.0.18363 )"
-        ],
-        "x-ms-client-request-id": "b5020bd1-bede-db81-f9f0-d606d3b9fd2c",
-        "x-ms-date": "Thu, 05 Mar 2020 21:57:34 GMT",
-        "x-ms-lease-id": "e18b4f44-2f41-525b-20ed-7bc224b59fee",
-        "x-ms-return-client-request-id": "true",
-        "x-ms-version": "2019-10-10"
-=======
       "RequestUri": "http://seannsecanary.blob.core.windows.net/test-filesystem-4eb0fd22-2ed9-cfd0-e6d0-5bae548c186e?restype=container",
       "RequestMethod": "DELETE",
       "RequestHeaders": {
@@ -155,39 +83,25 @@
         "x-ms-lease-id": "e18b4f44-2f41-525b-20ed-7bc224b59fee",
         "x-ms-return-client-request-id": "true",
         "x-ms-version": "2019-12-12"
->>>>>>> 32e373e2
       },
       "RequestBody": null,
       "StatusCode": 202,
       "ResponseHeaders": {
         "Content-Length": "0",
-<<<<<<< HEAD
-        "Date": "Thu, 05 Mar 2020 21:57:33 GMT",
-=======
         "Date": "Fri, 03 Apr 2020 21:04:07 GMT",
->>>>>>> 32e373e2
         "Server": [
           "Windows-Azure-Blob/1.0",
           "Microsoft-HTTPAPI/2.0"
         ],
         "x-ms-client-request-id": "b5020bd1-bede-db81-f9f0-d606d3b9fd2c",
-<<<<<<< HEAD
-        "x-ms-request-id": "9c495413-601e-0000-2739-f3923b000000",
-        "x-ms-version": "2019-10-10"
-=======
         "x-ms-request-id": "962286a9-f01e-0012-0afb-093670000000",
         "x-ms-version": "2019-12-12"
->>>>>>> 32e373e2
       },
       "ResponseBody": []
     }
   ],
   "Variables": {
     "RandomSeed": "1426980694",
-<<<<<<< HEAD
-    "Storage_TestConfigHierarchicalNamespace": "NamespaceTenant\nseanstagehierarchical\nU2FuaXRpemVk\nhttps://seanstagehierarchical.blob.core.windows.net\nhttp://seanstagehierarchical.file.core.windows.net\nhttp://seanstagehierarchical.queue.core.windows.net\nhttp://seanstagehierarchical.table.core.windows.net\n\n\n\n\nhttp://seanstagehierarchical-secondary.blob.core.windows.net\nhttp://seanstagehierarchical-secondary.file.core.windows.net\nhttp://seanstagehierarchical-secondary.queue.core.windows.net\nhttp://seanstagehierarchical-secondary.table.core.windows.net\n68390a19-a643-458b-b726-408abf67b4fc\nSanitized\n72f988bf-86f1-41af-91ab-2d7cd011db47\nhttps://login.microsoftonline.com/\nCloud\nBlobEndpoint=https://seanstagehierarchical.blob.core.windows.net/;QueueEndpoint=http://seanstagehierarchical.queue.core.windows.net/;FileEndpoint=http://seanstagehierarchical.file.core.windows.net/;BlobSecondaryEndpoint=http://seanstagehierarchical-secondary.blob.core.windows.net/;QueueSecondaryEndpoint=http://seanstagehierarchical-secondary.queue.core.windows.net/;FileSecondaryEndpoint=http://seanstagehierarchical-secondary.file.core.windows.net/;AccountName=seanstagehierarchical;AccountKey=Sanitized\n"
-=======
     "Storage_TestConfigHierarchicalNamespace": "NamespaceTenant\nseannsecanary\nU2FuaXRpemVk\nhttp://seannsecanary.blob.core.windows.net\nhttp://seannsecanary.file.core.windows.net\nhttp://seannsecanary.queue.core.windows.net\nhttp://seannsecanary.table.core.windows.net\n\n\n\n\nhttp://seannsecanary-secondary.blob.core.windows.net\nhttp://seannsecanary-secondary.file.core.windows.net\nhttp://seannsecanary-secondary.queue.core.windows.net\nhttp://seannsecanary-secondary.table.core.windows.net\n68390a19-a643-458b-b726-408abf67b4fc\nSanitized\n72f988bf-86f1-41af-91ab-2d7cd011db47\nhttps://login.microsoftonline.com/\nCloud\nBlobEndpoint=http://seannsecanary.blob.core.windows.net/;QueueEndpoint=http://seannsecanary.queue.core.windows.net/;FileEndpoint=http://seannsecanary.file.core.windows.net/;BlobSecondaryEndpoint=http://seannsecanary-secondary.blob.core.windows.net/;QueueSecondaryEndpoint=http://seannsecanary-secondary.queue.core.windows.net/;FileSecondaryEndpoint=http://seannsecanary-secondary.file.core.windows.net/;AccountName=seannsecanary;AccountKey=Sanitized\n"
->>>>>>> 32e373e2
   }
 }