﻿// Copyright (c) Microsoft Corporation. All rights reserved.
// Licensed under the MIT License.

using System;
using System.Buffers;
using System.Collections.Generic;
using System.ComponentModel;
using System.Diagnostics;
using System.Globalization;
using System.IO;
using System.Linq;
using System.Threading;
using System.Threading.Tasks;
using Azure.Core;
using Azure.Core.Pipeline;
using Azure.Storage.Blobs.Models;
using Azure.Storage.Cryptography;
using Azure.Storage.Shared;
using Metadata = System.Collections.Generic.IDictionary<string, string>;
using Tags = System.Collections.Generic.IDictionary<string, string>;

#pragma warning disable SA1402  // File may only contain a single type

namespace Azure.Storage.Blobs.Specialized
{
    /// <summary>
    /// The <see cref="BlockBlobClient"/> allows you to manipulate Azure
    /// Storage block blobs.
    ///
    /// Block blobs let you upload large blobs efficiently.  Block blobs are
    /// comprised of blocks, each of which is identified by a block ID. You
    /// create or modify a block blob by writing a set of blocks and
    /// committing them by their block IDs. Each block can be a different
    /// size, up to a maximum of 4,000 MB (100 MB for requests using REST
    /// versions before 2019-12-12 and 4 MB for requests using REST versions
    /// before 2016-05-31), and a block blob can include up to 50,000 blocks.
    /// The maximum size of a block blob is therefore approximately 190.73 TiB
    /// (4,000 MB X 50,000 blocks).  If you are writing a block blob that is
    /// no more than 5,000 MB in size, you can upload it in its entirety with a
    /// single write operation; see <see cref="UploadAsync(Stream, BlobUploadOptions, CancellationToken)"/>.
    ///
    /// When you upload a block to a blob in your storage account, it is
    /// associated with the specified block blob, but it does not become part
    /// of the blob until you commit a list of blocks that includes the new
    /// block's ID. New blocks remain in an uncommitted state until they are
    /// specifically committed or discarded. Writing a block does not update
    /// the last modified time of an existing blob.
    ///
    /// Block blobs include features that help you manage large files over
    /// networks.  With a block blob, you can upload multiple blocks in
    /// parallel to decrease upload time.  Each block can include an MD5 hash
    /// to verify the transfer, so you can track upload progress and re-send
    /// blocks as needed.You can upload blocks in any order, and determine
    /// their sequence in the final block list commitment step. You can also
    /// upload a new block to replace an existing uncommitted block of the
    /// same block ID.  You have one week to commit blocks to a blob before
    /// they are discarded.  All uncommitted blocks are also discarded when a
    /// block list commitment operation occurs but does not include them.
    ///
    /// You can modify an existing block blob by inserting, replacing, or
    /// deleting existing blocks. After uploading the block or blocks that
    /// have changed, you can commit a new version of the blob by committing
    /// the new blocks with the existing blocks you want to keep using a
    /// single commit operation. To insert the same range of bytes in two
    /// different locations of the committed blob, you can commit the same
    /// block in two places within the same commit operation.For any commit
    /// operation, if any block is not found, the entire commitment operation
    /// fails with an error, and the blob is not modified. Any block commitment
    /// overwrites the blob’s existing properties and metadata, and discards
    /// all uncommitted blocks.
    ///
    /// Block IDs are strings of equal length within a blob. Block client code
    /// usually uses base-64 encoding to normalize strings into equal lengths.
    /// When using base-64 encoding, the pre-encoded string must be 64 bytes
    /// or less.  Block ID values can be duplicated in different blobs.  A
    /// blob can have up to 100,000 uncommitted blocks, with a max total size
    /// of appoximately 381.46 TiB (4,000 MB x 100,000 blocks)
    ///
    /// If you write a block for a blob that does not exist, a new block blob
    /// is created, with a length of zero bytes.  This blob will appear in
    /// blob lists that include uncommitted blobs.  If you don’t commit any
    /// block to this blob, it and its uncommitted blocks will be discarded
    /// one week after the last successful block upload. All uncommitted
    /// blocks are also discarded when a new blob of the same name is created
    /// using a single step(rather than the two-step block upload-then-commit
    /// process).
    /// </summary>
    public class BlockBlobClient : BlobBaseClient
    {
        /// <summary>
        /// Gets the maximum number of bytes that can be sent in a call
        /// to <see cref="UploadAsync(Stream, BlobUploadOptions, CancellationToken)"/>. Supported value is now larger
        /// than <see cref="int.MaxValue"/>; please use
        /// <see cref="BlockBlobMaxUploadBlobLongBytes"/>.
        /// </summary>
        [EditorBrowsable(EditorBrowsableState.Never)]
        public virtual int BlockBlobMaxUploadBlobBytes => ClientConfiguration.Version < BlobClientOptions.ServiceVersion.V2019_12_12
            ? Constants.Blob.Block.Pre_2019_12_12_MaxUploadBytes
            : int.MaxValue; // value is larger than can be represented by an int

        /// <summary>
        /// Gets the maximum number of bytes that can be sent in a call
        /// to <see cref="UploadAsync(Stream, BlobUploadOptions, CancellationToken)"/>.
        /// </summary>
        public virtual long BlockBlobMaxUploadBlobLongBytes => ClientConfiguration.Version < BlobClientOptions.ServiceVersion.V2019_12_12
            ? Constants.Blob.Block.Pre_2019_12_12_MaxUploadBytes
            : Constants.Blob.Block.MaxUploadBytes;

        /// <summary>
        /// Gets the maximum number of bytes that can be sent in a call
        /// to <see cref="StageBlockAsync"/>. Supported value is now larger
        /// than <see cref="int.MaxValue"/>; please use
        /// <see cref="BlockBlobMaxStageBlockLongBytes"/>.
        /// </summary>
        [EditorBrowsable(EditorBrowsableState.Never)]
        public virtual int BlockBlobMaxStageBlockBytes => ClientConfiguration.Version < BlobClientOptions.ServiceVersion.V2019_12_12
            ? Constants.Blob.Block.Pre_2019_12_12_MaxStageBytes
            : int.MaxValue; // value is larger than can be represented by an int

        /// <summary>
        /// Gets the maximum number of bytes that can be sent in a call
        /// to <see cref="StageBlockAsync"/>.
        /// </summary>
        public virtual long BlockBlobMaxStageBlockLongBytes => ClientConfiguration.Version < BlobClientOptions.ServiceVersion.V2019_12_12
            ? Constants.Blob.Block.Pre_2019_12_12_MaxStageBytes
            : Constants.Blob.Block.MaxStageBytes;

        /// <summary>
        /// Gets the maximum number of blocks allowed in a block blob.
        /// </summary>
        public virtual int BlockBlobMaxBlocks => Constants.Blob.Block.MaxBlocks;

        /// <summary>
        /// BlockBlobRestClient.
        /// </summary>
        private readonly BlockBlobRestClient _blockBlobRestClient;

        /// <summary>
        /// BlockBlobRestClient.
        /// </summary>
        internal virtual BlockBlobRestClient BlockBlobRestClient => _blockBlobRestClient;

        #region ctors
        /// <summary>
        /// Initializes a new instance of the <see cref="BlockBlobClient"/>
        /// class for mocking.
        /// </summary>
        protected BlockBlobClient()
        {
        }

        /// <summary>
        /// Initializes a new instance of the <see cref="BlockBlobClient"/>
        /// class.
        /// </summary>
        /// <param name="connectionString">
        /// A connection string includes the authentication information
        /// required for your application to access data in an Azure Storage
        /// account at runtime.
        ///
        /// For more information,
        /// <see href="https://docs.microsoft.com/azure/storage/common/storage-configure-connection-string">
        /// Configure Azure Storage connection strings</see>
        /// </param>
        /// <param name="containerName">
        /// The name of the container containing this block blob.
        /// </param>
        /// <param name="blobName">
        /// The name of this block blob.
        /// </param>
        public BlockBlobClient(string connectionString, string containerName, string blobName)
            : base(connectionString, containerName, blobName)
        {
            _blockBlobRestClient = BuildBlockBlobRestClient(
                connectionString,
                containerName,
                blobName);
        }

        /// <summary>
        /// Initializes a new instance of the <see cref="BlockBlobClient"/>
        /// class.
        /// </summary>
        /// <param name="connectionString">
        /// A connection string includes the authentication information
        /// required for your application to access data in an Azure Storage
        /// account at runtime.
        ///
        /// For more information,
        /// <see href="https://docs.microsoft.com/azure/storage/common/storage-configure-connection-string">
        /// Configure Azure Storage connection strings</see>
        /// </param>
        /// <param name="blobContainerName">
        /// The name of the container containing this block blob.
        /// </param>
        /// <param name="blobName">
        /// The name of this block blob.
        /// </param>
        /// <param name="options">
        /// Optional client options that define the transport pipeline
        /// policies for authentication, retries, etc., that are applied to
        /// every request.
        /// </param>
        public BlockBlobClient(string connectionString, string blobContainerName, string blobName, BlobClientOptions options)
            : base(connectionString, blobContainerName, blobName, options)
        {
            _blockBlobRestClient = BuildBlockBlobRestClient(
                connectionString,
                blobContainerName,
                blobName);
            AssertNoClientSideEncryption(options);
        }

        /// <summary>
        /// Initializes a new instance of the <see cref="BlockBlobClient"/>
        /// class.
        /// </summary>
        /// <param name="blobUri">
        /// A <see cref="Uri"/> referencing the block blob that includes the
        /// name of the account, the name of the container, and the name of
        /// the blob.
        /// </param>
        /// <param name="options">
        /// Optional client options that define the transport pipeline
        /// policies for authentication, retries, etc., that are applied to
        /// every request.
        /// </param>
        public BlockBlobClient(Uri blobUri, BlobClientOptions options = default)
            : base(blobUri, options)
        {
            _blockBlobRestClient = BuildBlockBlobRestClient(blobUri);
            AssertNoClientSideEncryption(options);
        }

        /// <summary>
        /// Initializes a new instance of the <see cref="BlockBlobClient"/>
        /// class.
        /// </summary>
        /// <param name="blobUri">
        /// A <see cref="Uri"/> referencing the blob that includes the
        /// name of the account, the name of the container, and the name of
        /// the blob.
        /// </param>
        /// <param name="credential">
        /// The shared key credential used to sign requests.
        /// </param>
        /// <param name="options">
        /// Optional client options that define the transport pipeline
        /// policies for authentication, retries, etc., that are applied to
        /// every request.
        /// </param>
        public BlockBlobClient(Uri blobUri, StorageSharedKeyCredential credential, BlobClientOptions options = default)
            : base(blobUri, credential, options)
        {
            _blockBlobRestClient = BuildBlockBlobRestClient(blobUri);
            AssertNoClientSideEncryption(options);
        }

        /// <summary>
        /// Initializes a new instance of the <see cref="BlockBlobClient"/>
        /// class.
        /// </summary>
        /// <param name="blobUri">
        /// A <see cref="Uri"/> referencing the blob that includes the
        /// name of the account, the name of the container, and the name of
        /// the blob.
        /// Must not contain shared access signature, which should be passed in the second parameter.
        /// </param>
        /// <param name="credential">
        /// The shared access signature credential used to sign requests.
        /// </param>
        /// <param name="options">
        /// Optional client options that define the transport pipeline
        /// policies for authentication, retries, etc., that are applied to
        /// every request.
        /// </param>
        /// <remarks>
        /// This constructor should only be used when shared access signature needs to be updated during lifespan of this client.
        /// </remarks>
        public BlockBlobClient(Uri blobUri, AzureSasCredential credential, BlobClientOptions options = default)
            : base(blobUri, credential, options)
        {
            _blockBlobRestClient = BuildBlockBlobRestClient(blobUri);
            AssertNoClientSideEncryption(options);
        }

        /// <summary>
        /// Initializes a new instance of the <see cref="BlockBlobClient"/>
        /// class.
        /// </summary>
        /// <param name="blobUri">
        /// A <see cref="Uri"/> referencing the blob that includes the
        /// name of the account, the name of the container, and the name of
        /// the blob.
        /// </param>
        /// <param name="credential">
        /// The token credential used to sign requests.
        /// </param>
        /// <param name="options">
        /// Optional client options that define the transport pipeline
        /// policies for authentication, retries, etc., that are applied to
        /// every request.
        /// </param>
        public BlockBlobClient(Uri blobUri, TokenCredential credential, BlobClientOptions options = default)
            : base(blobUri, credential, options)
        {
            _blockBlobRestClient = BuildBlockBlobRestClient(blobUri);
            AssertNoClientSideEncryption(options);
        }

        /// <summary>
        /// Initializes a new instance of the <see cref="BlockBlobClient"/>
        /// class.
        /// </summary>
        /// <param name="blobUri">
        /// A <see cref="Uri"/> referencing the block blob that includes the
        /// name of the account, the name of the container, and the name of
        /// the blob.
        /// </param>
        /// <param name="clientConfiguration">
        /// <see cref="BlobClientConfiguration"/>.
        /// </param>
        internal BlockBlobClient(
            Uri blobUri,
            BlobClientConfiguration clientConfiguration)
            : base(
                  blobUri,
                  clientConfiguration,
                  clientSideEncryption: default)
        {
            _blockBlobRestClient = BuildBlockBlobRestClient(blobUri);
        }

        /// <summary>
        /// Initializes a new instance of the <see cref="BlockBlobClient"/>
        /// class.
        /// </summary>
        /// <param name="blobUri">
        /// A <see cref="Uri"/> referencing the block blob that includes the
        /// name of the account, the name of the container, and the name of
        /// the blob.
        /// </param>
        /// <param name="options">
        /// Optional client options that define the transport pipeline
        /// policies for authentication, retries, etc., that are applied to
        /// every request.
        /// </param>
        /// <param name="pipeline">
        /// The transport pipeline used to send every request.
        /// </param>
        /// <returns>
        /// New instanc of the <see cref="BlockBlobClient"/> class.
        /// </returns>
        protected static BlockBlobClient CreateClient(Uri blobUri, BlobClientOptions options, HttpPipeline pipeline)
        {
            return new BlockBlobClient(
                blobUri,
                new BlobClientConfiguration(
                    pipeline,
                    null,
                    new StorageClientDiagnostics(options),
                    options.Version,
                    null,
                    null));
        }

        private static void AssertNoClientSideEncryption(BlobClientOptions options)
        {
            if (options?._clientSideEncryptionOptions != default)
            {
                throw Errors.ClientSideEncryption.TypeNotSupported(typeof(BlockBlobClient));
            }
        }

        private BlockBlobRestClient BuildBlockBlobRestClient(
            string connectionString,
            string blobContainerName,
            string blobName)
        {
            StorageConnectionString conn = StorageConnectionString.Parse(connectionString);
            BlobUriBuilder uriBuilder = new BlobUriBuilder(conn.BlobEndpoint)
            {
                BlobContainerName = blobContainerName,
                BlobName = blobName
            };
            return BuildBlockBlobRestClient(uriBuilder);
        }

        private BlockBlobRestClient BuildBlockBlobRestClient(Uri uri)
            => BuildBlockBlobRestClient(new BlobUriBuilder(uri));

        private BlockBlobRestClient BuildBlockBlobRestClient(BlobUriBuilder uriBuilder)
        {
            string containerName = uriBuilder.BlobContainerName;
            string blobName = uriBuilder.BlobName;
            uriBuilder.BlobContainerName = null;
            uriBuilder.BlobName = null;
            return new BlockBlobRestClient(
                clientDiagnostics: _clientConfiguration.ClientDiagnostics,
                pipeline: _clientConfiguration.Pipeline,
                url: uriBuilder.ToUri().ToString(),
                containerName: containerName,
                blob: blobName.EscapePath(),
                version: _clientConfiguration.Version.ToVersionString());
        }
        #endregion ctors

        /// <summary>
        /// Initializes a new instance of the <see cref="BlockBlobClient"/>
        /// class with an identical <see cref="Uri"/> source but the specified
        /// <paramref name="snapshot"/> timestamp.
        ///
        /// For more information, see
        /// <see href="https://docs.microsoft.com/en-us/rest/api/storageservices/creating-a-snapshot-of-a-blob">
        /// Create a snapshot of a blob</see>.
        /// </summary>
        /// <param name="snapshot">The snapshot identifier.</param>
        /// <returns>A new <see cref="BlockBlobClient"/> instance.</returns>
        /// <remarks>
        /// Pass null or empty string to remove the snapshot returning a URL
        /// to the base blob.
        /// </remarks>
        public new BlockBlobClient WithSnapshot(string snapshot) => (BlockBlobClient)WithSnapshotCore(snapshot);

        /// <summary>
        /// Initializes a new instance of the <see cref="BlockBlobClient"/>
        /// class with an identical <see cref="Uri"/> source but the specified
        /// <paramref name="versionId"/> timestamp.
        ///
        /// </summary>
        /// <param name="versionId">The version identifier.</param>
        /// <returns>A new <see cref="BlockBlobClient"/> instance.</returns>
        /// <remarks>
        /// Pass null or empty string to remove the snapshot returning a URL
        /// to the base blob.
        /// </remarks>
        public new BlockBlobClient WithVersion(string versionId)
        {
            var builder = new BlobUriBuilder(Uri) { VersionId = versionId };
            return new BlockBlobClient(builder.ToUri(), ClientConfiguration);
        }

        /// <summary>
        /// Creates a new instance of the <see cref="BlockBlobClient"/> class
        /// with an identical <see cref="Uri"/> source but the specified
        /// <paramref name="snapshot"/> timestamp.
        /// </summary>
        /// <param name="snapshot">The snapshot identifier.</param>
        /// <returns>A new <see cref="BlockBlobClient"/> instance.</returns>
        protected sealed override BlobBaseClient WithSnapshotCore(string snapshot)
        {
            var builder = new BlobUriBuilder(Uri) { Snapshot = snapshot };

            return new BlockBlobClient(builder.ToUri(), ClientConfiguration);
        }

        /// <summary>
        /// Initializes a new instance of the <see cref="BlockBlobClient"/>
        /// class with an identical <see cref="Uri"/> source but the specified
        /// <paramref name="customerProvidedKey"/>.
        ///
        /// </summary>
        /// <param name="customerProvidedKey">The customer provided key.</param>
        /// <returns>A new <see cref="BlockBlobClient"/> instance.</returns>
        /// <remarks>
        /// Pass null to remove the customer provide key in the returned <see cref="BlockBlobClient"/>.
        /// </remarks>
        public new BlockBlobClient WithCustomerProvidedKey(CustomerProvidedKey? customerProvidedKey)
        {
            BlobClientConfiguration newClientConfiguration = BlobClientConfiguration.DeepCopy(ClientConfiguration);
            newClientConfiguration.CustomerProvidedKey = customerProvidedKey;
            return new BlockBlobClient(
                blobUri: Uri,
                clientConfiguration: newClientConfiguration);
        }

        /// <summary>
        /// Initializes a new instance of the <see cref="BlockBlobClient"/>
        /// class with an identical <see cref="Uri"/> source but the specified
        /// <paramref name="encryptionScope"/>.
        ///
        /// </summary>
        /// <param name="encryptionScope">The encryption scope.</param>
        /// <returns>A new <see cref="BlockBlobClient"/> instance.</returns>
        /// <remarks>
        /// Pass null to remove the encryption scope in the returned <see cref="BlockBlobClient"/>.
        /// </remarks>
        public new BlockBlobClient WithEncryptionScope(string encryptionScope)
        {
            BlobClientConfiguration newClientConfiguration = BlobClientConfiguration.DeepCopy(ClientConfiguration);
            newClientConfiguration.EncryptionScope = encryptionScope;
            return new BlockBlobClient(
                blobUri: Uri,
                clientConfiguration: newClientConfiguration);
        }

        ///// <summary>
        ///// Creates a new BlockBlobURL object identical to the source but with the specified version ID.
        ///// </summary>
        ///// <remarks>
        ///// Pass null or empty string to remove the snapshot returning a URL to the base blob.
        ///// </remarks>
        ///// <param name="versionId">A string of the version identifier.</param>
        ///// <returns></returns>
        //public new BlockBlobClient WithVersionId(string versionId) => (BlockBlobUri)this.WithVersionIdImpl(versionId);

        //protected sealed override Blobclient WithVersionIdImpl(string versionId)
        //{
        //    var builder = new BlobUriBuilder(this.Uri) { VersionId = versionId };
        //    return new BlockBlobClient(builder.ToUri(), this.Pipeline);
        //}

        #region Upload
        /// <summary>
        /// The <see cref="Upload(Stream, BlobUploadOptions, CancellationToken)"/>
        /// operation overwrites the contents of the blob, creating a new block
        /// blob if none exists.  Overwriting an existing block blob replaces
        /// any existing metadata on the blob.
        ///
        /// Set <see href="https://docs.microsoft.com/en-us/rest/api/storageservices/specifying-conditional-headers-for-blob-service-operations">
        /// access conditions</see> through <see cref="BlobUploadOptions.Conditions"/>
        /// to avoid overwriting existing data.
        ///
        /// Partial updates are not supported with <see cref="Upload(Stream, BlobUploadOptions, CancellationToken)"/>;
        /// the content of the existing blob is overwritten with the content
        /// of the new blob.  To perform a partial update of the content of a
        /// block blob, use the <see cref="StageBlock"/> and
        /// <see cref="CommitBlockList(IEnumerable{string}, CommitBlockListOptions, CancellationToken)" /> operations.
        ///
        /// For more information, see
        /// <see href="https://docs.microsoft.com/rest/api/storageservices/put-blob">
        /// Put Blob</see>.
        /// </summary>
        /// <param name="content">
        /// A <see cref="Stream"/> containing the content to upload.
        /// </param>
        /// <param name="options">
        /// Optional parameters.
        /// </param>
        /// <param name="cancellationToken">
        /// Optional <see cref="CancellationToken"/> to propagate
        /// notifications that the operation should be cancelled.
        /// </param>
        /// <returns>
        /// A <see cref="Response{BlobContentInfo}"/> describing the
        /// state of the updated block blob.
        /// </returns>
        /// <remarks>
        /// A <see cref="RequestFailedException"/> will be thrown if
        /// a failure occurs.
        /// </remarks>
        public virtual Response<BlobContentInfo> Upload(
            Stream content,
            BlobUploadOptions options,
            CancellationToken cancellationToken = default)
        {
            var uploader = GetPartitionedUploader(
                transferOptions: options?.TransferOptions ?? default,
                operationName: $"{nameof(BlockBlobClient)}.{nameof(Upload)}");

            return uploader.UploadInternal(
                content,
                options,
                options.ProgressHandler,
                async: false,
                cancellationToken).EnsureCompleted();
        }

        /// <summary>
        /// The <see cref="UploadAsync(Stream, BlobUploadOptions, CancellationToken)"/>
        /// operation overwrites the contents of the blob, creating a new block
        /// blob if none exists.  Overwriting an existing block blob replaces
        /// any existing metadata on the blob.
        ///
        /// Set <see href="https://docs.microsoft.com/en-us/rest/api/storageservices/specifying-conditional-headers-for-blob-service-operations">
        /// access conditions</see> through <see cref="BlobUploadOptions.Conditions"/>
        /// to avoid overwriting existing data.
        ///
        /// Partial updates are not supported with <see cref="UploadAsync(Stream, BlobUploadOptions, CancellationToken)"/>;
        /// the content of the existing blob is overwritten with the content
        /// of the new blob.  To perform a partial update of the content of a
        /// block blob, use the <see cref="StageBlock"/> and
        /// <see cref="CommitBlockListAsync(IEnumerable{string}, CommitBlockListOptions, CancellationToken)" /> operations.
        ///
        /// For more information, see
        /// <see href="https://docs.microsoft.com/rest/api/storageservices/put-blob">
        /// Put Blob</see>.
        /// </summary>
        /// <param name="content">
        /// A <see cref="Stream"/> containing the content to upload.
        /// </param>
        /// <param name="options">
        /// Optional parameters.
        /// </param>
        /// <param name="cancellationToken">
        /// Optional <see cref="CancellationToken"/> to propagate
        /// notifications that the operation should be cancelled.
        /// </param>
        /// <returns>
        /// A <see cref="Response{BlobContentInfo}"/> describing the
        /// state of the updated block blob.
        /// </returns>
        /// <remarks>
        /// A <see cref="RequestFailedException"/> will be thrown if
        /// a failure occurs.
        /// </remarks>
        public virtual async Task<Response<BlobContentInfo>> UploadAsync(
            Stream content,
            BlobUploadOptions options,
            CancellationToken cancellationToken = default)
        {
            var uploader = GetPartitionedUploader(
                transferOptions: options?.TransferOptions ?? default,
                operationName: $"{nameof(BlockBlobClient)}.{nameof(Upload)}");

            return await uploader.UploadInternal(
                content,
                options,
                options.ProgressHandler,
                async: true,
                cancellationToken)
                .ConfigureAwait(false);
        }

        /// <summary>
        /// The <see cref="Upload(Stream, BlobHttpHeaders, Metadata, BlobRequestConditions, AccessTier?, IProgress{long}, CancellationToken)"/>
        /// operation overwrites the contents of the blob, creating a new block
        /// blob if none exists.  Overwriting an existing block blob replaces
        /// any existing metadata on the blob.
        ///
        /// Set <see href="https://docs.microsoft.com/en-us/rest/api/storageservices/specifying-conditional-headers-for-blob-service-operations">
        /// access conditions</see> through <see cref="BlobRequestConditions"/>
        /// to avoid overwriting existing data.
        ///
        /// Partial updates are not supported with <see cref="Upload(Stream, BlobHttpHeaders, Metadata, BlobRequestConditions, AccessTier?, IProgress{long}, CancellationToken)"/>;
        /// the content of the existing blob is overwritten with the content
        /// of the new blob.  To perform a partial update of the content of a
        /// block blob, use the <see cref="StageBlock"/> and
        /// <see cref="CommitBlockList(IEnumerable{string}, BlobHttpHeaders, Metadata, BlobRequestConditions, AccessTier?, CancellationToken)" /> operations.
        ///
        /// For more information, see
        /// <see href="https://docs.microsoft.com/rest/api/storageservices/put-blob">
        /// Put Blob</see>.
        /// </summary>
        /// <param name="content">
        /// A <see cref="Stream"/> containing the content to upload.
        /// </param>
        /// <param name="httpHeaders">
        /// Optional standard HTTP header properties that can be set for the
        /// block blob.
        /// </param>
        /// <param name="metadata">
        /// Optional custom metadata to set for this block blob.
        /// </param>
        /// <param name="conditions">
        /// Optional <see cref="BlockBlobClient"/> to add
        /// conditions on the creation of this new block blob.
        /// </param>
        /// <param name="accessTier">
        /// Optional <see cref="AccessTier"/>
        /// Indicates the tier to be set on the blob.
        /// </param>
        /// <param name="progressHandler">
        /// Optional <see cref="IProgress{Long}"/> to provide
        /// progress updates about data transfers.
        /// </param>
        /// <param name="cancellationToken">
        /// Optional <see cref="CancellationToken"/> to propagate
        /// notifications that the operation should be cancelled.
        /// </param>
        /// <returns>
        /// A <see cref="Response{BlobContentInfo}"/> describing the
        /// state of the updated block blob.
        /// </returns>
        /// <remarks>
        /// A <see cref="RequestFailedException"/> will be thrown if
        /// a failure occurs.
        /// </remarks>
        [EditorBrowsable(EditorBrowsableState.Never)]
        public virtual Response<BlobContentInfo> Upload(
            Stream content,
            BlobHttpHeaders httpHeaders = default,
            Metadata metadata = default,
            BlobRequestConditions conditions = default,
            AccessTier? accessTier = default,
            IProgress<long> progressHandler = default,
            CancellationToken cancellationToken = default)
            => Upload(
                content,
                new BlobUploadOptions
                {
                    HttpHeaders = httpHeaders,
                    Metadata = metadata,
                    Conditions = conditions,
                    AccessTier = accessTier,
                    ProgressHandler = progressHandler,
                },
                cancellationToken);

        /// <summary>
        /// The <see cref="UploadAsync(Stream, BlobHttpHeaders, Metadata, BlobRequestConditions, AccessTier?, IProgress{long}, CancellationToken)"/>
        /// operation overwrites the contents of the blob, creating a new block
        /// blob if none exists.  Overwriting an existing block blob replaces
        /// any existing metadata on the blob.
        ///
        /// Set <see href="https://docs.microsoft.com/en-us/rest/api/storageservices/specifying-conditional-headers-for-blob-service-operations">
        /// access conditions</see> through <see cref="BlobRequestConditions"/>
        /// to avoid overwriting existing data.
        ///
        /// Partial updates are not supported with <see cref="UploadAsync(Stream, BlobHttpHeaders, Metadata, BlobRequestConditions, AccessTier?, IProgress{long}, CancellationToken)"/>;
        /// the content of the existing blob is overwritten with the content
        /// of the new blob.  To perform a partial update of the content of a
        /// block blob, use the <see cref="StageBlockAsync"/> and
        /// <see cref="CommitBlockListAsync(IEnumerable{string}, BlobHttpHeaders, Metadata, BlobRequestConditions, AccessTier?, CancellationToken)" /> operations.
        ///
        /// For more information, see
        /// <see href="https://docs.microsoft.com/rest/api/storageservices/put-blob">
        /// Put Blob</see>.
        /// </summary>
        /// <param name="content">
        /// A <see cref="Stream"/> containing the content to upload.
        /// </param>
        /// <param name="httpHeaders">
        /// Optional standard HTTP header properties that can be set for the
        /// block blob.
        /// </param>
        /// <param name="metadata">
        /// Optional custom metadata to set for this block blob.
        /// </param>
        /// <param name="conditions">
        /// Optional <see cref="BlobRequestConditions"/> to add
        /// conditions on the creation of this new block blob.
        /// </param>
        /// <param name="accessTier">
        /// Optional <see cref="AccessTier"/>
        /// Indicates the tier to be set on the blob.
        /// </param>
        /// <param name="progressHandler">
        /// Optional <see cref="IProgress{Long}"/> to provide
        /// progress updates about data transfers.
        /// </param>
        /// <param name="cancellationToken">
        /// Optional <see cref="CancellationToken"/> to propagate
        /// notifications that the operation should be cancelled.
        /// </param>
        /// <returns>
        /// A <see cref="Response{BlobContentInfo}"/> describing the
        /// state of the updated block blob.
        /// </returns>
        /// <remarks>
        /// A <see cref="RequestFailedException"/> will be thrown if
        /// a failure occurs.
        /// </remarks>
        [EditorBrowsable(EditorBrowsableState.Never)]
        public virtual async Task<Response<BlobContentInfo>> UploadAsync(
            Stream content,
            BlobHttpHeaders httpHeaders = default,
            Metadata metadata = default,
            BlobRequestConditions conditions = default,
            AccessTier? accessTier = default,
            IProgress<long> progressHandler = default,
            CancellationToken cancellationToken = default)
            => await UploadAsync(
                content,
                new BlobUploadOptions
                {
                    HttpHeaders = httpHeaders,
                    Metadata = metadata,
                    Conditions = conditions,
                    AccessTier = accessTier,
                    ProgressHandler = progressHandler,
                },
                cancellationToken).ConfigureAwait(false);

        /// <summary>
        /// The <see cref="UploadInternal"/>
        /// operation overwrites the contents of the blob, creating a new block
        /// blob if none exists.  Overwriting an existing block blob replaces
        /// any existing metadata on the blob.
        ///
        /// Set <see href="https://docs.microsoft.com/en-us/rest/api/storageservices/specifying-conditional-headers-for-blob-service-operations">
        /// access conditions</see> through <see cref="BlobRequestConditions"/>
        /// to avoid overwriting existing data.
        ///
        /// Partial updates are not supported with <see cref="UploadInternal"/>;
        /// the content of the existing blob is overwritten with the content
        /// of the new blob.  To perform a partial update of the content of a
        /// block blob, use the <see cref="StageBlockInternal"/> and
        /// <see cref="CommitBlockListInternal" /> operations.
        ///
        /// For more information, see
        /// <see href="https://docs.microsoft.com/rest/api/storageservices/put-blob">
        /// Put Blob</see>.
        /// </summary>
        /// <param name="content">
        /// A <see cref="Stream"/> containing the content to upload.
        /// </param>
        /// <param name="blobHttpHeaders">
        /// Optional standard HTTP header properties that can be set for the
        /// block blob.
        /// </param>
        /// <param name="metadata">
        /// Optional custom metadata to set for this block blob.
        /// </param>
        /// <param name="tags">
        /// Optional tags to set for this block blob.
        /// </param>
        /// <param name="conditions">
        /// Optional <see cref="BlockBlobClient"/> to add
        /// conditions on the creation of this new block blob.
        /// </param>
        /// <param name="accessTier">
        /// Optional <see cref="AccessTier"/>
        /// Indicates the tier to be set on the blob.
        /// </param>
        /// <param name="progressHandler">
        /// Optional <see cref="IProgress{Long}"/> to provide
        /// progress updates about data transfers.
        /// </param>
        /// <param name="operationName">
        /// The name of the calling operation.
        /// </param>
        /// <param name="async">
        /// Whether to invoke the operation asynchronously.
        /// </param>
        /// <param name="cancellationToken">
        /// Optional <see cref="CancellationToken"/> to propagate
        /// notifications that the operation should be cancelled.
        /// </param>
        /// <returns>
        /// A <see cref="Response{BlobContentInfo}"/> describing the
        /// state of the updated block blob.
        /// </returns>
        /// <remarks>
        /// A <see cref="RequestFailedException"/> will be thrown if
        /// a failure occurs.
        /// </remarks>
        internal virtual async Task<Response<BlobContentInfo>> UploadInternal(
            Stream content,
            BlobHttpHeaders blobHttpHeaders,
            Metadata metadata,
            Tags tags,
            BlobRequestConditions conditions,
            AccessTier? accessTier,
            IProgress<long> progressHandler,
            string operationName,
            bool async,
            CancellationToken cancellationToken)
        {
            content = content?.WithNoDispose().WithProgress(progressHandler);
            DiagnosticScope scope = ClientConfiguration.ClientDiagnostics.CreateScope(operationName);
            using (ClientConfiguration.Pipeline.BeginLoggingScope(nameof(BlockBlobClient)))
            {
                ClientConfiguration.Pipeline.LogMethodEnter(
                    nameof(BlockBlobClient),
                    message:
                    $"{nameof(Uri)}: {Uri}\n" +
                    $"{nameof(blobHttpHeaders)}: {blobHttpHeaders}\n" +
                    $"{nameof(conditions)}: {conditions}");
                try
                {
                    scope.Start();
                    Errors.VerifyStreamPosition(content, nameof(content));

                    ResponseWithHeaders<BlockBlobUploadHeaders> response;

                    if (async)
                    {
                        response = await BlockBlobRestClient.UploadAsync(
                            contentLength: (content?.Length - content?.Position) ?? 0,
                            body: content,
                            blobContentType: blobHttpHeaders?.ContentType,
                            blobContentEncoding: blobHttpHeaders?.ContentEncoding,
                            blobContentLanguage: blobHttpHeaders?.ContentLanguage,
                            blobContentMD5: blobHttpHeaders?.ContentHash,
                            blobCacheControl: blobHttpHeaders?.CacheControl,
                            metadata: metadata,
                            leaseId: conditions?.LeaseId,
                            blobContentDisposition: blobHttpHeaders?.ContentDisposition,
                            encryptionKey: ClientConfiguration.CustomerProvidedKey?.EncryptionKey,
                            encryptionKeySha256: ClientConfiguration.CustomerProvidedKey?.EncryptionKeyHash,
                            encryptionAlgorithm: ClientConfiguration.CustomerProvidedKey?.EncryptionAlgorithm == null ? null : EncryptionAlgorithmTypeInternal.AES256,
                            encryptionScope: ClientConfiguration.EncryptionScope,
                            tier: accessTier,
                            ifModifiedSince: conditions?.IfModifiedSince,
                            ifUnmodifiedSince: conditions?.IfUnmodifiedSince,
                            ifMatch: conditions?.IfMatch?.ToString(),
                            ifNoneMatch: conditions?.IfNoneMatch?.ToString(),
                            ifTags: conditions?.TagConditions,
                            blobTagsString: tags?.ToTagsString(),
                            cancellationToken: cancellationToken)
                            .ConfigureAwait(false);
                    }
                    else
                    {
                        response = BlockBlobRestClient.Upload(
                            contentLength: (content?.Length - content?.Position) ?? 0,
                            body: content,
                            blobContentType: blobHttpHeaders?.ContentType,
                            blobContentEncoding: blobHttpHeaders?.ContentEncoding,
                            blobContentLanguage: blobHttpHeaders?.ContentLanguage,
                            blobContentMD5: blobHttpHeaders?.ContentHash,
                            blobCacheControl: blobHttpHeaders?.CacheControl,
                            metadata: metadata,
                            leaseId: conditions?.LeaseId,
                            blobContentDisposition: blobHttpHeaders?.ContentDisposition,
                            encryptionKey: ClientConfiguration.CustomerProvidedKey?.EncryptionKey,
                            encryptionKeySha256: ClientConfiguration.CustomerProvidedKey?.EncryptionKeyHash,
                            encryptionAlgorithm: ClientConfiguration.CustomerProvidedKey?.EncryptionAlgorithm == null ? null : EncryptionAlgorithmTypeInternal.AES256,
                            encryptionScope: ClientConfiguration.EncryptionScope,
                            tier: accessTier,
                            ifModifiedSince: conditions?.IfModifiedSince,
                            ifUnmodifiedSince: conditions?.IfUnmodifiedSince,
                            ifMatch: conditions?.IfMatch?.ToString(),
                            ifNoneMatch: conditions?.IfNoneMatch?.ToString(),
                            ifTags: conditions?.TagConditions,
                            blobTagsString: tags?.ToTagsString(),
                            cancellationToken: cancellationToken);
                    }

                    return Response.FromValue(
                        response.ToBlobContentInfo(),
                        response.GetRawResponse());
                }
                catch (Exception ex)
                {
                    ClientConfiguration.Pipeline.LogException(ex);
                    scope.Failed(ex);
                    throw;
                }
                finally
                {
                    ClientConfiguration.Pipeline.LogMethodExit(nameof(BlockBlobClient));
                    scope.Dispose();
                }
            }
        }
        #endregion Upload

        #region StageBlock
        /// <summary>
        /// The <see cref="StageBlock"/> operation creates a new block as
        /// part of a block blob's "staging area" to be eventually committed
        /// via the <see cref="CommitBlockList(IEnumerable{string}, CommitBlockListOptions, CancellationToken)"/> operation.
        ///
        /// For more information, see
        /// <see href="https://docs.microsoft.com/en-us/rest/api/storageservices/put-block">
        /// Put Block</see>.
        /// </summary>
        /// <param name="base64BlockId">
        /// A valid Base64 string value that identifies the block. Prior to
        /// encoding, the string must be less than or equal to 64 bytes in
        /// size.
        ///
        /// For a given blob, the length of the value specified for the
        /// blockid parameter must be the same size for each block. Note that
        /// the Base64 string must be URL-encoded.
        /// </param>
        /// <param name="content">
        /// A <see cref="Stream"/> containing the content to upload.
        /// </param>
        /// <param name="transactionalContentHash">
        /// An optional MD5 hash of the block <paramref name="content"/>.
        /// This hash is used to verify the integrity of the block during
        /// transport.  When this value is specified, the storage service
        /// compares the hash of the content that has arrived with this value.
        /// Note that this MD5 hash is not stored with the blob.  If the two
        /// hashes do not match, the operation will throw a
        /// <see cref="RequestFailedException"/>.
        /// </param>
        /// <param name="conditions">
        /// Optional <see cref="BlobRequestConditions"/> to add
        /// conditions on the upload of this block.
        /// </param>
        /// <param name="progressHandler">
        /// Optional <see cref="IProgress{Long}"/> to provide
        /// progress updates about data transfers.
        /// </param>
        /// <param name="cancellationToken">
        /// Optional <see cref="CancellationToken"/> to propagate
        /// notifications that the operation should be cancelled.
        /// </param>
        /// <returns>
        /// A <see cref="Response{BlockInfo}"/> describing the
        /// state of the updated block.
        /// </returns>
        /// <remarks>
        /// A <see cref="RequestFailedException"/> will be thrown if
        /// a failure occurs.
        /// </remarks>
        public virtual Response<BlockInfo> StageBlock(
            string base64BlockId,
            Stream content,
            byte[] transactionalContentHash = default,
            BlobRequestConditions conditions = default,
            IProgress<long> progressHandler = default,
            CancellationToken cancellationToken = default) =>
            StageBlockInternal(
                base64BlockId,
                content,
                transactionalContentHash,
                conditions,
                progressHandler,
                false, // async
                cancellationToken)
                .EnsureCompleted();

        /// <summary>
        /// The <see cref="StageBlockAsync"/> operation creates a new block as
        /// part of a block blob's "staging area" to be eventually committed
        /// via the <see cref="CommitBlockListAsync(IEnumerable{string}, CommitBlockListOptions, CancellationToken)"/> operation.
        ///
        /// For more information, see
        /// <see href="https://docs.microsoft.com/en-us/rest/api/storageservices/put-block">
        /// Put Block</see>.
        /// </summary>
        /// <param name="base64BlockId">
        /// A valid Base64 string value that identifies the block. Prior to
        /// encoding, the string must be less than or equal to 64 bytes in
        /// size.
        ///
        /// For a given blob, the length of the value specified for the
        /// blockid parameter must be the same size for each block. Note that
        /// the Base64 string must be URL-encoded.
        /// </param>
        /// <param name="content">
        /// A <see cref="Stream"/> containing the content to upload.
        /// </param>
        /// <param name="transactionalContentHash">
        /// An optional MD5 hash of the block <paramref name="content"/>.
        /// This hash is used to verify the integrity of the block during
        /// transport.  When this value is specified, the storage service
        /// compares the hash of the content that has arrived with this value.
        /// Note that this MD5 hash is not stored with the blob.  If the two
        /// hashes do not match, the operation will throw a
        /// <see cref="RequestFailedException"/>.
        /// </param>
        /// <param name="conditions">
        /// Optional <see cref="BlobRequestConditions"/> to add
        /// conditions on the upload of this block.
        /// </param>
        /// <param name="progressHandler">
        /// Optional <see cref="IProgress{Long}"/> to provide
        /// progress updates about data transfers.
        /// </param>
        /// <param name="cancellationToken">
        /// Optional <see cref="CancellationToken"/> to propagate
        /// notifications that the operation should be cancelled.
        /// </param>
        /// <returns>
        /// A <see cref="Response{BlockInfo}"/> describing the
        /// state of the updated block.
        /// </returns>
        /// <remarks>
        /// A <see cref="RequestFailedException"/> will be thrown if
        /// a failure occurs.
        /// </remarks>
        public virtual async Task<Response<BlockInfo>> StageBlockAsync(
            string base64BlockId,
            Stream content,
            byte[] transactionalContentHash = default,
            BlobRequestConditions conditions = default,
            IProgress<long> progressHandler = default,
            CancellationToken cancellationToken = default) =>
            await StageBlockInternal(
                base64BlockId,
                content,
                transactionalContentHash,
                conditions,
                progressHandler,
                true, // async
                cancellationToken)
                .ConfigureAwait(false);

        /// <summary>
        /// The <see cref="StageBlockInternal"/> operation creates a new block
        /// as part of a block blob's "staging area" to be eventually committed
        /// via the <see cref="CommitBlockListInternal"/> operation.
        ///
        /// For more information, see
        /// <see href="https://docs.microsoft.com/en-us/rest/api/storageservices/put-block">
        /// Put Block</see>.
        /// </summary>
        /// <param name="base64BlockId">
        /// A valid Base64 string value that identifies the block. Prior to
        /// encoding, the string must be less than or equal to 64 bytes in
        /// size.
        ///
        /// For a given blob, the length of the value specified for the
        /// blockid parameter must be the same size for each block. Note that
        /// the Base64 string must be URL-encoded.
        /// </param>
        /// <param name="content">
        /// A <see cref="Stream"/> containing the content to upload.
        /// </param>
        /// <param name="transactionalContentHash">
        /// An optional MD5 hash of the block <paramref name="content"/>.
        /// This hash is used to verify the integrity of the block during
        /// transport.  When this value is specified, the storage service
        /// compares the hash of the content that has arrived with this value.
        /// Note that this MD5 hash is not stored with the blob.  If the two
        /// hashes do not match, the operation will throw a
        /// <see cref="RequestFailedException"/>.
        /// </param>
        /// <param name="conditions">
        /// Optional <see cref="BlobRequestConditions"/> to add
        /// conditions on the upload of this block.
        /// </param>
        /// <param name="progressHandler">
        /// Optional <see cref="IProgress{Long}"/> to provide
        /// progress updates about data transfers.
        /// </param>
        /// <param name="async">
        /// Whether to invoke the operation asynchronously.
        /// </param>
        /// <param name="cancellationToken">
        /// Optional <see cref="CancellationToken"/> to propagate
        /// notifications that the operation should be cancelled.
        /// </param>
        /// <returns>
        /// A <see cref="Response{BlockInfo}"/> describing the
        /// state of the updated block.
        /// </returns>
        /// <remarks>
        /// A <see cref="RequestFailedException"/> will be thrown if
        /// a failure occurs.
        /// </remarks>
        internal virtual async Task<Response<BlockInfo>> StageBlockInternal(
            string base64BlockId,
            Stream content,
            byte[] transactionalContentHash,
            BlobRequestConditions conditions,
            IProgress<long> progressHandler,
            bool async,
            CancellationToken cancellationToken)
        {
            using (ClientConfiguration.Pipeline.BeginLoggingScope(nameof(BlockBlobClient)))
            {
                ClientConfiguration.Pipeline.LogMethodEnter(
                    nameof(BlockBlobClient),
                    message:
                    $"{nameof(Uri)}: {Uri}\n" +
                    $"{nameof(base64BlockId)}: {base64BlockId}\n" +
                    $"{nameof(conditions)}: {conditions}");

                DiagnosticScope scope = ClientConfiguration.ClientDiagnostics.CreateScope($"{nameof(BlockBlobClient)}.{nameof(StageBlock)}");

                try
                {
                    scope.Start();

                    Errors.VerifyStreamPosition(content, nameof(content));
                    content = content.WithNoDispose().WithProgress(progressHandler);

                    ResponseWithHeaders<BlockBlobStageBlockHeaders> response;

                    if (async)
                    {
                        response = await BlockBlobRestClient.StageBlockAsync(
                            blockId: base64BlockId,
                            contentLength: (content?.Length - content?.Position) ?? 0,
                            body: content,
                            transactionalContentMD5: transactionalContentHash,
                            leaseId: conditions?.LeaseId,
                            encryptionKey: ClientConfiguration.CustomerProvidedKey?.EncryptionKey,
                            encryptionKeySha256: ClientConfiguration.CustomerProvidedKey?.EncryptionKeyHash,
                            encryptionAlgorithm: ClientConfiguration.CustomerProvidedKey?.EncryptionAlgorithm == null ? null : EncryptionAlgorithmTypeInternal.AES256,
                            encryptionScope: ClientConfiguration.EncryptionScope,
                            cancellationToken: cancellationToken)
                            .ConfigureAwait(false);
                    }
                    else
                    {
                        response = BlockBlobRestClient.StageBlock(
                            blockId: base64BlockId,
                            contentLength: (content?.Length - content?.Position) ?? 0,
                            body: content,
                            transactionalContentMD5: transactionalContentHash,
                            leaseId: conditions?.LeaseId,
                            encryptionKey: ClientConfiguration.CustomerProvidedKey?.EncryptionKey,
                            encryptionKeySha256: ClientConfiguration.CustomerProvidedKey?.EncryptionKeyHash,
                            encryptionAlgorithm: ClientConfiguration.CustomerProvidedKey?.EncryptionAlgorithm == null ? null : EncryptionAlgorithmTypeInternal.AES256,
                            encryptionScope: ClientConfiguration.EncryptionScope,
                            cancellationToken: cancellationToken);
                    }

                    return Response.FromValue(
                        response.ToBlockInfo(),
                        response.GetRawResponse());
                }
                catch (Exception ex)
                {
                    ClientConfiguration.Pipeline.LogException(ex);
                    scope.Failed(ex);
                    throw;
                }
                finally
                {
                    ClientConfiguration.Pipeline.LogMethodExit(nameof(BlockBlobClient));
                    scope.Dispose();
                }
            }
        }
        #endregion StageBlock

        #region StageBlockFromUri
        /// <summary>
        /// The <see cref="StageBlockFromUri"/> operation creates a new
        /// block to be committed as part of a blob where the contents are
        /// read from the <paramref name="sourceUri" />.
        ///
        /// For more information, see
        /// <see href="https://docs.microsoft.com/rest/api/storageservices/put-block-from-url">
        /// Put Block From URL</see>.
        /// </summary>
        /// <param name="sourceUri">
        /// Specifies the <see cref="Uri"/> of the source blob.  The value may
        /// be a URL of up to 2 KB in length that specifies a blob.  The
        /// source blob must either be public or must be authenticated via a
        /// shared access signature. If the source blob is public, no
        /// authentication is required to perform the operation.
        /// </param>
        /// <param name="base64BlockId">
        /// A valid Base64 string value that identifies the block. Prior to
        /// encoding, the string must be less than or equal to 64 bytes in
        /// size.  For a given blob, the length of the value specified for
        /// the <paramref name="base64BlockId"/> parameter must be the same
        /// size for each block.  Note that the Base64 string must be
        /// URL-encoded.
        /// </param>
        /// <param name="sourceRange">
        /// Optionally uploads only the bytes of the blob in the
        /// <paramref name="sourceUri"/> in the specified range.  If this is
        /// not specified, the entire source blob contents are uploaded as a
        /// single block.
        /// </param>
        /// <param name="sourceContentHash">
        /// Optional MD5 hash of the block content from the
        /// <paramref name="sourceUri"/>.  This hash is used to verify the
        /// integrity of the block during transport of the data from the Uri.
        /// When this hash is specified, the storage service compares the hash
        /// of the content that has arrived from the <paramref name="sourceUri"/>
        /// with this value.  Note that this md5 hash is not stored with the
        /// blob.  If the two hashes do not match, the operation will fail
        /// with a <see cref="RequestFailedException"/>.
        /// </param>
        /// <param name="sourceConditions">
        /// Optional <see cref="RequestConditions"/> to add
        /// conditions on the copying of data from this source blob.
        /// </param>
        /// <param name="conditions">
        /// Optional <see cref="BlobRequestConditions"/> to add
        /// conditions on the staging of this block.
        /// </param>
        /// <param name="cancellationToken">
        /// Optional <see cref="CancellationToken"/> to propagate
        /// notifications that the operation should be cancelled.
        /// </param>
        /// <returns>
        /// A <see cref="Response{BlockInfo}"/> describing the
        /// state of the updated block blob.
        /// </returns>
        /// <remarks>
        /// A <see cref="RequestFailedException"/> will be thrown if
        /// a failure occurs.
        /// </remarks>
        public virtual Response<BlockInfo> StageBlockFromUri(
            Uri sourceUri,
            string base64BlockId,
            HttpRange sourceRange = default,
            byte[] sourceContentHash = default,
            RequestConditions sourceConditions = default,
            BlobRequestConditions conditions = default,
            CancellationToken cancellationToken = default) =>
            StageBlockFromUriInternal(
                sourceUri,
                base64BlockId,
                sourceRange,
                sourceContentHash,
                sourceConditions,
                conditions,
                false, // async
                cancellationToken)
                .EnsureCompleted();

        /// <summary>
        /// The <see cref="StageBlockFromUriAsync"/> operation creates a new
        /// block to be committed as part of a blob where the contents are
        /// read from the <paramref name="sourceUri" />.
        ///
        /// For more information, see
        /// <see href="https://docs.microsoft.com/rest/api/storageservices/put-block-from-url">
        /// Put Block From URL</see>.
        /// </summary>
        /// <param name="sourceUri">
        /// Specifies the <see cref="Uri"/> of the source blob.  The value may
        /// be a URL of up to 2 KB in length that specifies a blob.  The
        /// source blob must either be public or must be authenticated via a
        /// shared access signature. If the source blob is public, no
        /// authentication is required to perform the operation.
        /// </param>
        /// <param name="base64BlockId">
        /// A valid Base64 string value that identifies the block. Prior to
        /// encoding, the string must be less than or equal to 64 bytes in
        /// size.  For a given blob, the length of the value specified for
        /// the <paramref name="base64BlockId"/> parameter must be the same
        /// size for each block.  Note that the Base64 string must be
        /// URL-encoded.
        /// </param>
        /// <param name="sourceRange">
        /// Optionally uploads only the bytes of the blob in the
        /// <paramref name="sourceUri"/> in the specified range.  If this is
        /// not specified, the entire source blob contents are uploaded as a
        /// single block.
        /// </param>
        /// <param name="sourceContentHash">
        /// Optional MD5 hash of the block content from the
        /// <paramref name="sourceUri"/>.  This hash is used to verify the
        /// integrity of the block during transport of the data from the Uri.
        /// When this hash is specified, the storage service compares the hash
        /// of the content that has arrived from the <paramref name="sourceUri"/>
        /// with this value.  Note that this md5 hash is not stored with the
        /// blob.  If the two hashes do not match, the operation will fail
        /// with a <see cref="RequestFailedException"/>.
        /// </param>
        /// <param name="sourceConditions">
        /// Optional <see cref="RequestConditions"/> to add
        /// conditions on the copying of data from this source blob.
        /// </param>
        /// <param name="conditions">
        /// Optional <see cref="BlobRequestConditions"/> to add
        /// conditions on the staging of this block.
        /// </param>
        /// <param name="cancellationToken">
        /// Optional <see cref="CancellationToken"/> to propagate
        /// notifications that the operation should be cancelled.
        /// </param>
        /// <returns>
        /// A <see cref="Response{BlockInfo}"/> describing the
        /// state of the updated block.
        /// </returns>
        /// <remarks>
        /// A <see cref="RequestFailedException"/> will be thrown if
        /// a failure occurs.
        /// </remarks>
        public virtual async Task<Response<BlockInfo>> StageBlockFromUriAsync(
            Uri sourceUri,
            string base64BlockId,
            HttpRange sourceRange = default,
            byte[] sourceContentHash = default,
            RequestConditions sourceConditions = default,
            BlobRequestConditions conditions = default,
            CancellationToken cancellationToken = default) =>
            await StageBlockFromUriInternal(
                sourceUri,
                base64BlockId,
                sourceRange,
                sourceContentHash,
                sourceConditions,
                conditions,
                true, // async
                cancellationToken)
                .ConfigureAwait(false);

        /// <summary>
        /// The <see cref="StageBlockFromUriInternal"/> operation creates a new
        /// block to be committed as part of a blob where the contents are
        /// read from the <paramref name="sourceUri" />.
        ///
        /// For more information, see
        /// <see href="https://docs.microsoft.com/rest/api/storageservices/put-block-from-url">
        /// Put Block From URL</see>.
        /// </summary>
        /// <param name="sourceUri">
        /// Specifies the <see cref="Uri"/> of the source blob.  The value may
        /// be a URL of up to 2 KB in length that specifies a blob.  The
        /// source blob must either be public or must be authenticated via a
        /// shared access signature. If the source blob is public, no
        /// authentication is required to perform the operation.
        /// </param>
        /// <param name="base64BlockId">
        /// A valid Base64 string value that identifies the block. Prior to
        /// encoding, the string must be less than or equal to 64 bytes in
        /// size.  For a given blob, the length of the value specified for
        /// the <paramref name="base64BlockId"/> parameter must be the same
        /// size for each block.  Note that the Base64 string must be
        /// URL-encoded.
        /// </param>
        /// <param name="sourceRange">
        /// Optionally uploads only the bytes of the blob in the
        /// <paramref name="sourceUri"/> in the specified range.  If this is
        /// not specified, the entire source blob contents are uploaded as a
        /// single block.
        /// </param>
        /// <param name="sourceContentHash">
        /// Optional MD5 hash of the block content from the
        /// <paramref name="sourceUri"/>.  This hash is used to verify the
        /// integrity of the block during transport of the data from the Uri.
        /// When this hash is specified, the storage service compares the hash
        /// of the content that has arrived from the <paramref name="sourceUri"/>
        /// with this value.  Note that this md5 hash is not stored with the
        /// blob.  If the two hashes do not match, the operation will fail
        /// with a <see cref="RequestFailedException"/>.
        /// </param>
        /// <param name="sourceConditions">
        /// Optional <see cref="RequestConditions"/> to add
        /// conditions on the copying of data from this source blob.
        /// </param>
        /// <param name="conditions">
        /// Optional <see cref="BlobRequestConditions"/> to add
        /// conditions on the staging of this block.
        /// </param>
        /// <param name="async">
        /// Whether to invoke the operation asynchronously.
        /// </param>
        /// <param name="cancellationToken">
        /// Optional <see cref="CancellationToken"/> to propagate
        /// notifications that the operation should be cancelled.
        /// </param>
        /// <returns>
        /// A <see cref="Response{BlockInfo}"/> describing the
        /// state of the updated block.
        /// </returns>
        /// <remarks>
        /// A <see cref="RequestFailedException"/> will be thrown if
        /// a failure occurs.
        /// </remarks>
        private async Task<Response<BlockInfo>> StageBlockFromUriInternal(
            Uri sourceUri,
            string base64BlockId,
            HttpRange sourceRange,
            byte[] sourceContentHash,
            RequestConditions sourceConditions,
            BlobRequestConditions conditions,
            bool async,
            CancellationToken cancellationToken)
        {
            using (ClientConfiguration.Pipeline.BeginLoggingScope(nameof(BlockBlobClient)))
            {
                ClientConfiguration.Pipeline.LogMethodEnter(
                    nameof(BlockBlobClient),
                    message:
                    $"{nameof(Uri)}: {Uri}\n" +
                    $"{nameof(base64BlockId)}: {base64BlockId}\n" +
                    $"{nameof(sourceUri)}: {sourceUri}\n" +
                    $"{nameof(conditions)}: {conditions}");

                DiagnosticScope scope = ClientConfiguration.ClientDiagnostics.CreateScope($"{nameof(BlockBlobClient)}.{nameof(StageBlockFromUri)}");

                try
                {
                    scope.Start();
                    ResponseWithHeaders<BlockBlobStageBlockFromURLHeaders> response;

                    if (async)
                    {
                        response = await BlockBlobRestClient.StageBlockFromURLAsync(
                            blockId: base64BlockId,
                            contentLength: 0,
                            sourceUrl: sourceUri.AbsoluteUri,
                            sourceRange: sourceRange.ToString(),
                            sourceContentMD5: sourceContentHash,
                            encryptionKey: ClientConfiguration.CustomerProvidedKey?.EncryptionKey,
                            encryptionKeySha256: ClientConfiguration.CustomerProvidedKey?.EncryptionKeyHash,
                            encryptionAlgorithm: ClientConfiguration.CustomerProvidedKey?.EncryptionAlgorithm == null ? null : EncryptionAlgorithmTypeInternal.AES256,
                            encryptionScope: ClientConfiguration.EncryptionScope,
                            leaseId: conditions?.LeaseId,
                            sourceIfModifiedSince: sourceConditions?.IfModifiedSince,
                            sourceIfUnmodifiedSince: sourceConditions?.IfUnmodifiedSince,
                            sourceIfMatch: sourceConditions?.IfMatch?.ToString(),
                            sourceIfNoneMatch: sourceConditions?.IfNoneMatch?.ToString(),
                            cancellationToken: cancellationToken)
                            .ConfigureAwait(false);
                    }
                    else
                    {
                        response = BlockBlobRestClient.StageBlockFromURL(
                            blockId: base64BlockId,
                            contentLength: 0,
                            sourceUrl: sourceUri.AbsoluteUri,
                            sourceRange: sourceRange.ToString(),
                            sourceContentMD5: sourceContentHash,
                            encryptionKey: ClientConfiguration.CustomerProvidedKey?.EncryptionKey,
                            encryptionKeySha256: ClientConfiguration.CustomerProvidedKey?.EncryptionKeyHash,
                            encryptionAlgorithm: ClientConfiguration.CustomerProvidedKey?.EncryptionAlgorithm == null ? null : EncryptionAlgorithmTypeInternal.AES256,
                            encryptionScope: ClientConfiguration.EncryptionScope,
                            leaseId: conditions?.LeaseId,
                            sourceIfModifiedSince: sourceConditions?.IfModifiedSince,
                            sourceIfUnmodifiedSince: sourceConditions?.IfUnmodifiedSince,
                            sourceIfMatch: sourceConditions?.IfMatch?.ToString(),
                            sourceIfNoneMatch: sourceConditions?.IfNoneMatch?.ToString(),
                            cancellationToken: cancellationToken);
                    }

                    return Response.FromValue(
                        response.ToBlockInfo(),
                        response.GetRawResponse());
                }
                catch (Exception ex)
                {
                    ClientConfiguration.Pipeline.LogException(ex);
                    scope.Failed(ex);
                    throw;
                }
                finally
                {
                    ClientConfiguration.Pipeline.LogMethodExit(nameof(BlockBlobClient));
                    scope.Dispose();
                }
            }
        }
        #endregion StageBlockFromUri

        #region CommitBlockList
        /// <summary>
        /// The <see cref="CommitBlockList(IEnumerable{string}, CommitBlockListOptions, CancellationToken)"/>
        /// operation writes a blob by specifying the list of block IDs that make up the blob.  In order
        /// to be written as part of a blob, a block must have been
        /// successfully written to the server in a prior <see cref="StageBlock"/>
        /// operation.  You can call <see cref="CommitBlockList(IEnumerable{string}, CommitBlockListOptions, CancellationToken)"/>
        /// to update a blob by uploading only those blocks that have changed,
        /// then committing the new and existing blocks together.  You can do
        /// this by specifying whether to commit a block from the committed
        /// block list or from the uncommitted block list, or to commit the
        /// most recently uploaded version of the block, whichever list it
        /// may belong to.  Any blocks not specified in the block list and
        /// permanently deleted.
        ///
        /// For more information, see
        /// <see href="https://docs.microsoft.com/rest/api/storageservices/put-block-list">
        /// Put Block List</see>.
        /// </summary>
        /// <param name="base64BlockIds">
        /// Specify the Uncommitted Base64 encoded block IDs to indicate that
        /// the blob service should search only the uncommitted block list for
        /// the named blocks.  If the block is not found in the uncommitted
        /// block list, it will not be written as part of the blob, and a
        /// <see cref="RequestFailedException"/> will be thrown.
        /// </param>
        /// <param name="options">
        /// Optional parameters.
        /// </param>
        /// <param name="cancellationToken">
        /// Optional <see cref="CancellationToken"/> to propagate
        /// notifications that the operation should be cancelled.
        /// </param>
        /// <returns>
        /// A <see cref="Response{BlobContentInfo}"/> describing the
        /// state of the updated block blob.
        /// </returns>
        /// <remarks>
        /// A <see cref="RequestFailedException"/> will be thrown if
        /// a failure occurs.
        /// </remarks>
        public virtual Response<BlobContentInfo> CommitBlockList(
            IEnumerable<string> base64BlockIds,
            CommitBlockListOptions options,
            CancellationToken cancellationToken = default) =>
            CommitBlockListInternal(
                base64BlockIds,
                options?.HttpHeaders,
                options?.Metadata,
                options?.Tags,
                options?.Conditions,
                options?.AccessTier,
                false, // async
                cancellationToken)
                .EnsureCompleted();

        /// <summary>
        /// The <see cref="CommitBlockList(IEnumerable{string}, BlobHttpHeaders, Metadata, BlobRequestConditions, AccessTier?, CancellationToken)"/>
        /// operation writes a blob by specifying the list of block IDs that make up the blob.
        /// In order to be written as part of a blob, a block must have been
        /// successfully written to the server in a prior <see cref="StageBlock"/>
        /// operation.  You can call <see cref="CommitBlockList(IEnumerable{string}, BlobHttpHeaders, Metadata, BlobRequestConditions, AccessTier?, CancellationToken)"/>
        /// to update a blob by uploading only those blocks that have changed,
        /// then committing the new and existing blocks together.  You can do
        /// this by specifying whether to commit a block from the committed
        /// block list or from the uncommitted block list, or to commit the
        /// most recently uploaded version of the block, whichever list it
        /// may belong to.  Any blocks not specified in the block list and
        /// permanently deleted.
        ///
        /// For more information, see
        /// <see href="https://docs.microsoft.com/rest/api/storageservices/put-block-list">
        /// Put Block List</see>.
        /// </summary>
        /// <param name="base64BlockIds">
        /// Specify the Uncommitted Base64 encoded block IDs to indicate that
        /// the blob service should search only the uncommitted block list for
        /// the named blocks.  If the block is not found in the uncommitted
        /// block list, it will not be written as part of the blob, and a
        /// <see cref="RequestFailedException"/> will be thrown.
        /// </param>
        /// <param name="httpHeaders">
        /// Optional standard HTTP header properties that can be set for the
        /// block blob.
        /// </param>
        /// <param name="metadata">
        /// Optional custom metadata to set for this block blob.
        /// </param>
        /// <param name="conditions">
        /// Optional <see cref="BlockBlobClient"/> to add
        /// conditions on committing this block list.
        /// </param>
        /// <param name="accessTier">
        /// Optional <see cref="AccessTier"/>
        /// Indicates the tier to be set on the blob.
        /// </param>
        /// <param name="cancellationToken">
        /// Optional <see cref="CancellationToken"/> to propagate
        /// notifications that the operation should be cancelled.
        /// </param>
        /// <returns>
        /// A <see cref="Response{BlobContentInfo}"/> describing the
        /// state of the updated block blob.
        /// </returns>
        /// <remarks>
        /// A <see cref="RequestFailedException"/> will be thrown if
        /// a failure occurs.
        /// </remarks>
        [EditorBrowsable(EditorBrowsableState.Never)]
        public virtual Response<BlobContentInfo> CommitBlockList(
            IEnumerable<string> base64BlockIds,
            BlobHttpHeaders httpHeaders = default,
            Metadata metadata = default,
            BlobRequestConditions conditions = default,
            AccessTier? accessTier = default,
            CancellationToken cancellationToken = default) =>
            CommitBlockListInternal(
                base64BlockIds,
                httpHeaders,
                metadata,
                default,
                conditions,
                accessTier,
                false, // async
                cancellationToken)
                .EnsureCompleted();

        /// <summary>
        /// The <see cref="CommitBlockListAsync(IEnumerable{string}, CommitBlockListOptions, CancellationToken)"/>
        /// operation writes a blob by specifying the list of block IDs that make up the blob.  In order
        /// to be written as part of a blob, a block must have been
        /// successfully written to the server in a prior <see cref="StageBlock"/>
        /// operation.  You can call <see cref="CommitBlockListAsync(IEnumerable{string}, CommitBlockListOptions, CancellationToken)"/>
        /// to update a blob by uploading only those blocks that have changed,
        /// then committing the new and existing blocks together.  You can do
        /// this by specifying whether to commit a block from the committed
        /// block list or from the uncommitted block list, or to commit the
        /// most recently uploaded version of the block, whichever list it
        /// may belong to.  Any blocks not specified in the block list and
        /// permanently deleted.
        ///
        /// For more information, see
        /// <see href="https://docs.microsoft.com/rest/api/storageservices/put-block-list">
        /// Put Block List</see>.
        /// </summary>
        /// <param name="base64BlockIds">
        /// Specify the Uncommitted Base64 encoded block IDs to indicate that
        /// the blob service should search only the uncommitted block list for
        /// the named blocks.  If the block is not found in the uncommitted
        /// block list, it will not be written as part of the blob, and a
        /// <see cref="RequestFailedException"/> will be thrown.
        /// </param>
        /// <param name="options">
        /// Optional parameters.
        /// </param>
        /// <param name="cancellationToken">
        /// Optional <see cref="CancellationToken"/> to propagate
        /// notifications that the operation should be cancelled.
        /// </param>
        /// <returns>
        /// A <see cref="Response{BlobContentInfo}"/> describing the
        /// state of the updated block blob.
        /// </returns>
        /// <remarks>
        /// A <see cref="RequestFailedException"/> will be thrown if
        /// a failure occurs.
        /// </remarks>
        public virtual async Task<Response<BlobContentInfo>> CommitBlockListAsync(
            IEnumerable<string> base64BlockIds,
            CommitBlockListOptions options,
            CancellationToken cancellationToken = default) =>
            await CommitBlockListInternal(
                base64BlockIds,
                options?.HttpHeaders,
                options?.Metadata,
                options?.Tags,
                options?.Conditions,
                options?.AccessTier,
                true, // async
                cancellationToken)
                .ConfigureAwait(false);

        /// <summary>
        /// The <see cref="CommitBlockListAsync(IEnumerable{string}, BlobHttpHeaders, Metadata, BlobRequestConditions, AccessTier?, CancellationToken)"/>
        /// operation writes a blob bys pecifying the list of block IDs that make up the blob.
        /// In order to be written as part of a blob, a block must have been
        /// successfully written to the server in a prior <see cref="StageBlockAsync"/>
        /// operation.  You can call <see cref="CommitBlockListAsync(IEnumerable{string}, BlobHttpHeaders, Metadata, BlobRequestConditions, AccessTier?, CancellationToken)"/>
        /// to update a blob by uploading only those blocks that have changed,
        /// then committing the new and existing blocks together.  You can do
        /// this by specifying whether to commit a block from the committed
        /// block list or from the uncommitted block list, or to commit the
        /// most recently uploaded version of the block, whichever list it
        /// may belong to.  Any blocks not specified in the block list and
        /// permanently deleted.
        ///
        /// For more information, see
        /// <see href="https://docs.microsoft.com/rest/api/storageservices/put-block-list">
        /// Put Block List</see>.
        /// </summary>
        /// <param name="base64BlockIds">
        /// Specify the Uncommitted Base64 encoded block IDs to indicate that
        /// the blob service should search only the uncommitted block list for
        /// the named blocks.  If the block is not found in the uncommitted
        /// block list, it will not be written as part of the blob, and a
        /// <see cref="RequestFailedException"/> will be thrown.
        /// </param>
        /// <param name="httpHeaders">
        /// Optional standard HTTP header properties that can be set for the
        /// block blob.
        /// </param>
        /// <param name="metadata">
        /// Optional custom metadata to set for this block blob.
        /// </param>
        /// <param name="conditions">
        /// Optional <see cref="BlockBlobClient"/> to add
        /// conditions on committing this block list.
        /// </param>
        /// <param name="accessTier">
        /// Optional <see cref="AccessTier"/>
        /// Indicates the tier to be set on the blob.
        /// </param>
        /// <param name="cancellationToken">
        /// Optional <see cref="CancellationToken"/> to propagate
        /// notifications that the operation should be cancelled.
        /// </param>
        /// <returns>
        /// A <see cref="Response{BlobAppendInfo}"/> describing the
        /// state of the updated block blob.
        /// </returns>
        /// <remarks>
        /// A <see cref="RequestFailedException"/> will be thrown if
        /// a failure occurs.
        /// </remarks>
        [EditorBrowsable(EditorBrowsableState.Never)]
        public virtual async Task<Response<BlobContentInfo>> CommitBlockListAsync(
            IEnumerable<string> base64BlockIds,
            BlobHttpHeaders httpHeaders = default,
            Metadata metadata = default,
            BlobRequestConditions conditions = default,
            AccessTier? accessTier = default,
            CancellationToken cancellationToken = default) =>
            await CommitBlockListInternal(
                base64BlockIds,
                httpHeaders,
                metadata,
                default,
                conditions,
                accessTier,
                true, // async
                cancellationToken)
                .ConfigureAwait(false);

        /// <summary>
        /// The <see cref="CommitBlockListInternal"/> operation writes a blob by
        /// specifying the list of block IDs that make up the blob.  In order
        /// to be written as part of a blob, a block must have been
        /// successfully written to the server in a prior <see cref="StageBlockAsync"/>
        /// operation.  You can call <see cref="CommitBlockListInternal"/> to
        /// update a blob by uploading only those blocks that have changed,
        /// then committing the new and existing blocks together.  You can do
        /// this by specifying whether to commit a block from the committed
        /// block list or from the uncommitted block list, or to commit the
        /// most recently uploaded version of the block, whichever list it
        /// may belong to.  Any blocks not specified in the block list and
        /// permanently deleted.
        ///
        /// For more information, see
        /// <see href="https://docs.microsoft.com/rest/api/storageservices/put-block-list">
        /// Put Block List</see>.
        /// </summary>
        /// <param name="base64BlockIds">
        /// Specify the Uncommitted Base64 encoded block IDs to indicate that
        /// the blob service should search only the uncommitted block list for
        /// the named blocks.  If the block is not found in the uncommitted
        /// block list, it will not be written as part of the blob, and a
        /// <see cref="RequestFailedException"/> will be thrown.
        /// </param>
        /// <param name="blobHttpHeaders">
        /// Optional standard HTTP header properties that can be set for the
        /// block blob.
        /// </param>
        /// <param name="metadata">
        /// Optional custom metadata to set for this block blob.
        /// </param>
        /// <param name="tags">
        /// Optional tags to set for this block blob.
        /// </param>
        /// <param name="conditions">
        /// Optional <see cref="BlockBlobClient"/> to add
        /// conditions on committing this block list.
        /// </param>
        /// <param name="accessTier">
        /// Optional <see cref="AccessTier"/>
        /// Indicates the tier to be set on the blob.
        /// </param>
        /// <param name="async">
        /// Whether to invoke the operation asynchronously.
        /// </param>
        /// <param name="cancellationToken">
        /// Optional <see cref="CancellationToken"/> to propagate
        /// notifications that the operation should be cancelled.
        /// </param>
        /// <returns>
        /// A <see cref="Response{BlobAppendInfo}"/> describing the
        /// state of the updated block blob.
        /// </returns>
        /// <remarks>
        /// A <see cref="RequestFailedException"/> will be thrown if
        /// a failure occurs.
        /// </remarks>
        internal virtual async Task<Response<BlobContentInfo>> CommitBlockListInternal(
            IEnumerable<string> base64BlockIds,
            BlobHttpHeaders blobHttpHeaders,
            Metadata metadata,
            Tags tags,
            BlobRequestConditions conditions,
            AccessTier? accessTier,
            bool async,
            CancellationToken cancellationToken)
        {
            using (ClientConfiguration.Pipeline.BeginLoggingScope(nameof(BlockBlobClient)))
            {
                ClientConfiguration.Pipeline.LogMethodEnter(
                    nameof(BlockBlobClient),
                    message:
                    $"{nameof(Uri)}: {Uri}\n" +
                    $"{nameof(base64BlockIds)}: {base64BlockIds}\n" +
                    $"{nameof(blobHttpHeaders)}: {blobHttpHeaders}\n" +
                    $"{nameof(conditions)}: {conditions}");

                DiagnosticScope scope = ClientConfiguration.ClientDiagnostics.CreateScope($"{nameof(BlockBlobClient)}.{nameof(CommitBlockList)}");

                try
                {
                    scope.Start();
                    BlockLookupList blocks = new BlockLookupList() { Latest = base64BlockIds.ToList() };

                    ResponseWithHeaders<BlockBlobCommitBlockListHeaders> response;

                    if (async)
                    {
                        response = await BlockBlobRestClient.CommitBlockListAsync(
                            blocks: blocks,
                            blobCacheControl: blobHttpHeaders?.CacheControl,
                            blobContentType: blobHttpHeaders?.ContentType,
                            blobContentEncoding: blobHttpHeaders?.ContentEncoding,
                            blobContentLanguage: blobHttpHeaders?.ContentLanguage,
                            blobContentMD5: blobHttpHeaders?.ContentHash,
                            metadata: metadata,
                            leaseId: conditions?.LeaseId,
                            blobContentDisposition: blobHttpHeaders?.ContentDisposition,
                            encryptionKey: ClientConfiguration.CustomerProvidedKey?.EncryptionKey,
                            encryptionKeySha256: ClientConfiguration.CustomerProvidedKey?.EncryptionKeyHash,
                            encryptionAlgorithm: ClientConfiguration.CustomerProvidedKey?.EncryptionAlgorithm == null ? null : EncryptionAlgorithmTypeInternal.AES256,
                            encryptionScope: ClientConfiguration.EncryptionScope,
                            tier: accessTier,
                            ifModifiedSince: conditions?.IfModifiedSince,
                            ifUnmodifiedSince: conditions?.IfUnmodifiedSince,
                            ifMatch: conditions?.IfMatch?.ToString(),
                            ifNoneMatch: conditions?.IfNoneMatch?.ToString(),
                            ifTags: conditions?.TagConditions,
                            blobTagsString: tags?.ToTagsString(),
                            cancellationToken: cancellationToken)
                            .ConfigureAwait(false);
                    }
                    else
                    {
                        response = BlockBlobRestClient.CommitBlockList(
                            blocks: blocks,
                            blobCacheControl: blobHttpHeaders?.CacheControl,
                            blobContentType: blobHttpHeaders?.ContentType,
                            blobContentEncoding: blobHttpHeaders?.ContentEncoding,
                            blobContentLanguage: blobHttpHeaders?.ContentLanguage,
                            blobContentMD5: blobHttpHeaders?.ContentHash,
                            metadata: metadata,
                            leaseId: conditions?.LeaseId,
                            blobContentDisposition: blobHttpHeaders?.ContentDisposition,
                            encryptionKey: ClientConfiguration.CustomerProvidedKey?.EncryptionKey,
                            encryptionKeySha256: ClientConfiguration.CustomerProvidedKey?.EncryptionKeyHash,
                            encryptionAlgorithm: ClientConfiguration.CustomerProvidedKey?.EncryptionAlgorithm == null ? null : EncryptionAlgorithmTypeInternal.AES256,
                            encryptionScope: ClientConfiguration.EncryptionScope,
                            tier: accessTier,
                            ifModifiedSince: conditions?.IfModifiedSince,
                            ifUnmodifiedSince: conditions?.IfUnmodifiedSince,
                            ifMatch: conditions?.IfMatch?.ToString(),
                            ifNoneMatch: conditions?.IfNoneMatch?.ToString(),
                            ifTags: conditions?.TagConditions,
                            blobTagsString: tags?.ToTagsString(),
                            cancellationToken: cancellationToken);
                    }

                    return Response.FromValue(
                        response.ToBlobContentInfo(),
                        response.GetRawResponse());
                }
                catch (Exception ex)
                {
                    ClientConfiguration.Pipeline.LogException(ex);
                    scope.Failed(ex);
                    throw;
                }
                finally
                {
                    ClientConfiguration.Pipeline.LogMethodExit(nameof(BlockBlobClient));
                    scope.Dispose();
                }
            }
        }
        #endregion CommitBlockList

        #region GetBlockList
        /// <summary>
        /// The <see cref="GetBlockList"/> operation operation retrieves
        /// the list of blocks that have been uploaded as part of a block blob.
        /// There are two block lists maintained for a blob.  The Committed
        /// Block list has blocks that have been successfully committed to a
        /// given blob with <see cref="CommitBlockList(IEnumerable{string}, CommitBlockListOptions, CancellationToken)"/>.
        /// The Uncommitted Block list has blocks that have been uploaded for a
        /// blob using <see cref="StageBlock"/>, but that have not yet
        /// been committed.  These blocks are stored in Azure in association
        /// with a blob, but do not yet form part of the blob.
        /// </summary>
        /// <param name="blockListTypes">
        /// Specifies whether to return the list of committed blocks, the
        /// list of uncommitted blocks, or both lists together.  If you omit
        /// this parameter, Get Block List returns the list of committed blocks.
        /// </param>
        /// <param name="snapshot">
        /// Optionally specifies the blob snapshot to retrieve the block list
        /// from. For more information on working with blob snapshots, see
        /// <see href="https://docs.microsoft.com/rest/api/storageservices/creating-a-snapshot-of-a-blob">
        /// Create a snapshot of a blob</see>.
        /// </param>
        /// <param name="conditions">
        /// Optional <see cref="BlobRequestConditions"/> to add
        /// conditions on retrieving the block list.
        /// </param>
        /// <param name="cancellationToken">
        /// Optional <see cref="CancellationToken"/> to propagate
        /// notifications that the operation should be cancelled.
        /// </param>
        /// <returns>
        /// A <see cref="Response{BlockList}"/> describing requested
        /// block list.
        /// </returns>
        /// <remarks>
        /// A <see cref="RequestFailedException"/> will be thrown if
        /// a failure occurs.
        /// </remarks>
        public virtual Response<BlockList> GetBlockList(
            BlockListTypes blockListTypes = BlockListTypes.All,
            string snapshot = default,
            BlobRequestConditions conditions = default,
            CancellationToken cancellationToken = default) =>
            GetBlockListInternal(
                blockListTypes,
                snapshot,
                conditions,
                false, // async
                cancellationToken)
                .EnsureCompleted();

        /// <summary>
        /// The <see cref="GetBlockListAsync"/> operation operation retrieves
        /// the list of blocks that have been uploaded as part of a block blob.
        /// There are two block lists maintained for a blob.  The Committed
        /// Block list has blocks that have been successfully committed to a
        /// given blob with <see cref="CommitBlockListAsync(IEnumerable{string}, CommitBlockListOptions, CancellationToken)"/>.
        /// The Uncommitted Block list has blocks that have been uploaded for a
        /// blob using <see cref="StageBlockAsync"/>, but that have not yet
        /// been committed.  These blocks are stored in Azure in association
        /// with a blob, but do not yet form part of the blob.
        /// </summary>
        /// <param name="blockListTypes">
        /// Specifies whether to return the list of committed blocks, the
        /// list of uncommitted blocks, or both lists together.  If you omit
        /// this parameter, Get Block List returns the list of committed blocks.
        /// </param>
        /// <param name="snapshot">
        /// Optionally specifies the blob snapshot to retrieve the block list
        /// from. For more information on working with blob snapshots, see
        /// <see href="https://docs.microsoft.com/rest/api/storageservices/creating-a-snapshot-of-a-blob">
        /// Create a snapshot of a blob</see>.
        /// </param>
        /// <param name="conditions">
        /// Optional <see cref="BlobRequestConditions"/> to add
        /// conditions on retrieving the block list.
        /// </param>
        /// <param name="cancellationToken">
        /// Optional <see cref="CancellationToken"/> to propagate
        /// notifications that the operation should be cancelled.
        /// </param>
        /// <returns>
        /// A <see cref="Response{BlockList}"/> describing requested
        /// block list.
        /// </returns>
        /// <remarks>
        /// A <see cref="RequestFailedException"/> will be thrown if
        /// a failure occurs.
        /// </remarks>
        public virtual async Task<Response<BlockList>> GetBlockListAsync(
            BlockListTypes blockListTypes = BlockListTypes.All,
            string snapshot = default,
            BlobRequestConditions conditions = default,
            CancellationToken cancellationToken = default) =>
            await GetBlockListInternal(
                blockListTypes,
                snapshot,
                conditions,
                true, // async
                cancellationToken)
                .ConfigureAwait(false);

        /// <summary>
        /// The <see cref="GetBlockListInternal"/> operation operation retrieves
        /// the list of blocks that have been uploaded as part of a block blob.
        /// There are two block lists maintained for a blob.  The Committed
        /// Block list has blocks that have been successfully committed to a
        /// given blob with <see cref="CommitBlockListInternal"/>.  The
        /// Uncommitted Block list has blocks that have been uploaded for a
        /// blob using <see cref="StageBlockAsync"/>, but that have not yet
        /// been committed.  These blocks are stored in Azure in association
        /// with a blob, but do not yet form part of the blob.
        /// </summary>
        /// <param name="blockListTypes">
        /// Specifies whether to return the list of committed blocks, the
        /// list of uncommitted blocks, or both lists together.  If you omit
        /// this parameter, Get Block List returns the list of committed blocks.
        /// </param>
        /// <param name="snapshot">
        /// Optionally specifies the blob snapshot to retrieve the block list
        /// from. For more information on working with blob snapshots, see
        /// <see href="https://docs.microsoft.com/rest/api/storageservices/creating-a-snapshot-of-a-blob">
        /// Create a snapshot of a blob</see>.
        /// </param>
        /// <param name="conditions">
        /// Optional <see cref="BlobRequestConditions"/> to add
        /// conditions on retrieving the block list.
        /// </param>
        /// <param name="async">
        /// Whether to invoke the operation asynchronously.
        /// </param>
        /// <param name="cancellationToken">
        /// Optional <see cref="CancellationToken"/> to propagate
        /// notifications that the operation should be cancelled.
        /// </param>
        /// <returns>
        /// A <see cref="Response{BlockList}"/> describing requested
        /// block list.
        /// </returns>
        /// <remarks>
        /// A <see cref="RequestFailedException"/> will be thrown if
        /// a failure occurs.
        /// </remarks>
        private async Task<Response<BlockList>> GetBlockListInternal(
            BlockListTypes blockListTypes,
            string snapshot,
            BlobRequestConditions conditions,
            bool async,
            CancellationToken cancellationToken)
        {
            using (ClientConfiguration.Pipeline.BeginLoggingScope(nameof(BlockBlobClient)))
            {
                ClientConfiguration.Pipeline.LogMethodEnter(
                    nameof(BlockBlobClient),
                    message:
                    $"{nameof(Uri)}: {Uri}\n" +
                    $"{nameof(blockListTypes)}: {blockListTypes}\n" +
                    $"{nameof(snapshot)}: {snapshot}\n" +
                    $"{nameof(conditions)}: {conditions}");

                DiagnosticScope scope = ClientConfiguration.ClientDiagnostics.CreateScope($"{nameof(BlockBlobClient)}.{nameof(GetBlockList)}");

                try
                {
                    scope.Start();
                    ResponseWithHeaders<BlockList, BlockBlobGetBlockListHeaders> response;

                    if (async)
                    {
                        response = await BlockBlobRestClient.GetBlockListAsync(
                            listType: blockListTypes.ToBlockListType(),
                            snapshot: snapshot,
                            leaseId: conditions?.LeaseId,
                            ifTags: conditions?.TagConditions,
                            cancellationToken: cancellationToken)
                            .ConfigureAwait(false);
                    }
                    else
                    {
                        response = BlockBlobRestClient.GetBlockList(
                            listType: blockListTypes.ToBlockListType(),
                            snapshot: snapshot,
                            leaseId: conditions?.LeaseId,
                            ifTags: conditions?.TagConditions,
                            cancellationToken: cancellationToken);
                    }

                    return Response.FromValue(
                        response.ToBlockList(),
                        response.GetRawResponse());
                }
                catch (Exception ex)
                {
                    ClientConfiguration.Pipeline.LogException(ex);
                    scope.Failed(ex);
                    throw;
                }
                finally
                {
                    ClientConfiguration.Pipeline.LogMethodExit(nameof(BlockBlobClient));
                    scope.Dispose();
                }
            }
        }
        #endregion GetBlockList

        #region Query
        /// <summary>
        /// The <see cref="Query"/> API returns the
        /// result of a query against the blob.
        ///
        /// For more information, see
        /// <see href="https://docs.microsoft.com/en-us/rest/api/storageservices/query-blob-contents">
        /// Query Blob Contents</see>.
        /// </summary>
        /// <param name="querySqlExpression">
        /// The query.
        /// </param>
        /// <param name="options">
        /// Optional parameters.
        /// </param>
        /// <param name="cancellationToken">
        /// Optional <see cref="CancellationToken"/> to propagate
        /// notifications that the operation should be cancelled.
        /// </param>
        /// <remarks>
        /// A <see cref="RequestFailedException"/> will be thrown if
        /// a failure occurs.
        /// </remarks>
        /// <returns>
        /// A <see cref="Response{BlobDownloadInfo}"/>.
        /// </returns>
        public virtual Response<BlobDownloadInfo> Query(
            string querySqlExpression,
            BlobQueryOptions options = default,
            CancellationToken cancellationToken = default) =>
            QueryInternal(
                querySqlExpression,
                options,
                async: false,
                cancellationToken)
            .EnsureCompleted();

        /// <summary>
        /// The <see cref="QueryAsync"/> API returns the
        /// result of a query against the blob.
        ///
        /// For more information, see
        /// <see href="https://docs.microsoft.com/en-us/rest/api/storageservices/query-blob-contents">
        /// Query Blob Contents</see>.
        /// </summary>
        /// <param name="querySqlExpression">
        /// The query.
        /// </param>
        /// <param name="options">
        /// Optional parameters.
        /// </param>
        /// <param name="cancellationToken">
        /// Optional <see cref="CancellationToken"/> to propagate
        /// notifications that the operation should be cancelled.
        /// </param>
        /// <remarks>
        /// A <see cref="RequestFailedException"/> will be thrown if
        /// a failure occurs.
        /// </remarks>
        /// <returns>
        /// A <see cref="Response{BlobDownloadInfo}"/>.
        /// </returns>
        public virtual async Task<Response<BlobDownloadInfo>> QueryAsync(
            string querySqlExpression,
            BlobQueryOptions options = default,
            CancellationToken cancellationToken = default) =>
            await QueryInternal(
                querySqlExpression,
                options,
                async: true,
                cancellationToken)
            .ConfigureAwait(false);

        /// <summary>
        /// The <see cref="QueryInternal"/> API returns the
        /// result of a query against the blob.
        ///
        /// For more information, see
        /// <see href="https://docs.microsoft.com/en-us/rest/api/storageservices/query-blob-contents">
        /// Query Blob Contents</see>.
        /// </summary>
        /// <param name="querySqlExpression">
        /// The query.
        /// </param>
        /// <param name="options">
        /// Optional parameters.
        /// </param>
        /// <param name="async">
        /// Whether to invoke the operation asynchronously.
        /// </param>
        /// <param name="cancellationToken">
        /// Optional <see cref="CancellationToken"/> to propagate
        /// notifications that the operation should be cancelled.
        /// </param>
        /// <remarks>
        /// A <see cref="RequestFailedException"/> will be thrown if
        /// a failure occurs.
        /// </remarks>
        /// <returns>
        /// A <see cref="Response{BlobDownloadInfo}"/>.
        /// </returns>
        private async Task<Response<BlobDownloadInfo>> QueryInternal(
            string querySqlExpression,
            BlobQueryOptions options,
            bool async,
            CancellationToken cancellationToken)
        {
            using (ClientConfiguration.Pipeline.BeginLoggingScope(nameof(BlockBlobClient)))
            {
                ClientConfiguration.Pipeline.LogMethodEnter(nameof(BlockBlobClient), message: $"{nameof(Uri)}: {Uri}");

                DiagnosticScope scope = ClientConfiguration.ClientDiagnostics.CreateScope($"{nameof(BlockBlobClient)}.{nameof(Query)}");

                try
                {
                    scope.Start();

                    QueryRequest queryRequest = new QueryRequest()
                    {
                        QueryType = Constants.QuickQuery.SqlQueryType,
                        Expression = querySqlExpression,
                        InputSerialization = options?.InputTextConfiguration.ToQuickQuerySerialization(isInput: true),
                        OutputSerialization = options?.OutputTextConfiguration.ToQuickQuerySerialization(isInput: false)
                    };

                    ResponseWithHeaders<Stream, BlobQueryHeaders> response;

                    if (async)
                    {
                        response = await BlobRestClient.QueryAsync(
                            leaseId: options?.Conditions?.LeaseId,
                            encryptionKey: ClientConfiguration.CustomerProvidedKey?.EncryptionKey,
                            encryptionKeySha256: ClientConfiguration.CustomerProvidedKey?.EncryptionKeyHash,
                            encryptionAlgorithm: ClientConfiguration.CustomerProvidedKey?.EncryptionAlgorithm == null ? null : EncryptionAlgorithmTypeInternal.AES256,
                            ifModifiedSince: options?.Conditions?.IfModifiedSince,
                            ifUnmodifiedSince: options?.Conditions?.IfUnmodifiedSince,
                            ifMatch: options?.Conditions?.IfMatch?.ToString(),
                            ifNoneMatch: options?.Conditions?.IfNoneMatch?.ToString(),
                            ifTags: options?.Conditions?.TagConditions,
                            queryRequest: queryRequest,
                            cancellationToken: cancellationToken)
                            .ConfigureAwait(false);
                    }
                    else
                    {
                        response = BlobRestClient.Query(
                            leaseId: options?.Conditions?.LeaseId,
                            encryptionKey: ClientConfiguration.CustomerProvidedKey?.EncryptionKey,
                            encryptionKeySha256: ClientConfiguration.CustomerProvidedKey?.EncryptionKeyHash,
                            encryptionAlgorithm: ClientConfiguration.CustomerProvidedKey?.EncryptionAlgorithm == null ? null : EncryptionAlgorithmTypeInternal.AES256,
                            ifModifiedSince: options?.Conditions?.IfModifiedSince,
                            ifUnmodifiedSince: options?.Conditions?.IfUnmodifiedSince,
                            ifMatch: options?.Conditions?.IfMatch?.ToString(),
                            ifNoneMatch: options?.Conditions?.IfNoneMatch?.ToString(),
                            ifTags: options?.Conditions?.TagConditions,
                            queryRequest: queryRequest,
                            cancellationToken: cancellationToken);
                    }

                    Action<BlobQueryError> errorHandler = options?._errorHandler;
                    Stream parsedStream = new BlobQuickQueryStream(response.Value, options?.ProgressHandler, errorHandler);
                    return Response.FromValue(
                        BlobExtensions.ToBlobDownloadInfo(response, parsedStream),
                        response.GetRawResponse());
                }
                catch (Exception ex)
                {
                    ClientConfiguration.Pipeline.LogException(ex);
                    scope.Failed(ex);
                    throw;
                }
                finally
                {
                    ClientConfiguration.Pipeline.LogMethodExit(nameof(BlockBlobClient));
                    scope.Dispose();
                }
            }
        }
        #endregion Query

        #region OpenWrite
        /// <summary>
        /// Opens a stream for writing to the blob.
        /// </summary>
        /// <param name="overwrite">
        /// Whether an existing blob should be deleted and recreated.
        /// </param>
        /// <param name="options">
        /// Optional parameters.
        /// </param>
        /// <param name="cancellationToken">
        /// Optional <see cref="CancellationToken"/> to propagate
        /// notifications that the operation should be cancelled.
        /// </param>
        /// <returns>
        /// A stream to write to the Append Blob.
        /// </returns>
        /// <remarks>
        /// A <see cref="RequestFailedException"/> will be thrown if
        /// a failure occurs.
        /// </remarks>
#pragma warning disable AZC0015 // Unexpected client method return type.
        public virtual Stream OpenWrite(
#pragma warning restore AZC0015 // Unexpected client method return type.
            bool overwrite,
            BlockBlobOpenWriteOptions options = default,
            CancellationToken cancellationToken = default)
            => OpenWriteInternal(
                overwrite: overwrite,
                options: options,
                async: false,
                cancellationToken: cancellationToken)
                .EnsureCompleted();

        /// <summary>
        /// Opens a stream for writing to the blob.  If the blob exists,
        /// it will be overwritten.
        /// </summary>
        /// <param name="overwrite">
        /// Whether an existing blob should be deleted and recreated.
        /// </param>
        /// <param name="options">
        /// Optional parameters.
        /// </param>
        /// <param name="cancellationToken">
        /// Optional <see cref="CancellationToken"/> to propagate
        /// notifications that the operation should be cancelled.
        /// </param>
        /// <returns>
        /// A stream to write to the Append Blob.
        /// </returns>
        /// <remarks>
        /// A <see cref="RequestFailedException"/> will be thrown if
        /// a failure occurs.
        /// </remarks>
#pragma warning disable AZC0015 // Unexpected client method return type.
        public virtual async Task<Stream> OpenWriteAsync(
#pragma warning restore AZC0015 // Unexpected client method return type.
            bool overwrite,
            BlockBlobOpenWriteOptions options = default,
            CancellationToken cancellationToken = default)
            => await OpenWriteInternal(
                overwrite: overwrite,
                options: options,
                async: true,
                cancellationToken: cancellationToken)
                .ConfigureAwait(false);

        /// <summary>
        /// Opens a stream for writing to the blob.  If the blob exists,
        /// it will be overwritten.
        /// </summary>
        /// <param name="overwrite">
        /// Whether an existing blob should be deleted and recreated.
        /// </param>
        /// <param name="options">
        /// Optional parameters.
        /// </param>
        /// <param name="async">
        /// Whether to invoke the operation asynchronously.
        /// </param>
        /// <param name="cancellationToken">
        /// Optional <see cref="CancellationToken"/> to propagate
        /// notifications that the operation should be cancelled.
        /// </param>
        /// <returns>
        /// A stream to write to the Append Blob.
        /// </returns>
        /// <remarks>
        /// A <see cref="RequestFailedException"/> will be thrown if
        /// a failure occurs.
        /// </remarks>
        private async Task<Stream> OpenWriteInternal(
            bool overwrite,
            BlockBlobOpenWriteOptions options,
            bool async,
            CancellationToken cancellationToken)
        {
            string operationName = $"{nameof(BlockBlobClient)}.{nameof(OpenWrite)}";
<<<<<<< HEAD
            DiagnosticScope scope = ClientDiagnostics.CreateScope($"{nameof(BlockBlobClient)}.{nameof(OpenWrite)}");
=======
            DiagnosticScope scope = ClientConfiguration.ClientDiagnostics.CreateScope(operationName);
>>>>>>> 274b661d

            try
            {
                scope.Start();

                if (!overwrite)
                {
                    throw new ArgumentException($"{nameof(BlockBlobClient)}.{nameof(BlockBlobClient.OpenWrite)} only supports overwriting");
                }

                long position = 0;

                // Create Block Blob
                Response<BlobContentInfo> response = await UploadInternal(
                    content: new MemoryStream(Array.Empty<byte>()),
                    blobHttpHeaders: options?.HttpHeaders,
                    metadata: options?.Metadata,
                    tags: options?.Tags,
                    conditions: options?.OpenConditions,
                    accessTier: default,
                    progressHandler: default,
                    operationName: operationName,
                    async: async,
                    cancellationToken: cancellationToken)
                    .ConfigureAwait(false);

                BlobRequestConditions conditions = new BlobRequestConditions
                {
                    IfMatch = response.Value.ETag,
                    LeaseId = options?.OpenConditions?.LeaseId
                };

                return new BlockBlobWriteStream(
                    blockBlobClient: this,
                    bufferSize: options?.BufferSize ?? Constants.DefaultBufferSize,
                    position: position,
                    conditions: conditions,
                    progressHandler: options?.ProgressHandler,
                    blobHttpHeaders: options?.HttpHeaders,
                    metadata: options?.Metadata,
                    tags: options?.Tags);
            }
            catch (Exception ex)
            {
                scope.Failed(ex);
                throw;
            }
            finally
            {
                scope.Dispose();
            }
        }
        #endregion OpenWrite

        #region SyncUploadFromUri
        /// <summary>
        /// The Upload from Uri operation creates a new Block Blob where the contents of the
        /// blob are read from a given URL.  This API is supported beginning with the 2020-04-08 version.
        ///
        /// Partial updates are not supported with Put Blob from URL; the content of an existing blob is
        /// overwritten with the content of the new blob.  To perform partial updates to a block blob’s
        /// contents using a source URL, use the Put Block from URL API in conjunction with Put Block List.
        /// </summary>
        /// <param name="copySource">
        /// Required.  Specifies the URL of the source blob.  The source blob may be of any type,
        /// including a block blob, append blob, or page blob.  The value may be a URL of up to 2
        /// KiB in length that specifies a blob.  The value should be URL-encoded as it would appear
        /// in a request URI.  The source blob must either be public or must be authorized via a
        /// shared access signature.  If the source blob is public, no authorization is required
        /// to perform the operation.
        /// </param>
        /// <param name="overwrite">
        /// Whether the upload should overwrite the existing blob.  The
        /// default value is false.
        /// </param>
        /// <param name="cancellationToken">
        /// Optional <see cref="CancellationToken"/> to propagate
        /// notifications that the operation should be cancelled.
        /// </param>
        /// <returns>
        /// A <see cref="Response{BlobContentInfo}"/> describing the
        /// state of the updated block blob.
        /// </returns>
        /// <remarks>
        /// A <see cref="RequestFailedException"/> will be thrown if
        /// a failure occurs.
        /// </remarks>
        public virtual Response<BlobContentInfo> SyncUploadFromUri(
            Uri copySource,
            bool overwrite = false,
            CancellationToken cancellationToken = default)
            => SyncUploadFromUriInternal(
                copySource,
                overwrite ? null : new BlobSyncUploadFromUriOptions{ DestinationConditions = new BlobRequestConditions
                    { IfNoneMatch = new ETag(Constants.Wildcard) } },
                async: false,
                cancellationToken)
                .EnsureCompleted();

        /// <summary>
        /// The Upload from Uri operation creates a new Block Blob where the contents of the
        /// blob are read from a given URL.  This API is supported beginning with the 2020-04-08 version.
        ///
        /// Partial updates are not supported with Put Blob from URL; the content of an existing blob is
        /// overwritten with the content of the new blob.  To perform partial updates to a block blob’s
        /// contents using a source URL, use the Put Block from URL API in conjunction with Put Block List.
        /// </summary>
        /// <param name="copySource">
        /// Required.  Specifies the URL of the source blob.  The source blob may be of any type,
        /// including a block blob, append blob, or page blob.  The value may be a URL of up to 2
        /// KiB in length that specifies a blob.  The value should be URL-encoded as it would appear
        /// in a request URI.  The source blob must either be public or must be authorized via a
        /// shared access signature.  If the source blob is public, no authorization is required
        /// to perform the operation.
        /// </param>
        /// <param name="overwrite">
        /// Whether the upload should overwrite the existing blob.  The
        /// default value is false.
        /// </param>
        /// <param name="cancellationToken">
        /// Optional <see cref="CancellationToken"/> to propagate
        /// notifications that the operation should be cancelled.
        /// </param>
        /// <returns>
        /// A <see cref="Response{BlobContentInfo}"/> describing the
        /// state of the updated block blob.
        /// </returns>
        /// <remarks>
        /// A <see cref="RequestFailedException"/> will be thrown if
        /// a failure occurs.
        /// </remarks>
        public virtual async Task<Response<BlobContentInfo>> SyncUploadFromUriAsync(
            Uri copySource,
            bool overwrite = false,
            CancellationToken cancellationToken = default)
            => await SyncUploadFromUriInternal(
                copySource,
                overwrite ? null : new BlobSyncUploadFromUriOptions { DestinationConditions = new BlobRequestConditions
                    { IfNoneMatch = new ETag(Constants.Wildcard) } },
                async: true,
                cancellationToken)
                .ConfigureAwait(false);

        /// <summary>
        /// The Upload from Uri operation creates a new Block Blob where the contents of the
        /// blob are read from a given URL.  This API is supported beginning with the 2020-04-08 version.
        ///
        /// Partial updates are not supported with Put Blob from URL; the content of an existing blob is
        /// overwritten with the content of the new blob.  To perform partial updates to a block blob’s
        /// contents using a source URL, use the Put Block from URL API in conjunction with Put Block List.
        /// </summary>
        /// <param name="copySource">
        /// Required.  Specifies the URL of the source blob.  The source blob may be of any type,
        /// including a block blob, append blob, or page blob.  The value may be a URL of up to 2
        /// KiB in length that specifies a blob.  The value should be URL-encoded as it would appear
        /// in a request URI.  The source blob must either be public or must be authorized via a
        /// shared access signature.  If the source blob is public, no authorization is required
        /// to perform the operation.
        /// </param>
        /// <param name="options">
        /// Optional parameters.
        /// </param>
        /// <param name="cancellationToken">
        /// Optional <see cref="CancellationToken"/> to propagate
        /// notifications that the operation should be cancelled.
        /// </param>
        /// <returns>
        /// A <see cref="Response{BlobContentInfo}"/> describing the
        /// state of the updated block blob.
        /// </returns>
        /// <remarks>
        /// A <see cref="RequestFailedException"/> will be thrown if
        /// a failure occurs.
        /// </remarks>
        public virtual Response<BlobContentInfo> SyncUploadFromUri(
            Uri copySource,
            BlobSyncUploadFromUriOptions options,
            CancellationToken cancellationToken = default)
            => SyncUploadFromUriInternal(
                copySource,
                options,
                async: false,
                cancellationToken)
                .EnsureCompleted();

        /// <summary>
        /// The Upload from Uri operation creates a new Block Blob where the contents of the
        /// blob are read from a given URL.  This API is supported beginning with the 2020-04-08 version.
        ///
        /// Partial updates are not supported with Put Blob from URL; the content of an existing blob is
        /// overwritten with the content of the new blob.  To perform partial updates to a block blob’s
        /// contents using a source URL, use the Put Block from URL API in conjunction with Put Block List.
        /// </summary>
        /// <param name="copySource">
        /// Required.  Specifies the URL of the source blob.  The source blob may be of any type,
        /// including a block blob, append blob, or page blob.  The value may be a URL of up to 2
        /// KiB in length that specifies a blob.  The value should be URL-encoded as it would appear
        /// in a request URI.  The source blob must either be public or must be authorized via a
        /// shared access signature.  If the source blob is public, no authorization is required
        /// to perform the operation.
        /// </param>
        /// <param name="options">
        /// Optional parameters.
        /// </param>
        /// <param name="cancellationToken">
        /// Optional <see cref="CancellationToken"/> to propagate
        /// notifications that the operation should be cancelled.
        /// </param>
        /// <returns>
        /// A <see cref="Response{BlobContentInfo}"/> describing the
        /// state of the updated block blob.
        /// </returns>
        /// <remarks>
        /// A <see cref="RequestFailedException"/> will be thrown if
        /// a failure occurs.
        /// </remarks>
        public virtual async Task<Response<BlobContentInfo>> SyncUploadFromUriAsync(
            Uri copySource,
            BlobSyncUploadFromUriOptions options,
            CancellationToken cancellationToken = default)
            => await SyncUploadFromUriInternal(
                copySource,
                options,
                async: true,
                cancellationToken)
                .ConfigureAwait(false);

        /// <summary>
        /// The Upload from Uri operation creates a new Block Blob where the contents of the
        /// blob are read from a given URL.  This API is supported beginning with the 2020-04-08 version.
        ///
        /// Partial updates are not supported with Put Blob from URL; the content of an existing blob is
        /// overwritten with the content of the new blob.  To perform partial updates to a block blob’s
        /// contents using a source URL, use the Put Block from URL API in conjunction with Put Block List.
        /// </summary>
        /// <param name="copySource">
        /// Required.  Specifies the URL of the source blob.  The source blob may be of any type,
        /// including a block blob, append blob, or page blob.  The value may be a URL of up to 2
        /// KiB in length that specifies a blob.  The value should be URL-encoded as it would appear
        /// in a request URI.  The source blob must either be public or must be authorized via a
        /// shared access signature.  If the source blob is public, no authorization is required
        /// to perform the operation.
        /// </param>
        /// <param name="options">
        /// Optional parameters.
        /// </param>
        /// <param name="async">
        /// Whether to invoke the operation asynchronously.
        /// </param>
        /// <param name="cancellationToken">
        /// Optional <see cref="CancellationToken"/> to propagate
        /// notifications that the operation should be cancelled.
        /// </param>
        /// <returns>
        /// A <see cref="Response{BlobContentInfo}"/> describing the
        /// state of the updated block blob.
        /// </returns>
        /// <remarks>
        /// A <see cref="RequestFailedException"/> will be thrown if
        /// a failure occurs.
        /// </remarks>
        internal virtual async Task<Response<BlobContentInfo>> SyncUploadFromUriInternal(
            Uri copySource,
            BlobSyncUploadFromUriOptions options,
            bool async,
            CancellationToken cancellationToken)
        {
            using (ClientConfiguration.Pipeline.BeginLoggingScope(nameof(BlockBlobClient)))
            {
                ClientConfiguration.Pipeline.LogMethodEnter(
                    nameof(BlockBlobClient),
                    message:
                    $"{nameof(Uri)}: {Uri}\n" +
                    $"{nameof(options.HttpHeaders)}: {options?.HttpHeaders}\n" +
                    $"{nameof(options.DestinationConditions)}: {options?.DestinationConditions}");

                DiagnosticScope scope = ClientConfiguration.ClientDiagnostics.CreateScope($"{nameof(BlockBlobClient)}.{nameof(SyncUploadFromUri)}");

                try
                {
                    scope.Start();
                    ResponseWithHeaders<BlockBlobPutBlobFromUrlHeaders> response;

                    if (async)
                    {
                        response = await BlockBlobRestClient.PutBlobFromUrlAsync(
                            contentLength: 0,
                            copySource: copySource.AbsoluteUri,
                            blobContentType: options?.HttpHeaders?.ContentType,
                            blobContentEncoding: options?.HttpHeaders?.ContentEncoding,
                            blobContentLanguage: options?.HttpHeaders?.ContentLanguage,
                            blobContentMD5: options?.HttpHeaders?.ContentHash,
                            blobCacheControl: options?.HttpHeaders?.CacheControl,
                            // TODO service bug.  https://github.com/Azure/azure-sdk-for-net/issues/15969
                            // metadata: options?.Metadata,
                            leaseId: options?.DestinationConditions?.LeaseId,
                            blobContentDisposition: options?.HttpHeaders?.ContentDisposition,
                            encryptionKey: ClientConfiguration.CustomerProvidedKey?.EncryptionKey,
                            encryptionKeySha256: ClientConfiguration.CustomerProvidedKey?.EncryptionKeyHash,
                            encryptionAlgorithm: ClientConfiguration.CustomerProvidedKey?.EncryptionAlgorithm == null ? null : EncryptionAlgorithmTypeInternal.AES256,
                            encryptionScope: ClientConfiguration.EncryptionScope,
                            tier: options?.AccessTier,
                            ifModifiedSince: options?.DestinationConditions?.IfModifiedSince,
                            ifUnmodifiedSince: options?.DestinationConditions?.IfUnmodifiedSince,
                            ifMatch: options?.DestinationConditions?.IfMatch?.ToString(),
                            ifNoneMatch: options?.DestinationConditions?.IfNoneMatch?.ToString(),
                            ifTags: options?.DestinationConditions?.TagConditions,
                            sourceIfModifiedSince: options?.SourceConditions?.IfModifiedSince,
                            sourceIfUnmodifiedSince: options?.SourceConditions?.IfUnmodifiedSince,
                            sourceIfMatch: options?.SourceConditions?.IfMatch?.ToString(),
                            sourceIfNoneMatch: options?.SourceConditions?.IfNoneMatch?.ToString(),
                            sourceIfTags: options?.SourceConditions?.TagConditions,
                            sourceContentMD5: options?.ContentHash,
                            blobTagsString: options?.Tags?.ToTagsString(),
                            copySourceBlobProperties: options?.CopySourceBlobProperties,
                            cancellationToken: cancellationToken)
                            .ConfigureAwait(false);
                    }
                    else
                    {
                        response = BlockBlobRestClient.PutBlobFromUrl(
                            contentLength: 0,
                            copySource: copySource.AbsoluteUri,
                            blobContentType: options?.HttpHeaders?.ContentType,
                            blobContentEncoding: options?.HttpHeaders?.ContentEncoding,
                            blobContentLanguage: options?.HttpHeaders?.ContentLanguage,
                            blobContentMD5: options?.HttpHeaders?.ContentHash,
                            blobCacheControl: options?.HttpHeaders?.CacheControl,
                            // TODO service bug.  https://github.com/Azure/azure-sdk-for-net/issues/15969
                            // metadata: options?.Metadata,
                            leaseId: options?.DestinationConditions?.LeaseId,
                            blobContentDisposition: options?.HttpHeaders?.ContentDisposition,
                            encryptionKey: ClientConfiguration.CustomerProvidedKey?.EncryptionKey,
                            encryptionKeySha256: ClientConfiguration.CustomerProvidedKey?.EncryptionKeyHash,
                            encryptionAlgorithm: ClientConfiguration.CustomerProvidedKey?.EncryptionAlgorithm == null ? null : EncryptionAlgorithmTypeInternal.AES256,
                            encryptionScope: ClientConfiguration.EncryptionScope,
                            tier: options?.AccessTier,
                            ifModifiedSince: options?.DestinationConditions?.IfModifiedSince,
                            ifUnmodifiedSince: options?.DestinationConditions?.IfUnmodifiedSince,
                            ifMatch: options?.DestinationConditions?.IfMatch?.ToString(),
                            ifNoneMatch: options?.DestinationConditions?.IfNoneMatch?.ToString(),
                            ifTags: options?.DestinationConditions?.TagConditions,
                            sourceIfModifiedSince: options?.SourceConditions?.IfModifiedSince,
                            sourceIfUnmodifiedSince: options?.SourceConditions?.IfUnmodifiedSince,
                            sourceIfMatch: options?.SourceConditions?.IfMatch?.ToString(),
                            sourceIfNoneMatch: options?.SourceConditions?.IfNoneMatch?.ToString(),
                            sourceIfTags: options?.SourceConditions?.TagConditions,
                            sourceContentMD5: options?.ContentHash,
                            blobTagsString: options?.Tags?.ToTagsString(),
                            copySourceBlobProperties: options?.CopySourceBlobProperties,
                            cancellationToken: cancellationToken);
                    }

                    return Response.FromValue(
                        response.ToBlobContentInfo(),
                        response.GetRawResponse());
                }
                catch (Exception ex)
                {
                    ClientConfiguration.Pipeline.LogException(ex);
                    scope.Failed(ex);
                    throw;
                }
                finally
                {
                    ClientConfiguration.Pipeline.LogMethodExit(nameof(BlockBlobClient));
                    scope.Dispose();
                }
            }
        }
        #endregion UploadFromUri

        #region PartitionedUploader
        internal PartitionedUploader<BlobUploadOptions, BlobContentInfo> GetPartitionedUploader(
            StorageTransferOptions transferOptions,
            ArrayPool<byte> arrayPool = null,
            string operationName = null)
            =>  new PartitionedUploader<BlobUploadOptions, BlobContentInfo>(
                GetPartitionedUploaderBehaviors(this),
                transferOptions,
                arrayPool,
                operationName);

        internal static PartitionedUploader<BlobUploadOptions, BlobContentInfo>.Behaviors GetPartitionedUploaderBehaviors(BlockBlobClient client)
        {
            return new PartitionedUploader<BlobUploadOptions, BlobContentInfo>.Behaviors
            {
                SingleUpload = async (stream, args, progressHandler, operationName, async, cancellationToken)
                    => await client.UploadInternal(
                        stream,
                        args?.HttpHeaders,
                        args?.Metadata,
                        args?.Tags,
                        args?.Conditions,
                        args?.AccessTier,
                        progressHandler,
                        operationName,
                        async,
                        cancellationToken).ConfigureAwait(false),
                UploadPartition = async (stream, offset, args, progressHandler, async, cancellationToken)
                    => await client.StageBlockInternal(
                        Shared.StorageExtensions.GenerateBlockId(offset),
                        stream,
                        transactionalContentHash: default,
                        args?.Conditions,
                        progressHandler,
                        async,
                        cancellationToken).ConfigureAwait(false),
                CommitPartitionedUpload = async (partitions, args, async, cancellationToken)
                    => await client.CommitBlockListInternal(
                        partitions.Select(partition => Shared.StorageExtensions.GenerateBlockId(partition.Offset)),
                        args?.HttpHeaders,
                        args?.Metadata,
                        args?.Tags,
                        args?.Conditions,
                        args?.AccessTier,
                        async,
                        cancellationToken).ConfigureAwait(false),
                Scope = operationName => client.ClientConfiguration.ClientDiagnostics.CreateScope(operationName
                    ?? $"{nameof(Azure)}.{nameof(Storage)}.{nameof(Blobs)}.{nameof(BlobClient)}.{nameof(Storage.Blobs.BlobClient.Upload)}")
            };
        }
        #endregion
    }

    /// <summary>
    /// Add easy to discover methods to <see cref="BlobContainerClient"/> for
    /// creating <see cref="BlockBlobClient"/> instances.
    /// </summary>
    public static partial class SpecializedBlobExtensions
    {
        /// <summary>
        /// Create a new <see cref="BlockBlobClient"/> object by
        /// concatenating <paramref name="blobName"/> to
        /// the end of the <paramref name="client"/>'s
        /// <see cref="BlobContainerClient.Uri"/>. The new
        /// <see cref="BlockBlobClient"/>
        /// uses the same request policy pipeline as the
        /// <see cref="BlobContainerClient"/>.
        /// </summary>
        /// <param name="client">The <see cref="BlobContainerClient"/>.</param>
        /// <param name="blobName">The name of the block blob.</param>
        /// <returns>A new <see cref="BlockBlobClient"/> instance.</returns>
        public static BlockBlobClient GetBlockBlobClient(
            this BlobContainerClient client,
            string blobName)
        {
            return client.GetBlockBlobClientCore(blobName);
        }
    }
}<|MERGE_RESOLUTION|>--- conflicted
+++ resolved
@@ -2408,11 +2408,7 @@
             CancellationToken cancellationToken)
         {
             string operationName = $"{nameof(BlockBlobClient)}.{nameof(OpenWrite)}";
-<<<<<<< HEAD
-            DiagnosticScope scope = ClientDiagnostics.CreateScope($"{nameof(BlockBlobClient)}.{nameof(OpenWrite)}");
-=======
             DiagnosticScope scope = ClientConfiguration.ClientDiagnostics.CreateScope(operationName);
->>>>>>> 274b661d
 
             try
             {
