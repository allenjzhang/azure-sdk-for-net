--- conflicted
+++ resolved
@@ -1,21 +1,6 @@
 {
   "Entries": [
     {
-<<<<<<< HEAD
-      "RequestUri": "https://seanstagetest.blob.core.windows.net/test-container-a3528f55-941b-c7b3-66ae-826c4201e129?restype=container",
-      "RequestMethod": "PUT",
-      "RequestHeaders": {
-        "Authorization": "Sanitized",
-        "traceparent": "00-66d4b351b17ce44e921d590c3a460dea-61234017e50ed240-00",
-        "User-Agent": [
-          "azsdk-net-Storage.Blobs/12.4.0-dev.20200305.1",
-          "(.NET Core 4.6.28325.01; Microsoft Windows 10.0.18363 )"
-        ],
-        "x-ms-client-request-id": "dc07a2d2-9ae6-35a9-56bd-dad44dd45956",
-        "x-ms-date": "Thu, 05 Mar 2020 21:15:05 GMT",
-        "x-ms-return-client-request-id": "true",
-        "x-ms-version": "2019-10-10"
-=======
       "RequestUri": "https://seanmcccanary.blob.core.windows.net/test-container-a3528f55-941b-c7b3-66ae-826c4201e129?restype=container",
       "RequestMethod": "PUT",
       "RequestHeaders": {
@@ -29,50 +14,25 @@
         "x-ms-date": "Fri, 03 Apr 2020 00:02:10 GMT",
         "x-ms-return-client-request-id": "true",
         "x-ms-version": "2019-12-12"
->>>>>>> 32e373e2
       },
       "RequestBody": null,
       "StatusCode": 201,
       "ResponseHeaders": {
         "Content-Length": "0",
-<<<<<<< HEAD
-        "Date": "Thu, 05 Mar 2020 21:15:05 GMT",
-        "ETag": "\u00220x8D7C14A46B3020B\u0022",
-        "Last-Modified": "Thu, 05 Mar 2020 21:15:05 GMT",
-=======
         "Date": "Fri, 03 Apr 2020 00:02:08 GMT",
         "ETag": "\u00220x8D7D7624135687A\u0022",
         "Last-Modified": "Fri, 03 Apr 2020 00:02:09 GMT",
->>>>>>> 32e373e2
         "Server": [
           "Windows-Azure-Blob/1.0",
           "Microsoft-HTTPAPI/2.0"
         ],
         "x-ms-client-request-id": "dc07a2d2-9ae6-35a9-56bd-dad44dd45956",
-<<<<<<< HEAD
-        "x-ms-request-id": "4280b4f0-601e-003f-5133-f35a98000000",
-        "x-ms-version": "2019-10-10"
-=======
         "x-ms-request-id": "11e46cc1-a01e-0089-384b-09f775000000",
         "x-ms-version": "2019-12-12"
->>>>>>> 32e373e2
-      },
-      "ResponseBody": []
-    },
-    {
-<<<<<<< HEAD
-      "RequestUri": "https://seanstagetest.blob.core.windows.net/test-container-a3528f55-941b-c7b3-66ae-826c4201e129?restype=container\u0026comp=metadata",
-      "RequestMethod": "PUT",
-      "RequestHeaders": {
-        "Authorization": "Sanitized",
-        "traceparent": "00-64a22b3f123fc44c9098759165fed0b8-fc60eb4edc92fd49-00",
-        "User-Agent": [
-          "azsdk-net-Storage.Blobs/12.4.0-dev.20200305.1",
-          "(.NET Core 4.6.28325.01; Microsoft Windows 10.0.18363 )"
-        ],
-        "x-ms-client-request-id": "a09a60e6-04fa-f343-fb7c-344e4df7fc94",
-        "x-ms-date": "Thu, 05 Mar 2020 21:15:05 GMT",
-=======
+      },
+      "ResponseBody": []
+    },
+    {
       "RequestUri": "https://seanmcccanary.blob.core.windows.net/test-container-a3528f55-941b-c7b3-66ae-826c4201e129?restype=container\u0026comp=metadata",
       "RequestMethod": "PUT",
       "RequestHeaders": {
@@ -84,62 +44,31 @@
         ],
         "x-ms-client-request-id": "a09a60e6-04fa-f343-fb7c-344e4df7fc94",
         "x-ms-date": "Fri, 03 Apr 2020 00:02:10 GMT",
->>>>>>> 32e373e2
         "x-ms-meta-Capital": "letter",
         "x-ms-meta-foo": "bar",
         "x-ms-meta-meta": "data",
         "x-ms-meta-UPPER": "case",
         "x-ms-return-client-request-id": "true",
-<<<<<<< HEAD
-        "x-ms-version": "2019-10-10"
-=======
-        "x-ms-version": "2019-12-12"
->>>>>>> 32e373e2
+        "x-ms-version": "2019-12-12"
       },
       "RequestBody": null,
       "StatusCode": 200,
       "ResponseHeaders": {
         "Content-Length": "0",
-<<<<<<< HEAD
-        "Date": "Thu, 05 Mar 2020 21:15:05 GMT",
-        "ETag": "\u00220x8D7C14A46BF5809\u0022",
-        "Last-Modified": "Thu, 05 Mar 2020 21:15:05 GMT",
-=======
         "Date": "Fri, 03 Apr 2020 00:02:08 GMT",
         "ETag": "\u00220x8D7D7624142A265\u0022",
         "Last-Modified": "Fri, 03 Apr 2020 00:02:09 GMT",
->>>>>>> 32e373e2
         "Server": [
           "Windows-Azure-Blob/1.0",
           "Microsoft-HTTPAPI/2.0"
         ],
         "x-ms-client-request-id": "a09a60e6-04fa-f343-fb7c-344e4df7fc94",
-<<<<<<< HEAD
-        "x-ms-request-id": "4280b4f3-601e-003f-5233-f35a98000000",
-        "x-ms-version": "2019-10-10"
-=======
         "x-ms-request-id": "11e46ce3-a01e-0089-554b-09f775000000",
         "x-ms-version": "2019-12-12"
->>>>>>> 32e373e2
-      },
-      "ResponseBody": []
-    },
-    {
-<<<<<<< HEAD
-      "RequestUri": "https://seanstagetest.blob.core.windows.net/test-container-a3528f55-941b-c7b3-66ae-826c4201e129?restype=container",
-      "RequestMethod": "DELETE",
-      "RequestHeaders": {
-        "Authorization": "Sanitized",
-        "traceparent": "00-1f6d7f1a05899640875d71823bff37c5-0c4e56da6c6f3141-00",
-        "User-Agent": [
-          "azsdk-net-Storage.Blobs/12.4.0-dev.20200305.1",
-          "(.NET Core 4.6.28325.01; Microsoft Windows 10.0.18363 )"
-        ],
-        "x-ms-client-request-id": "edee3f89-b939-dc5c-36e5-bea19feadfca",
-        "x-ms-date": "Thu, 05 Mar 2020 21:15:05 GMT",
-        "x-ms-return-client-request-id": "true",
-        "x-ms-version": "2019-10-10"
-=======
+      },
+      "ResponseBody": []
+    },
+    {
       "RequestUri": "https://seanmcccanary.blob.core.windows.net/test-container-a3528f55-941b-c7b3-66ae-826c4201e129?restype=container",
       "RequestMethod": "DELETE",
       "RequestHeaders": {
@@ -153,48 +82,23 @@
         "x-ms-date": "Fri, 03 Apr 2020 00:02:10 GMT",
         "x-ms-return-client-request-id": "true",
         "x-ms-version": "2019-12-12"
->>>>>>> 32e373e2
       },
       "RequestBody": null,
       "StatusCode": 202,
       "ResponseHeaders": {
         "Content-Length": "0",
-<<<<<<< HEAD
-        "Date": "Thu, 05 Mar 2020 21:15:05 GMT",
-=======
         "Date": "Fri, 03 Apr 2020 00:02:08 GMT",
->>>>>>> 32e373e2
         "Server": [
           "Windows-Azure-Blob/1.0",
           "Microsoft-HTTPAPI/2.0"
         ],
         "x-ms-client-request-id": "edee3f89-b939-dc5c-36e5-bea19feadfca",
-<<<<<<< HEAD
-        "x-ms-request-id": "4280b4f6-601e-003f-5533-f35a98000000",
-        "x-ms-version": "2019-10-10"
-=======
         "x-ms-request-id": "11e46cf3-a01e-0089-614b-09f775000000",
         "x-ms-version": "2019-12-12"
->>>>>>> 32e373e2
-      },
-      "ResponseBody": []
-    },
-    {
-<<<<<<< HEAD
-      "RequestUri": "https://seanstagetest.blob.core.windows.net/test-container-5fa0a60c-1943-d6aa-5c9b-361feb669403?restype=container",
-      "RequestMethod": "PUT",
-      "RequestHeaders": {
-        "Authorization": "Sanitized",
-        "traceparent": "00-4f51d05e6967a94da8513cb55b4abd74-dd465d13e382634e-00",
-        "User-Agent": [
-          "azsdk-net-Storage.Blobs/12.4.0-dev.20200305.1",
-          "(.NET Core 4.6.28325.01; Microsoft Windows 10.0.18363 )"
-        ],
-        "x-ms-client-request-id": "b8d04efa-8856-7007-9417-909d823cf1cf",
-        "x-ms-date": "Thu, 05 Mar 2020 21:15:05 GMT",
-        "x-ms-return-client-request-id": "true",
-        "x-ms-version": "2019-10-10"
-=======
+      },
+      "ResponseBody": []
+    },
+    {
       "RequestUri": "https://seanmcccanary.blob.core.windows.net/test-container-5fa0a60c-1943-d6aa-5c9b-361feb669403?restype=container",
       "RequestMethod": "PUT",
       "RequestHeaders": {
@@ -208,51 +112,25 @@
         "x-ms-date": "Fri, 03 Apr 2020 00:02:10 GMT",
         "x-ms-return-client-request-id": "true",
         "x-ms-version": "2019-12-12"
->>>>>>> 32e373e2
       },
       "RequestBody": null,
       "StatusCode": 201,
       "ResponseHeaders": {
         "Content-Length": "0",
-<<<<<<< HEAD
-        "Date": "Thu, 05 Mar 2020 21:15:05 GMT",
-        "ETag": "\u00220x8D7C14A46F924F9\u0022",
-        "Last-Modified": "Thu, 05 Mar 2020 21:15:05 GMT",
-=======
         "Date": "Fri, 03 Apr 2020 00:02:09 GMT",
         "ETag": "\u00220x8D7D762418387CD\u0022",
         "Last-Modified": "Fri, 03 Apr 2020 00:02:10 GMT",
->>>>>>> 32e373e2
         "Server": [
           "Windows-Azure-Blob/1.0",
           "Microsoft-HTTPAPI/2.0"
         ],
         "x-ms-client-request-id": "b8d04efa-8856-7007-9417-909d823cf1cf",
-<<<<<<< HEAD
-        "x-ms-request-id": "6ed29bd8-401e-0038-5f33-f336fb000000",
-        "x-ms-version": "2019-10-10"
-=======
         "x-ms-request-id": "0f014610-901e-003b-564b-090804000000",
         "x-ms-version": "2019-12-12"
->>>>>>> 32e373e2
-      },
-      "ResponseBody": []
-    },
-    {
-<<<<<<< HEAD
-      "RequestUri": "https://seanstagetest.blob.core.windows.net/test-container-5fa0a60c-1943-d6aa-5c9b-361feb669403?restype=container\u0026comp=metadata",
-      "RequestMethod": "PUT",
-      "RequestHeaders": {
-        "Authorization": "Sanitized",
-        "If-Modified-Since": "Wed, 04 Mar 2020 21:15:05 GMT",
-        "traceparent": "00-7f8f84406e1f944dbebf331ff2dbaaff-aee67abdfe42074e-00",
-        "User-Agent": [
-          "azsdk-net-Storage.Blobs/12.4.0-dev.20200305.1",
-          "(.NET Core 4.6.28325.01; Microsoft Windows 10.0.18363 )"
-        ],
-        "x-ms-client-request-id": "9c25b73d-dc96-0dac-e254-79f17ebcd456",
-        "x-ms-date": "Thu, 05 Mar 2020 21:15:06 GMT",
-=======
+      },
+      "ResponseBody": []
+    },
+    {
       "RequestUri": "https://seanmcccanary.blob.core.windows.net/test-container-5fa0a60c-1943-d6aa-5c9b-361feb669403?restype=container\u0026comp=metadata",
       "RequestMethod": "PUT",
       "RequestHeaders": {
@@ -265,62 +143,31 @@
         ],
         "x-ms-client-request-id": "9c25b73d-dc96-0dac-e254-79f17ebcd456",
         "x-ms-date": "Fri, 03 Apr 2020 00:02:11 GMT",
->>>>>>> 32e373e2
         "x-ms-meta-Capital": "letter",
         "x-ms-meta-foo": "bar",
         "x-ms-meta-meta": "data",
         "x-ms-meta-UPPER": "case",
         "x-ms-return-client-request-id": "true",
-<<<<<<< HEAD
-        "x-ms-version": "2019-10-10"
-=======
-        "x-ms-version": "2019-12-12"
->>>>>>> 32e373e2
+        "x-ms-version": "2019-12-12"
       },
       "RequestBody": null,
       "StatusCode": 200,
       "ResponseHeaders": {
         "Content-Length": "0",
-<<<<<<< HEAD
-        "Date": "Thu, 05 Mar 2020 21:15:05 GMT",
-        "ETag": "\u00220x8D7C14A470513AF\u0022",
-        "Last-Modified": "Thu, 05 Mar 2020 21:15:05 GMT",
-=======
         "Date": "Fri, 03 Apr 2020 00:02:09 GMT",
         "ETag": "\u00220x8D7D7624192095E\u0022",
         "Last-Modified": "Fri, 03 Apr 2020 00:02:10 GMT",
->>>>>>> 32e373e2
         "Server": [
           "Windows-Azure-Blob/1.0",
           "Microsoft-HTTPAPI/2.0"
         ],
         "x-ms-client-request-id": "9c25b73d-dc96-0dac-e254-79f17ebcd456",
-<<<<<<< HEAD
-        "x-ms-request-id": "6ed29bdb-401e-0038-6033-f336fb000000",
-        "x-ms-version": "2019-10-10"
-=======
         "x-ms-request-id": "0f01462f-901e-003b-6e4b-090804000000",
         "x-ms-version": "2019-12-12"
->>>>>>> 32e373e2
-      },
-      "ResponseBody": []
-    },
-    {
-<<<<<<< HEAD
-      "RequestUri": "https://seanstagetest.blob.core.windows.net/test-container-5fa0a60c-1943-d6aa-5c9b-361feb669403?restype=container",
-      "RequestMethod": "DELETE",
-      "RequestHeaders": {
-        "Authorization": "Sanitized",
-        "traceparent": "00-64195a97edf3ab4c81006b8f6562d35d-a8ffa8075fb95e4e-00",
-        "User-Agent": [
-          "azsdk-net-Storage.Blobs/12.4.0-dev.20200305.1",
-          "(.NET Core 4.6.28325.01; Microsoft Windows 10.0.18363 )"
-        ],
-        "x-ms-client-request-id": "cb609691-5516-7439-0eff-d4d157cf7e8f",
-        "x-ms-date": "Thu, 05 Mar 2020 21:15:06 GMT",
-        "x-ms-return-client-request-id": "true",
-        "x-ms-version": "2019-10-10"
-=======
+      },
+      "ResponseBody": []
+    },
+    {
       "RequestUri": "https://seanmcccanary.blob.core.windows.net/test-container-5fa0a60c-1943-d6aa-5c9b-361feb669403?restype=container",
       "RequestMethod": "DELETE",
       "RequestHeaders": {
@@ -334,239 +181,128 @@
         "x-ms-date": "Fri, 03 Apr 2020 00:02:11 GMT",
         "x-ms-return-client-request-id": "true",
         "x-ms-version": "2019-12-12"
->>>>>>> 32e373e2
       },
       "RequestBody": null,
       "StatusCode": 202,
       "ResponseHeaders": {
         "Content-Length": "0",
-<<<<<<< HEAD
-        "Date": "Thu, 05 Mar 2020 21:15:05 GMT",
-=======
-        "Date": "Fri, 03 Apr 2020 00:02:09 GMT",
->>>>>>> 32e373e2
+        "Date": "Fri, 03 Apr 2020 00:02:09 GMT",
         "Server": [
           "Windows-Azure-Blob/1.0",
           "Microsoft-HTTPAPI/2.0"
         ],
         "x-ms-client-request-id": "cb609691-5516-7439-0eff-d4d157cf7e8f",
-<<<<<<< HEAD
-        "x-ms-request-id": "6ed29bdc-401e-0038-6133-f336fb000000",
-        "x-ms-version": "2019-10-10"
-=======
         "x-ms-request-id": "0f01465a-901e-003b-174b-090804000000",
         "x-ms-version": "2019-12-12"
->>>>>>> 32e373e2
-      },
-      "ResponseBody": []
-    },
-    {
-<<<<<<< HEAD
-      "RequestUri": "https://seanstagetest.blob.core.windows.net/test-container-24607575-f0e6-94a4-5dfd-0ec3709e5133?restype=container",
-      "RequestMethod": "PUT",
-      "RequestHeaders": {
-        "Authorization": "Sanitized",
-        "traceparent": "00-1b5ddac429a3e0449aaf5a9a9d8ba412-997fe92bd1d83c43-00",
-        "User-Agent": [
-          "azsdk-net-Storage.Blobs/12.4.0-dev.20200305.1",
-          "(.NET Core 4.6.28325.01; Microsoft Windows 10.0.18363 )"
+      },
+      "ResponseBody": []
+    },
+    {
+      "RequestUri": "https://seanmcccanary.blob.core.windows.net/test-container-24607575-f0e6-94a4-5dfd-0ec3709e5133?restype=container",
+      "RequestMethod": "PUT",
+      "RequestHeaders": {
+        "Authorization": "Sanitized",
+        "traceparent": "00-d74588f321261f4792392f2d35eb1b93-c20f598c11920343-00",
+        "User-Agent": [
+          "azsdk-net-Storage.Blobs/12.5.0-dev.20200402.1",
+          "(.NET Core 4.6.28325.01; Microsoft Windows 10.0.18362 )"
         ],
         "x-ms-client-request-id": "4698dc54-144e-a00e-f2cc-6d194676036f",
-        "x-ms-date": "Thu, 05 Mar 2020 21:15:06 GMT",
-        "x-ms-return-client-request-id": "true",
-        "x-ms-version": "2019-10-10"
-=======
-      "RequestUri": "https://seanmcccanary.blob.core.windows.net/test-container-24607575-f0e6-94a4-5dfd-0ec3709e5133?restype=container",
-      "RequestMethod": "PUT",
-      "RequestHeaders": {
-        "Authorization": "Sanitized",
-        "traceparent": "00-d74588f321261f4792392f2d35eb1b93-c20f598c11920343-00",
-        "User-Agent": [
-          "azsdk-net-Storage.Blobs/12.5.0-dev.20200402.1",
-          "(.NET Core 4.6.28325.01; Microsoft Windows 10.0.18362 )"
+        "x-ms-date": "Fri, 03 Apr 2020 00:02:11 GMT",
+        "x-ms-return-client-request-id": "true",
+        "x-ms-version": "2019-12-12"
+      },
+      "RequestBody": null,
+      "StatusCode": 201,
+      "ResponseHeaders": {
+        "Content-Length": "0",
+        "Date": "Fri, 03 Apr 2020 00:02:09 GMT",
+        "ETag": "\u00220x8D7D76241D0751F\u0022",
+        "Last-Modified": "Fri, 03 Apr 2020 00:02:10 GMT",
+        "Server": [
+          "Windows-Azure-Blob/1.0",
+          "Microsoft-HTTPAPI/2.0"
         ],
         "x-ms-client-request-id": "4698dc54-144e-a00e-f2cc-6d194676036f",
-        "x-ms-date": "Fri, 03 Apr 2020 00:02:11 GMT",
-        "x-ms-return-client-request-id": "true",
-        "x-ms-version": "2019-12-12"
->>>>>>> 32e373e2
-      },
-      "RequestBody": null,
-      "StatusCode": 201,
-      "ResponseHeaders": {
-        "Content-Length": "0",
-<<<<<<< HEAD
-        "Date": "Thu, 05 Mar 2020 21:15:05 GMT",
-        "ETag": "\u00220x8D7C14A4740ED8B\u0022",
-        "Last-Modified": "Thu, 05 Mar 2020 21:15:06 GMT",
-=======
-        "Date": "Fri, 03 Apr 2020 00:02:09 GMT",
-        "ETag": "\u00220x8D7D76241D0751F\u0022",
-        "Last-Modified": "Fri, 03 Apr 2020 00:02:10 GMT",
->>>>>>> 32e373e2
-        "Server": [
-          "Windows-Azure-Blob/1.0",
-          "Microsoft-HTTPAPI/2.0"
-        ],
-        "x-ms-client-request-id": "4698dc54-144e-a00e-f2cc-6d194676036f",
-<<<<<<< HEAD
-        "x-ms-request-id": "fa02a749-101e-001a-5e33-f3f3e4000000",
-        "x-ms-version": "2019-10-10"
-=======
         "x-ms-request-id": "b7c879a7-401e-0065-454b-09e3e4000000",
         "x-ms-version": "2019-12-12"
->>>>>>> 32e373e2
-      },
-      "ResponseBody": []
-    },
-    {
-<<<<<<< HEAD
-      "RequestUri": "https://seanstagetest.blob.core.windows.net/test-container-24607575-f0e6-94a4-5dfd-0ec3709e5133?comp=lease\u0026restype=container",
-      "RequestMethod": "PUT",
-      "RequestHeaders": {
-        "Authorization": "Sanitized",
-        "traceparent": "00-74d3fa7fefde634d9cda37c0e074e103-4ac046a7df630e47-00",
-        "User-Agent": [
-          "azsdk-net-Storage.Blobs/12.4.0-dev.20200305.1",
-          "(.NET Core 4.6.28325.01; Microsoft Windows 10.0.18363 )"
+      },
+      "ResponseBody": []
+    },
+    {
+      "RequestUri": "https://seanmcccanary.blob.core.windows.net/test-container-24607575-f0e6-94a4-5dfd-0ec3709e5133?comp=lease\u0026restype=container",
+      "RequestMethod": "PUT",
+      "RequestHeaders": {
+        "Authorization": "Sanitized",
+        "traceparent": "00-1776afed49d2cc4699f193c764324803-632dd4a193cfca44-00",
+        "User-Agent": [
+          "azsdk-net-Storage.Blobs/12.5.0-dev.20200402.1",
+          "(.NET Core 4.6.28325.01; Microsoft Windows 10.0.18362 )"
         ],
         "x-ms-client-request-id": "34a81741-fed1-bc4e-a92c-0f91c96d37a4",
-        "x-ms-date": "Thu, 05 Mar 2020 21:15:06 GMT",
-=======
-      "RequestUri": "https://seanmcccanary.blob.core.windows.net/test-container-24607575-f0e6-94a4-5dfd-0ec3709e5133?comp=lease\u0026restype=container",
-      "RequestMethod": "PUT",
-      "RequestHeaders": {
-        "Authorization": "Sanitized",
-        "traceparent": "00-1776afed49d2cc4699f193c764324803-632dd4a193cfca44-00",
-        "User-Agent": [
-          "azsdk-net-Storage.Blobs/12.5.0-dev.20200402.1",
-          "(.NET Core 4.6.28325.01; Microsoft Windows 10.0.18362 )"
-        ],
-        "x-ms-client-request-id": "34a81741-fed1-bc4e-a92c-0f91c96d37a4",
-        "x-ms-date": "Fri, 03 Apr 2020 00:02:11 GMT",
->>>>>>> 32e373e2
+        "x-ms-date": "Fri, 03 Apr 2020 00:02:11 GMT",
         "x-ms-lease-action": "acquire",
         "x-ms-lease-duration": "-1",
         "x-ms-proposed-lease-id": "d2b6a0ad-976f-6b33-36bc-4ba1694ebfd5",
         "x-ms-return-client-request-id": "true",
-<<<<<<< HEAD
-        "x-ms-version": "2019-10-10"
-=======
-        "x-ms-version": "2019-12-12"
->>>>>>> 32e373e2
+        "x-ms-version": "2019-12-12"
       },
       "RequestBody": null,
       "StatusCode": 201,
       "ResponseHeaders": {
         "Content-Length": "0",
-<<<<<<< HEAD
-        "Date": "Thu, 05 Mar 2020 21:15:05 GMT",
-        "ETag": "\u00220x8D7C14A4740ED8B\u0022",
-        "Last-Modified": "Thu, 05 Mar 2020 21:15:06 GMT",
-=======
         "Date": "Fri, 03 Apr 2020 00:02:09 GMT",
         "ETag": "\u00220x8D7D76241D0751F\u0022",
         "Last-Modified": "Fri, 03 Apr 2020 00:02:10 GMT",
->>>>>>> 32e373e2
         "Server": [
           "Windows-Azure-Blob/1.0",
           "Microsoft-HTTPAPI/2.0"
         ],
         "x-ms-client-request-id": "34a81741-fed1-bc4e-a92c-0f91c96d37a4",
         "x-ms-lease-id": "d2b6a0ad-976f-6b33-36bc-4ba1694ebfd5",
-<<<<<<< HEAD
-        "x-ms-request-id": "fa02a74d-101e-001a-6033-f3f3e4000000",
-        "x-ms-version": "2019-10-10"
-=======
         "x-ms-request-id": "b7c879c1-401e-0065-5d4b-09e3e4000000",
         "x-ms-version": "2019-12-12"
->>>>>>> 32e373e2
-      },
-      "ResponseBody": []
-    },
-    {
-<<<<<<< HEAD
-      "RequestUri": "https://seanstagetest.blob.core.windows.net/test-container-24607575-f0e6-94a4-5dfd-0ec3709e5133?restype=container\u0026comp=metadata",
-      "RequestMethod": "PUT",
-      "RequestHeaders": {
-        "Authorization": "Sanitized",
-        "traceparent": "00-fd62ffdfe8ff804bae9d5017eafaedcf-d5f7e66e7142b044-00",
-        "User-Agent": [
-          "azsdk-net-Storage.Blobs/12.4.0-dev.20200305.1",
-          "(.NET Core 4.6.28325.01; Microsoft Windows 10.0.18363 )"
+      },
+      "ResponseBody": []
+    },
+    {
+      "RequestUri": "https://seanmcccanary.blob.core.windows.net/test-container-24607575-f0e6-94a4-5dfd-0ec3709e5133?restype=container\u0026comp=metadata",
+      "RequestMethod": "PUT",
+      "RequestHeaders": {
+        "Authorization": "Sanitized",
+        "traceparent": "00-0d1cc8a6462b524aad0a2a723b22d705-40f6a6bc4b0c6c42-00",
+        "User-Agent": [
+          "azsdk-net-Storage.Blobs/12.5.0-dev.20200402.1",
+          "(.NET Core 4.6.28325.01; Microsoft Windows 10.0.18362 )"
         ],
         "x-ms-client-request-id": "525fe85f-8ba5-2d03-02b2-eadafb543c0a",
-        "x-ms-date": "Thu, 05 Mar 2020 21:15:06 GMT",
-=======
-      "RequestUri": "https://seanmcccanary.blob.core.windows.net/test-container-24607575-f0e6-94a4-5dfd-0ec3709e5133?restype=container\u0026comp=metadata",
-      "RequestMethod": "PUT",
-      "RequestHeaders": {
-        "Authorization": "Sanitized",
-        "traceparent": "00-0d1cc8a6462b524aad0a2a723b22d705-40f6a6bc4b0c6c42-00",
-        "User-Agent": [
-          "azsdk-net-Storage.Blobs/12.5.0-dev.20200402.1",
-          "(.NET Core 4.6.28325.01; Microsoft Windows 10.0.18362 )"
-        ],
-        "x-ms-client-request-id": "525fe85f-8ba5-2d03-02b2-eadafb543c0a",
-        "x-ms-date": "Fri, 03 Apr 2020 00:02:11 GMT",
->>>>>>> 32e373e2
+        "x-ms-date": "Fri, 03 Apr 2020 00:02:11 GMT",
         "x-ms-lease-id": "d2b6a0ad-976f-6b33-36bc-4ba1694ebfd5",
         "x-ms-meta-Capital": "letter",
         "x-ms-meta-foo": "bar",
         "x-ms-meta-meta": "data",
         "x-ms-meta-UPPER": "case",
         "x-ms-return-client-request-id": "true",
-<<<<<<< HEAD
-        "x-ms-version": "2019-10-10"
-=======
-        "x-ms-version": "2019-12-12"
->>>>>>> 32e373e2
+        "x-ms-version": "2019-12-12"
       },
       "RequestBody": null,
       "StatusCode": 200,
       "ResponseHeaders": {
         "Content-Length": "0",
-<<<<<<< HEAD
-        "Date": "Thu, 05 Mar 2020 21:15:05 GMT",
-        "ETag": "\u00220x8D7C14A475D9417\u0022",
-        "Last-Modified": "Thu, 05 Mar 2020 21:15:06 GMT",
-=======
         "Date": "Fri, 03 Apr 2020 00:02:09 GMT",
         "ETag": "\u00220x8D7D76241E8C4AD\u0022",
         "Last-Modified": "Fri, 03 Apr 2020 00:02:10 GMT",
->>>>>>> 32e373e2
         "Server": [
           "Windows-Azure-Blob/1.0",
           "Microsoft-HTTPAPI/2.0"
         ],
         "x-ms-client-request-id": "525fe85f-8ba5-2d03-02b2-eadafb543c0a",
-<<<<<<< HEAD
-        "x-ms-request-id": "fa02a74e-101e-001a-6133-f3f3e4000000",
-        "x-ms-version": "2019-10-10"
-=======
         "x-ms-request-id": "b7c879da-401e-0065-704b-09e3e4000000",
         "x-ms-version": "2019-12-12"
->>>>>>> 32e373e2
-      },
-      "ResponseBody": []
-    },
-    {
-<<<<<<< HEAD
-      "RequestUri": "https://seanstagetest.blob.core.windows.net/test-container-24607575-f0e6-94a4-5dfd-0ec3709e5133?restype=container",
-      "RequestMethod": "DELETE",
-      "RequestHeaders": {
-        "Authorization": "Sanitized",
-        "traceparent": "00-9661c4abba82c049b25eb86ab0f136df-1e4872646618744a-00",
-        "User-Agent": [
-          "azsdk-net-Storage.Blobs/12.4.0-dev.20200305.1",
-          "(.NET Core 4.6.28325.01; Microsoft Windows 10.0.18363 )"
-        ],
-        "x-ms-client-request-id": "e032fe5c-e40d-81fe-94bf-f354848fa766",
-        "x-ms-date": "Thu, 05 Mar 2020 21:15:06 GMT",
-        "x-ms-lease-id": "d2b6a0ad-976f-6b33-36bc-4ba1694ebfd5",
-        "x-ms-return-client-request-id": "true",
-        "x-ms-version": "2019-10-10"
-=======
+      },
+      "ResponseBody": []
+    },
+    {
       "RequestUri": "https://seanmcccanary.blob.core.windows.net/test-container-24607575-f0e6-94a4-5dfd-0ec3709e5133?restype=container",
       "RequestMethod": "DELETE",
       "RequestHeaders": {
@@ -581,42 +317,26 @@
         "x-ms-lease-id": "d2b6a0ad-976f-6b33-36bc-4ba1694ebfd5",
         "x-ms-return-client-request-id": "true",
         "x-ms-version": "2019-12-12"
->>>>>>> 32e373e2
       },
       "RequestBody": null,
       "StatusCode": 202,
       "ResponseHeaders": {
         "Content-Length": "0",
-<<<<<<< HEAD
-        "Date": "Thu, 05 Mar 2020 21:15:05 GMT",
-=======
         "Date": "Fri, 03 Apr 2020 00:02:10 GMT",
->>>>>>> 32e373e2
         "Server": [
           "Windows-Azure-Blob/1.0",
           "Microsoft-HTTPAPI/2.0"
         ],
         "x-ms-client-request-id": "e032fe5c-e40d-81fe-94bf-f354848fa766",
-<<<<<<< HEAD
-        "x-ms-request-id": "fa02a74f-101e-001a-6233-f3f3e4000000",
-        "x-ms-version": "2019-10-10"
-=======
         "x-ms-request-id": "b7c879f2-401e-0065-074b-09e3e4000000",
         "x-ms-version": "2019-12-12"
->>>>>>> 32e373e2
       },
       "ResponseBody": []
     }
   ],
   "Variables": {
-<<<<<<< HEAD
-    "DateTimeOffsetNow": "2020-03-05T13:15:05.2496806-08:00",
-    "RandomSeed": "2004241869",
-    "Storage_TestConfigDefault": "ProductionTenant\nseanstagetest\nU2FuaXRpemVk\nhttps://seanstagetest.blob.core.windows.net\nhttp://seanstagetest.file.core.windows.net\nhttp://seanstagetest.queue.core.windows.net\nhttp://seanstagetest.table.core.windows.net\n\n\n\n\nhttp://seanstagetest-secondary.blob.core.windows.net\nhttp://seanstagetest-secondary.file.core.windows.net\nhttp://seanstagetest-secondary.queue.core.windows.net\nhttp://seanstagetest-secondary.table.core.windows.net\n\nSanitized\n\n\nCloud\nBlobEndpoint=https://seanstagetest.blob.core.windows.net/;QueueEndpoint=http://seanstagetest.queue.core.windows.net/;FileEndpoint=http://seanstagetest.file.core.windows.net/;BlobSecondaryEndpoint=http://seanstagetest-secondary.blob.core.windows.net/;QueueSecondaryEndpoint=http://seanstagetest-secondary.queue.core.windows.net/;FileSecondaryEndpoint=http://seanstagetest-secondary.file.core.windows.net/;AccountName=seanstagetest;AccountKey=Sanitized\nseanscope1"
-=======
     "DateTimeOffsetNow": "2020-04-02T17:02:10.2952859-07:00",
     "RandomSeed": "2004241869",
     "Storage_TestConfigDefault": "ProductionTenant\nseanmcccanary\nU2FuaXRpemVk\nhttps://seanmcccanary.blob.core.windows.net\nhttps://seanmcccanary.file.core.windows.net\nhttps://seanmcccanary.queue.core.windows.net\nhttps://seanmcccanary.table.core.windows.net\n\n\n\n\nhttps://seanmcccanary-secondary.blob.core.windows.net\nhttps://seanmcccanary-secondary.file.core.windows.net\nhttps://seanmcccanary-secondary.queue.core.windows.net\nhttps://seanmcccanary-secondary.table.core.windows.net\n\nSanitized\n\n\nCloud\nBlobEndpoint=https://seanmcccanary.blob.core.windows.net/;QueueEndpoint=https://seanmcccanary.queue.core.windows.net/;FileEndpoint=https://seanmcccanary.file.core.windows.net/;BlobSecondaryEndpoint=https://seanmcccanary-secondary.blob.core.windows.net/;QueueSecondaryEndpoint=https://seanmcccanary-secondary.queue.core.windows.net/;FileSecondaryEndpoint=https://seanmcccanary-secondary.file.core.windows.net/;AccountName=seanmcccanary;AccountKey=Sanitized\nseanscope1"
->>>>>>> 32e373e2
   }
 }