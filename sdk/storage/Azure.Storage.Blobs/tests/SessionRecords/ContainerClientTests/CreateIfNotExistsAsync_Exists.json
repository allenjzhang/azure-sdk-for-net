--- conflicted
+++ resolved
@@ -1,21 +1,6 @@
 {
   "Entries": [
     {
-<<<<<<< HEAD
-      "RequestUri": "https://seanstagetest.blob.core.windows.net/test-container-05f23944-b0b9-4109-41ec-048627c22cb7?restype=container",
-      "RequestMethod": "PUT",
-      "RequestHeaders": {
-        "Authorization": "Sanitized",
-        "traceparent": "00-ad241ad686eebe46ba7a767433fa3d40-6d057fad14639246-00",
-        "User-Agent": [
-          "azsdk-net-Storage.Blobs/12.4.0-dev.20200305.1",
-          "(.NET Core 4.6.28325.01; Microsoft Windows 10.0.18363 )"
-        ],
-        "x-ms-client-request-id": "070643df-f82a-a24d-e29b-7ba9ea67eb23",
-        "x-ms-date": "Thu, 05 Mar 2020 21:13:04 GMT",
-        "x-ms-return-client-request-id": "true",
-        "x-ms-version": "2019-10-10"
-=======
       "RequestUri": "https://seanmcccanary.blob.core.windows.net/test-container-05f23944-b0b9-4109-41ec-048627c22cb7?restype=container",
       "RequestMethod": "PUT",
       "RequestHeaders": {
@@ -29,52 +14,25 @@
         "x-ms-date": "Thu, 02 Apr 2020 23:59:26 GMT",
         "x-ms-return-client-request-id": "true",
         "x-ms-version": "2019-12-12"
->>>>>>> 32e373e2
       },
       "RequestBody": null,
       "StatusCode": 201,
       "ResponseHeaders": {
         "Content-Length": "0",
-<<<<<<< HEAD
-        "Date": "Thu, 05 Mar 2020 21:13:04 GMT",
-        "ETag": "\u00220x8D7C149FEA958D3\u0022",
-        "Last-Modified": "Thu, 05 Mar 2020 21:13:04 GMT",
-=======
         "Date": "Thu, 02 Apr 2020 23:59:25 GMT",
         "ETag": "\u00220x8D7D761DFAAB347\u0022",
         "Last-Modified": "Thu, 02 Apr 2020 23:59:26 GMT",
->>>>>>> 32e373e2
         "Server": [
           "Windows-Azure-Blob/1.0",
           "Microsoft-HTTPAPI/2.0"
         ],
         "x-ms-client-request-id": "070643df-f82a-a24d-e29b-7ba9ea67eb23",
-<<<<<<< HEAD
-        "x-ms-request-id": "608deb0e-901e-0049-2d32-f3d0d0000000",
-        "x-ms-version": "2019-10-10"
-=======
         "x-ms-request-id": "de425923-601e-0062-2c4a-098f87000000",
         "x-ms-version": "2019-12-12"
->>>>>>> 32e373e2
       },
       "ResponseBody": []
     },
     {
-<<<<<<< HEAD
-      "RequestUri": "https://seanstagetest.blob.core.windows.net/test-container-05f23944-b0b9-4109-41ec-048627c22cb7?restype=container",
-      "RequestMethod": "PUT",
-      "RequestHeaders": {
-        "Authorization": "Sanitized",
-        "traceparent": "00-c8facdc49ea72e47819a895adf4daee0-eb5169faf160004f-00",
-        "User-Agent": [
-          "azsdk-net-Storage.Blobs/12.4.0-dev.20200305.1",
-          "(.NET Core 4.6.28325.01; Microsoft Windows 10.0.18363 )"
-        ],
-        "x-ms-client-request-id": "e4a7b378-25bc-758c-4a42-aa677400d6e3",
-        "x-ms-date": "Thu, 05 Mar 2020 21:13:04 GMT",
-        "x-ms-return-client-request-id": "true",
-        "x-ms-version": "2019-10-10"
-=======
       "RequestUri": "https://seanmcccanary.blob.core.windows.net/test-container-05f23944-b0b9-4109-41ec-048627c22cb7?restype=container",
       "RequestMethod": "PUT",
       "RequestHeaders": {
@@ -88,49 +46,19 @@
         "x-ms-date": "Thu, 02 Apr 2020 23:59:26 GMT",
         "x-ms-return-client-request-id": "true",
         "x-ms-version": "2019-12-12"
->>>>>>> 32e373e2
       },
       "RequestBody": null,
       "StatusCode": 409,
       "ResponseHeaders": {
         "Content-Length": "230",
         "Content-Type": "application/xml",
-<<<<<<< HEAD
-        "Date": "Thu, 05 Mar 2020 21:13:04 GMT",
-=======
         "Date": "Thu, 02 Apr 2020 23:59:25 GMT",
->>>>>>> 32e373e2
         "Server": [
           "Windows-Azure-Blob/1.0",
           "Microsoft-HTTPAPI/2.0"
         ],
         "x-ms-client-request-id": "e4a7b378-25bc-758c-4a42-aa677400d6e3",
         "x-ms-error-code": "ContainerAlreadyExists",
-<<<<<<< HEAD
-        "x-ms-request-id": "608deb18-901e-0049-3632-f3d0d0000000",
-        "x-ms-version": "2019-10-10"
-      },
-      "ResponseBody": [
-        "\uFEFF\u003C?xml version=\u00221.0\u0022 encoding=\u0022utf-8\u0022?\u003E\u003CError\u003E\u003CCode\u003EContainerAlreadyExists\u003C/Code\u003E\u003CMessage\u003EThe specified container already exists.\n",
-        "RequestId:608deb18-901e-0049-3632-f3d0d0000000\n",
-        "Time:2020-03-05T21:13:04.6369085Z\u003C/Message\u003E\u003C/Error\u003E"
-      ]
-    },
-    {
-      "RequestUri": "https://seanstagetest.blob.core.windows.net/test-container-05f23944-b0b9-4109-41ec-048627c22cb7?restype=container",
-      "RequestMethod": "GET",
-      "RequestHeaders": {
-        "Authorization": "Sanitized",
-        "traceparent": "00-0fb0253d76b9044599af0cb8aebc40da-5a45a673019c4047-00",
-        "User-Agent": [
-          "azsdk-net-Storage.Blobs/12.4.0-dev.20200305.1",
-          "(.NET Core 4.6.28325.01; Microsoft Windows 10.0.18363 )"
-        ],
-        "x-ms-client-request-id": "3630dc31-07bf-9567-1924-e4e223b1e18e",
-        "x-ms-date": "Thu, 05 Mar 2020 21:13:04 GMT",
-        "x-ms-return-client-request-id": "true",
-        "x-ms-version": "2019-10-10"
-=======
         "x-ms-request-id": "de425938-601e-0062-3d4a-098f87000000",
         "x-ms-version": "2019-12-12"
       },
@@ -154,21 +82,14 @@
         "x-ms-date": "Thu, 02 Apr 2020 23:59:27 GMT",
         "x-ms-return-client-request-id": "true",
         "x-ms-version": "2019-12-12"
->>>>>>> 32e373e2
       },
       "RequestBody": null,
       "StatusCode": 200,
       "ResponseHeaders": {
         "Content-Length": "0",
-<<<<<<< HEAD
-        "Date": "Thu, 05 Mar 2020 21:13:04 GMT",
-        "ETag": "\u00220x8D7C149FEA958D3\u0022",
-        "Last-Modified": "Thu, 05 Mar 2020 21:13:04 GMT",
-=======
         "Date": "Thu, 02 Apr 2020 23:59:25 GMT",
         "ETag": "\u00220x8D7D761DFAAB347\u0022",
         "Last-Modified": "Thu, 02 Apr 2020 23:59:26 GMT",
->>>>>>> 32e373e2
         "Server": [
           "Windows-Azure-Blob/1.0",
           "Microsoft-HTTPAPI/2.0"
@@ -180,32 +101,12 @@
         "x-ms-has-legal-hold": "false",
         "x-ms-lease-state": "available",
         "x-ms-lease-status": "unlocked",
-<<<<<<< HEAD
-        "x-ms-request-id": "608deb21-901e-0049-3d32-f3d0d0000000",
-        "x-ms-version": "2019-10-10"
-=======
         "x-ms-request-id": "de425946-601e-0062-4b4a-098f87000000",
         "x-ms-version": "2019-12-12"
->>>>>>> 32e373e2
       },
       "ResponseBody": []
     },
     {
-<<<<<<< HEAD
-      "RequestUri": "https://seanstagetest.blob.core.windows.net/test-container-05f23944-b0b9-4109-41ec-048627c22cb7?restype=container",
-      "RequestMethod": "DELETE",
-      "RequestHeaders": {
-        "Authorization": "Sanitized",
-        "traceparent": "00-7153200ddc85d34a901e2c4cd164210a-8f76e84bf1322040-00",
-        "User-Agent": [
-          "azsdk-net-Storage.Blobs/12.4.0-dev.20200305.1",
-          "(.NET Core 4.6.28325.01; Microsoft Windows 10.0.18363 )"
-        ],
-        "x-ms-client-request-id": "9736ad1c-9fd0-e024-a9d2-16e46049ee78",
-        "x-ms-date": "Thu, 05 Mar 2020 21:13:04 GMT",
-        "x-ms-return-client-request-id": "true",
-        "x-ms-version": "2019-10-10"
-=======
       "RequestUri": "https://seanmcccanary.blob.core.windows.net/test-container-05f23944-b0b9-4109-41ec-048627c22cb7?restype=container",
       "RequestMethod": "DELETE",
       "RequestHeaders": {
@@ -219,39 +120,25 @@
         "x-ms-date": "Thu, 02 Apr 2020 23:59:27 GMT",
         "x-ms-return-client-request-id": "true",
         "x-ms-version": "2019-12-12"
->>>>>>> 32e373e2
       },
       "RequestBody": null,
       "StatusCode": 202,
       "ResponseHeaders": {
         "Content-Length": "0",
-<<<<<<< HEAD
-        "Date": "Thu, 05 Mar 2020 21:13:04 GMT",
-=======
         "Date": "Thu, 02 Apr 2020 23:59:25 GMT",
->>>>>>> 32e373e2
         "Server": [
           "Windows-Azure-Blob/1.0",
           "Microsoft-HTTPAPI/2.0"
         ],
         "x-ms-client-request-id": "9736ad1c-9fd0-e024-a9d2-16e46049ee78",
-<<<<<<< HEAD
-        "x-ms-request-id": "608deb27-901e-0049-4232-f3d0d0000000",
-        "x-ms-version": "2019-10-10"
-=======
         "x-ms-request-id": "de425957-601e-0062-5a4a-098f87000000",
         "x-ms-version": "2019-12-12"
->>>>>>> 32e373e2
       },
       "ResponseBody": []
     }
   ],
   "Variables": {
     "RandomSeed": "1054396929",
-<<<<<<< HEAD
-    "Storage_TestConfigDefault": "ProductionTenant\nseanstagetest\nU2FuaXRpemVk\nhttps://seanstagetest.blob.core.windows.net\nhttp://seanstagetest.file.core.windows.net\nhttp://seanstagetest.queue.core.windows.net\nhttp://seanstagetest.table.core.windows.net\n\n\n\n\nhttp://seanstagetest-secondary.blob.core.windows.net\nhttp://seanstagetest-secondary.file.core.windows.net\nhttp://seanstagetest-secondary.queue.core.windows.net\nhttp://seanstagetest-secondary.table.core.windows.net\n\nSanitized\n\n\nCloud\nBlobEndpoint=https://seanstagetest.blob.core.windows.net/;QueueEndpoint=http://seanstagetest.queue.core.windows.net/;FileEndpoint=http://seanstagetest.file.core.windows.net/;BlobSecondaryEndpoint=http://seanstagetest-secondary.blob.core.windows.net/;QueueSecondaryEndpoint=http://seanstagetest-secondary.queue.core.windows.net/;FileSecondaryEndpoint=http://seanstagetest-secondary.file.core.windows.net/;AccountName=seanstagetest;AccountKey=Sanitized\nseanscope1"
-=======
     "Storage_TestConfigDefault": "ProductionTenant\nseanmcccanary\nU2FuaXRpemVk\nhttps://seanmcccanary.blob.core.windows.net\nhttps://seanmcccanary.file.core.windows.net\nhttps://seanmcccanary.queue.core.windows.net\nhttps://seanmcccanary.table.core.windows.net\n\n\n\n\nhttps://seanmcccanary-secondary.blob.core.windows.net\nhttps://seanmcccanary-secondary.file.core.windows.net\nhttps://seanmcccanary-secondary.queue.core.windows.net\nhttps://seanmcccanary-secondary.table.core.windows.net\n\nSanitized\n\n\nCloud\nBlobEndpoint=https://seanmcccanary.blob.core.windows.net/;QueueEndpoint=https://seanmcccanary.queue.core.windows.net/;FileEndpoint=https://seanmcccanary.file.core.windows.net/;BlobSecondaryEndpoint=https://seanmcccanary-secondary.blob.core.windows.net/;QueueSecondaryEndpoint=https://seanmcccanary-secondary.queue.core.windows.net/;FileSecondaryEndpoint=https://seanmcccanary-secondary.file.core.windows.net/;AccountName=seanmcccanary;AccountKey=Sanitized\nseanscope1"
->>>>>>> 32e373e2
   }
 }