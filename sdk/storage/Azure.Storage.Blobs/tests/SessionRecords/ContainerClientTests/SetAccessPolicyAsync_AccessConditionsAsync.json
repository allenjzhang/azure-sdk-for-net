{
  "Entries": [
    {
<<<<<<< HEAD
      "RequestUri": "https://seanstagetest.blob.core.windows.net/test-container-623da416-db63-72bf-cc82-4fc2e03038ed?restype=container",
      "RequestMethod": "PUT",
      "RequestHeaders": {
        "Authorization": "Sanitized",
        "traceparent": "00-09b3274fcfd1464aa419d1aa9a1ef90a-54bb7d20de181d44-00",
        "User-Agent": [
          "azsdk-net-Storage.Blobs/12.4.0-dev.20200305.1",
          "(.NET Core 4.6.28325.01; Microsoft Windows 10.0.18363 )"
        ],
        "x-ms-client-request-id": "4c1e32ca-5c80-49d4-8ccf-ddb75abbe768",
        "x-ms-date": "Thu, 05 Mar 2020 21:15:00 GMT",
        "x-ms-return-client-request-id": "true",
        "x-ms-version": "2019-10-10"
=======
      "RequestUri": "https://seanmcccanary.blob.core.windows.net/test-container-623da416-db63-72bf-cc82-4fc2e03038ed?restype=container",
      "RequestMethod": "PUT",
      "RequestHeaders": {
        "Authorization": "Sanitized",
        "traceparent": "00-4594e6204bcffd4684dfee7bf3d2f162-eed7bd5c42693047-00",
        "User-Agent": [
          "azsdk-net-Storage.Blobs/12.5.0-dev.20200402.1",
          "(.NET Core 4.6.28325.01; Microsoft Windows 10.0.18362 )"
        ],
        "x-ms-client-request-id": "4c1e32ca-5c80-49d4-8ccf-ddb75abbe768",
        "x-ms-date": "Fri, 03 Apr 2020 00:02:05 GMT",
        "x-ms-return-client-request-id": "true",
        "x-ms-version": "2019-12-12"
>>>>>>> 32e373e2
      },
      "RequestBody": null,
      "StatusCode": 201,
      "ResponseHeaders": {
        "Content-Length": "0",
<<<<<<< HEAD
        "Date": "Thu, 05 Mar 2020 21:15:00 GMT",
        "ETag": "\u00220x8D7C14A4409215A\u0022",
        "Last-Modified": "Thu, 05 Mar 2020 21:15:00 GMT",
=======
        "Date": "Fri, 03 Apr 2020 00:02:04 GMT",
        "ETag": "\u00220x8D7D7623E77CCDC\u0022",
        "Last-Modified": "Fri, 03 Apr 2020 00:02:05 GMT",
>>>>>>> 32e373e2
        "Server": [
          "Windows-Azure-Blob/1.0",
          "Microsoft-HTTPAPI/2.0"
        ],
        "x-ms-client-request-id": "4c1e32ca-5c80-49d4-8ccf-ddb75abbe768",
<<<<<<< HEAD
        "x-ms-request-id": "0faf90ea-d01e-0015-7833-f38588000000",
        "x-ms-version": "2019-10-10"
=======
        "x-ms-request-id": "4af8a4b8-f01e-004f-274b-093cf4000000",
        "x-ms-version": "2019-12-12"
>>>>>>> 32e373e2
      },
      "ResponseBody": []
    },
    {
<<<<<<< HEAD
      "RequestUri": "https://seanstagetest.blob.core.windows.net/test-container-623da416-db63-72bf-cc82-4fc2e03038ed?restype=container\u0026comp=acl",
=======
      "RequestUri": "https://seanmcccanary.blob.core.windows.net/test-container-623da416-db63-72bf-cc82-4fc2e03038ed?restype=container\u0026comp=acl",
>>>>>>> 32e373e2
      "RequestMethod": "PUT",
      "RequestHeaders": {
        "Authorization": "Sanitized",
        "Content-Length": "249",
        "Content-Type": "application/xml",
<<<<<<< HEAD
        "traceparent": "00-e52e530c655bc745b6beb7285c2d9407-3eccc4be4fc5ce43-00",
        "User-Agent": [
          "azsdk-net-Storage.Blobs/12.4.0-dev.20200305.1",
          "(.NET Core 4.6.28325.01; Microsoft Windows 10.0.18363 )"
        ],
        "x-ms-blob-public-access": "container",
        "x-ms-client-request-id": "31e18a77-7474-50a9-0421-0c503fb103c0",
        "x-ms-date": "Thu, 05 Mar 2020 21:15:01 GMT",
        "x-ms-return-client-request-id": "true",
        "x-ms-version": "2019-10-10"
      },
      "RequestBody": "\u003CSignedIdentifiers\u003E\u003CSignedIdentifier\u003E\u003CId\u003Eibdcsxjqywtuskgehlpt\u003C/Id\u003E\u003CAccessPolicy\u003E\u003CStart\u003E2020-03-05T20:15:00.7824791Z\u003C/Start\u003E\u003CExpiry\u003E2020-03-05T22:15:00.7824791Z\u003C/Expiry\u003E\u003CPermission\u003Erw\u003C/Permission\u003E\u003C/AccessPolicy\u003E\u003C/SignedIdentifier\u003E\u003C/SignedIdentifiers\u003E",
      "StatusCode": 200,
      "ResponseHeaders": {
        "Content-Length": "0",
        "Date": "Thu, 05 Mar 2020 21:15:00 GMT",
        "ETag": "\u00220x8D7C14A441608D3\u0022",
        "Last-Modified": "Thu, 05 Mar 2020 21:15:01 GMT",
=======
        "traceparent": "00-207681f68e823946987a1c2c5ff5257d-50f4849d518b7746-00",
        "User-Agent": [
          "azsdk-net-Storage.Blobs/12.5.0-dev.20200402.1",
          "(.NET Core 4.6.28325.01; Microsoft Windows 10.0.18362 )"
        ],
        "x-ms-blob-public-access": "container",
        "x-ms-client-request-id": "31e18a77-7474-50a9-0421-0c503fb103c0",
        "x-ms-date": "Fri, 03 Apr 2020 00:02:06 GMT",
        "x-ms-return-client-request-id": "true",
        "x-ms-version": "2019-12-12"
      },
      "RequestBody": "\u003CSignedIdentifiers\u003E\u003CSignedIdentifier\u003E\u003CId\u003Eibdcsxjqywtuskgehlpt\u003C/Id\u003E\u003CAccessPolicy\u003E\u003CStart\u003E2020-04-02T23:02:05.7038810Z\u003C/Start\u003E\u003CExpiry\u003E2020-04-03T01:02:05.7038810Z\u003C/Expiry\u003E\u003CPermission\u003Erw\u003C/Permission\u003E\u003C/AccessPolicy\u003E\u003C/SignedIdentifier\u003E\u003C/SignedIdentifiers\u003E",
      "StatusCode": 200,
      "ResponseHeaders": {
        "Content-Length": "0",
        "Date": "Fri, 03 Apr 2020 00:02:04 GMT",
        "ETag": "\u00220x8D7D7623E84FE25\u0022",
        "Last-Modified": "Fri, 03 Apr 2020 00:02:05 GMT",
>>>>>>> 32e373e2
        "Server": [
          "Windows-Azure-Blob/1.0",
          "Microsoft-HTTPAPI/2.0"
        ],
        "x-ms-client-request-id": "31e18a77-7474-50a9-0421-0c503fb103c0",
<<<<<<< HEAD
        "x-ms-request-id": "0faf90f2-d01e-0015-7e33-f38588000000",
        "x-ms-version": "2019-10-10"
=======
        "x-ms-request-id": "4af8a4e2-f01e-004f-4b4b-093cf4000000",
        "x-ms-version": "2019-12-12"
>>>>>>> 32e373e2
      },
      "ResponseBody": []
    },
    {
<<<<<<< HEAD
      "RequestUri": "https://seanstagetest.blob.core.windows.net/test-container-623da416-db63-72bf-cc82-4fc2e03038ed?restype=container",
      "RequestMethod": "DELETE",
      "RequestHeaders": {
        "Authorization": "Sanitized",
        "traceparent": "00-e71f70dfbfe30e448fb14911a96bb7dc-14dcbb0f3a229347-00",
        "User-Agent": [
          "azsdk-net-Storage.Blobs/12.4.0-dev.20200305.1",
          "(.NET Core 4.6.28325.01; Microsoft Windows 10.0.18363 )"
        ],
        "x-ms-client-request-id": "28b4c59f-c6b7-9e39-421b-c4f15ec2bbdd",
        "x-ms-date": "Thu, 05 Mar 2020 21:15:01 GMT",
        "x-ms-return-client-request-id": "true",
        "x-ms-version": "2019-10-10"
=======
      "RequestUri": "https://seanmcccanary.blob.core.windows.net/test-container-623da416-db63-72bf-cc82-4fc2e03038ed?restype=container",
      "RequestMethod": "DELETE",
      "RequestHeaders": {
        "Authorization": "Sanitized",
        "traceparent": "00-a956ea053c85ae41877df52e3f458f28-d454775e45309944-00",
        "User-Agent": [
          "azsdk-net-Storage.Blobs/12.5.0-dev.20200402.1",
          "(.NET Core 4.6.28325.01; Microsoft Windows 10.0.18362 )"
        ],
        "x-ms-client-request-id": "28b4c59f-c6b7-9e39-421b-c4f15ec2bbdd",
        "x-ms-date": "Fri, 03 Apr 2020 00:02:06 GMT",
        "x-ms-return-client-request-id": "true",
        "x-ms-version": "2019-12-12"
>>>>>>> 32e373e2
      },
      "RequestBody": null,
      "StatusCode": 202,
      "ResponseHeaders": {
        "Content-Length": "0",
<<<<<<< HEAD
        "Date": "Thu, 05 Mar 2020 21:15:00 GMT",
=======
        "Date": "Fri, 03 Apr 2020 00:02:05 GMT",
>>>>>>> 32e373e2
        "Server": [
          "Windows-Azure-Blob/1.0",
          "Microsoft-HTTPAPI/2.0"
        ],
        "x-ms-client-request-id": "28b4c59f-c6b7-9e39-421b-c4f15ec2bbdd",
<<<<<<< HEAD
        "x-ms-request-id": "0faf90f7-d01e-0015-0333-f38588000000",
        "x-ms-version": "2019-10-10"
=======
        "x-ms-request-id": "4af8a500-f01e-004f-684b-093cf4000000",
        "x-ms-version": "2019-12-12"
>>>>>>> 32e373e2
      },
      "ResponseBody": []
    },
    {
<<<<<<< HEAD
      "RequestUri": "https://seanstagetest.blob.core.windows.net/test-container-908cf246-a2e0-1620-5977-abb25951d4fc?restype=container",
      "RequestMethod": "PUT",
      "RequestHeaders": {
        "Authorization": "Sanitized",
        "traceparent": "00-3034021262c01947ba68959fd86b703f-30901e4459506d43-00",
        "User-Agent": [
          "azsdk-net-Storage.Blobs/12.4.0-dev.20200305.1",
          "(.NET Core 4.6.28325.01; Microsoft Windows 10.0.18363 )"
        ],
        "x-ms-client-request-id": "89123d07-587b-fd28-a59e-cf401a8744f1",
        "x-ms-date": "Thu, 05 Mar 2020 21:15:01 GMT",
        "x-ms-return-client-request-id": "true",
        "x-ms-version": "2019-10-10"
=======
      "RequestUri": "https://seanmcccanary.blob.core.windows.net/test-container-908cf246-a2e0-1620-5977-abb25951d4fc?restype=container",
      "RequestMethod": "PUT",
      "RequestHeaders": {
        "Authorization": "Sanitized",
        "traceparent": "00-4c3c0d418d977e42a3243b24d0ea838c-796275386c14464d-00",
        "User-Agent": [
          "azsdk-net-Storage.Blobs/12.5.0-dev.20200402.1",
          "(.NET Core 4.6.28325.01; Microsoft Windows 10.0.18362 )"
        ],
        "x-ms-client-request-id": "89123d07-587b-fd28-a59e-cf401a8744f1",
        "x-ms-date": "Fri, 03 Apr 2020 00:02:06 GMT",
        "x-ms-return-client-request-id": "true",
        "x-ms-version": "2019-12-12"
>>>>>>> 32e373e2
      },
      "RequestBody": null,
      "StatusCode": 201,
      "ResponseHeaders": {
        "Content-Length": "0",
<<<<<<< HEAD
        "Date": "Thu, 05 Mar 2020 21:15:01 GMT",
        "ETag": "\u00220x8D7C14A44448196\u0022",
        "Last-Modified": "Thu, 05 Mar 2020 21:15:01 GMT",
=======
        "Date": "Fri, 03 Apr 2020 00:02:05 GMT",
        "ETag": "\u00220x8D7D7623EC6956B\u0022",
        "Last-Modified": "Fri, 03 Apr 2020 00:02:05 GMT",
>>>>>>> 32e373e2
        "Server": [
          "Windows-Azure-Blob/1.0",
          "Microsoft-HTTPAPI/2.0"
        ],
        "x-ms-client-request-id": "89123d07-587b-fd28-a59e-cf401a8744f1",
<<<<<<< HEAD
        "x-ms-request-id": "0faf9101-d01e-0015-0c33-f38588000000",
        "x-ms-version": "2019-10-10"
=======
        "x-ms-request-id": "4aeac419-201e-0001-1f4b-09127c000000",
        "x-ms-version": "2019-12-12"
>>>>>>> 32e373e2
      },
      "ResponseBody": []
    },
    {
<<<<<<< HEAD
      "RequestUri": "https://seanstagetest.blob.core.windows.net/test-container-908cf246-a2e0-1620-5977-abb25951d4fc?restype=container\u0026comp=acl",
=======
      "RequestUri": "https://seanmcccanary.blob.core.windows.net/test-container-908cf246-a2e0-1620-5977-abb25951d4fc?restype=container\u0026comp=acl",
>>>>>>> 32e373e2
      "RequestMethod": "PUT",
      "RequestHeaders": {
        "Authorization": "Sanitized",
        "Content-Length": "249",
        "Content-Type": "application/xml",
<<<<<<< HEAD
        "If-Modified-Since": "Wed, 04 Mar 2020 21:15:00 GMT",
        "traceparent": "00-12ba73f1dc749742b6ceab3572b7e610-2238f76127174742-00",
        "User-Agent": [
          "azsdk-net-Storage.Blobs/12.4.0-dev.20200305.1",
          "(.NET Core 4.6.28325.01; Microsoft Windows 10.0.18363 )"
        ],
        "x-ms-blob-public-access": "container",
        "x-ms-client-request-id": "c5b1b186-a65c-eca0-c6ff-121423b5d432",
        "x-ms-date": "Thu, 05 Mar 2020 21:15:01 GMT",
        "x-ms-return-client-request-id": "true",
        "x-ms-version": "2019-10-10"
      },
      "RequestBody": "\u003CSignedIdentifiers\u003E\u003CSignedIdentifier\u003E\u003CId\u003Ernckpnqcqfhmbhitojwr\u003C/Id\u003E\u003CAccessPolicy\u003E\u003CStart\u003E2020-03-05T20:15:00.7824791Z\u003C/Start\u003E\u003CExpiry\u003E2020-03-05T22:15:00.7824791Z\u003C/Expiry\u003E\u003CPermission\u003Erw\u003C/Permission\u003E\u003C/AccessPolicy\u003E\u003C/SignedIdentifier\u003E\u003C/SignedIdentifiers\u003E",
      "StatusCode": 200,
      "ResponseHeaders": {
        "Content-Length": "0",
        "Date": "Thu, 05 Mar 2020 21:15:01 GMT",
        "ETag": "\u00220x8D7C14A4450F197\u0022",
        "Last-Modified": "Thu, 05 Mar 2020 21:15:01 GMT",
=======
        "If-Modified-Since": "Thu, 02 Apr 2020 00:02:05 GMT",
        "traceparent": "00-ea9e8bd4a9a81a4aad0e49ec14795eaa-bac40aa17cfd054e-00",
        "User-Agent": [
          "azsdk-net-Storage.Blobs/12.5.0-dev.20200402.1",
          "(.NET Core 4.6.28325.01; Microsoft Windows 10.0.18362 )"
        ],
        "x-ms-blob-public-access": "container",
        "x-ms-client-request-id": "c5b1b186-a65c-eca0-c6ff-121423b5d432",
        "x-ms-date": "Fri, 03 Apr 2020 00:02:06 GMT",
        "x-ms-return-client-request-id": "true",
        "x-ms-version": "2019-12-12"
      },
      "RequestBody": "\u003CSignedIdentifiers\u003E\u003CSignedIdentifier\u003E\u003CId\u003Ernckpnqcqfhmbhitojwr\u003C/Id\u003E\u003CAccessPolicy\u003E\u003CStart\u003E2020-04-02T23:02:05.7038810Z\u003C/Start\u003E\u003CExpiry\u003E2020-04-03T01:02:05.7038810Z\u003C/Expiry\u003E\u003CPermission\u003Erw\u003C/Permission\u003E\u003C/AccessPolicy\u003E\u003C/SignedIdentifier\u003E\u003C/SignedIdentifiers\u003E",
      "StatusCode": 200,
      "ResponseHeaders": {
        "Content-Length": "0",
        "Date": "Fri, 03 Apr 2020 00:02:05 GMT",
        "ETag": "\u00220x8D7D7623ED37AB0\u0022",
        "Last-Modified": "Fri, 03 Apr 2020 00:02:05 GMT",
>>>>>>> 32e373e2
        "Server": [
          "Windows-Azure-Blob/1.0",
          "Microsoft-HTTPAPI/2.0"
        ],
        "x-ms-client-request-id": "c5b1b186-a65c-eca0-c6ff-121423b5d432",
<<<<<<< HEAD
        "x-ms-request-id": "0faf9106-d01e-0015-1033-f38588000000",
        "x-ms-version": "2019-10-10"
=======
        "x-ms-request-id": "4aeac426-201e-0001-2a4b-09127c000000",
        "x-ms-version": "2019-12-12"
>>>>>>> 32e373e2
      },
      "ResponseBody": []
    },
    {
<<<<<<< HEAD
      "RequestUri": "https://seanstagetest.blob.core.windows.net/test-container-908cf246-a2e0-1620-5977-abb25951d4fc?restype=container",
      "RequestMethod": "DELETE",
      "RequestHeaders": {
        "Authorization": "Sanitized",
        "traceparent": "00-5b471f39da5dbf4e86ca092302f3d785-ebf70bbed37e6a4c-00",
        "User-Agent": [
          "azsdk-net-Storage.Blobs/12.4.0-dev.20200305.1",
          "(.NET Core 4.6.28325.01; Microsoft Windows 10.0.18363 )"
        ],
        "x-ms-client-request-id": "ba93a54a-e536-98c0-a995-19dca1c03a57",
        "x-ms-date": "Thu, 05 Mar 2020 21:15:01 GMT",
        "x-ms-return-client-request-id": "true",
        "x-ms-version": "2019-10-10"
=======
      "RequestUri": "https://seanmcccanary.blob.core.windows.net/test-container-908cf246-a2e0-1620-5977-abb25951d4fc?restype=container",
      "RequestMethod": "DELETE",
      "RequestHeaders": {
        "Authorization": "Sanitized",
        "traceparent": "00-93f2c354a3f0834ca91793d4a3e8cabd-c8b8c0dab8373840-00",
        "User-Agent": [
          "azsdk-net-Storage.Blobs/12.5.0-dev.20200402.1",
          "(.NET Core 4.6.28325.01; Microsoft Windows 10.0.18362 )"
        ],
        "x-ms-client-request-id": "ba93a54a-e536-98c0-a995-19dca1c03a57",
        "x-ms-date": "Fri, 03 Apr 2020 00:02:06 GMT",
        "x-ms-return-client-request-id": "true",
        "x-ms-version": "2019-12-12"
>>>>>>> 32e373e2
      },
      "RequestBody": null,
      "StatusCode": 202,
      "ResponseHeaders": {
        "Content-Length": "0",
<<<<<<< HEAD
        "Date": "Thu, 05 Mar 2020 21:15:01 GMT",
=======
        "Date": "Fri, 03 Apr 2020 00:02:05 GMT",
>>>>>>> 32e373e2
        "Server": [
          "Windows-Azure-Blob/1.0",
          "Microsoft-HTTPAPI/2.0"
        ],
        "x-ms-client-request-id": "ba93a54a-e536-98c0-a995-19dca1c03a57",
<<<<<<< HEAD
        "x-ms-request-id": "0faf9109-d01e-0015-1333-f38588000000",
        "x-ms-version": "2019-10-10"
=======
        "x-ms-request-id": "4aeac43e-201e-0001-414b-09127c000000",
        "x-ms-version": "2019-12-12"
>>>>>>> 32e373e2
      },
      "ResponseBody": []
    },
    {
<<<<<<< HEAD
      "RequestUri": "https://seanstagetest.blob.core.windows.net/test-container-4b99b0f3-4914-ad8e-3253-58da487f3faa?restype=container",
      "RequestMethod": "PUT",
      "RequestHeaders": {
        "Authorization": "Sanitized",
        "traceparent": "00-4c56148ee2e76d42a5ead32e6a6d7855-3ab42a4ba1dc8f46-00",
        "User-Agent": [
          "azsdk-net-Storage.Blobs/12.4.0-dev.20200305.1",
          "(.NET Core 4.6.28325.01; Microsoft Windows 10.0.18363 )"
        ],
        "x-ms-client-request-id": "fb2c0747-6981-000d-16e5-87e28ce54f2a",
        "x-ms-date": "Thu, 05 Mar 2020 21:15:01 GMT",
        "x-ms-return-client-request-id": "true",
        "x-ms-version": "2019-10-10"
=======
      "RequestUri": "https://seanmcccanary.blob.core.windows.net/test-container-4b99b0f3-4914-ad8e-3253-58da487f3faa?restype=container",
      "RequestMethod": "PUT",
      "RequestHeaders": {
        "Authorization": "Sanitized",
        "traceparent": "00-a10cec449e22f34f985262aebbc469e0-53a5ce4f24c79040-00",
        "User-Agent": [
          "azsdk-net-Storage.Blobs/12.5.0-dev.20200402.1",
          "(.NET Core 4.6.28325.01; Microsoft Windows 10.0.18362 )"
        ],
        "x-ms-client-request-id": "fb2c0747-6981-000d-16e5-87e28ce54f2a",
        "x-ms-date": "Fri, 03 Apr 2020 00:02:06 GMT",
        "x-ms-return-client-request-id": "true",
        "x-ms-version": "2019-12-12"
>>>>>>> 32e373e2
      },
      "RequestBody": null,
      "StatusCode": 201,
      "ResponseHeaders": {
        "Content-Length": "0",
<<<<<<< HEAD
        "Date": "Thu, 05 Mar 2020 21:15:00 GMT",
        "ETag": "\u00220x8D7C14A448F5BDE\u0022",
        "Last-Modified": "Thu, 05 Mar 2020 21:15:01 GMT",
=======
        "Date": "Fri, 03 Apr 2020 00:02:05 GMT",
        "ETag": "\u00220x8D7D7623F12649F\u0022",
        "Last-Modified": "Fri, 03 Apr 2020 00:02:06 GMT",
>>>>>>> 32e373e2
        "Server": [
          "Windows-Azure-Blob/1.0",
          "Microsoft-HTTPAPI/2.0"
        ],
        "x-ms-client-request-id": "fb2c0747-6981-000d-16e5-87e28ce54f2a",
<<<<<<< HEAD
        "x-ms-request-id": "b519f79f-501e-0046-3a33-f3a6bc000000",
        "x-ms-version": "2019-10-10"
=======
        "x-ms-request-id": "5f368920-401e-0017-394b-09e4ab000000",
        "x-ms-version": "2019-12-12"
>>>>>>> 32e373e2
      },
      "ResponseBody": []
    },
    {
<<<<<<< HEAD
      "RequestUri": "https://seanstagetest.blob.core.windows.net/test-container-4b99b0f3-4914-ad8e-3253-58da487f3faa?restype=container\u0026comp=acl",
=======
      "RequestUri": "https://seanmcccanary.blob.core.windows.net/test-container-4b99b0f3-4914-ad8e-3253-58da487f3faa?restype=container\u0026comp=acl",
>>>>>>> 32e373e2
      "RequestMethod": "PUT",
      "RequestHeaders": {
        "Authorization": "Sanitized",
        "Content-Length": "249",
        "Content-Type": "application/xml",
<<<<<<< HEAD
        "If-Unmodified-Since": "Fri, 06 Mar 2020 21:15:00 GMT",
        "traceparent": "00-57e30e7af3087148bc33ac095e4ffe14-0607afda4c154f4f-00",
        "User-Agent": [
          "azsdk-net-Storage.Blobs/12.4.0-dev.20200305.1",
          "(.NET Core 4.6.28325.01; Microsoft Windows 10.0.18363 )"
        ],
        "x-ms-blob-public-access": "container",
        "x-ms-client-request-id": "8bb50b10-53d2-df46-8513-0a39f7f64be0",
        "x-ms-date": "Thu, 05 Mar 2020 21:15:01 GMT",
        "x-ms-return-client-request-id": "true",
        "x-ms-version": "2019-10-10"
      },
      "RequestBody": "\u003CSignedIdentifiers\u003E\u003CSignedIdentifier\u003E\u003CId\u003Elfxxpfwjmgiswofqhgtl\u003C/Id\u003E\u003CAccessPolicy\u003E\u003CStart\u003E2020-03-05T20:15:00.7824791Z\u003C/Start\u003E\u003CExpiry\u003E2020-03-05T22:15:00.7824791Z\u003C/Expiry\u003E\u003CPermission\u003Erw\u003C/Permission\u003E\u003C/AccessPolicy\u003E\u003C/SignedIdentifier\u003E\u003C/SignedIdentifiers\u003E",
      "StatusCode": 200,
      "ResponseHeaders": {
        "Content-Length": "0",
        "Date": "Thu, 05 Mar 2020 21:15:01 GMT",
        "ETag": "\u00220x8D7C14A449F0F10\u0022",
        "Last-Modified": "Thu, 05 Mar 2020 21:15:01 GMT",
=======
        "If-Unmodified-Since": "Sat, 04 Apr 2020 00:02:05 GMT",
        "traceparent": "00-9d584f79774d1a4385e8d9e81328a934-a52dc6a72a304f4d-00",
        "User-Agent": [
          "azsdk-net-Storage.Blobs/12.5.0-dev.20200402.1",
          "(.NET Core 4.6.28325.01; Microsoft Windows 10.0.18362 )"
        ],
        "x-ms-blob-public-access": "container",
        "x-ms-client-request-id": "8bb50b10-53d2-df46-8513-0a39f7f64be0",
        "x-ms-date": "Fri, 03 Apr 2020 00:02:07 GMT",
        "x-ms-return-client-request-id": "true",
        "x-ms-version": "2019-12-12"
      },
      "RequestBody": "\u003CSignedIdentifiers\u003E\u003CSignedIdentifier\u003E\u003CId\u003Elfxxpfwjmgiswofqhgtl\u003C/Id\u003E\u003CAccessPolicy\u003E\u003CStart\u003E2020-04-02T23:02:05.7038810Z\u003C/Start\u003E\u003CExpiry\u003E2020-04-03T01:02:05.7038810Z\u003C/Expiry\u003E\u003CPermission\u003Erw\u003C/Permission\u003E\u003C/AccessPolicy\u003E\u003C/SignedIdentifier\u003E\u003C/SignedIdentifiers\u003E",
      "StatusCode": 200,
      "ResponseHeaders": {
        "Content-Length": "0",
        "Date": "Fri, 03 Apr 2020 00:02:05 GMT",
        "ETag": "\u00220x8D7D7623F257A43\u0022",
        "Last-Modified": "Fri, 03 Apr 2020 00:02:06 GMT",
>>>>>>> 32e373e2
        "Server": [
          "Windows-Azure-Blob/1.0",
          "Microsoft-HTTPAPI/2.0"
        ],
        "x-ms-client-request-id": "8bb50b10-53d2-df46-8513-0a39f7f64be0",
<<<<<<< HEAD
        "x-ms-request-id": "b519f7aa-501e-0046-4033-f3a6bc000000",
        "x-ms-version": "2019-10-10"
=======
        "x-ms-request-id": "5f36893c-401e-0017-504b-09e4ab000000",
        "x-ms-version": "2019-12-12"
>>>>>>> 32e373e2
      },
      "ResponseBody": []
    },
    {
<<<<<<< HEAD
      "RequestUri": "https://seanstagetest.blob.core.windows.net/test-container-4b99b0f3-4914-ad8e-3253-58da487f3faa?restype=container",
      "RequestMethod": "DELETE",
      "RequestHeaders": {
        "Authorization": "Sanitized",
        "traceparent": "00-e1c773f9848193458256a401a64f74f5-c1bfe2f663201a4b-00",
        "User-Agent": [
          "azsdk-net-Storage.Blobs/12.4.0-dev.20200305.1",
          "(.NET Core 4.6.28325.01; Microsoft Windows 10.0.18363 )"
        ],
        "x-ms-client-request-id": "8b809e82-07f6-fe6d-fe49-5bcebe2e459c",
        "x-ms-date": "Thu, 05 Mar 2020 21:15:02 GMT",
        "x-ms-return-client-request-id": "true",
        "x-ms-version": "2019-10-10"
=======
      "RequestUri": "https://seanmcccanary.blob.core.windows.net/test-container-4b99b0f3-4914-ad8e-3253-58da487f3faa?restype=container",
      "RequestMethod": "DELETE",
      "RequestHeaders": {
        "Authorization": "Sanitized",
        "traceparent": "00-1efd475ef90e714bb97f3b656a81e2bb-1482f753694d0348-00",
        "User-Agent": [
          "azsdk-net-Storage.Blobs/12.5.0-dev.20200402.1",
          "(.NET Core 4.6.28325.01; Microsoft Windows 10.0.18362 )"
        ],
        "x-ms-client-request-id": "8b809e82-07f6-fe6d-fe49-5bcebe2e459c",
        "x-ms-date": "Fri, 03 Apr 2020 00:02:07 GMT",
        "x-ms-return-client-request-id": "true",
        "x-ms-version": "2019-12-12"
>>>>>>> 32e373e2
      },
      "RequestBody": null,
      "StatusCode": 202,
      "ResponseHeaders": {
        "Content-Length": "0",
<<<<<<< HEAD
        "Date": "Thu, 05 Mar 2020 21:15:01 GMT",
=======
        "Date": "Fri, 03 Apr 2020 00:02:05 GMT",
>>>>>>> 32e373e2
        "Server": [
          "Windows-Azure-Blob/1.0",
          "Microsoft-HTTPAPI/2.0"
        ],
        "x-ms-client-request-id": "8b809e82-07f6-fe6d-fe49-5bcebe2e459c",
<<<<<<< HEAD
        "x-ms-request-id": "b519f7ad-501e-0046-4333-f3a6bc000000",
        "x-ms-version": "2019-10-10"
=======
        "x-ms-request-id": "5f36894f-401e-0017-624b-09e4ab000000",
        "x-ms-version": "2019-12-12"
>>>>>>> 32e373e2
      },
      "ResponseBody": []
    },
    {
<<<<<<< HEAD
      "RequestUri": "https://seanstagetest.blob.core.windows.net/test-container-bb2e8bcd-4a50-5f09-3c88-36da0da9a822?restype=container",
      "RequestMethod": "PUT",
      "RequestHeaders": {
        "Authorization": "Sanitized",
        "traceparent": "00-36421bc90ad4b54bbad04c4ed3e91229-365aa00e05b8b548-00",
        "User-Agent": [
          "azsdk-net-Storage.Blobs/12.4.0-dev.20200305.1",
          "(.NET Core 4.6.28325.01; Microsoft Windows 10.0.18363 )"
        ],
        "x-ms-client-request-id": "abcfa8b3-7534-377b-9421-4e6dd093f154",
        "x-ms-date": "Thu, 05 Mar 2020 21:15:02 GMT",
        "x-ms-return-client-request-id": "true",
        "x-ms-version": "2019-10-10"
=======
      "RequestUri": "https://seanmcccanary.blob.core.windows.net/test-container-bb2e8bcd-4a50-5f09-3c88-36da0da9a822?restype=container",
      "RequestMethod": "PUT",
      "RequestHeaders": {
        "Authorization": "Sanitized",
        "traceparent": "00-92ac71ea9b5c77459401bccb35c4111e-cde231c31485ea46-00",
        "User-Agent": [
          "azsdk-net-Storage.Blobs/12.5.0-dev.20200402.1",
          "(.NET Core 4.6.28325.01; Microsoft Windows 10.0.18362 )"
        ],
        "x-ms-client-request-id": "abcfa8b3-7534-377b-9421-4e6dd093f154",
        "x-ms-date": "Fri, 03 Apr 2020 00:02:07 GMT",
        "x-ms-return-client-request-id": "true",
        "x-ms-version": "2019-12-12"
>>>>>>> 32e373e2
      },
      "RequestBody": null,
      "StatusCode": 201,
      "ResponseHeaders": {
        "Content-Length": "0",
<<<<<<< HEAD
        "Date": "Thu, 05 Mar 2020 21:15:01 GMT",
        "ETag": "\u00220x8D7C14A44E1C3F9\u0022",
        "Last-Modified": "Thu, 05 Mar 2020 21:15:02 GMT",
=======
        "Date": "Fri, 03 Apr 2020 00:02:06 GMT",
        "ETag": "\u00220x8D7D7623F639786\u0022",
        "Last-Modified": "Fri, 03 Apr 2020 00:02:06 GMT",
>>>>>>> 32e373e2
        "Server": [
          "Windows-Azure-Blob/1.0",
          "Microsoft-HTTPAPI/2.0"
        ],
        "x-ms-client-request-id": "abcfa8b3-7534-377b-9421-4e6dd093f154",
<<<<<<< HEAD
        "x-ms-request-id": "ee92c41c-101e-0047-7533-f3f960000000",
        "x-ms-version": "2019-10-10"
=======
        "x-ms-request-id": "d7a08c75-c01e-0019-434b-09cd1b000000",
        "x-ms-version": "2019-12-12"
>>>>>>> 32e373e2
      },
      "ResponseBody": []
    },
    {
<<<<<<< HEAD
      "RequestUri": "https://seanstagetest.blob.core.windows.net/test-container-bb2e8bcd-4a50-5f09-3c88-36da0da9a822?comp=lease\u0026restype=container",
      "RequestMethod": "PUT",
      "RequestHeaders": {
        "Authorization": "Sanitized",
        "traceparent": "00-936dce63dbf00f4a8cb53388e4b8b91b-f95b701e9b56a942-00",
        "User-Agent": [
          "azsdk-net-Storage.Blobs/12.4.0-dev.20200305.1",
          "(.NET Core 4.6.28325.01; Microsoft Windows 10.0.18363 )"
        ],
        "x-ms-client-request-id": "a57b8c6b-7e4b-f7be-26d1-9b25670a8f78",
        "x-ms-date": "Thu, 05 Mar 2020 21:15:02 GMT",
=======
      "RequestUri": "https://seanmcccanary.blob.core.windows.net/test-container-bb2e8bcd-4a50-5f09-3c88-36da0da9a822?comp=lease\u0026restype=container",
      "RequestMethod": "PUT",
      "RequestHeaders": {
        "Authorization": "Sanitized",
        "traceparent": "00-bb006338393e7642a5563b2755567f23-911ee1e45b856142-00",
        "User-Agent": [
          "azsdk-net-Storage.Blobs/12.5.0-dev.20200402.1",
          "(.NET Core 4.6.28325.01; Microsoft Windows 10.0.18362 )"
        ],
        "x-ms-client-request-id": "a57b8c6b-7e4b-f7be-26d1-9b25670a8f78",
        "x-ms-date": "Fri, 03 Apr 2020 00:02:07 GMT",
>>>>>>> 32e373e2
        "x-ms-lease-action": "acquire",
        "x-ms-lease-duration": "-1",
        "x-ms-proposed-lease-id": "6dedfcd9-7fc2-54c5-717b-7a0ee8be5a1c",
        "x-ms-return-client-request-id": "true",
<<<<<<< HEAD
        "x-ms-version": "2019-10-10"
=======
        "x-ms-version": "2019-12-12"
>>>>>>> 32e373e2
      },
      "RequestBody": null,
      "StatusCode": 201,
      "ResponseHeaders": {
        "Content-Length": "0",
<<<<<<< HEAD
        "Date": "Thu, 05 Mar 2020 21:15:01 GMT",
        "ETag": "\u00220x8D7C14A44E1C3F9\u0022",
        "Last-Modified": "Thu, 05 Mar 2020 21:15:02 GMT",
=======
        "Date": "Fri, 03 Apr 2020 00:02:06 GMT",
        "ETag": "\u00220x8D7D7623F639786\u0022",
        "Last-Modified": "Fri, 03 Apr 2020 00:02:06 GMT",
>>>>>>> 32e373e2
        "Server": [
          "Windows-Azure-Blob/1.0",
          "Microsoft-HTTPAPI/2.0"
        ],
        "x-ms-client-request-id": "a57b8c6b-7e4b-f7be-26d1-9b25670a8f78",
        "x-ms-lease-id": "6dedfcd9-7fc2-54c5-717b-7a0ee8be5a1c",
<<<<<<< HEAD
        "x-ms-request-id": "ee92c422-101e-0047-7833-f3f960000000",
        "x-ms-version": "2019-10-10"
=======
        "x-ms-request-id": "d7a08c89-c01e-0019-544b-09cd1b000000",
        "x-ms-version": "2019-12-12"
>>>>>>> 32e373e2
      },
      "ResponseBody": []
    },
    {
<<<<<<< HEAD
      "RequestUri": "https://seanstagetest.blob.core.windows.net/test-container-bb2e8bcd-4a50-5f09-3c88-36da0da9a822?restype=container\u0026comp=acl",
=======
      "RequestUri": "https://seanmcccanary.blob.core.windows.net/test-container-bb2e8bcd-4a50-5f09-3c88-36da0da9a822?restype=container\u0026comp=acl",
>>>>>>> 32e373e2
      "RequestMethod": "PUT",
      "RequestHeaders": {
        "Authorization": "Sanitized",
        "Content-Length": "249",
        "Content-Type": "application/xml",
<<<<<<< HEAD
        "traceparent": "00-1702a4431994824fa0ca76f854a58996-094517db3ec59748-00",
        "User-Agent": [
          "azsdk-net-Storage.Blobs/12.4.0-dev.20200305.1",
          "(.NET Core 4.6.28325.01; Microsoft Windows 10.0.18363 )"
        ],
        "x-ms-blob-public-access": "container",
        "x-ms-client-request-id": "5ca2b928-b542-94d1-2fb8-a0b026e5ea51",
        "x-ms-date": "Thu, 05 Mar 2020 21:15:02 GMT",
        "x-ms-lease-id": "6dedfcd9-7fc2-54c5-717b-7a0ee8be5a1c",
        "x-ms-return-client-request-id": "true",
        "x-ms-version": "2019-10-10"
      },
      "RequestBody": "\u003CSignedIdentifiers\u003E\u003CSignedIdentifier\u003E\u003CId\u003Epaeuravcjnhmwshcdtmr\u003C/Id\u003E\u003CAccessPolicy\u003E\u003CStart\u003E2020-03-05T20:15:00.7824791Z\u003C/Start\u003E\u003CExpiry\u003E2020-03-05T22:15:00.7824791Z\u003C/Expiry\u003E\u003CPermission\u003Erw\u003C/Permission\u003E\u003C/AccessPolicy\u003E\u003C/SignedIdentifier\u003E\u003C/SignedIdentifiers\u003E",
      "StatusCode": 200,
      "ResponseHeaders": {
        "Content-Length": "0",
        "Date": "Thu, 05 Mar 2020 21:15:01 GMT",
        "ETag": "\u00220x8D7C14A44FB38FA\u0022",
        "Last-Modified": "Thu, 05 Mar 2020 21:15:02 GMT",
=======
        "traceparent": "00-6e3bc66186524b4f9b094cf6db56a952-46dbf2d9cadb1c4a-00",
        "User-Agent": [
          "azsdk-net-Storage.Blobs/12.5.0-dev.20200402.1",
          "(.NET Core 4.6.28325.01; Microsoft Windows 10.0.18362 )"
        ],
        "x-ms-blob-public-access": "container",
        "x-ms-client-request-id": "5ca2b928-b542-94d1-2fb8-a0b026e5ea51",
        "x-ms-date": "Fri, 03 Apr 2020 00:02:07 GMT",
        "x-ms-lease-id": "6dedfcd9-7fc2-54c5-717b-7a0ee8be5a1c",
        "x-ms-return-client-request-id": "true",
        "x-ms-version": "2019-12-12"
      },
      "RequestBody": "\u003CSignedIdentifiers\u003E\u003CSignedIdentifier\u003E\u003CId\u003Epaeuravcjnhmwshcdtmr\u003C/Id\u003E\u003CAccessPolicy\u003E\u003CStart\u003E2020-04-02T23:02:05.7038810Z\u003C/Start\u003E\u003CExpiry\u003E2020-04-03T01:02:05.7038810Z\u003C/Expiry\u003E\u003CPermission\u003Erw\u003C/Permission\u003E\u003C/AccessPolicy\u003E\u003C/SignedIdentifier\u003E\u003C/SignedIdentifiers\u003E",
      "StatusCode": 200,
      "ResponseHeaders": {
        "Content-Length": "0",
        "Date": "Fri, 03 Apr 2020 00:02:06 GMT",
        "ETag": "\u00220x8D7D7623F7C0E7F\u0022",
        "Last-Modified": "Fri, 03 Apr 2020 00:02:06 GMT",
>>>>>>> 32e373e2
        "Server": [
          "Windows-Azure-Blob/1.0",
          "Microsoft-HTTPAPI/2.0"
        ],
        "x-ms-client-request-id": "5ca2b928-b542-94d1-2fb8-a0b026e5ea51",
<<<<<<< HEAD
        "x-ms-request-id": "ee92c423-101e-0047-7933-f3f960000000",
        "x-ms-version": "2019-10-10"
=======
        "x-ms-request-id": "d7a08c98-c01e-0019-634b-09cd1b000000",
        "x-ms-version": "2019-12-12"
>>>>>>> 32e373e2
      },
      "ResponseBody": []
    },
    {
<<<<<<< HEAD
      "RequestUri": "https://seanstagetest.blob.core.windows.net/test-container-bb2e8bcd-4a50-5f09-3c88-36da0da9a822?restype=container",
      "RequestMethod": "DELETE",
      "RequestHeaders": {
        "Authorization": "Sanitized",
        "traceparent": "00-e78c24a04da0ab478d5377d0432919b7-7f06bc35358ad048-00",
        "User-Agent": [
          "azsdk-net-Storage.Blobs/12.4.0-dev.20200305.1",
          "(.NET Core 4.6.28325.01; Microsoft Windows 10.0.18363 )"
        ],
        "x-ms-client-request-id": "aefd3c94-3267-fd35-1b94-fda6c032ef0c",
        "x-ms-date": "Thu, 05 Mar 2020 21:15:02 GMT",
        "x-ms-lease-id": "6dedfcd9-7fc2-54c5-717b-7a0ee8be5a1c",
        "x-ms-return-client-request-id": "true",
        "x-ms-version": "2019-10-10"
=======
      "RequestUri": "https://seanmcccanary.blob.core.windows.net/test-container-bb2e8bcd-4a50-5f09-3c88-36da0da9a822?restype=container",
      "RequestMethod": "DELETE",
      "RequestHeaders": {
        "Authorization": "Sanitized",
        "traceparent": "00-a3a1b0f16f3bbe4dadb7114753713ec7-60c18bac2ab8cf40-00",
        "User-Agent": [
          "azsdk-net-Storage.Blobs/12.5.0-dev.20200402.1",
          "(.NET Core 4.6.28325.01; Microsoft Windows 10.0.18362 )"
        ],
        "x-ms-client-request-id": "aefd3c94-3267-fd35-1b94-fda6c032ef0c",
        "x-ms-date": "Fri, 03 Apr 2020 00:02:07 GMT",
        "x-ms-lease-id": "6dedfcd9-7fc2-54c5-717b-7a0ee8be5a1c",
        "x-ms-return-client-request-id": "true",
        "x-ms-version": "2019-12-12"
>>>>>>> 32e373e2
      },
      "RequestBody": null,
      "StatusCode": 202,
      "ResponseHeaders": {
        "Content-Length": "0",
<<<<<<< HEAD
        "Date": "Thu, 05 Mar 2020 21:15:01 GMT",
=======
        "Date": "Fri, 03 Apr 2020 00:02:06 GMT",
>>>>>>> 32e373e2
        "Server": [
          "Windows-Azure-Blob/1.0",
          "Microsoft-HTTPAPI/2.0"
        ],
        "x-ms-client-request-id": "aefd3c94-3267-fd35-1b94-fda6c032ef0c",
<<<<<<< HEAD
        "x-ms-request-id": "ee92c424-101e-0047-7a33-f3f960000000",
        "x-ms-version": "2019-10-10"
=======
        "x-ms-request-id": "d7a08ca5-c01e-0019-6e4b-09cd1b000000",
        "x-ms-version": "2019-12-12"
>>>>>>> 32e373e2
      },
      "ResponseBody": []
    }
  ],
  "Variables": {
<<<<<<< HEAD
    "DateTimeOffsetNow": "2020-03-05T13:15:00.7824791-08:00",
    "RandomSeed": "545615882",
    "Storage_TestConfigDefault": "ProductionTenant\nseanstagetest\nU2FuaXRpemVk\nhttps://seanstagetest.blob.core.windows.net\nhttp://seanstagetest.file.core.windows.net\nhttp://seanstagetest.queue.core.windows.net\nhttp://seanstagetest.table.core.windows.net\n\n\n\n\nhttp://seanstagetest-secondary.blob.core.windows.net\nhttp://seanstagetest-secondary.file.core.windows.net\nhttp://seanstagetest-secondary.queue.core.windows.net\nhttp://seanstagetest-secondary.table.core.windows.net\n\nSanitized\n\n\nCloud\nBlobEndpoint=https://seanstagetest.blob.core.windows.net/;QueueEndpoint=http://seanstagetest.queue.core.windows.net/;FileEndpoint=http://seanstagetest.file.core.windows.net/;BlobSecondaryEndpoint=http://seanstagetest-secondary.blob.core.windows.net/;QueueSecondaryEndpoint=http://seanstagetest-secondary.queue.core.windows.net/;FileSecondaryEndpoint=http://seanstagetest-secondary.file.core.windows.net/;AccountName=seanstagetest;AccountKey=Sanitized\nseanscope1"
=======
    "DateTimeOffsetNow": "2020-04-02T17:02:05.7038810-07:00",
    "RandomSeed": "545615882",
    "Storage_TestConfigDefault": "ProductionTenant\nseanmcccanary\nU2FuaXRpemVk\nhttps://seanmcccanary.blob.core.windows.net\nhttps://seanmcccanary.file.core.windows.net\nhttps://seanmcccanary.queue.core.windows.net\nhttps://seanmcccanary.table.core.windows.net\n\n\n\n\nhttps://seanmcccanary-secondary.blob.core.windows.net\nhttps://seanmcccanary-secondary.file.core.windows.net\nhttps://seanmcccanary-secondary.queue.core.windows.net\nhttps://seanmcccanary-secondary.table.core.windows.net\n\nSanitized\n\n\nCloud\nBlobEndpoint=https://seanmcccanary.blob.core.windows.net/;QueueEndpoint=https://seanmcccanary.queue.core.windows.net/;FileEndpoint=https://seanmcccanary.file.core.windows.net/;BlobSecondaryEndpoint=https://seanmcccanary-secondary.blob.core.windows.net/;QueueSecondaryEndpoint=https://seanmcccanary-secondary.queue.core.windows.net/;FileSecondaryEndpoint=https://seanmcccanary-secondary.file.core.windows.net/;AccountName=seanmcccanary;AccountKey=Sanitized\nseanscope1"
>>>>>>> 32e373e2
  }
}<|MERGE_RESOLUTION|>--- conflicted
+++ resolved
@@ -1,21 +1,6 @@
 {
   "Entries": [
     {
-<<<<<<< HEAD
-      "RequestUri": "https://seanstagetest.blob.core.windows.net/test-container-623da416-db63-72bf-cc82-4fc2e03038ed?restype=container",
-      "RequestMethod": "PUT",
-      "RequestHeaders": {
-        "Authorization": "Sanitized",
-        "traceparent": "00-09b3274fcfd1464aa419d1aa9a1ef90a-54bb7d20de181d44-00",
-        "User-Agent": [
-          "azsdk-net-Storage.Blobs/12.4.0-dev.20200305.1",
-          "(.NET Core 4.6.28325.01; Microsoft Windows 10.0.18363 )"
-        ],
-        "x-ms-client-request-id": "4c1e32ca-5c80-49d4-8ccf-ddb75abbe768",
-        "x-ms-date": "Thu, 05 Mar 2020 21:15:00 GMT",
-        "x-ms-return-client-request-id": "true",
-        "x-ms-version": "2019-10-10"
-=======
       "RequestUri": "https://seanmcccanary.blob.core.windows.net/test-container-623da416-db63-72bf-cc82-4fc2e03038ed?restype=container",
       "RequestMethod": "PUT",
       "RequestHeaders": {
@@ -29,67 +14,31 @@
         "x-ms-date": "Fri, 03 Apr 2020 00:02:05 GMT",
         "x-ms-return-client-request-id": "true",
         "x-ms-version": "2019-12-12"
->>>>>>> 32e373e2
       },
       "RequestBody": null,
       "StatusCode": 201,
       "ResponseHeaders": {
         "Content-Length": "0",
-<<<<<<< HEAD
-        "Date": "Thu, 05 Mar 2020 21:15:00 GMT",
-        "ETag": "\u00220x8D7C14A4409215A\u0022",
-        "Last-Modified": "Thu, 05 Mar 2020 21:15:00 GMT",
-=======
         "Date": "Fri, 03 Apr 2020 00:02:04 GMT",
         "ETag": "\u00220x8D7D7623E77CCDC\u0022",
         "Last-Modified": "Fri, 03 Apr 2020 00:02:05 GMT",
->>>>>>> 32e373e2
         "Server": [
           "Windows-Azure-Blob/1.0",
           "Microsoft-HTTPAPI/2.0"
         ],
         "x-ms-client-request-id": "4c1e32ca-5c80-49d4-8ccf-ddb75abbe768",
-<<<<<<< HEAD
-        "x-ms-request-id": "0faf90ea-d01e-0015-7833-f38588000000",
-        "x-ms-version": "2019-10-10"
-=======
         "x-ms-request-id": "4af8a4b8-f01e-004f-274b-093cf4000000",
         "x-ms-version": "2019-12-12"
->>>>>>> 32e373e2
-      },
-      "ResponseBody": []
-    },
-    {
-<<<<<<< HEAD
-      "RequestUri": "https://seanstagetest.blob.core.windows.net/test-container-623da416-db63-72bf-cc82-4fc2e03038ed?restype=container\u0026comp=acl",
-=======
+      },
+      "ResponseBody": []
+    },
+    {
       "RequestUri": "https://seanmcccanary.blob.core.windows.net/test-container-623da416-db63-72bf-cc82-4fc2e03038ed?restype=container\u0026comp=acl",
->>>>>>> 32e373e2
       "RequestMethod": "PUT",
       "RequestHeaders": {
         "Authorization": "Sanitized",
         "Content-Length": "249",
         "Content-Type": "application/xml",
-<<<<<<< HEAD
-        "traceparent": "00-e52e530c655bc745b6beb7285c2d9407-3eccc4be4fc5ce43-00",
-        "User-Agent": [
-          "azsdk-net-Storage.Blobs/12.4.0-dev.20200305.1",
-          "(.NET Core 4.6.28325.01; Microsoft Windows 10.0.18363 )"
-        ],
-        "x-ms-blob-public-access": "container",
-        "x-ms-client-request-id": "31e18a77-7474-50a9-0421-0c503fb103c0",
-        "x-ms-date": "Thu, 05 Mar 2020 21:15:01 GMT",
-        "x-ms-return-client-request-id": "true",
-        "x-ms-version": "2019-10-10"
-      },
-      "RequestBody": "\u003CSignedIdentifiers\u003E\u003CSignedIdentifier\u003E\u003CId\u003Eibdcsxjqywtuskgehlpt\u003C/Id\u003E\u003CAccessPolicy\u003E\u003CStart\u003E2020-03-05T20:15:00.7824791Z\u003C/Start\u003E\u003CExpiry\u003E2020-03-05T22:15:00.7824791Z\u003C/Expiry\u003E\u003CPermission\u003Erw\u003C/Permission\u003E\u003C/AccessPolicy\u003E\u003C/SignedIdentifier\u003E\u003C/SignedIdentifiers\u003E",
-      "StatusCode": 200,
-      "ResponseHeaders": {
-        "Content-Length": "0",
-        "Date": "Thu, 05 Mar 2020 21:15:00 GMT",
-        "ETag": "\u00220x8D7C14A441608D3\u0022",
-        "Last-Modified": "Thu, 05 Mar 2020 21:15:01 GMT",
-=======
         "traceparent": "00-207681f68e823946987a1c2c5ff5257d-50f4849d518b7746-00",
         "User-Agent": [
           "azsdk-net-Storage.Blobs/12.5.0-dev.20200402.1",
@@ -108,38 +57,17 @@
         "Date": "Fri, 03 Apr 2020 00:02:04 GMT",
         "ETag": "\u00220x8D7D7623E84FE25\u0022",
         "Last-Modified": "Fri, 03 Apr 2020 00:02:05 GMT",
->>>>>>> 32e373e2
         "Server": [
           "Windows-Azure-Blob/1.0",
           "Microsoft-HTTPAPI/2.0"
         ],
         "x-ms-client-request-id": "31e18a77-7474-50a9-0421-0c503fb103c0",
-<<<<<<< HEAD
-        "x-ms-request-id": "0faf90f2-d01e-0015-7e33-f38588000000",
-        "x-ms-version": "2019-10-10"
-=======
         "x-ms-request-id": "4af8a4e2-f01e-004f-4b4b-093cf4000000",
         "x-ms-version": "2019-12-12"
->>>>>>> 32e373e2
-      },
-      "ResponseBody": []
-    },
-    {
-<<<<<<< HEAD
-      "RequestUri": "https://seanstagetest.blob.core.windows.net/test-container-623da416-db63-72bf-cc82-4fc2e03038ed?restype=container",
-      "RequestMethod": "DELETE",
-      "RequestHeaders": {
-        "Authorization": "Sanitized",
-        "traceparent": "00-e71f70dfbfe30e448fb14911a96bb7dc-14dcbb0f3a229347-00",
-        "User-Agent": [
-          "azsdk-net-Storage.Blobs/12.4.0-dev.20200305.1",
-          "(.NET Core 4.6.28325.01; Microsoft Windows 10.0.18363 )"
-        ],
-        "x-ms-client-request-id": "28b4c59f-c6b7-9e39-421b-c4f15ec2bbdd",
-        "x-ms-date": "Thu, 05 Mar 2020 21:15:01 GMT",
-        "x-ms-return-client-request-id": "true",
-        "x-ms-version": "2019-10-10"
-=======
+      },
+      "ResponseBody": []
+    },
+    {
       "RequestUri": "https://seanmcccanary.blob.core.windows.net/test-container-623da416-db63-72bf-cc82-4fc2e03038ed?restype=container",
       "RequestMethod": "DELETE",
       "RequestHeaders": {
@@ -153,131 +81,69 @@
         "x-ms-date": "Fri, 03 Apr 2020 00:02:06 GMT",
         "x-ms-return-client-request-id": "true",
         "x-ms-version": "2019-12-12"
->>>>>>> 32e373e2
       },
       "RequestBody": null,
       "StatusCode": 202,
       "ResponseHeaders": {
         "Content-Length": "0",
-<<<<<<< HEAD
-        "Date": "Thu, 05 Mar 2020 21:15:00 GMT",
-=======
-        "Date": "Fri, 03 Apr 2020 00:02:05 GMT",
->>>>>>> 32e373e2
+        "Date": "Fri, 03 Apr 2020 00:02:05 GMT",
         "Server": [
           "Windows-Azure-Blob/1.0",
           "Microsoft-HTTPAPI/2.0"
         ],
         "x-ms-client-request-id": "28b4c59f-c6b7-9e39-421b-c4f15ec2bbdd",
-<<<<<<< HEAD
-        "x-ms-request-id": "0faf90f7-d01e-0015-0333-f38588000000",
-        "x-ms-version": "2019-10-10"
-=======
         "x-ms-request-id": "4af8a500-f01e-004f-684b-093cf4000000",
         "x-ms-version": "2019-12-12"
->>>>>>> 32e373e2
-      },
-      "ResponseBody": []
-    },
-    {
-<<<<<<< HEAD
-      "RequestUri": "https://seanstagetest.blob.core.windows.net/test-container-908cf246-a2e0-1620-5977-abb25951d4fc?restype=container",
-      "RequestMethod": "PUT",
-      "RequestHeaders": {
-        "Authorization": "Sanitized",
-        "traceparent": "00-3034021262c01947ba68959fd86b703f-30901e4459506d43-00",
-        "User-Agent": [
-          "azsdk-net-Storage.Blobs/12.4.0-dev.20200305.1",
-          "(.NET Core 4.6.28325.01; Microsoft Windows 10.0.18363 )"
+      },
+      "ResponseBody": []
+    },
+    {
+      "RequestUri": "https://seanmcccanary.blob.core.windows.net/test-container-908cf246-a2e0-1620-5977-abb25951d4fc?restype=container",
+      "RequestMethod": "PUT",
+      "RequestHeaders": {
+        "Authorization": "Sanitized",
+        "traceparent": "00-4c3c0d418d977e42a3243b24d0ea838c-796275386c14464d-00",
+        "User-Agent": [
+          "azsdk-net-Storage.Blobs/12.5.0-dev.20200402.1",
+          "(.NET Core 4.6.28325.01; Microsoft Windows 10.0.18362 )"
         ],
         "x-ms-client-request-id": "89123d07-587b-fd28-a59e-cf401a8744f1",
-        "x-ms-date": "Thu, 05 Mar 2020 21:15:01 GMT",
-        "x-ms-return-client-request-id": "true",
-        "x-ms-version": "2019-10-10"
-=======
-      "RequestUri": "https://seanmcccanary.blob.core.windows.net/test-container-908cf246-a2e0-1620-5977-abb25951d4fc?restype=container",
-      "RequestMethod": "PUT",
-      "RequestHeaders": {
-        "Authorization": "Sanitized",
-        "traceparent": "00-4c3c0d418d977e42a3243b24d0ea838c-796275386c14464d-00",
-        "User-Agent": [
-          "azsdk-net-Storage.Blobs/12.5.0-dev.20200402.1",
-          "(.NET Core 4.6.28325.01; Microsoft Windows 10.0.18362 )"
-        ],
-        "x-ms-client-request-id": "89123d07-587b-fd28-a59e-cf401a8744f1",
-        "x-ms-date": "Fri, 03 Apr 2020 00:02:06 GMT",
-        "x-ms-return-client-request-id": "true",
-        "x-ms-version": "2019-12-12"
->>>>>>> 32e373e2
+        "x-ms-date": "Fri, 03 Apr 2020 00:02:06 GMT",
+        "x-ms-return-client-request-id": "true",
+        "x-ms-version": "2019-12-12"
       },
       "RequestBody": null,
       "StatusCode": 201,
       "ResponseHeaders": {
         "Content-Length": "0",
-<<<<<<< HEAD
-        "Date": "Thu, 05 Mar 2020 21:15:01 GMT",
-        "ETag": "\u00220x8D7C14A44448196\u0022",
-        "Last-Modified": "Thu, 05 Mar 2020 21:15:01 GMT",
-=======
         "Date": "Fri, 03 Apr 2020 00:02:05 GMT",
         "ETag": "\u00220x8D7D7623EC6956B\u0022",
         "Last-Modified": "Fri, 03 Apr 2020 00:02:05 GMT",
->>>>>>> 32e373e2
         "Server": [
           "Windows-Azure-Blob/1.0",
           "Microsoft-HTTPAPI/2.0"
         ],
         "x-ms-client-request-id": "89123d07-587b-fd28-a59e-cf401a8744f1",
-<<<<<<< HEAD
-        "x-ms-request-id": "0faf9101-d01e-0015-0c33-f38588000000",
-        "x-ms-version": "2019-10-10"
-=======
         "x-ms-request-id": "4aeac419-201e-0001-1f4b-09127c000000",
         "x-ms-version": "2019-12-12"
->>>>>>> 32e373e2
-      },
-      "ResponseBody": []
-    },
-    {
-<<<<<<< HEAD
-      "RequestUri": "https://seanstagetest.blob.core.windows.net/test-container-908cf246-a2e0-1620-5977-abb25951d4fc?restype=container\u0026comp=acl",
-=======
+      },
+      "ResponseBody": []
+    },
+    {
       "RequestUri": "https://seanmcccanary.blob.core.windows.net/test-container-908cf246-a2e0-1620-5977-abb25951d4fc?restype=container\u0026comp=acl",
->>>>>>> 32e373e2
       "RequestMethod": "PUT",
       "RequestHeaders": {
         "Authorization": "Sanitized",
         "Content-Length": "249",
         "Content-Type": "application/xml",
-<<<<<<< HEAD
-        "If-Modified-Since": "Wed, 04 Mar 2020 21:15:00 GMT",
-        "traceparent": "00-12ba73f1dc749742b6ceab3572b7e610-2238f76127174742-00",
-        "User-Agent": [
-          "azsdk-net-Storage.Blobs/12.4.0-dev.20200305.1",
-          "(.NET Core 4.6.28325.01; Microsoft Windows 10.0.18363 )"
+        "If-Modified-Since": "Thu, 02 Apr 2020 00:02:05 GMT",
+        "traceparent": "00-ea9e8bd4a9a81a4aad0e49ec14795eaa-bac40aa17cfd054e-00",
+        "User-Agent": [
+          "azsdk-net-Storage.Blobs/12.5.0-dev.20200402.1",
+          "(.NET Core 4.6.28325.01; Microsoft Windows 10.0.18362 )"
         ],
         "x-ms-blob-public-access": "container",
         "x-ms-client-request-id": "c5b1b186-a65c-eca0-c6ff-121423b5d432",
-        "x-ms-date": "Thu, 05 Mar 2020 21:15:01 GMT",
-        "x-ms-return-client-request-id": "true",
-        "x-ms-version": "2019-10-10"
-      },
-      "RequestBody": "\u003CSignedIdentifiers\u003E\u003CSignedIdentifier\u003E\u003CId\u003Ernckpnqcqfhmbhitojwr\u003C/Id\u003E\u003CAccessPolicy\u003E\u003CStart\u003E2020-03-05T20:15:00.7824791Z\u003C/Start\u003E\u003CExpiry\u003E2020-03-05T22:15:00.7824791Z\u003C/Expiry\u003E\u003CPermission\u003Erw\u003C/Permission\u003E\u003C/AccessPolicy\u003E\u003C/SignedIdentifier\u003E\u003C/SignedIdentifiers\u003E",
-      "StatusCode": 200,
-      "ResponseHeaders": {
-        "Content-Length": "0",
-        "Date": "Thu, 05 Mar 2020 21:15:01 GMT",
-        "ETag": "\u00220x8D7C14A4450F197\u0022",
-        "Last-Modified": "Thu, 05 Mar 2020 21:15:01 GMT",
-=======
-        "If-Modified-Since": "Thu, 02 Apr 2020 00:02:05 GMT",
-        "traceparent": "00-ea9e8bd4a9a81a4aad0e49ec14795eaa-bac40aa17cfd054e-00",
-        "User-Agent": [
-          "azsdk-net-Storage.Blobs/12.5.0-dev.20200402.1",
-          "(.NET Core 4.6.28325.01; Microsoft Windows 10.0.18362 )"
-        ],
-        "x-ms-blob-public-access": "container",
-        "x-ms-client-request-id": "c5b1b186-a65c-eca0-c6ff-121423b5d432",
         "x-ms-date": "Fri, 03 Apr 2020 00:02:06 GMT",
         "x-ms-return-client-request-id": "true",
         "x-ms-version": "2019-12-12"
@@ -289,38 +155,17 @@
         "Date": "Fri, 03 Apr 2020 00:02:05 GMT",
         "ETag": "\u00220x8D7D7623ED37AB0\u0022",
         "Last-Modified": "Fri, 03 Apr 2020 00:02:05 GMT",
->>>>>>> 32e373e2
         "Server": [
           "Windows-Azure-Blob/1.0",
           "Microsoft-HTTPAPI/2.0"
         ],
         "x-ms-client-request-id": "c5b1b186-a65c-eca0-c6ff-121423b5d432",
-<<<<<<< HEAD
-        "x-ms-request-id": "0faf9106-d01e-0015-1033-f38588000000",
-        "x-ms-version": "2019-10-10"
-=======
         "x-ms-request-id": "4aeac426-201e-0001-2a4b-09127c000000",
         "x-ms-version": "2019-12-12"
->>>>>>> 32e373e2
-      },
-      "ResponseBody": []
-    },
-    {
-<<<<<<< HEAD
-      "RequestUri": "https://seanstagetest.blob.core.windows.net/test-container-908cf246-a2e0-1620-5977-abb25951d4fc?restype=container",
-      "RequestMethod": "DELETE",
-      "RequestHeaders": {
-        "Authorization": "Sanitized",
-        "traceparent": "00-5b471f39da5dbf4e86ca092302f3d785-ebf70bbed37e6a4c-00",
-        "User-Agent": [
-          "azsdk-net-Storage.Blobs/12.4.0-dev.20200305.1",
-          "(.NET Core 4.6.28325.01; Microsoft Windows 10.0.18363 )"
-        ],
-        "x-ms-client-request-id": "ba93a54a-e536-98c0-a995-19dca1c03a57",
-        "x-ms-date": "Thu, 05 Mar 2020 21:15:01 GMT",
-        "x-ms-return-client-request-id": "true",
-        "x-ms-version": "2019-10-10"
-=======
+      },
+      "ResponseBody": []
+    },
+    {
       "RequestUri": "https://seanmcccanary.blob.core.windows.net/test-container-908cf246-a2e0-1620-5977-abb25951d4fc?restype=container",
       "RequestMethod": "DELETE",
       "RequestHeaders": {
@@ -334,131 +179,69 @@
         "x-ms-date": "Fri, 03 Apr 2020 00:02:06 GMT",
         "x-ms-return-client-request-id": "true",
         "x-ms-version": "2019-12-12"
->>>>>>> 32e373e2
       },
       "RequestBody": null,
       "StatusCode": 202,
       "ResponseHeaders": {
         "Content-Length": "0",
-<<<<<<< HEAD
-        "Date": "Thu, 05 Mar 2020 21:15:01 GMT",
-=======
-        "Date": "Fri, 03 Apr 2020 00:02:05 GMT",
->>>>>>> 32e373e2
+        "Date": "Fri, 03 Apr 2020 00:02:05 GMT",
         "Server": [
           "Windows-Azure-Blob/1.0",
           "Microsoft-HTTPAPI/2.0"
         ],
         "x-ms-client-request-id": "ba93a54a-e536-98c0-a995-19dca1c03a57",
-<<<<<<< HEAD
-        "x-ms-request-id": "0faf9109-d01e-0015-1333-f38588000000",
-        "x-ms-version": "2019-10-10"
-=======
         "x-ms-request-id": "4aeac43e-201e-0001-414b-09127c000000",
         "x-ms-version": "2019-12-12"
->>>>>>> 32e373e2
-      },
-      "ResponseBody": []
-    },
-    {
-<<<<<<< HEAD
-      "RequestUri": "https://seanstagetest.blob.core.windows.net/test-container-4b99b0f3-4914-ad8e-3253-58da487f3faa?restype=container",
-      "RequestMethod": "PUT",
-      "RequestHeaders": {
-        "Authorization": "Sanitized",
-        "traceparent": "00-4c56148ee2e76d42a5ead32e6a6d7855-3ab42a4ba1dc8f46-00",
-        "User-Agent": [
-          "azsdk-net-Storage.Blobs/12.4.0-dev.20200305.1",
-          "(.NET Core 4.6.28325.01; Microsoft Windows 10.0.18363 )"
+      },
+      "ResponseBody": []
+    },
+    {
+      "RequestUri": "https://seanmcccanary.blob.core.windows.net/test-container-4b99b0f3-4914-ad8e-3253-58da487f3faa?restype=container",
+      "RequestMethod": "PUT",
+      "RequestHeaders": {
+        "Authorization": "Sanitized",
+        "traceparent": "00-a10cec449e22f34f985262aebbc469e0-53a5ce4f24c79040-00",
+        "User-Agent": [
+          "azsdk-net-Storage.Blobs/12.5.0-dev.20200402.1",
+          "(.NET Core 4.6.28325.01; Microsoft Windows 10.0.18362 )"
         ],
         "x-ms-client-request-id": "fb2c0747-6981-000d-16e5-87e28ce54f2a",
-        "x-ms-date": "Thu, 05 Mar 2020 21:15:01 GMT",
-        "x-ms-return-client-request-id": "true",
-        "x-ms-version": "2019-10-10"
-=======
-      "RequestUri": "https://seanmcccanary.blob.core.windows.net/test-container-4b99b0f3-4914-ad8e-3253-58da487f3faa?restype=container",
-      "RequestMethod": "PUT",
-      "RequestHeaders": {
-        "Authorization": "Sanitized",
-        "traceparent": "00-a10cec449e22f34f985262aebbc469e0-53a5ce4f24c79040-00",
-        "User-Agent": [
-          "azsdk-net-Storage.Blobs/12.5.0-dev.20200402.1",
-          "(.NET Core 4.6.28325.01; Microsoft Windows 10.0.18362 )"
-        ],
-        "x-ms-client-request-id": "fb2c0747-6981-000d-16e5-87e28ce54f2a",
-        "x-ms-date": "Fri, 03 Apr 2020 00:02:06 GMT",
-        "x-ms-return-client-request-id": "true",
-        "x-ms-version": "2019-12-12"
->>>>>>> 32e373e2
+        "x-ms-date": "Fri, 03 Apr 2020 00:02:06 GMT",
+        "x-ms-return-client-request-id": "true",
+        "x-ms-version": "2019-12-12"
       },
       "RequestBody": null,
       "StatusCode": 201,
       "ResponseHeaders": {
         "Content-Length": "0",
-<<<<<<< HEAD
-        "Date": "Thu, 05 Mar 2020 21:15:00 GMT",
-        "ETag": "\u00220x8D7C14A448F5BDE\u0022",
-        "Last-Modified": "Thu, 05 Mar 2020 21:15:01 GMT",
-=======
         "Date": "Fri, 03 Apr 2020 00:02:05 GMT",
         "ETag": "\u00220x8D7D7623F12649F\u0022",
         "Last-Modified": "Fri, 03 Apr 2020 00:02:06 GMT",
->>>>>>> 32e373e2
         "Server": [
           "Windows-Azure-Blob/1.0",
           "Microsoft-HTTPAPI/2.0"
         ],
         "x-ms-client-request-id": "fb2c0747-6981-000d-16e5-87e28ce54f2a",
-<<<<<<< HEAD
-        "x-ms-request-id": "b519f79f-501e-0046-3a33-f3a6bc000000",
-        "x-ms-version": "2019-10-10"
-=======
         "x-ms-request-id": "5f368920-401e-0017-394b-09e4ab000000",
         "x-ms-version": "2019-12-12"
->>>>>>> 32e373e2
-      },
-      "ResponseBody": []
-    },
-    {
-<<<<<<< HEAD
-      "RequestUri": "https://seanstagetest.blob.core.windows.net/test-container-4b99b0f3-4914-ad8e-3253-58da487f3faa?restype=container\u0026comp=acl",
-=======
+      },
+      "ResponseBody": []
+    },
+    {
       "RequestUri": "https://seanmcccanary.blob.core.windows.net/test-container-4b99b0f3-4914-ad8e-3253-58da487f3faa?restype=container\u0026comp=acl",
->>>>>>> 32e373e2
       "RequestMethod": "PUT",
       "RequestHeaders": {
         "Authorization": "Sanitized",
         "Content-Length": "249",
         "Content-Type": "application/xml",
-<<<<<<< HEAD
-        "If-Unmodified-Since": "Fri, 06 Mar 2020 21:15:00 GMT",
-        "traceparent": "00-57e30e7af3087148bc33ac095e4ffe14-0607afda4c154f4f-00",
-        "User-Agent": [
-          "azsdk-net-Storage.Blobs/12.4.0-dev.20200305.1",
-          "(.NET Core 4.6.28325.01; Microsoft Windows 10.0.18363 )"
+        "If-Unmodified-Since": "Sat, 04 Apr 2020 00:02:05 GMT",
+        "traceparent": "00-9d584f79774d1a4385e8d9e81328a934-a52dc6a72a304f4d-00",
+        "User-Agent": [
+          "azsdk-net-Storage.Blobs/12.5.0-dev.20200402.1",
+          "(.NET Core 4.6.28325.01; Microsoft Windows 10.0.18362 )"
         ],
         "x-ms-blob-public-access": "container",
         "x-ms-client-request-id": "8bb50b10-53d2-df46-8513-0a39f7f64be0",
-        "x-ms-date": "Thu, 05 Mar 2020 21:15:01 GMT",
-        "x-ms-return-client-request-id": "true",
-        "x-ms-version": "2019-10-10"
-      },
-      "RequestBody": "\u003CSignedIdentifiers\u003E\u003CSignedIdentifier\u003E\u003CId\u003Elfxxpfwjmgiswofqhgtl\u003C/Id\u003E\u003CAccessPolicy\u003E\u003CStart\u003E2020-03-05T20:15:00.7824791Z\u003C/Start\u003E\u003CExpiry\u003E2020-03-05T22:15:00.7824791Z\u003C/Expiry\u003E\u003CPermission\u003Erw\u003C/Permission\u003E\u003C/AccessPolicy\u003E\u003C/SignedIdentifier\u003E\u003C/SignedIdentifiers\u003E",
-      "StatusCode": 200,
-      "ResponseHeaders": {
-        "Content-Length": "0",
-        "Date": "Thu, 05 Mar 2020 21:15:01 GMT",
-        "ETag": "\u00220x8D7C14A449F0F10\u0022",
-        "Last-Modified": "Thu, 05 Mar 2020 21:15:01 GMT",
-=======
-        "If-Unmodified-Since": "Sat, 04 Apr 2020 00:02:05 GMT",
-        "traceparent": "00-9d584f79774d1a4385e8d9e81328a934-a52dc6a72a304f4d-00",
-        "User-Agent": [
-          "azsdk-net-Storage.Blobs/12.5.0-dev.20200402.1",
-          "(.NET Core 4.6.28325.01; Microsoft Windows 10.0.18362 )"
-        ],
-        "x-ms-blob-public-access": "container",
-        "x-ms-client-request-id": "8bb50b10-53d2-df46-8513-0a39f7f64be0",
         "x-ms-date": "Fri, 03 Apr 2020 00:02:07 GMT",
         "x-ms-return-client-request-id": "true",
         "x-ms-version": "2019-12-12"
@@ -470,38 +253,17 @@
         "Date": "Fri, 03 Apr 2020 00:02:05 GMT",
         "ETag": "\u00220x8D7D7623F257A43\u0022",
         "Last-Modified": "Fri, 03 Apr 2020 00:02:06 GMT",
->>>>>>> 32e373e2
         "Server": [
           "Windows-Azure-Blob/1.0",
           "Microsoft-HTTPAPI/2.0"
         ],
         "x-ms-client-request-id": "8bb50b10-53d2-df46-8513-0a39f7f64be0",
-<<<<<<< HEAD
-        "x-ms-request-id": "b519f7aa-501e-0046-4033-f3a6bc000000",
-        "x-ms-version": "2019-10-10"
-=======
         "x-ms-request-id": "5f36893c-401e-0017-504b-09e4ab000000",
         "x-ms-version": "2019-12-12"
->>>>>>> 32e373e2
-      },
-      "ResponseBody": []
-    },
-    {
-<<<<<<< HEAD
-      "RequestUri": "https://seanstagetest.blob.core.windows.net/test-container-4b99b0f3-4914-ad8e-3253-58da487f3faa?restype=container",
-      "RequestMethod": "DELETE",
-      "RequestHeaders": {
-        "Authorization": "Sanitized",
-        "traceparent": "00-e1c773f9848193458256a401a64f74f5-c1bfe2f663201a4b-00",
-        "User-Agent": [
-          "azsdk-net-Storage.Blobs/12.4.0-dev.20200305.1",
-          "(.NET Core 4.6.28325.01; Microsoft Windows 10.0.18363 )"
-        ],
-        "x-ms-client-request-id": "8b809e82-07f6-fe6d-fe49-5bcebe2e459c",
-        "x-ms-date": "Thu, 05 Mar 2020 21:15:02 GMT",
-        "x-ms-return-client-request-id": "true",
-        "x-ms-version": "2019-10-10"
-=======
+      },
+      "ResponseBody": []
+    },
+    {
       "RequestUri": "https://seanmcccanary.blob.core.windows.net/test-container-4b99b0f3-4914-ad8e-3253-58da487f3faa?restype=container",
       "RequestMethod": "DELETE",
       "RequestHeaders": {
@@ -515,188 +277,97 @@
         "x-ms-date": "Fri, 03 Apr 2020 00:02:07 GMT",
         "x-ms-return-client-request-id": "true",
         "x-ms-version": "2019-12-12"
->>>>>>> 32e373e2
       },
       "RequestBody": null,
       "StatusCode": 202,
       "ResponseHeaders": {
         "Content-Length": "0",
-<<<<<<< HEAD
-        "Date": "Thu, 05 Mar 2020 21:15:01 GMT",
-=======
-        "Date": "Fri, 03 Apr 2020 00:02:05 GMT",
->>>>>>> 32e373e2
+        "Date": "Fri, 03 Apr 2020 00:02:05 GMT",
         "Server": [
           "Windows-Azure-Blob/1.0",
           "Microsoft-HTTPAPI/2.0"
         ],
         "x-ms-client-request-id": "8b809e82-07f6-fe6d-fe49-5bcebe2e459c",
-<<<<<<< HEAD
-        "x-ms-request-id": "b519f7ad-501e-0046-4333-f3a6bc000000",
-        "x-ms-version": "2019-10-10"
-=======
         "x-ms-request-id": "5f36894f-401e-0017-624b-09e4ab000000",
         "x-ms-version": "2019-12-12"
->>>>>>> 32e373e2
-      },
-      "ResponseBody": []
-    },
-    {
-<<<<<<< HEAD
-      "RequestUri": "https://seanstagetest.blob.core.windows.net/test-container-bb2e8bcd-4a50-5f09-3c88-36da0da9a822?restype=container",
-      "RequestMethod": "PUT",
-      "RequestHeaders": {
-        "Authorization": "Sanitized",
-        "traceparent": "00-36421bc90ad4b54bbad04c4ed3e91229-365aa00e05b8b548-00",
-        "User-Agent": [
-          "azsdk-net-Storage.Blobs/12.4.0-dev.20200305.1",
-          "(.NET Core 4.6.28325.01; Microsoft Windows 10.0.18363 )"
+      },
+      "ResponseBody": []
+    },
+    {
+      "RequestUri": "https://seanmcccanary.blob.core.windows.net/test-container-bb2e8bcd-4a50-5f09-3c88-36da0da9a822?restype=container",
+      "RequestMethod": "PUT",
+      "RequestHeaders": {
+        "Authorization": "Sanitized",
+        "traceparent": "00-92ac71ea9b5c77459401bccb35c4111e-cde231c31485ea46-00",
+        "User-Agent": [
+          "azsdk-net-Storage.Blobs/12.5.0-dev.20200402.1",
+          "(.NET Core 4.6.28325.01; Microsoft Windows 10.0.18362 )"
         ],
         "x-ms-client-request-id": "abcfa8b3-7534-377b-9421-4e6dd093f154",
-        "x-ms-date": "Thu, 05 Mar 2020 21:15:02 GMT",
-        "x-ms-return-client-request-id": "true",
-        "x-ms-version": "2019-10-10"
-=======
-      "RequestUri": "https://seanmcccanary.blob.core.windows.net/test-container-bb2e8bcd-4a50-5f09-3c88-36da0da9a822?restype=container",
-      "RequestMethod": "PUT",
-      "RequestHeaders": {
-        "Authorization": "Sanitized",
-        "traceparent": "00-92ac71ea9b5c77459401bccb35c4111e-cde231c31485ea46-00",
-        "User-Agent": [
-          "azsdk-net-Storage.Blobs/12.5.0-dev.20200402.1",
-          "(.NET Core 4.6.28325.01; Microsoft Windows 10.0.18362 )"
-        ],
-        "x-ms-client-request-id": "abcfa8b3-7534-377b-9421-4e6dd093f154",
-        "x-ms-date": "Fri, 03 Apr 2020 00:02:07 GMT",
-        "x-ms-return-client-request-id": "true",
-        "x-ms-version": "2019-12-12"
->>>>>>> 32e373e2
+        "x-ms-date": "Fri, 03 Apr 2020 00:02:07 GMT",
+        "x-ms-return-client-request-id": "true",
+        "x-ms-version": "2019-12-12"
       },
       "RequestBody": null,
       "StatusCode": 201,
       "ResponseHeaders": {
         "Content-Length": "0",
-<<<<<<< HEAD
-        "Date": "Thu, 05 Mar 2020 21:15:01 GMT",
-        "ETag": "\u00220x8D7C14A44E1C3F9\u0022",
-        "Last-Modified": "Thu, 05 Mar 2020 21:15:02 GMT",
-=======
         "Date": "Fri, 03 Apr 2020 00:02:06 GMT",
         "ETag": "\u00220x8D7D7623F639786\u0022",
         "Last-Modified": "Fri, 03 Apr 2020 00:02:06 GMT",
->>>>>>> 32e373e2
         "Server": [
           "Windows-Azure-Blob/1.0",
           "Microsoft-HTTPAPI/2.0"
         ],
         "x-ms-client-request-id": "abcfa8b3-7534-377b-9421-4e6dd093f154",
-<<<<<<< HEAD
-        "x-ms-request-id": "ee92c41c-101e-0047-7533-f3f960000000",
-        "x-ms-version": "2019-10-10"
-=======
         "x-ms-request-id": "d7a08c75-c01e-0019-434b-09cd1b000000",
         "x-ms-version": "2019-12-12"
->>>>>>> 32e373e2
-      },
-      "ResponseBody": []
-    },
-    {
-<<<<<<< HEAD
-      "RequestUri": "https://seanstagetest.blob.core.windows.net/test-container-bb2e8bcd-4a50-5f09-3c88-36da0da9a822?comp=lease\u0026restype=container",
-      "RequestMethod": "PUT",
-      "RequestHeaders": {
-        "Authorization": "Sanitized",
-        "traceparent": "00-936dce63dbf00f4a8cb53388e4b8b91b-f95b701e9b56a942-00",
-        "User-Agent": [
-          "azsdk-net-Storage.Blobs/12.4.0-dev.20200305.1",
-          "(.NET Core 4.6.28325.01; Microsoft Windows 10.0.18363 )"
+      },
+      "ResponseBody": []
+    },
+    {
+      "RequestUri": "https://seanmcccanary.blob.core.windows.net/test-container-bb2e8bcd-4a50-5f09-3c88-36da0da9a822?comp=lease\u0026restype=container",
+      "RequestMethod": "PUT",
+      "RequestHeaders": {
+        "Authorization": "Sanitized",
+        "traceparent": "00-bb006338393e7642a5563b2755567f23-911ee1e45b856142-00",
+        "User-Agent": [
+          "azsdk-net-Storage.Blobs/12.5.0-dev.20200402.1",
+          "(.NET Core 4.6.28325.01; Microsoft Windows 10.0.18362 )"
         ],
         "x-ms-client-request-id": "a57b8c6b-7e4b-f7be-26d1-9b25670a8f78",
-        "x-ms-date": "Thu, 05 Mar 2020 21:15:02 GMT",
-=======
-      "RequestUri": "https://seanmcccanary.blob.core.windows.net/test-container-bb2e8bcd-4a50-5f09-3c88-36da0da9a822?comp=lease\u0026restype=container",
-      "RequestMethod": "PUT",
-      "RequestHeaders": {
-        "Authorization": "Sanitized",
-        "traceparent": "00-bb006338393e7642a5563b2755567f23-911ee1e45b856142-00",
-        "User-Agent": [
-          "azsdk-net-Storage.Blobs/12.5.0-dev.20200402.1",
-          "(.NET Core 4.6.28325.01; Microsoft Windows 10.0.18362 )"
-        ],
-        "x-ms-client-request-id": "a57b8c6b-7e4b-f7be-26d1-9b25670a8f78",
-        "x-ms-date": "Fri, 03 Apr 2020 00:02:07 GMT",
->>>>>>> 32e373e2
+        "x-ms-date": "Fri, 03 Apr 2020 00:02:07 GMT",
         "x-ms-lease-action": "acquire",
         "x-ms-lease-duration": "-1",
         "x-ms-proposed-lease-id": "6dedfcd9-7fc2-54c5-717b-7a0ee8be5a1c",
         "x-ms-return-client-request-id": "true",
-<<<<<<< HEAD
-        "x-ms-version": "2019-10-10"
-=======
-        "x-ms-version": "2019-12-12"
->>>>>>> 32e373e2
+        "x-ms-version": "2019-12-12"
       },
       "RequestBody": null,
       "StatusCode": 201,
       "ResponseHeaders": {
         "Content-Length": "0",
-<<<<<<< HEAD
-        "Date": "Thu, 05 Mar 2020 21:15:01 GMT",
-        "ETag": "\u00220x8D7C14A44E1C3F9\u0022",
-        "Last-Modified": "Thu, 05 Mar 2020 21:15:02 GMT",
-=======
         "Date": "Fri, 03 Apr 2020 00:02:06 GMT",
         "ETag": "\u00220x8D7D7623F639786\u0022",
         "Last-Modified": "Fri, 03 Apr 2020 00:02:06 GMT",
->>>>>>> 32e373e2
         "Server": [
           "Windows-Azure-Blob/1.0",
           "Microsoft-HTTPAPI/2.0"
         ],
         "x-ms-client-request-id": "a57b8c6b-7e4b-f7be-26d1-9b25670a8f78",
         "x-ms-lease-id": "6dedfcd9-7fc2-54c5-717b-7a0ee8be5a1c",
-<<<<<<< HEAD
-        "x-ms-request-id": "ee92c422-101e-0047-7833-f3f960000000",
-        "x-ms-version": "2019-10-10"
-=======
         "x-ms-request-id": "d7a08c89-c01e-0019-544b-09cd1b000000",
         "x-ms-version": "2019-12-12"
->>>>>>> 32e373e2
-      },
-      "ResponseBody": []
-    },
-    {
-<<<<<<< HEAD
-      "RequestUri": "https://seanstagetest.blob.core.windows.net/test-container-bb2e8bcd-4a50-5f09-3c88-36da0da9a822?restype=container\u0026comp=acl",
-=======
+      },
+      "ResponseBody": []
+    },
+    {
       "RequestUri": "https://seanmcccanary.blob.core.windows.net/test-container-bb2e8bcd-4a50-5f09-3c88-36da0da9a822?restype=container\u0026comp=acl",
->>>>>>> 32e373e2
       "RequestMethod": "PUT",
       "RequestHeaders": {
         "Authorization": "Sanitized",
         "Content-Length": "249",
         "Content-Type": "application/xml",
-<<<<<<< HEAD
-        "traceparent": "00-1702a4431994824fa0ca76f854a58996-094517db3ec59748-00",
-        "User-Agent": [
-          "azsdk-net-Storage.Blobs/12.4.0-dev.20200305.1",
-          "(.NET Core 4.6.28325.01; Microsoft Windows 10.0.18363 )"
-        ],
-        "x-ms-blob-public-access": "container",
-        "x-ms-client-request-id": "5ca2b928-b542-94d1-2fb8-a0b026e5ea51",
-        "x-ms-date": "Thu, 05 Mar 2020 21:15:02 GMT",
-        "x-ms-lease-id": "6dedfcd9-7fc2-54c5-717b-7a0ee8be5a1c",
-        "x-ms-return-client-request-id": "true",
-        "x-ms-version": "2019-10-10"
-      },
-      "RequestBody": "\u003CSignedIdentifiers\u003E\u003CSignedIdentifier\u003E\u003CId\u003Epaeuravcjnhmwshcdtmr\u003C/Id\u003E\u003CAccessPolicy\u003E\u003CStart\u003E2020-03-05T20:15:00.7824791Z\u003C/Start\u003E\u003CExpiry\u003E2020-03-05T22:15:00.7824791Z\u003C/Expiry\u003E\u003CPermission\u003Erw\u003C/Permission\u003E\u003C/AccessPolicy\u003E\u003C/SignedIdentifier\u003E\u003C/SignedIdentifiers\u003E",
-      "StatusCode": 200,
-      "ResponseHeaders": {
-        "Content-Length": "0",
-        "Date": "Thu, 05 Mar 2020 21:15:01 GMT",
-        "ETag": "\u00220x8D7C14A44FB38FA\u0022",
-        "Last-Modified": "Thu, 05 Mar 2020 21:15:02 GMT",
-=======
         "traceparent": "00-6e3bc66186524b4f9b094cf6db56a952-46dbf2d9cadb1c4a-00",
         "User-Agent": [
           "azsdk-net-Storage.Blobs/12.5.0-dev.20200402.1",
@@ -716,39 +387,17 @@
         "Date": "Fri, 03 Apr 2020 00:02:06 GMT",
         "ETag": "\u00220x8D7D7623F7C0E7F\u0022",
         "Last-Modified": "Fri, 03 Apr 2020 00:02:06 GMT",
->>>>>>> 32e373e2
         "Server": [
           "Windows-Azure-Blob/1.0",
           "Microsoft-HTTPAPI/2.0"
         ],
         "x-ms-client-request-id": "5ca2b928-b542-94d1-2fb8-a0b026e5ea51",
-<<<<<<< HEAD
-        "x-ms-request-id": "ee92c423-101e-0047-7933-f3f960000000",
-        "x-ms-version": "2019-10-10"
-=======
         "x-ms-request-id": "d7a08c98-c01e-0019-634b-09cd1b000000",
         "x-ms-version": "2019-12-12"
->>>>>>> 32e373e2
-      },
-      "ResponseBody": []
-    },
-    {
-<<<<<<< HEAD
-      "RequestUri": "https://seanstagetest.blob.core.windows.net/test-container-bb2e8bcd-4a50-5f09-3c88-36da0da9a822?restype=container",
-      "RequestMethod": "DELETE",
-      "RequestHeaders": {
-        "Authorization": "Sanitized",
-        "traceparent": "00-e78c24a04da0ab478d5377d0432919b7-7f06bc35358ad048-00",
-        "User-Agent": [
-          "azsdk-net-Storage.Blobs/12.4.0-dev.20200305.1",
-          "(.NET Core 4.6.28325.01; Microsoft Windows 10.0.18363 )"
-        ],
-        "x-ms-client-request-id": "aefd3c94-3267-fd35-1b94-fda6c032ef0c",
-        "x-ms-date": "Thu, 05 Mar 2020 21:15:02 GMT",
-        "x-ms-lease-id": "6dedfcd9-7fc2-54c5-717b-7a0ee8be5a1c",
-        "x-ms-return-client-request-id": "true",
-        "x-ms-version": "2019-10-10"
-=======
+      },
+      "ResponseBody": []
+    },
+    {
       "RequestUri": "https://seanmcccanary.blob.core.windows.net/test-container-bb2e8bcd-4a50-5f09-3c88-36da0da9a822?restype=container",
       "RequestMethod": "DELETE",
       "RequestHeaders": {
@@ -763,42 +412,26 @@
         "x-ms-lease-id": "6dedfcd9-7fc2-54c5-717b-7a0ee8be5a1c",
         "x-ms-return-client-request-id": "true",
         "x-ms-version": "2019-12-12"
->>>>>>> 32e373e2
       },
       "RequestBody": null,
       "StatusCode": 202,
       "ResponseHeaders": {
         "Content-Length": "0",
-<<<<<<< HEAD
-        "Date": "Thu, 05 Mar 2020 21:15:01 GMT",
-=======
         "Date": "Fri, 03 Apr 2020 00:02:06 GMT",
->>>>>>> 32e373e2
         "Server": [
           "Windows-Azure-Blob/1.0",
           "Microsoft-HTTPAPI/2.0"
         ],
         "x-ms-client-request-id": "aefd3c94-3267-fd35-1b94-fda6c032ef0c",
-<<<<<<< HEAD
-        "x-ms-request-id": "ee92c424-101e-0047-7a33-f3f960000000",
-        "x-ms-version": "2019-10-10"
-=======
         "x-ms-request-id": "d7a08ca5-c01e-0019-6e4b-09cd1b000000",
         "x-ms-version": "2019-12-12"
->>>>>>> 32e373e2
       },
       "ResponseBody": []
     }
   ],
   "Variables": {
-<<<<<<< HEAD
-    "DateTimeOffsetNow": "2020-03-05T13:15:00.7824791-08:00",
-    "RandomSeed": "545615882",
-    "Storage_TestConfigDefault": "ProductionTenant\nseanstagetest\nU2FuaXRpemVk\nhttps://seanstagetest.blob.core.windows.net\nhttp://seanstagetest.file.core.windows.net\nhttp://seanstagetest.queue.core.windows.net\nhttp://seanstagetest.table.core.windows.net\n\n\n\n\nhttp://seanstagetest-secondary.blob.core.windows.net\nhttp://seanstagetest-secondary.file.core.windows.net\nhttp://seanstagetest-secondary.queue.core.windows.net\nhttp://seanstagetest-secondary.table.core.windows.net\n\nSanitized\n\n\nCloud\nBlobEndpoint=https://seanstagetest.blob.core.windows.net/;QueueEndpoint=http://seanstagetest.queue.core.windows.net/;FileEndpoint=http://seanstagetest.file.core.windows.net/;BlobSecondaryEndpoint=http://seanstagetest-secondary.blob.core.windows.net/;QueueSecondaryEndpoint=http://seanstagetest-secondary.queue.core.windows.net/;FileSecondaryEndpoint=http://seanstagetest-secondary.file.core.windows.net/;AccountName=seanstagetest;AccountKey=Sanitized\nseanscope1"
-=======
     "DateTimeOffsetNow": "2020-04-02T17:02:05.7038810-07:00",
     "RandomSeed": "545615882",
     "Storage_TestConfigDefault": "ProductionTenant\nseanmcccanary\nU2FuaXRpemVk\nhttps://seanmcccanary.blob.core.windows.net\nhttps://seanmcccanary.file.core.windows.net\nhttps://seanmcccanary.queue.core.windows.net\nhttps://seanmcccanary.table.core.windows.net\n\n\n\n\nhttps://seanmcccanary-secondary.blob.core.windows.net\nhttps://seanmcccanary-secondary.file.core.windows.net\nhttps://seanmcccanary-secondary.queue.core.windows.net\nhttps://seanmcccanary-secondary.table.core.windows.net\n\nSanitized\n\n\nCloud\nBlobEndpoint=https://seanmcccanary.blob.core.windows.net/;QueueEndpoint=https://seanmcccanary.queue.core.windows.net/;FileEndpoint=https://seanmcccanary.file.core.windows.net/;BlobSecondaryEndpoint=https://seanmcccanary-secondary.blob.core.windows.net/;QueueSecondaryEndpoint=https://seanmcccanary-secondary.queue.core.windows.net/;FileSecondaryEndpoint=https://seanmcccanary-secondary.file.core.windows.net/;AccountName=seanmcccanary;AccountKey=Sanitized\nseanscope1"
->>>>>>> 32e373e2
   }
 }