--- conflicted
+++ resolved
@@ -27,11 +27,7 @@
           "Microsoft-HTTPAPI/2.0"
         ],
         "x-ms-client-request-id": "4c1e32ca-5c80-49d4-8ccf-ddb75abbe768",
-<<<<<<< HEAD
-        "x-ms-request-id": "0faf90ea-d01e-0015-7833-f38588000000",
-=======
         "x-ms-request-id": "4af8a4b8-f01e-004f-274b-093cf4000000",
->>>>>>> 8d420312
         "x-ms-version": "2019-12-12"
       },
       "ResponseBody": []
@@ -66,11 +62,7 @@
           "Microsoft-HTTPAPI/2.0"
         ],
         "x-ms-client-request-id": "31e18a77-7474-50a9-0421-0c503fb103c0",
-<<<<<<< HEAD
-        "x-ms-request-id": "0faf90f2-d01e-0015-7e33-f38588000000",
-=======
         "x-ms-request-id": "4af8a4e2-f01e-004f-4b4b-093cf4000000",
->>>>>>> 8d420312
         "x-ms-version": "2019-12-12"
       },
       "ResponseBody": []
@@ -100,11 +92,7 @@
           "Microsoft-HTTPAPI/2.0"
         ],
         "x-ms-client-request-id": "28b4c59f-c6b7-9e39-421b-c4f15ec2bbdd",
-<<<<<<< HEAD
-        "x-ms-request-id": "0faf90f7-d01e-0015-0333-f38588000000",
-=======
         "x-ms-request-id": "4af8a500-f01e-004f-684b-093cf4000000",
->>>>>>> 8d420312
         "x-ms-version": "2019-12-12"
       },
       "ResponseBody": []
@@ -136,11 +124,7 @@
           "Microsoft-HTTPAPI/2.0"
         ],
         "x-ms-client-request-id": "89123d07-587b-fd28-a59e-cf401a8744f1",
-<<<<<<< HEAD
-        "x-ms-request-id": "0faf9101-d01e-0015-0c33-f38588000000",
-=======
         "x-ms-request-id": "4aeac419-201e-0001-1f4b-09127c000000",
->>>>>>> 8d420312
         "x-ms-version": "2019-12-12"
       },
       "ResponseBody": []
@@ -176,11 +160,7 @@
           "Microsoft-HTTPAPI/2.0"
         ],
         "x-ms-client-request-id": "c5b1b186-a65c-eca0-c6ff-121423b5d432",
-<<<<<<< HEAD
-        "x-ms-request-id": "0faf9106-d01e-0015-1033-f38588000000",
-=======
         "x-ms-request-id": "4aeac426-201e-0001-2a4b-09127c000000",
->>>>>>> 8d420312
         "x-ms-version": "2019-12-12"
       },
       "ResponseBody": []
@@ -210,11 +190,7 @@
           "Microsoft-HTTPAPI/2.0"
         ],
         "x-ms-client-request-id": "ba93a54a-e536-98c0-a995-19dca1c03a57",
-<<<<<<< HEAD
-        "x-ms-request-id": "0faf9109-d01e-0015-1333-f38588000000",
-=======
         "x-ms-request-id": "4aeac43e-201e-0001-414b-09127c000000",
->>>>>>> 8d420312
         "x-ms-version": "2019-12-12"
       },
       "ResponseBody": []
@@ -246,11 +222,7 @@
           "Microsoft-HTTPAPI/2.0"
         ],
         "x-ms-client-request-id": "fb2c0747-6981-000d-16e5-87e28ce54f2a",
-<<<<<<< HEAD
-        "x-ms-request-id": "b519f79f-501e-0046-3a33-f3a6bc000000",
-=======
         "x-ms-request-id": "5f368920-401e-0017-394b-09e4ab000000",
->>>>>>> 8d420312
         "x-ms-version": "2019-12-12"
       },
       "ResponseBody": []
@@ -286,11 +258,7 @@
           "Microsoft-HTTPAPI/2.0"
         ],
         "x-ms-client-request-id": "8bb50b10-53d2-df46-8513-0a39f7f64be0",
-<<<<<<< HEAD
-        "x-ms-request-id": "b519f7aa-501e-0046-4033-f3a6bc000000",
-=======
         "x-ms-request-id": "5f36893c-401e-0017-504b-09e4ab000000",
->>>>>>> 8d420312
         "x-ms-version": "2019-12-12"
       },
       "ResponseBody": []
@@ -320,11 +288,7 @@
           "Microsoft-HTTPAPI/2.0"
         ],
         "x-ms-client-request-id": "8b809e82-07f6-fe6d-fe49-5bcebe2e459c",
-<<<<<<< HEAD
-        "x-ms-request-id": "b519f7ad-501e-0046-4333-f3a6bc000000",
-=======
         "x-ms-request-id": "5f36894f-401e-0017-624b-09e4ab000000",
->>>>>>> 8d420312
         "x-ms-version": "2019-12-12"
       },
       "ResponseBody": []
@@ -356,11 +320,7 @@
           "Microsoft-HTTPAPI/2.0"
         ],
         "x-ms-client-request-id": "abcfa8b3-7534-377b-9421-4e6dd093f154",
-<<<<<<< HEAD
-        "x-ms-request-id": "ee92c41c-101e-0047-7533-f3f960000000",
-=======
         "x-ms-request-id": "d7a08c75-c01e-0019-434b-09cd1b000000",
->>>>>>> 8d420312
         "x-ms-version": "2019-12-12"
       },
       "ResponseBody": []
@@ -396,11 +356,7 @@
         ],
         "x-ms-client-request-id": "a57b8c6b-7e4b-f7be-26d1-9b25670a8f78",
         "x-ms-lease-id": "6dedfcd9-7fc2-54c5-717b-7a0ee8be5a1c",
-<<<<<<< HEAD
-        "x-ms-request-id": "ee92c422-101e-0047-7833-f3f960000000",
-=======
         "x-ms-request-id": "d7a08c89-c01e-0019-544b-09cd1b000000",
->>>>>>> 8d420312
         "x-ms-version": "2019-12-12"
       },
       "ResponseBody": []
@@ -436,11 +392,7 @@
           "Microsoft-HTTPAPI/2.0"
         ],
         "x-ms-client-request-id": "5ca2b928-b542-94d1-2fb8-a0b026e5ea51",
-<<<<<<< HEAD
-        "x-ms-request-id": "ee92c423-101e-0047-7933-f3f960000000",
-=======
         "x-ms-request-id": "d7a08c98-c01e-0019-634b-09cd1b000000",
->>>>>>> 8d420312
         "x-ms-version": "2019-12-12"
       },
       "ResponseBody": []
@@ -471,11 +423,7 @@
           "Microsoft-HTTPAPI/2.0"
         ],
         "x-ms-client-request-id": "aefd3c94-3267-fd35-1b94-fda6c032ef0c",
-<<<<<<< HEAD
-        "x-ms-request-id": "ee92c424-101e-0047-7a33-f3f960000000",
-=======
         "x-ms-request-id": "d7a08ca5-c01e-0019-6e4b-09cd1b000000",
->>>>>>> 8d420312
         "x-ms-version": "2019-12-12"
       },
       "ResponseBody": []
