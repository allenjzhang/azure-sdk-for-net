{
  "Entries": [
    {
      "RequestUri": "https://seanmcccanary.blob.core.windows.net/test-container-f6f04e82-4ed3-bc74-d762-bcdc62de15d7?restype=container",
      "RequestMethod": "PUT",
      "RequestHeaders": {
        "traceparent": "00-ce1a80699cf42546ab61b8e2fb8c88ef-b61e04be89834a44-00",
        "User-Agent": [
          "azsdk-net-Storage.Blobs/12.5.0-dev.20200402.1",
          "(.NET Core 4.6.28325.01; Microsoft Windows 10.0.18362 )"
        ],
        "x-ms-client-request-id": "118583b9-b8c2-b697-d77a-08a1aa921b7c",
        "x-ms-return-client-request-id": "true",
        "x-ms-version": "2019-12-12"
      },
      "RequestBody": null,
      "StatusCode": 404,
      "ResponseHeaders": {
        "Content-Length": "223",
        "Content-Type": "application/xml",
        "Date": "Thu, 02 Apr 2020 23:59:25 GMT",
        "Server": [
          "Windows-Azure-Blob/1.0",
          "Microsoft-HTTPAPI/2.0"
        ],
        "x-ms-client-request-id": "118583b9-b8c2-b697-d77a-08a1aa921b7c",
        "x-ms-error-code": "ResourceNotFound",
<<<<<<< HEAD
        "x-ms-request-id": "4bd7437d-d01e-006f-2c7c-e7a2de000000",
=======
        "x-ms-request-id": "7f4c036c-101e-0057-4a4a-09e393000000",
>>>>>>> 8d420312
        "x-ms-version": "2019-12-12"
      },
      "ResponseBody": [
        "\uFEFF\u003C?xml version=\u00221.0\u0022 encoding=\u0022utf-8\u0022?\u003E\u003CError\u003E\u003CCode\u003EResourceNotFound\u003C/Code\u003E\u003CMessage\u003EThe specified resource does not exist.\n",
        "RequestId:7f4c036c-101e-0057-4a4a-09e393000000\n",
        "Time:2020-04-02T23:59:25.7252025Z\u003C/Message\u003E\u003C/Error\u003E"
      ]
    }
  ],
  "Variables": {
    "RandomSeed": "1778751716",
    "Storage_TestConfigDefault": "ProductionTenant\nseanmcccanary\nU2FuaXRpemVk\nhttps://seanmcccanary.blob.core.windows.net\nhttps://seanmcccanary.file.core.windows.net\nhttps://seanmcccanary.queue.core.windows.net\nhttps://seanmcccanary.table.core.windows.net\n\n\n\n\nhttps://seanmcccanary-secondary.blob.core.windows.net\nhttps://seanmcccanary-secondary.file.core.windows.net\nhttps://seanmcccanary-secondary.queue.core.windows.net\nhttps://seanmcccanary-secondary.table.core.windows.net\n\nSanitized\n\n\nCloud\nBlobEndpoint=https://seanmcccanary.blob.core.windows.net/;QueueEndpoint=https://seanmcccanary.queue.core.windows.net/;FileEndpoint=https://seanmcccanary.file.core.windows.net/;BlobSecondaryEndpoint=https://seanmcccanary-secondary.blob.core.windows.net/;QueueSecondaryEndpoint=https://seanmcccanary-secondary.queue.core.windows.net/;FileSecondaryEndpoint=https://seanmcccanary-secondary.file.core.windows.net/;AccountName=seanmcccanary;AccountKey=Sanitized\nseanscope1"
  }
}<|MERGE_RESOLUTION|>--- conflicted
+++ resolved
@@ -25,11 +25,7 @@
         ],
         "x-ms-client-request-id": "118583b9-b8c2-b697-d77a-08a1aa921b7c",
         "x-ms-error-code": "ResourceNotFound",
-<<<<<<< HEAD
-        "x-ms-request-id": "4bd7437d-d01e-006f-2c7c-e7a2de000000",
-=======
         "x-ms-request-id": "7f4c036c-101e-0057-4a4a-09e393000000",
->>>>>>> 8d420312
         "x-ms-version": "2019-12-12"
       },
       "ResponseBody": [
