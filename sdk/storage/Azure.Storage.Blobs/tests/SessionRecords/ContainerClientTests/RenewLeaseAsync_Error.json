{
  "Entries": [
    {
<<<<<<< HEAD
      "RequestUri": "https://seanstagetest.blob.core.windows.net/test-container-b305a6d5-ee6d-0c34-2492-dc217da83073?comp=lease\u0026restype=container",
      "RequestMethod": "PUT",
      "RequestHeaders": {
        "Authorization": "Sanitized",
        "traceparent": "00-3ff00e04e56f8c4280c1f6d856b2e627-91c1e8676955bf40-00",
        "User-Agent": [
          "azsdk-net-Storage.Blobs/12.4.0-dev.20200305.1",
          "(.NET Core 4.6.28325.01; Microsoft Windows 10.0.18363 )"
        ],
        "x-ms-client-request-id": "fb924b88-7ee0-42a8-9936-6f0cd3607c8a",
        "x-ms-date": "Thu, 05 Mar 2020 21:13:41 GMT",
        "x-ms-lease-action": "release",
        "x-ms-lease-id": "98f75fbe-9344-cf0d-4361-1ad4909add3a",
        "x-ms-return-client-request-id": "true",
        "x-ms-version": "2019-10-10"
=======
      "RequestUri": "https://seanmcccanary.blob.core.windows.net/test-container-b305a6d5-ee6d-0c34-2492-dc217da83073?comp=lease\u0026restype=container",
      "RequestMethod": "PUT",
      "RequestHeaders": {
        "Authorization": "Sanitized",
        "traceparent": "00-e0b32253f1e9774ba76a927e43c61b21-7a9ba6e4497bb040-00",
        "User-Agent": [
          "azsdk-net-Storage.Blobs/12.5.0-dev.20200402.1",
          "(.NET Core 4.6.28325.01; Microsoft Windows 10.0.18362 )"
        ],
        "x-ms-client-request-id": "fb924b88-7ee0-42a8-9936-6f0cd3607c8a",
        "x-ms-date": "Fri, 03 Apr 2020 00:00:38 GMT",
        "x-ms-lease-action": "release",
        "x-ms-lease-id": "98f75fbe-9344-cf0d-4361-1ad4909add3a",
        "x-ms-return-client-request-id": "true",
        "x-ms-version": "2019-12-12"
>>>>>>> 32e373e2
      },
      "RequestBody": null,
      "StatusCode": 404,
      "ResponseHeaders": {
        "Content-Length": "225",
        "Content-Type": "application/xml",
<<<<<<< HEAD
        "Date": "Thu, 05 Mar 2020 21:13:41 GMT",
=======
        "Date": "Fri, 03 Apr 2020 00:00:38 GMT",
>>>>>>> 32e373e2
        "Server": [
          "Windows-Azure-Blob/1.0",
          "Microsoft-HTTPAPI/2.0"
        ],
        "x-ms-client-request-id": "fb924b88-7ee0-42a8-9936-6f0cd3607c8a",
        "x-ms-error-code": "ContainerNotFound",
<<<<<<< HEAD
        "x-ms-request-id": "d52185b9-301e-0022-5d32-f35724000000",
        "x-ms-version": "2019-10-10"
      },
      "ResponseBody": [
        "\uFEFF\u003C?xml version=\u00221.0\u0022 encoding=\u0022utf-8\u0022?\u003E\u003CError\u003E\u003CCode\u003EContainerNotFound\u003C/Code\u003E\u003CMessage\u003EThe specified container does not exist.\n",
        "RequestId:d52185b9-301e-0022-5d32-f35724000000\n",
        "Time:2020-03-05T21:13:41.8480826Z\u003C/Message\u003E\u003C/Error\u003E"
=======
        "x-ms-request-id": "10740a9d-101e-0025-434a-09e4dc000000",
        "x-ms-version": "2019-12-12"
      },
      "ResponseBody": [
        "\uFEFF\u003C?xml version=\u00221.0\u0022 encoding=\u0022utf-8\u0022?\u003E\u003CError\u003E\u003CCode\u003EContainerNotFound\u003C/Code\u003E\u003CMessage\u003EThe specified container does not exist.\n",
        "RequestId:10740a9d-101e-0025-434a-09e4dc000000\n",
        "Time:2020-04-03T00:00:38.3310398Z\u003C/Message\u003E\u003C/Error\u003E"
>>>>>>> 32e373e2
      ]
    }
  ],
  "Variables": {
    "RandomSeed": "2121085893",
<<<<<<< HEAD
    "Storage_TestConfigDefault": "ProductionTenant\nseanstagetest\nU2FuaXRpemVk\nhttps://seanstagetest.blob.core.windows.net\nhttp://seanstagetest.file.core.windows.net\nhttp://seanstagetest.queue.core.windows.net\nhttp://seanstagetest.table.core.windows.net\n\n\n\n\nhttp://seanstagetest-secondary.blob.core.windows.net\nhttp://seanstagetest-secondary.file.core.windows.net\nhttp://seanstagetest-secondary.queue.core.windows.net\nhttp://seanstagetest-secondary.table.core.windows.net\n\nSanitized\n\n\nCloud\nBlobEndpoint=https://seanstagetest.blob.core.windows.net/;QueueEndpoint=http://seanstagetest.queue.core.windows.net/;FileEndpoint=http://seanstagetest.file.core.windows.net/;BlobSecondaryEndpoint=http://seanstagetest-secondary.blob.core.windows.net/;QueueSecondaryEndpoint=http://seanstagetest-secondary.queue.core.windows.net/;FileSecondaryEndpoint=http://seanstagetest-secondary.file.core.windows.net/;AccountName=seanstagetest;AccountKey=Sanitized\nseanscope1"
=======
    "Storage_TestConfigDefault": "ProductionTenant\nseanmcccanary\nU2FuaXRpemVk\nhttps://seanmcccanary.blob.core.windows.net\nhttps://seanmcccanary.file.core.windows.net\nhttps://seanmcccanary.queue.core.windows.net\nhttps://seanmcccanary.table.core.windows.net\n\n\n\n\nhttps://seanmcccanary-secondary.blob.core.windows.net\nhttps://seanmcccanary-secondary.file.core.windows.net\nhttps://seanmcccanary-secondary.queue.core.windows.net\nhttps://seanmcccanary-secondary.table.core.windows.net\n\nSanitized\n\n\nCloud\nBlobEndpoint=https://seanmcccanary.blob.core.windows.net/;QueueEndpoint=https://seanmcccanary.queue.core.windows.net/;FileEndpoint=https://seanmcccanary.file.core.windows.net/;BlobSecondaryEndpoint=https://seanmcccanary-secondary.blob.core.windows.net/;QueueSecondaryEndpoint=https://seanmcccanary-secondary.queue.core.windows.net/;FileSecondaryEndpoint=https://seanmcccanary-secondary.file.core.windows.net/;AccountName=seanmcccanary;AccountKey=Sanitized\nseanscope1"
>>>>>>> 32e373e2
  }
}<|MERGE_RESOLUTION|>--- conflicted
+++ resolved
@@ -1,23 +1,6 @@
 {
   "Entries": [
     {
-<<<<<<< HEAD
-      "RequestUri": "https://seanstagetest.blob.core.windows.net/test-container-b305a6d5-ee6d-0c34-2492-dc217da83073?comp=lease\u0026restype=container",
-      "RequestMethod": "PUT",
-      "RequestHeaders": {
-        "Authorization": "Sanitized",
-        "traceparent": "00-3ff00e04e56f8c4280c1f6d856b2e627-91c1e8676955bf40-00",
-        "User-Agent": [
-          "azsdk-net-Storage.Blobs/12.4.0-dev.20200305.1",
-          "(.NET Core 4.6.28325.01; Microsoft Windows 10.0.18363 )"
-        ],
-        "x-ms-client-request-id": "fb924b88-7ee0-42a8-9936-6f0cd3607c8a",
-        "x-ms-date": "Thu, 05 Mar 2020 21:13:41 GMT",
-        "x-ms-lease-action": "release",
-        "x-ms-lease-id": "98f75fbe-9344-cf0d-4361-1ad4909add3a",
-        "x-ms-return-client-request-id": "true",
-        "x-ms-version": "2019-10-10"
-=======
       "RequestUri": "https://seanmcccanary.blob.core.windows.net/test-container-b305a6d5-ee6d-0c34-2492-dc217da83073?comp=lease\u0026restype=container",
       "RequestMethod": "PUT",
       "RequestHeaders": {
@@ -33,33 +16,19 @@
         "x-ms-lease-id": "98f75fbe-9344-cf0d-4361-1ad4909add3a",
         "x-ms-return-client-request-id": "true",
         "x-ms-version": "2019-12-12"
->>>>>>> 32e373e2
       },
       "RequestBody": null,
       "StatusCode": 404,
       "ResponseHeaders": {
         "Content-Length": "225",
         "Content-Type": "application/xml",
-<<<<<<< HEAD
-        "Date": "Thu, 05 Mar 2020 21:13:41 GMT",
-=======
         "Date": "Fri, 03 Apr 2020 00:00:38 GMT",
->>>>>>> 32e373e2
         "Server": [
           "Windows-Azure-Blob/1.0",
           "Microsoft-HTTPAPI/2.0"
         ],
         "x-ms-client-request-id": "fb924b88-7ee0-42a8-9936-6f0cd3607c8a",
         "x-ms-error-code": "ContainerNotFound",
-<<<<<<< HEAD
-        "x-ms-request-id": "d52185b9-301e-0022-5d32-f35724000000",
-        "x-ms-version": "2019-10-10"
-      },
-      "ResponseBody": [
-        "\uFEFF\u003C?xml version=\u00221.0\u0022 encoding=\u0022utf-8\u0022?\u003E\u003CError\u003E\u003CCode\u003EContainerNotFound\u003C/Code\u003E\u003CMessage\u003EThe specified container does not exist.\n",
-        "RequestId:d52185b9-301e-0022-5d32-f35724000000\n",
-        "Time:2020-03-05T21:13:41.8480826Z\u003C/Message\u003E\u003C/Error\u003E"
-=======
         "x-ms-request-id": "10740a9d-101e-0025-434a-09e4dc000000",
         "x-ms-version": "2019-12-12"
       },
@@ -67,16 +36,11 @@
         "\uFEFF\u003C?xml version=\u00221.0\u0022 encoding=\u0022utf-8\u0022?\u003E\u003CError\u003E\u003CCode\u003EContainerNotFound\u003C/Code\u003E\u003CMessage\u003EThe specified container does not exist.\n",
         "RequestId:10740a9d-101e-0025-434a-09e4dc000000\n",
         "Time:2020-04-03T00:00:38.3310398Z\u003C/Message\u003E\u003C/Error\u003E"
->>>>>>> 32e373e2
       ]
     }
   ],
   "Variables": {
     "RandomSeed": "2121085893",
-<<<<<<< HEAD
-    "Storage_TestConfigDefault": "ProductionTenant\nseanstagetest\nU2FuaXRpemVk\nhttps://seanstagetest.blob.core.windows.net\nhttp://seanstagetest.file.core.windows.net\nhttp://seanstagetest.queue.core.windows.net\nhttp://seanstagetest.table.core.windows.net\n\n\n\n\nhttp://seanstagetest-secondary.blob.core.windows.net\nhttp://seanstagetest-secondary.file.core.windows.net\nhttp://seanstagetest-secondary.queue.core.windows.net\nhttp://seanstagetest-secondary.table.core.windows.net\n\nSanitized\n\n\nCloud\nBlobEndpoint=https://seanstagetest.blob.core.windows.net/;QueueEndpoint=http://seanstagetest.queue.core.windows.net/;FileEndpoint=http://seanstagetest.file.core.windows.net/;BlobSecondaryEndpoint=http://seanstagetest-secondary.blob.core.windows.net/;QueueSecondaryEndpoint=http://seanstagetest-secondary.queue.core.windows.net/;FileSecondaryEndpoint=http://seanstagetest-secondary.file.core.windows.net/;AccountName=seanstagetest;AccountKey=Sanitized\nseanscope1"
-=======
     "Storage_TestConfigDefault": "ProductionTenant\nseanmcccanary\nU2FuaXRpemVk\nhttps://seanmcccanary.blob.core.windows.net\nhttps://seanmcccanary.file.core.windows.net\nhttps://seanmcccanary.queue.core.windows.net\nhttps://seanmcccanary.table.core.windows.net\n\n\n\n\nhttps://seanmcccanary-secondary.blob.core.windows.net\nhttps://seanmcccanary-secondary.file.core.windows.net\nhttps://seanmcccanary-secondary.queue.core.windows.net\nhttps://seanmcccanary-secondary.table.core.windows.net\n\nSanitized\n\n\nCloud\nBlobEndpoint=https://seanmcccanary.blob.core.windows.net/;QueueEndpoint=https://seanmcccanary.queue.core.windows.net/;FileEndpoint=https://seanmcccanary.file.core.windows.net/;BlobSecondaryEndpoint=https://seanmcccanary-secondary.blob.core.windows.net/;QueueSecondaryEndpoint=https://seanmcccanary-secondary.queue.core.windows.net/;FileSecondaryEndpoint=https://seanmcccanary-secondary.file.core.windows.net/;AccountName=seanmcccanary;AccountKey=Sanitized\nseanscope1"
->>>>>>> 32e373e2
   }
 }