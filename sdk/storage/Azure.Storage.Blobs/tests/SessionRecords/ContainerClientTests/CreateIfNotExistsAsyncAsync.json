--- conflicted
+++ resolved
@@ -27,11 +27,7 @@
           "Microsoft-HTTPAPI/2.0"
         ],
         "x-ms-client-request-id": "c3cfc6c7-619e-ddcc-5f09-5ae70ec7bf55",
-<<<<<<< HEAD
-        "x-ms-request-id": "417efd92-601e-002f-4e33-f39ff0000000",
-=======
         "x-ms-request-id": "4b50febc-501e-0024-0a4a-09bb00000000",
->>>>>>> 8d420312
         "x-ms-version": "2019-12-12"
       },
       "ResponseBody": []
@@ -69,11 +65,7 @@
         "x-ms-has-legal-hold": "false",
         "x-ms-lease-state": "available",
         "x-ms-lease-status": "unlocked",
-<<<<<<< HEAD
-        "x-ms-request-id": "417efd9b-601e-002f-5233-f39ff0000000",
-=======
         "x-ms-request-id": "4b50fed6-501e-0024-204a-09bb00000000",
->>>>>>> 8d420312
         "x-ms-version": "2019-12-12"
       },
       "ResponseBody": []
@@ -103,11 +95,7 @@
           "Microsoft-HTTPAPI/2.0"
         ],
         "x-ms-client-request-id": "079e85d2-17e6-c3cc-0808-52907c3e1a46",
-<<<<<<< HEAD
-        "x-ms-request-id": "417efd9d-601e-002f-5433-f39ff0000000",
-=======
         "x-ms-request-id": "4b50fee2-501e-0024-2b4a-09bb00000000",
->>>>>>> 8d420312
         "x-ms-version": "2019-12-12"
       },
       "ResponseBody": []
