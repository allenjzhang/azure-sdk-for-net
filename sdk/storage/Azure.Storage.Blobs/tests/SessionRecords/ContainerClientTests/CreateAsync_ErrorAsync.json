{
  "Entries": [
    {
      "RequestUri": "https://seanmcccanary.blob.core.windows.net/test-container-2d53b04c-199a-fc41-65e4-357eab552300?restype=container",
      "RequestMethod": "PUT",
      "RequestHeaders": {
        "Authorization": "Sanitized",
        "traceparent": "00-6b5abdce51b5614d976008262f8c01cc-3ad553bf67e0f941-00",
        "User-Agent": [
          "azsdk-net-Storage.Blobs/12.5.0-dev.20200402.1",
          "(.NET Core 4.6.28325.01; Microsoft Windows 10.0.18362 )"
        ],
        "x-ms-client-request-id": "7805848e-da72-03c2-80cf-716fa10bc388",
        "x-ms-date": "Fri, 03 Apr 2020 00:01:06 GMT",
        "x-ms-return-client-request-id": "true",
        "x-ms-version": "2019-12-12"
      },
      "RequestBody": null,
      "StatusCode": 201,
      "ResponseHeaders": {
        "Content-Length": "0",
        "Date": "Fri, 03 Apr 2020 00:01:05 GMT",
        "ETag": "\u00220x8D7D7621B4B33BA\u0022",
        "Last-Modified": "Fri, 03 Apr 2020 00:01:06 GMT",
        "Server": [
          "Windows-Azure-Blob/1.0",
          "Microsoft-HTTPAPI/2.0"
        ],
        "x-ms-client-request-id": "7805848e-da72-03c2-80cf-716fa10bc388",
<<<<<<< HEAD
        "x-ms-request-id": "6ed29a6f-401e-0038-7c33-f336fb000000",
=======
        "x-ms-request-id": "a5f756e7-d01e-0015-664a-095a13000000",
>>>>>>> 8d420312
        "x-ms-version": "2019-12-12"
      },
      "ResponseBody": []
    },
    {
      "RequestUri": "https://seanmcccanary.blob.core.windows.net/test-container-2d53b04c-199a-fc41-65e4-357eab552300?restype=container",
      "RequestMethod": "PUT",
      "RequestHeaders": {
        "Authorization": "Sanitized",
        "traceparent": "00-c9f18b3d367e3e499ebe64fe04103348-08bed9d04e51be46-00",
        "User-Agent": [
          "azsdk-net-Storage.Blobs/12.5.0-dev.20200402.1",
          "(.NET Core 4.6.28325.01; Microsoft Windows 10.0.18362 )"
        ],
        "x-ms-client-request-id": "26ef17ca-ab4f-398e-a383-836a8738d7cd",
        "x-ms-date": "Fri, 03 Apr 2020 00:01:07 GMT",
        "x-ms-return-client-request-id": "true",
        "x-ms-version": "2019-12-12"
      },
      "RequestBody": null,
      "StatusCode": 409,
      "ResponseHeaders": {
        "Content-Length": "230",
        "Content-Type": "application/xml",
        "Date": "Fri, 03 Apr 2020 00:01:05 GMT",
        "Server": [
          "Windows-Azure-Blob/1.0",
          "Microsoft-HTTPAPI/2.0"
        ],
        "x-ms-client-request-id": "26ef17ca-ab4f-398e-a383-836a8738d7cd",
        "x-ms-error-code": "ContainerAlreadyExists",
<<<<<<< HEAD
        "x-ms-request-id": "6ed29a73-401e-0038-7e33-f336fb000000",
=======
        "x-ms-request-id": "a5f75706-d01e-0015-7f4a-095a13000000",
>>>>>>> 8d420312
        "x-ms-version": "2019-12-12"
      },
      "ResponseBody": [
        "\uFEFF\u003C?xml version=\u00221.0\u0022 encoding=\u0022utf-8\u0022?\u003E\u003CError\u003E\u003CCode\u003EContainerAlreadyExists\u003C/Code\u003E\u003CMessage\u003EThe specified container already exists.\n",
        "RequestId:a5f75706-d01e-0015-7f4a-095a13000000\n",
        "Time:2020-04-03T00:01:06.1765267Z\u003C/Message\u003E\u003C/Error\u003E"
      ]
    },
    {
      "RequestUri": "https://seanmcccanary.blob.core.windows.net/test-container-2d53b04c-199a-fc41-65e4-357eab552300?restype=container",
      "RequestMethod": "DELETE",
      "RequestHeaders": {
        "Authorization": "Sanitized",
        "traceparent": "00-3721a6a6fc1fa64d84b6bf9239533a44-0c29621b58573b4a-00",
        "User-Agent": [
          "azsdk-net-Storage.Blobs/12.5.0-dev.20200402.1",
          "(.NET Core 4.6.28325.01; Microsoft Windows 10.0.18362 )"
        ],
        "x-ms-client-request-id": "8aa41ad0-9c1b-b938-3952-71e05c24cdcf",
        "x-ms-date": "Fri, 03 Apr 2020 00:01:07 GMT",
        "x-ms-return-client-request-id": "true",
        "x-ms-version": "2019-12-12"
      },
      "RequestBody": null,
      "StatusCode": 202,
      "ResponseHeaders": {
        "Content-Length": "0",
        "Date": "Fri, 03 Apr 2020 00:01:05 GMT",
        "Server": [
          "Windows-Azure-Blob/1.0",
          "Microsoft-HTTPAPI/2.0"
        ],
        "x-ms-client-request-id": "8aa41ad0-9c1b-b938-3952-71e05c24cdcf",
<<<<<<< HEAD
        "x-ms-request-id": "6ed29a75-401e-0038-8033-f336fb000000",
=======
        "x-ms-request-id": "a5f7571d-d01e-0015-154a-095a13000000",
>>>>>>> 8d420312
        "x-ms-version": "2019-12-12"
      },
      "ResponseBody": []
    }
  ],
  "Variables": {
    "RandomSeed": "823797839",
    "Storage_TestConfigDefault": "ProductionTenant\nseanmcccanary\nU2FuaXRpemVk\nhttps://seanmcccanary.blob.core.windows.net\nhttps://seanmcccanary.file.core.windows.net\nhttps://seanmcccanary.queue.core.windows.net\nhttps://seanmcccanary.table.core.windows.net\n\n\n\n\nhttps://seanmcccanary-secondary.blob.core.windows.net\nhttps://seanmcccanary-secondary.file.core.windows.net\nhttps://seanmcccanary-secondary.queue.core.windows.net\nhttps://seanmcccanary-secondary.table.core.windows.net\n\nSanitized\n\n\nCloud\nBlobEndpoint=https://seanmcccanary.blob.core.windows.net/;QueueEndpoint=https://seanmcccanary.queue.core.windows.net/;FileEndpoint=https://seanmcccanary.file.core.windows.net/;BlobSecondaryEndpoint=https://seanmcccanary-secondary.blob.core.windows.net/;QueueSecondaryEndpoint=https://seanmcccanary-secondary.queue.core.windows.net/;FileSecondaryEndpoint=https://seanmcccanary-secondary.file.core.windows.net/;AccountName=seanmcccanary;AccountKey=Sanitized\nseanscope1"
  }
}<|MERGE_RESOLUTION|>--- conflicted
+++ resolved
@@ -27,11 +27,7 @@
           "Microsoft-HTTPAPI/2.0"
         ],
         "x-ms-client-request-id": "7805848e-da72-03c2-80cf-716fa10bc388",
-<<<<<<< HEAD
-        "x-ms-request-id": "6ed29a6f-401e-0038-7c33-f336fb000000",
-=======
         "x-ms-request-id": "a5f756e7-d01e-0015-664a-095a13000000",
->>>>>>> 8d420312
         "x-ms-version": "2019-12-12"
       },
       "ResponseBody": []
@@ -63,11 +59,7 @@
         ],
         "x-ms-client-request-id": "26ef17ca-ab4f-398e-a383-836a8738d7cd",
         "x-ms-error-code": "ContainerAlreadyExists",
-<<<<<<< HEAD
-        "x-ms-request-id": "6ed29a73-401e-0038-7e33-f336fb000000",
-=======
         "x-ms-request-id": "a5f75706-d01e-0015-7f4a-095a13000000",
->>>>>>> 8d420312
         "x-ms-version": "2019-12-12"
       },
       "ResponseBody": [
@@ -101,11 +93,7 @@
           "Microsoft-HTTPAPI/2.0"
         ],
         "x-ms-client-request-id": "8aa41ad0-9c1b-b938-3952-71e05c24cdcf",
-<<<<<<< HEAD
-        "x-ms-request-id": "6ed29a75-401e-0038-8033-f336fb000000",
-=======
         "x-ms-request-id": "a5f7571d-d01e-0015-154a-095a13000000",
->>>>>>> 8d420312
         "x-ms-version": "2019-12-12"
       },
       "ResponseBody": []
