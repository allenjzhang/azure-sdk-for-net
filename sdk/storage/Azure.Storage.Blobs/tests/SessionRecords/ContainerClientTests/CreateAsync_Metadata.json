--- conflicted
+++ resolved
@@ -1,19 +1,6 @@
 {
   "Entries": [
     {
-<<<<<<< HEAD
-      "RequestUri": "https://seanstagetest.blob.core.windows.net/test-container-1ad7ab27-10d0-3a1d-8369-197362b88d45?restype=container",
-      "RequestMethod": "PUT",
-      "RequestHeaders": {
-        "Authorization": "Sanitized",
-        "traceparent": "00-50344ce5ac423e4dbfb74a5925c20767-0859320bdfdec84e-00",
-        "User-Agent": [
-          "azsdk-net-Storage.Blobs/12.4.0-dev.20200305.1",
-          "(.NET Core 4.6.28325.01; Microsoft Windows 10.0.18363 )"
-        ],
-        "x-ms-client-request-id": "cb575026-900b-a4b5-bc4e-3dbd0268bdde",
-        "x-ms-date": "Thu, 05 Mar 2020 21:12:55 GMT",
-=======
       "RequestUri": "https://seanmcccanary.blob.core.windows.net/test-container-1ad7ab27-10d0-3a1d-8369-197362b88d45?restype=container",
       "RequestMethod": "PUT",
       "RequestHeaders": {
@@ -25,62 +12,31 @@
         ],
         "x-ms-client-request-id": "cb575026-900b-a4b5-bc4e-3dbd0268bdde",
         "x-ms-date": "Thu, 02 Apr 2020 23:59:07 GMT",
->>>>>>> 32e373e2
         "x-ms-meta-Capital": "letter",
         "x-ms-meta-foo": "bar",
         "x-ms-meta-meta": "data",
         "x-ms-meta-UPPER": "case",
         "x-ms-return-client-request-id": "true",
-<<<<<<< HEAD
-        "x-ms-version": "2019-10-10"
-=======
         "x-ms-version": "2019-12-12"
->>>>>>> 32e373e2
       },
       "RequestBody": null,
       "StatusCode": 201,
       "ResponseHeaders": {
         "Content-Length": "0",
-<<<<<<< HEAD
-        "Date": "Thu, 05 Mar 2020 21:12:54 GMT",
-        "ETag": "\u00220x8D7C149F91E16F0\u0022",
-        "Last-Modified": "Thu, 05 Mar 2020 21:12:55 GMT",
-=======
         "Date": "Thu, 02 Apr 2020 23:59:06 GMT",
         "ETag": "\u00220x8D7D761D45A4B25\u0022",
         "Last-Modified": "Thu, 02 Apr 2020 23:59:07 GMT",
->>>>>>> 32e373e2
         "Server": [
           "Windows-Azure-Blob/1.0",
           "Microsoft-HTTPAPI/2.0"
         ],
         "x-ms-client-request-id": "cb575026-900b-a4b5-bc4e-3dbd0268bdde",
-<<<<<<< HEAD
-        "x-ms-request-id": "66c4f97d-601e-0000-2c32-f3923b000000",
-        "x-ms-version": "2019-10-10"
-=======
         "x-ms-request-id": "7829578e-901e-0066-724a-090280000000",
         "x-ms-version": "2019-12-12"
->>>>>>> 32e373e2
       },
       "ResponseBody": []
     },
     {
-<<<<<<< HEAD
-      "RequestUri": "https://seanstagetest.blob.core.windows.net/test-container-1ad7ab27-10d0-3a1d-8369-197362b88d45?restype=container",
-      "RequestMethod": "GET",
-      "RequestHeaders": {
-        "Authorization": "Sanitized",
-        "traceparent": "00-be62d71f19752647913504cc1c5e5bde-9b6bcf411bc7634f-00",
-        "User-Agent": [
-          "azsdk-net-Storage.Blobs/12.4.0-dev.20200305.1",
-          "(.NET Core 4.6.28325.01; Microsoft Windows 10.0.18363 )"
-        ],
-        "x-ms-client-request-id": "114d231e-c160-a639-b836-cae35e130ca6",
-        "x-ms-date": "Thu, 05 Mar 2020 21:12:55 GMT",
-        "x-ms-return-client-request-id": "true",
-        "x-ms-version": "2019-10-10"
-=======
       "RequestUri": "https://seanmcccanary.blob.core.windows.net/test-container-1ad7ab27-10d0-3a1d-8369-197362b88d45?restype=container",
       "RequestMethod": "GET",
       "RequestHeaders": {
@@ -94,21 +50,14 @@
         "x-ms-date": "Thu, 02 Apr 2020 23:59:08 GMT",
         "x-ms-return-client-request-id": "true",
         "x-ms-version": "2019-12-12"
->>>>>>> 32e373e2
       },
       "RequestBody": null,
       "StatusCode": 200,
       "ResponseHeaders": {
         "Content-Length": "0",
-<<<<<<< HEAD
-        "Date": "Thu, 05 Mar 2020 21:12:54 GMT",
-        "ETag": "\u00220x8D7C149F91E16F0\u0022",
-        "Last-Modified": "Thu, 05 Mar 2020 21:12:55 GMT",
-=======
         "Date": "Thu, 02 Apr 2020 23:59:06 GMT",
         "ETag": "\u00220x8D7D761D45A4B25\u0022",
         "Last-Modified": "Thu, 02 Apr 2020 23:59:07 GMT",
->>>>>>> 32e373e2
         "Server": [
           "Windows-Azure-Blob/1.0",
           "Microsoft-HTTPAPI/2.0"
@@ -124,32 +73,12 @@
         "x-ms-meta-foo": "bar",
         "x-ms-meta-meta": "data",
         "x-ms-meta-UPPER": "case",
-<<<<<<< HEAD
-        "x-ms-request-id": "66c4f984-601e-0000-3132-f3923b000000",
-        "x-ms-version": "2019-10-10"
-=======
         "x-ms-request-id": "7829579f-901e-0066-7e4a-090280000000",
         "x-ms-version": "2019-12-12"
->>>>>>> 32e373e2
       },
       "ResponseBody": []
     },
     {
-<<<<<<< HEAD
-      "RequestUri": "https://seanstagetest.blob.core.windows.net/test-container-1ad7ab27-10d0-3a1d-8369-197362b88d45?restype=container",
-      "RequestMethod": "DELETE",
-      "RequestHeaders": {
-        "Authorization": "Sanitized",
-        "traceparent": "00-987f904f23b5454c941974344e42098d-85950d5112bf7a4a-00",
-        "User-Agent": [
-          "azsdk-net-Storage.Blobs/12.4.0-dev.20200305.1",
-          "(.NET Core 4.6.28325.01; Microsoft Windows 10.0.18363 )"
-        ],
-        "x-ms-client-request-id": "de9f8e4b-ac1b-227e-c562-ef8b16822cc8",
-        "x-ms-date": "Thu, 05 Mar 2020 21:12:55 GMT",
-        "x-ms-return-client-request-id": "true",
-        "x-ms-version": "2019-10-10"
-=======
       "RequestUri": "https://seanmcccanary.blob.core.windows.net/test-container-1ad7ab27-10d0-3a1d-8369-197362b88d45?restype=container",
       "RequestMethod": "DELETE",
       "RequestHeaders": {
@@ -163,39 +92,25 @@
         "x-ms-date": "Thu, 02 Apr 2020 23:59:08 GMT",
         "x-ms-return-client-request-id": "true",
         "x-ms-version": "2019-12-12"
->>>>>>> 32e373e2
       },
       "RequestBody": null,
       "StatusCode": 202,
       "ResponseHeaders": {
         "Content-Length": "0",
-<<<<<<< HEAD
-        "Date": "Thu, 05 Mar 2020 21:12:54 GMT",
-=======
         "Date": "Thu, 02 Apr 2020 23:59:06 GMT",
->>>>>>> 32e373e2
         "Server": [
           "Windows-Azure-Blob/1.0",
           "Microsoft-HTTPAPI/2.0"
         ],
         "x-ms-client-request-id": "de9f8e4b-ac1b-227e-c562-ef8b16822cc8",
-<<<<<<< HEAD
-        "x-ms-request-id": "66c4f98c-601e-0000-3732-f3923b000000",
-        "x-ms-version": "2019-10-10"
-=======
         "x-ms-request-id": "782957aa-901e-0066-084a-090280000000",
         "x-ms-version": "2019-12-12"
->>>>>>> 32e373e2
       },
       "ResponseBody": []
     }
   ],
   "Variables": {
     "RandomSeed": "234136411",
-<<<<<<< HEAD
-    "Storage_TestConfigDefault": "ProductionTenant\nseanstagetest\nU2FuaXRpemVk\nhttps://seanstagetest.blob.core.windows.net\nhttp://seanstagetest.file.core.windows.net\nhttp://seanstagetest.queue.core.windows.net\nhttp://seanstagetest.table.core.windows.net\n\n\n\n\nhttp://seanstagetest-secondary.blob.core.windows.net\nhttp://seanstagetest-secondary.file.core.windows.net\nhttp://seanstagetest-secondary.queue.core.windows.net\nhttp://seanstagetest-secondary.table.core.windows.net\n\nSanitized\n\n\nCloud\nBlobEndpoint=https://seanstagetest.blob.core.windows.net/;QueueEndpoint=http://seanstagetest.queue.core.windows.net/;FileEndpoint=http://seanstagetest.file.core.windows.net/;BlobSecondaryEndpoint=http://seanstagetest-secondary.blob.core.windows.net/;QueueSecondaryEndpoint=http://seanstagetest-secondary.queue.core.windows.net/;FileSecondaryEndpoint=http://seanstagetest-secondary.file.core.windows.net/;AccountName=seanstagetest;AccountKey=Sanitized\nseanscope1"
-=======
     "Storage_TestConfigDefault": "ProductionTenant\nseanmcccanary\nU2FuaXRpemVk\nhttps://seanmcccanary.blob.core.windows.net\nhttps://seanmcccanary.file.core.windows.net\nhttps://seanmcccanary.queue.core.windows.net\nhttps://seanmcccanary.table.core.windows.net\n\n\n\n\nhttps://seanmcccanary-secondary.blob.core.windows.net\nhttps://seanmcccanary-secondary.file.core.windows.net\nhttps://seanmcccanary-secondary.queue.core.windows.net\nhttps://seanmcccanary-secondary.table.core.windows.net\n\nSanitized\n\n\nCloud\nBlobEndpoint=https://seanmcccanary.blob.core.windows.net/;QueueEndpoint=https://seanmcccanary.queue.core.windows.net/;FileEndpoint=https://seanmcccanary.file.core.windows.net/;BlobSecondaryEndpoint=https://seanmcccanary-secondary.blob.core.windows.net/;QueueSecondaryEndpoint=https://seanmcccanary-secondary.queue.core.windows.net/;FileSecondaryEndpoint=https://seanmcccanary-secondary.file.core.windows.net/;AccountName=seanmcccanary;AccountKey=Sanitized\nseanscope1"
->>>>>>> 32e373e2
   }
 }