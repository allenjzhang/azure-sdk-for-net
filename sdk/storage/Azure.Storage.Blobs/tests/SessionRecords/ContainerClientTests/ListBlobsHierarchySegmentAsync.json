{
  "Entries": [
    {
<<<<<<< HEAD
      "RequestUri": "https://seanstagetest.blob.core.windows.net/test-container-94d491c6-a67f-cae6-145a-c0a3f1d65585?restype=container",
      "RequestMethod": "PUT",
      "RequestHeaders": {
        "Authorization": "Sanitized",
        "traceparent": "00-2765c9ddbe3d0f45813479664717b618-9d4084353cae0b45-00",
        "User-Agent": [
          "azsdk-net-Storage.Blobs/12.4.0-dev.20200305.1",
          "(.NET Core 4.6.28325.01; Microsoft Windows 10.0.18363 )"
        ],
        "x-ms-blob-public-access": "container",
        "x-ms-client-request-id": "de930545-ad71-129e-eddc-95d011809f37",
        "x-ms-date": "Thu, 05 Mar 2020 21:13:26 GMT",
        "x-ms-return-client-request-id": "true",
        "x-ms-version": "2019-10-10"
=======
      "RequestUri": "https://seanmcccanary.blob.core.windows.net/test-container-94d491c6-a67f-cae6-145a-c0a3f1d65585?restype=container",
      "RequestMethod": "PUT",
      "RequestHeaders": {
        "Authorization": "Sanitized",
        "traceparent": "00-d310bf8bbe7ea94584a6273b0b88b349-330a085a7f644741-00",
        "User-Agent": [
          "azsdk-net-Storage.Blobs/12.5.0-dev.20200402.1",
          "(.NET Core 4.6.28325.01; Microsoft Windows 10.0.18362 )"
        ],
        "x-ms-blob-public-access": "container",
        "x-ms-client-request-id": "de930545-ad71-129e-eddc-95d011809f37",
        "x-ms-date": "Fri, 03 Apr 2020 00:00:24 GMT",
        "x-ms-return-client-request-id": "true",
        "x-ms-version": "2019-12-12"
>>>>>>> 32e373e2
      },
      "RequestBody": null,
      "StatusCode": 201,
      "ResponseHeaders": {
        "Content-Length": "0",
<<<<<<< HEAD
        "Date": "Thu, 05 Mar 2020 21:13:26 GMT",
        "ETag": "\u00220x8D7C14A0BE56F99\u0022",
        "Last-Modified": "Thu, 05 Mar 2020 21:13:26 GMT",
=======
        "Date": "Fri, 03 Apr 2020 00:00:23 GMT",
        "ETag": "\u00220x8D7D762022696EC\u0022",
        "Last-Modified": "Fri, 03 Apr 2020 00:00:23 GMT",
>>>>>>> 32e373e2
        "Server": [
          "Windows-Azure-Blob/1.0",
          "Microsoft-HTTPAPI/2.0"
        ],
        "x-ms-client-request-id": "de930545-ad71-129e-eddc-95d011809f37",
<<<<<<< HEAD
        "x-ms-request-id": "64e3066b-b01e-0003-3d32-f3735f000000",
        "x-ms-version": "2019-10-10"
=======
        "x-ms-request-id": "c8626852-901e-002b-114a-09cd6c000000",
        "x-ms-version": "2019-12-12"
>>>>>>> 32e373e2
      },
      "ResponseBody": []
    },
    {
<<<<<<< HEAD
      "RequestUri": "https://seanstagetest.blob.core.windows.net/test-container-94d491c6-a67f-cae6-145a-c0a3f1d65585/foo",
=======
      "RequestUri": "https://seanmcccanary.blob.core.windows.net/test-container-94d491c6-a67f-cae6-145a-c0a3f1d65585/foo",
>>>>>>> 32e373e2
      "RequestMethod": "PUT",
      "RequestHeaders": {
        "Authorization": "Sanitized",
        "Content-Length": "1024",
<<<<<<< HEAD
        "traceparent": "00-ba71ca57136bec44895fe55a40b720a1-415a034d4eaa6b46-00",
        "User-Agent": [
          "azsdk-net-Storage.Blobs/12.4.0-dev.20200305.1",
          "(.NET Core 4.6.28325.01; Microsoft Windows 10.0.18363 )"
        ],
        "x-ms-blob-type": "BlockBlob",
        "x-ms-client-request-id": "4f28f373-8be8-a5d7-ef40-5c866bd0aa3f",
        "x-ms-date": "Thu, 05 Mar 2020 21:13:26 GMT",
        "x-ms-return-client-request-id": "true",
        "x-ms-version": "2019-10-10"
=======
        "traceparent": "00-77886daa33d0b64994ad6357d1c64f33-aa68a947c05dd041-00",
        "User-Agent": [
          "azsdk-net-Storage.Blobs/12.5.0-dev.20200402.1",
          "(.NET Core 4.6.28325.01; Microsoft Windows 10.0.18362 )"
        ],
        "x-ms-blob-type": "BlockBlob",
        "x-ms-client-request-id": "4f28f373-8be8-a5d7-ef40-5c866bd0aa3f",
        "x-ms-date": "Fri, 03 Apr 2020 00:00:24 GMT",
        "x-ms-return-client-request-id": "true",
        "x-ms-version": "2019-12-12"
>>>>>>> 32e373e2
      },
      "RequestBody": "5lAOplPK1jd5KFgZor59N6w1XutDdhRz0upt//hHmrzGzED7zwc3ei5bZUlUhXAuX14k3CKz83A8mtRoXdc/Mo6cU9V\u002BgWik/eO85xHKHk16P5\u002BZIr6aEtnQvzQzzx1XGzK7uDGasN32gN4\u002B9wtecXyH7R43phDPAkD8rcIzcS7FZczeD2Yb4I7CoqLfWxvNcU24q\u002BH/H3Ui67XwnQIawg6veZE/f2IVawyPdQNu8KclLzx0e8VNxUZWvCOxKkOMp9\u002BTMOGJjfHrokDUcKpxtPsOy23FpUdJYrNL6MM\u002BZEHJA80j2sDFm6JLidmFeFWc5Qgool7VxgGYSc0uPqQurD7\u002BCmzcTdk6SC/LehxuxOpdrgO7FcHi9DzLi5Hyl1z9Hdybhm3pv5cu7VovCkvlKoXj0JChc5d8HBYvEcJISLHTzV0/0j18dO9sjCdns\u002Bnx5WALD8bMXKpFHmpWua3U5qWpXDztpVdHZlygNOZvFGgtPitiPDjqBnCz\u002BrTTJrtBl6WCvletA0AIw6hqKyfD1QkBKXqCcqpsvlXLOqqjdEChX51B7VYRgDrrWXiQf9pI8CWq0fxAvyT7Ff8B4cmVZU5nycyKgeiz8KlAlhkx3D97g0mF\u002BaNDYaB5RddXEJ9xVvMpKLUOvm489uFT/ykLyjm/hl1/D2urI2gsETwRXN8JzkAlB7OJbcTaSALC8GF3bnudl4pB8UaIfgRN4a0yK5oBSTDo5cKGNhmZpMZo6DMHtaPAdMRVyN35nYmuPIsWqB1owKYwjoi5FmFxp0x/H5XQRSwKcrbVrIFT70g51/mNgvypACiN1ycaB11j4yCRen3z3vZeDDZnkhQk3Z5AgD9n4yVP1h5tQ24F8GpZcchgwXXKRfkDL3bFQW0UaPqI2oce/AD7QaNfhpqHWRzLDiFLxBspdjpFY7OviZSwWdp0fBXjOnXHZYDRar5ee9ZZ\u002BjNMyKTeXmNM2JhMTLcPri3AEtwG59Org16aWAt75\u002BfdVY9gY5A1lR2yl2HcexjJwbyRnmn6UxJgoURFRAZY0PGwbvcnrkqciny\u002BVFBxzwhG0ZZP6kh\u002B4wF9AMJM8FEXWcZwKwwhoRNx9BPsPP/B7tE8/3NwCeaoMov1qq2IUJorp/qKAaP7JDCC3vU1kacCuxLwD/DeplDfx/mALPZl6KR4wZUEN\u002BwuQNpC7SvxcqDk8u\u002Bbl0CqTACqqzqqe/g5HfVQvdAS/oQlws8Vm7kl7VRZnDkHyVFjznSUWoyyg8XiCdA2obXP0vRrdtRxlLBHhL3lUN\u002B\u002BMlOj7O5bfaP4cj8KMpLp70yeiclEm1N98jnDTdXOzTLmI9Z8krTGdFVRcwOVZ2EeXZVxRscVeZf/JQ==",
      "StatusCode": 201,
      "ResponseHeaders": {
        "Content-Length": "0",
        "Content-MD5": "fEl916NO5loNVYBdtiqiTw==",
<<<<<<< HEAD
        "Date": "Thu, 05 Mar 2020 21:13:26 GMT",
        "ETag": "\u00220x8D7C14A0BF2312D\u0022",
        "Last-Modified": "Thu, 05 Mar 2020 21:13:26 GMT",
=======
        "Date": "Fri, 03 Apr 2020 00:00:23 GMT",
        "ETag": "\u00220x8D7D7620234C3AA\u0022",
        "Last-Modified": "Fri, 03 Apr 2020 00:00:23 GMT",
>>>>>>> 32e373e2
        "Server": [
          "Windows-Azure-Blob/1.0",
          "Microsoft-HTTPAPI/2.0"
        ],
        "x-ms-client-request-id": "4f28f373-8be8-a5d7-ef40-5c866bd0aa3f",
        "x-ms-content-crc64": "kaaAtX9PLoM=",
<<<<<<< HEAD
        "x-ms-request-id": "64e3066d-b01e-0003-3e32-f3735f000000",
        "x-ms-request-server-encrypted": "true",
        "x-ms-version": "2019-10-10"
=======
        "x-ms-request-id": "c8626860-901e-002b-1d4a-09cd6c000000",
        "x-ms-request-server-encrypted": "true",
        "x-ms-version": "2019-12-12"
>>>>>>> 32e373e2
      },
      "ResponseBody": []
    },
    {
<<<<<<< HEAD
      "RequestUri": "https://seanstagetest.blob.core.windows.net/test-container-94d491c6-a67f-cae6-145a-c0a3f1d65585/bar",
=======
      "RequestUri": "https://seanmcccanary.blob.core.windows.net/test-container-94d491c6-a67f-cae6-145a-c0a3f1d65585/bar",
>>>>>>> 32e373e2
      "RequestMethod": "PUT",
      "RequestHeaders": {
        "Authorization": "Sanitized",
        "Content-Length": "1024",
<<<<<<< HEAD
        "traceparent": "00-0076450484eb84418e8113f5df1f7b41-b275fa885a60924c-00",
        "User-Agent": [
          "azsdk-net-Storage.Blobs/12.4.0-dev.20200305.1",
          "(.NET Core 4.6.28325.01; Microsoft Windows 10.0.18363 )"
        ],
        "x-ms-blob-type": "BlockBlob",
        "x-ms-client-request-id": "85a1b26e-af6e-6f3d-ddf1-3f8dcc1ea053",
        "x-ms-date": "Thu, 05 Mar 2020 21:13:26 GMT",
        "x-ms-return-client-request-id": "true",
        "x-ms-version": "2019-10-10"
=======
        "traceparent": "00-d5a085adc170924c84b3cb88cc673020-e7f98fcdff06ea49-00",
        "User-Agent": [
          "azsdk-net-Storage.Blobs/12.5.0-dev.20200402.1",
          "(.NET Core 4.6.28325.01; Microsoft Windows 10.0.18362 )"
        ],
        "x-ms-blob-type": "BlockBlob",
        "x-ms-client-request-id": "85a1b26e-af6e-6f3d-ddf1-3f8dcc1ea053",
        "x-ms-date": "Fri, 03 Apr 2020 00:00:24 GMT",
        "x-ms-return-client-request-id": "true",
        "x-ms-version": "2019-12-12"
>>>>>>> 32e373e2
      },
      "RequestBody": "5lAOplPK1jd5KFgZor59N6w1XutDdhRz0upt//hHmrzGzED7zwc3ei5bZUlUhXAuX14k3CKz83A8mtRoXdc/Mo6cU9V\u002BgWik/eO85xHKHk16P5\u002BZIr6aEtnQvzQzzx1XGzK7uDGasN32gN4\u002B9wtecXyH7R43phDPAkD8rcIzcS7FZczeD2Yb4I7CoqLfWxvNcU24q\u002BH/H3Ui67XwnQIawg6veZE/f2IVawyPdQNu8KclLzx0e8VNxUZWvCOxKkOMp9\u002BTMOGJjfHrokDUcKpxtPsOy23FpUdJYrNL6MM\u002BZEHJA80j2sDFm6JLidmFeFWc5Qgool7VxgGYSc0uPqQurD7\u002BCmzcTdk6SC/LehxuxOpdrgO7FcHi9DzLi5Hyl1z9Hdybhm3pv5cu7VovCkvlKoXj0JChc5d8HBYvEcJISLHTzV0/0j18dO9sjCdns\u002Bnx5WALD8bMXKpFHmpWua3U5qWpXDztpVdHZlygNOZvFGgtPitiPDjqBnCz\u002BrTTJrtBl6WCvletA0AIw6hqKyfD1QkBKXqCcqpsvlXLOqqjdEChX51B7VYRgDrrWXiQf9pI8CWq0fxAvyT7Ff8B4cmVZU5nycyKgeiz8KlAlhkx3D97g0mF\u002BaNDYaB5RddXEJ9xVvMpKLUOvm489uFT/ykLyjm/hl1/D2urI2gsETwRXN8JzkAlB7OJbcTaSALC8GF3bnudl4pB8UaIfgRN4a0yK5oBSTDo5cKGNhmZpMZo6DMHtaPAdMRVyN35nYmuPIsWqB1owKYwjoi5FmFxp0x/H5XQRSwKcrbVrIFT70g51/mNgvypACiN1ycaB11j4yCRen3z3vZeDDZnkhQk3Z5AgD9n4yVP1h5tQ24F8GpZcchgwXXKRfkDL3bFQW0UaPqI2oce/AD7QaNfhpqHWRzLDiFLxBspdjpFY7OviZSwWdp0fBXjOnXHZYDRar5ee9ZZ\u002BjNMyKTeXmNM2JhMTLcPri3AEtwG59Org16aWAt75\u002BfdVY9gY5A1lR2yl2HcexjJwbyRnmn6UxJgoURFRAZY0PGwbvcnrkqciny\u002BVFBxzwhG0ZZP6kh\u002B4wF9AMJM8FEXWcZwKwwhoRNx9BPsPP/B7tE8/3NwCeaoMov1qq2IUJorp/qKAaP7JDCC3vU1kacCuxLwD/DeplDfx/mALPZl6KR4wZUEN\u002BwuQNpC7SvxcqDk8u\u002Bbl0CqTACqqzqqe/g5HfVQvdAS/oQlws8Vm7kl7VRZnDkHyVFjznSUWoyyg8XiCdA2obXP0vRrdtRxlLBHhL3lUN\u002B\u002BMlOj7O5bfaP4cj8KMpLp70yeiclEm1N98jnDTdXOzTLmI9Z8krTGdFVRcwOVZ2EeXZVxRscVeZf/JQ==",
      "StatusCode": 201,
      "ResponseHeaders": {
        "Content-Length": "0",
        "Content-MD5": "fEl916NO5loNVYBdtiqiTw==",
<<<<<<< HEAD
        "Date": "Thu, 05 Mar 2020 21:13:26 GMT",
        "ETag": "\u00220x8D7C14A0BFE6641\u0022",
        "Last-Modified": "Thu, 05 Mar 2020 21:13:26 GMT",
=======
        "Date": "Fri, 03 Apr 2020 00:00:23 GMT",
        "ETag": "\u00220x8D7D76202420C86\u0022",
        "Last-Modified": "Fri, 03 Apr 2020 00:00:24 GMT",
>>>>>>> 32e373e2
        "Server": [
          "Windows-Azure-Blob/1.0",
          "Microsoft-HTTPAPI/2.0"
        ],
        "x-ms-client-request-id": "85a1b26e-af6e-6f3d-ddf1-3f8dcc1ea053",
        "x-ms-content-crc64": "kaaAtX9PLoM=",
<<<<<<< HEAD
        "x-ms-request-id": "64e3066e-b01e-0003-3f32-f3735f000000",
        "x-ms-request-server-encrypted": "true",
        "x-ms-version": "2019-10-10"
=======
        "x-ms-request-id": "c862687b-901e-002b-354a-09cd6c000000",
        "x-ms-request-server-encrypted": "true",
        "x-ms-version": "2019-12-12"
>>>>>>> 32e373e2
      },
      "ResponseBody": []
    },
    {
<<<<<<< HEAD
      "RequestUri": "https://seanstagetest.blob.core.windows.net/test-container-94d491c6-a67f-cae6-145a-c0a3f1d65585/baz",
=======
      "RequestUri": "https://seanmcccanary.blob.core.windows.net/test-container-94d491c6-a67f-cae6-145a-c0a3f1d65585/baz",
>>>>>>> 32e373e2
      "RequestMethod": "PUT",
      "RequestHeaders": {
        "Authorization": "Sanitized",
        "Content-Length": "1024",
<<<<<<< HEAD
        "traceparent": "00-67ace1116dd19d4287a0102efe354567-e622f642e6ec5640-00",
        "User-Agent": [
          "azsdk-net-Storage.Blobs/12.4.0-dev.20200305.1",
          "(.NET Core 4.6.28325.01; Microsoft Windows 10.0.18363 )"
        ],
        "x-ms-blob-type": "BlockBlob",
        "x-ms-client-request-id": "b8188307-242e-cdd0-2e4a-34ebe6f57c40",
        "x-ms-date": "Thu, 05 Mar 2020 21:13:27 GMT",
        "x-ms-return-client-request-id": "true",
        "x-ms-version": "2019-10-10"
=======
        "traceparent": "00-92bf9bd0b5386a41addf59374ad7cf7d-54013b6df3f07845-00",
        "User-Agent": [
          "azsdk-net-Storage.Blobs/12.5.0-dev.20200402.1",
          "(.NET Core 4.6.28325.01; Microsoft Windows 10.0.18362 )"
        ],
        "x-ms-blob-type": "BlockBlob",
        "x-ms-client-request-id": "b8188307-242e-cdd0-2e4a-34ebe6f57c40",
        "x-ms-date": "Fri, 03 Apr 2020 00:00:25 GMT",
        "x-ms-return-client-request-id": "true",
        "x-ms-version": "2019-12-12"
>>>>>>> 32e373e2
      },
      "RequestBody": "5lAOplPK1jd5KFgZor59N6w1XutDdhRz0upt//hHmrzGzED7zwc3ei5bZUlUhXAuX14k3CKz83A8mtRoXdc/Mo6cU9V\u002BgWik/eO85xHKHk16P5\u002BZIr6aEtnQvzQzzx1XGzK7uDGasN32gN4\u002B9wtecXyH7R43phDPAkD8rcIzcS7FZczeD2Yb4I7CoqLfWxvNcU24q\u002BH/H3Ui67XwnQIawg6veZE/f2IVawyPdQNu8KclLzx0e8VNxUZWvCOxKkOMp9\u002BTMOGJjfHrokDUcKpxtPsOy23FpUdJYrNL6MM\u002BZEHJA80j2sDFm6JLidmFeFWc5Qgool7VxgGYSc0uPqQurD7\u002BCmzcTdk6SC/LehxuxOpdrgO7FcHi9DzLi5Hyl1z9Hdybhm3pv5cu7VovCkvlKoXj0JChc5d8HBYvEcJISLHTzV0/0j18dO9sjCdns\u002Bnx5WALD8bMXKpFHmpWua3U5qWpXDztpVdHZlygNOZvFGgtPitiPDjqBnCz\u002BrTTJrtBl6WCvletA0AIw6hqKyfD1QkBKXqCcqpsvlXLOqqjdEChX51B7VYRgDrrWXiQf9pI8CWq0fxAvyT7Ff8B4cmVZU5nycyKgeiz8KlAlhkx3D97g0mF\u002BaNDYaB5RddXEJ9xVvMpKLUOvm489uFT/ykLyjm/hl1/D2urI2gsETwRXN8JzkAlB7OJbcTaSALC8GF3bnudl4pB8UaIfgRN4a0yK5oBSTDo5cKGNhmZpMZo6DMHtaPAdMRVyN35nYmuPIsWqB1owKYwjoi5FmFxp0x/H5XQRSwKcrbVrIFT70g51/mNgvypACiN1ycaB11j4yCRen3z3vZeDDZnkhQk3Z5AgD9n4yVP1h5tQ24F8GpZcchgwXXKRfkDL3bFQW0UaPqI2oce/AD7QaNfhpqHWRzLDiFLxBspdjpFY7OviZSwWdp0fBXjOnXHZYDRar5ee9ZZ\u002BjNMyKTeXmNM2JhMTLcPri3AEtwG59Org16aWAt75\u002BfdVY9gY5A1lR2yl2HcexjJwbyRnmn6UxJgoURFRAZY0PGwbvcnrkqciny\u002BVFBxzwhG0ZZP6kh\u002B4wF9AMJM8FEXWcZwKwwhoRNx9BPsPP/B7tE8/3NwCeaoMov1qq2IUJorp/qKAaP7JDCC3vU1kacCuxLwD/DeplDfx/mALPZl6KR4wZUEN\u002BwuQNpC7SvxcqDk8u\u002Bbl0CqTACqqzqqe/g5HfVQvdAS/oQlws8Vm7kl7VRZnDkHyVFjznSUWoyyg8XiCdA2obXP0vRrdtRxlLBHhL3lUN\u002B\u002BMlOj7O5bfaP4cj8KMpLp70yeiclEm1N98jnDTdXOzTLmI9Z8krTGdFVRcwOVZ2EeXZVxRscVeZf/JQ==",
      "StatusCode": 201,
      "ResponseHeaders": {
        "Content-Length": "0",
        "Content-MD5": "fEl916NO5loNVYBdtiqiTw==",
<<<<<<< HEAD
        "Date": "Thu, 05 Mar 2020 21:13:26 GMT",
        "ETag": "\u00220x8D7C14A0C0B11CB\u0022",
        "Last-Modified": "Thu, 05 Mar 2020 21:13:27 GMT",
=======
        "Date": "Fri, 03 Apr 2020 00:00:23 GMT",
        "ETag": "\u00220x8D7D762024F2E46\u0022",
        "Last-Modified": "Fri, 03 Apr 2020 00:00:24 GMT",
>>>>>>> 32e373e2
        "Server": [
          "Windows-Azure-Blob/1.0",
          "Microsoft-HTTPAPI/2.0"
        ],
        "x-ms-client-request-id": "b8188307-242e-cdd0-2e4a-34ebe6f57c40",
        "x-ms-content-crc64": "kaaAtX9PLoM=",
<<<<<<< HEAD
        "x-ms-request-id": "64e30670-b01e-0003-4032-f3735f000000",
        "x-ms-request-server-encrypted": "true",
        "x-ms-version": "2019-10-10"
=======
        "x-ms-request-id": "c8626890-901e-002b-474a-09cd6c000000",
        "x-ms-request-server-encrypted": "true",
        "x-ms-version": "2019-12-12"
>>>>>>> 32e373e2
      },
      "ResponseBody": []
    },
    {
<<<<<<< HEAD
      "RequestUri": "https://seanstagetest.blob.core.windows.net/test-container-94d491c6-a67f-cae6-145a-c0a3f1d65585/foo/foo",
=======
      "RequestUri": "https://seanmcccanary.blob.core.windows.net/test-container-94d491c6-a67f-cae6-145a-c0a3f1d65585/foo/foo",
>>>>>>> 32e373e2
      "RequestMethod": "PUT",
      "RequestHeaders": {
        "Authorization": "Sanitized",
        "Content-Length": "1024",
<<<<<<< HEAD
        "traceparent": "00-0964ab42c4fcd4448933593a16d373f4-236e4fed06bb6d43-00",
        "User-Agent": [
          "azsdk-net-Storage.Blobs/12.4.0-dev.20200305.1",
          "(.NET Core 4.6.28325.01; Microsoft Windows 10.0.18363 )"
        ],
        "x-ms-blob-type": "BlockBlob",
        "x-ms-client-request-id": "498641ae-e806-4025-ac22-c094924d677a",
        "x-ms-date": "Thu, 05 Mar 2020 21:13:27 GMT",
        "x-ms-return-client-request-id": "true",
        "x-ms-version": "2019-10-10"
=======
        "traceparent": "00-4f34cac29c10f843a8b9ebfd01191042-ebf75bf7d226a74d-00",
        "User-Agent": [
          "azsdk-net-Storage.Blobs/12.5.0-dev.20200402.1",
          "(.NET Core 4.6.28325.01; Microsoft Windows 10.0.18362 )"
        ],
        "x-ms-blob-type": "BlockBlob",
        "x-ms-client-request-id": "498641ae-e806-4025-ac22-c094924d677a",
        "x-ms-date": "Fri, 03 Apr 2020 00:00:25 GMT",
        "x-ms-return-client-request-id": "true",
        "x-ms-version": "2019-12-12"
>>>>>>> 32e373e2
      },
      "RequestBody": "5lAOplPK1jd5KFgZor59N6w1XutDdhRz0upt//hHmrzGzED7zwc3ei5bZUlUhXAuX14k3CKz83A8mtRoXdc/Mo6cU9V\u002BgWik/eO85xHKHk16P5\u002BZIr6aEtnQvzQzzx1XGzK7uDGasN32gN4\u002B9wtecXyH7R43phDPAkD8rcIzcS7FZczeD2Yb4I7CoqLfWxvNcU24q\u002BH/H3Ui67XwnQIawg6veZE/f2IVawyPdQNu8KclLzx0e8VNxUZWvCOxKkOMp9\u002BTMOGJjfHrokDUcKpxtPsOy23FpUdJYrNL6MM\u002BZEHJA80j2sDFm6JLidmFeFWc5Qgool7VxgGYSc0uPqQurD7\u002BCmzcTdk6SC/LehxuxOpdrgO7FcHi9DzLi5Hyl1z9Hdybhm3pv5cu7VovCkvlKoXj0JChc5d8HBYvEcJISLHTzV0/0j18dO9sjCdns\u002Bnx5WALD8bMXKpFHmpWua3U5qWpXDztpVdHZlygNOZvFGgtPitiPDjqBnCz\u002BrTTJrtBl6WCvletA0AIw6hqKyfD1QkBKXqCcqpsvlXLOqqjdEChX51B7VYRgDrrWXiQf9pI8CWq0fxAvyT7Ff8B4cmVZU5nycyKgeiz8KlAlhkx3D97g0mF\u002BaNDYaB5RddXEJ9xVvMpKLUOvm489uFT/ykLyjm/hl1/D2urI2gsETwRXN8JzkAlB7OJbcTaSALC8GF3bnudl4pB8UaIfgRN4a0yK5oBSTDo5cKGNhmZpMZo6DMHtaPAdMRVyN35nYmuPIsWqB1owKYwjoi5FmFxp0x/H5XQRSwKcrbVrIFT70g51/mNgvypACiN1ycaB11j4yCRen3z3vZeDDZnkhQk3Z5AgD9n4yVP1h5tQ24F8GpZcchgwXXKRfkDL3bFQW0UaPqI2oce/AD7QaNfhpqHWRzLDiFLxBspdjpFY7OviZSwWdp0fBXjOnXHZYDRar5ee9ZZ\u002BjNMyKTeXmNM2JhMTLcPri3AEtwG59Org16aWAt75\u002BfdVY9gY5A1lR2yl2HcexjJwbyRnmn6UxJgoURFRAZY0PGwbvcnrkqciny\u002BVFBxzwhG0ZZP6kh\u002B4wF9AMJM8FEXWcZwKwwhoRNx9BPsPP/B7tE8/3NwCeaoMov1qq2IUJorp/qKAaP7JDCC3vU1kacCuxLwD/DeplDfx/mALPZl6KR4wZUEN\u002BwuQNpC7SvxcqDk8u\u002Bbl0CqTACqqzqqe/g5HfVQvdAS/oQlws8Vm7kl7VRZnDkHyVFjznSUWoyyg8XiCdA2obXP0vRrdtRxlLBHhL3lUN\u002B\u002BMlOj7O5bfaP4cj8KMpLp70yeiclEm1N98jnDTdXOzTLmI9Z8krTGdFVRcwOVZ2EeXZVxRscVeZf/JQ==",
      "StatusCode": 201,
      "ResponseHeaders": {
        "Content-Length": "0",
        "Content-MD5": "fEl916NO5loNVYBdtiqiTw==",
<<<<<<< HEAD
        "Date": "Thu, 05 Mar 2020 21:13:27 GMT",
        "ETag": "\u00220x8D7C14A0C179399\u0022",
        "Last-Modified": "Thu, 05 Mar 2020 21:13:27 GMT",
=======
        "Date": "Fri, 03 Apr 2020 00:00:23 GMT",
        "ETag": "\u00220x8D7D762025C771E\u0022",
        "Last-Modified": "Fri, 03 Apr 2020 00:00:24 GMT",
>>>>>>> 32e373e2
        "Server": [
          "Windows-Azure-Blob/1.0",
          "Microsoft-HTTPAPI/2.0"
        ],
        "x-ms-client-request-id": "498641ae-e806-4025-ac22-c094924d677a",
        "x-ms-content-crc64": "kaaAtX9PLoM=",
<<<<<<< HEAD
        "x-ms-request-id": "64e30671-b01e-0003-4132-f3735f000000",
        "x-ms-request-server-encrypted": "true",
        "x-ms-version": "2019-10-10"
=======
        "x-ms-request-id": "c86268a9-901e-002b-5f4a-09cd6c000000",
        "x-ms-request-server-encrypted": "true",
        "x-ms-version": "2019-12-12"
>>>>>>> 32e373e2
      },
      "ResponseBody": []
    },
    {
<<<<<<< HEAD
      "RequestUri": "https://seanstagetest.blob.core.windows.net/test-container-94d491c6-a67f-cae6-145a-c0a3f1d65585/foo/bar",
=======
      "RequestUri": "https://seanmcccanary.blob.core.windows.net/test-container-94d491c6-a67f-cae6-145a-c0a3f1d65585/foo/bar",
>>>>>>> 32e373e2
      "RequestMethod": "PUT",
      "RequestHeaders": {
        "Authorization": "Sanitized",
        "Content-Length": "1024",
<<<<<<< HEAD
        "traceparent": "00-c61f021cbd107d44a1cf7489f78d3028-ddbcc53ac804ad47-00",
        "User-Agent": [
          "azsdk-net-Storage.Blobs/12.4.0-dev.20200305.1",
          "(.NET Core 4.6.28325.01; Microsoft Windows 10.0.18363 )"
        ],
        "x-ms-blob-type": "BlockBlob",
        "x-ms-client-request-id": "a43ddb23-336f-ff3a-caad-37e08965152d",
        "x-ms-date": "Thu, 05 Mar 2020 21:13:27 GMT",
        "x-ms-return-client-request-id": "true",
        "x-ms-version": "2019-10-10"
=======
        "traceparent": "00-1d94031f2750134a8f3d880e476c35d8-7f9d374bb446884b-00",
        "User-Agent": [
          "azsdk-net-Storage.Blobs/12.5.0-dev.20200402.1",
          "(.NET Core 4.6.28325.01; Microsoft Windows 10.0.18362 )"
        ],
        "x-ms-blob-type": "BlockBlob",
        "x-ms-client-request-id": "a43ddb23-336f-ff3a-caad-37e08965152d",
        "x-ms-date": "Fri, 03 Apr 2020 00:00:25 GMT",
        "x-ms-return-client-request-id": "true",
        "x-ms-version": "2019-12-12"
>>>>>>> 32e373e2
      },
      "RequestBody": "5lAOplPK1jd5KFgZor59N6w1XutDdhRz0upt//hHmrzGzED7zwc3ei5bZUlUhXAuX14k3CKz83A8mtRoXdc/Mo6cU9V\u002BgWik/eO85xHKHk16P5\u002BZIr6aEtnQvzQzzx1XGzK7uDGasN32gN4\u002B9wtecXyH7R43phDPAkD8rcIzcS7FZczeD2Yb4I7CoqLfWxvNcU24q\u002BH/H3Ui67XwnQIawg6veZE/f2IVawyPdQNu8KclLzx0e8VNxUZWvCOxKkOMp9\u002BTMOGJjfHrokDUcKpxtPsOy23FpUdJYrNL6MM\u002BZEHJA80j2sDFm6JLidmFeFWc5Qgool7VxgGYSc0uPqQurD7\u002BCmzcTdk6SC/LehxuxOpdrgO7FcHi9DzLi5Hyl1z9Hdybhm3pv5cu7VovCkvlKoXj0JChc5d8HBYvEcJISLHTzV0/0j18dO9sjCdns\u002Bnx5WALD8bMXKpFHmpWua3U5qWpXDztpVdHZlygNOZvFGgtPitiPDjqBnCz\u002BrTTJrtBl6WCvletA0AIw6hqKyfD1QkBKXqCcqpsvlXLOqqjdEChX51B7VYRgDrrWXiQf9pI8CWq0fxAvyT7Ff8B4cmVZU5nycyKgeiz8KlAlhkx3D97g0mF\u002BaNDYaB5RddXEJ9xVvMpKLUOvm489uFT/ykLyjm/hl1/D2urI2gsETwRXN8JzkAlB7OJbcTaSALC8GF3bnudl4pB8UaIfgRN4a0yK5oBSTDo5cKGNhmZpMZo6DMHtaPAdMRVyN35nYmuPIsWqB1owKYwjoi5FmFxp0x/H5XQRSwKcrbVrIFT70g51/mNgvypACiN1ycaB11j4yCRen3z3vZeDDZnkhQk3Z5AgD9n4yVP1h5tQ24F8GpZcchgwXXKRfkDL3bFQW0UaPqI2oce/AD7QaNfhpqHWRzLDiFLxBspdjpFY7OviZSwWdp0fBXjOnXHZYDRar5ee9ZZ\u002BjNMyKTeXmNM2JhMTLcPri3AEtwG59Org16aWAt75\u002BfdVY9gY5A1lR2yl2HcexjJwbyRnmn6UxJgoURFRAZY0PGwbvcnrkqciny\u002BVFBxzwhG0ZZP6kh\u002B4wF9AMJM8FEXWcZwKwwhoRNx9BPsPP/B7tE8/3NwCeaoMov1qq2IUJorp/qKAaP7JDCC3vU1kacCuxLwD/DeplDfx/mALPZl6KR4wZUEN\u002BwuQNpC7SvxcqDk8u\u002Bbl0CqTACqqzqqe/g5HfVQvdAS/oQlws8Vm7kl7VRZnDkHyVFjznSUWoyyg8XiCdA2obXP0vRrdtRxlLBHhL3lUN\u002B\u002BMlOj7O5bfaP4cj8KMpLp70yeiclEm1N98jnDTdXOzTLmI9Z8krTGdFVRcwOVZ2EeXZVxRscVeZf/JQ==",
      "StatusCode": 201,
      "ResponseHeaders": {
        "Content-Length": "0",
        "Content-MD5": "fEl916NO5loNVYBdtiqiTw==",
<<<<<<< HEAD
        "Date": "Thu, 05 Mar 2020 21:13:27 GMT",
        "ETag": "\u00220x8D7C14A0C243D5A\u0022",
        "Last-Modified": "Thu, 05 Mar 2020 21:13:27 GMT",
=======
        "Date": "Fri, 03 Apr 2020 00:00:23 GMT",
        "ETag": "\u00220x8D7D762026998DE\u0022",
        "Last-Modified": "Fri, 03 Apr 2020 00:00:24 GMT",
>>>>>>> 32e373e2
        "Server": [
          "Windows-Azure-Blob/1.0",
          "Microsoft-HTTPAPI/2.0"
        ],
        "x-ms-client-request-id": "a43ddb23-336f-ff3a-caad-37e08965152d",
        "x-ms-content-crc64": "kaaAtX9PLoM=",
<<<<<<< HEAD
        "x-ms-request-id": "64e30673-b01e-0003-4332-f3735f000000",
        "x-ms-request-server-encrypted": "true",
        "x-ms-version": "2019-10-10"
=======
        "x-ms-request-id": "c86268c5-901e-002b-794a-09cd6c000000",
        "x-ms-request-server-encrypted": "true",
        "x-ms-version": "2019-12-12"
>>>>>>> 32e373e2
      },
      "ResponseBody": []
    },
    {
<<<<<<< HEAD
      "RequestUri": "https://seanstagetest.blob.core.windows.net/test-container-94d491c6-a67f-cae6-145a-c0a3f1d65585/baz/foo",
=======
      "RequestUri": "https://seanmcccanary.blob.core.windows.net/test-container-94d491c6-a67f-cae6-145a-c0a3f1d65585/baz/foo",
>>>>>>> 32e373e2
      "RequestMethod": "PUT",
      "RequestHeaders": {
        "Authorization": "Sanitized",
        "Content-Length": "1024",
<<<<<<< HEAD
        "traceparent": "00-e20b9690c2dc2f4f91be0fca2eb227a4-b5d23b60a3e0f546-00",
        "User-Agent": [
          "azsdk-net-Storage.Blobs/12.4.0-dev.20200305.1",
          "(.NET Core 4.6.28325.01; Microsoft Windows 10.0.18363 )"
        ],
        "x-ms-blob-type": "BlockBlob",
        "x-ms-client-request-id": "b6717014-c30f-2e0b-7577-8de9271b3423",
        "x-ms-date": "Thu, 05 Mar 2020 21:13:27 GMT",
        "x-ms-return-client-request-id": "true",
        "x-ms-version": "2019-10-10"
=======
        "traceparent": "00-76f8f13fd2b732439291aa630cb4eca6-f844cf1dcad9bf42-00",
        "User-Agent": [
          "azsdk-net-Storage.Blobs/12.5.0-dev.20200402.1",
          "(.NET Core 4.6.28325.01; Microsoft Windows 10.0.18362 )"
        ],
        "x-ms-blob-type": "BlockBlob",
        "x-ms-client-request-id": "b6717014-c30f-2e0b-7577-8de9271b3423",
        "x-ms-date": "Fri, 03 Apr 2020 00:00:25 GMT",
        "x-ms-return-client-request-id": "true",
        "x-ms-version": "2019-12-12"
>>>>>>> 32e373e2
      },
      "RequestBody": "5lAOplPK1jd5KFgZor59N6w1XutDdhRz0upt//hHmrzGzED7zwc3ei5bZUlUhXAuX14k3CKz83A8mtRoXdc/Mo6cU9V\u002BgWik/eO85xHKHk16P5\u002BZIr6aEtnQvzQzzx1XGzK7uDGasN32gN4\u002B9wtecXyH7R43phDPAkD8rcIzcS7FZczeD2Yb4I7CoqLfWxvNcU24q\u002BH/H3Ui67XwnQIawg6veZE/f2IVawyPdQNu8KclLzx0e8VNxUZWvCOxKkOMp9\u002BTMOGJjfHrokDUcKpxtPsOy23FpUdJYrNL6MM\u002BZEHJA80j2sDFm6JLidmFeFWc5Qgool7VxgGYSc0uPqQurD7\u002BCmzcTdk6SC/LehxuxOpdrgO7FcHi9DzLi5Hyl1z9Hdybhm3pv5cu7VovCkvlKoXj0JChc5d8HBYvEcJISLHTzV0/0j18dO9sjCdns\u002Bnx5WALD8bMXKpFHmpWua3U5qWpXDztpVdHZlygNOZvFGgtPitiPDjqBnCz\u002BrTTJrtBl6WCvletA0AIw6hqKyfD1QkBKXqCcqpsvlXLOqqjdEChX51B7VYRgDrrWXiQf9pI8CWq0fxAvyT7Ff8B4cmVZU5nycyKgeiz8KlAlhkx3D97g0mF\u002BaNDYaB5RddXEJ9xVvMpKLUOvm489uFT/ykLyjm/hl1/D2urI2gsETwRXN8JzkAlB7OJbcTaSALC8GF3bnudl4pB8UaIfgRN4a0yK5oBSTDo5cKGNhmZpMZo6DMHtaPAdMRVyN35nYmuPIsWqB1owKYwjoi5FmFxp0x/H5XQRSwKcrbVrIFT70g51/mNgvypACiN1ycaB11j4yCRen3z3vZeDDZnkhQk3Z5AgD9n4yVP1h5tQ24F8GpZcchgwXXKRfkDL3bFQW0UaPqI2oce/AD7QaNfhpqHWRzLDiFLxBspdjpFY7OviZSwWdp0fBXjOnXHZYDRar5ee9ZZ\u002BjNMyKTeXmNM2JhMTLcPri3AEtwG59Org16aWAt75\u002BfdVY9gY5A1lR2yl2HcexjJwbyRnmn6UxJgoURFRAZY0PGwbvcnrkqciny\u002BVFBxzwhG0ZZP6kh\u002B4wF9AMJM8FEXWcZwKwwhoRNx9BPsPP/B7tE8/3NwCeaoMov1qq2IUJorp/qKAaP7JDCC3vU1kacCuxLwD/DeplDfx/mALPZl6KR4wZUEN\u002BwuQNpC7SvxcqDk8u\u002Bbl0CqTACqqzqqe/g5HfVQvdAS/oQlws8Vm7kl7VRZnDkHyVFjznSUWoyyg8XiCdA2obXP0vRrdtRxlLBHhL3lUN\u002B\u002BMlOj7O5bfaP4cj8KMpLp70yeiclEm1N98jnDTdXOzTLmI9Z8krTGdFVRcwOVZ2EeXZVxRscVeZf/JQ==",
      "StatusCode": 201,
      "ResponseHeaders": {
        "Content-Length": "0",
        "Content-MD5": "fEl916NO5loNVYBdtiqiTw==",
<<<<<<< HEAD
        "Date": "Thu, 05 Mar 2020 21:13:27 GMT",
        "ETag": "\u00220x8D7C14A0C310EB9\u0022",
        "Last-Modified": "Thu, 05 Mar 2020 21:13:27 GMT",
=======
        "Date": "Fri, 03 Apr 2020 00:00:23 GMT",
        "ETag": "\u00220x8D7D7620276E1B1\u0022",
        "Last-Modified": "Fri, 03 Apr 2020 00:00:24 GMT",
>>>>>>> 32e373e2
        "Server": [
          "Windows-Azure-Blob/1.0",
          "Microsoft-HTTPAPI/2.0"
        ],
        "x-ms-client-request-id": "b6717014-c30f-2e0b-7577-8de9271b3423",
        "x-ms-content-crc64": "kaaAtX9PLoM=",
<<<<<<< HEAD
        "x-ms-request-id": "64e30675-b01e-0003-4532-f3735f000000",
        "x-ms-request-server-encrypted": "true",
        "x-ms-version": "2019-10-10"
=======
        "x-ms-request-id": "c86268dd-901e-002b-104a-09cd6c000000",
        "x-ms-request-server-encrypted": "true",
        "x-ms-version": "2019-12-12"
>>>>>>> 32e373e2
      },
      "ResponseBody": []
    },
    {
<<<<<<< HEAD
      "RequestUri": "https://seanstagetest.blob.core.windows.net/test-container-94d491c6-a67f-cae6-145a-c0a3f1d65585/baz/foo/bar",
=======
      "RequestUri": "https://seanmcccanary.blob.core.windows.net/test-container-94d491c6-a67f-cae6-145a-c0a3f1d65585/baz/foo/bar",
>>>>>>> 32e373e2
      "RequestMethod": "PUT",
      "RequestHeaders": {
        "Authorization": "Sanitized",
        "Content-Length": "1024",
<<<<<<< HEAD
        "traceparent": "00-1fb535b416c4ad429f6fb2a33c2e1ed5-a2a01d5ab26e6e4f-00",
        "User-Agent": [
          "azsdk-net-Storage.Blobs/12.4.0-dev.20200305.1",
          "(.NET Core 4.6.28325.01; Microsoft Windows 10.0.18363 )"
        ],
        "x-ms-blob-type": "BlockBlob",
        "x-ms-client-request-id": "18cbcb7c-5ef4-281d-8efe-9af041d7272a",
        "x-ms-date": "Thu, 05 Mar 2020 21:13:27 GMT",
        "x-ms-return-client-request-id": "true",
        "x-ms-version": "2019-10-10"
=======
        "traceparent": "00-e4601902c3c05f438b3f9462807b31f6-6facf09246f65246-00",
        "User-Agent": [
          "azsdk-net-Storage.Blobs/12.5.0-dev.20200402.1",
          "(.NET Core 4.6.28325.01; Microsoft Windows 10.0.18362 )"
        ],
        "x-ms-blob-type": "BlockBlob",
        "x-ms-client-request-id": "18cbcb7c-5ef4-281d-8efe-9af041d7272a",
        "x-ms-date": "Fri, 03 Apr 2020 00:00:25 GMT",
        "x-ms-return-client-request-id": "true",
        "x-ms-version": "2019-12-12"
>>>>>>> 32e373e2
      },
      "RequestBody": "5lAOplPK1jd5KFgZor59N6w1XutDdhRz0upt//hHmrzGzED7zwc3ei5bZUlUhXAuX14k3CKz83A8mtRoXdc/Mo6cU9V\u002BgWik/eO85xHKHk16P5\u002BZIr6aEtnQvzQzzx1XGzK7uDGasN32gN4\u002B9wtecXyH7R43phDPAkD8rcIzcS7FZczeD2Yb4I7CoqLfWxvNcU24q\u002BH/H3Ui67XwnQIawg6veZE/f2IVawyPdQNu8KclLzx0e8VNxUZWvCOxKkOMp9\u002BTMOGJjfHrokDUcKpxtPsOy23FpUdJYrNL6MM\u002BZEHJA80j2sDFm6JLidmFeFWc5Qgool7VxgGYSc0uPqQurD7\u002BCmzcTdk6SC/LehxuxOpdrgO7FcHi9DzLi5Hyl1z9Hdybhm3pv5cu7VovCkvlKoXj0JChc5d8HBYvEcJISLHTzV0/0j18dO9sjCdns\u002Bnx5WALD8bMXKpFHmpWua3U5qWpXDztpVdHZlygNOZvFGgtPitiPDjqBnCz\u002BrTTJrtBl6WCvletA0AIw6hqKyfD1QkBKXqCcqpsvlXLOqqjdEChX51B7VYRgDrrWXiQf9pI8CWq0fxAvyT7Ff8B4cmVZU5nycyKgeiz8KlAlhkx3D97g0mF\u002BaNDYaB5RddXEJ9xVvMpKLUOvm489uFT/ykLyjm/hl1/D2urI2gsETwRXN8JzkAlB7OJbcTaSALC8GF3bnudl4pB8UaIfgRN4a0yK5oBSTDo5cKGNhmZpMZo6DMHtaPAdMRVyN35nYmuPIsWqB1owKYwjoi5FmFxp0x/H5XQRSwKcrbVrIFT70g51/mNgvypACiN1ycaB11j4yCRen3z3vZeDDZnkhQk3Z5AgD9n4yVP1h5tQ24F8GpZcchgwXXKRfkDL3bFQW0UaPqI2oce/AD7QaNfhpqHWRzLDiFLxBspdjpFY7OviZSwWdp0fBXjOnXHZYDRar5ee9ZZ\u002BjNMyKTeXmNM2JhMTLcPri3AEtwG59Org16aWAt75\u002BfdVY9gY5A1lR2yl2HcexjJwbyRnmn6UxJgoURFRAZY0PGwbvcnrkqciny\u002BVFBxzwhG0ZZP6kh\u002B4wF9AMJM8FEXWcZwKwwhoRNx9BPsPP/B7tE8/3NwCeaoMov1qq2IUJorp/qKAaP7JDCC3vU1kacCuxLwD/DeplDfx/mALPZl6KR4wZUEN\u002BwuQNpC7SvxcqDk8u\u002Bbl0CqTACqqzqqe/g5HfVQvdAS/oQlws8Vm7kl7VRZnDkHyVFjznSUWoyyg8XiCdA2obXP0vRrdtRxlLBHhL3lUN\u002B\u002BMlOj7O5bfaP4cj8KMpLp70yeiclEm1N98jnDTdXOzTLmI9Z8krTGdFVRcwOVZ2EeXZVxRscVeZf/JQ==",
      "StatusCode": 201,
      "ResponseHeaders": {
        "Content-Length": "0",
        "Content-MD5": "fEl916NO5loNVYBdtiqiTw==",
<<<<<<< HEAD
        "Date": "Thu, 05 Mar 2020 21:13:27 GMT",
        "ETag": "\u00220x8D7C14A0C3D6AAD\u0022",
        "Last-Modified": "Thu, 05 Mar 2020 21:13:27 GMT",
=======
        "Date": "Fri, 03 Apr 2020 00:00:23 GMT",
        "ETag": "\u00220x8D7D76202840371\u0022",
        "Last-Modified": "Fri, 03 Apr 2020 00:00:24 GMT",
>>>>>>> 32e373e2
        "Server": [
          "Windows-Azure-Blob/1.0",
          "Microsoft-HTTPAPI/2.0"
        ],
        "x-ms-client-request-id": "18cbcb7c-5ef4-281d-8efe-9af041d7272a",
        "x-ms-content-crc64": "kaaAtX9PLoM=",
<<<<<<< HEAD
        "x-ms-request-id": "64e30676-b01e-0003-4632-f3735f000000",
        "x-ms-request-server-encrypted": "true",
        "x-ms-version": "2019-10-10"
=======
        "x-ms-request-id": "c86268ef-901e-002b-214a-09cd6c000000",
        "x-ms-request-server-encrypted": "true",
        "x-ms-version": "2019-12-12"
>>>>>>> 32e373e2
      },
      "ResponseBody": []
    },
    {
<<<<<<< HEAD
      "RequestUri": "https://seanstagetest.blob.core.windows.net/test-container-94d491c6-a67f-cae6-145a-c0a3f1d65585/baz/bar/foo",
=======
      "RequestUri": "https://seanmcccanary.blob.core.windows.net/test-container-94d491c6-a67f-cae6-145a-c0a3f1d65585/baz/bar/foo",
>>>>>>> 32e373e2
      "RequestMethod": "PUT",
      "RequestHeaders": {
        "Authorization": "Sanitized",
        "Content-Length": "1024",
<<<<<<< HEAD
        "traceparent": "00-d474ccd94e063a488125ed7684e0f2aa-e187b78c1c7b874a-00",
        "User-Agent": [
          "azsdk-net-Storage.Blobs/12.4.0-dev.20200305.1",
          "(.NET Core 4.6.28325.01; Microsoft Windows 10.0.18363 )"
        ],
        "x-ms-blob-type": "BlockBlob",
        "x-ms-client-request-id": "5b6d0d22-1b4f-fc2f-f2c5-e61464f71243",
        "x-ms-date": "Thu, 05 Mar 2020 21:13:27 GMT",
        "x-ms-return-client-request-id": "true",
        "x-ms-version": "2019-10-10"
=======
        "traceparent": "00-bf346e05634be14b88e1920666dd2894-d8dfd9aa78257a4d-00",
        "User-Agent": [
          "azsdk-net-Storage.Blobs/12.5.0-dev.20200402.1",
          "(.NET Core 4.6.28325.01; Microsoft Windows 10.0.18362 )"
        ],
        "x-ms-blob-type": "BlockBlob",
        "x-ms-client-request-id": "5b6d0d22-1b4f-fc2f-f2c5-e61464f71243",
        "x-ms-date": "Fri, 03 Apr 2020 00:00:25 GMT",
        "x-ms-return-client-request-id": "true",
        "x-ms-version": "2019-12-12"
>>>>>>> 32e373e2
      },
      "RequestBody": "5lAOplPK1jd5KFgZor59N6w1XutDdhRz0upt//hHmrzGzED7zwc3ei5bZUlUhXAuX14k3CKz83A8mtRoXdc/Mo6cU9V\u002BgWik/eO85xHKHk16P5\u002BZIr6aEtnQvzQzzx1XGzK7uDGasN32gN4\u002B9wtecXyH7R43phDPAkD8rcIzcS7FZczeD2Yb4I7CoqLfWxvNcU24q\u002BH/H3Ui67XwnQIawg6veZE/f2IVawyPdQNu8KclLzx0e8VNxUZWvCOxKkOMp9\u002BTMOGJjfHrokDUcKpxtPsOy23FpUdJYrNL6MM\u002BZEHJA80j2sDFm6JLidmFeFWc5Qgool7VxgGYSc0uPqQurD7\u002BCmzcTdk6SC/LehxuxOpdrgO7FcHi9DzLi5Hyl1z9Hdybhm3pv5cu7VovCkvlKoXj0JChc5d8HBYvEcJISLHTzV0/0j18dO9sjCdns\u002Bnx5WALD8bMXKpFHmpWua3U5qWpXDztpVdHZlygNOZvFGgtPitiPDjqBnCz\u002BrTTJrtBl6WCvletA0AIw6hqKyfD1QkBKXqCcqpsvlXLOqqjdEChX51B7VYRgDrrWXiQf9pI8CWq0fxAvyT7Ff8B4cmVZU5nycyKgeiz8KlAlhkx3D97g0mF\u002BaNDYaB5RddXEJ9xVvMpKLUOvm489uFT/ykLyjm/hl1/D2urI2gsETwRXN8JzkAlB7OJbcTaSALC8GF3bnudl4pB8UaIfgRN4a0yK5oBSTDo5cKGNhmZpMZo6DMHtaPAdMRVyN35nYmuPIsWqB1owKYwjoi5FmFxp0x/H5XQRSwKcrbVrIFT70g51/mNgvypACiN1ycaB11j4yCRen3z3vZeDDZnkhQk3Z5AgD9n4yVP1h5tQ24F8GpZcchgwXXKRfkDL3bFQW0UaPqI2oce/AD7QaNfhpqHWRzLDiFLxBspdjpFY7OviZSwWdp0fBXjOnXHZYDRar5ee9ZZ\u002BjNMyKTeXmNM2JhMTLcPri3AEtwG59Org16aWAt75\u002BfdVY9gY5A1lR2yl2HcexjJwbyRnmn6UxJgoURFRAZY0PGwbvcnrkqciny\u002BVFBxzwhG0ZZP6kh\u002B4wF9AMJM8FEXWcZwKwwhoRNx9BPsPP/B7tE8/3NwCeaoMov1qq2IUJorp/qKAaP7JDCC3vU1kacCuxLwD/DeplDfx/mALPZl6KR4wZUEN\u002BwuQNpC7SvxcqDk8u\u002Bbl0CqTACqqzqqe/g5HfVQvdAS/oQlws8Vm7kl7VRZnDkHyVFjznSUWoyyg8XiCdA2obXP0vRrdtRxlLBHhL3lUN\u002B\u002BMlOj7O5bfaP4cj8KMpLp70yeiclEm1N98jnDTdXOzTLmI9Z8krTGdFVRcwOVZ2EeXZVxRscVeZf/JQ==",
      "StatusCode": 201,
      "ResponseHeaders": {
        "Content-Length": "0",
        "Content-MD5": "fEl916NO5loNVYBdtiqiTw==",
<<<<<<< HEAD
        "Date": "Thu, 05 Mar 2020 21:13:27 GMT",
        "ETag": "\u00220x8D7C14A0C49C6C1\u0022",
        "Last-Modified": "Thu, 05 Mar 2020 21:13:27 GMT",
=======
        "Date": "Fri, 03 Apr 2020 00:00:23 GMT",
        "ETag": "\u00220x8D7D7620291C192\u0022",
        "Last-Modified": "Fri, 03 Apr 2020 00:00:24 GMT",
>>>>>>> 32e373e2
        "Server": [
          "Windows-Azure-Blob/1.0",
          "Microsoft-HTTPAPI/2.0"
        ],
        "x-ms-client-request-id": "5b6d0d22-1b4f-fc2f-f2c5-e61464f71243",
        "x-ms-content-crc64": "kaaAtX9PLoM=",
<<<<<<< HEAD
        "x-ms-request-id": "64e30679-b01e-0003-4932-f3735f000000",
        "x-ms-request-server-encrypted": "true",
        "x-ms-version": "2019-10-10"
=======
        "x-ms-request-id": "c8626903-901e-002b-354a-09cd6c000000",
        "x-ms-request-server-encrypted": "true",
        "x-ms-version": "2019-12-12"
>>>>>>> 32e373e2
      },
      "ResponseBody": []
    },
    {
<<<<<<< HEAD
      "RequestUri": "https://seanstagetest.blob.core.windows.net/test-container-94d491c6-a67f-cae6-145a-c0a3f1d65585/foo/foo?comp=metadata",
      "RequestMethod": "PUT",
      "RequestHeaders": {
        "Authorization": "Sanitized",
        "traceparent": "00-efa8876fac500346bf2b90b713034d80-c51e20d4632c504a-00",
        "User-Agent": [
          "azsdk-net-Storage.Blobs/12.4.0-dev.20200305.1",
          "(.NET Core 4.6.28325.01; Microsoft Windows 10.0.18363 )"
        ],
        "x-ms-client-request-id": "34cec944-cc6a-79db-6c3e-a796d644b190",
        "x-ms-date": "Thu, 05 Mar 2020 21:13:27 GMT",
=======
      "RequestUri": "https://seanmcccanary.blob.core.windows.net/test-container-94d491c6-a67f-cae6-145a-c0a3f1d65585/foo/foo?comp=metadata",
      "RequestMethod": "PUT",
      "RequestHeaders": {
        "Authorization": "Sanitized",
        "traceparent": "00-f82c0c944c49844a9e1ff5b9fb5a2d13-e5908dadf0719c48-00",
        "User-Agent": [
          "azsdk-net-Storage.Blobs/12.5.0-dev.20200402.1",
          "(.NET Core 4.6.28325.01; Microsoft Windows 10.0.18362 )"
        ],
        "x-ms-client-request-id": "34cec944-cc6a-79db-6c3e-a796d644b190",
        "x-ms-date": "Fri, 03 Apr 2020 00:00:25 GMT",
>>>>>>> 32e373e2
        "x-ms-meta-Capital": "letter",
        "x-ms-meta-foo": "bar",
        "x-ms-meta-meta": "data",
        "x-ms-meta-UPPER": "case",
        "x-ms-return-client-request-id": "true",
<<<<<<< HEAD
        "x-ms-version": "2019-10-10"
=======
        "x-ms-version": "2019-12-12"
>>>>>>> 32e373e2
      },
      "RequestBody": null,
      "StatusCode": 200,
      "ResponseHeaders": {
        "Content-Length": "0",
<<<<<<< HEAD
        "Date": "Thu, 05 Mar 2020 21:13:27 GMT",
        "ETag": "\u00220x8D7C14A0C564A4E\u0022",
        "Last-Modified": "Thu, 05 Mar 2020 21:13:27 GMT",
=======
        "Date": "Fri, 03 Apr 2020 00:00:23 GMT",
        "ETag": "\u00220x8D7D762029F0A65\u0022",
        "Last-Modified": "Fri, 03 Apr 2020 00:00:24 GMT",
>>>>>>> 32e373e2
        "Server": [
          "Windows-Azure-Blob/1.0",
          "Microsoft-HTTPAPI/2.0"
        ],
        "x-ms-client-request-id": "34cec944-cc6a-79db-6c3e-a796d644b190",
<<<<<<< HEAD
        "x-ms-request-id": "64e3067d-b01e-0003-4b32-f3735f000000",
        "x-ms-request-server-encrypted": "true",
        "x-ms-version": "2019-10-10"
=======
        "x-ms-request-id": "c8626914-901e-002b-464a-09cd6c000000",
        "x-ms-request-server-encrypted": "true",
        "x-ms-version": "2019-12-12"
>>>>>>> 32e373e2
      },
      "ResponseBody": []
    },
    {
<<<<<<< HEAD
      "RequestUri": "https://seanstagetest.blob.core.windows.net/test-container-94d491c6-a67f-cae6-145a-c0a3f1d65585?restype=container\u0026comp=list\u0026delimiter=%2F",
=======
      "RequestUri": "https://seanmcccanary.blob.core.windows.net/test-container-94d491c6-a67f-cae6-145a-c0a3f1d65585?restype=container\u0026comp=list\u0026delimiter=%2F",
>>>>>>> 32e373e2
      "RequestMethod": "GET",
      "RequestHeaders": {
        "Authorization": "Sanitized",
        "User-Agent": [
<<<<<<< HEAD
          "azsdk-net-Storage.Blobs/12.4.0-dev.20200305.1",
          "(.NET Core 4.6.28325.01; Microsoft Windows 10.0.18363 )"
        ],
        "x-ms-client-request-id": "9acfbd01-dd29-fad9-5898-6b2a138de92e",
        "x-ms-date": "Thu, 05 Mar 2020 21:13:27 GMT",
        "x-ms-return-client-request-id": "true",
        "x-ms-version": "2019-10-10"
=======
          "azsdk-net-Storage.Blobs/12.5.0-dev.20200402.1",
          "(.NET Core 4.6.28325.01; Microsoft Windows 10.0.18362 )"
        ],
        "x-ms-client-request-id": "9acfbd01-dd29-fad9-5898-6b2a138de92e",
        "x-ms-date": "Fri, 03 Apr 2020 00:00:25 GMT",
        "x-ms-return-client-request-id": "true",
        "x-ms-version": "2019-12-12"
>>>>>>> 32e373e2
      },
      "RequestBody": null,
      "StatusCode": 200,
      "ResponseHeaders": {
        "Content-Type": "application/xml",
<<<<<<< HEAD
        "Date": "Thu, 05 Mar 2020 21:13:27 GMT",
=======
        "Date": "Fri, 03 Apr 2020 00:00:23 GMT",
>>>>>>> 32e373e2
        "Server": [
          "Windows-Azure-Blob/1.0",
          "Microsoft-HTTPAPI/2.0"
        ],
        "Transfer-Encoding": "chunked",
        "x-ms-client-request-id": "9acfbd01-dd29-fad9-5898-6b2a138de92e",
<<<<<<< HEAD
        "x-ms-request-id": "64e30681-b01e-0003-4d32-f3735f000000",
        "x-ms-version": "2019-10-10"
      },
      "ResponseBody": "\uFEFF\u003C?xml version=\u00221.0\u0022 encoding=\u0022utf-8\u0022?\u003E\u003CEnumerationResults ServiceEndpoint=\u0022https://seanstagetest.blob.core.windows.net/\u0022 ContainerName=\u0022test-container-94d491c6-a67f-cae6-145a-c0a3f1d65585\u0022\u003E\u003CDelimiter\u003E/\u003C/Delimiter\u003E\u003CBlobs\u003E\u003CBlob\u003E\u003CName\u003Ebar\u003C/Name\u003E\u003CProperties\u003E\u003CCreation-Time\u003EThu, 05 Mar 2020 21:13:26 GMT\u003C/Creation-Time\u003E\u003CLast-Modified\u003EThu, 05 Mar 2020 21:13:26 GMT\u003C/Last-Modified\u003E\u003CEtag\u003E0x8D7C14A0BFE6641\u003C/Etag\u003E\u003CContent-Length\u003E1024\u003C/Content-Length\u003E\u003CContent-Type\u003Eapplication/octet-stream\u003C/Content-Type\u003E\u003CContent-Encoding /\u003E\u003CContent-Language /\u003E\u003CContent-CRC64 /\u003E\u003CContent-MD5\u003EfEl916NO5loNVYBdtiqiTw==\u003C/Content-MD5\u003E\u003CCache-Control /\u003E\u003CContent-Disposition /\u003E\u003CBlobType\u003EBlockBlob\u003C/BlobType\u003E\u003CAccessTier\u003EHot\u003C/AccessTier\u003E\u003CAccessTierInferred\u003Etrue\u003C/AccessTierInferred\u003E\u003CLeaseStatus\u003Eunlocked\u003C/LeaseStatus\u003E\u003CLeaseState\u003Eavailable\u003C/LeaseState\u003E\u003CServerEncrypted\u003Etrue\u003C/ServerEncrypted\u003E\u003C/Properties\u003E\u003C/Blob\u003E\u003CBlob\u003E\u003CName\u003Ebaz\u003C/Name\u003E\u003CProperties\u003E\u003CCreation-Time\u003EThu, 05 Mar 2020 21:13:27 GMT\u003C/Creation-Time\u003E\u003CLast-Modified\u003EThu, 05 Mar 2020 21:13:27 GMT\u003C/Last-Modified\u003E\u003CEtag\u003E0x8D7C14A0C0B11CB\u003C/Etag\u003E\u003CContent-Length\u003E1024\u003C/Content-Length\u003E\u003CContent-Type\u003Eapplication/octet-stream\u003C/Content-Type\u003E\u003CContent-Encoding /\u003E\u003CContent-Language /\u003E\u003CContent-CRC64 /\u003E\u003CContent-MD5\u003EfEl916NO5loNVYBdtiqiTw==\u003C/Content-MD5\u003E\u003CCache-Control /\u003E\u003CContent-Disposition /\u003E\u003CBlobType\u003EBlockBlob\u003C/BlobType\u003E\u003CAccessTier\u003EHot\u003C/AccessTier\u003E\u003CAccessTierInferred\u003Etrue\u003C/AccessTierInferred\u003E\u003CLeaseStatus\u003Eunlocked\u003C/LeaseStatus\u003E\u003CLeaseState\u003Eavailable\u003C/LeaseState\u003E\u003CServerEncrypted\u003Etrue\u003C/ServerEncrypted\u003E\u003C/Properties\u003E\u003C/Blob\u003E\u003CBlobPrefix\u003E\u003CName\u003Ebaz/\u003C/Name\u003E\u003C/BlobPrefix\u003E\u003CBlob\u003E\u003CName\u003Efoo\u003C/Name\u003E\u003CProperties\u003E\u003CCreation-Time\u003EThu, 05 Mar 2020 21:13:26 GMT\u003C/Creation-Time\u003E\u003CLast-Modified\u003EThu, 05 Mar 2020 21:13:26 GMT\u003C/Last-Modified\u003E\u003CEtag\u003E0x8D7C14A0BF2312D\u003C/Etag\u003E\u003CContent-Length\u003E1024\u003C/Content-Length\u003E\u003CContent-Type\u003Eapplication/octet-stream\u003C/Content-Type\u003E\u003CContent-Encoding /\u003E\u003CContent-Language /\u003E\u003CContent-CRC64 /\u003E\u003CContent-MD5\u003EfEl916NO5loNVYBdtiqiTw==\u003C/Content-MD5\u003E\u003CCache-Control /\u003E\u003CContent-Disposition /\u003E\u003CBlobType\u003EBlockBlob\u003C/BlobType\u003E\u003CAccessTier\u003EHot\u003C/AccessTier\u003E\u003CAccessTierInferred\u003Etrue\u003C/AccessTierInferred\u003E\u003CLeaseStatus\u003Eunlocked\u003C/LeaseStatus\u003E\u003CLeaseState\u003Eavailable\u003C/LeaseState\u003E\u003CServerEncrypted\u003Etrue\u003C/ServerEncrypted\u003E\u003C/Properties\u003E\u003C/Blob\u003E\u003CBlobPrefix\u003E\u003CName\u003Efoo/\u003C/Name\u003E\u003C/BlobPrefix\u003E\u003C/Blobs\u003E\u003CNextMarker /\u003E\u003C/EnumerationResults\u003E"
    },
    {
      "RequestUri": "https://seanstagetest.blob.core.windows.net/test-container-94d491c6-a67f-cae6-145a-c0a3f1d65585?restype=container",
      "RequestMethod": "DELETE",
      "RequestHeaders": {
        "Authorization": "Sanitized",
        "traceparent": "00-eac9fe283f7f614c8e257428db2c1ea5-66af8c4d3b79f44e-00",
        "User-Agent": [
          "azsdk-net-Storage.Blobs/12.4.0-dev.20200305.1",
          "(.NET Core 4.6.28325.01; Microsoft Windows 10.0.18363 )"
        ],
        "x-ms-client-request-id": "1895b005-1775-2d67-7f60-d8bc773c535a",
        "x-ms-date": "Thu, 05 Mar 2020 21:13:27 GMT",
        "x-ms-return-client-request-id": "true",
        "x-ms-version": "2019-10-10"
=======
        "x-ms-request-id": "c862692a-901e-002b-5b4a-09cd6c000000",
        "x-ms-version": "2019-12-12"
      },
      "ResponseBody": "\uFEFF\u003C?xml version=\u00221.0\u0022 encoding=\u0022utf-8\u0022?\u003E\u003CEnumerationResults ServiceEndpoint=\u0022https://seanmcccanary.blob.core.windows.net/\u0022 ContainerName=\u0022test-container-94d491c6-a67f-cae6-145a-c0a3f1d65585\u0022\u003E\u003CDelimiter\u003E/\u003C/Delimiter\u003E\u003CBlobs\u003E\u003CBlob\u003E\u003CName\u003Ebar\u003C/Name\u003E\u003CProperties\u003E\u003CCreation-Time\u003EFri, 03 Apr 2020 00:00:24 GMT\u003C/Creation-Time\u003E\u003CLast-Modified\u003EFri, 03 Apr 2020 00:00:24 GMT\u003C/Last-Modified\u003E\u003CEtag\u003E0x8D7D76202420C86\u003C/Etag\u003E\u003CContent-Length\u003E1024\u003C/Content-Length\u003E\u003CContent-Type\u003Eapplication/octet-stream\u003C/Content-Type\u003E\u003CContent-Encoding /\u003E\u003CContent-Language /\u003E\u003CContent-CRC64 /\u003E\u003CContent-MD5\u003EfEl916NO5loNVYBdtiqiTw==\u003C/Content-MD5\u003E\u003CCache-Control /\u003E\u003CContent-Disposition /\u003E\u003CBlobType\u003EBlockBlob\u003C/BlobType\u003E\u003CAccessTier\u003EHot\u003C/AccessTier\u003E\u003CAccessTierInferred\u003Etrue\u003C/AccessTierInferred\u003E\u003CLeaseStatus\u003Eunlocked\u003C/LeaseStatus\u003E\u003CLeaseState\u003Eavailable\u003C/LeaseState\u003E\u003CServerEncrypted\u003Etrue\u003C/ServerEncrypted\u003E\u003C/Properties\u003E\u003C/Blob\u003E\u003CBlob\u003E\u003CName\u003Ebaz\u003C/Name\u003E\u003CProperties\u003E\u003CCreation-Time\u003EFri, 03 Apr 2020 00:00:24 GMT\u003C/Creation-Time\u003E\u003CLast-Modified\u003EFri, 03 Apr 2020 00:00:24 GMT\u003C/Last-Modified\u003E\u003CEtag\u003E0x8D7D762024F2E46\u003C/Etag\u003E\u003CContent-Length\u003E1024\u003C/Content-Length\u003E\u003CContent-Type\u003Eapplication/octet-stream\u003C/Content-Type\u003E\u003CContent-Encoding /\u003E\u003CContent-Language /\u003E\u003CContent-CRC64 /\u003E\u003CContent-MD5\u003EfEl916NO5loNVYBdtiqiTw==\u003C/Content-MD5\u003E\u003CCache-Control /\u003E\u003CContent-Disposition /\u003E\u003CBlobType\u003EBlockBlob\u003C/BlobType\u003E\u003CAccessTier\u003EHot\u003C/AccessTier\u003E\u003CAccessTierInferred\u003Etrue\u003C/AccessTierInferred\u003E\u003CLeaseStatus\u003Eunlocked\u003C/LeaseStatus\u003E\u003CLeaseState\u003Eavailable\u003C/LeaseState\u003E\u003CServerEncrypted\u003Etrue\u003C/ServerEncrypted\u003E\u003C/Properties\u003E\u003C/Blob\u003E\u003CBlobPrefix\u003E\u003CName\u003Ebaz/\u003C/Name\u003E\u003C/BlobPrefix\u003E\u003CBlob\u003E\u003CName\u003Efoo\u003C/Name\u003E\u003CProperties\u003E\u003CCreation-Time\u003EFri, 03 Apr 2020 00:00:23 GMT\u003C/Creation-Time\u003E\u003CLast-Modified\u003EFri, 03 Apr 2020 00:00:23 GMT\u003C/Last-Modified\u003E\u003CEtag\u003E0x8D7D7620234C3AA\u003C/Etag\u003E\u003CContent-Length\u003E1024\u003C/Content-Length\u003E\u003CContent-Type\u003Eapplication/octet-stream\u003C/Content-Type\u003E\u003CContent-Encoding /\u003E\u003CContent-Language /\u003E\u003CContent-CRC64 /\u003E\u003CContent-MD5\u003EfEl916NO5loNVYBdtiqiTw==\u003C/Content-MD5\u003E\u003CCache-Control /\u003E\u003CContent-Disposition /\u003E\u003CBlobType\u003EBlockBlob\u003C/BlobType\u003E\u003CAccessTier\u003EHot\u003C/AccessTier\u003E\u003CAccessTierInferred\u003Etrue\u003C/AccessTierInferred\u003E\u003CLeaseStatus\u003Eunlocked\u003C/LeaseStatus\u003E\u003CLeaseState\u003Eavailable\u003C/LeaseState\u003E\u003CServerEncrypted\u003Etrue\u003C/ServerEncrypted\u003E\u003C/Properties\u003E\u003C/Blob\u003E\u003CBlobPrefix\u003E\u003CName\u003Efoo/\u003C/Name\u003E\u003C/BlobPrefix\u003E\u003C/Blobs\u003E\u003CNextMarker /\u003E\u003C/EnumerationResults\u003E"
    },
    {
      "RequestUri": "https://seanmcccanary.blob.core.windows.net/test-container-94d491c6-a67f-cae6-145a-c0a3f1d65585?restype=container",
      "RequestMethod": "DELETE",
      "RequestHeaders": {
        "Authorization": "Sanitized",
        "traceparent": "00-1f17fbaf4882ff41a3884498d58b71eb-b0ea80b1de109d45-00",
        "User-Agent": [
          "azsdk-net-Storage.Blobs/12.5.0-dev.20200402.1",
          "(.NET Core 4.6.28325.01; Microsoft Windows 10.0.18362 )"
        ],
        "x-ms-client-request-id": "1895b005-1775-2d67-7f60-d8bc773c535a",
        "x-ms-date": "Fri, 03 Apr 2020 00:00:25 GMT",
        "x-ms-return-client-request-id": "true",
        "x-ms-version": "2019-12-12"
>>>>>>> 32e373e2
      },
      "RequestBody": null,
      "StatusCode": 202,
      "ResponseHeaders": {
        "Content-Length": "0",
<<<<<<< HEAD
        "Date": "Thu, 05 Mar 2020 21:13:27 GMT",
=======
        "Date": "Fri, 03 Apr 2020 00:00:24 GMT",
>>>>>>> 32e373e2
        "Server": [
          "Windows-Azure-Blob/1.0",
          "Microsoft-HTTPAPI/2.0"
        ],
        "x-ms-client-request-id": "1895b005-1775-2d67-7f60-d8bc773c535a",
<<<<<<< HEAD
        "x-ms-request-id": "64e30682-b01e-0003-4e32-f3735f000000",
        "x-ms-version": "2019-10-10"
=======
        "x-ms-request-id": "c8626952-901e-002b-804a-09cd6c000000",
        "x-ms-version": "2019-12-12"
>>>>>>> 32e373e2
      },
      "ResponseBody": []
    }
  ],
  "Variables": {
    "RandomSeed": "102017201",
<<<<<<< HEAD
    "Storage_TestConfigDefault": "ProductionTenant\nseanstagetest\nU2FuaXRpemVk\nhttps://seanstagetest.blob.core.windows.net\nhttp://seanstagetest.file.core.windows.net\nhttp://seanstagetest.queue.core.windows.net\nhttp://seanstagetest.table.core.windows.net\n\n\n\n\nhttp://seanstagetest-secondary.blob.core.windows.net\nhttp://seanstagetest-secondary.file.core.windows.net\nhttp://seanstagetest-secondary.queue.core.windows.net\nhttp://seanstagetest-secondary.table.core.windows.net\n\nSanitized\n\n\nCloud\nBlobEndpoint=https://seanstagetest.blob.core.windows.net/;QueueEndpoint=http://seanstagetest.queue.core.windows.net/;FileEndpoint=http://seanstagetest.file.core.windows.net/;BlobSecondaryEndpoint=http://seanstagetest-secondary.blob.core.windows.net/;QueueSecondaryEndpoint=http://seanstagetest-secondary.queue.core.windows.net/;FileSecondaryEndpoint=http://seanstagetest-secondary.file.core.windows.net/;AccountName=seanstagetest;AccountKey=Sanitized\nseanscope1"
=======
    "Storage_TestConfigDefault": "ProductionTenant\nseanmcccanary\nU2FuaXRpemVk\nhttps://seanmcccanary.blob.core.windows.net\nhttps://seanmcccanary.file.core.windows.net\nhttps://seanmcccanary.queue.core.windows.net\nhttps://seanmcccanary.table.core.windows.net\n\n\n\n\nhttps://seanmcccanary-secondary.blob.core.windows.net\nhttps://seanmcccanary-secondary.file.core.windows.net\nhttps://seanmcccanary-secondary.queue.core.windows.net\nhttps://seanmcccanary-secondary.table.core.windows.net\n\nSanitized\n\n\nCloud\nBlobEndpoint=https://seanmcccanary.blob.core.windows.net/;QueueEndpoint=https://seanmcccanary.queue.core.windows.net/;FileEndpoint=https://seanmcccanary.file.core.windows.net/;BlobSecondaryEndpoint=https://seanmcccanary-secondary.blob.core.windows.net/;QueueSecondaryEndpoint=https://seanmcccanary-secondary.queue.core.windows.net/;FileSecondaryEndpoint=https://seanmcccanary-secondary.file.core.windows.net/;AccountName=seanmcccanary;AccountKey=Sanitized\nseanscope1"
>>>>>>> 32e373e2
  }
}<|MERGE_RESOLUTION|>--- conflicted
+++ resolved
@@ -1,22 +1,6 @@
 {
   "Entries": [
     {
-<<<<<<< HEAD
-      "RequestUri": "https://seanstagetest.blob.core.windows.net/test-container-94d491c6-a67f-cae6-145a-c0a3f1d65585?restype=container",
-      "RequestMethod": "PUT",
-      "RequestHeaders": {
-        "Authorization": "Sanitized",
-        "traceparent": "00-2765c9ddbe3d0f45813479664717b618-9d4084353cae0b45-00",
-        "User-Agent": [
-          "azsdk-net-Storage.Blobs/12.4.0-dev.20200305.1",
-          "(.NET Core 4.6.28325.01; Microsoft Windows 10.0.18363 )"
-        ],
-        "x-ms-blob-public-access": "container",
-        "x-ms-client-request-id": "de930545-ad71-129e-eddc-95d011809f37",
-        "x-ms-date": "Thu, 05 Mar 2020 21:13:26 GMT",
-        "x-ms-return-client-request-id": "true",
-        "x-ms-version": "2019-10-10"
-=======
       "RequestUri": "https://seanmcccanary.blob.core.windows.net/test-container-94d491c6-a67f-cae6-145a-c0a3f1d65585?restype=container",
       "RequestMethod": "PUT",
       "RequestHeaders": {
@@ -31,58 +15,30 @@
         "x-ms-date": "Fri, 03 Apr 2020 00:00:24 GMT",
         "x-ms-return-client-request-id": "true",
         "x-ms-version": "2019-12-12"
->>>>>>> 32e373e2
       },
       "RequestBody": null,
       "StatusCode": 201,
       "ResponseHeaders": {
         "Content-Length": "0",
-<<<<<<< HEAD
-        "Date": "Thu, 05 Mar 2020 21:13:26 GMT",
-        "ETag": "\u00220x8D7C14A0BE56F99\u0022",
-        "Last-Modified": "Thu, 05 Mar 2020 21:13:26 GMT",
-=======
         "Date": "Fri, 03 Apr 2020 00:00:23 GMT",
         "ETag": "\u00220x8D7D762022696EC\u0022",
         "Last-Modified": "Fri, 03 Apr 2020 00:00:23 GMT",
->>>>>>> 32e373e2
         "Server": [
           "Windows-Azure-Blob/1.0",
           "Microsoft-HTTPAPI/2.0"
         ],
         "x-ms-client-request-id": "de930545-ad71-129e-eddc-95d011809f37",
-<<<<<<< HEAD
-        "x-ms-request-id": "64e3066b-b01e-0003-3d32-f3735f000000",
-        "x-ms-version": "2019-10-10"
-=======
         "x-ms-request-id": "c8626852-901e-002b-114a-09cd6c000000",
         "x-ms-version": "2019-12-12"
->>>>>>> 32e373e2
-      },
-      "ResponseBody": []
-    },
-    {
-<<<<<<< HEAD
-      "RequestUri": "https://seanstagetest.blob.core.windows.net/test-container-94d491c6-a67f-cae6-145a-c0a3f1d65585/foo",
-=======
+      },
+      "ResponseBody": []
+    },
+    {
       "RequestUri": "https://seanmcccanary.blob.core.windows.net/test-container-94d491c6-a67f-cae6-145a-c0a3f1d65585/foo",
->>>>>>> 32e373e2
-      "RequestMethod": "PUT",
-      "RequestHeaders": {
-        "Authorization": "Sanitized",
-        "Content-Length": "1024",
-<<<<<<< HEAD
-        "traceparent": "00-ba71ca57136bec44895fe55a40b720a1-415a034d4eaa6b46-00",
-        "User-Agent": [
-          "azsdk-net-Storage.Blobs/12.4.0-dev.20200305.1",
-          "(.NET Core 4.6.28325.01; Microsoft Windows 10.0.18363 )"
-        ],
-        "x-ms-blob-type": "BlockBlob",
-        "x-ms-client-request-id": "4f28f373-8be8-a5d7-ef40-5c866bd0aa3f",
-        "x-ms-date": "Thu, 05 Mar 2020 21:13:26 GMT",
-        "x-ms-return-client-request-id": "true",
-        "x-ms-version": "2019-10-10"
-=======
+      "RequestMethod": "PUT",
+      "RequestHeaders": {
+        "Authorization": "Sanitized",
+        "Content-Length": "1024",
         "traceparent": "00-77886daa33d0b64994ad6357d1c64f33-aa68a947c05dd041-00",
         "User-Agent": [
           "azsdk-net-Storage.Blobs/12.5.0-dev.20200402.1",
@@ -93,62 +49,33 @@
         "x-ms-date": "Fri, 03 Apr 2020 00:00:24 GMT",
         "x-ms-return-client-request-id": "true",
         "x-ms-version": "2019-12-12"
->>>>>>> 32e373e2
-      },
-      "RequestBody": "5lAOplPK1jd5KFgZor59N6w1XutDdhRz0upt//hHmrzGzED7zwc3ei5bZUlUhXAuX14k3CKz83A8mtRoXdc/Mo6cU9V\u002BgWik/eO85xHKHk16P5\u002BZIr6aEtnQvzQzzx1XGzK7uDGasN32gN4\u002B9wtecXyH7R43phDPAkD8rcIzcS7FZczeD2Yb4I7CoqLfWxvNcU24q\u002BH/H3Ui67XwnQIawg6veZE/f2IVawyPdQNu8KclLzx0e8VNxUZWvCOxKkOMp9\u002BTMOGJjfHrokDUcKpxtPsOy23FpUdJYrNL6MM\u002BZEHJA80j2sDFm6JLidmFeFWc5Qgool7VxgGYSc0uPqQurD7\u002BCmzcTdk6SC/LehxuxOpdrgO7FcHi9DzLi5Hyl1z9Hdybhm3pv5cu7VovCkvlKoXj0JChc5d8HBYvEcJISLHTzV0/0j18dO9sjCdns\u002Bnx5WALD8bMXKpFHmpWua3U5qWpXDztpVdHZlygNOZvFGgtPitiPDjqBnCz\u002BrTTJrtBl6WCvletA0AIw6hqKyfD1QkBKXqCcqpsvlXLOqqjdEChX51B7VYRgDrrWXiQf9pI8CWq0fxAvyT7Ff8B4cmVZU5nycyKgeiz8KlAlhkx3D97g0mF\u002BaNDYaB5RddXEJ9xVvMpKLUOvm489uFT/ykLyjm/hl1/D2urI2gsETwRXN8JzkAlB7OJbcTaSALC8GF3bnudl4pB8UaIfgRN4a0yK5oBSTDo5cKGNhmZpMZo6DMHtaPAdMRVyN35nYmuPIsWqB1owKYwjoi5FmFxp0x/H5XQRSwKcrbVrIFT70g51/mNgvypACiN1ycaB11j4yCRen3z3vZeDDZnkhQk3Z5AgD9n4yVP1h5tQ24F8GpZcchgwXXKRfkDL3bFQW0UaPqI2oce/AD7QaNfhpqHWRzLDiFLxBspdjpFY7OviZSwWdp0fBXjOnXHZYDRar5ee9ZZ\u002BjNMyKTeXmNM2JhMTLcPri3AEtwG59Org16aWAt75\u002BfdVY9gY5A1lR2yl2HcexjJwbyRnmn6UxJgoURFRAZY0PGwbvcnrkqciny\u002BVFBxzwhG0ZZP6kh\u002B4wF9AMJM8FEXWcZwKwwhoRNx9BPsPP/B7tE8/3NwCeaoMov1qq2IUJorp/qKAaP7JDCC3vU1kacCuxLwD/DeplDfx/mALPZl6KR4wZUEN\u002BwuQNpC7SvxcqDk8u\u002Bbl0CqTACqqzqqe/g5HfVQvdAS/oQlws8Vm7kl7VRZnDkHyVFjznSUWoyyg8XiCdA2obXP0vRrdtRxlLBHhL3lUN\u002B\u002BMlOj7O5bfaP4cj8KMpLp70yeiclEm1N98jnDTdXOzTLmI9Z8krTGdFVRcwOVZ2EeXZVxRscVeZf/JQ==",
-      "StatusCode": 201,
-      "ResponseHeaders": {
-        "Content-Length": "0",
-        "Content-MD5": "fEl916NO5loNVYBdtiqiTw==",
-<<<<<<< HEAD
-        "Date": "Thu, 05 Mar 2020 21:13:26 GMT",
-        "ETag": "\u00220x8D7C14A0BF2312D\u0022",
-        "Last-Modified": "Thu, 05 Mar 2020 21:13:26 GMT",
-=======
+      },
+      "RequestBody": "5lAOplPK1jd5KFgZor59N6w1XutDdhRz0upt//hHmrzGzED7zwc3ei5bZUlUhXAuX14k3CKz83A8mtRoXdc/Mo6cU9V\u002BgWik/eO85xHKHk16P5\u002BZIr6aEtnQvzQzzx1XGzK7uDGasN32gN4\u002B9wtecXyH7R43phDPAkD8rcIzcS7FZczeD2Yb4I7CoqLfWxvNcU24q\u002BH/H3Ui67XwnQIawg6veZE/f2IVawyPdQNu8KclLzx0e8VNxUZWvCOxKkOMp9\u002BTMOGJjfHrokDUcKpxtPsOy23FpUdJYrNL6MM\u002BZEHJA80j2sDFm6JLidmFeFWc5Qgool7VxgGYSc0uPqQurD7\u002BCmzcTdk6SC/LehxuxOpdrgO7FcHi9DzLi5Hyl1z9Hdybhm3pv5cu7VovCkvlKoXj0JChc5d8HBYvEcJISLHTzV0/0j18dO9sjCdns\u002Bnx5WALD8bMXKpFHmpWua3U5qWpXDztpVdHZlygNOZvFGgtPitiPDjqBnCz\u002BrTTJrtBl6WCvletA0AIw6hqKyfD1QkBKXqCcqpsvlXLOqqjdEChX51B7VYRgDrrWXiQf9pI8CWq0fxAvyT7Ff8B4cmVZU5nycyKgeiz8KlAlhkx3D97g0mF\u002BaNDYaB5RddXEJ9xVvMpKLUOvm489uFT/ykLyjm/hl1/D2urI2gsETwRXN8JzkAlB7OJbcTaSALC8GF3bnudl4pB8UaIfgRN4a0yK5oBSTDo5cKGNhmZpMZo6DMHtaPAdMRVyN35nYmuPIsWqB1owKYwjoi5FmFxp0x/H5XQRSwKcrbVrIFT70g51/mNgvypACiN1ycaB11j4yCRen3z3vZeDDZnkhQk3Z5AgD9n4yVP1h5tQ24F8GpZcchgwXXKRfkDL3bFQW0UaPqI2oce/AD7QaNfhpqHWRzLDiFLxBspdjpFY7OviZSwWdp0fBXjOnXHZYDRar5ee9ZZ\u002BjNMyKTeXmNM2JhMTLcPri3AEtwG59Org16aWAt75\u002BfdVY9gY5A1lR2yl2HcexjJwbyRnmn6UxJgoURFRAZY0PGwbvcnrkqciny\u002BVFBxzwhG0ZZP6kh\u002B4wF9AMJM8FEXWcZwKwwhoRNx9BPsPP/B7tE8/3NwCeaoMov1qq2IUJorp/qKAaP7JDCC3vU1kacCuxLwD/DeplDfx/mALPZl6KR4wZUEN\u002BwuQNpC7SvxcqDk8u\u002Bbl0CqTACqqzqqe/g5HfVQvdAS/oQlws8Vm7kl7VRZnDkHyVFjznSUWoyyg8XiCdA2obXP0vRrdtRxlLBHhL3lUN\u002B\u002BMlOj7O5bfaP4cj8KMpLp70yeiclEm1N98jnDTdXOzTLmI9Z8krTGdFVRcwOVZ2EeXZVxRscVeZf/JQ==",
+      "StatusCode": 201,
+      "ResponseHeaders": {
+        "Content-Length": "0",
+        "Content-MD5": "fEl916NO5loNVYBdtiqiTw==",
         "Date": "Fri, 03 Apr 2020 00:00:23 GMT",
         "ETag": "\u00220x8D7D7620234C3AA\u0022",
         "Last-Modified": "Fri, 03 Apr 2020 00:00:23 GMT",
->>>>>>> 32e373e2
         "Server": [
           "Windows-Azure-Blob/1.0",
           "Microsoft-HTTPAPI/2.0"
         ],
         "x-ms-client-request-id": "4f28f373-8be8-a5d7-ef40-5c866bd0aa3f",
         "x-ms-content-crc64": "kaaAtX9PLoM=",
-<<<<<<< HEAD
-        "x-ms-request-id": "64e3066d-b01e-0003-3e32-f3735f000000",
-        "x-ms-request-server-encrypted": "true",
-        "x-ms-version": "2019-10-10"
-=======
         "x-ms-request-id": "c8626860-901e-002b-1d4a-09cd6c000000",
         "x-ms-request-server-encrypted": "true",
         "x-ms-version": "2019-12-12"
->>>>>>> 32e373e2
-      },
-      "ResponseBody": []
-    },
-    {
-<<<<<<< HEAD
-      "RequestUri": "https://seanstagetest.blob.core.windows.net/test-container-94d491c6-a67f-cae6-145a-c0a3f1d65585/bar",
-=======
+      },
+      "ResponseBody": []
+    },
+    {
       "RequestUri": "https://seanmcccanary.blob.core.windows.net/test-container-94d491c6-a67f-cae6-145a-c0a3f1d65585/bar",
->>>>>>> 32e373e2
-      "RequestMethod": "PUT",
-      "RequestHeaders": {
-        "Authorization": "Sanitized",
-        "Content-Length": "1024",
-<<<<<<< HEAD
-        "traceparent": "00-0076450484eb84418e8113f5df1f7b41-b275fa885a60924c-00",
-        "User-Agent": [
-          "azsdk-net-Storage.Blobs/12.4.0-dev.20200305.1",
-          "(.NET Core 4.6.28325.01; Microsoft Windows 10.0.18363 )"
-        ],
-        "x-ms-blob-type": "BlockBlob",
-        "x-ms-client-request-id": "85a1b26e-af6e-6f3d-ddf1-3f8dcc1ea053",
-        "x-ms-date": "Thu, 05 Mar 2020 21:13:26 GMT",
-        "x-ms-return-client-request-id": "true",
-        "x-ms-version": "2019-10-10"
-=======
+      "RequestMethod": "PUT",
+      "RequestHeaders": {
+        "Authorization": "Sanitized",
+        "Content-Length": "1024",
         "traceparent": "00-d5a085adc170924c84b3cb88cc673020-e7f98fcdff06ea49-00",
         "User-Agent": [
           "azsdk-net-Storage.Blobs/12.5.0-dev.20200402.1",
@@ -159,567 +86,311 @@
         "x-ms-date": "Fri, 03 Apr 2020 00:00:24 GMT",
         "x-ms-return-client-request-id": "true",
         "x-ms-version": "2019-12-12"
->>>>>>> 32e373e2
-      },
-      "RequestBody": "5lAOplPK1jd5KFgZor59N6w1XutDdhRz0upt//hHmrzGzED7zwc3ei5bZUlUhXAuX14k3CKz83A8mtRoXdc/Mo6cU9V\u002BgWik/eO85xHKHk16P5\u002BZIr6aEtnQvzQzzx1XGzK7uDGasN32gN4\u002B9wtecXyH7R43phDPAkD8rcIzcS7FZczeD2Yb4I7CoqLfWxvNcU24q\u002BH/H3Ui67XwnQIawg6veZE/f2IVawyPdQNu8KclLzx0e8VNxUZWvCOxKkOMp9\u002BTMOGJjfHrokDUcKpxtPsOy23FpUdJYrNL6MM\u002BZEHJA80j2sDFm6JLidmFeFWc5Qgool7VxgGYSc0uPqQurD7\u002BCmzcTdk6SC/LehxuxOpdrgO7FcHi9DzLi5Hyl1z9Hdybhm3pv5cu7VovCkvlKoXj0JChc5d8HBYvEcJISLHTzV0/0j18dO9sjCdns\u002Bnx5WALD8bMXKpFHmpWua3U5qWpXDztpVdHZlygNOZvFGgtPitiPDjqBnCz\u002BrTTJrtBl6WCvletA0AIw6hqKyfD1QkBKXqCcqpsvlXLOqqjdEChX51B7VYRgDrrWXiQf9pI8CWq0fxAvyT7Ff8B4cmVZU5nycyKgeiz8KlAlhkx3D97g0mF\u002BaNDYaB5RddXEJ9xVvMpKLUOvm489uFT/ykLyjm/hl1/D2urI2gsETwRXN8JzkAlB7OJbcTaSALC8GF3bnudl4pB8UaIfgRN4a0yK5oBSTDo5cKGNhmZpMZo6DMHtaPAdMRVyN35nYmuPIsWqB1owKYwjoi5FmFxp0x/H5XQRSwKcrbVrIFT70g51/mNgvypACiN1ycaB11j4yCRen3z3vZeDDZnkhQk3Z5AgD9n4yVP1h5tQ24F8GpZcchgwXXKRfkDL3bFQW0UaPqI2oce/AD7QaNfhpqHWRzLDiFLxBspdjpFY7OviZSwWdp0fBXjOnXHZYDRar5ee9ZZ\u002BjNMyKTeXmNM2JhMTLcPri3AEtwG59Org16aWAt75\u002BfdVY9gY5A1lR2yl2HcexjJwbyRnmn6UxJgoURFRAZY0PGwbvcnrkqciny\u002BVFBxzwhG0ZZP6kh\u002B4wF9AMJM8FEXWcZwKwwhoRNx9BPsPP/B7tE8/3NwCeaoMov1qq2IUJorp/qKAaP7JDCC3vU1kacCuxLwD/DeplDfx/mALPZl6KR4wZUEN\u002BwuQNpC7SvxcqDk8u\u002Bbl0CqTACqqzqqe/g5HfVQvdAS/oQlws8Vm7kl7VRZnDkHyVFjznSUWoyyg8XiCdA2obXP0vRrdtRxlLBHhL3lUN\u002B\u002BMlOj7O5bfaP4cj8KMpLp70yeiclEm1N98jnDTdXOzTLmI9Z8krTGdFVRcwOVZ2EeXZVxRscVeZf/JQ==",
-      "StatusCode": 201,
-      "ResponseHeaders": {
-        "Content-Length": "0",
-        "Content-MD5": "fEl916NO5loNVYBdtiqiTw==",
-<<<<<<< HEAD
-        "Date": "Thu, 05 Mar 2020 21:13:26 GMT",
-        "ETag": "\u00220x8D7C14A0BFE6641\u0022",
-        "Last-Modified": "Thu, 05 Mar 2020 21:13:26 GMT",
-=======
+      },
+      "RequestBody": "5lAOplPK1jd5KFgZor59N6w1XutDdhRz0upt//hHmrzGzED7zwc3ei5bZUlUhXAuX14k3CKz83A8mtRoXdc/Mo6cU9V\u002BgWik/eO85xHKHk16P5\u002BZIr6aEtnQvzQzzx1XGzK7uDGasN32gN4\u002B9wtecXyH7R43phDPAkD8rcIzcS7FZczeD2Yb4I7CoqLfWxvNcU24q\u002BH/H3Ui67XwnQIawg6veZE/f2IVawyPdQNu8KclLzx0e8VNxUZWvCOxKkOMp9\u002BTMOGJjfHrokDUcKpxtPsOy23FpUdJYrNL6MM\u002BZEHJA80j2sDFm6JLidmFeFWc5Qgool7VxgGYSc0uPqQurD7\u002BCmzcTdk6SC/LehxuxOpdrgO7FcHi9DzLi5Hyl1z9Hdybhm3pv5cu7VovCkvlKoXj0JChc5d8HBYvEcJISLHTzV0/0j18dO9sjCdns\u002Bnx5WALD8bMXKpFHmpWua3U5qWpXDztpVdHZlygNOZvFGgtPitiPDjqBnCz\u002BrTTJrtBl6WCvletA0AIw6hqKyfD1QkBKXqCcqpsvlXLOqqjdEChX51B7VYRgDrrWXiQf9pI8CWq0fxAvyT7Ff8B4cmVZU5nycyKgeiz8KlAlhkx3D97g0mF\u002BaNDYaB5RddXEJ9xVvMpKLUOvm489uFT/ykLyjm/hl1/D2urI2gsETwRXN8JzkAlB7OJbcTaSALC8GF3bnudl4pB8UaIfgRN4a0yK5oBSTDo5cKGNhmZpMZo6DMHtaPAdMRVyN35nYmuPIsWqB1owKYwjoi5FmFxp0x/H5XQRSwKcrbVrIFT70g51/mNgvypACiN1ycaB11j4yCRen3z3vZeDDZnkhQk3Z5AgD9n4yVP1h5tQ24F8GpZcchgwXXKRfkDL3bFQW0UaPqI2oce/AD7QaNfhpqHWRzLDiFLxBspdjpFY7OviZSwWdp0fBXjOnXHZYDRar5ee9ZZ\u002BjNMyKTeXmNM2JhMTLcPri3AEtwG59Org16aWAt75\u002BfdVY9gY5A1lR2yl2HcexjJwbyRnmn6UxJgoURFRAZY0PGwbvcnrkqciny\u002BVFBxzwhG0ZZP6kh\u002B4wF9AMJM8FEXWcZwKwwhoRNx9BPsPP/B7tE8/3NwCeaoMov1qq2IUJorp/qKAaP7JDCC3vU1kacCuxLwD/DeplDfx/mALPZl6KR4wZUEN\u002BwuQNpC7SvxcqDk8u\u002Bbl0CqTACqqzqqe/g5HfVQvdAS/oQlws8Vm7kl7VRZnDkHyVFjznSUWoyyg8XiCdA2obXP0vRrdtRxlLBHhL3lUN\u002B\u002BMlOj7O5bfaP4cj8KMpLp70yeiclEm1N98jnDTdXOzTLmI9Z8krTGdFVRcwOVZ2EeXZVxRscVeZf/JQ==",
+      "StatusCode": 201,
+      "ResponseHeaders": {
+        "Content-Length": "0",
+        "Content-MD5": "fEl916NO5loNVYBdtiqiTw==",
         "Date": "Fri, 03 Apr 2020 00:00:23 GMT",
         "ETag": "\u00220x8D7D76202420C86\u0022",
         "Last-Modified": "Fri, 03 Apr 2020 00:00:24 GMT",
->>>>>>> 32e373e2
         "Server": [
           "Windows-Azure-Blob/1.0",
           "Microsoft-HTTPAPI/2.0"
         ],
         "x-ms-client-request-id": "85a1b26e-af6e-6f3d-ddf1-3f8dcc1ea053",
         "x-ms-content-crc64": "kaaAtX9PLoM=",
-<<<<<<< HEAD
-        "x-ms-request-id": "64e3066e-b01e-0003-3f32-f3735f000000",
-        "x-ms-request-server-encrypted": "true",
-        "x-ms-version": "2019-10-10"
-=======
         "x-ms-request-id": "c862687b-901e-002b-354a-09cd6c000000",
         "x-ms-request-server-encrypted": "true",
         "x-ms-version": "2019-12-12"
->>>>>>> 32e373e2
-      },
-      "ResponseBody": []
-    },
-    {
-<<<<<<< HEAD
-      "RequestUri": "https://seanstagetest.blob.core.windows.net/test-container-94d491c6-a67f-cae6-145a-c0a3f1d65585/baz",
-=======
+      },
+      "ResponseBody": []
+    },
+    {
       "RequestUri": "https://seanmcccanary.blob.core.windows.net/test-container-94d491c6-a67f-cae6-145a-c0a3f1d65585/baz",
->>>>>>> 32e373e2
-      "RequestMethod": "PUT",
-      "RequestHeaders": {
-        "Authorization": "Sanitized",
-        "Content-Length": "1024",
-<<<<<<< HEAD
-        "traceparent": "00-67ace1116dd19d4287a0102efe354567-e622f642e6ec5640-00",
-        "User-Agent": [
-          "azsdk-net-Storage.Blobs/12.4.0-dev.20200305.1",
-          "(.NET Core 4.6.28325.01; Microsoft Windows 10.0.18363 )"
+      "RequestMethod": "PUT",
+      "RequestHeaders": {
+        "Authorization": "Sanitized",
+        "Content-Length": "1024",
+        "traceparent": "00-92bf9bd0b5386a41addf59374ad7cf7d-54013b6df3f07845-00",
+        "User-Agent": [
+          "azsdk-net-Storage.Blobs/12.5.0-dev.20200402.1",
+          "(.NET Core 4.6.28325.01; Microsoft Windows 10.0.18362 )"
         ],
         "x-ms-blob-type": "BlockBlob",
         "x-ms-client-request-id": "b8188307-242e-cdd0-2e4a-34ebe6f57c40",
-        "x-ms-date": "Thu, 05 Mar 2020 21:13:27 GMT",
-        "x-ms-return-client-request-id": "true",
-        "x-ms-version": "2019-10-10"
-=======
-        "traceparent": "00-92bf9bd0b5386a41addf59374ad7cf7d-54013b6df3f07845-00",
-        "User-Agent": [
-          "azsdk-net-Storage.Blobs/12.5.0-dev.20200402.1",
-          "(.NET Core 4.6.28325.01; Microsoft Windows 10.0.18362 )"
-        ],
-        "x-ms-blob-type": "BlockBlob",
+        "x-ms-date": "Fri, 03 Apr 2020 00:00:25 GMT",
+        "x-ms-return-client-request-id": "true",
+        "x-ms-version": "2019-12-12"
+      },
+      "RequestBody": "5lAOplPK1jd5KFgZor59N6w1XutDdhRz0upt//hHmrzGzED7zwc3ei5bZUlUhXAuX14k3CKz83A8mtRoXdc/Mo6cU9V\u002BgWik/eO85xHKHk16P5\u002BZIr6aEtnQvzQzzx1XGzK7uDGasN32gN4\u002B9wtecXyH7R43phDPAkD8rcIzcS7FZczeD2Yb4I7CoqLfWxvNcU24q\u002BH/H3Ui67XwnQIawg6veZE/f2IVawyPdQNu8KclLzx0e8VNxUZWvCOxKkOMp9\u002BTMOGJjfHrokDUcKpxtPsOy23FpUdJYrNL6MM\u002BZEHJA80j2sDFm6JLidmFeFWc5Qgool7VxgGYSc0uPqQurD7\u002BCmzcTdk6SC/LehxuxOpdrgO7FcHi9DzLi5Hyl1z9Hdybhm3pv5cu7VovCkvlKoXj0JChc5d8HBYvEcJISLHTzV0/0j18dO9sjCdns\u002Bnx5WALD8bMXKpFHmpWua3U5qWpXDztpVdHZlygNOZvFGgtPitiPDjqBnCz\u002BrTTJrtBl6WCvletA0AIw6hqKyfD1QkBKXqCcqpsvlXLOqqjdEChX51B7VYRgDrrWXiQf9pI8CWq0fxAvyT7Ff8B4cmVZU5nycyKgeiz8KlAlhkx3D97g0mF\u002BaNDYaB5RddXEJ9xVvMpKLUOvm489uFT/ykLyjm/hl1/D2urI2gsETwRXN8JzkAlB7OJbcTaSALC8GF3bnudl4pB8UaIfgRN4a0yK5oBSTDo5cKGNhmZpMZo6DMHtaPAdMRVyN35nYmuPIsWqB1owKYwjoi5FmFxp0x/H5XQRSwKcrbVrIFT70g51/mNgvypACiN1ycaB11j4yCRen3z3vZeDDZnkhQk3Z5AgD9n4yVP1h5tQ24F8GpZcchgwXXKRfkDL3bFQW0UaPqI2oce/AD7QaNfhpqHWRzLDiFLxBspdjpFY7OviZSwWdp0fBXjOnXHZYDRar5ee9ZZ\u002BjNMyKTeXmNM2JhMTLcPri3AEtwG59Org16aWAt75\u002BfdVY9gY5A1lR2yl2HcexjJwbyRnmn6UxJgoURFRAZY0PGwbvcnrkqciny\u002BVFBxzwhG0ZZP6kh\u002B4wF9AMJM8FEXWcZwKwwhoRNx9BPsPP/B7tE8/3NwCeaoMov1qq2IUJorp/qKAaP7JDCC3vU1kacCuxLwD/DeplDfx/mALPZl6KR4wZUEN\u002BwuQNpC7SvxcqDk8u\u002Bbl0CqTACqqzqqe/g5HfVQvdAS/oQlws8Vm7kl7VRZnDkHyVFjznSUWoyyg8XiCdA2obXP0vRrdtRxlLBHhL3lUN\u002B\u002BMlOj7O5bfaP4cj8KMpLp70yeiclEm1N98jnDTdXOzTLmI9Z8krTGdFVRcwOVZ2EeXZVxRscVeZf/JQ==",
+      "StatusCode": 201,
+      "ResponseHeaders": {
+        "Content-Length": "0",
+        "Content-MD5": "fEl916NO5loNVYBdtiqiTw==",
+        "Date": "Fri, 03 Apr 2020 00:00:23 GMT",
+        "ETag": "\u00220x8D7D762024F2E46\u0022",
+        "Last-Modified": "Fri, 03 Apr 2020 00:00:24 GMT",
+        "Server": [
+          "Windows-Azure-Blob/1.0",
+          "Microsoft-HTTPAPI/2.0"
+        ],
         "x-ms-client-request-id": "b8188307-242e-cdd0-2e4a-34ebe6f57c40",
-        "x-ms-date": "Fri, 03 Apr 2020 00:00:25 GMT",
-        "x-ms-return-client-request-id": "true",
-        "x-ms-version": "2019-12-12"
->>>>>>> 32e373e2
-      },
-      "RequestBody": "5lAOplPK1jd5KFgZor59N6w1XutDdhRz0upt//hHmrzGzED7zwc3ei5bZUlUhXAuX14k3CKz83A8mtRoXdc/Mo6cU9V\u002BgWik/eO85xHKHk16P5\u002BZIr6aEtnQvzQzzx1XGzK7uDGasN32gN4\u002B9wtecXyH7R43phDPAkD8rcIzcS7FZczeD2Yb4I7CoqLfWxvNcU24q\u002BH/H3Ui67XwnQIawg6veZE/f2IVawyPdQNu8KclLzx0e8VNxUZWvCOxKkOMp9\u002BTMOGJjfHrokDUcKpxtPsOy23FpUdJYrNL6MM\u002BZEHJA80j2sDFm6JLidmFeFWc5Qgool7VxgGYSc0uPqQurD7\u002BCmzcTdk6SC/LehxuxOpdrgO7FcHi9DzLi5Hyl1z9Hdybhm3pv5cu7VovCkvlKoXj0JChc5d8HBYvEcJISLHTzV0/0j18dO9sjCdns\u002Bnx5WALD8bMXKpFHmpWua3U5qWpXDztpVdHZlygNOZvFGgtPitiPDjqBnCz\u002BrTTJrtBl6WCvletA0AIw6hqKyfD1QkBKXqCcqpsvlXLOqqjdEChX51B7VYRgDrrWXiQf9pI8CWq0fxAvyT7Ff8B4cmVZU5nycyKgeiz8KlAlhkx3D97g0mF\u002BaNDYaB5RddXEJ9xVvMpKLUOvm489uFT/ykLyjm/hl1/D2urI2gsETwRXN8JzkAlB7OJbcTaSALC8GF3bnudl4pB8UaIfgRN4a0yK5oBSTDo5cKGNhmZpMZo6DMHtaPAdMRVyN35nYmuPIsWqB1owKYwjoi5FmFxp0x/H5XQRSwKcrbVrIFT70g51/mNgvypACiN1ycaB11j4yCRen3z3vZeDDZnkhQk3Z5AgD9n4yVP1h5tQ24F8GpZcchgwXXKRfkDL3bFQW0UaPqI2oce/AD7QaNfhpqHWRzLDiFLxBspdjpFY7OviZSwWdp0fBXjOnXHZYDRar5ee9ZZ\u002BjNMyKTeXmNM2JhMTLcPri3AEtwG59Org16aWAt75\u002BfdVY9gY5A1lR2yl2HcexjJwbyRnmn6UxJgoURFRAZY0PGwbvcnrkqciny\u002BVFBxzwhG0ZZP6kh\u002B4wF9AMJM8FEXWcZwKwwhoRNx9BPsPP/B7tE8/3NwCeaoMov1qq2IUJorp/qKAaP7JDCC3vU1kacCuxLwD/DeplDfx/mALPZl6KR4wZUEN\u002BwuQNpC7SvxcqDk8u\u002Bbl0CqTACqqzqqe/g5HfVQvdAS/oQlws8Vm7kl7VRZnDkHyVFjznSUWoyyg8XiCdA2obXP0vRrdtRxlLBHhL3lUN\u002B\u002BMlOj7O5bfaP4cj8KMpLp70yeiclEm1N98jnDTdXOzTLmI9Z8krTGdFVRcwOVZ2EeXZVxRscVeZf/JQ==",
-      "StatusCode": 201,
-      "ResponseHeaders": {
-        "Content-Length": "0",
-        "Content-MD5": "fEl916NO5loNVYBdtiqiTw==",
-<<<<<<< HEAD
-        "Date": "Thu, 05 Mar 2020 21:13:26 GMT",
-        "ETag": "\u00220x8D7C14A0C0B11CB\u0022",
-        "Last-Modified": "Thu, 05 Mar 2020 21:13:27 GMT",
-=======
-        "Date": "Fri, 03 Apr 2020 00:00:23 GMT",
-        "ETag": "\u00220x8D7D762024F2E46\u0022",
-        "Last-Modified": "Fri, 03 Apr 2020 00:00:24 GMT",
->>>>>>> 32e373e2
-        "Server": [
-          "Windows-Azure-Blob/1.0",
-          "Microsoft-HTTPAPI/2.0"
-        ],
-        "x-ms-client-request-id": "b8188307-242e-cdd0-2e4a-34ebe6f57c40",
-        "x-ms-content-crc64": "kaaAtX9PLoM=",
-<<<<<<< HEAD
-        "x-ms-request-id": "64e30670-b01e-0003-4032-f3735f000000",
-        "x-ms-request-server-encrypted": "true",
-        "x-ms-version": "2019-10-10"
-=======
+        "x-ms-content-crc64": "kaaAtX9PLoM=",
         "x-ms-request-id": "c8626890-901e-002b-474a-09cd6c000000",
         "x-ms-request-server-encrypted": "true",
         "x-ms-version": "2019-12-12"
->>>>>>> 32e373e2
-      },
-      "ResponseBody": []
-    },
-    {
-<<<<<<< HEAD
-      "RequestUri": "https://seanstagetest.blob.core.windows.net/test-container-94d491c6-a67f-cae6-145a-c0a3f1d65585/foo/foo",
-=======
+      },
+      "ResponseBody": []
+    },
+    {
       "RequestUri": "https://seanmcccanary.blob.core.windows.net/test-container-94d491c6-a67f-cae6-145a-c0a3f1d65585/foo/foo",
->>>>>>> 32e373e2
-      "RequestMethod": "PUT",
-      "RequestHeaders": {
-        "Authorization": "Sanitized",
-        "Content-Length": "1024",
-<<<<<<< HEAD
-        "traceparent": "00-0964ab42c4fcd4448933593a16d373f4-236e4fed06bb6d43-00",
-        "User-Agent": [
-          "azsdk-net-Storage.Blobs/12.4.0-dev.20200305.1",
-          "(.NET Core 4.6.28325.01; Microsoft Windows 10.0.18363 )"
+      "RequestMethod": "PUT",
+      "RequestHeaders": {
+        "Authorization": "Sanitized",
+        "Content-Length": "1024",
+        "traceparent": "00-4f34cac29c10f843a8b9ebfd01191042-ebf75bf7d226a74d-00",
+        "User-Agent": [
+          "azsdk-net-Storage.Blobs/12.5.0-dev.20200402.1",
+          "(.NET Core 4.6.28325.01; Microsoft Windows 10.0.18362 )"
         ],
         "x-ms-blob-type": "BlockBlob",
         "x-ms-client-request-id": "498641ae-e806-4025-ac22-c094924d677a",
-        "x-ms-date": "Thu, 05 Mar 2020 21:13:27 GMT",
-        "x-ms-return-client-request-id": "true",
-        "x-ms-version": "2019-10-10"
-=======
-        "traceparent": "00-4f34cac29c10f843a8b9ebfd01191042-ebf75bf7d226a74d-00",
-        "User-Agent": [
-          "azsdk-net-Storage.Blobs/12.5.0-dev.20200402.1",
-          "(.NET Core 4.6.28325.01; Microsoft Windows 10.0.18362 )"
-        ],
-        "x-ms-blob-type": "BlockBlob",
+        "x-ms-date": "Fri, 03 Apr 2020 00:00:25 GMT",
+        "x-ms-return-client-request-id": "true",
+        "x-ms-version": "2019-12-12"
+      },
+      "RequestBody": "5lAOplPK1jd5KFgZor59N6w1XutDdhRz0upt//hHmrzGzED7zwc3ei5bZUlUhXAuX14k3CKz83A8mtRoXdc/Mo6cU9V\u002BgWik/eO85xHKHk16P5\u002BZIr6aEtnQvzQzzx1XGzK7uDGasN32gN4\u002B9wtecXyH7R43phDPAkD8rcIzcS7FZczeD2Yb4I7CoqLfWxvNcU24q\u002BH/H3Ui67XwnQIawg6veZE/f2IVawyPdQNu8KclLzx0e8VNxUZWvCOxKkOMp9\u002BTMOGJjfHrokDUcKpxtPsOy23FpUdJYrNL6MM\u002BZEHJA80j2sDFm6JLidmFeFWc5Qgool7VxgGYSc0uPqQurD7\u002BCmzcTdk6SC/LehxuxOpdrgO7FcHi9DzLi5Hyl1z9Hdybhm3pv5cu7VovCkvlKoXj0JChc5d8HBYvEcJISLHTzV0/0j18dO9sjCdns\u002Bnx5WALD8bMXKpFHmpWua3U5qWpXDztpVdHZlygNOZvFGgtPitiPDjqBnCz\u002BrTTJrtBl6WCvletA0AIw6hqKyfD1QkBKXqCcqpsvlXLOqqjdEChX51B7VYRgDrrWXiQf9pI8CWq0fxAvyT7Ff8B4cmVZU5nycyKgeiz8KlAlhkx3D97g0mF\u002BaNDYaB5RddXEJ9xVvMpKLUOvm489uFT/ykLyjm/hl1/D2urI2gsETwRXN8JzkAlB7OJbcTaSALC8GF3bnudl4pB8UaIfgRN4a0yK5oBSTDo5cKGNhmZpMZo6DMHtaPAdMRVyN35nYmuPIsWqB1owKYwjoi5FmFxp0x/H5XQRSwKcrbVrIFT70g51/mNgvypACiN1ycaB11j4yCRen3z3vZeDDZnkhQk3Z5AgD9n4yVP1h5tQ24F8GpZcchgwXXKRfkDL3bFQW0UaPqI2oce/AD7QaNfhpqHWRzLDiFLxBspdjpFY7OviZSwWdp0fBXjOnXHZYDRar5ee9ZZ\u002BjNMyKTeXmNM2JhMTLcPri3AEtwG59Org16aWAt75\u002BfdVY9gY5A1lR2yl2HcexjJwbyRnmn6UxJgoURFRAZY0PGwbvcnrkqciny\u002BVFBxzwhG0ZZP6kh\u002B4wF9AMJM8FEXWcZwKwwhoRNx9BPsPP/B7tE8/3NwCeaoMov1qq2IUJorp/qKAaP7JDCC3vU1kacCuxLwD/DeplDfx/mALPZl6KR4wZUEN\u002BwuQNpC7SvxcqDk8u\u002Bbl0CqTACqqzqqe/g5HfVQvdAS/oQlws8Vm7kl7VRZnDkHyVFjznSUWoyyg8XiCdA2obXP0vRrdtRxlLBHhL3lUN\u002B\u002BMlOj7O5bfaP4cj8KMpLp70yeiclEm1N98jnDTdXOzTLmI9Z8krTGdFVRcwOVZ2EeXZVxRscVeZf/JQ==",
+      "StatusCode": 201,
+      "ResponseHeaders": {
+        "Content-Length": "0",
+        "Content-MD5": "fEl916NO5loNVYBdtiqiTw==",
+        "Date": "Fri, 03 Apr 2020 00:00:23 GMT",
+        "ETag": "\u00220x8D7D762025C771E\u0022",
+        "Last-Modified": "Fri, 03 Apr 2020 00:00:24 GMT",
+        "Server": [
+          "Windows-Azure-Blob/1.0",
+          "Microsoft-HTTPAPI/2.0"
+        ],
         "x-ms-client-request-id": "498641ae-e806-4025-ac22-c094924d677a",
-        "x-ms-date": "Fri, 03 Apr 2020 00:00:25 GMT",
-        "x-ms-return-client-request-id": "true",
-        "x-ms-version": "2019-12-12"
->>>>>>> 32e373e2
-      },
-      "RequestBody": "5lAOplPK1jd5KFgZor59N6w1XutDdhRz0upt//hHmrzGzED7zwc3ei5bZUlUhXAuX14k3CKz83A8mtRoXdc/Mo6cU9V\u002BgWik/eO85xHKHk16P5\u002BZIr6aEtnQvzQzzx1XGzK7uDGasN32gN4\u002B9wtecXyH7R43phDPAkD8rcIzcS7FZczeD2Yb4I7CoqLfWxvNcU24q\u002BH/H3Ui67XwnQIawg6veZE/f2IVawyPdQNu8KclLzx0e8VNxUZWvCOxKkOMp9\u002BTMOGJjfHrokDUcKpxtPsOy23FpUdJYrNL6MM\u002BZEHJA80j2sDFm6JLidmFeFWc5Qgool7VxgGYSc0uPqQurD7\u002BCmzcTdk6SC/LehxuxOpdrgO7FcHi9DzLi5Hyl1z9Hdybhm3pv5cu7VovCkvlKoXj0JChc5d8HBYvEcJISLHTzV0/0j18dO9sjCdns\u002Bnx5WALD8bMXKpFHmpWua3U5qWpXDztpVdHZlygNOZvFGgtPitiPDjqBnCz\u002BrTTJrtBl6WCvletA0AIw6hqKyfD1QkBKXqCcqpsvlXLOqqjdEChX51B7VYRgDrrWXiQf9pI8CWq0fxAvyT7Ff8B4cmVZU5nycyKgeiz8KlAlhkx3D97g0mF\u002BaNDYaB5RddXEJ9xVvMpKLUOvm489uFT/ykLyjm/hl1/D2urI2gsETwRXN8JzkAlB7OJbcTaSALC8GF3bnudl4pB8UaIfgRN4a0yK5oBSTDo5cKGNhmZpMZo6DMHtaPAdMRVyN35nYmuPIsWqB1owKYwjoi5FmFxp0x/H5XQRSwKcrbVrIFT70g51/mNgvypACiN1ycaB11j4yCRen3z3vZeDDZnkhQk3Z5AgD9n4yVP1h5tQ24F8GpZcchgwXXKRfkDL3bFQW0UaPqI2oce/AD7QaNfhpqHWRzLDiFLxBspdjpFY7OviZSwWdp0fBXjOnXHZYDRar5ee9ZZ\u002BjNMyKTeXmNM2JhMTLcPri3AEtwG59Org16aWAt75\u002BfdVY9gY5A1lR2yl2HcexjJwbyRnmn6UxJgoURFRAZY0PGwbvcnrkqciny\u002BVFBxzwhG0ZZP6kh\u002B4wF9AMJM8FEXWcZwKwwhoRNx9BPsPP/B7tE8/3NwCeaoMov1qq2IUJorp/qKAaP7JDCC3vU1kacCuxLwD/DeplDfx/mALPZl6KR4wZUEN\u002BwuQNpC7SvxcqDk8u\u002Bbl0CqTACqqzqqe/g5HfVQvdAS/oQlws8Vm7kl7VRZnDkHyVFjznSUWoyyg8XiCdA2obXP0vRrdtRxlLBHhL3lUN\u002B\u002BMlOj7O5bfaP4cj8KMpLp70yeiclEm1N98jnDTdXOzTLmI9Z8krTGdFVRcwOVZ2EeXZVxRscVeZf/JQ==",
-      "StatusCode": 201,
-      "ResponseHeaders": {
-        "Content-Length": "0",
-        "Content-MD5": "fEl916NO5loNVYBdtiqiTw==",
-<<<<<<< HEAD
-        "Date": "Thu, 05 Mar 2020 21:13:27 GMT",
-        "ETag": "\u00220x8D7C14A0C179399\u0022",
-        "Last-Modified": "Thu, 05 Mar 2020 21:13:27 GMT",
-=======
-        "Date": "Fri, 03 Apr 2020 00:00:23 GMT",
-        "ETag": "\u00220x8D7D762025C771E\u0022",
-        "Last-Modified": "Fri, 03 Apr 2020 00:00:24 GMT",
->>>>>>> 32e373e2
-        "Server": [
-          "Windows-Azure-Blob/1.0",
-          "Microsoft-HTTPAPI/2.0"
-        ],
-        "x-ms-client-request-id": "498641ae-e806-4025-ac22-c094924d677a",
-        "x-ms-content-crc64": "kaaAtX9PLoM=",
-<<<<<<< HEAD
-        "x-ms-request-id": "64e30671-b01e-0003-4132-f3735f000000",
-        "x-ms-request-server-encrypted": "true",
-        "x-ms-version": "2019-10-10"
-=======
+        "x-ms-content-crc64": "kaaAtX9PLoM=",
         "x-ms-request-id": "c86268a9-901e-002b-5f4a-09cd6c000000",
         "x-ms-request-server-encrypted": "true",
         "x-ms-version": "2019-12-12"
->>>>>>> 32e373e2
-      },
-      "ResponseBody": []
-    },
-    {
-<<<<<<< HEAD
-      "RequestUri": "https://seanstagetest.blob.core.windows.net/test-container-94d491c6-a67f-cae6-145a-c0a3f1d65585/foo/bar",
-=======
+      },
+      "ResponseBody": []
+    },
+    {
       "RequestUri": "https://seanmcccanary.blob.core.windows.net/test-container-94d491c6-a67f-cae6-145a-c0a3f1d65585/foo/bar",
->>>>>>> 32e373e2
-      "RequestMethod": "PUT",
-      "RequestHeaders": {
-        "Authorization": "Sanitized",
-        "Content-Length": "1024",
-<<<<<<< HEAD
-        "traceparent": "00-c61f021cbd107d44a1cf7489f78d3028-ddbcc53ac804ad47-00",
-        "User-Agent": [
-          "azsdk-net-Storage.Blobs/12.4.0-dev.20200305.1",
-          "(.NET Core 4.6.28325.01; Microsoft Windows 10.0.18363 )"
+      "RequestMethod": "PUT",
+      "RequestHeaders": {
+        "Authorization": "Sanitized",
+        "Content-Length": "1024",
+        "traceparent": "00-1d94031f2750134a8f3d880e476c35d8-7f9d374bb446884b-00",
+        "User-Agent": [
+          "azsdk-net-Storage.Blobs/12.5.0-dev.20200402.1",
+          "(.NET Core 4.6.28325.01; Microsoft Windows 10.0.18362 )"
         ],
         "x-ms-blob-type": "BlockBlob",
         "x-ms-client-request-id": "a43ddb23-336f-ff3a-caad-37e08965152d",
-        "x-ms-date": "Thu, 05 Mar 2020 21:13:27 GMT",
-        "x-ms-return-client-request-id": "true",
-        "x-ms-version": "2019-10-10"
-=======
-        "traceparent": "00-1d94031f2750134a8f3d880e476c35d8-7f9d374bb446884b-00",
-        "User-Agent": [
-          "azsdk-net-Storage.Blobs/12.5.0-dev.20200402.1",
-          "(.NET Core 4.6.28325.01; Microsoft Windows 10.0.18362 )"
-        ],
-        "x-ms-blob-type": "BlockBlob",
+        "x-ms-date": "Fri, 03 Apr 2020 00:00:25 GMT",
+        "x-ms-return-client-request-id": "true",
+        "x-ms-version": "2019-12-12"
+      },
+      "RequestBody": "5lAOplPK1jd5KFgZor59N6w1XutDdhRz0upt//hHmrzGzED7zwc3ei5bZUlUhXAuX14k3CKz83A8mtRoXdc/Mo6cU9V\u002BgWik/eO85xHKHk16P5\u002BZIr6aEtnQvzQzzx1XGzK7uDGasN32gN4\u002B9wtecXyH7R43phDPAkD8rcIzcS7FZczeD2Yb4I7CoqLfWxvNcU24q\u002BH/H3Ui67XwnQIawg6veZE/f2IVawyPdQNu8KclLzx0e8VNxUZWvCOxKkOMp9\u002BTMOGJjfHrokDUcKpxtPsOy23FpUdJYrNL6MM\u002BZEHJA80j2sDFm6JLidmFeFWc5Qgool7VxgGYSc0uPqQurD7\u002BCmzcTdk6SC/LehxuxOpdrgO7FcHi9DzLi5Hyl1z9Hdybhm3pv5cu7VovCkvlKoXj0JChc5d8HBYvEcJISLHTzV0/0j18dO9sjCdns\u002Bnx5WALD8bMXKpFHmpWua3U5qWpXDztpVdHZlygNOZvFGgtPitiPDjqBnCz\u002BrTTJrtBl6WCvletA0AIw6hqKyfD1QkBKXqCcqpsvlXLOqqjdEChX51B7VYRgDrrWXiQf9pI8CWq0fxAvyT7Ff8B4cmVZU5nycyKgeiz8KlAlhkx3D97g0mF\u002BaNDYaB5RddXEJ9xVvMpKLUOvm489uFT/ykLyjm/hl1/D2urI2gsETwRXN8JzkAlB7OJbcTaSALC8GF3bnudl4pB8UaIfgRN4a0yK5oBSTDo5cKGNhmZpMZo6DMHtaPAdMRVyN35nYmuPIsWqB1owKYwjoi5FmFxp0x/H5XQRSwKcrbVrIFT70g51/mNgvypACiN1ycaB11j4yCRen3z3vZeDDZnkhQk3Z5AgD9n4yVP1h5tQ24F8GpZcchgwXXKRfkDL3bFQW0UaPqI2oce/AD7QaNfhpqHWRzLDiFLxBspdjpFY7OviZSwWdp0fBXjOnXHZYDRar5ee9ZZ\u002BjNMyKTeXmNM2JhMTLcPri3AEtwG59Org16aWAt75\u002BfdVY9gY5A1lR2yl2HcexjJwbyRnmn6UxJgoURFRAZY0PGwbvcnrkqciny\u002BVFBxzwhG0ZZP6kh\u002B4wF9AMJM8FEXWcZwKwwhoRNx9BPsPP/B7tE8/3NwCeaoMov1qq2IUJorp/qKAaP7JDCC3vU1kacCuxLwD/DeplDfx/mALPZl6KR4wZUEN\u002BwuQNpC7SvxcqDk8u\u002Bbl0CqTACqqzqqe/g5HfVQvdAS/oQlws8Vm7kl7VRZnDkHyVFjznSUWoyyg8XiCdA2obXP0vRrdtRxlLBHhL3lUN\u002B\u002BMlOj7O5bfaP4cj8KMpLp70yeiclEm1N98jnDTdXOzTLmI9Z8krTGdFVRcwOVZ2EeXZVxRscVeZf/JQ==",
+      "StatusCode": 201,
+      "ResponseHeaders": {
+        "Content-Length": "0",
+        "Content-MD5": "fEl916NO5loNVYBdtiqiTw==",
+        "Date": "Fri, 03 Apr 2020 00:00:23 GMT",
+        "ETag": "\u00220x8D7D762026998DE\u0022",
+        "Last-Modified": "Fri, 03 Apr 2020 00:00:24 GMT",
+        "Server": [
+          "Windows-Azure-Blob/1.0",
+          "Microsoft-HTTPAPI/2.0"
+        ],
         "x-ms-client-request-id": "a43ddb23-336f-ff3a-caad-37e08965152d",
-        "x-ms-date": "Fri, 03 Apr 2020 00:00:25 GMT",
-        "x-ms-return-client-request-id": "true",
-        "x-ms-version": "2019-12-12"
->>>>>>> 32e373e2
-      },
-      "RequestBody": "5lAOplPK1jd5KFgZor59N6w1XutDdhRz0upt//hHmrzGzED7zwc3ei5bZUlUhXAuX14k3CKz83A8mtRoXdc/Mo6cU9V\u002BgWik/eO85xHKHk16P5\u002BZIr6aEtnQvzQzzx1XGzK7uDGasN32gN4\u002B9wtecXyH7R43phDPAkD8rcIzcS7FZczeD2Yb4I7CoqLfWxvNcU24q\u002BH/H3Ui67XwnQIawg6veZE/f2IVawyPdQNu8KclLzx0e8VNxUZWvCOxKkOMp9\u002BTMOGJjfHrokDUcKpxtPsOy23FpUdJYrNL6MM\u002BZEHJA80j2sDFm6JLidmFeFWc5Qgool7VxgGYSc0uPqQurD7\u002BCmzcTdk6SC/LehxuxOpdrgO7FcHi9DzLi5Hyl1z9Hdybhm3pv5cu7VovCkvlKoXj0JChc5d8HBYvEcJISLHTzV0/0j18dO9sjCdns\u002Bnx5WALD8bMXKpFHmpWua3U5qWpXDztpVdHZlygNOZvFGgtPitiPDjqBnCz\u002BrTTJrtBl6WCvletA0AIw6hqKyfD1QkBKXqCcqpsvlXLOqqjdEChX51B7VYRgDrrWXiQf9pI8CWq0fxAvyT7Ff8B4cmVZU5nycyKgeiz8KlAlhkx3D97g0mF\u002BaNDYaB5RddXEJ9xVvMpKLUOvm489uFT/ykLyjm/hl1/D2urI2gsETwRXN8JzkAlB7OJbcTaSALC8GF3bnudl4pB8UaIfgRN4a0yK5oBSTDo5cKGNhmZpMZo6DMHtaPAdMRVyN35nYmuPIsWqB1owKYwjoi5FmFxp0x/H5XQRSwKcrbVrIFT70g51/mNgvypACiN1ycaB11j4yCRen3z3vZeDDZnkhQk3Z5AgD9n4yVP1h5tQ24F8GpZcchgwXXKRfkDL3bFQW0UaPqI2oce/AD7QaNfhpqHWRzLDiFLxBspdjpFY7OviZSwWdp0fBXjOnXHZYDRar5ee9ZZ\u002BjNMyKTeXmNM2JhMTLcPri3AEtwG59Org16aWAt75\u002BfdVY9gY5A1lR2yl2HcexjJwbyRnmn6UxJgoURFRAZY0PGwbvcnrkqciny\u002BVFBxzwhG0ZZP6kh\u002B4wF9AMJM8FEXWcZwKwwhoRNx9BPsPP/B7tE8/3NwCeaoMov1qq2IUJorp/qKAaP7JDCC3vU1kacCuxLwD/DeplDfx/mALPZl6KR4wZUEN\u002BwuQNpC7SvxcqDk8u\u002Bbl0CqTACqqzqqe/g5HfVQvdAS/oQlws8Vm7kl7VRZnDkHyVFjznSUWoyyg8XiCdA2obXP0vRrdtRxlLBHhL3lUN\u002B\u002BMlOj7O5bfaP4cj8KMpLp70yeiclEm1N98jnDTdXOzTLmI9Z8krTGdFVRcwOVZ2EeXZVxRscVeZf/JQ==",
-      "StatusCode": 201,
-      "ResponseHeaders": {
-        "Content-Length": "0",
-        "Content-MD5": "fEl916NO5loNVYBdtiqiTw==",
-<<<<<<< HEAD
-        "Date": "Thu, 05 Mar 2020 21:13:27 GMT",
-        "ETag": "\u00220x8D7C14A0C243D5A\u0022",
-        "Last-Modified": "Thu, 05 Mar 2020 21:13:27 GMT",
-=======
-        "Date": "Fri, 03 Apr 2020 00:00:23 GMT",
-        "ETag": "\u00220x8D7D762026998DE\u0022",
-        "Last-Modified": "Fri, 03 Apr 2020 00:00:24 GMT",
->>>>>>> 32e373e2
-        "Server": [
-          "Windows-Azure-Blob/1.0",
-          "Microsoft-HTTPAPI/2.0"
-        ],
-        "x-ms-client-request-id": "a43ddb23-336f-ff3a-caad-37e08965152d",
-        "x-ms-content-crc64": "kaaAtX9PLoM=",
-<<<<<<< HEAD
-        "x-ms-request-id": "64e30673-b01e-0003-4332-f3735f000000",
-        "x-ms-request-server-encrypted": "true",
-        "x-ms-version": "2019-10-10"
-=======
+        "x-ms-content-crc64": "kaaAtX9PLoM=",
         "x-ms-request-id": "c86268c5-901e-002b-794a-09cd6c000000",
         "x-ms-request-server-encrypted": "true",
         "x-ms-version": "2019-12-12"
->>>>>>> 32e373e2
-      },
-      "ResponseBody": []
-    },
-    {
-<<<<<<< HEAD
-      "RequestUri": "https://seanstagetest.blob.core.windows.net/test-container-94d491c6-a67f-cae6-145a-c0a3f1d65585/baz/foo",
-=======
+      },
+      "ResponseBody": []
+    },
+    {
       "RequestUri": "https://seanmcccanary.blob.core.windows.net/test-container-94d491c6-a67f-cae6-145a-c0a3f1d65585/baz/foo",
->>>>>>> 32e373e2
-      "RequestMethod": "PUT",
-      "RequestHeaders": {
-        "Authorization": "Sanitized",
-        "Content-Length": "1024",
-<<<<<<< HEAD
-        "traceparent": "00-e20b9690c2dc2f4f91be0fca2eb227a4-b5d23b60a3e0f546-00",
-        "User-Agent": [
-          "azsdk-net-Storage.Blobs/12.4.0-dev.20200305.1",
-          "(.NET Core 4.6.28325.01; Microsoft Windows 10.0.18363 )"
+      "RequestMethod": "PUT",
+      "RequestHeaders": {
+        "Authorization": "Sanitized",
+        "Content-Length": "1024",
+        "traceparent": "00-76f8f13fd2b732439291aa630cb4eca6-f844cf1dcad9bf42-00",
+        "User-Agent": [
+          "azsdk-net-Storage.Blobs/12.5.0-dev.20200402.1",
+          "(.NET Core 4.6.28325.01; Microsoft Windows 10.0.18362 )"
         ],
         "x-ms-blob-type": "BlockBlob",
         "x-ms-client-request-id": "b6717014-c30f-2e0b-7577-8de9271b3423",
-        "x-ms-date": "Thu, 05 Mar 2020 21:13:27 GMT",
-        "x-ms-return-client-request-id": "true",
-        "x-ms-version": "2019-10-10"
-=======
-        "traceparent": "00-76f8f13fd2b732439291aa630cb4eca6-f844cf1dcad9bf42-00",
-        "User-Agent": [
-          "azsdk-net-Storage.Blobs/12.5.0-dev.20200402.1",
-          "(.NET Core 4.6.28325.01; Microsoft Windows 10.0.18362 )"
-        ],
-        "x-ms-blob-type": "BlockBlob",
+        "x-ms-date": "Fri, 03 Apr 2020 00:00:25 GMT",
+        "x-ms-return-client-request-id": "true",
+        "x-ms-version": "2019-12-12"
+      },
+      "RequestBody": "5lAOplPK1jd5KFgZor59N6w1XutDdhRz0upt//hHmrzGzED7zwc3ei5bZUlUhXAuX14k3CKz83A8mtRoXdc/Mo6cU9V\u002BgWik/eO85xHKHk16P5\u002BZIr6aEtnQvzQzzx1XGzK7uDGasN32gN4\u002B9wtecXyH7R43phDPAkD8rcIzcS7FZczeD2Yb4I7CoqLfWxvNcU24q\u002BH/H3Ui67XwnQIawg6veZE/f2IVawyPdQNu8KclLzx0e8VNxUZWvCOxKkOMp9\u002BTMOGJjfHrokDUcKpxtPsOy23FpUdJYrNL6MM\u002BZEHJA80j2sDFm6JLidmFeFWc5Qgool7VxgGYSc0uPqQurD7\u002BCmzcTdk6SC/LehxuxOpdrgO7FcHi9DzLi5Hyl1z9Hdybhm3pv5cu7VovCkvlKoXj0JChc5d8HBYvEcJISLHTzV0/0j18dO9sjCdns\u002Bnx5WALD8bMXKpFHmpWua3U5qWpXDztpVdHZlygNOZvFGgtPitiPDjqBnCz\u002BrTTJrtBl6WCvletA0AIw6hqKyfD1QkBKXqCcqpsvlXLOqqjdEChX51B7VYRgDrrWXiQf9pI8CWq0fxAvyT7Ff8B4cmVZU5nycyKgeiz8KlAlhkx3D97g0mF\u002BaNDYaB5RddXEJ9xVvMpKLUOvm489uFT/ykLyjm/hl1/D2urI2gsETwRXN8JzkAlB7OJbcTaSALC8GF3bnudl4pB8UaIfgRN4a0yK5oBSTDo5cKGNhmZpMZo6DMHtaPAdMRVyN35nYmuPIsWqB1owKYwjoi5FmFxp0x/H5XQRSwKcrbVrIFT70g51/mNgvypACiN1ycaB11j4yCRen3z3vZeDDZnkhQk3Z5AgD9n4yVP1h5tQ24F8GpZcchgwXXKRfkDL3bFQW0UaPqI2oce/AD7QaNfhpqHWRzLDiFLxBspdjpFY7OviZSwWdp0fBXjOnXHZYDRar5ee9ZZ\u002BjNMyKTeXmNM2JhMTLcPri3AEtwG59Org16aWAt75\u002BfdVY9gY5A1lR2yl2HcexjJwbyRnmn6UxJgoURFRAZY0PGwbvcnrkqciny\u002BVFBxzwhG0ZZP6kh\u002B4wF9AMJM8FEXWcZwKwwhoRNx9BPsPP/B7tE8/3NwCeaoMov1qq2IUJorp/qKAaP7JDCC3vU1kacCuxLwD/DeplDfx/mALPZl6KR4wZUEN\u002BwuQNpC7SvxcqDk8u\u002Bbl0CqTACqqzqqe/g5HfVQvdAS/oQlws8Vm7kl7VRZnDkHyVFjznSUWoyyg8XiCdA2obXP0vRrdtRxlLBHhL3lUN\u002B\u002BMlOj7O5bfaP4cj8KMpLp70yeiclEm1N98jnDTdXOzTLmI9Z8krTGdFVRcwOVZ2EeXZVxRscVeZf/JQ==",
+      "StatusCode": 201,
+      "ResponseHeaders": {
+        "Content-Length": "0",
+        "Content-MD5": "fEl916NO5loNVYBdtiqiTw==",
+        "Date": "Fri, 03 Apr 2020 00:00:23 GMT",
+        "ETag": "\u00220x8D7D7620276E1B1\u0022",
+        "Last-Modified": "Fri, 03 Apr 2020 00:00:24 GMT",
+        "Server": [
+          "Windows-Azure-Blob/1.0",
+          "Microsoft-HTTPAPI/2.0"
+        ],
         "x-ms-client-request-id": "b6717014-c30f-2e0b-7577-8de9271b3423",
-        "x-ms-date": "Fri, 03 Apr 2020 00:00:25 GMT",
-        "x-ms-return-client-request-id": "true",
-        "x-ms-version": "2019-12-12"
->>>>>>> 32e373e2
-      },
-      "RequestBody": "5lAOplPK1jd5KFgZor59N6w1XutDdhRz0upt//hHmrzGzED7zwc3ei5bZUlUhXAuX14k3CKz83A8mtRoXdc/Mo6cU9V\u002BgWik/eO85xHKHk16P5\u002BZIr6aEtnQvzQzzx1XGzK7uDGasN32gN4\u002B9wtecXyH7R43phDPAkD8rcIzcS7FZczeD2Yb4I7CoqLfWxvNcU24q\u002BH/H3Ui67XwnQIawg6veZE/f2IVawyPdQNu8KclLzx0e8VNxUZWvCOxKkOMp9\u002BTMOGJjfHrokDUcKpxtPsOy23FpUdJYrNL6MM\u002BZEHJA80j2sDFm6JLidmFeFWc5Qgool7VxgGYSc0uPqQurD7\u002BCmzcTdk6SC/LehxuxOpdrgO7FcHi9DzLi5Hyl1z9Hdybhm3pv5cu7VovCkvlKoXj0JChc5d8HBYvEcJISLHTzV0/0j18dO9sjCdns\u002Bnx5WALD8bMXKpFHmpWua3U5qWpXDztpVdHZlygNOZvFGgtPitiPDjqBnCz\u002BrTTJrtBl6WCvletA0AIw6hqKyfD1QkBKXqCcqpsvlXLOqqjdEChX51B7VYRgDrrWXiQf9pI8CWq0fxAvyT7Ff8B4cmVZU5nycyKgeiz8KlAlhkx3D97g0mF\u002BaNDYaB5RddXEJ9xVvMpKLUOvm489uFT/ykLyjm/hl1/D2urI2gsETwRXN8JzkAlB7OJbcTaSALC8GF3bnudl4pB8UaIfgRN4a0yK5oBSTDo5cKGNhmZpMZo6DMHtaPAdMRVyN35nYmuPIsWqB1owKYwjoi5FmFxp0x/H5XQRSwKcrbVrIFT70g51/mNgvypACiN1ycaB11j4yCRen3z3vZeDDZnkhQk3Z5AgD9n4yVP1h5tQ24F8GpZcchgwXXKRfkDL3bFQW0UaPqI2oce/AD7QaNfhpqHWRzLDiFLxBspdjpFY7OviZSwWdp0fBXjOnXHZYDRar5ee9ZZ\u002BjNMyKTeXmNM2JhMTLcPri3AEtwG59Org16aWAt75\u002BfdVY9gY5A1lR2yl2HcexjJwbyRnmn6UxJgoURFRAZY0PGwbvcnrkqciny\u002BVFBxzwhG0ZZP6kh\u002B4wF9AMJM8FEXWcZwKwwhoRNx9BPsPP/B7tE8/3NwCeaoMov1qq2IUJorp/qKAaP7JDCC3vU1kacCuxLwD/DeplDfx/mALPZl6KR4wZUEN\u002BwuQNpC7SvxcqDk8u\u002Bbl0CqTACqqzqqe/g5HfVQvdAS/oQlws8Vm7kl7VRZnDkHyVFjznSUWoyyg8XiCdA2obXP0vRrdtRxlLBHhL3lUN\u002B\u002BMlOj7O5bfaP4cj8KMpLp70yeiclEm1N98jnDTdXOzTLmI9Z8krTGdFVRcwOVZ2EeXZVxRscVeZf/JQ==",
-      "StatusCode": 201,
-      "ResponseHeaders": {
-        "Content-Length": "0",
-        "Content-MD5": "fEl916NO5loNVYBdtiqiTw==",
-<<<<<<< HEAD
-        "Date": "Thu, 05 Mar 2020 21:13:27 GMT",
-        "ETag": "\u00220x8D7C14A0C310EB9\u0022",
-        "Last-Modified": "Thu, 05 Mar 2020 21:13:27 GMT",
-=======
-        "Date": "Fri, 03 Apr 2020 00:00:23 GMT",
-        "ETag": "\u00220x8D7D7620276E1B1\u0022",
-        "Last-Modified": "Fri, 03 Apr 2020 00:00:24 GMT",
->>>>>>> 32e373e2
-        "Server": [
-          "Windows-Azure-Blob/1.0",
-          "Microsoft-HTTPAPI/2.0"
-        ],
-        "x-ms-client-request-id": "b6717014-c30f-2e0b-7577-8de9271b3423",
-        "x-ms-content-crc64": "kaaAtX9PLoM=",
-<<<<<<< HEAD
-        "x-ms-request-id": "64e30675-b01e-0003-4532-f3735f000000",
-        "x-ms-request-server-encrypted": "true",
-        "x-ms-version": "2019-10-10"
-=======
+        "x-ms-content-crc64": "kaaAtX9PLoM=",
         "x-ms-request-id": "c86268dd-901e-002b-104a-09cd6c000000",
         "x-ms-request-server-encrypted": "true",
         "x-ms-version": "2019-12-12"
->>>>>>> 32e373e2
-      },
-      "ResponseBody": []
-    },
-    {
-<<<<<<< HEAD
-      "RequestUri": "https://seanstagetest.blob.core.windows.net/test-container-94d491c6-a67f-cae6-145a-c0a3f1d65585/baz/foo/bar",
-=======
+      },
+      "ResponseBody": []
+    },
+    {
       "RequestUri": "https://seanmcccanary.blob.core.windows.net/test-container-94d491c6-a67f-cae6-145a-c0a3f1d65585/baz/foo/bar",
->>>>>>> 32e373e2
-      "RequestMethod": "PUT",
-      "RequestHeaders": {
-        "Authorization": "Sanitized",
-        "Content-Length": "1024",
-<<<<<<< HEAD
-        "traceparent": "00-1fb535b416c4ad429f6fb2a33c2e1ed5-a2a01d5ab26e6e4f-00",
-        "User-Agent": [
-          "azsdk-net-Storage.Blobs/12.4.0-dev.20200305.1",
-          "(.NET Core 4.6.28325.01; Microsoft Windows 10.0.18363 )"
+      "RequestMethod": "PUT",
+      "RequestHeaders": {
+        "Authorization": "Sanitized",
+        "Content-Length": "1024",
+        "traceparent": "00-e4601902c3c05f438b3f9462807b31f6-6facf09246f65246-00",
+        "User-Agent": [
+          "azsdk-net-Storage.Blobs/12.5.0-dev.20200402.1",
+          "(.NET Core 4.6.28325.01; Microsoft Windows 10.0.18362 )"
         ],
         "x-ms-blob-type": "BlockBlob",
         "x-ms-client-request-id": "18cbcb7c-5ef4-281d-8efe-9af041d7272a",
-        "x-ms-date": "Thu, 05 Mar 2020 21:13:27 GMT",
-        "x-ms-return-client-request-id": "true",
-        "x-ms-version": "2019-10-10"
-=======
-        "traceparent": "00-e4601902c3c05f438b3f9462807b31f6-6facf09246f65246-00",
-        "User-Agent": [
-          "azsdk-net-Storage.Blobs/12.5.0-dev.20200402.1",
-          "(.NET Core 4.6.28325.01; Microsoft Windows 10.0.18362 )"
-        ],
-        "x-ms-blob-type": "BlockBlob",
+        "x-ms-date": "Fri, 03 Apr 2020 00:00:25 GMT",
+        "x-ms-return-client-request-id": "true",
+        "x-ms-version": "2019-12-12"
+      },
+      "RequestBody": "5lAOplPK1jd5KFgZor59N6w1XutDdhRz0upt//hHmrzGzED7zwc3ei5bZUlUhXAuX14k3CKz83A8mtRoXdc/Mo6cU9V\u002BgWik/eO85xHKHk16P5\u002BZIr6aEtnQvzQzzx1XGzK7uDGasN32gN4\u002B9wtecXyH7R43phDPAkD8rcIzcS7FZczeD2Yb4I7CoqLfWxvNcU24q\u002BH/H3Ui67XwnQIawg6veZE/f2IVawyPdQNu8KclLzx0e8VNxUZWvCOxKkOMp9\u002BTMOGJjfHrokDUcKpxtPsOy23FpUdJYrNL6MM\u002BZEHJA80j2sDFm6JLidmFeFWc5Qgool7VxgGYSc0uPqQurD7\u002BCmzcTdk6SC/LehxuxOpdrgO7FcHi9DzLi5Hyl1z9Hdybhm3pv5cu7VovCkvlKoXj0JChc5d8HBYvEcJISLHTzV0/0j18dO9sjCdns\u002Bnx5WALD8bMXKpFHmpWua3U5qWpXDztpVdHZlygNOZvFGgtPitiPDjqBnCz\u002BrTTJrtBl6WCvletA0AIw6hqKyfD1QkBKXqCcqpsvlXLOqqjdEChX51B7VYRgDrrWXiQf9pI8CWq0fxAvyT7Ff8B4cmVZU5nycyKgeiz8KlAlhkx3D97g0mF\u002BaNDYaB5RddXEJ9xVvMpKLUOvm489uFT/ykLyjm/hl1/D2urI2gsETwRXN8JzkAlB7OJbcTaSALC8GF3bnudl4pB8UaIfgRN4a0yK5oBSTDo5cKGNhmZpMZo6DMHtaPAdMRVyN35nYmuPIsWqB1owKYwjoi5FmFxp0x/H5XQRSwKcrbVrIFT70g51/mNgvypACiN1ycaB11j4yCRen3z3vZeDDZnkhQk3Z5AgD9n4yVP1h5tQ24F8GpZcchgwXXKRfkDL3bFQW0UaPqI2oce/AD7QaNfhpqHWRzLDiFLxBspdjpFY7OviZSwWdp0fBXjOnXHZYDRar5ee9ZZ\u002BjNMyKTeXmNM2JhMTLcPri3AEtwG59Org16aWAt75\u002BfdVY9gY5A1lR2yl2HcexjJwbyRnmn6UxJgoURFRAZY0PGwbvcnrkqciny\u002BVFBxzwhG0ZZP6kh\u002B4wF9AMJM8FEXWcZwKwwhoRNx9BPsPP/B7tE8/3NwCeaoMov1qq2IUJorp/qKAaP7JDCC3vU1kacCuxLwD/DeplDfx/mALPZl6KR4wZUEN\u002BwuQNpC7SvxcqDk8u\u002Bbl0CqTACqqzqqe/g5HfVQvdAS/oQlws8Vm7kl7VRZnDkHyVFjznSUWoyyg8XiCdA2obXP0vRrdtRxlLBHhL3lUN\u002B\u002BMlOj7O5bfaP4cj8KMpLp70yeiclEm1N98jnDTdXOzTLmI9Z8krTGdFVRcwOVZ2EeXZVxRscVeZf/JQ==",
+      "StatusCode": 201,
+      "ResponseHeaders": {
+        "Content-Length": "0",
+        "Content-MD5": "fEl916NO5loNVYBdtiqiTw==",
+        "Date": "Fri, 03 Apr 2020 00:00:23 GMT",
+        "ETag": "\u00220x8D7D76202840371\u0022",
+        "Last-Modified": "Fri, 03 Apr 2020 00:00:24 GMT",
+        "Server": [
+          "Windows-Azure-Blob/1.0",
+          "Microsoft-HTTPAPI/2.0"
+        ],
         "x-ms-client-request-id": "18cbcb7c-5ef4-281d-8efe-9af041d7272a",
-        "x-ms-date": "Fri, 03 Apr 2020 00:00:25 GMT",
-        "x-ms-return-client-request-id": "true",
-        "x-ms-version": "2019-12-12"
->>>>>>> 32e373e2
-      },
-      "RequestBody": "5lAOplPK1jd5KFgZor59N6w1XutDdhRz0upt//hHmrzGzED7zwc3ei5bZUlUhXAuX14k3CKz83A8mtRoXdc/Mo6cU9V\u002BgWik/eO85xHKHk16P5\u002BZIr6aEtnQvzQzzx1XGzK7uDGasN32gN4\u002B9wtecXyH7R43phDPAkD8rcIzcS7FZczeD2Yb4I7CoqLfWxvNcU24q\u002BH/H3Ui67XwnQIawg6veZE/f2IVawyPdQNu8KclLzx0e8VNxUZWvCOxKkOMp9\u002BTMOGJjfHrokDUcKpxtPsOy23FpUdJYrNL6MM\u002BZEHJA80j2sDFm6JLidmFeFWc5Qgool7VxgGYSc0uPqQurD7\u002BCmzcTdk6SC/LehxuxOpdrgO7FcHi9DzLi5Hyl1z9Hdybhm3pv5cu7VovCkvlKoXj0JChc5d8HBYvEcJISLHTzV0/0j18dO9sjCdns\u002Bnx5WALD8bMXKpFHmpWua3U5qWpXDztpVdHZlygNOZvFGgtPitiPDjqBnCz\u002BrTTJrtBl6WCvletA0AIw6hqKyfD1QkBKXqCcqpsvlXLOqqjdEChX51B7VYRgDrrWXiQf9pI8CWq0fxAvyT7Ff8B4cmVZU5nycyKgeiz8KlAlhkx3D97g0mF\u002BaNDYaB5RddXEJ9xVvMpKLUOvm489uFT/ykLyjm/hl1/D2urI2gsETwRXN8JzkAlB7OJbcTaSALC8GF3bnudl4pB8UaIfgRN4a0yK5oBSTDo5cKGNhmZpMZo6DMHtaPAdMRVyN35nYmuPIsWqB1owKYwjoi5FmFxp0x/H5XQRSwKcrbVrIFT70g51/mNgvypACiN1ycaB11j4yCRen3z3vZeDDZnkhQk3Z5AgD9n4yVP1h5tQ24F8GpZcchgwXXKRfkDL3bFQW0UaPqI2oce/AD7QaNfhpqHWRzLDiFLxBspdjpFY7OviZSwWdp0fBXjOnXHZYDRar5ee9ZZ\u002BjNMyKTeXmNM2JhMTLcPri3AEtwG59Org16aWAt75\u002BfdVY9gY5A1lR2yl2HcexjJwbyRnmn6UxJgoURFRAZY0PGwbvcnrkqciny\u002BVFBxzwhG0ZZP6kh\u002B4wF9AMJM8FEXWcZwKwwhoRNx9BPsPP/B7tE8/3NwCeaoMov1qq2IUJorp/qKAaP7JDCC3vU1kacCuxLwD/DeplDfx/mALPZl6KR4wZUEN\u002BwuQNpC7SvxcqDk8u\u002Bbl0CqTACqqzqqe/g5HfVQvdAS/oQlws8Vm7kl7VRZnDkHyVFjznSUWoyyg8XiCdA2obXP0vRrdtRxlLBHhL3lUN\u002B\u002BMlOj7O5bfaP4cj8KMpLp70yeiclEm1N98jnDTdXOzTLmI9Z8krTGdFVRcwOVZ2EeXZVxRscVeZf/JQ==",
-      "StatusCode": 201,
-      "ResponseHeaders": {
-        "Content-Length": "0",
-        "Content-MD5": "fEl916NO5loNVYBdtiqiTw==",
-<<<<<<< HEAD
-        "Date": "Thu, 05 Mar 2020 21:13:27 GMT",
-        "ETag": "\u00220x8D7C14A0C3D6AAD\u0022",
-        "Last-Modified": "Thu, 05 Mar 2020 21:13:27 GMT",
-=======
-        "Date": "Fri, 03 Apr 2020 00:00:23 GMT",
-        "ETag": "\u00220x8D7D76202840371\u0022",
-        "Last-Modified": "Fri, 03 Apr 2020 00:00:24 GMT",
->>>>>>> 32e373e2
-        "Server": [
-          "Windows-Azure-Blob/1.0",
-          "Microsoft-HTTPAPI/2.0"
-        ],
-        "x-ms-client-request-id": "18cbcb7c-5ef4-281d-8efe-9af041d7272a",
-        "x-ms-content-crc64": "kaaAtX9PLoM=",
-<<<<<<< HEAD
-        "x-ms-request-id": "64e30676-b01e-0003-4632-f3735f000000",
-        "x-ms-request-server-encrypted": "true",
-        "x-ms-version": "2019-10-10"
-=======
+        "x-ms-content-crc64": "kaaAtX9PLoM=",
         "x-ms-request-id": "c86268ef-901e-002b-214a-09cd6c000000",
         "x-ms-request-server-encrypted": "true",
         "x-ms-version": "2019-12-12"
->>>>>>> 32e373e2
-      },
-      "ResponseBody": []
-    },
-    {
-<<<<<<< HEAD
-      "RequestUri": "https://seanstagetest.blob.core.windows.net/test-container-94d491c6-a67f-cae6-145a-c0a3f1d65585/baz/bar/foo",
-=======
+      },
+      "ResponseBody": []
+    },
+    {
       "RequestUri": "https://seanmcccanary.blob.core.windows.net/test-container-94d491c6-a67f-cae6-145a-c0a3f1d65585/baz/bar/foo",
->>>>>>> 32e373e2
-      "RequestMethod": "PUT",
-      "RequestHeaders": {
-        "Authorization": "Sanitized",
-        "Content-Length": "1024",
-<<<<<<< HEAD
-        "traceparent": "00-d474ccd94e063a488125ed7684e0f2aa-e187b78c1c7b874a-00",
-        "User-Agent": [
-          "azsdk-net-Storage.Blobs/12.4.0-dev.20200305.1",
-          "(.NET Core 4.6.28325.01; Microsoft Windows 10.0.18363 )"
+      "RequestMethod": "PUT",
+      "RequestHeaders": {
+        "Authorization": "Sanitized",
+        "Content-Length": "1024",
+        "traceparent": "00-bf346e05634be14b88e1920666dd2894-d8dfd9aa78257a4d-00",
+        "User-Agent": [
+          "azsdk-net-Storage.Blobs/12.5.0-dev.20200402.1",
+          "(.NET Core 4.6.28325.01; Microsoft Windows 10.0.18362 )"
         ],
         "x-ms-blob-type": "BlockBlob",
         "x-ms-client-request-id": "5b6d0d22-1b4f-fc2f-f2c5-e61464f71243",
-        "x-ms-date": "Thu, 05 Mar 2020 21:13:27 GMT",
-        "x-ms-return-client-request-id": "true",
-        "x-ms-version": "2019-10-10"
-=======
-        "traceparent": "00-bf346e05634be14b88e1920666dd2894-d8dfd9aa78257a4d-00",
-        "User-Agent": [
-          "azsdk-net-Storage.Blobs/12.5.0-dev.20200402.1",
-          "(.NET Core 4.6.28325.01; Microsoft Windows 10.0.18362 )"
-        ],
-        "x-ms-blob-type": "BlockBlob",
+        "x-ms-date": "Fri, 03 Apr 2020 00:00:25 GMT",
+        "x-ms-return-client-request-id": "true",
+        "x-ms-version": "2019-12-12"
+      },
+      "RequestBody": "5lAOplPK1jd5KFgZor59N6w1XutDdhRz0upt//hHmrzGzED7zwc3ei5bZUlUhXAuX14k3CKz83A8mtRoXdc/Mo6cU9V\u002BgWik/eO85xHKHk16P5\u002BZIr6aEtnQvzQzzx1XGzK7uDGasN32gN4\u002B9wtecXyH7R43phDPAkD8rcIzcS7FZczeD2Yb4I7CoqLfWxvNcU24q\u002BH/H3Ui67XwnQIawg6veZE/f2IVawyPdQNu8KclLzx0e8VNxUZWvCOxKkOMp9\u002BTMOGJjfHrokDUcKpxtPsOy23FpUdJYrNL6MM\u002BZEHJA80j2sDFm6JLidmFeFWc5Qgool7VxgGYSc0uPqQurD7\u002BCmzcTdk6SC/LehxuxOpdrgO7FcHi9DzLi5Hyl1z9Hdybhm3pv5cu7VovCkvlKoXj0JChc5d8HBYvEcJISLHTzV0/0j18dO9sjCdns\u002Bnx5WALD8bMXKpFHmpWua3U5qWpXDztpVdHZlygNOZvFGgtPitiPDjqBnCz\u002BrTTJrtBl6WCvletA0AIw6hqKyfD1QkBKXqCcqpsvlXLOqqjdEChX51B7VYRgDrrWXiQf9pI8CWq0fxAvyT7Ff8B4cmVZU5nycyKgeiz8KlAlhkx3D97g0mF\u002BaNDYaB5RddXEJ9xVvMpKLUOvm489uFT/ykLyjm/hl1/D2urI2gsETwRXN8JzkAlB7OJbcTaSALC8GF3bnudl4pB8UaIfgRN4a0yK5oBSTDo5cKGNhmZpMZo6DMHtaPAdMRVyN35nYmuPIsWqB1owKYwjoi5FmFxp0x/H5XQRSwKcrbVrIFT70g51/mNgvypACiN1ycaB11j4yCRen3z3vZeDDZnkhQk3Z5AgD9n4yVP1h5tQ24F8GpZcchgwXXKRfkDL3bFQW0UaPqI2oce/AD7QaNfhpqHWRzLDiFLxBspdjpFY7OviZSwWdp0fBXjOnXHZYDRar5ee9ZZ\u002BjNMyKTeXmNM2JhMTLcPri3AEtwG59Org16aWAt75\u002BfdVY9gY5A1lR2yl2HcexjJwbyRnmn6UxJgoURFRAZY0PGwbvcnrkqciny\u002BVFBxzwhG0ZZP6kh\u002B4wF9AMJM8FEXWcZwKwwhoRNx9BPsPP/B7tE8/3NwCeaoMov1qq2IUJorp/qKAaP7JDCC3vU1kacCuxLwD/DeplDfx/mALPZl6KR4wZUEN\u002BwuQNpC7SvxcqDk8u\u002Bbl0CqTACqqzqqe/g5HfVQvdAS/oQlws8Vm7kl7VRZnDkHyVFjznSUWoyyg8XiCdA2obXP0vRrdtRxlLBHhL3lUN\u002B\u002BMlOj7O5bfaP4cj8KMpLp70yeiclEm1N98jnDTdXOzTLmI9Z8krTGdFVRcwOVZ2EeXZVxRscVeZf/JQ==",
+      "StatusCode": 201,
+      "ResponseHeaders": {
+        "Content-Length": "0",
+        "Content-MD5": "fEl916NO5loNVYBdtiqiTw==",
+        "Date": "Fri, 03 Apr 2020 00:00:23 GMT",
+        "ETag": "\u00220x8D7D7620291C192\u0022",
+        "Last-Modified": "Fri, 03 Apr 2020 00:00:24 GMT",
+        "Server": [
+          "Windows-Azure-Blob/1.0",
+          "Microsoft-HTTPAPI/2.0"
+        ],
         "x-ms-client-request-id": "5b6d0d22-1b4f-fc2f-f2c5-e61464f71243",
-        "x-ms-date": "Fri, 03 Apr 2020 00:00:25 GMT",
-        "x-ms-return-client-request-id": "true",
-        "x-ms-version": "2019-12-12"
->>>>>>> 32e373e2
-      },
-      "RequestBody": "5lAOplPK1jd5KFgZor59N6w1XutDdhRz0upt//hHmrzGzED7zwc3ei5bZUlUhXAuX14k3CKz83A8mtRoXdc/Mo6cU9V\u002BgWik/eO85xHKHk16P5\u002BZIr6aEtnQvzQzzx1XGzK7uDGasN32gN4\u002B9wtecXyH7R43phDPAkD8rcIzcS7FZczeD2Yb4I7CoqLfWxvNcU24q\u002BH/H3Ui67XwnQIawg6veZE/f2IVawyPdQNu8KclLzx0e8VNxUZWvCOxKkOMp9\u002BTMOGJjfHrokDUcKpxtPsOy23FpUdJYrNL6MM\u002BZEHJA80j2sDFm6JLidmFeFWc5Qgool7VxgGYSc0uPqQurD7\u002BCmzcTdk6SC/LehxuxOpdrgO7FcHi9DzLi5Hyl1z9Hdybhm3pv5cu7VovCkvlKoXj0JChc5d8HBYvEcJISLHTzV0/0j18dO9sjCdns\u002Bnx5WALD8bMXKpFHmpWua3U5qWpXDztpVdHZlygNOZvFGgtPitiPDjqBnCz\u002BrTTJrtBl6WCvletA0AIw6hqKyfD1QkBKXqCcqpsvlXLOqqjdEChX51B7VYRgDrrWXiQf9pI8CWq0fxAvyT7Ff8B4cmVZU5nycyKgeiz8KlAlhkx3D97g0mF\u002BaNDYaB5RddXEJ9xVvMpKLUOvm489uFT/ykLyjm/hl1/D2urI2gsETwRXN8JzkAlB7OJbcTaSALC8GF3bnudl4pB8UaIfgRN4a0yK5oBSTDo5cKGNhmZpMZo6DMHtaPAdMRVyN35nYmuPIsWqB1owKYwjoi5FmFxp0x/H5XQRSwKcrbVrIFT70g51/mNgvypACiN1ycaB11j4yCRen3z3vZeDDZnkhQk3Z5AgD9n4yVP1h5tQ24F8GpZcchgwXXKRfkDL3bFQW0UaPqI2oce/AD7QaNfhpqHWRzLDiFLxBspdjpFY7OviZSwWdp0fBXjOnXHZYDRar5ee9ZZ\u002BjNMyKTeXmNM2JhMTLcPri3AEtwG59Org16aWAt75\u002BfdVY9gY5A1lR2yl2HcexjJwbyRnmn6UxJgoURFRAZY0PGwbvcnrkqciny\u002BVFBxzwhG0ZZP6kh\u002B4wF9AMJM8FEXWcZwKwwhoRNx9BPsPP/B7tE8/3NwCeaoMov1qq2IUJorp/qKAaP7JDCC3vU1kacCuxLwD/DeplDfx/mALPZl6KR4wZUEN\u002BwuQNpC7SvxcqDk8u\u002Bbl0CqTACqqzqqe/g5HfVQvdAS/oQlws8Vm7kl7VRZnDkHyVFjznSUWoyyg8XiCdA2obXP0vRrdtRxlLBHhL3lUN\u002B\u002BMlOj7O5bfaP4cj8KMpLp70yeiclEm1N98jnDTdXOzTLmI9Z8krTGdFVRcwOVZ2EeXZVxRscVeZf/JQ==",
-      "StatusCode": 201,
-      "ResponseHeaders": {
-        "Content-Length": "0",
-        "Content-MD5": "fEl916NO5loNVYBdtiqiTw==",
-<<<<<<< HEAD
-        "Date": "Thu, 05 Mar 2020 21:13:27 GMT",
-        "ETag": "\u00220x8D7C14A0C49C6C1\u0022",
-        "Last-Modified": "Thu, 05 Mar 2020 21:13:27 GMT",
-=======
-        "Date": "Fri, 03 Apr 2020 00:00:23 GMT",
-        "ETag": "\u00220x8D7D7620291C192\u0022",
-        "Last-Modified": "Fri, 03 Apr 2020 00:00:24 GMT",
->>>>>>> 32e373e2
-        "Server": [
-          "Windows-Azure-Blob/1.0",
-          "Microsoft-HTTPAPI/2.0"
-        ],
-        "x-ms-client-request-id": "5b6d0d22-1b4f-fc2f-f2c5-e61464f71243",
-        "x-ms-content-crc64": "kaaAtX9PLoM=",
-<<<<<<< HEAD
-        "x-ms-request-id": "64e30679-b01e-0003-4932-f3735f000000",
-        "x-ms-request-server-encrypted": "true",
-        "x-ms-version": "2019-10-10"
-=======
+        "x-ms-content-crc64": "kaaAtX9PLoM=",
         "x-ms-request-id": "c8626903-901e-002b-354a-09cd6c000000",
         "x-ms-request-server-encrypted": "true",
         "x-ms-version": "2019-12-12"
->>>>>>> 32e373e2
-      },
-      "ResponseBody": []
-    },
-    {
-<<<<<<< HEAD
-      "RequestUri": "https://seanstagetest.blob.core.windows.net/test-container-94d491c6-a67f-cae6-145a-c0a3f1d65585/foo/foo?comp=metadata",
-      "RequestMethod": "PUT",
-      "RequestHeaders": {
-        "Authorization": "Sanitized",
-        "traceparent": "00-efa8876fac500346bf2b90b713034d80-c51e20d4632c504a-00",
-        "User-Agent": [
-          "azsdk-net-Storage.Blobs/12.4.0-dev.20200305.1",
-          "(.NET Core 4.6.28325.01; Microsoft Windows 10.0.18363 )"
+      },
+      "ResponseBody": []
+    },
+    {
+      "RequestUri": "https://seanmcccanary.blob.core.windows.net/test-container-94d491c6-a67f-cae6-145a-c0a3f1d65585/foo/foo?comp=metadata",
+      "RequestMethod": "PUT",
+      "RequestHeaders": {
+        "Authorization": "Sanitized",
+        "traceparent": "00-f82c0c944c49844a9e1ff5b9fb5a2d13-e5908dadf0719c48-00",
+        "User-Agent": [
+          "azsdk-net-Storage.Blobs/12.5.0-dev.20200402.1",
+          "(.NET Core 4.6.28325.01; Microsoft Windows 10.0.18362 )"
         ],
         "x-ms-client-request-id": "34cec944-cc6a-79db-6c3e-a796d644b190",
-        "x-ms-date": "Thu, 05 Mar 2020 21:13:27 GMT",
-=======
-      "RequestUri": "https://seanmcccanary.blob.core.windows.net/test-container-94d491c6-a67f-cae6-145a-c0a3f1d65585/foo/foo?comp=metadata",
-      "RequestMethod": "PUT",
-      "RequestHeaders": {
-        "Authorization": "Sanitized",
-        "traceparent": "00-f82c0c944c49844a9e1ff5b9fb5a2d13-e5908dadf0719c48-00",
-        "User-Agent": [
-          "azsdk-net-Storage.Blobs/12.5.0-dev.20200402.1",
-          "(.NET Core 4.6.28325.01; Microsoft Windows 10.0.18362 )"
-        ],
-        "x-ms-client-request-id": "34cec944-cc6a-79db-6c3e-a796d644b190",
-        "x-ms-date": "Fri, 03 Apr 2020 00:00:25 GMT",
->>>>>>> 32e373e2
+        "x-ms-date": "Fri, 03 Apr 2020 00:00:25 GMT",
         "x-ms-meta-Capital": "letter",
         "x-ms-meta-foo": "bar",
         "x-ms-meta-meta": "data",
         "x-ms-meta-UPPER": "case",
         "x-ms-return-client-request-id": "true",
-<<<<<<< HEAD
-        "x-ms-version": "2019-10-10"
-=======
-        "x-ms-version": "2019-12-12"
->>>>>>> 32e373e2
+        "x-ms-version": "2019-12-12"
       },
       "RequestBody": null,
       "StatusCode": 200,
       "ResponseHeaders": {
         "Content-Length": "0",
-<<<<<<< HEAD
-        "Date": "Thu, 05 Mar 2020 21:13:27 GMT",
-        "ETag": "\u00220x8D7C14A0C564A4E\u0022",
-        "Last-Modified": "Thu, 05 Mar 2020 21:13:27 GMT",
-=======
         "Date": "Fri, 03 Apr 2020 00:00:23 GMT",
         "ETag": "\u00220x8D7D762029F0A65\u0022",
         "Last-Modified": "Fri, 03 Apr 2020 00:00:24 GMT",
->>>>>>> 32e373e2
         "Server": [
           "Windows-Azure-Blob/1.0",
           "Microsoft-HTTPAPI/2.0"
         ],
         "x-ms-client-request-id": "34cec944-cc6a-79db-6c3e-a796d644b190",
-<<<<<<< HEAD
-        "x-ms-request-id": "64e3067d-b01e-0003-4b32-f3735f000000",
-        "x-ms-request-server-encrypted": "true",
-        "x-ms-version": "2019-10-10"
-=======
         "x-ms-request-id": "c8626914-901e-002b-464a-09cd6c000000",
         "x-ms-request-server-encrypted": "true",
         "x-ms-version": "2019-12-12"
->>>>>>> 32e373e2
-      },
-      "ResponseBody": []
-    },
-    {
-<<<<<<< HEAD
-      "RequestUri": "https://seanstagetest.blob.core.windows.net/test-container-94d491c6-a67f-cae6-145a-c0a3f1d65585?restype=container\u0026comp=list\u0026delimiter=%2F",
-=======
+      },
+      "ResponseBody": []
+    },
+    {
       "RequestUri": "https://seanmcccanary.blob.core.windows.net/test-container-94d491c6-a67f-cae6-145a-c0a3f1d65585?restype=container\u0026comp=list\u0026delimiter=%2F",
->>>>>>> 32e373e2
       "RequestMethod": "GET",
       "RequestHeaders": {
         "Authorization": "Sanitized",
         "User-Agent": [
-<<<<<<< HEAD
-          "azsdk-net-Storage.Blobs/12.4.0-dev.20200305.1",
-          "(.NET Core 4.6.28325.01; Microsoft Windows 10.0.18363 )"
+          "azsdk-net-Storage.Blobs/12.5.0-dev.20200402.1",
+          "(.NET Core 4.6.28325.01; Microsoft Windows 10.0.18362 )"
         ],
         "x-ms-client-request-id": "9acfbd01-dd29-fad9-5898-6b2a138de92e",
-        "x-ms-date": "Thu, 05 Mar 2020 21:13:27 GMT",
-        "x-ms-return-client-request-id": "true",
-        "x-ms-version": "2019-10-10"
-=======
-          "azsdk-net-Storage.Blobs/12.5.0-dev.20200402.1",
-          "(.NET Core 4.6.28325.01; Microsoft Windows 10.0.18362 )"
-        ],
-        "x-ms-client-request-id": "9acfbd01-dd29-fad9-5898-6b2a138de92e",
-        "x-ms-date": "Fri, 03 Apr 2020 00:00:25 GMT",
-        "x-ms-return-client-request-id": "true",
-        "x-ms-version": "2019-12-12"
->>>>>>> 32e373e2
+        "x-ms-date": "Fri, 03 Apr 2020 00:00:25 GMT",
+        "x-ms-return-client-request-id": "true",
+        "x-ms-version": "2019-12-12"
       },
       "RequestBody": null,
       "StatusCode": 200,
       "ResponseHeaders": {
         "Content-Type": "application/xml",
-<<<<<<< HEAD
-        "Date": "Thu, 05 Mar 2020 21:13:27 GMT",
-=======
-        "Date": "Fri, 03 Apr 2020 00:00:23 GMT",
->>>>>>> 32e373e2
+        "Date": "Fri, 03 Apr 2020 00:00:23 GMT",
         "Server": [
           "Windows-Azure-Blob/1.0",
           "Microsoft-HTTPAPI/2.0"
         ],
         "Transfer-Encoding": "chunked",
         "x-ms-client-request-id": "9acfbd01-dd29-fad9-5898-6b2a138de92e",
-<<<<<<< HEAD
-        "x-ms-request-id": "64e30681-b01e-0003-4d32-f3735f000000",
-        "x-ms-version": "2019-10-10"
-      },
-      "ResponseBody": "\uFEFF\u003C?xml version=\u00221.0\u0022 encoding=\u0022utf-8\u0022?\u003E\u003CEnumerationResults ServiceEndpoint=\u0022https://seanstagetest.blob.core.windows.net/\u0022 ContainerName=\u0022test-container-94d491c6-a67f-cae6-145a-c0a3f1d65585\u0022\u003E\u003CDelimiter\u003E/\u003C/Delimiter\u003E\u003CBlobs\u003E\u003CBlob\u003E\u003CName\u003Ebar\u003C/Name\u003E\u003CProperties\u003E\u003CCreation-Time\u003EThu, 05 Mar 2020 21:13:26 GMT\u003C/Creation-Time\u003E\u003CLast-Modified\u003EThu, 05 Mar 2020 21:13:26 GMT\u003C/Last-Modified\u003E\u003CEtag\u003E0x8D7C14A0BFE6641\u003C/Etag\u003E\u003CContent-Length\u003E1024\u003C/Content-Length\u003E\u003CContent-Type\u003Eapplication/octet-stream\u003C/Content-Type\u003E\u003CContent-Encoding /\u003E\u003CContent-Language /\u003E\u003CContent-CRC64 /\u003E\u003CContent-MD5\u003EfEl916NO5loNVYBdtiqiTw==\u003C/Content-MD5\u003E\u003CCache-Control /\u003E\u003CContent-Disposition /\u003E\u003CBlobType\u003EBlockBlob\u003C/BlobType\u003E\u003CAccessTier\u003EHot\u003C/AccessTier\u003E\u003CAccessTierInferred\u003Etrue\u003C/AccessTierInferred\u003E\u003CLeaseStatus\u003Eunlocked\u003C/LeaseStatus\u003E\u003CLeaseState\u003Eavailable\u003C/LeaseState\u003E\u003CServerEncrypted\u003Etrue\u003C/ServerEncrypted\u003E\u003C/Properties\u003E\u003C/Blob\u003E\u003CBlob\u003E\u003CName\u003Ebaz\u003C/Name\u003E\u003CProperties\u003E\u003CCreation-Time\u003EThu, 05 Mar 2020 21:13:27 GMT\u003C/Creation-Time\u003E\u003CLast-Modified\u003EThu, 05 Mar 2020 21:13:27 GMT\u003C/Last-Modified\u003E\u003CEtag\u003E0x8D7C14A0C0B11CB\u003C/Etag\u003E\u003CContent-Length\u003E1024\u003C/Content-Length\u003E\u003CContent-Type\u003Eapplication/octet-stream\u003C/Content-Type\u003E\u003CContent-Encoding /\u003E\u003CContent-Language /\u003E\u003CContent-CRC64 /\u003E\u003CContent-MD5\u003EfEl916NO5loNVYBdtiqiTw==\u003C/Content-MD5\u003E\u003CCache-Control /\u003E\u003CContent-Disposition /\u003E\u003CBlobType\u003EBlockBlob\u003C/BlobType\u003E\u003CAccessTier\u003EHot\u003C/AccessTier\u003E\u003CAccessTierInferred\u003Etrue\u003C/AccessTierInferred\u003E\u003CLeaseStatus\u003Eunlocked\u003C/LeaseStatus\u003E\u003CLeaseState\u003Eavailable\u003C/LeaseState\u003E\u003CServerEncrypted\u003Etrue\u003C/ServerEncrypted\u003E\u003C/Properties\u003E\u003C/Blob\u003E\u003CBlobPrefix\u003E\u003CName\u003Ebaz/\u003C/Name\u003E\u003C/BlobPrefix\u003E\u003CBlob\u003E\u003CName\u003Efoo\u003C/Name\u003E\u003CProperties\u003E\u003CCreation-Time\u003EThu, 05 Mar 2020 21:13:26 GMT\u003C/Creation-Time\u003E\u003CLast-Modified\u003EThu, 05 Mar 2020 21:13:26 GMT\u003C/Last-Modified\u003E\u003CEtag\u003E0x8D7C14A0BF2312D\u003C/Etag\u003E\u003CContent-Length\u003E1024\u003C/Content-Length\u003E\u003CContent-Type\u003Eapplication/octet-stream\u003C/Content-Type\u003E\u003CContent-Encoding /\u003E\u003CContent-Language /\u003E\u003CContent-CRC64 /\u003E\u003CContent-MD5\u003EfEl916NO5loNVYBdtiqiTw==\u003C/Content-MD5\u003E\u003CCache-Control /\u003E\u003CContent-Disposition /\u003E\u003CBlobType\u003EBlockBlob\u003C/BlobType\u003E\u003CAccessTier\u003EHot\u003C/AccessTier\u003E\u003CAccessTierInferred\u003Etrue\u003C/AccessTierInferred\u003E\u003CLeaseStatus\u003Eunlocked\u003C/LeaseStatus\u003E\u003CLeaseState\u003Eavailable\u003C/LeaseState\u003E\u003CServerEncrypted\u003Etrue\u003C/ServerEncrypted\u003E\u003C/Properties\u003E\u003C/Blob\u003E\u003CBlobPrefix\u003E\u003CName\u003Efoo/\u003C/Name\u003E\u003C/BlobPrefix\u003E\u003C/Blobs\u003E\u003CNextMarker /\u003E\u003C/EnumerationResults\u003E"
-    },
-    {
-      "RequestUri": "https://seanstagetest.blob.core.windows.net/test-container-94d491c6-a67f-cae6-145a-c0a3f1d65585?restype=container",
-      "RequestMethod": "DELETE",
-      "RequestHeaders": {
-        "Authorization": "Sanitized",
-        "traceparent": "00-eac9fe283f7f614c8e257428db2c1ea5-66af8c4d3b79f44e-00",
-        "User-Agent": [
-          "azsdk-net-Storage.Blobs/12.4.0-dev.20200305.1",
-          "(.NET Core 4.6.28325.01; Microsoft Windows 10.0.18363 )"
-        ],
-        "x-ms-client-request-id": "1895b005-1775-2d67-7f60-d8bc773c535a",
-        "x-ms-date": "Thu, 05 Mar 2020 21:13:27 GMT",
-        "x-ms-return-client-request-id": "true",
-        "x-ms-version": "2019-10-10"
-=======
         "x-ms-request-id": "c862692a-901e-002b-5b4a-09cd6c000000",
         "x-ms-version": "2019-12-12"
       },
@@ -739,39 +410,25 @@
         "x-ms-date": "Fri, 03 Apr 2020 00:00:25 GMT",
         "x-ms-return-client-request-id": "true",
         "x-ms-version": "2019-12-12"
->>>>>>> 32e373e2
       },
       "RequestBody": null,
       "StatusCode": 202,
       "ResponseHeaders": {
         "Content-Length": "0",
-<<<<<<< HEAD
-        "Date": "Thu, 05 Mar 2020 21:13:27 GMT",
-=======
         "Date": "Fri, 03 Apr 2020 00:00:24 GMT",
->>>>>>> 32e373e2
         "Server": [
           "Windows-Azure-Blob/1.0",
           "Microsoft-HTTPAPI/2.0"
         ],
         "x-ms-client-request-id": "1895b005-1775-2d67-7f60-d8bc773c535a",
-<<<<<<< HEAD
-        "x-ms-request-id": "64e30682-b01e-0003-4e32-f3735f000000",
-        "x-ms-version": "2019-10-10"
-=======
         "x-ms-request-id": "c8626952-901e-002b-804a-09cd6c000000",
         "x-ms-version": "2019-12-12"
->>>>>>> 32e373e2
       },
       "ResponseBody": []
     }
   ],
   "Variables": {
     "RandomSeed": "102017201",
-<<<<<<< HEAD
-    "Storage_TestConfigDefault": "ProductionTenant\nseanstagetest\nU2FuaXRpemVk\nhttps://seanstagetest.blob.core.windows.net\nhttp://seanstagetest.file.core.windows.net\nhttp://seanstagetest.queue.core.windows.net\nhttp://seanstagetest.table.core.windows.net\n\n\n\n\nhttp://seanstagetest-secondary.blob.core.windows.net\nhttp://seanstagetest-secondary.file.core.windows.net\nhttp://seanstagetest-secondary.queue.core.windows.net\nhttp://seanstagetest-secondary.table.core.windows.net\n\nSanitized\n\n\nCloud\nBlobEndpoint=https://seanstagetest.blob.core.windows.net/;QueueEndpoint=http://seanstagetest.queue.core.windows.net/;FileEndpoint=http://seanstagetest.file.core.windows.net/;BlobSecondaryEndpoint=http://seanstagetest-secondary.blob.core.windows.net/;QueueSecondaryEndpoint=http://seanstagetest-secondary.queue.core.windows.net/;FileSecondaryEndpoint=http://seanstagetest-secondary.file.core.windows.net/;AccountName=seanstagetest;AccountKey=Sanitized\nseanscope1"
-=======
     "Storage_TestConfigDefault": "ProductionTenant\nseanmcccanary\nU2FuaXRpemVk\nhttps://seanmcccanary.blob.core.windows.net\nhttps://seanmcccanary.file.core.windows.net\nhttps://seanmcccanary.queue.core.windows.net\nhttps://seanmcccanary.table.core.windows.net\n\n\n\n\nhttps://seanmcccanary-secondary.blob.core.windows.net\nhttps://seanmcccanary-secondary.file.core.windows.net\nhttps://seanmcccanary-secondary.queue.core.windows.net\nhttps://seanmcccanary-secondary.table.core.windows.net\n\nSanitized\n\n\nCloud\nBlobEndpoint=https://seanmcccanary.blob.core.windows.net/;QueueEndpoint=https://seanmcccanary.queue.core.windows.net/;FileEndpoint=https://seanmcccanary.file.core.windows.net/;BlobSecondaryEndpoint=https://seanmcccanary-secondary.blob.core.windows.net/;QueueSecondaryEndpoint=https://seanmcccanary-secondary.queue.core.windows.net/;FileSecondaryEndpoint=https://seanmcccanary-secondary.file.core.windows.net/;AccountName=seanmcccanary;AccountKey=Sanitized\nseanscope1"
->>>>>>> 32e373e2
   }
 }