{
  "Entries": [
    {
      "RequestUri": "https://seanmcccanary.blob.core.windows.net/test-container-69188b57-4012-d965-4b4c-5e4407c7e3f9?restype=container",
      "RequestMethod": "PUT",
      "RequestHeaders": {
        "Authorization": "Sanitized",
        "traceparent": "00-0aae31fbe698b947b9f91c87822db517-8b9f08759cc7ca4d-00",
        "User-Agent": [
          "azsdk-net-Storage.Blobs/12.5.0-dev.20200402.1",
          "(.NET Core 4.6.28325.01; Microsoft Windows 10.0.18362 )"
        ],
        "x-ms-client-request-id": "d28405a1-7df2-eb06-a183-af64c68d9d42",
        "x-ms-date": "Thu, 02 Apr 2020 23:59:41 GMT",
        "x-ms-return-client-request-id": "true",
<<<<<<< HEAD
        "x-ms-version": "2019-10-10"
=======
        "x-ms-version": "2019-12-12"
>>>>>>> 32e373e2
      },
      "RequestBody": null,
      "StatusCode": 201,
      "ResponseHeaders": {
        "Content-Length": "0",
        "Date": "Thu, 02 Apr 2020 23:59:40 GMT",
        "ETag": "\u00220x8D7D761E88E5786\u0022",
        "Last-Modified": "Thu, 02 Apr 2020 23:59:40 GMT",
        "Server": [
          "Windows-Azure-Blob/1.0",
          "Microsoft-HTTPAPI/2.0"
        ],
        "x-ms-client-request-id": "d28405a1-7df2-eb06-a183-af64c68d9d42",
<<<<<<< HEAD
        "x-ms-request-id": "db366c52-d01e-0015-29d7-af8588000000",
        "x-ms-version": "2019-10-10"
=======
        "x-ms-request-id": "217b477c-601e-002f-564a-09406b000000",
        "x-ms-version": "2019-12-12"
>>>>>>> 32e373e2
      },
      "ResponseBody": []
    }
  ],
  "Variables": {
    "RandomSeed": "2137466188",
    "Storage_TestConfigDefault": "ProductionTenant\nseanmcccanary\nU2FuaXRpemVk\nhttps://seanmcccanary.blob.core.windows.net\nhttps://seanmcccanary.file.core.windows.net\nhttps://seanmcccanary.queue.core.windows.net\nhttps://seanmcccanary.table.core.windows.net\n\n\n\n\nhttps://seanmcccanary-secondary.blob.core.windows.net\nhttps://seanmcccanary-secondary.file.core.windows.net\nhttps://seanmcccanary-secondary.queue.core.windows.net\nhttps://seanmcccanary-secondary.table.core.windows.net\n\nSanitized\n\n\nCloud\nBlobEndpoint=https://seanmcccanary.blob.core.windows.net/;QueueEndpoint=https://seanmcccanary.queue.core.windows.net/;FileEndpoint=https://seanmcccanary.file.core.windows.net/;BlobSecondaryEndpoint=https://seanmcccanary-secondary.blob.core.windows.net/;QueueSecondaryEndpoint=https://seanmcccanary-secondary.queue.core.windows.net/;FileSecondaryEndpoint=https://seanmcccanary-secondary.file.core.windows.net/;AccountName=seanmcccanary;AccountKey=Sanitized\nseanscope1"
  }
}<|MERGE_RESOLUTION|>--- conflicted
+++ resolved
@@ -13,11 +13,7 @@
         "x-ms-client-request-id": "d28405a1-7df2-eb06-a183-af64c68d9d42",
         "x-ms-date": "Thu, 02 Apr 2020 23:59:41 GMT",
         "x-ms-return-client-request-id": "true",
-<<<<<<< HEAD
-        "x-ms-version": "2019-10-10"
-=======
         "x-ms-version": "2019-12-12"
->>>>>>> 32e373e2
       },
       "RequestBody": null,
       "StatusCode": 201,
@@ -31,13 +27,8 @@
           "Microsoft-HTTPAPI/2.0"
         ],
         "x-ms-client-request-id": "d28405a1-7df2-eb06-a183-af64c68d9d42",
-<<<<<<< HEAD
-        "x-ms-request-id": "db366c52-d01e-0015-29d7-af8588000000",
-        "x-ms-version": "2019-10-10"
-=======
         "x-ms-request-id": "217b477c-601e-002f-564a-09406b000000",
         "x-ms-version": "2019-12-12"
->>>>>>> 32e373e2
       },
       "ResponseBody": []
     }
