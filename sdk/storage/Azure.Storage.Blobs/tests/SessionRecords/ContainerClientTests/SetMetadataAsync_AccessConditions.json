--- conflicted
+++ resolved
@@ -27,11 +27,7 @@
           "Microsoft-HTTPAPI/2.0"
         ],
         "x-ms-client-request-id": "5ec4b3e8-0680-b6a9-db5f-9fc84e5fcac0",
-<<<<<<< HEAD
-        "x-ms-request-id": "d52185fb-301e-0022-0e32-f35724000000",
-=======
         "x-ms-request-id": "0c4e12af-a01e-0020-3e4a-093607000000",
->>>>>>> 8d420312
         "x-ms-version": "2019-12-12"
       },
       "ResponseBody": []
@@ -67,11 +63,7 @@
           "Microsoft-HTTPAPI/2.0"
         ],
         "x-ms-client-request-id": "327ed2ca-2f0c-3fbd-d2fa-e61f62a64df8",
-<<<<<<< HEAD
-        "x-ms-request-id": "d52185fd-301e-0022-0f32-f35724000000",
-=======
         "x-ms-request-id": "0c4e12c1-a01e-0020-4d4a-093607000000",
->>>>>>> 8d420312
         "x-ms-version": "2019-12-12"
       },
       "ResponseBody": []
@@ -101,11 +93,7 @@
           "Microsoft-HTTPAPI/2.0"
         ],
         "x-ms-client-request-id": "7cfe3307-98e0-0ab4-aeee-4618ca3b36f9",
-<<<<<<< HEAD
-        "x-ms-request-id": "d52185ff-301e-0022-1132-f35724000000",
-=======
         "x-ms-request-id": "0c4e12d3-a01e-0020-5d4a-093607000000",
->>>>>>> 8d420312
         "x-ms-version": "2019-12-12"
       },
       "ResponseBody": []
@@ -137,11 +125,7 @@
           "Microsoft-HTTPAPI/2.0"
         ],
         "x-ms-client-request-id": "1afec5f5-3545-bdab-e592-0c99bdd39989",
-<<<<<<< HEAD
-        "x-ms-request-id": "6ca08c92-901e-0014-3e32-f3da54000000",
-=======
         "x-ms-request-id": "cb780c0b-301e-0022-7b4a-0988bf000000",
->>>>>>> 8d420312
         "x-ms-version": "2019-12-12"
       },
       "ResponseBody": []
@@ -178,11 +162,7 @@
           "Microsoft-HTTPAPI/2.0"
         ],
         "x-ms-client-request-id": "abebbed9-9127-3fbb-1e5a-4915c47ef65a",
-<<<<<<< HEAD
-        "x-ms-request-id": "6ca08c9b-901e-0014-4432-f3da54000000",
-=======
         "x-ms-request-id": "cb780c26-301e-0022-0b4a-0988bf000000",
->>>>>>> 8d420312
         "x-ms-version": "2019-12-12"
       },
       "ResponseBody": []
@@ -212,11 +192,7 @@
           "Microsoft-HTTPAPI/2.0"
         ],
         "x-ms-client-request-id": "ffbfe640-eee7-b062-8963-e1c9be3a04e2",
-<<<<<<< HEAD
-        "x-ms-request-id": "6ca08ca1-901e-0014-4a32-f3da54000000",
-=======
         "x-ms-request-id": "cb780c36-301e-0022-164a-0988bf000000",
->>>>>>> 8d420312
         "x-ms-version": "2019-12-12"
       },
       "ResponseBody": []
@@ -248,11 +224,7 @@
           "Microsoft-HTTPAPI/2.0"
         ],
         "x-ms-client-request-id": "4b8dd630-c0ff-c092-6552-3ae9b870d73b",
-<<<<<<< HEAD
-        "x-ms-request-id": "608df20e-901e-0049-2232-f3d0d0000000",
-=======
         "x-ms-request-id": "a4ccede9-601e-0010-234a-0988c8000000",
->>>>>>> 8d420312
         "x-ms-version": "2019-12-12"
       },
       "ResponseBody": []
@@ -288,11 +260,7 @@
         ],
         "x-ms-client-request-id": "470b0e64-f4ed-0bd6-b2a3-f63c219c8c28",
         "x-ms-lease-id": "3a424336-2564-ea23-55c3-9ff6343de295",
-<<<<<<< HEAD
-        "x-ms-request-id": "608df216-901e-0049-2832-f3d0d0000000",
-=======
         "x-ms-request-id": "a4ccedfe-601e-0010-2f4a-0988c8000000",
->>>>>>> 8d420312
         "x-ms-version": "2019-12-12"
       },
       "ResponseBody": []
@@ -329,11 +297,7 @@
           "Microsoft-HTTPAPI/2.0"
         ],
         "x-ms-client-request-id": "26919bbf-9a31-daa8-24b5-501cea62a455",
-<<<<<<< HEAD
-        "x-ms-request-id": "608df220-901e-0049-3032-f3d0d0000000",
-=======
         "x-ms-request-id": "a4ccee11-601e-0010-3d4a-0988c8000000",
->>>>>>> 8d420312
         "x-ms-version": "2019-12-12"
       },
       "ResponseBody": []
@@ -364,11 +328,7 @@
           "Microsoft-HTTPAPI/2.0"
         ],
         "x-ms-client-request-id": "867c2974-650a-d5f6-fc40-99f9845f6b41",
-<<<<<<< HEAD
-        "x-ms-request-id": "608df228-901e-0049-3732-f3d0d0000000",
-=======
         "x-ms-request-id": "a4ccee1e-601e-0010-4a4a-0988c8000000",
->>>>>>> 8d420312
         "x-ms-version": "2019-12-12"
       },
       "ResponseBody": []
