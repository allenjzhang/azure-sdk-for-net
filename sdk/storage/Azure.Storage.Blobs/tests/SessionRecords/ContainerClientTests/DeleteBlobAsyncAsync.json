{
  "Entries": [
    {
<<<<<<< HEAD
      "RequestUri": "https://seanstagetest.blob.core.windows.net/test-container-01e2404c-f705-6b00-8629-d9575dcf1f80?restype=container",
      "RequestMethod": "PUT",
      "RequestHeaders": {
        "Authorization": "Sanitized",
        "traceparent": "00-43ee09f77567bf41bc3c94c8e1d33ee0-4d6978f494ffdc47-00",
        "User-Agent": [
          "azsdk-net-Storage.Blobs/12.4.0-dev.20200305.1",
          "(.NET Core 4.6.28325.01; Microsoft Windows 10.0.18363 )"
        ],
        "x-ms-blob-public-access": "container",
        "x-ms-client-request-id": "0ddb77df-fc64-b242-fe87-1e7ead8b825e",
        "x-ms-date": "Thu, 05 Mar 2020 21:14:27 GMT",
        "x-ms-return-client-request-id": "true",
        "x-ms-version": "2019-10-10"
=======
      "RequestUri": "https://seanmcccanary.blob.core.windows.net/test-container-01e2404c-f705-6b00-8629-d9575dcf1f80?restype=container",
      "RequestMethod": "PUT",
      "RequestHeaders": {
        "Authorization": "Sanitized",
        "traceparent": "00-86b0013cf8e91e4686e15cb6830895f0-5bd04494e72d6b46-00",
        "User-Agent": [
          "azsdk-net-Storage.Blobs/12.5.0-dev.20200402.1",
          "(.NET Core 4.6.28325.01; Microsoft Windows 10.0.18362 )"
        ],
        "x-ms-blob-public-access": "container",
        "x-ms-client-request-id": "0ddb77df-fc64-b242-fe87-1e7ead8b825e",
        "x-ms-date": "Fri, 03 Apr 2020 00:01:33 GMT",
        "x-ms-return-client-request-id": "true",
        "x-ms-version": "2019-12-12"
>>>>>>> 32e373e2
      },
      "RequestBody": null,
      "StatusCode": 201,
      "ResponseHeaders": {
        "Content-Length": "0",
<<<<<<< HEAD
        "Date": "Thu, 05 Mar 2020 21:14:27 GMT",
        "ETag": "\u00220x8D7C14A303CFCE4\u0022",
        "Last-Modified": "Thu, 05 Mar 2020 21:14:27 GMT",
=======
        "Date": "Fri, 03 Apr 2020 00:01:32 GMT",
        "ETag": "\u00220x8D7D7622AFBA75B\u0022",
        "Last-Modified": "Fri, 03 Apr 2020 00:01:32 GMT",
>>>>>>> 32e373e2
        "Server": [
          "Windows-Azure-Blob/1.0",
          "Microsoft-HTTPAPI/2.0"
        ],
        "x-ms-client-request-id": "0ddb77df-fc64-b242-fe87-1e7ead8b825e",
<<<<<<< HEAD
        "x-ms-request-id": "815e1dd5-d01e-002a-0333-f34d2b000000",
        "x-ms-version": "2019-10-10"
=======
        "x-ms-request-id": "587d8ad2-401e-0081-3e4b-09ed7a000000",
        "x-ms-version": "2019-12-12"
>>>>>>> 32e373e2
      },
      "ResponseBody": []
    },
    {
<<<<<<< HEAD
      "RequestUri": "https://seanstagetest.blob.core.windows.net/test-container-01e2404c-f705-6b00-8629-d9575dcf1f80/test-blob-117b8aeb-bf21-f6c9-d37f-34d8e387ccf8",
=======
      "RequestUri": "https://seanmcccanary.blob.core.windows.net/test-container-01e2404c-f705-6b00-8629-d9575dcf1f80/test-blob-117b8aeb-bf21-f6c9-d37f-34d8e387ccf8",
>>>>>>> 32e373e2
      "RequestMethod": "PUT",
      "RequestHeaders": {
        "Authorization": "Sanitized",
        "Content-Length": "100",
<<<<<<< HEAD
        "traceparent": "00-b33782dbc6d2bd4398debfccdc752d48-e362bd4d44dd7f46-00",
        "User-Agent": [
          "azsdk-net-Storage.Blobs/12.4.0-dev.20200305.1",
          "(.NET Core 4.6.28325.01; Microsoft Windows 10.0.18363 )"
        ],
        "x-ms-blob-type": "BlockBlob",
        "x-ms-client-request-id": "e6fad41c-a0d0-01d0-8e75-a6eeb16bab1d",
        "x-ms-date": "Thu, 05 Mar 2020 21:14:27 GMT",
        "x-ms-return-client-request-id": "true",
        "x-ms-version": "2019-10-10"
=======
        "traceparent": "00-ee351f33a0a4c742bd8e3b21720a289e-d9686e5b0b7a2749-00",
        "User-Agent": [
          "azsdk-net-Storage.Blobs/12.5.0-dev.20200402.1",
          "(.NET Core 4.6.28325.01; Microsoft Windows 10.0.18362 )"
        ],
        "x-ms-blob-type": "BlockBlob",
        "x-ms-client-request-id": "e6fad41c-a0d0-01d0-8e75-a6eeb16bab1d",
        "x-ms-date": "Fri, 03 Apr 2020 00:01:33 GMT",
        "x-ms-return-client-request-id": "true",
        "x-ms-version": "2019-12-12"
>>>>>>> 32e373e2
      },
      "RequestBody": "Sft45fQRG3KeVsRfNu60Qqm0jRMSzr0fruQ55Mdpz3e7JjSyEp1q2m8Icsv7acDlyvEvLvm45Xs9WTcP2DaqNYZNoxC6Ai8MSrOkCVvyJEUkVBnWOqB9A0C4dLlmWwE4Xj1ErQ==",
      "StatusCode": 201,
      "ResponseHeaders": {
        "Content-Length": "0",
        "Content-MD5": "zprLHcXoWiXxaMtiszRpsg==",
<<<<<<< HEAD
        "Date": "Thu, 05 Mar 2020 21:14:27 GMT",
        "ETag": "\u00220x8D7C14A304B67C7\u0022",
        "Last-Modified": "Thu, 05 Mar 2020 21:14:27 GMT",
=======
        "Date": "Fri, 03 Apr 2020 00:01:32 GMT",
        "ETag": "\u00220x8D7D7622B096778\u0022",
        "Last-Modified": "Fri, 03 Apr 2020 00:01:32 GMT",
>>>>>>> 32e373e2
        "Server": [
          "Windows-Azure-Blob/1.0",
          "Microsoft-HTTPAPI/2.0"
        ],
        "x-ms-client-request-id": "e6fad41c-a0d0-01d0-8e75-a6eeb16bab1d",
        "x-ms-content-crc64": "zD1VjYIJ/EI=",
<<<<<<< HEAD
        "x-ms-request-id": "815e1ddd-d01e-002a-0933-f34d2b000000",
        "x-ms-request-server-encrypted": "true",
        "x-ms-version": "2019-10-10"
=======
        "x-ms-request-id": "587d8ae8-401e-0081-4e4b-09ed7a000000",
        "x-ms-request-server-encrypted": "true",
        "x-ms-version": "2019-12-12"
>>>>>>> 32e373e2
      },
      "ResponseBody": []
    },
    {
<<<<<<< HEAD
      "RequestUri": "https://seanstagetest.blob.core.windows.net/test-container-01e2404c-f705-6b00-8629-d9575dcf1f80/test-blob-117b8aeb-bf21-f6c9-d37f-34d8e387ccf8",
      "RequestMethod": "DELETE",
      "RequestHeaders": {
        "Authorization": "Sanitized",
        "traceparent": "00-73feb897047f794f9a363d31d363d968-c48d3168e9ef4c4e-00",
        "User-Agent": [
          "azsdk-net-Storage.Blobs/12.4.0-dev.20200305.1",
          "(.NET Core 4.6.28325.01; Microsoft Windows 10.0.18363 )"
        ],
        "x-ms-client-request-id": "891b7d70-5d42-25dc-df29-394c7df594a7",
        "x-ms-date": "Thu, 05 Mar 2020 21:14:27 GMT",
        "x-ms-return-client-request-id": "true",
        "x-ms-version": "2019-10-10"
=======
      "RequestUri": "https://seanmcccanary.blob.core.windows.net/test-container-01e2404c-f705-6b00-8629-d9575dcf1f80/test-blob-117b8aeb-bf21-f6c9-d37f-34d8e387ccf8",
      "RequestMethod": "DELETE",
      "RequestHeaders": {
        "Authorization": "Sanitized",
        "traceparent": "00-5d55fc52dae10b47b29cc87b14130de5-146b687520d6fe4f-00",
        "User-Agent": [
          "azsdk-net-Storage.Blobs/12.5.0-dev.20200402.1",
          "(.NET Core 4.6.28325.01; Microsoft Windows 10.0.18362 )"
        ],
        "x-ms-client-request-id": "891b7d70-5d42-25dc-df29-394c7df594a7",
        "x-ms-date": "Fri, 03 Apr 2020 00:01:33 GMT",
        "x-ms-return-client-request-id": "true",
        "x-ms-version": "2019-12-12"
>>>>>>> 32e373e2
      },
      "RequestBody": null,
      "StatusCode": 202,
      "ResponseHeaders": {
        "Content-Length": "0",
<<<<<<< HEAD
        "Date": "Thu, 05 Mar 2020 21:14:27 GMT",
=======
        "Date": "Fri, 03 Apr 2020 00:01:32 GMT",
>>>>>>> 32e373e2
        "Server": [
          "Windows-Azure-Blob/1.0",
          "Microsoft-HTTPAPI/2.0"
        ],
        "x-ms-client-request-id": "891b7d70-5d42-25dc-df29-394c7df594a7",
        "x-ms-delete-type-permanent": "true",
<<<<<<< HEAD
        "x-ms-request-id": "815e1de0-d01e-002a-0c33-f34d2b000000",
        "x-ms-version": "2019-10-10"
=======
        "x-ms-request-id": "587d8aff-401e-0081-644b-09ed7a000000",
        "x-ms-version": "2019-12-12"
>>>>>>> 32e373e2
      },
      "ResponseBody": []
    },
    {
<<<<<<< HEAD
      "RequestUri": "https://seanstagetest.blob.core.windows.net/test-container-01e2404c-f705-6b00-8629-d9575dcf1f80/test-blob-117b8aeb-bf21-f6c9-d37f-34d8e387ccf8",
      "RequestMethod": "HEAD",
      "RequestHeaders": {
        "Authorization": "Sanitized",
        "traceparent": "00-228d39e53c9a5e47bae679d6636d12ff-26fc30bc84d59d40-00",
        "User-Agent": [
          "azsdk-net-Storage.Blobs/12.4.0-dev.20200305.1",
          "(.NET Core 4.6.28325.01; Microsoft Windows 10.0.18363 )"
        ],
        "x-ms-client-request-id": "347e32f0-214f-50db-9a5a-95ff17c899c6",
        "x-ms-date": "Thu, 05 Mar 2020 21:14:28 GMT",
        "x-ms-return-client-request-id": "true",
        "x-ms-version": "2019-10-10"
=======
      "RequestUri": "https://seanmcccanary.blob.core.windows.net/test-container-01e2404c-f705-6b00-8629-d9575dcf1f80/test-blob-117b8aeb-bf21-f6c9-d37f-34d8e387ccf8",
      "RequestMethod": "HEAD",
      "RequestHeaders": {
        "Authorization": "Sanitized",
        "traceparent": "00-30a85f51be66ad42a5e4b338267fe63e-c70448b9ed964647-00",
        "User-Agent": [
          "azsdk-net-Storage.Blobs/12.5.0-dev.20200402.1",
          "(.NET Core 4.6.28325.01; Microsoft Windows 10.0.18362 )"
        ],
        "x-ms-client-request-id": "347e32f0-214f-50db-9a5a-95ff17c899c6",
        "x-ms-date": "Fri, 03 Apr 2020 00:01:33 GMT",
        "x-ms-return-client-request-id": "true",
        "x-ms-version": "2019-12-12"
>>>>>>> 32e373e2
      },
      "RequestBody": null,
      "StatusCode": 404,
      "ResponseHeaders": {
<<<<<<< HEAD
        "Date": "Thu, 05 Mar 2020 21:14:27 GMT",
=======
        "Date": "Fri, 03 Apr 2020 00:01:32 GMT",
>>>>>>> 32e373e2
        "Server": [
          "Windows-Azure-Blob/1.0",
          "Microsoft-HTTPAPI/2.0"
        ],
        "Transfer-Encoding": "chunked",
        "x-ms-client-request-id": "347e32f0-214f-50db-9a5a-95ff17c899c6",
        "x-ms-error-code": "BlobNotFound",
<<<<<<< HEAD
        "x-ms-request-id": "815e1de6-d01e-002a-1233-f34d2b000000",
        "x-ms-version": "2019-10-10"
=======
        "x-ms-request-id": "587d8b17-401e-0081-7c4b-09ed7a000000",
        "x-ms-version": "2019-12-12"
>>>>>>> 32e373e2
      },
      "ResponseBody": []
    },
    {
<<<<<<< HEAD
      "RequestUri": "https://seanstagetest.blob.core.windows.net/test-container-01e2404c-f705-6b00-8629-d9575dcf1f80?restype=container",
      "RequestMethod": "DELETE",
      "RequestHeaders": {
        "Authorization": "Sanitized",
        "traceparent": "00-da41806f56dd2f44b45615dcd26bee9a-17cf41f868129340-00",
        "User-Agent": [
          "azsdk-net-Storage.Blobs/12.4.0-dev.20200305.1",
          "(.NET Core 4.6.28325.01; Microsoft Windows 10.0.18363 )"
        ],
        "x-ms-client-request-id": "4b5bd4c0-6076-0e57-274d-2318e05bb2f7",
        "x-ms-date": "Thu, 05 Mar 2020 21:14:28 GMT",
        "x-ms-return-client-request-id": "true",
        "x-ms-version": "2019-10-10"
=======
      "RequestUri": "https://seanmcccanary.blob.core.windows.net/test-container-01e2404c-f705-6b00-8629-d9575dcf1f80?restype=container",
      "RequestMethod": "DELETE",
      "RequestHeaders": {
        "Authorization": "Sanitized",
        "traceparent": "00-d4ad3743d894224aafaac8d2696c6b99-290d942634b19a4c-00",
        "User-Agent": [
          "azsdk-net-Storage.Blobs/12.5.0-dev.20200402.1",
          "(.NET Core 4.6.28325.01; Microsoft Windows 10.0.18362 )"
        ],
        "x-ms-client-request-id": "4b5bd4c0-6076-0e57-274d-2318e05bb2f7",
        "x-ms-date": "Fri, 03 Apr 2020 00:01:33 GMT",
        "x-ms-return-client-request-id": "true",
        "x-ms-version": "2019-12-12"
>>>>>>> 32e373e2
      },
      "RequestBody": null,
      "StatusCode": 202,
      "ResponseHeaders": {
        "Content-Length": "0",
<<<<<<< HEAD
        "Date": "Thu, 05 Mar 2020 21:14:27 GMT",
=======
        "Date": "Fri, 03 Apr 2020 00:01:32 GMT",
>>>>>>> 32e373e2
        "Server": [
          "Windows-Azure-Blob/1.0",
          "Microsoft-HTTPAPI/2.0"
        ],
        "x-ms-client-request-id": "4b5bd4c0-6076-0e57-274d-2318e05bb2f7",
<<<<<<< HEAD
        "x-ms-request-id": "815e1de8-d01e-002a-1433-f34d2b000000",
        "x-ms-version": "2019-10-10"
=======
        "x-ms-request-id": "587d8b2a-401e-0081-0d4b-09ed7a000000",
        "x-ms-version": "2019-12-12"
>>>>>>> 32e373e2
      },
      "ResponseBody": []
    }
  ],
  "Variables": {
    "RandomSeed": "270952766",
<<<<<<< HEAD
    "Storage_TestConfigDefault": "ProductionTenant\nseanstagetest\nU2FuaXRpemVk\nhttps://seanstagetest.blob.core.windows.net\nhttp://seanstagetest.file.core.windows.net\nhttp://seanstagetest.queue.core.windows.net\nhttp://seanstagetest.table.core.windows.net\n\n\n\n\nhttp://seanstagetest-secondary.blob.core.windows.net\nhttp://seanstagetest-secondary.file.core.windows.net\nhttp://seanstagetest-secondary.queue.core.windows.net\nhttp://seanstagetest-secondary.table.core.windows.net\n\nSanitized\n\n\nCloud\nBlobEndpoint=https://seanstagetest.blob.core.windows.net/;QueueEndpoint=http://seanstagetest.queue.core.windows.net/;FileEndpoint=http://seanstagetest.file.core.windows.net/;BlobSecondaryEndpoint=http://seanstagetest-secondary.blob.core.windows.net/;QueueSecondaryEndpoint=http://seanstagetest-secondary.queue.core.windows.net/;FileSecondaryEndpoint=http://seanstagetest-secondary.file.core.windows.net/;AccountName=seanstagetest;AccountKey=Sanitized\nseanscope1"
=======
    "Storage_TestConfigDefault": "ProductionTenant\nseanmcccanary\nU2FuaXRpemVk\nhttps://seanmcccanary.blob.core.windows.net\nhttps://seanmcccanary.file.core.windows.net\nhttps://seanmcccanary.queue.core.windows.net\nhttps://seanmcccanary.table.core.windows.net\n\n\n\n\nhttps://seanmcccanary-secondary.blob.core.windows.net\nhttps://seanmcccanary-secondary.file.core.windows.net\nhttps://seanmcccanary-secondary.queue.core.windows.net\nhttps://seanmcccanary-secondary.table.core.windows.net\n\nSanitized\n\n\nCloud\nBlobEndpoint=https://seanmcccanary.blob.core.windows.net/;QueueEndpoint=https://seanmcccanary.queue.core.windows.net/;FileEndpoint=https://seanmcccanary.file.core.windows.net/;BlobSecondaryEndpoint=https://seanmcccanary-secondary.blob.core.windows.net/;QueueSecondaryEndpoint=https://seanmcccanary-secondary.queue.core.windows.net/;FileSecondaryEndpoint=https://seanmcccanary-secondary.file.core.windows.net/;AccountName=seanmcccanary;AccountKey=Sanitized\nseanscope1"
>>>>>>> 32e373e2
  }
}<|MERGE_RESOLUTION|>--- conflicted
+++ resolved
@@ -1,22 +1,6 @@
 {
   "Entries": [
     {
-<<<<<<< HEAD
-      "RequestUri": "https://seanstagetest.blob.core.windows.net/test-container-01e2404c-f705-6b00-8629-d9575dcf1f80?restype=container",
-      "RequestMethod": "PUT",
-      "RequestHeaders": {
-        "Authorization": "Sanitized",
-        "traceparent": "00-43ee09f77567bf41bc3c94c8e1d33ee0-4d6978f494ffdc47-00",
-        "User-Agent": [
-          "azsdk-net-Storage.Blobs/12.4.0-dev.20200305.1",
-          "(.NET Core 4.6.28325.01; Microsoft Windows 10.0.18363 )"
-        ],
-        "x-ms-blob-public-access": "container",
-        "x-ms-client-request-id": "0ddb77df-fc64-b242-fe87-1e7ead8b825e",
-        "x-ms-date": "Thu, 05 Mar 2020 21:14:27 GMT",
-        "x-ms-return-client-request-id": "true",
-        "x-ms-version": "2019-10-10"
-=======
       "RequestUri": "https://seanmcccanary.blob.core.windows.net/test-container-01e2404c-f705-6b00-8629-d9575dcf1f80?restype=container",
       "RequestMethod": "PUT",
       "RequestHeaders": {
@@ -31,58 +15,30 @@
         "x-ms-date": "Fri, 03 Apr 2020 00:01:33 GMT",
         "x-ms-return-client-request-id": "true",
         "x-ms-version": "2019-12-12"
->>>>>>> 32e373e2
       },
       "RequestBody": null,
       "StatusCode": 201,
       "ResponseHeaders": {
         "Content-Length": "0",
-<<<<<<< HEAD
-        "Date": "Thu, 05 Mar 2020 21:14:27 GMT",
-        "ETag": "\u00220x8D7C14A303CFCE4\u0022",
-        "Last-Modified": "Thu, 05 Mar 2020 21:14:27 GMT",
-=======
         "Date": "Fri, 03 Apr 2020 00:01:32 GMT",
         "ETag": "\u00220x8D7D7622AFBA75B\u0022",
         "Last-Modified": "Fri, 03 Apr 2020 00:01:32 GMT",
->>>>>>> 32e373e2
         "Server": [
           "Windows-Azure-Blob/1.0",
           "Microsoft-HTTPAPI/2.0"
         ],
         "x-ms-client-request-id": "0ddb77df-fc64-b242-fe87-1e7ead8b825e",
-<<<<<<< HEAD
-        "x-ms-request-id": "815e1dd5-d01e-002a-0333-f34d2b000000",
-        "x-ms-version": "2019-10-10"
-=======
         "x-ms-request-id": "587d8ad2-401e-0081-3e4b-09ed7a000000",
         "x-ms-version": "2019-12-12"
->>>>>>> 32e373e2
       },
       "ResponseBody": []
     },
     {
-<<<<<<< HEAD
-      "RequestUri": "https://seanstagetest.blob.core.windows.net/test-container-01e2404c-f705-6b00-8629-d9575dcf1f80/test-blob-117b8aeb-bf21-f6c9-d37f-34d8e387ccf8",
-=======
       "RequestUri": "https://seanmcccanary.blob.core.windows.net/test-container-01e2404c-f705-6b00-8629-d9575dcf1f80/test-blob-117b8aeb-bf21-f6c9-d37f-34d8e387ccf8",
->>>>>>> 32e373e2
       "RequestMethod": "PUT",
       "RequestHeaders": {
         "Authorization": "Sanitized",
         "Content-Length": "100",
-<<<<<<< HEAD
-        "traceparent": "00-b33782dbc6d2bd4398debfccdc752d48-e362bd4d44dd7f46-00",
-        "User-Agent": [
-          "azsdk-net-Storage.Blobs/12.4.0-dev.20200305.1",
-          "(.NET Core 4.6.28325.01; Microsoft Windows 10.0.18363 )"
-        ],
-        "x-ms-blob-type": "BlockBlob",
-        "x-ms-client-request-id": "e6fad41c-a0d0-01d0-8e75-a6eeb16bab1d",
-        "x-ms-date": "Thu, 05 Mar 2020 21:14:27 GMT",
-        "x-ms-return-client-request-id": "true",
-        "x-ms-version": "2019-10-10"
-=======
         "traceparent": "00-ee351f33a0a4c742bd8e3b21720a289e-d9686e5b0b7a2749-00",
         "User-Agent": [
           "azsdk-net-Storage.Blobs/12.5.0-dev.20200402.1",
@@ -93,56 +49,28 @@
         "x-ms-date": "Fri, 03 Apr 2020 00:01:33 GMT",
         "x-ms-return-client-request-id": "true",
         "x-ms-version": "2019-12-12"
->>>>>>> 32e373e2
       },
       "RequestBody": "Sft45fQRG3KeVsRfNu60Qqm0jRMSzr0fruQ55Mdpz3e7JjSyEp1q2m8Icsv7acDlyvEvLvm45Xs9WTcP2DaqNYZNoxC6Ai8MSrOkCVvyJEUkVBnWOqB9A0C4dLlmWwE4Xj1ErQ==",
       "StatusCode": 201,
       "ResponseHeaders": {
         "Content-Length": "0",
         "Content-MD5": "zprLHcXoWiXxaMtiszRpsg==",
-<<<<<<< HEAD
-        "Date": "Thu, 05 Mar 2020 21:14:27 GMT",
-        "ETag": "\u00220x8D7C14A304B67C7\u0022",
-        "Last-Modified": "Thu, 05 Mar 2020 21:14:27 GMT",
-=======
         "Date": "Fri, 03 Apr 2020 00:01:32 GMT",
         "ETag": "\u00220x8D7D7622B096778\u0022",
         "Last-Modified": "Fri, 03 Apr 2020 00:01:32 GMT",
->>>>>>> 32e373e2
         "Server": [
           "Windows-Azure-Blob/1.0",
           "Microsoft-HTTPAPI/2.0"
         ],
         "x-ms-client-request-id": "e6fad41c-a0d0-01d0-8e75-a6eeb16bab1d",
         "x-ms-content-crc64": "zD1VjYIJ/EI=",
-<<<<<<< HEAD
-        "x-ms-request-id": "815e1ddd-d01e-002a-0933-f34d2b000000",
-        "x-ms-request-server-encrypted": "true",
-        "x-ms-version": "2019-10-10"
-=======
         "x-ms-request-id": "587d8ae8-401e-0081-4e4b-09ed7a000000",
         "x-ms-request-server-encrypted": "true",
         "x-ms-version": "2019-12-12"
->>>>>>> 32e373e2
       },
       "ResponseBody": []
     },
     {
-<<<<<<< HEAD
-      "RequestUri": "https://seanstagetest.blob.core.windows.net/test-container-01e2404c-f705-6b00-8629-d9575dcf1f80/test-blob-117b8aeb-bf21-f6c9-d37f-34d8e387ccf8",
-      "RequestMethod": "DELETE",
-      "RequestHeaders": {
-        "Authorization": "Sanitized",
-        "traceparent": "00-73feb897047f794f9a363d31d363d968-c48d3168e9ef4c4e-00",
-        "User-Agent": [
-          "azsdk-net-Storage.Blobs/12.4.0-dev.20200305.1",
-          "(.NET Core 4.6.28325.01; Microsoft Windows 10.0.18363 )"
-        ],
-        "x-ms-client-request-id": "891b7d70-5d42-25dc-df29-394c7df594a7",
-        "x-ms-date": "Thu, 05 Mar 2020 21:14:27 GMT",
-        "x-ms-return-client-request-id": "true",
-        "x-ms-version": "2019-10-10"
-=======
       "RequestUri": "https://seanmcccanary.blob.core.windows.net/test-container-01e2404c-f705-6b00-8629-d9575dcf1f80/test-blob-117b8aeb-bf21-f6c9-d37f-34d8e387ccf8",
       "RequestMethod": "DELETE",
       "RequestHeaders": {
@@ -156,49 +84,24 @@
         "x-ms-date": "Fri, 03 Apr 2020 00:01:33 GMT",
         "x-ms-return-client-request-id": "true",
         "x-ms-version": "2019-12-12"
->>>>>>> 32e373e2
       },
       "RequestBody": null,
       "StatusCode": 202,
       "ResponseHeaders": {
         "Content-Length": "0",
-<<<<<<< HEAD
-        "Date": "Thu, 05 Mar 2020 21:14:27 GMT",
-=======
         "Date": "Fri, 03 Apr 2020 00:01:32 GMT",
->>>>>>> 32e373e2
         "Server": [
           "Windows-Azure-Blob/1.0",
           "Microsoft-HTTPAPI/2.0"
         ],
         "x-ms-client-request-id": "891b7d70-5d42-25dc-df29-394c7df594a7",
         "x-ms-delete-type-permanent": "true",
-<<<<<<< HEAD
-        "x-ms-request-id": "815e1de0-d01e-002a-0c33-f34d2b000000",
-        "x-ms-version": "2019-10-10"
-=======
         "x-ms-request-id": "587d8aff-401e-0081-644b-09ed7a000000",
         "x-ms-version": "2019-12-12"
->>>>>>> 32e373e2
       },
       "ResponseBody": []
     },
     {
-<<<<<<< HEAD
-      "RequestUri": "https://seanstagetest.blob.core.windows.net/test-container-01e2404c-f705-6b00-8629-d9575dcf1f80/test-blob-117b8aeb-bf21-f6c9-d37f-34d8e387ccf8",
-      "RequestMethod": "HEAD",
-      "RequestHeaders": {
-        "Authorization": "Sanitized",
-        "traceparent": "00-228d39e53c9a5e47bae679d6636d12ff-26fc30bc84d59d40-00",
-        "User-Agent": [
-          "azsdk-net-Storage.Blobs/12.4.0-dev.20200305.1",
-          "(.NET Core 4.6.28325.01; Microsoft Windows 10.0.18363 )"
-        ],
-        "x-ms-client-request-id": "347e32f0-214f-50db-9a5a-95ff17c899c6",
-        "x-ms-date": "Thu, 05 Mar 2020 21:14:28 GMT",
-        "x-ms-return-client-request-id": "true",
-        "x-ms-version": "2019-10-10"
-=======
       "RequestUri": "https://seanmcccanary.blob.core.windows.net/test-container-01e2404c-f705-6b00-8629-d9575dcf1f80/test-blob-117b8aeb-bf21-f6c9-d37f-34d8e387ccf8",
       "RequestMethod": "HEAD",
       "RequestHeaders": {
@@ -212,16 +115,11 @@
         "x-ms-date": "Fri, 03 Apr 2020 00:01:33 GMT",
         "x-ms-return-client-request-id": "true",
         "x-ms-version": "2019-12-12"
->>>>>>> 32e373e2
       },
       "RequestBody": null,
       "StatusCode": 404,
       "ResponseHeaders": {
-<<<<<<< HEAD
-        "Date": "Thu, 05 Mar 2020 21:14:27 GMT",
-=======
         "Date": "Fri, 03 Apr 2020 00:01:32 GMT",
->>>>>>> 32e373e2
         "Server": [
           "Windows-Azure-Blob/1.0",
           "Microsoft-HTTPAPI/2.0"
@@ -229,32 +127,12 @@
         "Transfer-Encoding": "chunked",
         "x-ms-client-request-id": "347e32f0-214f-50db-9a5a-95ff17c899c6",
         "x-ms-error-code": "BlobNotFound",
-<<<<<<< HEAD
-        "x-ms-request-id": "815e1de6-d01e-002a-1233-f34d2b000000",
-        "x-ms-version": "2019-10-10"
-=======
         "x-ms-request-id": "587d8b17-401e-0081-7c4b-09ed7a000000",
         "x-ms-version": "2019-12-12"
->>>>>>> 32e373e2
       },
       "ResponseBody": []
     },
     {
-<<<<<<< HEAD
-      "RequestUri": "https://seanstagetest.blob.core.windows.net/test-container-01e2404c-f705-6b00-8629-d9575dcf1f80?restype=container",
-      "RequestMethod": "DELETE",
-      "RequestHeaders": {
-        "Authorization": "Sanitized",
-        "traceparent": "00-da41806f56dd2f44b45615dcd26bee9a-17cf41f868129340-00",
-        "User-Agent": [
-          "azsdk-net-Storage.Blobs/12.4.0-dev.20200305.1",
-          "(.NET Core 4.6.28325.01; Microsoft Windows 10.0.18363 )"
-        ],
-        "x-ms-client-request-id": "4b5bd4c0-6076-0e57-274d-2318e05bb2f7",
-        "x-ms-date": "Thu, 05 Mar 2020 21:14:28 GMT",
-        "x-ms-return-client-request-id": "true",
-        "x-ms-version": "2019-10-10"
-=======
       "RequestUri": "https://seanmcccanary.blob.core.windows.net/test-container-01e2404c-f705-6b00-8629-d9575dcf1f80?restype=container",
       "RequestMethod": "DELETE",
       "RequestHeaders": {
@@ -268,39 +146,25 @@
         "x-ms-date": "Fri, 03 Apr 2020 00:01:33 GMT",
         "x-ms-return-client-request-id": "true",
         "x-ms-version": "2019-12-12"
->>>>>>> 32e373e2
       },
       "RequestBody": null,
       "StatusCode": 202,
       "ResponseHeaders": {
         "Content-Length": "0",
-<<<<<<< HEAD
-        "Date": "Thu, 05 Mar 2020 21:14:27 GMT",
-=======
         "Date": "Fri, 03 Apr 2020 00:01:32 GMT",
->>>>>>> 32e373e2
         "Server": [
           "Windows-Azure-Blob/1.0",
           "Microsoft-HTTPAPI/2.0"
         ],
         "x-ms-client-request-id": "4b5bd4c0-6076-0e57-274d-2318e05bb2f7",
-<<<<<<< HEAD
-        "x-ms-request-id": "815e1de8-d01e-002a-1433-f34d2b000000",
-        "x-ms-version": "2019-10-10"
-=======
         "x-ms-request-id": "587d8b2a-401e-0081-0d4b-09ed7a000000",
         "x-ms-version": "2019-12-12"
->>>>>>> 32e373e2
       },
       "ResponseBody": []
     }
   ],
   "Variables": {
     "RandomSeed": "270952766",
-<<<<<<< HEAD
-    "Storage_TestConfigDefault": "ProductionTenant\nseanstagetest\nU2FuaXRpemVk\nhttps://seanstagetest.blob.core.windows.net\nhttp://seanstagetest.file.core.windows.net\nhttp://seanstagetest.queue.core.windows.net\nhttp://seanstagetest.table.core.windows.net\n\n\n\n\nhttp://seanstagetest-secondary.blob.core.windows.net\nhttp://seanstagetest-secondary.file.core.windows.net\nhttp://seanstagetest-secondary.queue.core.windows.net\nhttp://seanstagetest-secondary.table.core.windows.net\n\nSanitized\n\n\nCloud\nBlobEndpoint=https://seanstagetest.blob.core.windows.net/;QueueEndpoint=http://seanstagetest.queue.core.windows.net/;FileEndpoint=http://seanstagetest.file.core.windows.net/;BlobSecondaryEndpoint=http://seanstagetest-secondary.blob.core.windows.net/;QueueSecondaryEndpoint=http://seanstagetest-secondary.queue.core.windows.net/;FileSecondaryEndpoint=http://seanstagetest-secondary.file.core.windows.net/;AccountName=seanstagetest;AccountKey=Sanitized\nseanscope1"
-=======
     "Storage_TestConfigDefault": "ProductionTenant\nseanmcccanary\nU2FuaXRpemVk\nhttps://seanmcccanary.blob.core.windows.net\nhttps://seanmcccanary.file.core.windows.net\nhttps://seanmcccanary.queue.core.windows.net\nhttps://seanmcccanary.table.core.windows.net\n\n\n\n\nhttps://seanmcccanary-secondary.blob.core.windows.net\nhttps://seanmcccanary-secondary.file.core.windows.net\nhttps://seanmcccanary-secondary.queue.core.windows.net\nhttps://seanmcccanary-secondary.table.core.windows.net\n\nSanitized\n\n\nCloud\nBlobEndpoint=https://seanmcccanary.blob.core.windows.net/;QueueEndpoint=https://seanmcccanary.queue.core.windows.net/;FileEndpoint=https://seanmcccanary.file.core.windows.net/;BlobSecondaryEndpoint=https://seanmcccanary-secondary.blob.core.windows.net/;QueueSecondaryEndpoint=https://seanmcccanary-secondary.queue.core.windows.net/;FileSecondaryEndpoint=https://seanmcccanary-secondary.file.core.windows.net/;AccountName=seanmcccanary;AccountKey=Sanitized\nseanscope1"
->>>>>>> 32e373e2
   }
 }