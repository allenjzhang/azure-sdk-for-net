--- conflicted
+++ resolved
@@ -30,11 +30,7 @@
         ],
         "x-ms-client-request-id": "e421121f-ddcd-7333-aed7-6542f94daa7e",
         "x-ms-error-code": "ContainerNotFound",
-<<<<<<< HEAD
-        "x-ms-request-id": "9d516d32-c01e-0044-6d33-f31804000000",
-=======
         "x-ms-request-id": "43d18a77-701e-008a-394a-091611000000",
->>>>>>> 8d420312
         "x-ms-version": "2019-12-12"
       },
       "ResponseBody": [
