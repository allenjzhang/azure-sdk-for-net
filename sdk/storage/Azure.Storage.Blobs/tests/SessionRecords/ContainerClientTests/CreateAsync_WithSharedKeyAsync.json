--- conflicted
+++ resolved
@@ -1,21 +1,6 @@
 {
   "Entries": [
     {
-<<<<<<< HEAD
-      "RequestUri": "https://seanstagetest.blob.core.windows.net/test-container-cad5e123-0214-b38e-ed33-c3a7524bc716?restype=container",
-      "RequestMethod": "PUT",
-      "RequestHeaders": {
-        "Authorization": "Sanitized",
-        "traceparent": "00-fc45016c18a3af4887cf815ddbff4d52-09e7307b08af194b-00",
-        "User-Agent": [
-          "azsdk-net-Storage.Blobs/12.4.0-dev.20200305.1",
-          "(.NET Core 4.6.28325.01; Microsoft Windows 10.0.18363 )"
-        ],
-        "x-ms-client-request-id": "321621ad-db4d-4feb-cf48-6148c3d337e5",
-        "x-ms-date": "Thu, 05 Mar 2020 21:14:14 GMT",
-        "x-ms-return-client-request-id": "true",
-        "x-ms-version": "2019-10-10"
-=======
       "RequestUri": "https://seanmcccanary.blob.core.windows.net/test-container-cad5e123-0214-b38e-ed33-c3a7524bc716?restype=container",
       "RequestMethod": "PUT",
       "RequestHeaders": {
@@ -29,52 +14,25 @@
         "x-ms-date": "Fri, 03 Apr 2020 00:01:09 GMT",
         "x-ms-return-client-request-id": "true",
         "x-ms-version": "2019-12-12"
->>>>>>> 32e373e2
       },
       "RequestBody": null,
       "StatusCode": 201,
       "ResponseHeaders": {
         "Content-Length": "0",
-<<<<<<< HEAD
-        "Date": "Thu, 05 Mar 2020 21:14:14 GMT",
-        "ETag": "\u00220x8D7C14A287F2C22\u0022",
-        "Last-Modified": "Thu, 05 Mar 2020 21:14:14 GMT",
-=======
         "Date": "Fri, 03 Apr 2020 00:01:08 GMT",
         "ETag": "\u00220x8D7D7621D1053D4\u0022",
         "Last-Modified": "Fri, 03 Apr 2020 00:01:09 GMT",
->>>>>>> 32e373e2
         "Server": [
           "Windows-Azure-Blob/1.0",
           "Microsoft-HTTPAPI/2.0"
         ],
         "x-ms-client-request-id": "321621ad-db4d-4feb-cf48-6148c3d337e5",
-<<<<<<< HEAD
-        "x-ms-request-id": "1793d519-101e-0025-7033-f33b47000000",
-        "x-ms-version": "2019-10-10"
-=======
         "x-ms-request-id": "2944c908-e01e-0098-304a-096dc1000000",
         "x-ms-version": "2019-12-12"
->>>>>>> 32e373e2
       },
       "ResponseBody": []
     },
     {
-<<<<<<< HEAD
-      "RequestUri": "https://seanstagetest.blob.core.windows.net/test-container-cad5e123-0214-b38e-ed33-c3a7524bc716?restype=container",
-      "RequestMethod": "DELETE",
-      "RequestHeaders": {
-        "Authorization": "Sanitized",
-        "traceparent": "00-d53af04c4690f3439544c1c166c141a1-2dfbf4c068e1b945-00",
-        "User-Agent": [
-          "azsdk-net-Storage.Blobs/12.4.0-dev.20200305.1",
-          "(.NET Core 4.6.28325.01; Microsoft Windows 10.0.18363 )"
-        ],
-        "x-ms-client-request-id": "30f91870-9535-0ec8-4463-4e2bc7b224ad",
-        "x-ms-date": "Thu, 05 Mar 2020 21:14:14 GMT",
-        "x-ms-return-client-request-id": "true",
-        "x-ms-version": "2019-10-10"
-=======
       "RequestUri": "https://seanmcccanary.blob.core.windows.net/test-container-cad5e123-0214-b38e-ed33-c3a7524bc716?restype=container",
       "RequestMethod": "DELETE",
       "RequestHeaders": {
@@ -88,39 +46,25 @@
         "x-ms-date": "Fri, 03 Apr 2020 00:01:10 GMT",
         "x-ms-return-client-request-id": "true",
         "x-ms-version": "2019-12-12"
->>>>>>> 32e373e2
       },
       "RequestBody": null,
       "StatusCode": 202,
       "ResponseHeaders": {
         "Content-Length": "0",
-<<<<<<< HEAD
-        "Date": "Thu, 05 Mar 2020 21:14:14 GMT",
-=======
         "Date": "Fri, 03 Apr 2020 00:01:08 GMT",
->>>>>>> 32e373e2
         "Server": [
           "Windows-Azure-Blob/1.0",
           "Microsoft-HTTPAPI/2.0"
         ],
         "x-ms-client-request-id": "30f91870-9535-0ec8-4463-4e2bc7b224ad",
-<<<<<<< HEAD
-        "x-ms-request-id": "1793d520-101e-0025-7533-f33b47000000",
-        "x-ms-version": "2019-10-10"
-=======
         "x-ms-request-id": "2944c91f-e01e-0098-424a-096dc1000000",
         "x-ms-version": "2019-12-12"
->>>>>>> 32e373e2
       },
       "ResponseBody": []
     }
   ],
   "Variables": {
     "RandomSeed": "1013002988",
-<<<<<<< HEAD
-    "Storage_TestConfigDefault": "ProductionTenant\nseanstagetest\nU2FuaXRpemVk\nhttps://seanstagetest.blob.core.windows.net\nhttp://seanstagetest.file.core.windows.net\nhttp://seanstagetest.queue.core.windows.net\nhttp://seanstagetest.table.core.windows.net\n\n\n\n\nhttp://seanstagetest-secondary.blob.core.windows.net\nhttp://seanstagetest-secondary.file.core.windows.net\nhttp://seanstagetest-secondary.queue.core.windows.net\nhttp://seanstagetest-secondary.table.core.windows.net\n\nSanitized\n\n\nCloud\nBlobEndpoint=https://seanstagetest.blob.core.windows.net/;QueueEndpoint=http://seanstagetest.queue.core.windows.net/;FileEndpoint=http://seanstagetest.file.core.windows.net/;BlobSecondaryEndpoint=http://seanstagetest-secondary.blob.core.windows.net/;QueueSecondaryEndpoint=http://seanstagetest-secondary.queue.core.windows.net/;FileSecondaryEndpoint=http://seanstagetest-secondary.file.core.windows.net/;AccountName=seanstagetest;AccountKey=Sanitized\nseanscope1"
-=======
     "Storage_TestConfigDefault": "ProductionTenant\nseanmcccanary\nU2FuaXRpemVk\nhttps://seanmcccanary.blob.core.windows.net\nhttps://seanmcccanary.file.core.windows.net\nhttps://seanmcccanary.queue.core.windows.net\nhttps://seanmcccanary.table.core.windows.net\n\n\n\n\nhttps://seanmcccanary-secondary.blob.core.windows.net\nhttps://seanmcccanary-secondary.file.core.windows.net\nhttps://seanmcccanary-secondary.queue.core.windows.net\nhttps://seanmcccanary-secondary.table.core.windows.net\n\nSanitized\n\n\nCloud\nBlobEndpoint=https://seanmcccanary.blob.core.windows.net/;QueueEndpoint=https://seanmcccanary.queue.core.windows.net/;FileEndpoint=https://seanmcccanary.file.core.windows.net/;BlobSecondaryEndpoint=https://seanmcccanary-secondary.blob.core.windows.net/;QueueSecondaryEndpoint=https://seanmcccanary-secondary.queue.core.windows.net/;FileSecondaryEndpoint=https://seanmcccanary-secondary.file.core.windows.net/;AccountName=seanmcccanary;AccountKey=Sanitized\nseanscope1"
->>>>>>> 32e373e2
   }
 }