--- conflicted
+++ resolved
@@ -1,22 +1,6 @@
 {
   "Entries": [
     {
-<<<<<<< HEAD
-      "RequestUri": "https://seanstagetest.blob.core.windows.net/test-container-8a5fffda-2f91-0f99-13a6-71427773577e?restype=container",
-      "RequestMethod": "PUT",
-      "RequestHeaders": {
-        "Authorization": "Sanitized",
-        "traceparent": "00-c70bc8e9cfcf434aa2276e290045b73f-c2d4731958b3a646-00",
-        "User-Agent": [
-          "azsdk-net-Storage.Blobs/12.4.0-dev.20200305.1",
-          "(.NET Core 4.6.28325.01; Microsoft Windows 10.0.18363 )"
-        ],
-        "x-ms-blob-public-access": "container",
-        "x-ms-client-request-id": "55068a3a-dcf2-1982-2bad-b819a14d881c",
-        "x-ms-date": "Thu, 05 Mar 2020 21:13:27 GMT",
-        "x-ms-return-client-request-id": "true",
-        "x-ms-version": "2019-10-10"
-=======
       "RequestUri": "https://seanmcccanary.blob.core.windows.net/test-container-8a5fffda-2f91-0f99-13a6-71427773577e?restype=container",
       "RequestMethod": "PUT",
       "RequestHeaders": {
@@ -31,33 +15,21 @@
         "x-ms-date": "Fri, 03 Apr 2020 00:00:25 GMT",
         "x-ms-return-client-request-id": "true",
         "x-ms-version": "2019-12-12"
->>>>>>> 32e373e2
       },
       "RequestBody": null,
       "StatusCode": 201,
       "ResponseHeaders": {
         "Content-Length": "0",
-<<<<<<< HEAD
-        "Date": "Thu, 05 Mar 2020 21:13:27 GMT",
-        "ETag": "\u00220x8D7C14A0CACE866\u0022",
-        "Last-Modified": "Thu, 05 Mar 2020 21:13:28 GMT",
-=======
         "Date": "Fri, 03 Apr 2020 00:00:24 GMT",
         "ETag": "\u00220x8D7D76202F8E816\u0022",
         "Last-Modified": "Fri, 03 Apr 2020 00:00:25 GMT",
->>>>>>> 32e373e2
         "Server": [
           "Windows-Azure-Blob/1.0",
           "Microsoft-HTTPAPI/2.0"
         ],
         "x-ms-client-request-id": "55068a3a-dcf2-1982-2bad-b819a14d881c",
-<<<<<<< HEAD
-        "x-ms-request-id": "b519ec8e-501e-0046-2832-f3a6bc000000",
-        "x-ms-version": "2019-10-10"
-=======
         "x-ms-request-id": "a2dfc455-401e-0091-1b4a-092812000000",
         "x-ms-version": "2019-12-12"
->>>>>>> 32e373e2
       },
       "ResponseBody": []
     },
@@ -67,19 +39,6 @@
       "RequestHeaders": {
         "Authorization": "Sanitized",
         "Content-Length": "0",
-<<<<<<< HEAD
-        "traceparent": "00-ac6d8223580aae49b6a6d8248f4ce29a-1e6d5d1709071446-00",
-        "User-Agent": [
-          "azsdk-net-Storage.Blobs/12.4.0-dev.20200305.1",
-          "(.NET Core 4.6.28325.01; Microsoft Windows 10.0.18363 )"
-        ],
-        "x-ms-blob-type": "AppendBlob",
-        "x-ms-client-request-id": "05bf9d19-f7ff-929e-2e7a-5b93f292a4b5",
-        "x-ms-date": "Thu, 05 Mar 2020 21:13:28 GMT",
-        "x-ms-encryption-scope": "seanscope1",
-        "x-ms-return-client-request-id": "true",
-        "x-ms-version": "2019-10-10"
-=======
         "traceparent": "00-bb8693f35ad0d84c9cb2e4a0dd6aeae0-e0fda911731e2f4c-00",
         "User-Agent": [
           "azsdk-net-Storage.Blobs/12.5.0-dev.20200402.1",
@@ -91,58 +50,32 @@
         "x-ms-encryption-scope": "seanscope1",
         "x-ms-return-client-request-id": "true",
         "x-ms-version": "2019-12-12"
->>>>>>> 32e373e2
       },
       "RequestBody": null,
       "StatusCode": 201,
       "ResponseHeaders": {
         "Content-Length": "0",
-<<<<<<< HEAD
-        "Date": "Thu, 05 Mar 2020 21:13:28 GMT",
-        "ETag": "\u00220x8D7C14A0CB9EDE0\u0022",
-        "Last-Modified": "Thu, 05 Mar 2020 21:13:28 GMT",
-=======
         "Date": "Fri, 03 Apr 2020 00:00:24 GMT",
         "ETag": "\u00220x8D7D7620324A643\u0022",
         "Last-Modified": "Fri, 03 Apr 2020 00:00:25 GMT",
->>>>>>> 32e373e2
         "Server": [
           "Windows-Azure-Blob/1.0",
           "Microsoft-HTTPAPI/2.0"
         ],
         "x-ms-client-request-id": "05bf9d19-f7ff-929e-2e7a-5b93f292a4b5",
         "x-ms-encryption-scope": "seanscope1",
-<<<<<<< HEAD
-        "x-ms-request-id": "b519ec93-501e-0046-2b32-f3a6bc000000",
-        "x-ms-request-server-encrypted": "true",
-        "x-ms-version": "2019-10-10"
-=======
         "x-ms-request-id": "a2dfc460-401e-0091-244a-092812000000",
         "x-ms-request-server-encrypted": "true",
         "x-ms-version": "2019-12-12"
->>>>>>> 32e373e2
       },
       "ResponseBody": []
     },
     {
-<<<<<<< HEAD
-      "RequestUri": "https://seanstagetest.blob.core.windows.net/test-container-8a5fffda-2f91-0f99-13a6-71427773577e?restype=container\u0026comp=list",
-=======
       "RequestUri": "https://seanmcccanary.blob.core.windows.net/test-container-8a5fffda-2f91-0f99-13a6-71427773577e?restype=container\u0026comp=list",
->>>>>>> 32e373e2
       "RequestMethod": "GET",
       "RequestHeaders": {
         "Authorization": "Sanitized",
         "User-Agent": [
-<<<<<<< HEAD
-          "azsdk-net-Storage.Blobs/12.4.0-dev.20200305.1",
-          "(.NET Core 4.6.28325.01; Microsoft Windows 10.0.18363 )"
-        ],
-        "x-ms-client-request-id": "d7d697fe-95b6-bea7-2a75-bff2a6f96de3",
-        "x-ms-date": "Thu, 05 Mar 2020 21:13:28 GMT",
-        "x-ms-return-client-request-id": "true",
-        "x-ms-version": "2019-10-10"
-=======
           "azsdk-net-Storage.Blobs/12.5.0-dev.20200402.1",
           "(.NET Core 4.6.28325.01; Microsoft Windows 10.0.18362 )"
         ],
@@ -150,44 +83,18 @@
         "x-ms-date": "Fri, 03 Apr 2020 00:00:26 GMT",
         "x-ms-return-client-request-id": "true",
         "x-ms-version": "2019-12-12"
->>>>>>> 32e373e2
       },
       "RequestBody": null,
       "StatusCode": 200,
       "ResponseHeaders": {
         "Content-Type": "application/xml",
-<<<<<<< HEAD
-        "Date": "Thu, 05 Mar 2020 21:13:28 GMT",
-=======
         "Date": "Fri, 03 Apr 2020 00:00:25 GMT",
->>>>>>> 32e373e2
         "Server": [
           "Windows-Azure-Blob/1.0",
           "Microsoft-HTTPAPI/2.0"
         ],
         "Transfer-Encoding": "chunked",
         "x-ms-client-request-id": "d7d697fe-95b6-bea7-2a75-bff2a6f96de3",
-<<<<<<< HEAD
-        "x-ms-request-id": "b519ec97-501e-0046-2f32-f3a6bc000000",
-        "x-ms-version": "2019-10-10"
-      },
-      "ResponseBody": "\uFEFF\u003C?xml version=\u00221.0\u0022 encoding=\u0022utf-8\u0022?\u003E\u003CEnumerationResults ServiceEndpoint=\u0022https://seanstagetest.blob.core.windows.net/\u0022 ContainerName=\u0022test-container-8a5fffda-2f91-0f99-13a6-71427773577e\u0022\u003E\u003CBlobs\u003E\u003CBlob\u003E\u003CName\u003Etest-blob-f86b6e63-a709-8c5b-fa5e-e9ef75769ba7\u003C/Name\u003E\u003CProperties\u003E\u003CCreation-Time\u003EThu, 05 Mar 2020 21:13:28 GMT\u003C/Creation-Time\u003E\u003CLast-Modified\u003EThu, 05 Mar 2020 21:13:28 GMT\u003C/Last-Modified\u003E\u003CEtag\u003E0x8D7C14A0CB9EDE0\u003C/Etag\u003E\u003CContent-Length\u003E0\u003C/Content-Length\u003E\u003CContent-Type\u003Eapplication/octet-stream\u003C/Content-Type\u003E\u003CContent-Encoding /\u003E\u003CContent-Language /\u003E\u003CContent-CRC64 /\u003E\u003CContent-MD5 /\u003E\u003CCache-Control /\u003E\u003CContent-Disposition /\u003E\u003CBlobType\u003EAppendBlob\u003C/BlobType\u003E\u003CLeaseStatus\u003Eunlocked\u003C/LeaseStatus\u003E\u003CLeaseState\u003Eavailable\u003C/LeaseState\u003E\u003CServerEncrypted\u003Etrue\u003C/ServerEncrypted\u003E\u003CEncryptionScope\u003Eseanscope1\u003C/EncryptionScope\u003E\u003C/Properties\u003E\u003C/Blob\u003E\u003C/Blobs\u003E\u003CNextMarker /\u003E\u003C/EnumerationResults\u003E"
-    },
-    {
-      "RequestUri": "https://seanstagetest.blob.core.windows.net/test-container-8a5fffda-2f91-0f99-13a6-71427773577e?restype=container",
-      "RequestMethod": "DELETE",
-      "RequestHeaders": {
-        "Authorization": "Sanitized",
-        "traceparent": "00-3c55358852eb2b4a81465720a14e5678-4304bef25df9544e-00",
-        "User-Agent": [
-          "azsdk-net-Storage.Blobs/12.4.0-dev.20200305.1",
-          "(.NET Core 4.6.28325.01; Microsoft Windows 10.0.18363 )"
-        ],
-        "x-ms-client-request-id": "5b954c82-ccbc-7cff-69a3-adcfdcbcbae8",
-        "x-ms-date": "Thu, 05 Mar 2020 21:13:28 GMT",
-        "x-ms-return-client-request-id": "true",
-        "x-ms-version": "2019-10-10"
-=======
         "x-ms-request-id": "a2dfc48b-401e-0091-4d4a-092812000000",
         "x-ms-version": "2019-12-12"
       },
@@ -207,39 +114,25 @@
         "x-ms-date": "Fri, 03 Apr 2020 00:00:26 GMT",
         "x-ms-return-client-request-id": "true",
         "x-ms-version": "2019-12-12"
->>>>>>> 32e373e2
       },
       "RequestBody": null,
       "StatusCode": 202,
       "ResponseHeaders": {
         "Content-Length": "0",
-<<<<<<< HEAD
-        "Date": "Thu, 05 Mar 2020 21:13:28 GMT",
-=======
         "Date": "Fri, 03 Apr 2020 00:00:25 GMT",
->>>>>>> 32e373e2
         "Server": [
           "Windows-Azure-Blob/1.0",
           "Microsoft-HTTPAPI/2.0"
         ],
         "x-ms-client-request-id": "5b954c82-ccbc-7cff-69a3-adcfdcbcbae8",
-<<<<<<< HEAD
-        "x-ms-request-id": "b519ec9b-501e-0046-3332-f3a6bc000000",
-        "x-ms-version": "2019-10-10"
-=======
         "x-ms-request-id": "a2dfc49a-401e-0091-594a-092812000000",
         "x-ms-version": "2019-12-12"
->>>>>>> 32e373e2
       },
       "ResponseBody": []
     }
   ],
   "Variables": {
     "RandomSeed": "1994220969",
-<<<<<<< HEAD
-    "Storage_TestConfigDefault": "ProductionTenant\nseanstagetest\nU2FuaXRpemVk\nhttps://seanstagetest.blob.core.windows.net\nhttp://seanstagetest.file.core.windows.net\nhttp://seanstagetest.queue.core.windows.net\nhttp://seanstagetest.table.core.windows.net\n\n\n\n\nhttp://seanstagetest-secondary.blob.core.windows.net\nhttp://seanstagetest-secondary.file.core.windows.net\nhttp://seanstagetest-secondary.queue.core.windows.net\nhttp://seanstagetest-secondary.table.core.windows.net\n\nSanitized\n\n\nCloud\nBlobEndpoint=https://seanstagetest.blob.core.windows.net/;QueueEndpoint=http://seanstagetest.queue.core.windows.net/;FileEndpoint=http://seanstagetest.file.core.windows.net/;BlobSecondaryEndpoint=http://seanstagetest-secondary.blob.core.windows.net/;QueueSecondaryEndpoint=http://seanstagetest-secondary.queue.core.windows.net/;FileSecondaryEndpoint=http://seanstagetest-secondary.file.core.windows.net/;AccountName=seanstagetest;AccountKey=Sanitized\nseanscope1"
-=======
     "Storage_TestConfigDefault": "ProductionTenant\nseanmcccanary\nU2FuaXRpemVk\nhttps://seanmcccanary.blob.core.windows.net\nhttps://seanmcccanary.file.core.windows.net\nhttps://seanmcccanary.queue.core.windows.net\nhttps://seanmcccanary.table.core.windows.net\n\n\n\n\nhttps://seanmcccanary-secondary.blob.core.windows.net\nhttps://seanmcccanary-secondary.file.core.windows.net\nhttps://seanmcccanary-secondary.queue.core.windows.net\nhttps://seanmcccanary-secondary.table.core.windows.net\n\nSanitized\n\n\nCloud\nBlobEndpoint=https://seanmcccanary.blob.core.windows.net/;QueueEndpoint=https://seanmcccanary.queue.core.windows.net/;FileEndpoint=https://seanmcccanary.file.core.windows.net/;BlobSecondaryEndpoint=https://seanmcccanary-secondary.blob.core.windows.net/;QueueSecondaryEndpoint=https://seanmcccanary-secondary.queue.core.windows.net/;FileSecondaryEndpoint=https://seanmcccanary-secondary.file.core.windows.net/;AccountName=seanmcccanary;AccountKey=Sanitized\nseanscope1"
->>>>>>> 32e373e2
   }
 }