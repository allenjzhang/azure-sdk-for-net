--- conflicted
+++ resolved
@@ -1,22 +1,6 @@
 {
   "Entries": [
     {
-<<<<<<< HEAD
-      "RequestUri": "https://seanstagetest.blob.core.windows.net/test-container-19d99494-29d2-996e-3ddb-e0b080d27528?restype=container",
-      "RequestMethod": "PUT",
-      "RequestHeaders": {
-        "Authorization": "Sanitized",
-        "traceparent": "00-c266abc38b1cea44b85d512f706a0ebf-fa221111fc943346-00",
-        "User-Agent": [
-          "azsdk-net-Storage.Blobs/12.4.0-dev.20200305.1",
-          "(.NET Core 4.6.28325.01; Microsoft Windows 10.0.18363 )"
-        ],
-        "x-ms-blob-public-access": "container",
-        "x-ms-client-request-id": "11e39909-b340-f8b4-446f-a9174ab53147",
-        "x-ms-date": "Thu, 05 Mar 2020 21:14:34 GMT",
-        "x-ms-return-client-request-id": "true",
-        "x-ms-version": "2019-10-10"
-=======
       "RequestUri": "https://seanmcccanary.blob.core.windows.net/test-container-19d99494-29d2-996e-3ddb-e0b080d27528?restype=container",
       "RequestMethod": "PUT",
       "RequestHeaders": {
@@ -31,58 +15,30 @@
         "x-ms-date": "Fri, 03 Apr 2020 00:01:40 GMT",
         "x-ms-return-client-request-id": "true",
         "x-ms-version": "2019-12-12"
->>>>>>> 32e373e2
       },
       "RequestBody": null,
       "StatusCode": 201,
       "ResponseHeaders": {
         "Content-Length": "0",
-<<<<<<< HEAD
-        "Date": "Thu, 05 Mar 2020 21:14:34 GMT",
-        "ETag": "\u00220x8D7C14A34AE068E\u0022",
-        "Last-Modified": "Thu, 05 Mar 2020 21:14:35 GMT",
-=======
         "Date": "Fri, 03 Apr 2020 00:01:39 GMT",
         "ETag": "\u00220x8D7D7622F82420E\u0022",
         "Last-Modified": "Fri, 03 Apr 2020 00:01:40 GMT",
->>>>>>> 32e373e2
         "Server": [
           "Windows-Azure-Blob/1.0",
           "Microsoft-HTTPAPI/2.0"
         ],
         "x-ms-client-request-id": "11e39909-b340-f8b4-446f-a9174ab53147",
-<<<<<<< HEAD
-        "x-ms-request-id": "d5218a91-301e-0022-1d33-f35724000000",
-        "x-ms-version": "2019-10-10"
-=======
         "x-ms-request-id": "a5f77843-d01e-0015-0b4b-095a13000000",
         "x-ms-version": "2019-12-12"
->>>>>>> 32e373e2
-      },
-      "ResponseBody": []
-    },
-    {
-<<<<<<< HEAD
-      "RequestUri": "https://seanstagetest.blob.core.windows.net/test-container-19d99494-29d2-996e-3ddb-e0b080d27528/foo",
-=======
+      },
+      "ResponseBody": []
+    },
+    {
       "RequestUri": "https://seanmcccanary.blob.core.windows.net/test-container-19d99494-29d2-996e-3ddb-e0b080d27528/foo",
->>>>>>> 32e373e2
-      "RequestMethod": "PUT",
-      "RequestHeaders": {
-        "Authorization": "Sanitized",
-        "Content-Length": "1024",
-<<<<<<< HEAD
-        "traceparent": "00-df42f70bd7d2a8489c1ee4aeaa802cae-9328cae2d4a54b44-00",
-        "User-Agent": [
-          "azsdk-net-Storage.Blobs/12.4.0-dev.20200305.1",
-          "(.NET Core 4.6.28325.01; Microsoft Windows 10.0.18363 )"
-        ],
-        "x-ms-blob-type": "BlockBlob",
-        "x-ms-client-request-id": "29f8c68a-729b-066e-4721-48f860940516",
-        "x-ms-date": "Thu, 05 Mar 2020 21:14:35 GMT",
-        "x-ms-return-client-request-id": "true",
-        "x-ms-version": "2019-10-10"
-=======
+      "RequestMethod": "PUT",
+      "RequestHeaders": {
+        "Authorization": "Sanitized",
+        "Content-Length": "1024",
         "traceparent": "00-4f8d0a7ed72d024fac5fe3a40428bc09-6a5e60773f80b34b-00",
         "User-Agent": [
           "azsdk-net-Storage.Blobs/12.5.0-dev.20200402.1",
@@ -93,633 +49,348 @@
         "x-ms-date": "Fri, 03 Apr 2020 00:01:40 GMT",
         "x-ms-return-client-request-id": "true",
         "x-ms-version": "2019-12-12"
->>>>>>> 32e373e2
-      },
-      "RequestBody": "uUtPdoJVsLiXsRD3nAya1TX0pubvY\u002BgpPBMj\u002BjHl3VOoRaizGC9ptOkqeY6jvVs31NPhVQ9LWFViJTluMrWHstS9T1dk570Gi/L9xOpZhn\u002B47CZdA4hDXexSUPP1\u002BoEzo8e65W4E0uwW2sodTZNrCJ65tkWPKa5MefFqEpbKEZBwyiEjn6ERsxk5Ryi9JhBY50dUO0M8o3oYbmt8msBWS8k5rINySGn9qAMsVeGFjlPhESpOddVMNCanCjE1lBlY4/tfhHmM5p7eVpNAD02Yk98Ym4iVB9b07Hhcyj04yBPq03LlJgrZVCqMcB5CDCTYDndRHPmQwtwla5cALxxgpo5/Vjzbs2zVPkZdCZe3seBUhLzG5qsZWRCWv7ty2SQOK8mQwrbn/VsKe96yMrhFbrm3rKtgmr/jZfwrRfOxYmUiT97NJ\u002B8pbIZgvGvNZydXUVECuy14rpAKrVy6vLhoWRh4kOLad0fJjT8l/95UFf7U0/Shr6c4qaFNw3qTb7DO\u002BGJSVNdEfdkKOC3tU66ytpdd5ejDxqpxQOZBjLTNNh6PVgd7AcEnkFUal3Z6Slbymg3iNYrHCjG44RPwA/ElPQIPXvynN7TWNlWSqS8z9/aPTvGn6gGTx0zVwiCtNoxk9Vl0autaS2NYDP80NWEChOodYLQAflMBe5ew0nSUKP/ILrPVv4wKNQONTt0BX5Lq0j41j9bYY3cGcu9UqXnuxOP/bAauLMRdEyuxci91/xwFxf82Xpkp78o7z0ydtYuJn4n5AvKLPKZ513yqJvFHkXPTT\u002BN6t2ZK1nw8cl13wF2fKNKme/0peolYvYYcfsnZ9D7ZyWaoDucjrit1TslJARYeC/4eoRV2qdRaIfnfLlizY34fnvf29xnqgszRsyvAD7xv/nLKulIoYiCRTuzuQ4DTwutLKmMfJxTlMx5JpfWpmRI9bzDl6Kgr9jvWZKks/D5L/vE/dOVZUNZe5Yc0370r6LTasNRQ7tlDHzMnScJruTbf/acEaiQt5B9ZhgMh9xd\u002Bq3z0UUxq\u002Bg8X\u002B1WxMQYT8ytQVOEWJn6PrMu092fVIiccqJ1GdmfpdQKX7G7PfLIYRpPY0KM1aIT\u002BZaWBtQOoQtktlYlozH3EZt7ffjoPwDAYm7DU/VGE5kAZSBDBaL/\u002B7qqUoeYpsHkVE2nEVulJ7qV1aBpS1ESHqa5JT4RsAv0f4JCQeh5J7\u002Bs3vunov5BWz1lrTAClqxplDfc34GD0qRFspXVZuXOHK3kuGxZan\u002Boe8oAqAbX9eTV1Km0mEQ\u002BLQhTYexkb/BXm4yGHd5AECm0NGe3gyqdbbixA444FYBlpo9gBgiPQA/VqRB2UdQKkcSD/GPghqnhtfQ3t2g==",
-      "StatusCode": 201,
-      "ResponseHeaders": {
-        "Content-Length": "0",
-        "Content-MD5": "VSR5dTHMgHnqVMZGecEPIw==",
-<<<<<<< HEAD
-        "Date": "Thu, 05 Mar 2020 21:14:34 GMT",
-        "ETag": "\u00220x8D7C14A34BC2DAF\u0022",
-        "Last-Modified": "Thu, 05 Mar 2020 21:14:35 GMT",
-=======
+      },
+      "RequestBody": "uUtPdoJVsLiXsRD3nAya1TX0pubvY\u002BgpPBMj\u002BjHl3VOoRaizGC9ptOkqeY6jvVs31NPhVQ9LWFViJTluMrWHstS9T1dk570Gi/L9xOpZhn\u002B47CZdA4hDXexSUPP1\u002BoEzo8e65W4E0uwW2sodTZNrCJ65tkWPKa5MefFqEpbKEZBwyiEjn6ERsxk5Ryi9JhBY50dUO0M8o3oYbmt8msBWS8k5rINySGn9qAMsVeGFjlPhESpOddVMNCanCjE1lBlY4/tfhHmM5p7eVpNAD02Yk98Ym4iVB9b07Hhcyj04yBPq03LlJgrZVCqMcB5CDCTYDndRHPmQwtwla5cALxxgpo5/Vjzbs2zVPkZdCZe3seBUhLzG5qsZWRCWv7ty2SQOK8mQwrbn/VsKe96yMrhFbrm3rKtgmr/jZfwrRfOxYmUiT97NJ\u002B8pbIZgvGvNZydXUVECuy14rpAKrVy6vLhoWRh4kOLad0fJjT8l/95UFf7U0/Shr6c4qaFNw3qTb7DO\u002BGJSVNdEfdkKOC3tU66ytpdd5ejDxqpxQOZBjLTNNh6PVgd7AcEnkFUal3Z6Slbymg3iNYrHCjG44RPwA/ElPQIPXvynN7TWNlWSqS8z9/aPTvGn6gGTx0zVwiCtNoxk9Vl0autaS2NYDP80NWEChOodYLQAflMBe5ew0nSUKP/ILrPVv4wKNQONTt0BX5Lq0j41j9bYY3cGcu9UqXnuxOP/bAauLMRdEyuxci91/xwFxf82Xpkp78o7z0ydtYuJn4n5AvKLPKZ513yqJvFHkXPTT\u002BN6t2ZK1nw8cl13wF2fKNKme/0peolYvYYcfsnZ9D7ZyWaoDucjrit1TslJARYeC/4eoRV2qdRaIfnfLlizY34fnvf29xnqgszRsyvAD7xv/nLKulIoYiCRTuzuQ4DTwutLKmMfJxTlMx5JpfWpmRI9bzDl6Kgr9jvWZKks/D5L/vE/dOVZUNZe5Yc0370r6LTasNRQ7tlDHzMnScJruTbf/acEaiQt5B9ZhgMh9xd\u002Bq3z0UUxq\u002Bg8X\u002B1WxMQYT8ytQVOEWJn6PrMu092fVIiccqJ1GdmfpdQKX7G7PfLIYRpPY0KM1aIT\u002BZaWBtQOoQtktlYlozH3EZt7ffjoPwDAYm7DU/VGE5kAZSBDBaL/\u002B7qqUoeYpsHkVE2nEVulJ7qV1aBpS1ESHqa5JT4RsAv0f4JCQeh5J7\u002Bs3vunov5BWz1lrTAClqxplDfc34GD0qRFspXVZuXOHK3kuGxZan\u002Boe8oAqAbX9eTV1Km0mEQ\u002BLQhTYexkb/BXm4yGHd5AECm0NGe3gyqdbbixA444FYBlpo9gBgiPQA/VqRB2UdQKkcSD/GPghqnhtfQ3t2g==",
+      "StatusCode": 201,
+      "ResponseHeaders": {
+        "Content-Length": "0",
+        "Content-MD5": "VSR5dTHMgHnqVMZGecEPIw==",
         "Date": "Fri, 03 Apr 2020 00:01:39 GMT",
         "ETag": "\u00220x8D7D7622F900F5C\u0022",
         "Last-Modified": "Fri, 03 Apr 2020 00:01:40 GMT",
->>>>>>> 32e373e2
         "Server": [
           "Windows-Azure-Blob/1.0",
           "Microsoft-HTTPAPI/2.0"
         ],
         "x-ms-client-request-id": "29f8c68a-729b-066e-4721-48f860940516",
         "x-ms-content-crc64": "B3Mq8wnVFUo=",
-<<<<<<< HEAD
-        "x-ms-request-id": "d5218a94-301e-0022-1e33-f35724000000",
-        "x-ms-request-server-encrypted": "true",
-        "x-ms-version": "2019-10-10"
-=======
         "x-ms-request-id": "a5f7785f-d01e-0015-214b-095a13000000",
         "x-ms-request-server-encrypted": "true",
         "x-ms-version": "2019-12-12"
->>>>>>> 32e373e2
-      },
-      "ResponseBody": []
-    },
-    {
-<<<<<<< HEAD
-      "RequestUri": "https://seanstagetest.blob.core.windows.net/test-container-19d99494-29d2-996e-3ddb-e0b080d27528/bar",
-=======
+      },
+      "ResponseBody": []
+    },
+    {
       "RequestUri": "https://seanmcccanary.blob.core.windows.net/test-container-19d99494-29d2-996e-3ddb-e0b080d27528/bar",
->>>>>>> 32e373e2
-      "RequestMethod": "PUT",
-      "RequestHeaders": {
-        "Authorization": "Sanitized",
-        "Content-Length": "1024",
-<<<<<<< HEAD
-        "traceparent": "00-7652a37d0a9e7040a1f238c66a1cc414-e97ac961c561ac43-00",
-        "User-Agent": [
-          "azsdk-net-Storage.Blobs/12.4.0-dev.20200305.1",
-          "(.NET Core 4.6.28325.01; Microsoft Windows 10.0.18363 )"
+      "RequestMethod": "PUT",
+      "RequestHeaders": {
+        "Authorization": "Sanitized",
+        "Content-Length": "1024",
+        "traceparent": "00-d93a9a9ba221b6489f2cf6785fb008bc-bad861e1a26ff949-00",
+        "User-Agent": [
+          "azsdk-net-Storage.Blobs/12.5.0-dev.20200402.1",
+          "(.NET Core 4.6.28325.01; Microsoft Windows 10.0.18362 )"
         ],
         "x-ms-blob-type": "BlockBlob",
         "x-ms-client-request-id": "b6e3f334-c314-a63f-18da-3be6d5db566e",
-        "x-ms-date": "Thu, 05 Mar 2020 21:14:35 GMT",
-        "x-ms-return-client-request-id": "true",
-        "x-ms-version": "2019-10-10"
-=======
-        "traceparent": "00-d93a9a9ba221b6489f2cf6785fb008bc-bad861e1a26ff949-00",
-        "User-Agent": [
-          "azsdk-net-Storage.Blobs/12.5.0-dev.20200402.1",
-          "(.NET Core 4.6.28325.01; Microsoft Windows 10.0.18362 )"
-        ],
-        "x-ms-blob-type": "BlockBlob",
+        "x-ms-date": "Fri, 03 Apr 2020 00:01:41 GMT",
+        "x-ms-return-client-request-id": "true",
+        "x-ms-version": "2019-12-12"
+      },
+      "RequestBody": "uUtPdoJVsLiXsRD3nAya1TX0pubvY\u002BgpPBMj\u002BjHl3VOoRaizGC9ptOkqeY6jvVs31NPhVQ9LWFViJTluMrWHstS9T1dk570Gi/L9xOpZhn\u002B47CZdA4hDXexSUPP1\u002BoEzo8e65W4E0uwW2sodTZNrCJ65tkWPKa5MefFqEpbKEZBwyiEjn6ERsxk5Ryi9JhBY50dUO0M8o3oYbmt8msBWS8k5rINySGn9qAMsVeGFjlPhESpOddVMNCanCjE1lBlY4/tfhHmM5p7eVpNAD02Yk98Ym4iVB9b07Hhcyj04yBPq03LlJgrZVCqMcB5CDCTYDndRHPmQwtwla5cALxxgpo5/Vjzbs2zVPkZdCZe3seBUhLzG5qsZWRCWv7ty2SQOK8mQwrbn/VsKe96yMrhFbrm3rKtgmr/jZfwrRfOxYmUiT97NJ\u002B8pbIZgvGvNZydXUVECuy14rpAKrVy6vLhoWRh4kOLad0fJjT8l/95UFf7U0/Shr6c4qaFNw3qTb7DO\u002BGJSVNdEfdkKOC3tU66ytpdd5ejDxqpxQOZBjLTNNh6PVgd7AcEnkFUal3Z6Slbymg3iNYrHCjG44RPwA/ElPQIPXvynN7TWNlWSqS8z9/aPTvGn6gGTx0zVwiCtNoxk9Vl0autaS2NYDP80NWEChOodYLQAflMBe5ew0nSUKP/ILrPVv4wKNQONTt0BX5Lq0j41j9bYY3cGcu9UqXnuxOP/bAauLMRdEyuxci91/xwFxf82Xpkp78o7z0ydtYuJn4n5AvKLPKZ513yqJvFHkXPTT\u002BN6t2ZK1nw8cl13wF2fKNKme/0peolYvYYcfsnZ9D7ZyWaoDucjrit1TslJARYeC/4eoRV2qdRaIfnfLlizY34fnvf29xnqgszRsyvAD7xv/nLKulIoYiCRTuzuQ4DTwutLKmMfJxTlMx5JpfWpmRI9bzDl6Kgr9jvWZKks/D5L/vE/dOVZUNZe5Yc0370r6LTasNRQ7tlDHzMnScJruTbf/acEaiQt5B9ZhgMh9xd\u002Bq3z0UUxq\u002Bg8X\u002B1WxMQYT8ytQVOEWJn6PrMu092fVIiccqJ1GdmfpdQKX7G7PfLIYRpPY0KM1aIT\u002BZaWBtQOoQtktlYlozH3EZt7ffjoPwDAYm7DU/VGE5kAZSBDBaL/\u002B7qqUoeYpsHkVE2nEVulJ7qV1aBpS1ESHqa5JT4RsAv0f4JCQeh5J7\u002Bs3vunov5BWz1lrTAClqxplDfc34GD0qRFspXVZuXOHK3kuGxZan\u002Boe8oAqAbX9eTV1Km0mEQ\u002BLQhTYexkb/BXm4yGHd5AECm0NGe3gyqdbbixA444FYBlpo9gBgiPQA/VqRB2UdQKkcSD/GPghqnhtfQ3t2g==",
+      "StatusCode": 201,
+      "ResponseHeaders": {
+        "Content-Length": "0",
+        "Content-MD5": "VSR5dTHMgHnqVMZGecEPIw==",
+        "Date": "Fri, 03 Apr 2020 00:01:39 GMT",
+        "ETag": "\u00220x8D7D7622F9D5833\u0022",
+        "Last-Modified": "Fri, 03 Apr 2020 00:01:40 GMT",
+        "Server": [
+          "Windows-Azure-Blob/1.0",
+          "Microsoft-HTTPAPI/2.0"
+        ],
         "x-ms-client-request-id": "b6e3f334-c314-a63f-18da-3be6d5db566e",
-        "x-ms-date": "Fri, 03 Apr 2020 00:01:41 GMT",
-        "x-ms-return-client-request-id": "true",
-        "x-ms-version": "2019-12-12"
->>>>>>> 32e373e2
-      },
-      "RequestBody": "uUtPdoJVsLiXsRD3nAya1TX0pubvY\u002BgpPBMj\u002BjHl3VOoRaizGC9ptOkqeY6jvVs31NPhVQ9LWFViJTluMrWHstS9T1dk570Gi/L9xOpZhn\u002B47CZdA4hDXexSUPP1\u002BoEzo8e65W4E0uwW2sodTZNrCJ65tkWPKa5MefFqEpbKEZBwyiEjn6ERsxk5Ryi9JhBY50dUO0M8o3oYbmt8msBWS8k5rINySGn9qAMsVeGFjlPhESpOddVMNCanCjE1lBlY4/tfhHmM5p7eVpNAD02Yk98Ym4iVB9b07Hhcyj04yBPq03LlJgrZVCqMcB5CDCTYDndRHPmQwtwla5cALxxgpo5/Vjzbs2zVPkZdCZe3seBUhLzG5qsZWRCWv7ty2SQOK8mQwrbn/VsKe96yMrhFbrm3rKtgmr/jZfwrRfOxYmUiT97NJ\u002B8pbIZgvGvNZydXUVECuy14rpAKrVy6vLhoWRh4kOLad0fJjT8l/95UFf7U0/Shr6c4qaFNw3qTb7DO\u002BGJSVNdEfdkKOC3tU66ytpdd5ejDxqpxQOZBjLTNNh6PVgd7AcEnkFUal3Z6Slbymg3iNYrHCjG44RPwA/ElPQIPXvynN7TWNlWSqS8z9/aPTvGn6gGTx0zVwiCtNoxk9Vl0autaS2NYDP80NWEChOodYLQAflMBe5ew0nSUKP/ILrPVv4wKNQONTt0BX5Lq0j41j9bYY3cGcu9UqXnuxOP/bAauLMRdEyuxci91/xwFxf82Xpkp78o7z0ydtYuJn4n5AvKLPKZ513yqJvFHkXPTT\u002BN6t2ZK1nw8cl13wF2fKNKme/0peolYvYYcfsnZ9D7ZyWaoDucjrit1TslJARYeC/4eoRV2qdRaIfnfLlizY34fnvf29xnqgszRsyvAD7xv/nLKulIoYiCRTuzuQ4DTwutLKmMfJxTlMx5JpfWpmRI9bzDl6Kgr9jvWZKks/D5L/vE/dOVZUNZe5Yc0370r6LTasNRQ7tlDHzMnScJruTbf/acEaiQt5B9ZhgMh9xd\u002Bq3z0UUxq\u002Bg8X\u002B1WxMQYT8ytQVOEWJn6PrMu092fVIiccqJ1GdmfpdQKX7G7PfLIYRpPY0KM1aIT\u002BZaWBtQOoQtktlYlozH3EZt7ffjoPwDAYm7DU/VGE5kAZSBDBaL/\u002B7qqUoeYpsHkVE2nEVulJ7qV1aBpS1ESHqa5JT4RsAv0f4JCQeh5J7\u002Bs3vunov5BWz1lrTAClqxplDfc34GD0qRFspXVZuXOHK3kuGxZan\u002Boe8oAqAbX9eTV1Km0mEQ\u002BLQhTYexkb/BXm4yGHd5AECm0NGe3gyqdbbixA444FYBlpo9gBgiPQA/VqRB2UdQKkcSD/GPghqnhtfQ3t2g==",
-      "StatusCode": 201,
-      "ResponseHeaders": {
-        "Content-Length": "0",
-        "Content-MD5": "VSR5dTHMgHnqVMZGecEPIw==",
-<<<<<<< HEAD
-        "Date": "Thu, 05 Mar 2020 21:14:34 GMT",
-        "ETag": "\u00220x8D7C14A34CA37FF\u0022",
-        "Last-Modified": "Thu, 05 Mar 2020 21:14:35 GMT",
-=======
-        "Date": "Fri, 03 Apr 2020 00:01:39 GMT",
-        "ETag": "\u00220x8D7D7622F9D5833\u0022",
-        "Last-Modified": "Fri, 03 Apr 2020 00:01:40 GMT",
->>>>>>> 32e373e2
-        "Server": [
-          "Windows-Azure-Blob/1.0",
-          "Microsoft-HTTPAPI/2.0"
-        ],
-        "x-ms-client-request-id": "b6e3f334-c314-a63f-18da-3be6d5db566e",
-        "x-ms-content-crc64": "B3Mq8wnVFUo=",
-<<<<<<< HEAD
-        "x-ms-request-id": "d5218a97-301e-0022-2033-f35724000000",
-        "x-ms-request-server-encrypted": "true",
-        "x-ms-version": "2019-10-10"
-=======
+        "x-ms-content-crc64": "B3Mq8wnVFUo=",
         "x-ms-request-id": "a5f77876-d01e-0015-374b-095a13000000",
         "x-ms-request-server-encrypted": "true",
         "x-ms-version": "2019-12-12"
->>>>>>> 32e373e2
-      },
-      "ResponseBody": []
-    },
-    {
-<<<<<<< HEAD
-      "RequestUri": "https://seanstagetest.blob.core.windows.net/test-container-19d99494-29d2-996e-3ddb-e0b080d27528/baz",
-=======
+      },
+      "ResponseBody": []
+    },
+    {
       "RequestUri": "https://seanmcccanary.blob.core.windows.net/test-container-19d99494-29d2-996e-3ddb-e0b080d27528/baz",
->>>>>>> 32e373e2
-      "RequestMethod": "PUT",
-      "RequestHeaders": {
-        "Authorization": "Sanitized",
-        "Content-Length": "1024",
-<<<<<<< HEAD
-        "traceparent": "00-61ada2cdfb141440aa220fdb7b499204-e2c7358ef31db94b-00",
-        "User-Agent": [
-          "azsdk-net-Storage.Blobs/12.4.0-dev.20200305.1",
-          "(.NET Core 4.6.28325.01; Microsoft Windows 10.0.18363 )"
+      "RequestMethod": "PUT",
+      "RequestHeaders": {
+        "Authorization": "Sanitized",
+        "Content-Length": "1024",
+        "traceparent": "00-5579ca38d026d34489772df803d4cde0-55e96a145af3c545-00",
+        "User-Agent": [
+          "azsdk-net-Storage.Blobs/12.5.0-dev.20200402.1",
+          "(.NET Core 4.6.28325.01; Microsoft Windows 10.0.18362 )"
         ],
         "x-ms-blob-type": "BlockBlob",
         "x-ms-client-request-id": "6dc41e3e-4eb1-1f02-e936-ca8a5fa78253",
-        "x-ms-date": "Thu, 05 Mar 2020 21:14:35 GMT",
-        "x-ms-return-client-request-id": "true",
-        "x-ms-version": "2019-10-10"
-=======
-        "traceparent": "00-5579ca38d026d34489772df803d4cde0-55e96a145af3c545-00",
-        "User-Agent": [
-          "azsdk-net-Storage.Blobs/12.5.0-dev.20200402.1",
-          "(.NET Core 4.6.28325.01; Microsoft Windows 10.0.18362 )"
-        ],
-        "x-ms-blob-type": "BlockBlob",
+        "x-ms-date": "Fri, 03 Apr 2020 00:01:41 GMT",
+        "x-ms-return-client-request-id": "true",
+        "x-ms-version": "2019-12-12"
+      },
+      "RequestBody": "uUtPdoJVsLiXsRD3nAya1TX0pubvY\u002BgpPBMj\u002BjHl3VOoRaizGC9ptOkqeY6jvVs31NPhVQ9LWFViJTluMrWHstS9T1dk570Gi/L9xOpZhn\u002B47CZdA4hDXexSUPP1\u002BoEzo8e65W4E0uwW2sodTZNrCJ65tkWPKa5MefFqEpbKEZBwyiEjn6ERsxk5Ryi9JhBY50dUO0M8o3oYbmt8msBWS8k5rINySGn9qAMsVeGFjlPhESpOddVMNCanCjE1lBlY4/tfhHmM5p7eVpNAD02Yk98Ym4iVB9b07Hhcyj04yBPq03LlJgrZVCqMcB5CDCTYDndRHPmQwtwla5cALxxgpo5/Vjzbs2zVPkZdCZe3seBUhLzG5qsZWRCWv7ty2SQOK8mQwrbn/VsKe96yMrhFbrm3rKtgmr/jZfwrRfOxYmUiT97NJ\u002B8pbIZgvGvNZydXUVECuy14rpAKrVy6vLhoWRh4kOLad0fJjT8l/95UFf7U0/Shr6c4qaFNw3qTb7DO\u002BGJSVNdEfdkKOC3tU66ytpdd5ejDxqpxQOZBjLTNNh6PVgd7AcEnkFUal3Z6Slbymg3iNYrHCjG44RPwA/ElPQIPXvynN7TWNlWSqS8z9/aPTvGn6gGTx0zVwiCtNoxk9Vl0autaS2NYDP80NWEChOodYLQAflMBe5ew0nSUKP/ILrPVv4wKNQONTt0BX5Lq0j41j9bYY3cGcu9UqXnuxOP/bAauLMRdEyuxci91/xwFxf82Xpkp78o7z0ydtYuJn4n5AvKLPKZ513yqJvFHkXPTT\u002BN6t2ZK1nw8cl13wF2fKNKme/0peolYvYYcfsnZ9D7ZyWaoDucjrit1TslJARYeC/4eoRV2qdRaIfnfLlizY34fnvf29xnqgszRsyvAD7xv/nLKulIoYiCRTuzuQ4DTwutLKmMfJxTlMx5JpfWpmRI9bzDl6Kgr9jvWZKks/D5L/vE/dOVZUNZe5Yc0370r6LTasNRQ7tlDHzMnScJruTbf/acEaiQt5B9ZhgMh9xd\u002Bq3z0UUxq\u002Bg8X\u002B1WxMQYT8ytQVOEWJn6PrMu092fVIiccqJ1GdmfpdQKX7G7PfLIYRpPY0KM1aIT\u002BZaWBtQOoQtktlYlozH3EZt7ffjoPwDAYm7DU/VGE5kAZSBDBaL/\u002B7qqUoeYpsHkVE2nEVulJ7qV1aBpS1ESHqa5JT4RsAv0f4JCQeh5J7\u002Bs3vunov5BWz1lrTAClqxplDfc34GD0qRFspXVZuXOHK3kuGxZan\u002Boe8oAqAbX9eTV1Km0mEQ\u002BLQhTYexkb/BXm4yGHd5AECm0NGe3gyqdbbixA444FYBlpo9gBgiPQA/VqRB2UdQKkcSD/GPghqnhtfQ3t2g==",
+      "StatusCode": 201,
+      "ResponseHeaders": {
+        "Content-Length": "0",
+        "Content-MD5": "VSR5dTHMgHnqVMZGecEPIw==",
+        "Date": "Fri, 03 Apr 2020 00:01:39 GMT",
+        "ETag": "\u00220x8D7D7622FAAA113\u0022",
+        "Last-Modified": "Fri, 03 Apr 2020 00:01:40 GMT",
+        "Server": [
+          "Windows-Azure-Blob/1.0",
+          "Microsoft-HTTPAPI/2.0"
+        ],
         "x-ms-client-request-id": "6dc41e3e-4eb1-1f02-e936-ca8a5fa78253",
-        "x-ms-date": "Fri, 03 Apr 2020 00:01:41 GMT",
-        "x-ms-return-client-request-id": "true",
-        "x-ms-version": "2019-12-12"
->>>>>>> 32e373e2
-      },
-      "RequestBody": "uUtPdoJVsLiXsRD3nAya1TX0pubvY\u002BgpPBMj\u002BjHl3VOoRaizGC9ptOkqeY6jvVs31NPhVQ9LWFViJTluMrWHstS9T1dk570Gi/L9xOpZhn\u002B47CZdA4hDXexSUPP1\u002BoEzo8e65W4E0uwW2sodTZNrCJ65tkWPKa5MefFqEpbKEZBwyiEjn6ERsxk5Ryi9JhBY50dUO0M8o3oYbmt8msBWS8k5rINySGn9qAMsVeGFjlPhESpOddVMNCanCjE1lBlY4/tfhHmM5p7eVpNAD02Yk98Ym4iVB9b07Hhcyj04yBPq03LlJgrZVCqMcB5CDCTYDndRHPmQwtwla5cALxxgpo5/Vjzbs2zVPkZdCZe3seBUhLzG5qsZWRCWv7ty2SQOK8mQwrbn/VsKe96yMrhFbrm3rKtgmr/jZfwrRfOxYmUiT97NJ\u002B8pbIZgvGvNZydXUVECuy14rpAKrVy6vLhoWRh4kOLad0fJjT8l/95UFf7U0/Shr6c4qaFNw3qTb7DO\u002BGJSVNdEfdkKOC3tU66ytpdd5ejDxqpxQOZBjLTNNh6PVgd7AcEnkFUal3Z6Slbymg3iNYrHCjG44RPwA/ElPQIPXvynN7TWNlWSqS8z9/aPTvGn6gGTx0zVwiCtNoxk9Vl0autaS2NYDP80NWEChOodYLQAflMBe5ew0nSUKP/ILrPVv4wKNQONTt0BX5Lq0j41j9bYY3cGcu9UqXnuxOP/bAauLMRdEyuxci91/xwFxf82Xpkp78o7z0ydtYuJn4n5AvKLPKZ513yqJvFHkXPTT\u002BN6t2ZK1nw8cl13wF2fKNKme/0peolYvYYcfsnZ9D7ZyWaoDucjrit1TslJARYeC/4eoRV2qdRaIfnfLlizY34fnvf29xnqgszRsyvAD7xv/nLKulIoYiCRTuzuQ4DTwutLKmMfJxTlMx5JpfWpmRI9bzDl6Kgr9jvWZKks/D5L/vE/dOVZUNZe5Yc0370r6LTasNRQ7tlDHzMnScJruTbf/acEaiQt5B9ZhgMh9xd\u002Bq3z0UUxq\u002Bg8X\u002B1WxMQYT8ytQVOEWJn6PrMu092fVIiccqJ1GdmfpdQKX7G7PfLIYRpPY0KM1aIT\u002BZaWBtQOoQtktlYlozH3EZt7ffjoPwDAYm7DU/VGE5kAZSBDBaL/\u002B7qqUoeYpsHkVE2nEVulJ7qV1aBpS1ESHqa5JT4RsAv0f4JCQeh5J7\u002Bs3vunov5BWz1lrTAClqxplDfc34GD0qRFspXVZuXOHK3kuGxZan\u002Boe8oAqAbX9eTV1Km0mEQ\u002BLQhTYexkb/BXm4yGHd5AECm0NGe3gyqdbbixA444FYBlpo9gBgiPQA/VqRB2UdQKkcSD/GPghqnhtfQ3t2g==",
-      "StatusCode": 201,
-      "ResponseHeaders": {
-        "Content-Length": "0",
-        "Content-MD5": "VSR5dTHMgHnqVMZGecEPIw==",
-<<<<<<< HEAD
-        "Date": "Thu, 05 Mar 2020 21:14:35 GMT",
-        "ETag": "\u00220x8D7C14A34D81A21\u0022",
-        "Last-Modified": "Thu, 05 Mar 2020 21:14:35 GMT",
-=======
-        "Date": "Fri, 03 Apr 2020 00:01:39 GMT",
-        "ETag": "\u00220x8D7D7622FAAA113\u0022",
-        "Last-Modified": "Fri, 03 Apr 2020 00:01:40 GMT",
->>>>>>> 32e373e2
-        "Server": [
-          "Windows-Azure-Blob/1.0",
-          "Microsoft-HTTPAPI/2.0"
-        ],
-        "x-ms-client-request-id": "6dc41e3e-4eb1-1f02-e936-ca8a5fa78253",
-        "x-ms-content-crc64": "B3Mq8wnVFUo=",
-<<<<<<< HEAD
-        "x-ms-request-id": "d5218a99-301e-0022-2133-f35724000000",
-        "x-ms-request-server-encrypted": "true",
-        "x-ms-version": "2019-10-10"
-=======
+        "x-ms-content-crc64": "B3Mq8wnVFUo=",
         "x-ms-request-id": "a5f77882-d01e-0015-424b-095a13000000",
         "x-ms-request-server-encrypted": "true",
         "x-ms-version": "2019-12-12"
->>>>>>> 32e373e2
-      },
-      "ResponseBody": []
-    },
-    {
-<<<<<<< HEAD
-      "RequestUri": "https://seanstagetest.blob.core.windows.net/test-container-19d99494-29d2-996e-3ddb-e0b080d27528/foo/foo",
-=======
+      },
+      "ResponseBody": []
+    },
+    {
       "RequestUri": "https://seanmcccanary.blob.core.windows.net/test-container-19d99494-29d2-996e-3ddb-e0b080d27528/foo/foo",
->>>>>>> 32e373e2
-      "RequestMethod": "PUT",
-      "RequestHeaders": {
-        "Authorization": "Sanitized",
-        "Content-Length": "1024",
-<<<<<<< HEAD
-        "traceparent": "00-719edf8c1e52d741b7acd182de57192d-5a4fef573597af42-00",
-        "User-Agent": [
-          "azsdk-net-Storage.Blobs/12.4.0-dev.20200305.1",
-          "(.NET Core 4.6.28325.01; Microsoft Windows 10.0.18363 )"
+      "RequestMethod": "PUT",
+      "RequestHeaders": {
+        "Authorization": "Sanitized",
+        "Content-Length": "1024",
+        "traceparent": "00-c6e0b2634703d7428177639befe022b0-dd79c84a93271542-00",
+        "User-Agent": [
+          "azsdk-net-Storage.Blobs/12.5.0-dev.20200402.1",
+          "(.NET Core 4.6.28325.01; Microsoft Windows 10.0.18362 )"
         ],
         "x-ms-blob-type": "BlockBlob",
         "x-ms-client-request-id": "b7a8cf8a-e916-34bd-313a-03e4c8979092",
-        "x-ms-date": "Thu, 05 Mar 2020 21:14:35 GMT",
-        "x-ms-return-client-request-id": "true",
-        "x-ms-version": "2019-10-10"
-=======
-        "traceparent": "00-c6e0b2634703d7428177639befe022b0-dd79c84a93271542-00",
-        "User-Agent": [
-          "azsdk-net-Storage.Blobs/12.5.0-dev.20200402.1",
-          "(.NET Core 4.6.28325.01; Microsoft Windows 10.0.18362 )"
-        ],
-        "x-ms-blob-type": "BlockBlob",
+        "x-ms-date": "Fri, 03 Apr 2020 00:01:41 GMT",
+        "x-ms-return-client-request-id": "true",
+        "x-ms-version": "2019-12-12"
+      },
+      "RequestBody": "uUtPdoJVsLiXsRD3nAya1TX0pubvY\u002BgpPBMj\u002BjHl3VOoRaizGC9ptOkqeY6jvVs31NPhVQ9LWFViJTluMrWHstS9T1dk570Gi/L9xOpZhn\u002B47CZdA4hDXexSUPP1\u002BoEzo8e65W4E0uwW2sodTZNrCJ65tkWPKa5MefFqEpbKEZBwyiEjn6ERsxk5Ryi9JhBY50dUO0M8o3oYbmt8msBWS8k5rINySGn9qAMsVeGFjlPhESpOddVMNCanCjE1lBlY4/tfhHmM5p7eVpNAD02Yk98Ym4iVB9b07Hhcyj04yBPq03LlJgrZVCqMcB5CDCTYDndRHPmQwtwla5cALxxgpo5/Vjzbs2zVPkZdCZe3seBUhLzG5qsZWRCWv7ty2SQOK8mQwrbn/VsKe96yMrhFbrm3rKtgmr/jZfwrRfOxYmUiT97NJ\u002B8pbIZgvGvNZydXUVECuy14rpAKrVy6vLhoWRh4kOLad0fJjT8l/95UFf7U0/Shr6c4qaFNw3qTb7DO\u002BGJSVNdEfdkKOC3tU66ytpdd5ejDxqpxQOZBjLTNNh6PVgd7AcEnkFUal3Z6Slbymg3iNYrHCjG44RPwA/ElPQIPXvynN7TWNlWSqS8z9/aPTvGn6gGTx0zVwiCtNoxk9Vl0autaS2NYDP80NWEChOodYLQAflMBe5ew0nSUKP/ILrPVv4wKNQONTt0BX5Lq0j41j9bYY3cGcu9UqXnuxOP/bAauLMRdEyuxci91/xwFxf82Xpkp78o7z0ydtYuJn4n5AvKLPKZ513yqJvFHkXPTT\u002BN6t2ZK1nw8cl13wF2fKNKme/0peolYvYYcfsnZ9D7ZyWaoDucjrit1TslJARYeC/4eoRV2qdRaIfnfLlizY34fnvf29xnqgszRsyvAD7xv/nLKulIoYiCRTuzuQ4DTwutLKmMfJxTlMx5JpfWpmRI9bzDl6Kgr9jvWZKks/D5L/vE/dOVZUNZe5Yc0370r6LTasNRQ7tlDHzMnScJruTbf/acEaiQt5B9ZhgMh9xd\u002Bq3z0UUxq\u002Bg8X\u002B1WxMQYT8ytQVOEWJn6PrMu092fVIiccqJ1GdmfpdQKX7G7PfLIYRpPY0KM1aIT\u002BZaWBtQOoQtktlYlozH3EZt7ffjoPwDAYm7DU/VGE5kAZSBDBaL/\u002B7qqUoeYpsHkVE2nEVulJ7qV1aBpS1ESHqa5JT4RsAv0f4JCQeh5J7\u002Bs3vunov5BWz1lrTAClqxplDfc34GD0qRFspXVZuXOHK3kuGxZan\u002Boe8oAqAbX9eTV1Km0mEQ\u002BLQhTYexkb/BXm4yGHd5AECm0NGe3gyqdbbixA444FYBlpo9gBgiPQA/VqRB2UdQKkcSD/GPghqnhtfQ3t2g==",
+      "StatusCode": 201,
+      "ResponseHeaders": {
+        "Content-Length": "0",
+        "Content-MD5": "VSR5dTHMgHnqVMZGecEPIw==",
+        "Date": "Fri, 03 Apr 2020 00:01:39 GMT",
+        "ETag": "\u00220x8D7D7622FB8863E\u0022",
+        "Last-Modified": "Fri, 03 Apr 2020 00:01:40 GMT",
+        "Server": [
+          "Windows-Azure-Blob/1.0",
+          "Microsoft-HTTPAPI/2.0"
+        ],
         "x-ms-client-request-id": "b7a8cf8a-e916-34bd-313a-03e4c8979092",
-        "x-ms-date": "Fri, 03 Apr 2020 00:01:41 GMT",
-        "x-ms-return-client-request-id": "true",
-        "x-ms-version": "2019-12-12"
->>>>>>> 32e373e2
-      },
-      "RequestBody": "uUtPdoJVsLiXsRD3nAya1TX0pubvY\u002BgpPBMj\u002BjHl3VOoRaizGC9ptOkqeY6jvVs31NPhVQ9LWFViJTluMrWHstS9T1dk570Gi/L9xOpZhn\u002B47CZdA4hDXexSUPP1\u002BoEzo8e65W4E0uwW2sodTZNrCJ65tkWPKa5MefFqEpbKEZBwyiEjn6ERsxk5Ryi9JhBY50dUO0M8o3oYbmt8msBWS8k5rINySGn9qAMsVeGFjlPhESpOddVMNCanCjE1lBlY4/tfhHmM5p7eVpNAD02Yk98Ym4iVB9b07Hhcyj04yBPq03LlJgrZVCqMcB5CDCTYDndRHPmQwtwla5cALxxgpo5/Vjzbs2zVPkZdCZe3seBUhLzG5qsZWRCWv7ty2SQOK8mQwrbn/VsKe96yMrhFbrm3rKtgmr/jZfwrRfOxYmUiT97NJ\u002B8pbIZgvGvNZydXUVECuy14rpAKrVy6vLhoWRh4kOLad0fJjT8l/95UFf7U0/Shr6c4qaFNw3qTb7DO\u002BGJSVNdEfdkKOC3tU66ytpdd5ejDxqpxQOZBjLTNNh6PVgd7AcEnkFUal3Z6Slbymg3iNYrHCjG44RPwA/ElPQIPXvynN7TWNlWSqS8z9/aPTvGn6gGTx0zVwiCtNoxk9Vl0autaS2NYDP80NWEChOodYLQAflMBe5ew0nSUKP/ILrPVv4wKNQONTt0BX5Lq0j41j9bYY3cGcu9UqXnuxOP/bAauLMRdEyuxci91/xwFxf82Xpkp78o7z0ydtYuJn4n5AvKLPKZ513yqJvFHkXPTT\u002BN6t2ZK1nw8cl13wF2fKNKme/0peolYvYYcfsnZ9D7ZyWaoDucjrit1TslJARYeC/4eoRV2qdRaIfnfLlizY34fnvf29xnqgszRsyvAD7xv/nLKulIoYiCRTuzuQ4DTwutLKmMfJxTlMx5JpfWpmRI9bzDl6Kgr9jvWZKks/D5L/vE/dOVZUNZe5Yc0370r6LTasNRQ7tlDHzMnScJruTbf/acEaiQt5B9ZhgMh9xd\u002Bq3z0UUxq\u002Bg8X\u002B1WxMQYT8ytQVOEWJn6PrMu092fVIiccqJ1GdmfpdQKX7G7PfLIYRpPY0KM1aIT\u002BZaWBtQOoQtktlYlozH3EZt7ffjoPwDAYm7DU/VGE5kAZSBDBaL/\u002B7qqUoeYpsHkVE2nEVulJ7qV1aBpS1ESHqa5JT4RsAv0f4JCQeh5J7\u002Bs3vunov5BWz1lrTAClqxplDfc34GD0qRFspXVZuXOHK3kuGxZan\u002Boe8oAqAbX9eTV1Km0mEQ\u002BLQhTYexkb/BXm4yGHd5AECm0NGe3gyqdbbixA444FYBlpo9gBgiPQA/VqRB2UdQKkcSD/GPghqnhtfQ3t2g==",
-      "StatusCode": 201,
-      "ResponseHeaders": {
-        "Content-Length": "0",
-        "Content-MD5": "VSR5dTHMgHnqVMZGecEPIw==",
-<<<<<<< HEAD
-        "Date": "Thu, 05 Mar 2020 21:14:35 GMT",
-        "ETag": "\u00220x8D7C14A34E64B5A\u0022",
-        "Last-Modified": "Thu, 05 Mar 2020 21:14:35 GMT",
-=======
-        "Date": "Fri, 03 Apr 2020 00:01:39 GMT",
-        "ETag": "\u00220x8D7D7622FB8863E\u0022",
-        "Last-Modified": "Fri, 03 Apr 2020 00:01:40 GMT",
->>>>>>> 32e373e2
-        "Server": [
-          "Windows-Azure-Blob/1.0",
-          "Microsoft-HTTPAPI/2.0"
-        ],
-        "x-ms-client-request-id": "b7a8cf8a-e916-34bd-313a-03e4c8979092",
-        "x-ms-content-crc64": "B3Mq8wnVFUo=",
-<<<<<<< HEAD
-        "x-ms-request-id": "d5218a9a-301e-0022-2233-f35724000000",
-        "x-ms-request-server-encrypted": "true",
-        "x-ms-version": "2019-10-10"
-=======
+        "x-ms-content-crc64": "B3Mq8wnVFUo=",
         "x-ms-request-id": "a5f77896-d01e-0015-554b-095a13000000",
         "x-ms-request-server-encrypted": "true",
         "x-ms-version": "2019-12-12"
->>>>>>> 32e373e2
-      },
-      "ResponseBody": []
-    },
-    {
-<<<<<<< HEAD
-      "RequestUri": "https://seanstagetest.blob.core.windows.net/test-container-19d99494-29d2-996e-3ddb-e0b080d27528/foo/bar",
-=======
+      },
+      "ResponseBody": []
+    },
+    {
       "RequestUri": "https://seanmcccanary.blob.core.windows.net/test-container-19d99494-29d2-996e-3ddb-e0b080d27528/foo/bar",
->>>>>>> 32e373e2
-      "RequestMethod": "PUT",
-      "RequestHeaders": {
-        "Authorization": "Sanitized",
-        "Content-Length": "1024",
-<<<<<<< HEAD
-        "traceparent": "00-9267a73f4e02b24a97b055e5cbebc071-d92a8e80eef3b44e-00",
-        "User-Agent": [
-          "azsdk-net-Storage.Blobs/12.4.0-dev.20200305.1",
-          "(.NET Core 4.6.28325.01; Microsoft Windows 10.0.18363 )"
+      "RequestMethod": "PUT",
+      "RequestHeaders": {
+        "Authorization": "Sanitized",
+        "Content-Length": "1024",
+        "traceparent": "00-46526524ca135e48a36afc85a13b43db-69ee28fc58631443-00",
+        "User-Agent": [
+          "azsdk-net-Storage.Blobs/12.5.0-dev.20200402.1",
+          "(.NET Core 4.6.28325.01; Microsoft Windows 10.0.18362 )"
         ],
         "x-ms-blob-type": "BlockBlob",
         "x-ms-client-request-id": "90ff8993-cbfe-ad3c-43e0-5148f12ad83a",
-        "x-ms-date": "Thu, 05 Mar 2020 21:14:35 GMT",
-        "x-ms-return-client-request-id": "true",
-        "x-ms-version": "2019-10-10"
-=======
-        "traceparent": "00-46526524ca135e48a36afc85a13b43db-69ee28fc58631443-00",
-        "User-Agent": [
-          "azsdk-net-Storage.Blobs/12.5.0-dev.20200402.1",
-          "(.NET Core 4.6.28325.01; Microsoft Windows 10.0.18362 )"
-        ],
-        "x-ms-blob-type": "BlockBlob",
+        "x-ms-date": "Fri, 03 Apr 2020 00:01:41 GMT",
+        "x-ms-return-client-request-id": "true",
+        "x-ms-version": "2019-12-12"
+      },
+      "RequestBody": "uUtPdoJVsLiXsRD3nAya1TX0pubvY\u002BgpPBMj\u002BjHl3VOoRaizGC9ptOkqeY6jvVs31NPhVQ9LWFViJTluMrWHstS9T1dk570Gi/L9xOpZhn\u002B47CZdA4hDXexSUPP1\u002BoEzo8e65W4E0uwW2sodTZNrCJ65tkWPKa5MefFqEpbKEZBwyiEjn6ERsxk5Ryi9JhBY50dUO0M8o3oYbmt8msBWS8k5rINySGn9qAMsVeGFjlPhESpOddVMNCanCjE1lBlY4/tfhHmM5p7eVpNAD02Yk98Ym4iVB9b07Hhcyj04yBPq03LlJgrZVCqMcB5CDCTYDndRHPmQwtwla5cALxxgpo5/Vjzbs2zVPkZdCZe3seBUhLzG5qsZWRCWv7ty2SQOK8mQwrbn/VsKe96yMrhFbrm3rKtgmr/jZfwrRfOxYmUiT97NJ\u002B8pbIZgvGvNZydXUVECuy14rpAKrVy6vLhoWRh4kOLad0fJjT8l/95UFf7U0/Shr6c4qaFNw3qTb7DO\u002BGJSVNdEfdkKOC3tU66ytpdd5ejDxqpxQOZBjLTNNh6PVgd7AcEnkFUal3Z6Slbymg3iNYrHCjG44RPwA/ElPQIPXvynN7TWNlWSqS8z9/aPTvGn6gGTx0zVwiCtNoxk9Vl0autaS2NYDP80NWEChOodYLQAflMBe5ew0nSUKP/ILrPVv4wKNQONTt0BX5Lq0j41j9bYY3cGcu9UqXnuxOP/bAauLMRdEyuxci91/xwFxf82Xpkp78o7z0ydtYuJn4n5AvKLPKZ513yqJvFHkXPTT\u002BN6t2ZK1nw8cl13wF2fKNKme/0peolYvYYcfsnZ9D7ZyWaoDucjrit1TslJARYeC/4eoRV2qdRaIfnfLlizY34fnvf29xnqgszRsyvAD7xv/nLKulIoYiCRTuzuQ4DTwutLKmMfJxTlMx5JpfWpmRI9bzDl6Kgr9jvWZKks/D5L/vE/dOVZUNZe5Yc0370r6LTasNRQ7tlDHzMnScJruTbf/acEaiQt5B9ZhgMh9xd\u002Bq3z0UUxq\u002Bg8X\u002B1WxMQYT8ytQVOEWJn6PrMu092fVIiccqJ1GdmfpdQKX7G7PfLIYRpPY0KM1aIT\u002BZaWBtQOoQtktlYlozH3EZt7ffjoPwDAYm7DU/VGE5kAZSBDBaL/\u002B7qqUoeYpsHkVE2nEVulJ7qV1aBpS1ESHqa5JT4RsAv0f4JCQeh5J7\u002Bs3vunov5BWz1lrTAClqxplDfc34GD0qRFspXVZuXOHK3kuGxZan\u002Boe8oAqAbX9eTV1Km0mEQ\u002BLQhTYexkb/BXm4yGHd5AECm0NGe3gyqdbbixA444FYBlpo9gBgiPQA/VqRB2UdQKkcSD/GPghqnhtfQ3t2g==",
+      "StatusCode": 201,
+      "ResponseHeaders": {
+        "Content-Length": "0",
+        "Content-MD5": "VSR5dTHMgHnqVMZGecEPIw==",
+        "Date": "Fri, 03 Apr 2020 00:01:39 GMT",
+        "ETag": "\u00220x8D7D7622FC61D44\u0022",
+        "Last-Modified": "Fri, 03 Apr 2020 00:01:40 GMT",
+        "Server": [
+          "Windows-Azure-Blob/1.0",
+          "Microsoft-HTTPAPI/2.0"
+        ],
         "x-ms-client-request-id": "90ff8993-cbfe-ad3c-43e0-5148f12ad83a",
-        "x-ms-date": "Fri, 03 Apr 2020 00:01:41 GMT",
-        "x-ms-return-client-request-id": "true",
-        "x-ms-version": "2019-12-12"
->>>>>>> 32e373e2
-      },
-      "RequestBody": "uUtPdoJVsLiXsRD3nAya1TX0pubvY\u002BgpPBMj\u002BjHl3VOoRaizGC9ptOkqeY6jvVs31NPhVQ9LWFViJTluMrWHstS9T1dk570Gi/L9xOpZhn\u002B47CZdA4hDXexSUPP1\u002BoEzo8e65W4E0uwW2sodTZNrCJ65tkWPKa5MefFqEpbKEZBwyiEjn6ERsxk5Ryi9JhBY50dUO0M8o3oYbmt8msBWS8k5rINySGn9qAMsVeGFjlPhESpOddVMNCanCjE1lBlY4/tfhHmM5p7eVpNAD02Yk98Ym4iVB9b07Hhcyj04yBPq03LlJgrZVCqMcB5CDCTYDndRHPmQwtwla5cALxxgpo5/Vjzbs2zVPkZdCZe3seBUhLzG5qsZWRCWv7ty2SQOK8mQwrbn/VsKe96yMrhFbrm3rKtgmr/jZfwrRfOxYmUiT97NJ\u002B8pbIZgvGvNZydXUVECuy14rpAKrVy6vLhoWRh4kOLad0fJjT8l/95UFf7U0/Shr6c4qaFNw3qTb7DO\u002BGJSVNdEfdkKOC3tU66ytpdd5ejDxqpxQOZBjLTNNh6PVgd7AcEnkFUal3Z6Slbymg3iNYrHCjG44RPwA/ElPQIPXvynN7TWNlWSqS8z9/aPTvGn6gGTx0zVwiCtNoxk9Vl0autaS2NYDP80NWEChOodYLQAflMBe5ew0nSUKP/ILrPVv4wKNQONTt0BX5Lq0j41j9bYY3cGcu9UqXnuxOP/bAauLMRdEyuxci91/xwFxf82Xpkp78o7z0ydtYuJn4n5AvKLPKZ513yqJvFHkXPTT\u002BN6t2ZK1nw8cl13wF2fKNKme/0peolYvYYcfsnZ9D7ZyWaoDucjrit1TslJARYeC/4eoRV2qdRaIfnfLlizY34fnvf29xnqgszRsyvAD7xv/nLKulIoYiCRTuzuQ4DTwutLKmMfJxTlMx5JpfWpmRI9bzDl6Kgr9jvWZKks/D5L/vE/dOVZUNZe5Yc0370r6LTasNRQ7tlDHzMnScJruTbf/acEaiQt5B9ZhgMh9xd\u002Bq3z0UUxq\u002Bg8X\u002B1WxMQYT8ytQVOEWJn6PrMu092fVIiccqJ1GdmfpdQKX7G7PfLIYRpPY0KM1aIT\u002BZaWBtQOoQtktlYlozH3EZt7ffjoPwDAYm7DU/VGE5kAZSBDBaL/\u002B7qqUoeYpsHkVE2nEVulJ7qV1aBpS1ESHqa5JT4RsAv0f4JCQeh5J7\u002Bs3vunov5BWz1lrTAClqxplDfc34GD0qRFspXVZuXOHK3kuGxZan\u002Boe8oAqAbX9eTV1Km0mEQ\u002BLQhTYexkb/BXm4yGHd5AECm0NGe3gyqdbbixA444FYBlpo9gBgiPQA/VqRB2UdQKkcSD/GPghqnhtfQ3t2g==",
-      "StatusCode": 201,
-      "ResponseHeaders": {
-        "Content-Length": "0",
-        "Content-MD5": "VSR5dTHMgHnqVMZGecEPIw==",
-<<<<<<< HEAD
-        "Date": "Thu, 05 Mar 2020 21:14:35 GMT",
-        "ETag": "\u00220x8D7C14A34F454F9\u0022",
-        "Last-Modified": "Thu, 05 Mar 2020 21:14:35 GMT",
-=======
-        "Date": "Fri, 03 Apr 2020 00:01:39 GMT",
-        "ETag": "\u00220x8D7D7622FC61D44\u0022",
-        "Last-Modified": "Fri, 03 Apr 2020 00:01:40 GMT",
->>>>>>> 32e373e2
-        "Server": [
-          "Windows-Azure-Blob/1.0",
-          "Microsoft-HTTPAPI/2.0"
-        ],
-        "x-ms-client-request-id": "90ff8993-cbfe-ad3c-43e0-5148f12ad83a",
-        "x-ms-content-crc64": "B3Mq8wnVFUo=",
-<<<<<<< HEAD
-        "x-ms-request-id": "d5218a9c-301e-0022-2433-f35724000000",
-        "x-ms-request-server-encrypted": "true",
-        "x-ms-version": "2019-10-10"
-=======
+        "x-ms-content-crc64": "B3Mq8wnVFUo=",
         "x-ms-request-id": "a5f778b0-d01e-0015-6c4b-095a13000000",
         "x-ms-request-server-encrypted": "true",
         "x-ms-version": "2019-12-12"
->>>>>>> 32e373e2
-      },
-      "ResponseBody": []
-    },
-    {
-<<<<<<< HEAD
-      "RequestUri": "https://seanstagetest.blob.core.windows.net/test-container-19d99494-29d2-996e-3ddb-e0b080d27528/baz/foo",
-=======
+      },
+      "ResponseBody": []
+    },
+    {
       "RequestUri": "https://seanmcccanary.blob.core.windows.net/test-container-19d99494-29d2-996e-3ddb-e0b080d27528/baz/foo",
->>>>>>> 32e373e2
-      "RequestMethod": "PUT",
-      "RequestHeaders": {
-        "Authorization": "Sanitized",
-        "Content-Length": "1024",
-<<<<<<< HEAD
-        "traceparent": "00-80fd4e64b0ecdc4d92fbc84b1f0b0c4d-a43c56737ac1a146-00",
-        "User-Agent": [
-          "azsdk-net-Storage.Blobs/12.4.0-dev.20200305.1",
-          "(.NET Core 4.6.28325.01; Microsoft Windows 10.0.18363 )"
+      "RequestMethod": "PUT",
+      "RequestHeaders": {
+        "Authorization": "Sanitized",
+        "Content-Length": "1024",
+        "traceparent": "00-2626307266236c4584d212588f586e19-c0aa4810c1581946-00",
+        "User-Agent": [
+          "azsdk-net-Storage.Blobs/12.5.0-dev.20200402.1",
+          "(.NET Core 4.6.28325.01; Microsoft Windows 10.0.18362 )"
         ],
         "x-ms-blob-type": "BlockBlob",
         "x-ms-client-request-id": "3f51abe3-0097-5293-6b69-c0e17ca156e4",
-        "x-ms-date": "Thu, 05 Mar 2020 21:14:35 GMT",
-        "x-ms-return-client-request-id": "true",
-        "x-ms-version": "2019-10-10"
-=======
-        "traceparent": "00-2626307266236c4584d212588f586e19-c0aa4810c1581946-00",
-        "User-Agent": [
-          "azsdk-net-Storage.Blobs/12.5.0-dev.20200402.1",
-          "(.NET Core 4.6.28325.01; Microsoft Windows 10.0.18362 )"
-        ],
-        "x-ms-blob-type": "BlockBlob",
+        "x-ms-date": "Fri, 03 Apr 2020 00:01:41 GMT",
+        "x-ms-return-client-request-id": "true",
+        "x-ms-version": "2019-12-12"
+      },
+      "RequestBody": "uUtPdoJVsLiXsRD3nAya1TX0pubvY\u002BgpPBMj\u002BjHl3VOoRaizGC9ptOkqeY6jvVs31NPhVQ9LWFViJTluMrWHstS9T1dk570Gi/L9xOpZhn\u002B47CZdA4hDXexSUPP1\u002BoEzo8e65W4E0uwW2sodTZNrCJ65tkWPKa5MefFqEpbKEZBwyiEjn6ERsxk5Ryi9JhBY50dUO0M8o3oYbmt8msBWS8k5rINySGn9qAMsVeGFjlPhESpOddVMNCanCjE1lBlY4/tfhHmM5p7eVpNAD02Yk98Ym4iVB9b07Hhcyj04yBPq03LlJgrZVCqMcB5CDCTYDndRHPmQwtwla5cALxxgpo5/Vjzbs2zVPkZdCZe3seBUhLzG5qsZWRCWv7ty2SQOK8mQwrbn/VsKe96yMrhFbrm3rKtgmr/jZfwrRfOxYmUiT97NJ\u002B8pbIZgvGvNZydXUVECuy14rpAKrVy6vLhoWRh4kOLad0fJjT8l/95UFf7U0/Shr6c4qaFNw3qTb7DO\u002BGJSVNdEfdkKOC3tU66ytpdd5ejDxqpxQOZBjLTNNh6PVgd7AcEnkFUal3Z6Slbymg3iNYrHCjG44RPwA/ElPQIPXvynN7TWNlWSqS8z9/aPTvGn6gGTx0zVwiCtNoxk9Vl0autaS2NYDP80NWEChOodYLQAflMBe5ew0nSUKP/ILrPVv4wKNQONTt0BX5Lq0j41j9bYY3cGcu9UqXnuxOP/bAauLMRdEyuxci91/xwFxf82Xpkp78o7z0ydtYuJn4n5AvKLPKZ513yqJvFHkXPTT\u002BN6t2ZK1nw8cl13wF2fKNKme/0peolYvYYcfsnZ9D7ZyWaoDucjrit1TslJARYeC/4eoRV2qdRaIfnfLlizY34fnvf29xnqgszRsyvAD7xv/nLKulIoYiCRTuzuQ4DTwutLKmMfJxTlMx5JpfWpmRI9bzDl6Kgr9jvWZKks/D5L/vE/dOVZUNZe5Yc0370r6LTasNRQ7tlDHzMnScJruTbf/acEaiQt5B9ZhgMh9xd\u002Bq3z0UUxq\u002Bg8X\u002B1WxMQYT8ytQVOEWJn6PrMu092fVIiccqJ1GdmfpdQKX7G7PfLIYRpPY0KM1aIT\u002BZaWBtQOoQtktlYlozH3EZt7ffjoPwDAYm7DU/VGE5kAZSBDBaL/\u002B7qqUoeYpsHkVE2nEVulJ7qV1aBpS1ESHqa5JT4RsAv0f4JCQeh5J7\u002Bs3vunov5BWz1lrTAClqxplDfc34GD0qRFspXVZuXOHK3kuGxZan\u002Boe8oAqAbX9eTV1Km0mEQ\u002BLQhTYexkb/BXm4yGHd5AECm0NGe3gyqdbbixA444FYBlpo9gBgiPQA/VqRB2UdQKkcSD/GPghqnhtfQ3t2g==",
+      "StatusCode": 201,
+      "ResponseHeaders": {
+        "Content-Length": "0",
+        "Content-MD5": "VSR5dTHMgHnqVMZGecEPIw==",
+        "Date": "Fri, 03 Apr 2020 00:01:39 GMT",
+        "ETag": "\u00220x8D7D7622FD3B44A\u0022",
+        "Last-Modified": "Fri, 03 Apr 2020 00:01:40 GMT",
+        "Server": [
+          "Windows-Azure-Blob/1.0",
+          "Microsoft-HTTPAPI/2.0"
+        ],
         "x-ms-client-request-id": "3f51abe3-0097-5293-6b69-c0e17ca156e4",
-        "x-ms-date": "Fri, 03 Apr 2020 00:01:41 GMT",
-        "x-ms-return-client-request-id": "true",
-        "x-ms-version": "2019-12-12"
->>>>>>> 32e373e2
-      },
-      "RequestBody": "uUtPdoJVsLiXsRD3nAya1TX0pubvY\u002BgpPBMj\u002BjHl3VOoRaizGC9ptOkqeY6jvVs31NPhVQ9LWFViJTluMrWHstS9T1dk570Gi/L9xOpZhn\u002B47CZdA4hDXexSUPP1\u002BoEzo8e65W4E0uwW2sodTZNrCJ65tkWPKa5MefFqEpbKEZBwyiEjn6ERsxk5Ryi9JhBY50dUO0M8o3oYbmt8msBWS8k5rINySGn9qAMsVeGFjlPhESpOddVMNCanCjE1lBlY4/tfhHmM5p7eVpNAD02Yk98Ym4iVB9b07Hhcyj04yBPq03LlJgrZVCqMcB5CDCTYDndRHPmQwtwla5cALxxgpo5/Vjzbs2zVPkZdCZe3seBUhLzG5qsZWRCWv7ty2SQOK8mQwrbn/VsKe96yMrhFbrm3rKtgmr/jZfwrRfOxYmUiT97NJ\u002B8pbIZgvGvNZydXUVECuy14rpAKrVy6vLhoWRh4kOLad0fJjT8l/95UFf7U0/Shr6c4qaFNw3qTb7DO\u002BGJSVNdEfdkKOC3tU66ytpdd5ejDxqpxQOZBjLTNNh6PVgd7AcEnkFUal3Z6Slbymg3iNYrHCjG44RPwA/ElPQIPXvynN7TWNlWSqS8z9/aPTvGn6gGTx0zVwiCtNoxk9Vl0autaS2NYDP80NWEChOodYLQAflMBe5ew0nSUKP/ILrPVv4wKNQONTt0BX5Lq0j41j9bYY3cGcu9UqXnuxOP/bAauLMRdEyuxci91/xwFxf82Xpkp78o7z0ydtYuJn4n5AvKLPKZ513yqJvFHkXPTT\u002BN6t2ZK1nw8cl13wF2fKNKme/0peolYvYYcfsnZ9D7ZyWaoDucjrit1TslJARYeC/4eoRV2qdRaIfnfLlizY34fnvf29xnqgszRsyvAD7xv/nLKulIoYiCRTuzuQ4DTwutLKmMfJxTlMx5JpfWpmRI9bzDl6Kgr9jvWZKks/D5L/vE/dOVZUNZe5Yc0370r6LTasNRQ7tlDHzMnScJruTbf/acEaiQt5B9ZhgMh9xd\u002Bq3z0UUxq\u002Bg8X\u002B1WxMQYT8ytQVOEWJn6PrMu092fVIiccqJ1GdmfpdQKX7G7PfLIYRpPY0KM1aIT\u002BZaWBtQOoQtktlYlozH3EZt7ffjoPwDAYm7DU/VGE5kAZSBDBaL/\u002B7qqUoeYpsHkVE2nEVulJ7qV1aBpS1ESHqa5JT4RsAv0f4JCQeh5J7\u002Bs3vunov5BWz1lrTAClqxplDfc34GD0qRFspXVZuXOHK3kuGxZan\u002Boe8oAqAbX9eTV1Km0mEQ\u002BLQhTYexkb/BXm4yGHd5AECm0NGe3gyqdbbixA444FYBlpo9gBgiPQA/VqRB2UdQKkcSD/GPghqnhtfQ3t2g==",
-      "StatusCode": 201,
-      "ResponseHeaders": {
-        "Content-Length": "0",
-        "Content-MD5": "VSR5dTHMgHnqVMZGecEPIw==",
-<<<<<<< HEAD
-        "Date": "Thu, 05 Mar 2020 21:14:35 GMT",
-        "ETag": "\u00220x8D7C14A35028567\u0022",
-        "Last-Modified": "Thu, 05 Mar 2020 21:14:35 GMT",
-=======
-        "Date": "Fri, 03 Apr 2020 00:01:39 GMT",
-        "ETag": "\u00220x8D7D7622FD3B44A\u0022",
-        "Last-Modified": "Fri, 03 Apr 2020 00:01:40 GMT",
->>>>>>> 32e373e2
-        "Server": [
-          "Windows-Azure-Blob/1.0",
-          "Microsoft-HTTPAPI/2.0"
-        ],
-        "x-ms-client-request-id": "3f51abe3-0097-5293-6b69-c0e17ca156e4",
-        "x-ms-content-crc64": "B3Mq8wnVFUo=",
-<<<<<<< HEAD
-        "x-ms-request-id": "d5218a9d-301e-0022-2533-f35724000000",
-        "x-ms-request-server-encrypted": "true",
-        "x-ms-version": "2019-10-10"
-=======
+        "x-ms-content-crc64": "B3Mq8wnVFUo=",
         "x-ms-request-id": "a5f778c2-d01e-0015-7c4b-095a13000000",
         "x-ms-request-server-encrypted": "true",
         "x-ms-version": "2019-12-12"
->>>>>>> 32e373e2
-      },
-      "ResponseBody": []
-    },
-    {
-<<<<<<< HEAD
-      "RequestUri": "https://seanstagetest.blob.core.windows.net/test-container-19d99494-29d2-996e-3ddb-e0b080d27528/baz/foo/bar",
-=======
+      },
+      "ResponseBody": []
+    },
+    {
       "RequestUri": "https://seanmcccanary.blob.core.windows.net/test-container-19d99494-29d2-996e-3ddb-e0b080d27528/baz/foo/bar",
->>>>>>> 32e373e2
-      "RequestMethod": "PUT",
-      "RequestHeaders": {
-        "Authorization": "Sanitized",
-        "Content-Length": "1024",
-<<<<<<< HEAD
-        "traceparent": "00-1386433d2a964a43a6c450e134046a75-dd22b578ddac7344-00",
-        "User-Agent": [
-          "azsdk-net-Storage.Blobs/12.4.0-dev.20200305.1",
-          "(.NET Core 4.6.28325.01; Microsoft Windows 10.0.18363 )"
+      "RequestMethod": "PUT",
+      "RequestHeaders": {
+        "Authorization": "Sanitized",
+        "Content-Length": "1024",
+        "traceparent": "00-d8e57ec127da0340b7050f1352aed8c9-1235657656d62f4e-00",
+        "User-Agent": [
+          "azsdk-net-Storage.Blobs/12.5.0-dev.20200402.1",
+          "(.NET Core 4.6.28325.01; Microsoft Windows 10.0.18362 )"
         ],
         "x-ms-blob-type": "BlockBlob",
         "x-ms-client-request-id": "4664ae7e-99d9-63a3-5703-b410df9e4044",
-        "x-ms-date": "Thu, 05 Mar 2020 21:14:35 GMT",
-        "x-ms-return-client-request-id": "true",
-        "x-ms-version": "2019-10-10"
-=======
-        "traceparent": "00-d8e57ec127da0340b7050f1352aed8c9-1235657656d62f4e-00",
-        "User-Agent": [
-          "azsdk-net-Storage.Blobs/12.5.0-dev.20200402.1",
-          "(.NET Core 4.6.28325.01; Microsoft Windows 10.0.18362 )"
-        ],
-        "x-ms-blob-type": "BlockBlob",
+        "x-ms-date": "Fri, 03 Apr 2020 00:01:41 GMT",
+        "x-ms-return-client-request-id": "true",
+        "x-ms-version": "2019-12-12"
+      },
+      "RequestBody": "uUtPdoJVsLiXsRD3nAya1TX0pubvY\u002BgpPBMj\u002BjHl3VOoRaizGC9ptOkqeY6jvVs31NPhVQ9LWFViJTluMrWHstS9T1dk570Gi/L9xOpZhn\u002B47CZdA4hDXexSUPP1\u002BoEzo8e65W4E0uwW2sodTZNrCJ65tkWPKa5MefFqEpbKEZBwyiEjn6ERsxk5Ryi9JhBY50dUO0M8o3oYbmt8msBWS8k5rINySGn9qAMsVeGFjlPhESpOddVMNCanCjE1lBlY4/tfhHmM5p7eVpNAD02Yk98Ym4iVB9b07Hhcyj04yBPq03LlJgrZVCqMcB5CDCTYDndRHPmQwtwla5cALxxgpo5/Vjzbs2zVPkZdCZe3seBUhLzG5qsZWRCWv7ty2SQOK8mQwrbn/VsKe96yMrhFbrm3rKtgmr/jZfwrRfOxYmUiT97NJ\u002B8pbIZgvGvNZydXUVECuy14rpAKrVy6vLhoWRh4kOLad0fJjT8l/95UFf7U0/Shr6c4qaFNw3qTb7DO\u002BGJSVNdEfdkKOC3tU66ytpdd5ejDxqpxQOZBjLTNNh6PVgd7AcEnkFUal3Z6Slbymg3iNYrHCjG44RPwA/ElPQIPXvynN7TWNlWSqS8z9/aPTvGn6gGTx0zVwiCtNoxk9Vl0autaS2NYDP80NWEChOodYLQAflMBe5ew0nSUKP/ILrPVv4wKNQONTt0BX5Lq0j41j9bYY3cGcu9UqXnuxOP/bAauLMRdEyuxci91/xwFxf82Xpkp78o7z0ydtYuJn4n5AvKLPKZ513yqJvFHkXPTT\u002BN6t2ZK1nw8cl13wF2fKNKme/0peolYvYYcfsnZ9D7ZyWaoDucjrit1TslJARYeC/4eoRV2qdRaIfnfLlizY34fnvf29xnqgszRsyvAD7xv/nLKulIoYiCRTuzuQ4DTwutLKmMfJxTlMx5JpfWpmRI9bzDl6Kgr9jvWZKks/D5L/vE/dOVZUNZe5Yc0370r6LTasNRQ7tlDHzMnScJruTbf/acEaiQt5B9ZhgMh9xd\u002Bq3z0UUxq\u002Bg8X\u002B1WxMQYT8ytQVOEWJn6PrMu092fVIiccqJ1GdmfpdQKX7G7PfLIYRpPY0KM1aIT\u002BZaWBtQOoQtktlYlozH3EZt7ffjoPwDAYm7DU/VGE5kAZSBDBaL/\u002B7qqUoeYpsHkVE2nEVulJ7qV1aBpS1ESHqa5JT4RsAv0f4JCQeh5J7\u002Bs3vunov5BWz1lrTAClqxplDfc34GD0qRFspXVZuXOHK3kuGxZan\u002Boe8oAqAbX9eTV1Km0mEQ\u002BLQhTYexkb/BXm4yGHd5AECm0NGe3gyqdbbixA444FYBlpo9gBgiPQA/VqRB2UdQKkcSD/GPghqnhtfQ3t2g==",
+      "StatusCode": 201,
+      "ResponseHeaders": {
+        "Content-Length": "0",
+        "Content-MD5": "VSR5dTHMgHnqVMZGecEPIw==",
+        "Date": "Fri, 03 Apr 2020 00:01:39 GMT",
+        "ETag": "\u00220x8D7D7622FE0FD21\u0022",
+        "Last-Modified": "Fri, 03 Apr 2020 00:01:40 GMT",
+        "Server": [
+          "Windows-Azure-Blob/1.0",
+          "Microsoft-HTTPAPI/2.0"
+        ],
         "x-ms-client-request-id": "4664ae7e-99d9-63a3-5703-b410df9e4044",
-        "x-ms-date": "Fri, 03 Apr 2020 00:01:41 GMT",
-        "x-ms-return-client-request-id": "true",
-        "x-ms-version": "2019-12-12"
->>>>>>> 32e373e2
-      },
-      "RequestBody": "uUtPdoJVsLiXsRD3nAya1TX0pubvY\u002BgpPBMj\u002BjHl3VOoRaizGC9ptOkqeY6jvVs31NPhVQ9LWFViJTluMrWHstS9T1dk570Gi/L9xOpZhn\u002B47CZdA4hDXexSUPP1\u002BoEzo8e65W4E0uwW2sodTZNrCJ65tkWPKa5MefFqEpbKEZBwyiEjn6ERsxk5Ryi9JhBY50dUO0M8o3oYbmt8msBWS8k5rINySGn9qAMsVeGFjlPhESpOddVMNCanCjE1lBlY4/tfhHmM5p7eVpNAD02Yk98Ym4iVB9b07Hhcyj04yBPq03LlJgrZVCqMcB5CDCTYDndRHPmQwtwla5cALxxgpo5/Vjzbs2zVPkZdCZe3seBUhLzG5qsZWRCWv7ty2SQOK8mQwrbn/VsKe96yMrhFbrm3rKtgmr/jZfwrRfOxYmUiT97NJ\u002B8pbIZgvGvNZydXUVECuy14rpAKrVy6vLhoWRh4kOLad0fJjT8l/95UFf7U0/Shr6c4qaFNw3qTb7DO\u002BGJSVNdEfdkKOC3tU66ytpdd5ejDxqpxQOZBjLTNNh6PVgd7AcEnkFUal3Z6Slbymg3iNYrHCjG44RPwA/ElPQIPXvynN7TWNlWSqS8z9/aPTvGn6gGTx0zVwiCtNoxk9Vl0autaS2NYDP80NWEChOodYLQAflMBe5ew0nSUKP/ILrPVv4wKNQONTt0BX5Lq0j41j9bYY3cGcu9UqXnuxOP/bAauLMRdEyuxci91/xwFxf82Xpkp78o7z0ydtYuJn4n5AvKLPKZ513yqJvFHkXPTT\u002BN6t2ZK1nw8cl13wF2fKNKme/0peolYvYYcfsnZ9D7ZyWaoDucjrit1TslJARYeC/4eoRV2qdRaIfnfLlizY34fnvf29xnqgszRsyvAD7xv/nLKulIoYiCRTuzuQ4DTwutLKmMfJxTlMx5JpfWpmRI9bzDl6Kgr9jvWZKks/D5L/vE/dOVZUNZe5Yc0370r6LTasNRQ7tlDHzMnScJruTbf/acEaiQt5B9ZhgMh9xd\u002Bq3z0UUxq\u002Bg8X\u002B1WxMQYT8ytQVOEWJn6PrMu092fVIiccqJ1GdmfpdQKX7G7PfLIYRpPY0KM1aIT\u002BZaWBtQOoQtktlYlozH3EZt7ffjoPwDAYm7DU/VGE5kAZSBDBaL/\u002B7qqUoeYpsHkVE2nEVulJ7qV1aBpS1ESHqa5JT4RsAv0f4JCQeh5J7\u002Bs3vunov5BWz1lrTAClqxplDfc34GD0qRFspXVZuXOHK3kuGxZan\u002Boe8oAqAbX9eTV1Km0mEQ\u002BLQhTYexkb/BXm4yGHd5AECm0NGe3gyqdbbixA444FYBlpo9gBgiPQA/VqRB2UdQKkcSD/GPghqnhtfQ3t2g==",
-      "StatusCode": 201,
-      "ResponseHeaders": {
-        "Content-Length": "0",
-        "Content-MD5": "VSR5dTHMgHnqVMZGecEPIw==",
-<<<<<<< HEAD
-        "Date": "Thu, 05 Mar 2020 21:14:35 GMT",
-        "ETag": "\u00220x8D7C14A3510B665\u0022",
-        "Last-Modified": "Thu, 05 Mar 2020 21:14:35 GMT",
-=======
-        "Date": "Fri, 03 Apr 2020 00:01:39 GMT",
-        "ETag": "\u00220x8D7D7622FE0FD21\u0022",
-        "Last-Modified": "Fri, 03 Apr 2020 00:01:40 GMT",
->>>>>>> 32e373e2
-        "Server": [
-          "Windows-Azure-Blob/1.0",
-          "Microsoft-HTTPAPI/2.0"
-        ],
-        "x-ms-client-request-id": "4664ae7e-99d9-63a3-5703-b410df9e4044",
-        "x-ms-content-crc64": "B3Mq8wnVFUo=",
-<<<<<<< HEAD
-        "x-ms-request-id": "d5218a9e-301e-0022-2633-f35724000000",
-        "x-ms-request-server-encrypted": "true",
-        "x-ms-version": "2019-10-10"
-=======
+        "x-ms-content-crc64": "B3Mq8wnVFUo=",
         "x-ms-request-id": "a5f778c6-d01e-0015-804b-095a13000000",
         "x-ms-request-server-encrypted": "true",
         "x-ms-version": "2019-12-12"
->>>>>>> 32e373e2
-      },
-      "ResponseBody": []
-    },
-    {
-<<<<<<< HEAD
-      "RequestUri": "https://seanstagetest.blob.core.windows.net/test-container-19d99494-29d2-996e-3ddb-e0b080d27528/baz/bar/foo",
-=======
+      },
+      "ResponseBody": []
+    },
+    {
       "RequestUri": "https://seanmcccanary.blob.core.windows.net/test-container-19d99494-29d2-996e-3ddb-e0b080d27528/baz/bar/foo",
->>>>>>> 32e373e2
-      "RequestMethod": "PUT",
-      "RequestHeaders": {
-        "Authorization": "Sanitized",
-        "Content-Length": "1024",
-<<<<<<< HEAD
-        "traceparent": "00-3ecd69517cafa141806bc80ac07997db-78690e6bae2c4f4b-00",
-        "User-Agent": [
-          "azsdk-net-Storage.Blobs/12.4.0-dev.20200305.1",
-          "(.NET Core 4.6.28325.01; Microsoft Windows 10.0.18363 )"
+      "RequestMethod": "PUT",
+      "RequestHeaders": {
+        "Authorization": "Sanitized",
+        "Content-Length": "1024",
+        "traceparent": "00-c01582dc25b2e6489930d57f7b506075-b50b6213b5b40d46-00",
+        "User-Agent": [
+          "azsdk-net-Storage.Blobs/12.5.0-dev.20200402.1",
+          "(.NET Core 4.6.28325.01; Microsoft Windows 10.0.18362 )"
         ],
         "x-ms-blob-type": "BlockBlob",
         "x-ms-client-request-id": "ce627c0a-103c-b20a-bcf6-903581cc136b",
-        "x-ms-date": "Thu, 05 Mar 2020 21:14:35 GMT",
-        "x-ms-return-client-request-id": "true",
-        "x-ms-version": "2019-10-10"
-=======
-        "traceparent": "00-c01582dc25b2e6489930d57f7b506075-b50b6213b5b40d46-00",
-        "User-Agent": [
-          "azsdk-net-Storage.Blobs/12.5.0-dev.20200402.1",
-          "(.NET Core 4.6.28325.01; Microsoft Windows 10.0.18362 )"
-        ],
-        "x-ms-blob-type": "BlockBlob",
+        "x-ms-date": "Fri, 03 Apr 2020 00:01:41 GMT",
+        "x-ms-return-client-request-id": "true",
+        "x-ms-version": "2019-12-12"
+      },
+      "RequestBody": "uUtPdoJVsLiXsRD3nAya1TX0pubvY\u002BgpPBMj\u002BjHl3VOoRaizGC9ptOkqeY6jvVs31NPhVQ9LWFViJTluMrWHstS9T1dk570Gi/L9xOpZhn\u002B47CZdA4hDXexSUPP1\u002BoEzo8e65W4E0uwW2sodTZNrCJ65tkWPKa5MefFqEpbKEZBwyiEjn6ERsxk5Ryi9JhBY50dUO0M8o3oYbmt8msBWS8k5rINySGn9qAMsVeGFjlPhESpOddVMNCanCjE1lBlY4/tfhHmM5p7eVpNAD02Yk98Ym4iVB9b07Hhcyj04yBPq03LlJgrZVCqMcB5CDCTYDndRHPmQwtwla5cALxxgpo5/Vjzbs2zVPkZdCZe3seBUhLzG5qsZWRCWv7ty2SQOK8mQwrbn/VsKe96yMrhFbrm3rKtgmr/jZfwrRfOxYmUiT97NJ\u002B8pbIZgvGvNZydXUVECuy14rpAKrVy6vLhoWRh4kOLad0fJjT8l/95UFf7U0/Shr6c4qaFNw3qTb7DO\u002BGJSVNdEfdkKOC3tU66ytpdd5ejDxqpxQOZBjLTNNh6PVgd7AcEnkFUal3Z6Slbymg3iNYrHCjG44RPwA/ElPQIPXvynN7TWNlWSqS8z9/aPTvGn6gGTx0zVwiCtNoxk9Vl0autaS2NYDP80NWEChOodYLQAflMBe5ew0nSUKP/ILrPVv4wKNQONTt0BX5Lq0j41j9bYY3cGcu9UqXnuxOP/bAauLMRdEyuxci91/xwFxf82Xpkp78o7z0ydtYuJn4n5AvKLPKZ513yqJvFHkXPTT\u002BN6t2ZK1nw8cl13wF2fKNKme/0peolYvYYcfsnZ9D7ZyWaoDucjrit1TslJARYeC/4eoRV2qdRaIfnfLlizY34fnvf29xnqgszRsyvAD7xv/nLKulIoYiCRTuzuQ4DTwutLKmMfJxTlMx5JpfWpmRI9bzDl6Kgr9jvWZKks/D5L/vE/dOVZUNZe5Yc0370r6LTasNRQ7tlDHzMnScJruTbf/acEaiQt5B9ZhgMh9xd\u002Bq3z0UUxq\u002Bg8X\u002B1WxMQYT8ytQVOEWJn6PrMu092fVIiccqJ1GdmfpdQKX7G7PfLIYRpPY0KM1aIT\u002BZaWBtQOoQtktlYlozH3EZt7ffjoPwDAYm7DU/VGE5kAZSBDBaL/\u002B7qqUoeYpsHkVE2nEVulJ7qV1aBpS1ESHqa5JT4RsAv0f4JCQeh5J7\u002Bs3vunov5BWz1lrTAClqxplDfc34GD0qRFspXVZuXOHK3kuGxZan\u002Boe8oAqAbX9eTV1Km0mEQ\u002BLQhTYexkb/BXm4yGHd5AECm0NGe3gyqdbbixA444FYBlpo9gBgiPQA/VqRB2UdQKkcSD/GPghqnhtfQ3t2g==",
+      "StatusCode": 201,
+      "ResponseHeaders": {
+        "Content-Length": "0",
+        "Content-MD5": "VSR5dTHMgHnqVMZGecEPIw==",
+        "Date": "Fri, 03 Apr 2020 00:01:39 GMT",
+        "ETag": "\u00220x8D7D7622FEE45FD\u0022",
+        "Last-Modified": "Fri, 03 Apr 2020 00:01:40 GMT",
+        "Server": [
+          "Windows-Azure-Blob/1.0",
+          "Microsoft-HTTPAPI/2.0"
+        ],
         "x-ms-client-request-id": "ce627c0a-103c-b20a-bcf6-903581cc136b",
-        "x-ms-date": "Fri, 03 Apr 2020 00:01:41 GMT",
-        "x-ms-return-client-request-id": "true",
-        "x-ms-version": "2019-12-12"
->>>>>>> 32e373e2
-      },
-      "RequestBody": "uUtPdoJVsLiXsRD3nAya1TX0pubvY\u002BgpPBMj\u002BjHl3VOoRaizGC9ptOkqeY6jvVs31NPhVQ9LWFViJTluMrWHstS9T1dk570Gi/L9xOpZhn\u002B47CZdA4hDXexSUPP1\u002BoEzo8e65W4E0uwW2sodTZNrCJ65tkWPKa5MefFqEpbKEZBwyiEjn6ERsxk5Ryi9JhBY50dUO0M8o3oYbmt8msBWS8k5rINySGn9qAMsVeGFjlPhESpOddVMNCanCjE1lBlY4/tfhHmM5p7eVpNAD02Yk98Ym4iVB9b07Hhcyj04yBPq03LlJgrZVCqMcB5CDCTYDndRHPmQwtwla5cALxxgpo5/Vjzbs2zVPkZdCZe3seBUhLzG5qsZWRCWv7ty2SQOK8mQwrbn/VsKe96yMrhFbrm3rKtgmr/jZfwrRfOxYmUiT97NJ\u002B8pbIZgvGvNZydXUVECuy14rpAKrVy6vLhoWRh4kOLad0fJjT8l/95UFf7U0/Shr6c4qaFNw3qTb7DO\u002BGJSVNdEfdkKOC3tU66ytpdd5ejDxqpxQOZBjLTNNh6PVgd7AcEnkFUal3Z6Slbymg3iNYrHCjG44RPwA/ElPQIPXvynN7TWNlWSqS8z9/aPTvGn6gGTx0zVwiCtNoxk9Vl0autaS2NYDP80NWEChOodYLQAflMBe5ew0nSUKP/ILrPVv4wKNQONTt0BX5Lq0j41j9bYY3cGcu9UqXnuxOP/bAauLMRdEyuxci91/xwFxf82Xpkp78o7z0ydtYuJn4n5AvKLPKZ513yqJvFHkXPTT\u002BN6t2ZK1nw8cl13wF2fKNKme/0peolYvYYcfsnZ9D7ZyWaoDucjrit1TslJARYeC/4eoRV2qdRaIfnfLlizY34fnvf29xnqgszRsyvAD7xv/nLKulIoYiCRTuzuQ4DTwutLKmMfJxTlMx5JpfWpmRI9bzDl6Kgr9jvWZKks/D5L/vE/dOVZUNZe5Yc0370r6LTasNRQ7tlDHzMnScJruTbf/acEaiQt5B9ZhgMh9xd\u002Bq3z0UUxq\u002Bg8X\u002B1WxMQYT8ytQVOEWJn6PrMu092fVIiccqJ1GdmfpdQKX7G7PfLIYRpPY0KM1aIT\u002BZaWBtQOoQtktlYlozH3EZt7ffjoPwDAYm7DU/VGE5kAZSBDBaL/\u002B7qqUoeYpsHkVE2nEVulJ7qV1aBpS1ESHqa5JT4RsAv0f4JCQeh5J7\u002Bs3vunov5BWz1lrTAClqxplDfc34GD0qRFspXVZuXOHK3kuGxZan\u002Boe8oAqAbX9eTV1Km0mEQ\u002BLQhTYexkb/BXm4yGHd5AECm0NGe3gyqdbbixA444FYBlpo9gBgiPQA/VqRB2UdQKkcSD/GPghqnhtfQ3t2g==",
-      "StatusCode": 201,
-      "ResponseHeaders": {
-        "Content-Length": "0",
-        "Content-MD5": "VSR5dTHMgHnqVMZGecEPIw==",
-<<<<<<< HEAD
-        "Date": "Thu, 05 Mar 2020 21:14:35 GMT",
-        "ETag": "\u00220x8D7C14A351EE768\u0022",
-        "Last-Modified": "Thu, 05 Mar 2020 21:14:35 GMT",
-=======
-        "Date": "Fri, 03 Apr 2020 00:01:39 GMT",
-        "ETag": "\u00220x8D7D7622FEE45FD\u0022",
-        "Last-Modified": "Fri, 03 Apr 2020 00:01:40 GMT",
->>>>>>> 32e373e2
-        "Server": [
-          "Windows-Azure-Blob/1.0",
-          "Microsoft-HTTPAPI/2.0"
-        ],
-        "x-ms-client-request-id": "ce627c0a-103c-b20a-bcf6-903581cc136b",
-        "x-ms-content-crc64": "B3Mq8wnVFUo=",
-<<<<<<< HEAD
-        "x-ms-request-id": "d5218a9f-301e-0022-2733-f35724000000",
-        "x-ms-request-server-encrypted": "true",
-        "x-ms-version": "2019-10-10"
-=======
+        "x-ms-content-crc64": "B3Mq8wnVFUo=",
         "x-ms-request-id": "a5f778d1-d01e-0015-0b4b-095a13000000",
         "x-ms-request-server-encrypted": "true",
         "x-ms-version": "2019-12-12"
->>>>>>> 32e373e2
-      },
-      "ResponseBody": []
-    },
-    {
-<<<<<<< HEAD
-      "RequestUri": "https://seanstagetest.blob.core.windows.net/test-container-19d99494-29d2-996e-3ddb-e0b080d27528/foo/foo?comp=metadata",
-      "RequestMethod": "PUT",
-      "RequestHeaders": {
-        "Authorization": "Sanitized",
-        "traceparent": "00-200bcf2bb4738849a00c4c0ba75af87b-798eb0ddaa3fdd4e-00",
-        "User-Agent": [
-          "azsdk-net-Storage.Blobs/12.4.0-dev.20200305.1",
-          "(.NET Core 4.6.28325.01; Microsoft Windows 10.0.18363 )"
+      },
+      "ResponseBody": []
+    },
+    {
+      "RequestUri": "https://seanmcccanary.blob.core.windows.net/test-container-19d99494-29d2-996e-3ddb-e0b080d27528/foo/foo?comp=metadata",
+      "RequestMethod": "PUT",
+      "RequestHeaders": {
+        "Authorization": "Sanitized",
+        "traceparent": "00-3262444fdb0ab248a0f152e192935500-2988bcf8a5b42046-00",
+        "User-Agent": [
+          "azsdk-net-Storage.Blobs/12.5.0-dev.20200402.1",
+          "(.NET Core 4.6.28325.01; Microsoft Windows 10.0.18362 )"
         ],
         "x-ms-client-request-id": "620692d5-723b-f807-b9f4-30aee9332b01",
-        "x-ms-date": "Thu, 05 Mar 2020 21:14:36 GMT",
-=======
-      "RequestUri": "https://seanmcccanary.blob.core.windows.net/test-container-19d99494-29d2-996e-3ddb-e0b080d27528/foo/foo?comp=metadata",
-      "RequestMethod": "PUT",
-      "RequestHeaders": {
-        "Authorization": "Sanitized",
-        "traceparent": "00-3262444fdb0ab248a0f152e192935500-2988bcf8a5b42046-00",
-        "User-Agent": [
-          "azsdk-net-Storage.Blobs/12.5.0-dev.20200402.1",
-          "(.NET Core 4.6.28325.01; Microsoft Windows 10.0.18362 )"
-        ],
-        "x-ms-client-request-id": "620692d5-723b-f807-b9f4-30aee9332b01",
-        "x-ms-date": "Fri, 03 Apr 2020 00:01:41 GMT",
->>>>>>> 32e373e2
+        "x-ms-date": "Fri, 03 Apr 2020 00:01:41 GMT",
         "x-ms-meta-Capital": "letter",
         "x-ms-meta-foo": "bar",
         "x-ms-meta-meta": "data",
         "x-ms-meta-UPPER": "case",
         "x-ms-return-client-request-id": "true",
-<<<<<<< HEAD
-        "x-ms-version": "2019-10-10"
-=======
-        "x-ms-version": "2019-12-12"
->>>>>>> 32e373e2
+        "x-ms-version": "2019-12-12"
       },
       "RequestBody": null,
       "StatusCode": 200,
       "ResponseHeaders": {
         "Content-Length": "0",
-<<<<<<< HEAD
-        "Date": "Thu, 05 Mar 2020 21:14:35 GMT",
-        "ETag": "\u00220x8D7C14A352D17DA\u0022",
-        "Last-Modified": "Thu, 05 Mar 2020 21:14:36 GMT",
-=======
         "Date": "Fri, 03 Apr 2020 00:01:39 GMT",
         "ETag": "\u00220x8D7D7622FFC795A\u0022",
         "Last-Modified": "Fri, 03 Apr 2020 00:01:40 GMT",
->>>>>>> 32e373e2
         "Server": [
           "Windows-Azure-Blob/1.0",
           "Microsoft-HTTPAPI/2.0"
         ],
         "x-ms-client-request-id": "620692d5-723b-f807-b9f4-30aee9332b01",
-<<<<<<< HEAD
-        "x-ms-request-id": "d5218aa0-301e-0022-2833-f35724000000",
-        "x-ms-request-server-encrypted": "true",
-        "x-ms-version": "2019-10-10"
-=======
         "x-ms-request-id": "a5f778e3-d01e-0015-1a4b-095a13000000",
         "x-ms-request-server-encrypted": "true",
         "x-ms-version": "2019-12-12"
->>>>>>> 32e373e2
-      },
-      "ResponseBody": []
-    },
-    {
-<<<<<<< HEAD
-      "RequestUri": "https://seanstagetest.blob.core.windows.net/test-container-19d99494-29d2-996e-3ddb-e0b080d27528?restype=container\u0026comp=list",
-=======
+      },
+      "ResponseBody": []
+    },
+    {
       "RequestUri": "https://seanmcccanary.blob.core.windows.net/test-container-19d99494-29d2-996e-3ddb-e0b080d27528?restype=container\u0026comp=list",
->>>>>>> 32e373e2
       "RequestMethod": "GET",
       "RequestHeaders": {
         "Authorization": "Sanitized",
         "User-Agent": [
-<<<<<<< HEAD
-          "azsdk-net-Storage.Blobs/12.4.0-dev.20200305.1",
-          "(.NET Core 4.6.28325.01; Microsoft Windows 10.0.18363 )"
+          "azsdk-net-Storage.Blobs/12.5.0-dev.20200402.1",
+          "(.NET Core 4.6.28325.01; Microsoft Windows 10.0.18362 )"
         ],
         "x-ms-client-request-id": "ee602de9-b1c6-912f-5d9e-a6ad40ee1a11",
-        "x-ms-date": "Thu, 05 Mar 2020 21:14:36 GMT",
-        "x-ms-return-client-request-id": "true",
-        "x-ms-version": "2019-10-10"
-=======
-          "azsdk-net-Storage.Blobs/12.5.0-dev.20200402.1",
-          "(.NET Core 4.6.28325.01; Microsoft Windows 10.0.18362 )"
-        ],
-        "x-ms-client-request-id": "ee602de9-b1c6-912f-5d9e-a6ad40ee1a11",
-        "x-ms-date": "Fri, 03 Apr 2020 00:01:41 GMT",
-        "x-ms-return-client-request-id": "true",
-        "x-ms-version": "2019-12-12"
->>>>>>> 32e373e2
+        "x-ms-date": "Fri, 03 Apr 2020 00:01:41 GMT",
+        "x-ms-return-client-request-id": "true",
+        "x-ms-version": "2019-12-12"
       },
       "RequestBody": null,
       "StatusCode": 200,
       "ResponseHeaders": {
         "Content-Type": "application/xml",
-<<<<<<< HEAD
-        "Date": "Thu, 05 Mar 2020 21:14:35 GMT",
-=======
         "Date": "Fri, 03 Apr 2020 00:01:40 GMT",
->>>>>>> 32e373e2
         "Server": [
           "Windows-Azure-Blob/1.0",
           "Microsoft-HTTPAPI/2.0"
         ],
         "Transfer-Encoding": "chunked",
         "x-ms-client-request-id": "ee602de9-b1c6-912f-5d9e-a6ad40ee1a11",
-<<<<<<< HEAD
-        "x-ms-request-id": "d5218aa1-301e-0022-2933-f35724000000",
-        "x-ms-version": "2019-10-10"
-      },
-      "ResponseBody": "\uFEFF\u003C?xml version=\u00221.0\u0022 encoding=\u0022utf-8\u0022?\u003E\u003CEnumerationResults ServiceEndpoint=\u0022https://seanstagetest.blob.core.windows.net/\u0022 ContainerName=\u0022test-container-19d99494-29d2-996e-3ddb-e0b080d27528\u0022\u003E\u003CBlobs\u003E\u003CBlob\u003E\u003CName\u003Ebar\u003C/Name\u003E\u003CProperties\u003E\u003CCreation-Time\u003EThu, 05 Mar 2020 21:14:35 GMT\u003C/Creation-Time\u003E\u003CLast-Modified\u003EThu, 05 Mar 2020 21:14:35 GMT\u003C/Last-Modified\u003E\u003CEtag\u003E0x8D7C14A34CA37FF\u003C/Etag\u003E\u003CContent-Length\u003E1024\u003C/Content-Length\u003E\u003CContent-Type\u003Eapplication/octet-stream\u003C/Content-Type\u003E\u003CContent-Encoding /\u003E\u003CContent-Language /\u003E\u003CContent-CRC64 /\u003E\u003CContent-MD5\u003EVSR5dTHMgHnqVMZGecEPIw==\u003C/Content-MD5\u003E\u003CCache-Control /\u003E\u003CContent-Disposition /\u003E\u003CBlobType\u003EBlockBlob\u003C/BlobType\u003E\u003CAccessTier\u003EHot\u003C/AccessTier\u003E\u003CAccessTierInferred\u003Etrue\u003C/AccessTierInferred\u003E\u003CLeaseStatus\u003Eunlocked\u003C/LeaseStatus\u003E\u003CLeaseState\u003Eavailable\u003C/LeaseState\u003E\u003CServerEncrypted\u003Etrue\u003C/ServerEncrypted\u003E\u003C/Properties\u003E\u003C/Blob\u003E\u003CBlob\u003E\u003CName\u003Ebaz\u003C/Name\u003E\u003CProperties\u003E\u003CCreation-Time\u003EThu, 05 Mar 2020 21:14:35 GMT\u003C/Creation-Time\u003E\u003CLast-Modified\u003EThu, 05 Mar 2020 21:14:35 GMT\u003C/Last-Modified\u003E\u003CEtag\u003E0x8D7C14A34D81A21\u003C/Etag\u003E\u003CContent-Length\u003E1024\u003C/Content-Length\u003E\u003CContent-Type\u003Eapplication/octet-stream\u003C/Content-Type\u003E\u003CContent-Encoding /\u003E\u003CContent-Language /\u003E\u003CContent-CRC64 /\u003E\u003CContent-MD5\u003EVSR5dTHMgHnqVMZGecEPIw==\u003C/Content-MD5\u003E\u003CCache-Control /\u003E\u003CContent-Disposition /\u003E\u003CBlobType\u003EBlockBlob\u003C/BlobType\u003E\u003CAccessTier\u003EHot\u003C/AccessTier\u003E\u003CAccessTierInferred\u003Etrue\u003C/AccessTierInferred\u003E\u003CLeaseStatus\u003Eunlocked\u003C/LeaseStatus\u003E\u003CLeaseState\u003Eavailable\u003C/LeaseState\u003E\u003CServerEncrypted\u003Etrue\u003C/ServerEncrypted\u003E\u003C/Properties\u003E\u003C/Blob\u003E\u003CBlob\u003E\u003CName\u003Ebaz/bar/foo\u003C/Name\u003E\u003CProperties\u003E\u003CCreation-Time\u003EThu, 05 Mar 2020 21:14:35 GMT\u003C/Creation-Time\u003E\u003CLast-Modified\u003EThu, 05 Mar 2020 21:14:35 GMT\u003C/Last-Modified\u003E\u003CEtag\u003E0x8D7C14A351EE768\u003C/Etag\u003E\u003CContent-Length\u003E1024\u003C/Content-Length\u003E\u003CContent-Type\u003Eapplication/octet-stream\u003C/Content-Type\u003E\u003CContent-Encoding /\u003E\u003CContent-Language /\u003E\u003CContent-CRC64 /\u003E\u003CContent-MD5\u003EVSR5dTHMgHnqVMZGecEPIw==\u003C/Content-MD5\u003E\u003CCache-Control /\u003E\u003CContent-Disposition /\u003E\u003CBlobType\u003EBlockBlob\u003C/BlobType\u003E\u003CAccessTier\u003EHot\u003C/AccessTier\u003E\u003CAccessTierInferred\u003Etrue\u003C/AccessTierInferred\u003E\u003CLeaseStatus\u003Eunlocked\u003C/LeaseStatus\u003E\u003CLeaseState\u003Eavailable\u003C/LeaseState\u003E\u003CServerEncrypted\u003Etrue\u003C/ServerEncrypted\u003E\u003C/Properties\u003E\u003C/Blob\u003E\u003CBlob\u003E\u003CName\u003Ebaz/foo\u003C/Name\u003E\u003CProperties\u003E\u003CCreation-Time\u003EThu, 05 Mar 2020 21:14:35 GMT\u003C/Creation-Time\u003E\u003CLast-Modified\u003EThu, 05 Mar 2020 21:14:35 GMT\u003C/Last-Modified\u003E\u003CEtag\u003E0x8D7C14A35028567\u003C/Etag\u003E\u003CContent-Length\u003E1024\u003C/Content-Length\u003E\u003CContent-Type\u003Eapplication/octet-stream\u003C/Content-Type\u003E\u003CContent-Encoding /\u003E\u003CContent-Language /\u003E\u003CContent-CRC64 /\u003E\u003CContent-MD5\u003EVSR5dTHMgHnqVMZGecEPIw==\u003C/Content-MD5\u003E\u003CCache-Control /\u003E\u003CContent-Disposition /\u003E\u003CBlobType\u003EBlockBlob\u003C/BlobType\u003E\u003CAccessTier\u003EHot\u003C/AccessTier\u003E\u003CAccessTierInferred\u003Etrue\u003C/AccessTierInferred\u003E\u003CLeaseStatus\u003Eunlocked\u003C/LeaseStatus\u003E\u003CLeaseState\u003Eavailable\u003C/LeaseState\u003E\u003CServerEncrypted\u003Etrue\u003C/ServerEncrypted\u003E\u003C/Properties\u003E\u003C/Blob\u003E\u003CBlob\u003E\u003CName\u003Ebaz/foo/bar\u003C/Name\u003E\u003CProperties\u003E\u003CCreation-Time\u003EThu, 05 Mar 2020 21:14:35 GMT\u003C/Creation-Time\u003E\u003CLast-Modified\u003EThu, 05 Mar 2020 21:14:35 GMT\u003C/Last-Modified\u003E\u003CEtag\u003E0x8D7C14A3510B665\u003C/Etag\u003E\u003CContent-Length\u003E1024\u003C/Content-Length\u003E\u003CContent-Type\u003Eapplication/octet-stream\u003C/Content-Type\u003E\u003CContent-Encoding /\u003E\u003CContent-Language /\u003E\u003CContent-CRC64 /\u003E\u003CContent-MD5\u003EVSR5dTHMgHnqVMZGecEPIw==\u003C/Content-MD5\u003E\u003CCache-Control /\u003E\u003CContent-Disposition /\u003E\u003CBlobType\u003EBlockBlob\u003C/BlobType\u003E\u003CAccessTier\u003EHot\u003C/AccessTier\u003E\u003CAccessTierInferred\u003Etrue\u003C/AccessTierInferred\u003E\u003CLeaseStatus\u003Eunlocked\u003C/LeaseStatus\u003E\u003CLeaseState\u003Eavailable\u003C/LeaseState\u003E\u003CServerEncrypted\u003Etrue\u003C/ServerEncrypted\u003E\u003C/Properties\u003E\u003C/Blob\u003E\u003CBlob\u003E\u003CName\u003Efoo\u003C/Name\u003E\u003CProperties\u003E\u003CCreation-Time\u003EThu, 05 Mar 2020 21:14:35 GMT\u003C/Creation-Time\u003E\u003CLast-Modified\u003EThu, 05 Mar 2020 21:14:35 GMT\u003C/Last-Modified\u003E\u003CEtag\u003E0x8D7C14A34BC2DAF\u003C/Etag\u003E\u003CContent-Length\u003E1024\u003C/Content-Length\u003E\u003CContent-Type\u003Eapplication/octet-stream\u003C/Content-Type\u003E\u003CContent-Encoding /\u003E\u003CContent-Language /\u003E\u003CContent-CRC64 /\u003E\u003CContent-MD5\u003EVSR5dTHMgHnqVMZGecEPIw==\u003C/Content-MD5\u003E\u003CCache-Control /\u003E\u003CContent-Disposition /\u003E\u003CBlobType\u003EBlockBlob\u003C/BlobType\u003E\u003CAccessTier\u003EHot\u003C/AccessTier\u003E\u003CAccessTierInferred\u003Etrue\u003C/AccessTierInferred\u003E\u003CLeaseStatus\u003Eunlocked\u003C/LeaseStatus\u003E\u003CLeaseState\u003Eavailable\u003C/LeaseState\u003E\u003CServerEncrypted\u003Etrue\u003C/ServerEncrypted\u003E\u003C/Properties\u003E\u003C/Blob\u003E\u003CBlob\u003E\u003CName\u003Efoo/bar\u003C/Name\u003E\u003CProperties\u003E\u003CCreation-Time\u003EThu, 05 Mar 2020 21:14:35 GMT\u003C/Creation-Time\u003E\u003CLast-Modified\u003EThu, 05 Mar 2020 21:14:35 GMT\u003C/Last-Modified\u003E\u003CEtag\u003E0x8D7C14A34F454F9\u003C/Etag\u003E\u003CContent-Length\u003E1024\u003C/Content-Length\u003E\u003CContent-Type\u003Eapplication/octet-stream\u003C/Content-Type\u003E\u003CContent-Encoding /\u003E\u003CContent-Language /\u003E\u003CContent-CRC64 /\u003E\u003CContent-MD5\u003EVSR5dTHMgHnqVMZGecEPIw==\u003C/Content-MD5\u003E\u003CCache-Control /\u003E\u003CContent-Disposition /\u003E\u003CBlobType\u003EBlockBlob\u003C/BlobType\u003E\u003CAccessTier\u003EHot\u003C/AccessTier\u003E\u003CAccessTierInferred\u003Etrue\u003C/AccessTierInferred\u003E\u003CLeaseStatus\u003Eunlocked\u003C/LeaseStatus\u003E\u003CLeaseState\u003Eavailable\u003C/LeaseState\u003E\u003CServerEncrypted\u003Etrue\u003C/ServerEncrypted\u003E\u003C/Properties\u003E\u003C/Blob\u003E\u003CBlob\u003E\u003CName\u003Efoo/foo\u003C/Name\u003E\u003CProperties\u003E\u003CCreation-Time\u003EThu, 05 Mar 2020 21:14:35 GMT\u003C/Creation-Time\u003E\u003CLast-Modified\u003EThu, 05 Mar 2020 21:14:36 GMT\u003C/Last-Modified\u003E\u003CEtag\u003E0x8D7C14A352D17DA\u003C/Etag\u003E\u003CContent-Length\u003E1024\u003C/Content-Length\u003E\u003CContent-Type\u003Eapplication/octet-stream\u003C/Content-Type\u003E\u003CContent-Encoding /\u003E\u003CContent-Language /\u003E\u003CContent-CRC64 /\u003E\u003CContent-MD5\u003EVSR5dTHMgHnqVMZGecEPIw==\u003C/Content-MD5\u003E\u003CCache-Control /\u003E\u003CContent-Disposition /\u003E\u003CBlobType\u003EBlockBlob\u003C/BlobType\u003E\u003CAccessTier\u003EHot\u003C/AccessTier\u003E\u003CAccessTierInferred\u003Etrue\u003C/AccessTierInferred\u003E\u003CLeaseStatus\u003Eunlocked\u003C/LeaseStatus\u003E\u003CLeaseState\u003Eavailable\u003C/LeaseState\u003E\u003CServerEncrypted\u003Etrue\u003C/ServerEncrypted\u003E\u003C/Properties\u003E\u003C/Blob\u003E\u003C/Blobs\u003E\u003CNextMarker /\u003E\u003C/EnumerationResults\u003E"
-    },
-    {
-      "RequestUri": "https://seanstagetest.blob.core.windows.net/test-container-19d99494-29d2-996e-3ddb-e0b080d27528?restype=container",
-      "RequestMethod": "DELETE",
-      "RequestHeaders": {
-        "Authorization": "Sanitized",
-        "traceparent": "00-1611de59fa859f46af4edcacc765b9fe-0e998f5c38d81a4c-00",
-        "User-Agent": [
-          "azsdk-net-Storage.Blobs/12.4.0-dev.20200305.1",
-          "(.NET Core 4.6.28325.01; Microsoft Windows 10.0.18363 )"
-        ],
-        "x-ms-client-request-id": "bcc5c4a6-3dd3-983b-99bf-91bf27d258f0",
-        "x-ms-date": "Thu, 05 Mar 2020 21:14:36 GMT",
-        "x-ms-return-client-request-id": "true",
-        "x-ms-version": "2019-10-10"
-=======
         "x-ms-request-id": "a5f778ef-d01e-0015-254b-095a13000000",
         "x-ms-version": "2019-12-12"
       },
@@ -739,39 +410,25 @@
         "x-ms-date": "Fri, 03 Apr 2020 00:01:41 GMT",
         "x-ms-return-client-request-id": "true",
         "x-ms-version": "2019-12-12"
->>>>>>> 32e373e2
       },
       "RequestBody": null,
       "StatusCode": 202,
       "ResponseHeaders": {
         "Content-Length": "0",
-<<<<<<< HEAD
-        "Date": "Thu, 05 Mar 2020 21:14:35 GMT",
-=======
         "Date": "Fri, 03 Apr 2020 00:01:40 GMT",
->>>>>>> 32e373e2
         "Server": [
           "Windows-Azure-Blob/1.0",
           "Microsoft-HTTPAPI/2.0"
         ],
         "x-ms-client-request-id": "bcc5c4a6-3dd3-983b-99bf-91bf27d258f0",
-<<<<<<< HEAD
-        "x-ms-request-id": "d5218aaa-301e-0022-2b33-f35724000000",
-        "x-ms-version": "2019-10-10"
-=======
         "x-ms-request-id": "a5f7790a-d01e-0015-3e4b-095a13000000",
         "x-ms-version": "2019-12-12"
->>>>>>> 32e373e2
       },
       "ResponseBody": []
     }
   ],
   "Variables": {
     "RandomSeed": "129689593",
-<<<<<<< HEAD
-    "Storage_TestConfigDefault": "ProductionTenant\nseanstagetest\nU2FuaXRpemVk\nhttps://seanstagetest.blob.core.windows.net\nhttp://seanstagetest.file.core.windows.net\nhttp://seanstagetest.queue.core.windows.net\nhttp://seanstagetest.table.core.windows.net\n\n\n\n\nhttp://seanstagetest-secondary.blob.core.windows.net\nhttp://seanstagetest-secondary.file.core.windows.net\nhttp://seanstagetest-secondary.queue.core.windows.net\nhttp://seanstagetest-secondary.table.core.windows.net\n\nSanitized\n\n\nCloud\nBlobEndpoint=https://seanstagetest.blob.core.windows.net/;QueueEndpoint=http://seanstagetest.queue.core.windows.net/;FileEndpoint=http://seanstagetest.file.core.windows.net/;BlobSecondaryEndpoint=http://seanstagetest-secondary.blob.core.windows.net/;QueueSecondaryEndpoint=http://seanstagetest-secondary.queue.core.windows.net/;FileSecondaryEndpoint=http://seanstagetest-secondary.file.core.windows.net/;AccountName=seanstagetest;AccountKey=Sanitized\nseanscope1"
-=======
     "Storage_TestConfigDefault": "ProductionTenant\nseanmcccanary\nU2FuaXRpemVk\nhttps://seanmcccanary.blob.core.windows.net\nhttps://seanmcccanary.file.core.windows.net\nhttps://seanmcccanary.queue.core.windows.net\nhttps://seanmcccanary.table.core.windows.net\n\n\n\n\nhttps://seanmcccanary-secondary.blob.core.windows.net\nhttps://seanmcccanary-secondary.file.core.windows.net\nhttps://seanmcccanary-secondary.queue.core.windows.net\nhttps://seanmcccanary-secondary.table.core.windows.net\n\nSanitized\n\n\nCloud\nBlobEndpoint=https://seanmcccanary.blob.core.windows.net/;QueueEndpoint=https://seanmcccanary.queue.core.windows.net/;FileEndpoint=https://seanmcccanary.file.core.windows.net/;BlobSecondaryEndpoint=https://seanmcccanary-secondary.blob.core.windows.net/;QueueSecondaryEndpoint=https://seanmcccanary-secondary.queue.core.windows.net/;FileSecondaryEndpoint=https://seanmcccanary-secondary.file.core.windows.net/;AccountName=seanmcccanary;AccountKey=Sanitized\nseanscope1"
->>>>>>> 32e373e2
   }
 }