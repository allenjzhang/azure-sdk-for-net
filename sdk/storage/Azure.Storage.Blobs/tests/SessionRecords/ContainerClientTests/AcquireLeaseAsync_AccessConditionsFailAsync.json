--- conflicted
+++ resolved
@@ -1,22 +1,6 @@
 {
   "Entries": [
     {
-<<<<<<< HEAD
-      "RequestUri": "https://seanstagetest.blob.core.windows.net/test-container-e60fa79c-6589-f225-01e4-0ea96eeae3b7?restype=container",
-      "RequestMethod": "PUT",
-      "RequestHeaders": {
-        "Authorization": "Sanitized",
-        "traceparent": "00-de3fd8b63cf8204493e47432d5acb4a4-4db8aaf3c43d1b40-00",
-        "User-Agent": [
-          "azsdk-net-Storage.Blobs/12.4.0-dev.20200305.1",
-          "(.NET Core 4.6.28325.01; Microsoft Windows 10.0.18363 )"
-        ],
-        "x-ms-blob-public-access": "container",
-        "x-ms-client-request-id": "b27fc8cb-ff22-e03f-4a95-b0a668bb4632",
-        "x-ms-date": "Thu, 05 Mar 2020 21:13:59 GMT",
-        "x-ms-return-client-request-id": "true",
-        "x-ms-version": "2019-10-10"
-=======
       "RequestUri": "https://seanmcccanary.blob.core.windows.net/test-container-e60fa79c-6589-f225-01e4-0ea96eeae3b7?restype=container",
       "RequestMethod": "PUT",
       "RequestHeaders": {
@@ -31,51 +15,25 @@
         "x-ms-date": "Fri, 03 Apr 2020 00:00:56 GMT",
         "x-ms-return-client-request-id": "true",
         "x-ms-version": "2019-12-12"
->>>>>>> 32e373e2
       },
       "RequestBody": null,
       "StatusCode": 201,
       "ResponseHeaders": {
         "Content-Length": "0",
-<<<<<<< HEAD
-        "Date": "Thu, 05 Mar 2020 21:13:59 GMT",
-        "ETag": "\u00220x8D7C14A1FCD1017\u0022",
-        "Last-Modified": "Thu, 05 Mar 2020 21:14:00 GMT",
-=======
         "Date": "Fri, 03 Apr 2020 00:00:55 GMT",
         "ETag": "\u00220x8D7D7621550EDB6\u0022",
         "Last-Modified": "Fri, 03 Apr 2020 00:00:56 GMT",
->>>>>>> 32e373e2
         "Server": [
           "Windows-Azure-Blob/1.0",
           "Microsoft-HTTPAPI/2.0"
         ],
         "x-ms-client-request-id": "b27fc8cb-ff22-e03f-4a95-b0a668bb4632",
-<<<<<<< HEAD
-        "x-ms-request-id": "589b3216-e01e-0021-0c32-f3b640000000",
-        "x-ms-version": "2019-10-10"
-=======
         "x-ms-request-id": "07c750ee-801e-0055-414a-095d2b000000",
         "x-ms-version": "2019-12-12"
->>>>>>> 32e373e2
-      },
-      "ResponseBody": []
-    },
-    {
-<<<<<<< HEAD
-      "RequestUri": "https://seanstagetest.blob.core.windows.net/test-container-e60fa79c-6589-f225-01e4-0ea96eeae3b7?comp=lease\u0026restype=container",
-      "RequestMethod": "PUT",
-      "RequestHeaders": {
-        "Authorization": "Sanitized",
-        "If-Modified-Since": "Fri, 06 Mar 2020 21:13:59 GMT",
-        "traceparent": "00-aca549859cb2e8438a4f00735fb6adc1-69372616611c6f4a-00",
-        "User-Agent": [
-          "azsdk-net-Storage.Blobs/12.4.0-dev.20200305.1",
-          "(.NET Core 4.6.28325.01; Microsoft Windows 10.0.18363 )"
-        ],
-        "x-ms-client-request-id": "9236b584-b292-52cc-0620-dcdacc8162e9",
-        "x-ms-date": "Thu, 05 Mar 2020 21:14:00 GMT",
-=======
+      },
+      "ResponseBody": []
+    },
+    {
       "RequestUri": "https://seanmcccanary.blob.core.windows.net/test-container-e60fa79c-6589-f225-01e4-0ea96eeae3b7?comp=lease\u0026restype=container",
       "RequestMethod": "PUT",
       "RequestHeaders": {
@@ -88,58 +46,24 @@
         ],
         "x-ms-client-request-id": "9236b584-b292-52cc-0620-dcdacc8162e9",
         "x-ms-date": "Fri, 03 Apr 2020 00:00:57 GMT",
->>>>>>> 32e373e2
         "x-ms-lease-action": "acquire",
         "x-ms-lease-duration": "15",
         "x-ms-proposed-lease-id": "0f87f08e-79ac-5fc2-d547-32be7d606fe7",
         "x-ms-return-client-request-id": "true",
-<<<<<<< HEAD
-        "x-ms-version": "2019-10-10"
-=======
-        "x-ms-version": "2019-12-12"
->>>>>>> 32e373e2
+        "x-ms-version": "2019-12-12"
       },
       "RequestBody": null,
       "StatusCode": 412,
       "ResponseHeaders": {
         "Content-Length": "252",
         "Content-Type": "application/xml",
-<<<<<<< HEAD
-        "Date": "Thu, 05 Mar 2020 21:13:59 GMT",
-=======
-        "Date": "Fri, 03 Apr 2020 00:00:55 GMT",
->>>>>>> 32e373e2
+        "Date": "Fri, 03 Apr 2020 00:00:55 GMT",
         "Server": [
           "Windows-Azure-Blob/1.0",
           "Microsoft-HTTPAPI/2.0"
         ],
         "x-ms-client-request-id": "9236b584-b292-52cc-0620-dcdacc8162e9",
         "x-ms-error-code": "ConditionNotMet",
-<<<<<<< HEAD
-        "x-ms-request-id": "589b3218-e01e-0021-0d32-f3b640000000",
-        "x-ms-version": "2019-10-10"
-      },
-      "ResponseBody": [
-        "\uFEFF\u003C?xml version=\u00221.0\u0022 encoding=\u0022utf-8\u0022?\u003E\u003CError\u003E\u003CCode\u003EConditionNotMet\u003C/Code\u003E\u003CMessage\u003EThe condition specified using HTTP conditional header(s) is not met.\n",
-        "RequestId:589b3218-e01e-0021-0d32-f3b640000000\n",
-        "Time:2020-03-05T21:14:00.2648594Z\u003C/Message\u003E\u003C/Error\u003E"
-      ]
-    },
-    {
-      "RequestUri": "https://seanstagetest.blob.core.windows.net/test-container-e60fa79c-6589-f225-01e4-0ea96eeae3b7?restype=container",
-      "RequestMethod": "DELETE",
-      "RequestHeaders": {
-        "Authorization": "Sanitized",
-        "traceparent": "00-26b7b381f392b34c81ba27341f6c49fb-184de3724fe34246-00",
-        "User-Agent": [
-          "azsdk-net-Storage.Blobs/12.4.0-dev.20200305.1",
-          "(.NET Core 4.6.28325.01; Microsoft Windows 10.0.18363 )"
-        ],
-        "x-ms-client-request-id": "c8393ae8-dc2a-6f55-c98a-9e4a53bb5cfc",
-        "x-ms-date": "Thu, 05 Mar 2020 21:14:00 GMT",
-        "x-ms-return-client-request-id": "true",
-        "x-ms-version": "2019-10-10"
-=======
         "x-ms-request-id": "07c750fd-801e-0055-4e4a-095d2b000000",
         "x-ms-version": "2019-12-12"
       },
@@ -163,108 +87,56 @@
         "x-ms-date": "Fri, 03 Apr 2020 00:00:57 GMT",
         "x-ms-return-client-request-id": "true",
         "x-ms-version": "2019-12-12"
->>>>>>> 32e373e2
       },
       "RequestBody": null,
       "StatusCode": 202,
       "ResponseHeaders": {
         "Content-Length": "0",
-<<<<<<< HEAD
-        "Date": "Thu, 05 Mar 2020 21:13:59 GMT",
-=======
-        "Date": "Fri, 03 Apr 2020 00:00:55 GMT",
->>>>>>> 32e373e2
+        "Date": "Fri, 03 Apr 2020 00:00:55 GMT",
         "Server": [
           "Windows-Azure-Blob/1.0",
           "Microsoft-HTTPAPI/2.0"
         ],
         "x-ms-client-request-id": "c8393ae8-dc2a-6f55-c98a-9e4a53bb5cfc",
-<<<<<<< HEAD
-        "x-ms-request-id": "589b3219-e01e-0021-0e32-f3b640000000",
-        "x-ms-version": "2019-10-10"
-=======
         "x-ms-request-id": "07c75110-801e-0055-5d4a-095d2b000000",
         "x-ms-version": "2019-12-12"
->>>>>>> 32e373e2
-      },
-      "ResponseBody": []
-    },
-    {
-<<<<<<< HEAD
-      "RequestUri": "https://seanstagetest.blob.core.windows.net/test-container-c3261228-8ca6-e41a-edd8-373420aad590?restype=container",
-      "RequestMethod": "PUT",
-      "RequestHeaders": {
-        "Authorization": "Sanitized",
-        "traceparent": "00-444c10257f4c5e43861bb50ac65bfc85-30e7769b1889284f-00",
-        "User-Agent": [
-          "azsdk-net-Storage.Blobs/12.4.0-dev.20200305.1",
-          "(.NET Core 4.6.28325.01; Microsoft Windows 10.0.18363 )"
+      },
+      "ResponseBody": []
+    },
+    {
+      "RequestUri": "https://seanmcccanary.blob.core.windows.net/test-container-c3261228-8ca6-e41a-edd8-373420aad590?restype=container",
+      "RequestMethod": "PUT",
+      "RequestHeaders": {
+        "Authorization": "Sanitized",
+        "traceparent": "00-6ffaee0729e1c948a4d2447318f54c73-b7bfa5db3d325c4c-00",
+        "User-Agent": [
+          "azsdk-net-Storage.Blobs/12.5.0-dev.20200402.1",
+          "(.NET Core 4.6.28325.01; Microsoft Windows 10.0.18362 )"
         ],
         "x-ms-blob-public-access": "container",
         "x-ms-client-request-id": "69f99501-0f4f-5c04-1f55-da51a5204f1e",
-        "x-ms-date": "Thu, 05 Mar 2020 21:14:00 GMT",
-        "x-ms-return-client-request-id": "true",
-        "x-ms-version": "2019-10-10"
-=======
-      "RequestUri": "https://seanmcccanary.blob.core.windows.net/test-container-c3261228-8ca6-e41a-edd8-373420aad590?restype=container",
-      "RequestMethod": "PUT",
-      "RequestHeaders": {
-        "Authorization": "Sanitized",
-        "traceparent": "00-6ffaee0729e1c948a4d2447318f54c73-b7bfa5db3d325c4c-00",
-        "User-Agent": [
-          "azsdk-net-Storage.Blobs/12.5.0-dev.20200402.1",
-          "(.NET Core 4.6.28325.01; Microsoft Windows 10.0.18362 )"
-        ],
-        "x-ms-blob-public-access": "container",
-        "x-ms-client-request-id": "69f99501-0f4f-5c04-1f55-da51a5204f1e",
-        "x-ms-date": "Fri, 03 Apr 2020 00:00:57 GMT",
-        "x-ms-return-client-request-id": "true",
-        "x-ms-version": "2019-12-12"
->>>>>>> 32e373e2
+        "x-ms-date": "Fri, 03 Apr 2020 00:00:57 GMT",
+        "x-ms-return-client-request-id": "true",
+        "x-ms-version": "2019-12-12"
       },
       "RequestBody": null,
       "StatusCode": 201,
       "ResponseHeaders": {
         "Content-Length": "0",
-<<<<<<< HEAD
-        "Date": "Thu, 05 Mar 2020 21:14:00 GMT",
-        "ETag": "\u00220x8D7C14A2017CFD0\u0022",
-        "Last-Modified": "Thu, 05 Mar 2020 21:14:00 GMT",
-=======
         "Date": "Fri, 03 Apr 2020 00:00:55 GMT",
         "ETag": "\u00220x8D7D762159B1E65\u0022",
         "Last-Modified": "Fri, 03 Apr 2020 00:00:56 GMT",
->>>>>>> 32e373e2
         "Server": [
           "Windows-Azure-Blob/1.0",
           "Microsoft-HTTPAPI/2.0"
         ],
         "x-ms-client-request-id": "69f99501-0f4f-5c04-1f55-da51a5204f1e",
-<<<<<<< HEAD
-        "x-ms-request-id": "815e191d-d01e-002a-2f32-f34d2b000000",
-        "x-ms-version": "2019-10-10"
-=======
         "x-ms-request-id": "7f4c5f6e-101e-0057-464a-09e393000000",
         "x-ms-version": "2019-12-12"
->>>>>>> 32e373e2
-      },
-      "ResponseBody": []
-    },
-    {
-<<<<<<< HEAD
-      "RequestUri": "https://seanstagetest.blob.core.windows.net/test-container-c3261228-8ca6-e41a-edd8-373420aad590?comp=lease\u0026restype=container",
-      "RequestMethod": "PUT",
-      "RequestHeaders": {
-        "Authorization": "Sanitized",
-        "If-Unmodified-Since": "Wed, 04 Mar 2020 21:13:59 GMT",
-        "traceparent": "00-8378ea2b35c8c542a6473408e87895af-46abbfec82bd3246-00",
-        "User-Agent": [
-          "azsdk-net-Storage.Blobs/12.4.0-dev.20200305.1",
-          "(.NET Core 4.6.28325.01; Microsoft Windows 10.0.18363 )"
-        ],
-        "x-ms-client-request-id": "f39deac5-e880-37d5-e06b-1671bf72d957",
-        "x-ms-date": "Thu, 05 Mar 2020 21:14:00 GMT",
-=======
+      },
+      "ResponseBody": []
+    },
+    {
       "RequestUri": "https://seanmcccanary.blob.core.windows.net/test-container-c3261228-8ca6-e41a-edd8-373420aad590?comp=lease\u0026restype=container",
       "RequestMethod": "PUT",
       "RequestHeaders": {
@@ -277,58 +149,24 @@
         ],
         "x-ms-client-request-id": "f39deac5-e880-37d5-e06b-1671bf72d957",
         "x-ms-date": "Fri, 03 Apr 2020 00:00:57 GMT",
->>>>>>> 32e373e2
         "x-ms-lease-action": "acquire",
         "x-ms-lease-duration": "15",
         "x-ms-proposed-lease-id": "21fc0eb4-cac9-8eb5-53de-509182c7e270",
         "x-ms-return-client-request-id": "true",
-<<<<<<< HEAD
-        "x-ms-version": "2019-10-10"
-=======
-        "x-ms-version": "2019-12-12"
->>>>>>> 32e373e2
+        "x-ms-version": "2019-12-12"
       },
       "RequestBody": null,
       "StatusCode": 412,
       "ResponseHeaders": {
         "Content-Length": "252",
         "Content-Type": "application/xml",
-<<<<<<< HEAD
-        "Date": "Thu, 05 Mar 2020 21:14:00 GMT",
-=======
-        "Date": "Fri, 03 Apr 2020 00:00:55 GMT",
->>>>>>> 32e373e2
+        "Date": "Fri, 03 Apr 2020 00:00:55 GMT",
         "Server": [
           "Windows-Azure-Blob/1.0",
           "Microsoft-HTTPAPI/2.0"
         ],
         "x-ms-client-request-id": "f39deac5-e880-37d5-e06b-1671bf72d957",
         "x-ms-error-code": "ConditionNotMet",
-<<<<<<< HEAD
-        "x-ms-request-id": "815e191f-d01e-002a-3032-f34d2b000000",
-        "x-ms-version": "2019-10-10"
-      },
-      "ResponseBody": [
-        "\uFEFF\u003C?xml version=\u00221.0\u0022 encoding=\u0022utf-8\u0022?\u003E\u003CError\u003E\u003CCode\u003EConditionNotMet\u003C/Code\u003E\u003CMessage\u003EThe condition specified using HTTP conditional header(s) is not met.\n",
-        "RequestId:815e191f-d01e-002a-3032-f34d2b000000\n",
-        "Time:2020-03-05T21:14:00.7876120Z\u003C/Message\u003E\u003C/Error\u003E"
-      ]
-    },
-    {
-      "RequestUri": "https://seanstagetest.blob.core.windows.net/test-container-c3261228-8ca6-e41a-edd8-373420aad590?restype=container",
-      "RequestMethod": "DELETE",
-      "RequestHeaders": {
-        "Authorization": "Sanitized",
-        "traceparent": "00-3ba17d893fe7674e8420897be1aa907e-54befd422c3da442-00",
-        "User-Agent": [
-          "azsdk-net-Storage.Blobs/12.4.0-dev.20200305.1",
-          "(.NET Core 4.6.28325.01; Microsoft Windows 10.0.18363 )"
-        ],
-        "x-ms-client-request-id": "98ccfd3a-ef29-e6f0-c2fc-ab4456d07fbb",
-        "x-ms-date": "Thu, 05 Mar 2020 21:14:00 GMT",
-        "x-ms-return-client-request-id": "true",
-        "x-ms-version": "2019-10-10"
-=======
         "x-ms-request-id": "7f4c5f82-101e-0057-574a-09e393000000",
         "x-ms-version": "2019-12-12"
       },
@@ -352,42 +190,26 @@
         "x-ms-date": "Fri, 03 Apr 2020 00:00:57 GMT",
         "x-ms-return-client-request-id": "true",
         "x-ms-version": "2019-12-12"
->>>>>>> 32e373e2
       },
       "RequestBody": null,
       "StatusCode": 202,
       "ResponseHeaders": {
         "Content-Length": "0",
-<<<<<<< HEAD
-        "Date": "Thu, 05 Mar 2020 21:14:00 GMT",
-=======
         "Date": "Fri, 03 Apr 2020 00:00:56 GMT",
->>>>>>> 32e373e2
         "Server": [
           "Windows-Azure-Blob/1.0",
           "Microsoft-HTTPAPI/2.0"
         ],
         "x-ms-client-request-id": "98ccfd3a-ef29-e6f0-c2fc-ab4456d07fbb",
-<<<<<<< HEAD
-        "x-ms-request-id": "815e1921-d01e-002a-3232-f34d2b000000",
-        "x-ms-version": "2019-10-10"
-=======
         "x-ms-request-id": "7f4c5f9d-101e-0057-6e4a-09e393000000",
         "x-ms-version": "2019-12-12"
->>>>>>> 32e373e2
       },
       "ResponseBody": []
     }
   ],
   "Variables": {
-<<<<<<< HEAD
-    "DateTimeOffsetNow": "2020-03-05T13:13:59.9742399-08:00",
-    "RandomSeed": "1259410400",
-    "Storage_TestConfigDefault": "ProductionTenant\nseanstagetest\nU2FuaXRpemVk\nhttps://seanstagetest.blob.core.windows.net\nhttp://seanstagetest.file.core.windows.net\nhttp://seanstagetest.queue.core.windows.net\nhttp://seanstagetest.table.core.windows.net\n\n\n\n\nhttp://seanstagetest-secondary.blob.core.windows.net\nhttp://seanstagetest-secondary.file.core.windows.net\nhttp://seanstagetest-secondary.queue.core.windows.net\nhttp://seanstagetest-secondary.table.core.windows.net\n\nSanitized\n\n\nCloud\nBlobEndpoint=https://seanstagetest.blob.core.windows.net/;QueueEndpoint=http://seanstagetest.queue.core.windows.net/;FileEndpoint=http://seanstagetest.file.core.windows.net/;BlobSecondaryEndpoint=http://seanstagetest-secondary.blob.core.windows.net/;QueueSecondaryEndpoint=http://seanstagetest-secondary.queue.core.windows.net/;FileSecondaryEndpoint=http://seanstagetest-secondary.file.core.windows.net/;AccountName=seanstagetest;AccountKey=Sanitized\nseanscope1"
-=======
     "DateTimeOffsetNow": "2020-04-02T17:00:56.6570365-07:00",
     "RandomSeed": "1259410400",
     "Storage_TestConfigDefault": "ProductionTenant\nseanmcccanary\nU2FuaXRpemVk\nhttps://seanmcccanary.blob.core.windows.net\nhttps://seanmcccanary.file.core.windows.net\nhttps://seanmcccanary.queue.core.windows.net\nhttps://seanmcccanary.table.core.windows.net\n\n\n\n\nhttps://seanmcccanary-secondary.blob.core.windows.net\nhttps://seanmcccanary-secondary.file.core.windows.net\nhttps://seanmcccanary-secondary.queue.core.windows.net\nhttps://seanmcccanary-secondary.table.core.windows.net\n\nSanitized\n\n\nCloud\nBlobEndpoint=https://seanmcccanary.blob.core.windows.net/;QueueEndpoint=https://seanmcccanary.queue.core.windows.net/;FileEndpoint=https://seanmcccanary.file.core.windows.net/;BlobSecondaryEndpoint=https://seanmcccanary-secondary.blob.core.windows.net/;QueueSecondaryEndpoint=https://seanmcccanary-secondary.queue.core.windows.net/;FileSecondaryEndpoint=https://seanmcccanary-secondary.file.core.windows.net/;AccountName=seanmcccanary;AccountKey=Sanitized\nseanscope1"
->>>>>>> 32e373e2
   }
 }