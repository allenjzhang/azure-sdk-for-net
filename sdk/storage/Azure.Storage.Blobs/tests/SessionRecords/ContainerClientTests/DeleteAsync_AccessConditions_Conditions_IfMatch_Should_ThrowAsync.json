{
  "Entries": [
    {
      "RequestUri": "https://seanmcccanary.blob.core.windows.net/test-container-c494e72f-0126-0411-ac44-57b1edcc288e?restype=container",
      "RequestMethod": "PUT",
      "RequestHeaders": {
        "Authorization": "Sanitized",
        "traceparent": "00-0f4be91a10631d4fbff04cffd0bd03ef-d39a92f4409e4e46-00",
        "User-Agent": [
          "azsdk-net-Storage.Blobs/12.5.0-dev.20200402.1",
          "(.NET Core 4.6.28325.01; Microsoft Windows 10.0.18362 )"
        ],
        "x-ms-client-request-id": "997cf2dd-0087-4fbf-55e3-2ab7503aae0b",
        "x-ms-date": "Fri, 03 Apr 2020 00:01:30 GMT",
        "x-ms-return-client-request-id": "true",
<<<<<<< HEAD
        "x-ms-version": "2019-10-10"
=======
        "x-ms-version": "2019-12-12"
>>>>>>> 32e373e2
      },
      "RequestBody": null,
      "StatusCode": 201,
      "ResponseHeaders": {
        "Content-Length": "0",
        "Date": "Fri, 03 Apr 2020 00:01:29 GMT",
        "ETag": "\u00220x8D7D762296A9F89\u0022",
        "Last-Modified": "Fri, 03 Apr 2020 00:01:29 GMT",
        "Server": [
          "Windows-Azure-Blob/1.0",
          "Microsoft-HTTPAPI/2.0"
        ],
        "x-ms-client-request-id": "997cf2dd-0087-4fbf-55e3-2ab7503aae0b",
<<<<<<< HEAD
        "x-ms-request-id": "db366ee7-d01e-0015-19d7-af8588000000",
        "x-ms-version": "2019-10-10"
=======
        "x-ms-request-id": "337e7901-e01e-000e-644b-096410000000",
        "x-ms-version": "2019-12-12"
>>>>>>> 32e373e2
      },
      "ResponseBody": []
    }
  ],
  "Variables": {
    "RandomSeed": "895523389",
    "Storage_TestConfigDefault": "ProductionTenant\nseanmcccanary\nU2FuaXRpemVk\nhttps://seanmcccanary.blob.core.windows.net\nhttps://seanmcccanary.file.core.windows.net\nhttps://seanmcccanary.queue.core.windows.net\nhttps://seanmcccanary.table.core.windows.net\n\n\n\n\nhttps://seanmcccanary-secondary.blob.core.windows.net\nhttps://seanmcccanary-secondary.file.core.windows.net\nhttps://seanmcccanary-secondary.queue.core.windows.net\nhttps://seanmcccanary-secondary.table.core.windows.net\n\nSanitized\n\n\nCloud\nBlobEndpoint=https://seanmcccanary.blob.core.windows.net/;QueueEndpoint=https://seanmcccanary.queue.core.windows.net/;FileEndpoint=https://seanmcccanary.file.core.windows.net/;BlobSecondaryEndpoint=https://seanmcccanary-secondary.blob.core.windows.net/;QueueSecondaryEndpoint=https://seanmcccanary-secondary.queue.core.windows.net/;FileSecondaryEndpoint=https://seanmcccanary-secondary.file.core.windows.net/;AccountName=seanmcccanary;AccountKey=Sanitized\nseanscope1"
  }
}<|MERGE_RESOLUTION|>--- conflicted
+++ resolved
@@ -13,11 +13,7 @@
         "x-ms-client-request-id": "997cf2dd-0087-4fbf-55e3-2ab7503aae0b",
         "x-ms-date": "Fri, 03 Apr 2020 00:01:30 GMT",
         "x-ms-return-client-request-id": "true",
-<<<<<<< HEAD
-        "x-ms-version": "2019-10-10"
-=======
         "x-ms-version": "2019-12-12"
->>>>>>> 32e373e2
       },
       "RequestBody": null,
       "StatusCode": 201,
@@ -31,13 +27,8 @@
           "Microsoft-HTTPAPI/2.0"
         ],
         "x-ms-client-request-id": "997cf2dd-0087-4fbf-55e3-2ab7503aae0b",
-<<<<<<< HEAD
-        "x-ms-request-id": "db366ee7-d01e-0015-19d7-af8588000000",
-        "x-ms-version": "2019-10-10"
-=======
         "x-ms-request-id": "337e7901-e01e-000e-644b-096410000000",
         "x-ms-version": "2019-12-12"
->>>>>>> 32e373e2
       },
       "ResponseBody": []
     }
