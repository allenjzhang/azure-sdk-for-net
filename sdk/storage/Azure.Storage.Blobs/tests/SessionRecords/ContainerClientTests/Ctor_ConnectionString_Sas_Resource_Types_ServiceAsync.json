{
  "Entries": [
    {
<<<<<<< HEAD
      "RequestUri": "https://seanstagetest.blob.core.windows.net/test-container-16e3450a-2ded-e848-8aad-6a53350cbc70?sv=2019-12-12\u0026ss=bfqt\u0026srt=s\u0026spr=https\u0026se=2020-03-06T00%3A13%3A29Z\u0026sp=rwdlacup\u0026sig=Sanitized\u0026restype=container",
=======
      "RequestUri": "https://seanmcccanary.blob.core.windows.net/test-container-16e3450a-2ded-e848-8aad-6a53350cbc70?sv=2019-12-12\u0026ss=bfqt\u0026srt=s\u0026spr=https\u0026se=2020-06-01T21%3A13%3A22Z\u0026sp=rwdlacup\u0026sig=Sanitized\u0026restype=container",
>>>>>>> 8d420312
      "RequestMethod": "PUT",
      "RequestHeaders": {
        "traceparent": "00-68fb93204ff7f24d987839133b5141df-a55cdec6f77da24c-00",
        "User-Agent": [
          "azsdk-net-Storage.Blobs/12.5.0-dev.20200601.1",
          "(.NET Core 4.6.28619.01; Microsoft Windows 10.0.18362 )"
        ],
        "x-ms-client-request-id": "54f3e1d1-3602-73e9-2601-c6317ba7f0e3",
        "x-ms-return-client-request-id": "true",
        "x-ms-version": "2019-12-12"
      },
      "RequestBody": null,
      "StatusCode": 403,
      "ResponseHeaders": {
        "Content-Length": "284",
        "Content-Type": "application/xml",
        "Date": "Mon, 01 Jun 2020 20:13:23 GMT",
        "Server": [
          "Windows-Azure-Blob/1.0",
          "Microsoft-HTTPAPI/2.0"
        ],
        "x-ms-client-request-id": "54f3e1d1-3602-73e9-2601-c6317ba7f0e3",
        "x-ms-error-code": "AuthorizationResourceTypeMismatch",
<<<<<<< HEAD
        "x-ms-request-id": "09b72031-a01e-0030-0b43-f32cf4000000",
=======
        "x-ms-request-id": "1b10756b-a01e-007d-3451-383c83000000",
>>>>>>> 8d420312
        "x-ms-version": "2019-12-12"
      },
      "ResponseBody": [
        "\uFEFF\u003C?xml version=\u00221.0\u0022 encoding=\u0022utf-8\u0022?\u003E\u003CError\u003E\u003CCode\u003EAuthorizationResourceTypeMismatch\u003C/Code\u003E\u003CMessage\u003EThis request is not authorized to perform this operation using this resource type.\n",
        "RequestId:1b10756b-a01e-007d-3451-383c83000000\n",
        "Time:2020-06-01T20:13:23.1689481Z\u003C/Message\u003E\u003C/Error\u003E"
      ]
    }
  ],
  "Variables": {
    "DateTimeOffsetNow": "2020-06-01T15:13:22.0337865-05:00",
    "RandomSeed": "1950590431",
    "Storage_TestConfigDefault": "ProductionTenant\nseanmcccanary\nU2FuaXRpemVk\nhttps://seanmcccanary.blob.core.windows.net\nhttps://seanmcccanary.file.core.windows.net\nhttps://seanmcccanary.queue.core.windows.net\nhttps://seanmcccanary.table.core.windows.net\n\n\n\n\nhttps://seanmcccanary-secondary.blob.core.windows.net\nhttps://seanmcccanary-secondary.file.core.windows.net\nhttps://seanmcccanary-secondary.queue.core.windows.net\nhttps://seanmcccanary-secondary.table.core.windows.net\n\nSanitized\n\n\nCloud\nBlobEndpoint=https://seanmcccanary.blob.core.windows.net/;QueueEndpoint=https://seanmcccanary.queue.core.windows.net/;FileEndpoint=https://seanmcccanary.file.core.windows.net/;BlobSecondaryEndpoint=https://seanmcccanary-secondary.blob.core.windows.net/;QueueSecondaryEndpoint=https://seanmcccanary-secondary.queue.core.windows.net/;FileSecondaryEndpoint=https://seanmcccanary-secondary.file.core.windows.net/;AccountName=seanmcccanary;AccountKey=Sanitized\nseanscope1"
  }
}<|MERGE_RESOLUTION|>--- conflicted
+++ resolved
@@ -1,11 +1,7 @@
 {
   "Entries": [
     {
-<<<<<<< HEAD
-      "RequestUri": "https://seanstagetest.blob.core.windows.net/test-container-16e3450a-2ded-e848-8aad-6a53350cbc70?sv=2019-12-12\u0026ss=bfqt\u0026srt=s\u0026spr=https\u0026se=2020-03-06T00%3A13%3A29Z\u0026sp=rwdlacup\u0026sig=Sanitized\u0026restype=container",
-=======
       "RequestUri": "https://seanmcccanary.blob.core.windows.net/test-container-16e3450a-2ded-e848-8aad-6a53350cbc70?sv=2019-12-12\u0026ss=bfqt\u0026srt=s\u0026spr=https\u0026se=2020-06-01T21%3A13%3A22Z\u0026sp=rwdlacup\u0026sig=Sanitized\u0026restype=container",
->>>>>>> 8d420312
       "RequestMethod": "PUT",
       "RequestHeaders": {
         "traceparent": "00-68fb93204ff7f24d987839133b5141df-a55cdec6f77da24c-00",
@@ -29,11 +25,7 @@
         ],
         "x-ms-client-request-id": "54f3e1d1-3602-73e9-2601-c6317ba7f0e3",
         "x-ms-error-code": "AuthorizationResourceTypeMismatch",
-<<<<<<< HEAD
-        "x-ms-request-id": "09b72031-a01e-0030-0b43-f32cf4000000",
-=======
         "x-ms-request-id": "1b10756b-a01e-007d-3451-383c83000000",
->>>>>>> 8d420312
         "x-ms-version": "2019-12-12"
       },
       "ResponseBody": [
