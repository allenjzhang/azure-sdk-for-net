{
  "Entries": [
    {
<<<<<<< HEAD
      "RequestUri": "https://seanstagetest.blob.core.windows.net/test-container-8d68147d-1163-433f-380e-485908002b7b?restype=container",
      "RequestMethod": "PUT",
      "RequestHeaders": {
        "Authorization": "Sanitized",
        "traceparent": "00-3e0b2933c682b143bc35b73bcdb93dce-6b6f86538d0f6b47-00",
        "User-Agent": [
          "azsdk-net-Storage.Blobs/12.4.0-dev.20200305.1",
          "(.NET Core 4.6.28325.01; Microsoft Windows 10.0.18363 )"
        ],
        "x-ms-client-request-id": "231824a0-b4f0-5607-6c71-749683993b6d",
        "x-ms-date": "Thu, 05 Mar 2020 21:13:36 GMT",
        "x-ms-return-client-request-id": "true",
        "x-ms-version": "2019-10-10"
=======
      "RequestUri": "https://seanmcccanary.blob.core.windows.net/test-container-8d68147d-1163-433f-380e-485908002b7b?restype=container",
      "RequestMethod": "PUT",
      "RequestHeaders": {
        "Authorization": "Sanitized",
        "traceparent": "00-4c2e04054b57964a81b1b77a297e369b-02f5f26dc1267e49-00",
        "User-Agent": [
          "azsdk-net-Storage.Blobs/12.5.0-dev.20200402.1",
          "(.NET Core 4.6.28325.01; Microsoft Windows 10.0.18362 )"
        ],
        "x-ms-client-request-id": "231824a0-b4f0-5607-6c71-749683993b6d",
        "x-ms-date": "Fri, 03 Apr 2020 00:00:33 GMT",
        "x-ms-return-client-request-id": "true",
        "x-ms-version": "2019-12-12"
>>>>>>> 32e373e2
      },
      "RequestBody": null,
      "StatusCode": 201,
      "ResponseHeaders": {
        "Content-Length": "0",
<<<<<<< HEAD
        "Date": "Thu, 05 Mar 2020 21:13:35 GMT",
        "ETag": "\u00220x8D7C14A11ABA35D\u0022",
        "Last-Modified": "Thu, 05 Mar 2020 21:13:36 GMT",
=======
        "Date": "Fri, 03 Apr 2020 00:00:32 GMT",
        "ETag": "\u00220x8D7D76207A93115\u0022",
        "Last-Modified": "Fri, 03 Apr 2020 00:00:33 GMT",
>>>>>>> 32e373e2
        "Server": [
          "Windows-Azure-Blob/1.0",
          "Microsoft-HTTPAPI/2.0"
        ],
        "x-ms-client-request-id": "231824a0-b4f0-5607-6c71-749683993b6d",
<<<<<<< HEAD
        "x-ms-request-id": "589b312b-e01e-0021-7532-f3b640000000",
        "x-ms-version": "2019-10-10"
=======
        "x-ms-request-id": "4bc3cefd-401e-0028-374a-092c08000000",
        "x-ms-version": "2019-12-12"
>>>>>>> 32e373e2
      },
      "ResponseBody": []
    },
    {
<<<<<<< HEAD
      "RequestUri": "https://seanstagetest.blob.core.windows.net/test-container-8d68147d-1163-433f-380e-485908002b7b?comp=lease\u0026restype=container",
      "RequestMethod": "PUT",
      "RequestHeaders": {
        "Authorization": "Sanitized",
        "traceparent": "00-fc2e2c8b80ee7a4c9d5b0d75fa4d442f-b39f6080ca88df40-00",
        "User-Agent": [
          "azsdk-net-Storage.Blobs/12.4.0-dev.20200305.1",
          "(.NET Core 4.6.28325.01; Microsoft Windows 10.0.18363 )"
        ],
        "x-ms-client-request-id": "48ce45c0-86fe-6b1b-733b-f15d6c9ff76d",
        "x-ms-date": "Thu, 05 Mar 2020 21:13:36 GMT",
=======
      "RequestUri": "https://seanmcccanary.blob.core.windows.net/test-container-8d68147d-1163-433f-380e-485908002b7b?comp=lease\u0026restype=container",
      "RequestMethod": "PUT",
      "RequestHeaders": {
        "Authorization": "Sanitized",
        "traceparent": "00-c8fe7395b2bcaf4da3a32b08bbb9cc32-b605f3985f8e964a-00",
        "User-Agent": [
          "azsdk-net-Storage.Blobs/12.5.0-dev.20200402.1",
          "(.NET Core 4.6.28325.01; Microsoft Windows 10.0.18362 )"
        ],
        "x-ms-client-request-id": "48ce45c0-86fe-6b1b-733b-f15d6c9ff76d",
        "x-ms-date": "Fri, 03 Apr 2020 00:00:34 GMT",
>>>>>>> 32e373e2
        "x-ms-lease-action": "acquire",
        "x-ms-lease-duration": "15",
        "x-ms-proposed-lease-id": "5cd95472-353c-dcb0-3193-48685effa660",
        "x-ms-return-client-request-id": "true",
<<<<<<< HEAD
        "x-ms-version": "2019-10-10"
=======
        "x-ms-version": "2019-12-12"
>>>>>>> 32e373e2
      },
      "RequestBody": null,
      "StatusCode": 201,
      "ResponseHeaders": {
        "Content-Length": "0",
<<<<<<< HEAD
        "Date": "Thu, 05 Mar 2020 21:13:35 GMT",
        "ETag": "\u00220x8D7C14A11ABA35D\u0022",
        "Last-Modified": "Thu, 05 Mar 2020 21:13:36 GMT",
=======
        "Date": "Fri, 03 Apr 2020 00:00:32 GMT",
        "ETag": "\u00220x8D7D76207A93115\u0022",
        "Last-Modified": "Fri, 03 Apr 2020 00:00:33 GMT",
>>>>>>> 32e373e2
        "Server": [
          "Windows-Azure-Blob/1.0",
          "Microsoft-HTTPAPI/2.0"
        ],
        "x-ms-client-request-id": "48ce45c0-86fe-6b1b-733b-f15d6c9ff76d",
        "x-ms-lease-id": "5cd95472-353c-dcb0-3193-48685effa660",
<<<<<<< HEAD
        "x-ms-request-id": "589b312e-e01e-0021-7632-f3b640000000",
        "x-ms-version": "2019-10-10"
=======
        "x-ms-request-id": "4bc3cf11-401e-0028-494a-092c08000000",
        "x-ms-version": "2019-12-12"
>>>>>>> 32e373e2
      },
      "ResponseBody": []
    },
    {
<<<<<<< HEAD
      "RequestUri": "https://seanstagetest.blob.core.windows.net/test-container-8d68147d-1163-433f-380e-485908002b7b?comp=lease\u0026restype=container",
      "RequestMethod": "PUT",
      "RequestHeaders": {
        "Authorization": "Sanitized",
        "If-Modified-Since": "Fri, 06 Mar 2020 21:13:36 GMT",
        "traceparent": "00-55364d43128e584b9a9ee7629f07e35b-69955400275e9142-00",
        "User-Agent": [
          "azsdk-net-Storage.Blobs/12.4.0-dev.20200305.1",
          "(.NET Core 4.6.28325.01; Microsoft Windows 10.0.18363 )"
        ],
        "x-ms-client-request-id": "19a79c42-5d31-a661-d44c-70ad162de38e",
        "x-ms-date": "Thu, 05 Mar 2020 21:13:36 GMT",
        "x-ms-lease-action": "release",
        "x-ms-lease-id": "5cd95472-353c-dcb0-3193-48685effa660",
        "x-ms-return-client-request-id": "true",
        "x-ms-version": "2019-10-10"
=======
      "RequestUri": "https://seanmcccanary.blob.core.windows.net/test-container-8d68147d-1163-433f-380e-485908002b7b?comp=lease\u0026restype=container",
      "RequestMethod": "PUT",
      "RequestHeaders": {
        "Authorization": "Sanitized",
        "If-Modified-Since": "Sat, 04 Apr 2020 00:00:33 GMT",
        "traceparent": "00-1aed6b60c9521d43993c4d49833bc6f9-01193db6f8b2274f-00",
        "User-Agent": [
          "azsdk-net-Storage.Blobs/12.5.0-dev.20200402.1",
          "(.NET Core 4.6.28325.01; Microsoft Windows 10.0.18362 )"
        ],
        "x-ms-client-request-id": "19a79c42-5d31-a661-d44c-70ad162de38e",
        "x-ms-date": "Fri, 03 Apr 2020 00:00:34 GMT",
        "x-ms-lease-action": "release",
        "x-ms-lease-id": "5cd95472-353c-dcb0-3193-48685effa660",
        "x-ms-return-client-request-id": "true",
        "x-ms-version": "2019-12-12"
>>>>>>> 32e373e2
      },
      "RequestBody": null,
      "StatusCode": 412,
      "ResponseHeaders": {
        "Content-Length": "252",
        "Content-Type": "application/xml",
<<<<<<< HEAD
        "Date": "Thu, 05 Mar 2020 21:13:36 GMT",
=======
        "Date": "Fri, 03 Apr 2020 00:00:32 GMT",
>>>>>>> 32e373e2
        "Server": [
          "Windows-Azure-Blob/1.0",
          "Microsoft-HTTPAPI/2.0"
        ],
        "x-ms-client-request-id": "19a79c42-5d31-a661-d44c-70ad162de38e",
        "x-ms-error-code": "ConditionNotMet",
<<<<<<< HEAD
        "x-ms-request-id": "589b312f-e01e-0021-7732-f3b640000000",
        "x-ms-version": "2019-10-10"
      },
      "ResponseBody": [
        "\uFEFF\u003C?xml version=\u00221.0\u0022 encoding=\u0022utf-8\u0022?\u003E\u003CError\u003E\u003CCode\u003EConditionNotMet\u003C/Code\u003E\u003CMessage\u003EThe condition specified using HTTP conditional header(s) is not met.\n",
        "RequestId:589b312f-e01e-0021-7732-f3b640000000\n",
        "Time:2020-03-05T21:13:36.6456541Z\u003C/Message\u003E\u003C/Error\u003E"
      ]
    },
    {
      "RequestUri": "https://seanstagetest.blob.core.windows.net/test-container-8d68147d-1163-433f-380e-485908002b7b?restype=container",
      "RequestMethod": "DELETE",
      "RequestHeaders": {
        "Authorization": "Sanitized",
        "traceparent": "00-3793533ecdff0045a22c3161fc1103df-e215d05a42ebcd47-00",
        "User-Agent": [
          "azsdk-net-Storage.Blobs/12.4.0-dev.20200305.1",
          "(.NET Core 4.6.28325.01; Microsoft Windows 10.0.18363 )"
        ],
        "x-ms-client-request-id": "d01a0d8b-def7-6c3c-b3c4-be94e6d8529b",
        "x-ms-date": "Thu, 05 Mar 2020 21:13:36 GMT",
        "x-ms-lease-id": "5cd95472-353c-dcb0-3193-48685effa660",
        "x-ms-return-client-request-id": "true",
        "x-ms-version": "2019-10-10"
=======
        "x-ms-request-id": "4bc3cf22-401e-0028-5a4a-092c08000000",
        "x-ms-version": "2019-12-12"
      },
      "ResponseBody": [
        "\uFEFF\u003C?xml version=\u00221.0\u0022 encoding=\u0022utf-8\u0022?\u003E\u003CError\u003E\u003CCode\u003EConditionNotMet\u003C/Code\u003E\u003CMessage\u003EThe condition specified using HTTP conditional header(s) is not met.\n",
        "RequestId:4bc3cf22-401e-0028-5a4a-092c08000000\n",
        "Time:2020-04-03T00:00:33.3131185Z\u003C/Message\u003E\u003C/Error\u003E"
      ]
    },
    {
      "RequestUri": "https://seanmcccanary.blob.core.windows.net/test-container-8d68147d-1163-433f-380e-485908002b7b?restype=container",
      "RequestMethod": "DELETE",
      "RequestHeaders": {
        "Authorization": "Sanitized",
        "traceparent": "00-ce6391813156cd40aef53af382a461fa-6144288eb97e594b-00",
        "User-Agent": [
          "azsdk-net-Storage.Blobs/12.5.0-dev.20200402.1",
          "(.NET Core 4.6.28325.01; Microsoft Windows 10.0.18362 )"
        ],
        "x-ms-client-request-id": "d01a0d8b-def7-6c3c-b3c4-be94e6d8529b",
        "x-ms-date": "Fri, 03 Apr 2020 00:00:34 GMT",
        "x-ms-lease-id": "5cd95472-353c-dcb0-3193-48685effa660",
        "x-ms-return-client-request-id": "true",
        "x-ms-version": "2019-12-12"
>>>>>>> 32e373e2
      },
      "RequestBody": null,
      "StatusCode": 202,
      "ResponseHeaders": {
        "Content-Length": "0",
<<<<<<< HEAD
        "Date": "Thu, 05 Mar 2020 21:13:36 GMT",
=======
        "Date": "Fri, 03 Apr 2020 00:00:32 GMT",
>>>>>>> 32e373e2
        "Server": [
          "Windows-Azure-Blob/1.0",
          "Microsoft-HTTPAPI/2.0"
        ],
        "x-ms-client-request-id": "d01a0d8b-def7-6c3c-b3c4-be94e6d8529b",
<<<<<<< HEAD
        "x-ms-request-id": "589b3130-e01e-0021-7832-f3b640000000",
        "x-ms-version": "2019-10-10"
=======
        "x-ms-request-id": "4bc3cf33-401e-0028-6b4a-092c08000000",
        "x-ms-version": "2019-12-12"
>>>>>>> 32e373e2
      },
      "ResponseBody": []
    },
    {
<<<<<<< HEAD
      "RequestUri": "https://seanstagetest.blob.core.windows.net/test-container-41189ea6-98ca-8401-d13e-58ccdeed4d67?restype=container",
      "RequestMethod": "PUT",
      "RequestHeaders": {
        "Authorization": "Sanitized",
        "traceparent": "00-6a2464395129a24c93f1dda67e7f595f-c8c4fdad89f59a43-00",
        "User-Agent": [
          "azsdk-net-Storage.Blobs/12.4.0-dev.20200305.1",
          "(.NET Core 4.6.28325.01; Microsoft Windows 10.0.18363 )"
        ],
        "x-ms-client-request-id": "bacde311-2554-f251-0b96-feb9866f8dc5",
        "x-ms-date": "Thu, 05 Mar 2020 21:13:36 GMT",
        "x-ms-return-client-request-id": "true",
        "x-ms-version": "2019-10-10"
=======
      "RequestUri": "https://seanmcccanary.blob.core.windows.net/test-container-41189ea6-98ca-8401-d13e-58ccdeed4d67?restype=container",
      "RequestMethod": "PUT",
      "RequestHeaders": {
        "Authorization": "Sanitized",
        "traceparent": "00-31a7c1efccc19a4f845586d433b75ac4-f9905ba1998bda41-00",
        "User-Agent": [
          "azsdk-net-Storage.Blobs/12.5.0-dev.20200402.1",
          "(.NET Core 4.6.28325.01; Microsoft Windows 10.0.18362 )"
        ],
        "x-ms-client-request-id": "bacde311-2554-f251-0b96-feb9866f8dc5",
        "x-ms-date": "Fri, 03 Apr 2020 00:00:34 GMT",
        "x-ms-return-client-request-id": "true",
        "x-ms-version": "2019-12-12"
>>>>>>> 32e373e2
      },
      "RequestBody": null,
      "StatusCode": 201,
      "ResponseHeaders": {
        "Content-Length": "0",
<<<<<<< HEAD
        "Date": "Thu, 05 Mar 2020 21:13:36 GMT",
        "ETag": "\u00220x8D7C14A12134689\u0022",
        "Last-Modified": "Thu, 05 Mar 2020 21:13:37 GMT",
=======
        "Date": "Fri, 03 Apr 2020 00:00:33 GMT",
        "ETag": "\u00220x8D7D7620803007D\u0022",
        "Last-Modified": "Fri, 03 Apr 2020 00:00:33 GMT",
>>>>>>> 32e373e2
        "Server": [
          "Windows-Azure-Blob/1.0",
          "Microsoft-HTTPAPI/2.0"
        ],
        "x-ms-client-request-id": "bacde311-2554-f251-0b96-feb9866f8dc5",
<<<<<<< HEAD
        "x-ms-request-id": "d7147d95-d01e-003a-2732-f38843000000",
        "x-ms-version": "2019-10-10"
=======
        "x-ms-request-id": "ae153c7a-001e-0016-334a-09bb77000000",
        "x-ms-version": "2019-12-12"
>>>>>>> 32e373e2
      },
      "ResponseBody": []
    },
    {
<<<<<<< HEAD
      "RequestUri": "https://seanstagetest.blob.core.windows.net/test-container-41189ea6-98ca-8401-d13e-58ccdeed4d67?comp=lease\u0026restype=container",
      "RequestMethod": "PUT",
      "RequestHeaders": {
        "Authorization": "Sanitized",
        "traceparent": "00-620c95efa2718243af0dba815223a984-a397170ad0bce543-00",
        "User-Agent": [
          "azsdk-net-Storage.Blobs/12.4.0-dev.20200305.1",
          "(.NET Core 4.6.28325.01; Microsoft Windows 10.0.18363 )"
        ],
        "x-ms-client-request-id": "a8a79e93-f086-c832-5a39-b2f26ba7be28",
        "x-ms-date": "Thu, 05 Mar 2020 21:13:37 GMT",
=======
      "RequestUri": "https://seanmcccanary.blob.core.windows.net/test-container-41189ea6-98ca-8401-d13e-58ccdeed4d67?comp=lease\u0026restype=container",
      "RequestMethod": "PUT",
      "RequestHeaders": {
        "Authorization": "Sanitized",
        "traceparent": "00-ab23b13ddad2654a8f15f959cda9f1e4-c5a0b6b46b4b1549-00",
        "User-Agent": [
          "azsdk-net-Storage.Blobs/12.5.0-dev.20200402.1",
          "(.NET Core 4.6.28325.01; Microsoft Windows 10.0.18362 )"
        ],
        "x-ms-client-request-id": "a8a79e93-f086-c832-5a39-b2f26ba7be28",
        "x-ms-date": "Fri, 03 Apr 2020 00:00:34 GMT",
>>>>>>> 32e373e2
        "x-ms-lease-action": "acquire",
        "x-ms-lease-duration": "15",
        "x-ms-proposed-lease-id": "91af5676-49b6-9388-0761-baa934e3859b",
        "x-ms-return-client-request-id": "true",
<<<<<<< HEAD
        "x-ms-version": "2019-10-10"
=======
        "x-ms-version": "2019-12-12"
>>>>>>> 32e373e2
      },
      "RequestBody": null,
      "StatusCode": 201,
      "ResponseHeaders": {
        "Content-Length": "0",
<<<<<<< HEAD
        "Date": "Thu, 05 Mar 2020 21:13:36 GMT",
        "ETag": "\u00220x8D7C14A12134689\u0022",
        "Last-Modified": "Thu, 05 Mar 2020 21:13:37 GMT",
=======
        "Date": "Fri, 03 Apr 2020 00:00:33 GMT",
        "ETag": "\u00220x8D7D7620803007D\u0022",
        "Last-Modified": "Fri, 03 Apr 2020 00:00:33 GMT",
>>>>>>> 32e373e2
        "Server": [
          "Windows-Azure-Blob/1.0",
          "Microsoft-HTTPAPI/2.0"
        ],
        "x-ms-client-request-id": "a8a79e93-f086-c832-5a39-b2f26ba7be28",
        "x-ms-lease-id": "91af5676-49b6-9388-0761-baa934e3859b",
<<<<<<< HEAD
        "x-ms-request-id": "d7147d98-d01e-003a-2832-f38843000000",
        "x-ms-version": "2019-10-10"
=======
        "x-ms-request-id": "ae153c97-001e-0016-4c4a-09bb77000000",
        "x-ms-version": "2019-12-12"
>>>>>>> 32e373e2
      },
      "ResponseBody": []
    },
    {
<<<<<<< HEAD
      "RequestUri": "https://seanstagetest.blob.core.windows.net/test-container-41189ea6-98ca-8401-d13e-58ccdeed4d67?comp=lease\u0026restype=container",
      "RequestMethod": "PUT",
      "RequestHeaders": {
        "Authorization": "Sanitized",
        "If-Unmodified-Since": "Wed, 04 Mar 2020 21:13:36 GMT",
        "traceparent": "00-cbc6480067022c41ac7cab2455ce5e25-c350d90428cced4e-00",
        "User-Agent": [
          "azsdk-net-Storage.Blobs/12.4.0-dev.20200305.1",
          "(.NET Core 4.6.28325.01; Microsoft Windows 10.0.18363 )"
        ],
        "x-ms-client-request-id": "9516a230-dc3b-cb14-3ef1-a1e6df21545c",
        "x-ms-date": "Thu, 05 Mar 2020 21:13:37 GMT",
        "x-ms-lease-action": "release",
        "x-ms-lease-id": "91af5676-49b6-9388-0761-baa934e3859b",
        "x-ms-return-client-request-id": "true",
        "x-ms-version": "2019-10-10"
=======
      "RequestUri": "https://seanmcccanary.blob.core.windows.net/test-container-41189ea6-98ca-8401-d13e-58ccdeed4d67?comp=lease\u0026restype=container",
      "RequestMethod": "PUT",
      "RequestHeaders": {
        "Authorization": "Sanitized",
        "If-Unmodified-Since": "Thu, 02 Apr 2020 00:00:33 GMT",
        "traceparent": "00-7e76691842802b429af97d2710281bb2-99be119020769945-00",
        "User-Agent": [
          "azsdk-net-Storage.Blobs/12.5.0-dev.20200402.1",
          "(.NET Core 4.6.28325.01; Microsoft Windows 10.0.18362 )"
        ],
        "x-ms-client-request-id": "9516a230-dc3b-cb14-3ef1-a1e6df21545c",
        "x-ms-date": "Fri, 03 Apr 2020 00:00:34 GMT",
        "x-ms-lease-action": "release",
        "x-ms-lease-id": "91af5676-49b6-9388-0761-baa934e3859b",
        "x-ms-return-client-request-id": "true",
        "x-ms-version": "2019-12-12"
>>>>>>> 32e373e2
      },
      "RequestBody": null,
      "StatusCode": 412,
      "ResponseHeaders": {
        "Content-Length": "252",
        "Content-Type": "application/xml",
<<<<<<< HEAD
        "Date": "Thu, 05 Mar 2020 21:13:36 GMT",
=======
        "Date": "Fri, 03 Apr 2020 00:00:33 GMT",
>>>>>>> 32e373e2
        "Server": [
          "Windows-Azure-Blob/1.0",
          "Microsoft-HTTPAPI/2.0"
        ],
        "x-ms-client-request-id": "9516a230-dc3b-cb14-3ef1-a1e6df21545c",
        "x-ms-error-code": "ConditionNotMet",
<<<<<<< HEAD
        "x-ms-request-id": "d7147d9a-d01e-003a-2932-f38843000000",
        "x-ms-version": "2019-10-10"
      },
      "ResponseBody": [
        "\uFEFF\u003C?xml version=\u00221.0\u0022 encoding=\u0022utf-8\u0022?\u003E\u003CError\u003E\u003CCode\u003EConditionNotMet\u003C/Code\u003E\u003CMessage\u003EThe condition specified using HTTP conditional header(s) is not met.\n",
        "RequestId:d7147d9a-d01e-003a-2932-f38843000000\n",
        "Time:2020-03-05T21:13:37.3159174Z\u003C/Message\u003E\u003C/Error\u003E"
      ]
    },
    {
      "RequestUri": "https://seanstagetest.blob.core.windows.net/test-container-41189ea6-98ca-8401-d13e-58ccdeed4d67?restype=container",
      "RequestMethod": "DELETE",
      "RequestHeaders": {
        "Authorization": "Sanitized",
        "traceparent": "00-a069dfaebdd6d845bca3f9789093e0a9-f442fe5304f82946-00",
        "User-Agent": [
          "azsdk-net-Storage.Blobs/12.4.0-dev.20200305.1",
          "(.NET Core 4.6.28325.01; Microsoft Windows 10.0.18363 )"
        ],
        "x-ms-client-request-id": "c9c188b9-2890-34ed-4f31-d7c3f0bf0421",
        "x-ms-date": "Thu, 05 Mar 2020 21:13:37 GMT",
        "x-ms-lease-id": "91af5676-49b6-9388-0761-baa934e3859b",
        "x-ms-return-client-request-id": "true",
        "x-ms-version": "2019-10-10"
=======
        "x-ms-request-id": "ae153ca5-001e-0016-564a-09bb77000000",
        "x-ms-version": "2019-12-12"
      },
      "ResponseBody": [
        "\uFEFF\u003C?xml version=\u00221.0\u0022 encoding=\u0022utf-8\u0022?\u003E\u003CError\u003E\u003CCode\u003EConditionNotMet\u003C/Code\u003E\u003CMessage\u003EThe condition specified using HTTP conditional header(s) is not met.\n",
        "RequestId:ae153ca5-001e-0016-564a-09bb77000000\n",
        "Time:2020-04-03T00:00:33.9237148Z\u003C/Message\u003E\u003C/Error\u003E"
      ]
    },
    {
      "RequestUri": "https://seanmcccanary.blob.core.windows.net/test-container-41189ea6-98ca-8401-d13e-58ccdeed4d67?restype=container",
      "RequestMethod": "DELETE",
      "RequestHeaders": {
        "Authorization": "Sanitized",
        "traceparent": "00-8c38426a4a9eea4bb2a1db9fd72315ed-4aa35911946d634f-00",
        "User-Agent": [
          "azsdk-net-Storage.Blobs/12.5.0-dev.20200402.1",
          "(.NET Core 4.6.28325.01; Microsoft Windows 10.0.18362 )"
        ],
        "x-ms-client-request-id": "c9c188b9-2890-34ed-4f31-d7c3f0bf0421",
        "x-ms-date": "Fri, 03 Apr 2020 00:00:34 GMT",
        "x-ms-lease-id": "91af5676-49b6-9388-0761-baa934e3859b",
        "x-ms-return-client-request-id": "true",
        "x-ms-version": "2019-12-12"
>>>>>>> 32e373e2
      },
      "RequestBody": null,
      "StatusCode": 202,
      "ResponseHeaders": {
        "Content-Length": "0",
<<<<<<< HEAD
        "Date": "Thu, 05 Mar 2020 21:13:37 GMT",
=======
        "Date": "Fri, 03 Apr 2020 00:00:33 GMT",
>>>>>>> 32e373e2
        "Server": [
          "Windows-Azure-Blob/1.0",
          "Microsoft-HTTPAPI/2.0"
        ],
        "x-ms-client-request-id": "c9c188b9-2890-34ed-4f31-d7c3f0bf0421",
<<<<<<< HEAD
        "x-ms-request-id": "d7147d9b-d01e-003a-2a32-f38843000000",
        "x-ms-version": "2019-10-10"
=======
        "x-ms-request-id": "ae153cb6-001e-0016-664a-09bb77000000",
        "x-ms-version": "2019-12-12"
>>>>>>> 32e373e2
      },
      "ResponseBody": []
    }
  ],
  "Variables": {
<<<<<<< HEAD
    "DateTimeOffsetNow": "2020-03-05T13:13:36.2674896-08:00",
    "RandomSeed": "87472704",
    "Storage_TestConfigDefault": "ProductionTenant\nseanstagetest\nU2FuaXRpemVk\nhttps://seanstagetest.blob.core.windows.net\nhttp://seanstagetest.file.core.windows.net\nhttp://seanstagetest.queue.core.windows.net\nhttp://seanstagetest.table.core.windows.net\n\n\n\n\nhttp://seanstagetest-secondary.blob.core.windows.net\nhttp://seanstagetest-secondary.file.core.windows.net\nhttp://seanstagetest-secondary.queue.core.windows.net\nhttp://seanstagetest-secondary.table.core.windows.net\n\nSanitized\n\n\nCloud\nBlobEndpoint=https://seanstagetest.blob.core.windows.net/;QueueEndpoint=http://seanstagetest.queue.core.windows.net/;FileEndpoint=http://seanstagetest.file.core.windows.net/;BlobSecondaryEndpoint=http://seanstagetest-secondary.blob.core.windows.net/;QueueSecondaryEndpoint=http://seanstagetest-secondary.queue.core.windows.net/;FileSecondaryEndpoint=http://seanstagetest-secondary.file.core.windows.net/;AccountName=seanstagetest;AccountKey=Sanitized\nseanscope1"
=======
    "DateTimeOffsetNow": "2020-04-02T17:00:33.7746525-07:00",
    "RandomSeed": "87472704",
    "Storage_TestConfigDefault": "ProductionTenant\nseanmcccanary\nU2FuaXRpemVk\nhttps://seanmcccanary.blob.core.windows.net\nhttps://seanmcccanary.file.core.windows.net\nhttps://seanmcccanary.queue.core.windows.net\nhttps://seanmcccanary.table.core.windows.net\n\n\n\n\nhttps://seanmcccanary-secondary.blob.core.windows.net\nhttps://seanmcccanary-secondary.file.core.windows.net\nhttps://seanmcccanary-secondary.queue.core.windows.net\nhttps://seanmcccanary-secondary.table.core.windows.net\n\nSanitized\n\n\nCloud\nBlobEndpoint=https://seanmcccanary.blob.core.windows.net/;QueueEndpoint=https://seanmcccanary.queue.core.windows.net/;FileEndpoint=https://seanmcccanary.file.core.windows.net/;BlobSecondaryEndpoint=https://seanmcccanary-secondary.blob.core.windows.net/;QueueSecondaryEndpoint=https://seanmcccanary-secondary.queue.core.windows.net/;FileSecondaryEndpoint=https://seanmcccanary-secondary.file.core.windows.net/;AccountName=seanmcccanary;AccountKey=Sanitized\nseanscope1"
>>>>>>> 32e373e2
  }
}<|MERGE_RESOLUTION|>--- conflicted
+++ resolved
@@ -1,21 +1,6 @@
 {
   "Entries": [
     {
-<<<<<<< HEAD
-      "RequestUri": "https://seanstagetest.blob.core.windows.net/test-container-8d68147d-1163-433f-380e-485908002b7b?restype=container",
-      "RequestMethod": "PUT",
-      "RequestHeaders": {
-        "Authorization": "Sanitized",
-        "traceparent": "00-3e0b2933c682b143bc35b73bcdb93dce-6b6f86538d0f6b47-00",
-        "User-Agent": [
-          "azsdk-net-Storage.Blobs/12.4.0-dev.20200305.1",
-          "(.NET Core 4.6.28325.01; Microsoft Windows 10.0.18363 )"
-        ],
-        "x-ms-client-request-id": "231824a0-b4f0-5607-6c71-749683993b6d",
-        "x-ms-date": "Thu, 05 Mar 2020 21:13:36 GMT",
-        "x-ms-return-client-request-id": "true",
-        "x-ms-version": "2019-10-10"
-=======
       "RequestUri": "https://seanmcccanary.blob.core.windows.net/test-container-8d68147d-1163-433f-380e-485908002b7b?restype=container",
       "RequestMethod": "PUT",
       "RequestHeaders": {
@@ -29,180 +14,90 @@
         "x-ms-date": "Fri, 03 Apr 2020 00:00:33 GMT",
         "x-ms-return-client-request-id": "true",
         "x-ms-version": "2019-12-12"
->>>>>>> 32e373e2
-      },
-      "RequestBody": null,
-      "StatusCode": 201,
-      "ResponseHeaders": {
-        "Content-Length": "0",
-<<<<<<< HEAD
-        "Date": "Thu, 05 Mar 2020 21:13:35 GMT",
-        "ETag": "\u00220x8D7C14A11ABA35D\u0022",
-        "Last-Modified": "Thu, 05 Mar 2020 21:13:36 GMT",
-=======
+      },
+      "RequestBody": null,
+      "StatusCode": 201,
+      "ResponseHeaders": {
+        "Content-Length": "0",
         "Date": "Fri, 03 Apr 2020 00:00:32 GMT",
         "ETag": "\u00220x8D7D76207A93115\u0022",
         "Last-Modified": "Fri, 03 Apr 2020 00:00:33 GMT",
->>>>>>> 32e373e2
         "Server": [
           "Windows-Azure-Blob/1.0",
           "Microsoft-HTTPAPI/2.0"
         ],
         "x-ms-client-request-id": "231824a0-b4f0-5607-6c71-749683993b6d",
-<<<<<<< HEAD
-        "x-ms-request-id": "589b312b-e01e-0021-7532-f3b640000000",
-        "x-ms-version": "2019-10-10"
-=======
         "x-ms-request-id": "4bc3cefd-401e-0028-374a-092c08000000",
         "x-ms-version": "2019-12-12"
->>>>>>> 32e373e2
-      },
-      "ResponseBody": []
-    },
-    {
-<<<<<<< HEAD
-      "RequestUri": "https://seanstagetest.blob.core.windows.net/test-container-8d68147d-1163-433f-380e-485908002b7b?comp=lease\u0026restype=container",
-      "RequestMethod": "PUT",
-      "RequestHeaders": {
-        "Authorization": "Sanitized",
-        "traceparent": "00-fc2e2c8b80ee7a4c9d5b0d75fa4d442f-b39f6080ca88df40-00",
-        "User-Agent": [
-          "azsdk-net-Storage.Blobs/12.4.0-dev.20200305.1",
-          "(.NET Core 4.6.28325.01; Microsoft Windows 10.0.18363 )"
+      },
+      "ResponseBody": []
+    },
+    {
+      "RequestUri": "https://seanmcccanary.blob.core.windows.net/test-container-8d68147d-1163-433f-380e-485908002b7b?comp=lease\u0026restype=container",
+      "RequestMethod": "PUT",
+      "RequestHeaders": {
+        "Authorization": "Sanitized",
+        "traceparent": "00-c8fe7395b2bcaf4da3a32b08bbb9cc32-b605f3985f8e964a-00",
+        "User-Agent": [
+          "azsdk-net-Storage.Blobs/12.5.0-dev.20200402.1",
+          "(.NET Core 4.6.28325.01; Microsoft Windows 10.0.18362 )"
         ],
         "x-ms-client-request-id": "48ce45c0-86fe-6b1b-733b-f15d6c9ff76d",
-        "x-ms-date": "Thu, 05 Mar 2020 21:13:36 GMT",
-=======
-      "RequestUri": "https://seanmcccanary.blob.core.windows.net/test-container-8d68147d-1163-433f-380e-485908002b7b?comp=lease\u0026restype=container",
-      "RequestMethod": "PUT",
-      "RequestHeaders": {
-        "Authorization": "Sanitized",
-        "traceparent": "00-c8fe7395b2bcaf4da3a32b08bbb9cc32-b605f3985f8e964a-00",
-        "User-Agent": [
-          "azsdk-net-Storage.Blobs/12.5.0-dev.20200402.1",
-          "(.NET Core 4.6.28325.01; Microsoft Windows 10.0.18362 )"
-        ],
-        "x-ms-client-request-id": "48ce45c0-86fe-6b1b-733b-f15d6c9ff76d",
-        "x-ms-date": "Fri, 03 Apr 2020 00:00:34 GMT",
->>>>>>> 32e373e2
+        "x-ms-date": "Fri, 03 Apr 2020 00:00:34 GMT",
         "x-ms-lease-action": "acquire",
         "x-ms-lease-duration": "15",
         "x-ms-proposed-lease-id": "5cd95472-353c-dcb0-3193-48685effa660",
         "x-ms-return-client-request-id": "true",
-<<<<<<< HEAD
-        "x-ms-version": "2019-10-10"
-=======
-        "x-ms-version": "2019-12-12"
->>>>>>> 32e373e2
-      },
-      "RequestBody": null,
-      "StatusCode": 201,
-      "ResponseHeaders": {
-        "Content-Length": "0",
-<<<<<<< HEAD
-        "Date": "Thu, 05 Mar 2020 21:13:35 GMT",
-        "ETag": "\u00220x8D7C14A11ABA35D\u0022",
-        "Last-Modified": "Thu, 05 Mar 2020 21:13:36 GMT",
-=======
+        "x-ms-version": "2019-12-12"
+      },
+      "RequestBody": null,
+      "StatusCode": 201,
+      "ResponseHeaders": {
+        "Content-Length": "0",
         "Date": "Fri, 03 Apr 2020 00:00:32 GMT",
         "ETag": "\u00220x8D7D76207A93115\u0022",
         "Last-Modified": "Fri, 03 Apr 2020 00:00:33 GMT",
->>>>>>> 32e373e2
         "Server": [
           "Windows-Azure-Blob/1.0",
           "Microsoft-HTTPAPI/2.0"
         ],
         "x-ms-client-request-id": "48ce45c0-86fe-6b1b-733b-f15d6c9ff76d",
         "x-ms-lease-id": "5cd95472-353c-dcb0-3193-48685effa660",
-<<<<<<< HEAD
-        "x-ms-request-id": "589b312e-e01e-0021-7632-f3b640000000",
-        "x-ms-version": "2019-10-10"
-=======
         "x-ms-request-id": "4bc3cf11-401e-0028-494a-092c08000000",
         "x-ms-version": "2019-12-12"
->>>>>>> 32e373e2
-      },
-      "ResponseBody": []
-    },
-    {
-<<<<<<< HEAD
-      "RequestUri": "https://seanstagetest.blob.core.windows.net/test-container-8d68147d-1163-433f-380e-485908002b7b?comp=lease\u0026restype=container",
-      "RequestMethod": "PUT",
-      "RequestHeaders": {
-        "Authorization": "Sanitized",
-        "If-Modified-Since": "Fri, 06 Mar 2020 21:13:36 GMT",
-        "traceparent": "00-55364d43128e584b9a9ee7629f07e35b-69955400275e9142-00",
-        "User-Agent": [
-          "azsdk-net-Storage.Blobs/12.4.0-dev.20200305.1",
-          "(.NET Core 4.6.28325.01; Microsoft Windows 10.0.18363 )"
+      },
+      "ResponseBody": []
+    },
+    {
+      "RequestUri": "https://seanmcccanary.blob.core.windows.net/test-container-8d68147d-1163-433f-380e-485908002b7b?comp=lease\u0026restype=container",
+      "RequestMethod": "PUT",
+      "RequestHeaders": {
+        "Authorization": "Sanitized",
+        "If-Modified-Since": "Sat, 04 Apr 2020 00:00:33 GMT",
+        "traceparent": "00-1aed6b60c9521d43993c4d49833bc6f9-01193db6f8b2274f-00",
+        "User-Agent": [
+          "azsdk-net-Storage.Blobs/12.5.0-dev.20200402.1",
+          "(.NET Core 4.6.28325.01; Microsoft Windows 10.0.18362 )"
         ],
         "x-ms-client-request-id": "19a79c42-5d31-a661-d44c-70ad162de38e",
-        "x-ms-date": "Thu, 05 Mar 2020 21:13:36 GMT",
+        "x-ms-date": "Fri, 03 Apr 2020 00:00:34 GMT",
         "x-ms-lease-action": "release",
         "x-ms-lease-id": "5cd95472-353c-dcb0-3193-48685effa660",
         "x-ms-return-client-request-id": "true",
-        "x-ms-version": "2019-10-10"
-=======
-      "RequestUri": "https://seanmcccanary.blob.core.windows.net/test-container-8d68147d-1163-433f-380e-485908002b7b?comp=lease\u0026restype=container",
-      "RequestMethod": "PUT",
-      "RequestHeaders": {
-        "Authorization": "Sanitized",
-        "If-Modified-Since": "Sat, 04 Apr 2020 00:00:33 GMT",
-        "traceparent": "00-1aed6b60c9521d43993c4d49833bc6f9-01193db6f8b2274f-00",
-        "User-Agent": [
-          "azsdk-net-Storage.Blobs/12.5.0-dev.20200402.1",
-          "(.NET Core 4.6.28325.01; Microsoft Windows 10.0.18362 )"
-        ],
-        "x-ms-client-request-id": "19a79c42-5d31-a661-d44c-70ad162de38e",
-        "x-ms-date": "Fri, 03 Apr 2020 00:00:34 GMT",
-        "x-ms-lease-action": "release",
-        "x-ms-lease-id": "5cd95472-353c-dcb0-3193-48685effa660",
-        "x-ms-return-client-request-id": "true",
-        "x-ms-version": "2019-12-12"
->>>>>>> 32e373e2
+        "x-ms-version": "2019-12-12"
       },
       "RequestBody": null,
       "StatusCode": 412,
       "ResponseHeaders": {
         "Content-Length": "252",
         "Content-Type": "application/xml",
-<<<<<<< HEAD
-        "Date": "Thu, 05 Mar 2020 21:13:36 GMT",
-=======
-        "Date": "Fri, 03 Apr 2020 00:00:32 GMT",
->>>>>>> 32e373e2
+        "Date": "Fri, 03 Apr 2020 00:00:32 GMT",
         "Server": [
           "Windows-Azure-Blob/1.0",
           "Microsoft-HTTPAPI/2.0"
         ],
         "x-ms-client-request-id": "19a79c42-5d31-a661-d44c-70ad162de38e",
         "x-ms-error-code": "ConditionNotMet",
-<<<<<<< HEAD
-        "x-ms-request-id": "589b312f-e01e-0021-7732-f3b640000000",
-        "x-ms-version": "2019-10-10"
-      },
-      "ResponseBody": [
-        "\uFEFF\u003C?xml version=\u00221.0\u0022 encoding=\u0022utf-8\u0022?\u003E\u003CError\u003E\u003CCode\u003EConditionNotMet\u003C/Code\u003E\u003CMessage\u003EThe condition specified using HTTP conditional header(s) is not met.\n",
-        "RequestId:589b312f-e01e-0021-7732-f3b640000000\n",
-        "Time:2020-03-05T21:13:36.6456541Z\u003C/Message\u003E\u003C/Error\u003E"
-      ]
-    },
-    {
-      "RequestUri": "https://seanstagetest.blob.core.windows.net/test-container-8d68147d-1163-433f-380e-485908002b7b?restype=container",
-      "RequestMethod": "DELETE",
-      "RequestHeaders": {
-        "Authorization": "Sanitized",
-        "traceparent": "00-3793533ecdff0045a22c3161fc1103df-e215d05a42ebcd47-00",
-        "User-Agent": [
-          "azsdk-net-Storage.Blobs/12.4.0-dev.20200305.1",
-          "(.NET Core 4.6.28325.01; Microsoft Windows 10.0.18363 )"
-        ],
-        "x-ms-client-request-id": "d01a0d8b-def7-6c3c-b3c4-be94e6d8529b",
-        "x-ms-date": "Thu, 05 Mar 2020 21:13:36 GMT",
-        "x-ms-lease-id": "5cd95472-353c-dcb0-3193-48685effa660",
-        "x-ms-return-client-request-id": "true",
-        "x-ms-version": "2019-10-10"
-=======
         "x-ms-request-id": "4bc3cf22-401e-0028-5a4a-092c08000000",
         "x-ms-version": "2019-12-12"
       },
@@ -227,235 +122,120 @@
         "x-ms-lease-id": "5cd95472-353c-dcb0-3193-48685effa660",
         "x-ms-return-client-request-id": "true",
         "x-ms-version": "2019-12-12"
->>>>>>> 32e373e2
       },
       "RequestBody": null,
       "StatusCode": 202,
       "ResponseHeaders": {
         "Content-Length": "0",
-<<<<<<< HEAD
-        "Date": "Thu, 05 Mar 2020 21:13:36 GMT",
-=======
-        "Date": "Fri, 03 Apr 2020 00:00:32 GMT",
->>>>>>> 32e373e2
+        "Date": "Fri, 03 Apr 2020 00:00:32 GMT",
         "Server": [
           "Windows-Azure-Blob/1.0",
           "Microsoft-HTTPAPI/2.0"
         ],
         "x-ms-client-request-id": "d01a0d8b-def7-6c3c-b3c4-be94e6d8529b",
-<<<<<<< HEAD
-        "x-ms-request-id": "589b3130-e01e-0021-7832-f3b640000000",
-        "x-ms-version": "2019-10-10"
-=======
         "x-ms-request-id": "4bc3cf33-401e-0028-6b4a-092c08000000",
         "x-ms-version": "2019-12-12"
->>>>>>> 32e373e2
-      },
-      "ResponseBody": []
-    },
-    {
-<<<<<<< HEAD
-      "RequestUri": "https://seanstagetest.blob.core.windows.net/test-container-41189ea6-98ca-8401-d13e-58ccdeed4d67?restype=container",
-      "RequestMethod": "PUT",
-      "RequestHeaders": {
-        "Authorization": "Sanitized",
-        "traceparent": "00-6a2464395129a24c93f1dda67e7f595f-c8c4fdad89f59a43-00",
-        "User-Agent": [
-          "azsdk-net-Storage.Blobs/12.4.0-dev.20200305.1",
-          "(.NET Core 4.6.28325.01; Microsoft Windows 10.0.18363 )"
+      },
+      "ResponseBody": []
+    },
+    {
+      "RequestUri": "https://seanmcccanary.blob.core.windows.net/test-container-41189ea6-98ca-8401-d13e-58ccdeed4d67?restype=container",
+      "RequestMethod": "PUT",
+      "RequestHeaders": {
+        "Authorization": "Sanitized",
+        "traceparent": "00-31a7c1efccc19a4f845586d433b75ac4-f9905ba1998bda41-00",
+        "User-Agent": [
+          "azsdk-net-Storage.Blobs/12.5.0-dev.20200402.1",
+          "(.NET Core 4.6.28325.01; Microsoft Windows 10.0.18362 )"
         ],
         "x-ms-client-request-id": "bacde311-2554-f251-0b96-feb9866f8dc5",
-        "x-ms-date": "Thu, 05 Mar 2020 21:13:36 GMT",
-        "x-ms-return-client-request-id": "true",
-        "x-ms-version": "2019-10-10"
-=======
-      "RequestUri": "https://seanmcccanary.blob.core.windows.net/test-container-41189ea6-98ca-8401-d13e-58ccdeed4d67?restype=container",
-      "RequestMethod": "PUT",
-      "RequestHeaders": {
-        "Authorization": "Sanitized",
-        "traceparent": "00-31a7c1efccc19a4f845586d433b75ac4-f9905ba1998bda41-00",
-        "User-Agent": [
-          "azsdk-net-Storage.Blobs/12.5.0-dev.20200402.1",
-          "(.NET Core 4.6.28325.01; Microsoft Windows 10.0.18362 )"
+        "x-ms-date": "Fri, 03 Apr 2020 00:00:34 GMT",
+        "x-ms-return-client-request-id": "true",
+        "x-ms-version": "2019-12-12"
+      },
+      "RequestBody": null,
+      "StatusCode": 201,
+      "ResponseHeaders": {
+        "Content-Length": "0",
+        "Date": "Fri, 03 Apr 2020 00:00:33 GMT",
+        "ETag": "\u00220x8D7D7620803007D\u0022",
+        "Last-Modified": "Fri, 03 Apr 2020 00:00:33 GMT",
+        "Server": [
+          "Windows-Azure-Blob/1.0",
+          "Microsoft-HTTPAPI/2.0"
         ],
         "x-ms-client-request-id": "bacde311-2554-f251-0b96-feb9866f8dc5",
-        "x-ms-date": "Fri, 03 Apr 2020 00:00:34 GMT",
-        "x-ms-return-client-request-id": "true",
-        "x-ms-version": "2019-12-12"
->>>>>>> 32e373e2
-      },
-      "RequestBody": null,
-      "StatusCode": 201,
-      "ResponseHeaders": {
-        "Content-Length": "0",
-<<<<<<< HEAD
-        "Date": "Thu, 05 Mar 2020 21:13:36 GMT",
-        "ETag": "\u00220x8D7C14A12134689\u0022",
-        "Last-Modified": "Thu, 05 Mar 2020 21:13:37 GMT",
-=======
-        "Date": "Fri, 03 Apr 2020 00:00:33 GMT",
-        "ETag": "\u00220x8D7D7620803007D\u0022",
-        "Last-Modified": "Fri, 03 Apr 2020 00:00:33 GMT",
->>>>>>> 32e373e2
-        "Server": [
-          "Windows-Azure-Blob/1.0",
-          "Microsoft-HTTPAPI/2.0"
-        ],
-        "x-ms-client-request-id": "bacde311-2554-f251-0b96-feb9866f8dc5",
-<<<<<<< HEAD
-        "x-ms-request-id": "d7147d95-d01e-003a-2732-f38843000000",
-        "x-ms-version": "2019-10-10"
-=======
         "x-ms-request-id": "ae153c7a-001e-0016-334a-09bb77000000",
         "x-ms-version": "2019-12-12"
->>>>>>> 32e373e2
-      },
-      "ResponseBody": []
-    },
-    {
-<<<<<<< HEAD
-      "RequestUri": "https://seanstagetest.blob.core.windows.net/test-container-41189ea6-98ca-8401-d13e-58ccdeed4d67?comp=lease\u0026restype=container",
-      "RequestMethod": "PUT",
-      "RequestHeaders": {
-        "Authorization": "Sanitized",
-        "traceparent": "00-620c95efa2718243af0dba815223a984-a397170ad0bce543-00",
-        "User-Agent": [
-          "azsdk-net-Storage.Blobs/12.4.0-dev.20200305.1",
-          "(.NET Core 4.6.28325.01; Microsoft Windows 10.0.18363 )"
+      },
+      "ResponseBody": []
+    },
+    {
+      "RequestUri": "https://seanmcccanary.blob.core.windows.net/test-container-41189ea6-98ca-8401-d13e-58ccdeed4d67?comp=lease\u0026restype=container",
+      "RequestMethod": "PUT",
+      "RequestHeaders": {
+        "Authorization": "Sanitized",
+        "traceparent": "00-ab23b13ddad2654a8f15f959cda9f1e4-c5a0b6b46b4b1549-00",
+        "User-Agent": [
+          "azsdk-net-Storage.Blobs/12.5.0-dev.20200402.1",
+          "(.NET Core 4.6.28325.01; Microsoft Windows 10.0.18362 )"
         ],
         "x-ms-client-request-id": "a8a79e93-f086-c832-5a39-b2f26ba7be28",
-        "x-ms-date": "Thu, 05 Mar 2020 21:13:37 GMT",
-=======
-      "RequestUri": "https://seanmcccanary.blob.core.windows.net/test-container-41189ea6-98ca-8401-d13e-58ccdeed4d67?comp=lease\u0026restype=container",
-      "RequestMethod": "PUT",
-      "RequestHeaders": {
-        "Authorization": "Sanitized",
-        "traceparent": "00-ab23b13ddad2654a8f15f959cda9f1e4-c5a0b6b46b4b1549-00",
-        "User-Agent": [
-          "azsdk-net-Storage.Blobs/12.5.0-dev.20200402.1",
-          "(.NET Core 4.6.28325.01; Microsoft Windows 10.0.18362 )"
-        ],
-        "x-ms-client-request-id": "a8a79e93-f086-c832-5a39-b2f26ba7be28",
-        "x-ms-date": "Fri, 03 Apr 2020 00:00:34 GMT",
->>>>>>> 32e373e2
+        "x-ms-date": "Fri, 03 Apr 2020 00:00:34 GMT",
         "x-ms-lease-action": "acquire",
         "x-ms-lease-duration": "15",
         "x-ms-proposed-lease-id": "91af5676-49b6-9388-0761-baa934e3859b",
         "x-ms-return-client-request-id": "true",
-<<<<<<< HEAD
-        "x-ms-version": "2019-10-10"
-=======
-        "x-ms-version": "2019-12-12"
->>>>>>> 32e373e2
-      },
-      "RequestBody": null,
-      "StatusCode": 201,
-      "ResponseHeaders": {
-        "Content-Length": "0",
-<<<<<<< HEAD
-        "Date": "Thu, 05 Mar 2020 21:13:36 GMT",
-        "ETag": "\u00220x8D7C14A12134689\u0022",
-        "Last-Modified": "Thu, 05 Mar 2020 21:13:37 GMT",
-=======
+        "x-ms-version": "2019-12-12"
+      },
+      "RequestBody": null,
+      "StatusCode": 201,
+      "ResponseHeaders": {
+        "Content-Length": "0",
         "Date": "Fri, 03 Apr 2020 00:00:33 GMT",
         "ETag": "\u00220x8D7D7620803007D\u0022",
         "Last-Modified": "Fri, 03 Apr 2020 00:00:33 GMT",
->>>>>>> 32e373e2
         "Server": [
           "Windows-Azure-Blob/1.0",
           "Microsoft-HTTPAPI/2.0"
         ],
         "x-ms-client-request-id": "a8a79e93-f086-c832-5a39-b2f26ba7be28",
         "x-ms-lease-id": "91af5676-49b6-9388-0761-baa934e3859b",
-<<<<<<< HEAD
-        "x-ms-request-id": "d7147d98-d01e-003a-2832-f38843000000",
-        "x-ms-version": "2019-10-10"
-=======
         "x-ms-request-id": "ae153c97-001e-0016-4c4a-09bb77000000",
         "x-ms-version": "2019-12-12"
->>>>>>> 32e373e2
-      },
-      "ResponseBody": []
-    },
-    {
-<<<<<<< HEAD
-      "RequestUri": "https://seanstagetest.blob.core.windows.net/test-container-41189ea6-98ca-8401-d13e-58ccdeed4d67?comp=lease\u0026restype=container",
-      "RequestMethod": "PUT",
-      "RequestHeaders": {
-        "Authorization": "Sanitized",
-        "If-Unmodified-Since": "Wed, 04 Mar 2020 21:13:36 GMT",
-        "traceparent": "00-cbc6480067022c41ac7cab2455ce5e25-c350d90428cced4e-00",
-        "User-Agent": [
-          "azsdk-net-Storage.Blobs/12.4.0-dev.20200305.1",
-          "(.NET Core 4.6.28325.01; Microsoft Windows 10.0.18363 )"
+      },
+      "ResponseBody": []
+    },
+    {
+      "RequestUri": "https://seanmcccanary.blob.core.windows.net/test-container-41189ea6-98ca-8401-d13e-58ccdeed4d67?comp=lease\u0026restype=container",
+      "RequestMethod": "PUT",
+      "RequestHeaders": {
+        "Authorization": "Sanitized",
+        "If-Unmodified-Since": "Thu, 02 Apr 2020 00:00:33 GMT",
+        "traceparent": "00-7e76691842802b429af97d2710281bb2-99be119020769945-00",
+        "User-Agent": [
+          "azsdk-net-Storage.Blobs/12.5.0-dev.20200402.1",
+          "(.NET Core 4.6.28325.01; Microsoft Windows 10.0.18362 )"
         ],
         "x-ms-client-request-id": "9516a230-dc3b-cb14-3ef1-a1e6df21545c",
-        "x-ms-date": "Thu, 05 Mar 2020 21:13:37 GMT",
+        "x-ms-date": "Fri, 03 Apr 2020 00:00:34 GMT",
         "x-ms-lease-action": "release",
         "x-ms-lease-id": "91af5676-49b6-9388-0761-baa934e3859b",
         "x-ms-return-client-request-id": "true",
-        "x-ms-version": "2019-10-10"
-=======
-      "RequestUri": "https://seanmcccanary.blob.core.windows.net/test-container-41189ea6-98ca-8401-d13e-58ccdeed4d67?comp=lease\u0026restype=container",
-      "RequestMethod": "PUT",
-      "RequestHeaders": {
-        "Authorization": "Sanitized",
-        "If-Unmodified-Since": "Thu, 02 Apr 2020 00:00:33 GMT",
-        "traceparent": "00-7e76691842802b429af97d2710281bb2-99be119020769945-00",
-        "User-Agent": [
-          "azsdk-net-Storage.Blobs/12.5.0-dev.20200402.1",
-          "(.NET Core 4.6.28325.01; Microsoft Windows 10.0.18362 )"
-        ],
-        "x-ms-client-request-id": "9516a230-dc3b-cb14-3ef1-a1e6df21545c",
-        "x-ms-date": "Fri, 03 Apr 2020 00:00:34 GMT",
-        "x-ms-lease-action": "release",
-        "x-ms-lease-id": "91af5676-49b6-9388-0761-baa934e3859b",
-        "x-ms-return-client-request-id": "true",
-        "x-ms-version": "2019-12-12"
->>>>>>> 32e373e2
+        "x-ms-version": "2019-12-12"
       },
       "RequestBody": null,
       "StatusCode": 412,
       "ResponseHeaders": {
         "Content-Length": "252",
         "Content-Type": "application/xml",
-<<<<<<< HEAD
-        "Date": "Thu, 05 Mar 2020 21:13:36 GMT",
-=======
-        "Date": "Fri, 03 Apr 2020 00:00:33 GMT",
->>>>>>> 32e373e2
+        "Date": "Fri, 03 Apr 2020 00:00:33 GMT",
         "Server": [
           "Windows-Azure-Blob/1.0",
           "Microsoft-HTTPAPI/2.0"
         ],
         "x-ms-client-request-id": "9516a230-dc3b-cb14-3ef1-a1e6df21545c",
         "x-ms-error-code": "ConditionNotMet",
-<<<<<<< HEAD
-        "x-ms-request-id": "d7147d9a-d01e-003a-2932-f38843000000",
-        "x-ms-version": "2019-10-10"
-      },
-      "ResponseBody": [
-        "\uFEFF\u003C?xml version=\u00221.0\u0022 encoding=\u0022utf-8\u0022?\u003E\u003CError\u003E\u003CCode\u003EConditionNotMet\u003C/Code\u003E\u003CMessage\u003EThe condition specified using HTTP conditional header(s) is not met.\n",
-        "RequestId:d7147d9a-d01e-003a-2932-f38843000000\n",
-        "Time:2020-03-05T21:13:37.3159174Z\u003C/Message\u003E\u003C/Error\u003E"
-      ]
-    },
-    {
-      "RequestUri": "https://seanstagetest.blob.core.windows.net/test-container-41189ea6-98ca-8401-d13e-58ccdeed4d67?restype=container",
-      "RequestMethod": "DELETE",
-      "RequestHeaders": {
-        "Authorization": "Sanitized",
-        "traceparent": "00-a069dfaebdd6d845bca3f9789093e0a9-f442fe5304f82946-00",
-        "User-Agent": [
-          "azsdk-net-Storage.Blobs/12.4.0-dev.20200305.1",
-          "(.NET Core 4.6.28325.01; Microsoft Windows 10.0.18363 )"
-        ],
-        "x-ms-client-request-id": "c9c188b9-2890-34ed-4f31-d7c3f0bf0421",
-        "x-ms-date": "Thu, 05 Mar 2020 21:13:37 GMT",
-        "x-ms-lease-id": "91af5676-49b6-9388-0761-baa934e3859b",
-        "x-ms-return-client-request-id": "true",
-        "x-ms-version": "2019-10-10"
-=======
         "x-ms-request-id": "ae153ca5-001e-0016-564a-09bb77000000",
         "x-ms-version": "2019-12-12"
       },
@@ -480,42 +260,26 @@
         "x-ms-lease-id": "91af5676-49b6-9388-0761-baa934e3859b",
         "x-ms-return-client-request-id": "true",
         "x-ms-version": "2019-12-12"
->>>>>>> 32e373e2
       },
       "RequestBody": null,
       "StatusCode": 202,
       "ResponseHeaders": {
         "Content-Length": "0",
-<<<<<<< HEAD
-        "Date": "Thu, 05 Mar 2020 21:13:37 GMT",
-=======
-        "Date": "Fri, 03 Apr 2020 00:00:33 GMT",
->>>>>>> 32e373e2
+        "Date": "Fri, 03 Apr 2020 00:00:33 GMT",
         "Server": [
           "Windows-Azure-Blob/1.0",
           "Microsoft-HTTPAPI/2.0"
         ],
         "x-ms-client-request-id": "c9c188b9-2890-34ed-4f31-d7c3f0bf0421",
-<<<<<<< HEAD
-        "x-ms-request-id": "d7147d9b-d01e-003a-2a32-f38843000000",
-        "x-ms-version": "2019-10-10"
-=======
         "x-ms-request-id": "ae153cb6-001e-0016-664a-09bb77000000",
         "x-ms-version": "2019-12-12"
->>>>>>> 32e373e2
       },
       "ResponseBody": []
     }
   ],
   "Variables": {
-<<<<<<< HEAD
-    "DateTimeOffsetNow": "2020-03-05T13:13:36.2674896-08:00",
-    "RandomSeed": "87472704",
-    "Storage_TestConfigDefault": "ProductionTenant\nseanstagetest\nU2FuaXRpemVk\nhttps://seanstagetest.blob.core.windows.net\nhttp://seanstagetest.file.core.windows.net\nhttp://seanstagetest.queue.core.windows.net\nhttp://seanstagetest.table.core.windows.net\n\n\n\n\nhttp://seanstagetest-secondary.blob.core.windows.net\nhttp://seanstagetest-secondary.file.core.windows.net\nhttp://seanstagetest-secondary.queue.core.windows.net\nhttp://seanstagetest-secondary.table.core.windows.net\n\nSanitized\n\n\nCloud\nBlobEndpoint=https://seanstagetest.blob.core.windows.net/;QueueEndpoint=http://seanstagetest.queue.core.windows.net/;FileEndpoint=http://seanstagetest.file.core.windows.net/;BlobSecondaryEndpoint=http://seanstagetest-secondary.blob.core.windows.net/;QueueSecondaryEndpoint=http://seanstagetest-secondary.queue.core.windows.net/;FileSecondaryEndpoint=http://seanstagetest-secondary.file.core.windows.net/;AccountName=seanstagetest;AccountKey=Sanitized\nseanscope1"
-=======
     "DateTimeOffsetNow": "2020-04-02T17:00:33.7746525-07:00",
     "RandomSeed": "87472704",
     "Storage_TestConfigDefault": "ProductionTenant\nseanmcccanary\nU2FuaXRpemVk\nhttps://seanmcccanary.blob.core.windows.net\nhttps://seanmcccanary.file.core.windows.net\nhttps://seanmcccanary.queue.core.windows.net\nhttps://seanmcccanary.table.core.windows.net\n\n\n\n\nhttps://seanmcccanary-secondary.blob.core.windows.net\nhttps://seanmcccanary-secondary.file.core.windows.net\nhttps://seanmcccanary-secondary.queue.core.windows.net\nhttps://seanmcccanary-secondary.table.core.windows.net\n\nSanitized\n\n\nCloud\nBlobEndpoint=https://seanmcccanary.blob.core.windows.net/;QueueEndpoint=https://seanmcccanary.queue.core.windows.net/;FileEndpoint=https://seanmcccanary.file.core.windows.net/;BlobSecondaryEndpoint=https://seanmcccanary-secondary.blob.core.windows.net/;QueueSecondaryEndpoint=https://seanmcccanary-secondary.queue.core.windows.net/;FileSecondaryEndpoint=https://seanmcccanary-secondary.file.core.windows.net/;AccountName=seanmcccanary;AccountKey=Sanitized\nseanscope1"
->>>>>>> 32e373e2
   }
 }