{
  "Entries": [
    {
      "RequestUri": "https://seanmcccanary.blob.core.windows.net/test-container-faa9b90c-56c4-0a69-cb5a-30714ad70c14?restype=container",
      "RequestMethod": "PUT",
      "RequestHeaders": {
        "Authorization": "Sanitized",
        "traceparent": "00-0a21e0d6c0f5d642a1240ecf0a701ed8-923e72360c54814c-00",
        "User-Agent": [
          "azsdk-net-Storage.Blobs/12.5.0-dev.20200402.1",
          "(.NET Core 4.6.28325.01; Microsoft Windows 10.0.18362 )"
        ],
        "x-ms-client-request-id": "d52abcf6-4e53-a46d-519a-0378f56aeb48",
        "x-ms-date": "Thu, 02 Apr 2020 23:59:31 GMT",
        "x-ms-return-client-request-id": "true",
<<<<<<< HEAD
        "x-ms-version": "2019-10-10"
=======
        "x-ms-version": "2019-12-12"
>>>>>>> 32e373e2
      },
      "RequestBody": null,
      "StatusCode": 201,
      "ResponseHeaders": {
        "Content-Length": "0",
        "Date": "Thu, 02 Apr 2020 23:59:39 GMT",
        "ETag": "\u00220x8D7D761E260D68E\u0022",
        "Last-Modified": "Thu, 02 Apr 2020 23:59:30 GMT",
        "Server": [
          "Windows-Azure-Blob/1.0",
          "Microsoft-HTTPAPI/2.0"
        ],
        "x-ms-client-request-id": "d52abcf6-4e53-a46d-519a-0378f56aeb48",
<<<<<<< HEAD
        "x-ms-request-id": "db366c4e-d01e-0015-26d7-af8588000000",
        "x-ms-version": "2019-10-10"
=======
        "x-ms-request-id": "b7d4a631-501e-000b-5d4a-09b6cb000000",
        "x-ms-version": "2019-12-12"
>>>>>>> 32e373e2
      },
      "ResponseBody": []
    }
  ],
  "Variables": {
    "RandomSeed": "1758790290",
    "Storage_TestConfigDefault": "ProductionTenant\nseanmcccanary\nU2FuaXRpemVk\nhttps://seanmcccanary.blob.core.windows.net\nhttps://seanmcccanary.file.core.windows.net\nhttps://seanmcccanary.queue.core.windows.net\nhttps://seanmcccanary.table.core.windows.net\n\n\n\n\nhttps://seanmcccanary-secondary.blob.core.windows.net\nhttps://seanmcccanary-secondary.file.core.windows.net\nhttps://seanmcccanary-secondary.queue.core.windows.net\nhttps://seanmcccanary-secondary.table.core.windows.net\n\nSanitized\n\n\nCloud\nBlobEndpoint=https://seanmcccanary.blob.core.windows.net/;QueueEndpoint=https://seanmcccanary.queue.core.windows.net/;FileEndpoint=https://seanmcccanary.file.core.windows.net/;BlobSecondaryEndpoint=https://seanmcccanary-secondary.blob.core.windows.net/;QueueSecondaryEndpoint=https://seanmcccanary-secondary.queue.core.windows.net/;FileSecondaryEndpoint=https://seanmcccanary-secondary.file.core.windows.net/;AccountName=seanmcccanary;AccountKey=Sanitized\nseanscope1"
  }
}<|MERGE_RESOLUTION|>--- conflicted
+++ resolved
@@ -13,11 +13,7 @@
         "x-ms-client-request-id": "d52abcf6-4e53-a46d-519a-0378f56aeb48",
         "x-ms-date": "Thu, 02 Apr 2020 23:59:31 GMT",
         "x-ms-return-client-request-id": "true",
-<<<<<<< HEAD
-        "x-ms-version": "2019-10-10"
-=======
         "x-ms-version": "2019-12-12"
->>>>>>> 32e373e2
       },
       "RequestBody": null,
       "StatusCode": 201,
@@ -31,13 +27,8 @@
           "Microsoft-HTTPAPI/2.0"
         ],
         "x-ms-client-request-id": "d52abcf6-4e53-a46d-519a-0378f56aeb48",
-<<<<<<< HEAD
-        "x-ms-request-id": "db366c4e-d01e-0015-26d7-af8588000000",
-        "x-ms-version": "2019-10-10"
-=======
         "x-ms-request-id": "b7d4a631-501e-000b-5d4a-09b6cb000000",
         "x-ms-version": "2019-12-12"
->>>>>>> 32e373e2
       },
       "ResponseBody": []
     }
