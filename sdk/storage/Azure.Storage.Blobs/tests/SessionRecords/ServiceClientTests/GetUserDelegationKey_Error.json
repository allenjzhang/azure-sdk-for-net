{
  "Entries": [
    {
<<<<<<< HEAD
      "RequestUri": "https://seanstagetest.blob.core.windows.net/?restype=service\u0026comp=userdelegationkey",
=======
      "RequestUri": "https://seanmcccanary.blob.core.windows.net/?restype=service\u0026comp=userdelegationkey",
>>>>>>> 32e373e2
      "RequestMethod": "POST",
      "RequestHeaders": {
        "Authorization": "Sanitized",
        "Content-Length": "56",
        "Content-Type": "application/xml",
<<<<<<< HEAD
        "traceparent": "00-b394e85df0a8eb499f11a662e5fb562f-1aa97f054e951742-00",
        "User-Agent": [
          "azsdk-net-Storage.Blobs/12.4.0-dev.20200305.1",
          "(.NET Core 4.6.28325.01; Microsoft Windows 10.0.18363 )"
        ],
        "x-ms-client-request-id": "9ff8dbc7-bad7-1a92-0b7a-1cdd609f04b2",
        "x-ms-date": "Thu, 05 Mar 2020 21:16:55 GMT",
        "x-ms-return-client-request-id": "true",
        "x-ms-version": "2019-10-10"
      },
      "RequestBody": "\u003CKeyInfo\u003E\u003CExpiry\u003E2020-03-05T22:16:55Z\u003C/Expiry\u003E\u003C/KeyInfo\u003E",
=======
        "traceparent": "00-7a3a4c3fae62a74b98e2794b376a6479-bb4b26cbe0464b4f-00",
        "User-Agent": [
          "azsdk-net-Storage.Blobs/12.5.0-dev.20200402.1",
          "(.NET Core 4.6.28325.01; Microsoft Windows 10.0.18362 )"
        ],
        "x-ms-client-request-id": "9ff8dbc7-bad7-1a92-0b7a-1cdd609f04b2",
        "x-ms-date": "Fri, 03 Apr 2020 00:10:52 GMT",
        "x-ms-return-client-request-id": "true",
        "x-ms-version": "2019-12-12"
      },
      "RequestBody": "\u003CKeyInfo\u003E\u003CExpiry\u003E2020-04-03T01:10:52Z\u003C/Expiry\u003E\u003C/KeyInfo\u003E",
>>>>>>> 32e373e2
      "StatusCode": 403,
      "ResponseHeaders": {
        "Content-Length": "421",
        "Content-Type": "application/xml",
<<<<<<< HEAD
        "Date": "Thu, 05 Mar 2020 21:16:54 GMT",
=======
        "Date": "Fri, 03 Apr 2020 00:10:51 GMT",
>>>>>>> 32e373e2
        "Server": [
          "Windows-Azure-Blob/1.0",
          "Microsoft-HTTPAPI/2.0"
        ],
        "x-ms-client-request-id": "9ff8dbc7-bad7-1a92-0b7a-1cdd609f04b2",
        "x-ms-error-code": "AuthenticationFailed",
<<<<<<< HEAD
        "x-ms-request-id": "b9ea2f4e-001e-0016-4833-f364ec000000",
        "x-ms-version": "2019-10-10"
      },
      "ResponseBody": [
        "\uFEFF\u003C?xml version=\u00221.0\u0022 encoding=\u0022utf-8\u0022?\u003E\u003CError\u003E\u003CCode\u003EAuthenticationFailed\u003C/Code\u003E\u003CMessage\u003EServer failed to authenticate the request. Make sure the value of Authorization header is formed correctly including the signature.\n",
        "RequestId:b9ea2f4e-001e-0016-4833-f364ec000000\n",
        "Time:2020-03-05T21:16:55.4690088Z\u003C/Message\u003E\u003CAuthenticationErrorDetail\u003EOnly authentication scheme Bearer is supported\u003C/AuthenticationErrorDetail\u003E\u003C/Error\u003E"
=======
        "x-ms-request-id": "10a4b753-e01e-0043-764c-09abfc000000",
        "x-ms-version": "2019-12-12"
      },
      "ResponseBody": [
        "\uFEFF\u003C?xml version=\u00221.0\u0022 encoding=\u0022utf-8\u0022?\u003E\u003CError\u003E\u003CCode\u003EAuthenticationFailed\u003C/Code\u003E\u003CMessage\u003EServer failed to authenticate the request. Make sure the value of Authorization header is formed correctly including the signature.\n",
        "RequestId:10a4b753-e01e-0043-764c-09abfc000000\n",
        "Time:2020-04-03T00:10:51.7223654Z\u003C/Message\u003E\u003CAuthenticationErrorDetail\u003EOnly authentication scheme Bearer is supported\u003C/AuthenticationErrorDetail\u003E\u003C/Error\u003E"
>>>>>>> 32e373e2
      ]
    }
  ],
  "Variables": {
<<<<<<< HEAD
    "DateTimeOffsetNow": "2020-03-05T13:16:55.3011771-08:00",
    "RandomSeed": "1343414591",
    "Storage_TestConfigDefault": "ProductionTenant\nseanstagetest\nU2FuaXRpemVk\nhttps://seanstagetest.blob.core.windows.net\nhttp://seanstagetest.file.core.windows.net\nhttp://seanstagetest.queue.core.windows.net\nhttp://seanstagetest.table.core.windows.net\n\n\n\n\nhttp://seanstagetest-secondary.blob.core.windows.net\nhttp://seanstagetest-secondary.file.core.windows.net\nhttp://seanstagetest-secondary.queue.core.windows.net\nhttp://seanstagetest-secondary.table.core.windows.net\n\nSanitized\n\n\nCloud\nBlobEndpoint=https://seanstagetest.blob.core.windows.net/;QueueEndpoint=http://seanstagetest.queue.core.windows.net/;FileEndpoint=http://seanstagetest.file.core.windows.net/;BlobSecondaryEndpoint=http://seanstagetest-secondary.blob.core.windows.net/;QueueSecondaryEndpoint=http://seanstagetest-secondary.queue.core.windows.net/;FileSecondaryEndpoint=http://seanstagetest-secondary.file.core.windows.net/;AccountName=seanstagetest;AccountKey=Sanitized\nseanscope1"
=======
    "DateTimeOffsetNow": "2020-04-02T17:10:52.3471566-07:00",
    "RandomSeed": "1343414591",
    "Storage_TestConfigDefault": "ProductionTenant\nseanmcccanary\nU2FuaXRpemVk\nhttps://seanmcccanary.blob.core.windows.net\nhttps://seanmcccanary.file.core.windows.net\nhttps://seanmcccanary.queue.core.windows.net\nhttps://seanmcccanary.table.core.windows.net\n\n\n\n\nhttps://seanmcccanary-secondary.blob.core.windows.net\nhttps://seanmcccanary-secondary.file.core.windows.net\nhttps://seanmcccanary-secondary.queue.core.windows.net\nhttps://seanmcccanary-secondary.table.core.windows.net\n\nSanitized\n\n\nCloud\nBlobEndpoint=https://seanmcccanary.blob.core.windows.net/;QueueEndpoint=https://seanmcccanary.queue.core.windows.net/;FileEndpoint=https://seanmcccanary.file.core.windows.net/;BlobSecondaryEndpoint=https://seanmcccanary-secondary.blob.core.windows.net/;QueueSecondaryEndpoint=https://seanmcccanary-secondary.queue.core.windows.net/;FileSecondaryEndpoint=https://seanmcccanary-secondary.file.core.windows.net/;AccountName=seanmcccanary;AccountKey=Sanitized\nseanscope1"
>>>>>>> 32e373e2
  }
}<|MERGE_RESOLUTION|>--- conflicted
+++ resolved
@@ -1,29 +1,12 @@
 {
   "Entries": [
     {
-<<<<<<< HEAD
-      "RequestUri": "https://seanstagetest.blob.core.windows.net/?restype=service\u0026comp=userdelegationkey",
-=======
       "RequestUri": "https://seanmcccanary.blob.core.windows.net/?restype=service\u0026comp=userdelegationkey",
->>>>>>> 32e373e2
       "RequestMethod": "POST",
       "RequestHeaders": {
         "Authorization": "Sanitized",
         "Content-Length": "56",
         "Content-Type": "application/xml",
-<<<<<<< HEAD
-        "traceparent": "00-b394e85df0a8eb499f11a662e5fb562f-1aa97f054e951742-00",
-        "User-Agent": [
-          "azsdk-net-Storage.Blobs/12.4.0-dev.20200305.1",
-          "(.NET Core 4.6.28325.01; Microsoft Windows 10.0.18363 )"
-        ],
-        "x-ms-client-request-id": "9ff8dbc7-bad7-1a92-0b7a-1cdd609f04b2",
-        "x-ms-date": "Thu, 05 Mar 2020 21:16:55 GMT",
-        "x-ms-return-client-request-id": "true",
-        "x-ms-version": "2019-10-10"
-      },
-      "RequestBody": "\u003CKeyInfo\u003E\u003CExpiry\u003E2020-03-05T22:16:55Z\u003C/Expiry\u003E\u003C/KeyInfo\u003E",
-=======
         "traceparent": "00-7a3a4c3fae62a74b98e2794b376a6479-bb4b26cbe0464b4f-00",
         "User-Agent": [
           "azsdk-net-Storage.Blobs/12.5.0-dev.20200402.1",
@@ -35,31 +18,17 @@
         "x-ms-version": "2019-12-12"
       },
       "RequestBody": "\u003CKeyInfo\u003E\u003CExpiry\u003E2020-04-03T01:10:52Z\u003C/Expiry\u003E\u003C/KeyInfo\u003E",
->>>>>>> 32e373e2
       "StatusCode": 403,
       "ResponseHeaders": {
         "Content-Length": "421",
         "Content-Type": "application/xml",
-<<<<<<< HEAD
-        "Date": "Thu, 05 Mar 2020 21:16:54 GMT",
-=======
         "Date": "Fri, 03 Apr 2020 00:10:51 GMT",
->>>>>>> 32e373e2
         "Server": [
           "Windows-Azure-Blob/1.0",
           "Microsoft-HTTPAPI/2.0"
         ],
         "x-ms-client-request-id": "9ff8dbc7-bad7-1a92-0b7a-1cdd609f04b2",
         "x-ms-error-code": "AuthenticationFailed",
-<<<<<<< HEAD
-        "x-ms-request-id": "b9ea2f4e-001e-0016-4833-f364ec000000",
-        "x-ms-version": "2019-10-10"
-      },
-      "ResponseBody": [
-        "\uFEFF\u003C?xml version=\u00221.0\u0022 encoding=\u0022utf-8\u0022?\u003E\u003CError\u003E\u003CCode\u003EAuthenticationFailed\u003C/Code\u003E\u003CMessage\u003EServer failed to authenticate the request. Make sure the value of Authorization header is formed correctly including the signature.\n",
-        "RequestId:b9ea2f4e-001e-0016-4833-f364ec000000\n",
-        "Time:2020-03-05T21:16:55.4690088Z\u003C/Message\u003E\u003CAuthenticationErrorDetail\u003EOnly authentication scheme Bearer is supported\u003C/AuthenticationErrorDetail\u003E\u003C/Error\u003E"
-=======
         "x-ms-request-id": "10a4b753-e01e-0043-764c-09abfc000000",
         "x-ms-version": "2019-12-12"
       },
@@ -67,19 +36,12 @@
         "\uFEFF\u003C?xml version=\u00221.0\u0022 encoding=\u0022utf-8\u0022?\u003E\u003CError\u003E\u003CCode\u003EAuthenticationFailed\u003C/Code\u003E\u003CMessage\u003EServer failed to authenticate the request. Make sure the value of Authorization header is formed correctly including the signature.\n",
         "RequestId:10a4b753-e01e-0043-764c-09abfc000000\n",
         "Time:2020-04-03T00:10:51.7223654Z\u003C/Message\u003E\u003CAuthenticationErrorDetail\u003EOnly authentication scheme Bearer is supported\u003C/AuthenticationErrorDetail\u003E\u003C/Error\u003E"
->>>>>>> 32e373e2
       ]
     }
   ],
   "Variables": {
-<<<<<<< HEAD
-    "DateTimeOffsetNow": "2020-03-05T13:16:55.3011771-08:00",
-    "RandomSeed": "1343414591",
-    "Storage_TestConfigDefault": "ProductionTenant\nseanstagetest\nU2FuaXRpemVk\nhttps://seanstagetest.blob.core.windows.net\nhttp://seanstagetest.file.core.windows.net\nhttp://seanstagetest.queue.core.windows.net\nhttp://seanstagetest.table.core.windows.net\n\n\n\n\nhttp://seanstagetest-secondary.blob.core.windows.net\nhttp://seanstagetest-secondary.file.core.windows.net\nhttp://seanstagetest-secondary.queue.core.windows.net\nhttp://seanstagetest-secondary.table.core.windows.net\n\nSanitized\n\n\nCloud\nBlobEndpoint=https://seanstagetest.blob.core.windows.net/;QueueEndpoint=http://seanstagetest.queue.core.windows.net/;FileEndpoint=http://seanstagetest.file.core.windows.net/;BlobSecondaryEndpoint=http://seanstagetest-secondary.blob.core.windows.net/;QueueSecondaryEndpoint=http://seanstagetest-secondary.queue.core.windows.net/;FileSecondaryEndpoint=http://seanstagetest-secondary.file.core.windows.net/;AccountName=seanstagetest;AccountKey=Sanitized\nseanscope1"
-=======
     "DateTimeOffsetNow": "2020-04-02T17:10:52.3471566-07:00",
     "RandomSeed": "1343414591",
     "Storage_TestConfigDefault": "ProductionTenant\nseanmcccanary\nU2FuaXRpemVk\nhttps://seanmcccanary.blob.core.windows.net\nhttps://seanmcccanary.file.core.windows.net\nhttps://seanmcccanary.queue.core.windows.net\nhttps://seanmcccanary.table.core.windows.net\n\n\n\n\nhttps://seanmcccanary-secondary.blob.core.windows.net\nhttps://seanmcccanary-secondary.file.core.windows.net\nhttps://seanmcccanary-secondary.queue.core.windows.net\nhttps://seanmcccanary-secondary.table.core.windows.net\n\nSanitized\n\n\nCloud\nBlobEndpoint=https://seanmcccanary.blob.core.windows.net/;QueueEndpoint=https://seanmcccanary.queue.core.windows.net/;FileEndpoint=https://seanmcccanary.file.core.windows.net/;BlobSecondaryEndpoint=https://seanmcccanary-secondary.blob.core.windows.net/;QueueSecondaryEndpoint=https://seanmcccanary-secondary.queue.core.windows.net/;FileSecondaryEndpoint=https://seanmcccanary-secondary.file.core.windows.net/;AccountName=seanmcccanary;AccountKey=Sanitized\nseanscope1"
->>>>>>> 32e373e2
   }
 }