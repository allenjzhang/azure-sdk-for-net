--- conflicted
+++ resolved
@@ -28,11 +28,7 @@
           "Microsoft-HTTPAPI/2.0"
         ],
         "x-ms-client-request-id": "bd78749b-b0de-03f6-4a46-71424a8756f6",
-<<<<<<< HEAD
-        "x-ms-request-id": "728ba28a-801e-0018-3733-f34d5c000000",
-=======
         "x-ms-request-id": "14e7f394-c01e-0054-2e4c-0902f7000000",
->>>>>>> 8d420312
         "x-ms-version": "2019-12-12"
       },
       "ResponseBody": []
@@ -65,11 +61,7 @@
           "Microsoft-HTTPAPI/2.0"
         ],
         "x-ms-client-request-id": "cc58cf88-c9bb-8084-a6e6-9b035bd8ef91",
-<<<<<<< HEAD
-        "x-ms-request-id": "728ba28d-801e-0018-3833-f34d5c000000",
-=======
         "x-ms-request-id": "14e7f3a7-c01e-0054-3e4c-0902f7000000",
->>>>>>> 8d420312
         "x-ms-version": "2019-12-12"
       },
       "ResponseBody": []
@@ -99,11 +91,7 @@
         ],
         "Transfer-Encoding": "chunked",
         "x-ms-client-request-id": "4495b6cf-9b60-8f58-3aca-cd153076123f",
-<<<<<<< HEAD
-        "x-ms-request-id": "728ba290-801e-0018-3a33-f34d5c000000",
-=======
         "x-ms-request-id": "14e7f3b5-c01e-0054-4a4c-0902f7000000",
->>>>>>> 8d420312
         "x-ms-version": "2019-12-12"
       },
       "ResponseBody": "\uFEFF\u003C?xml version=\u00221.0\u0022 encoding=\u0022utf-8\u0022?\u003E\u003CEnumerationResults ServiceEndpoint=\u0022https://seanmcccanary.blob.core.windows.net/\u0022\u003E\u003CMaxResults\u003E1\u003C/MaxResults\u003E\u003CContainers\u003E\u003CContainer\u003E\u003CName\u003Etest-container-69188b57-4012-d965-4b4c-5e4407c7e3f9\u003C/Name\u003E\u003CProperties\u003E\u003CLast-Modified\u003EThu, 02 Apr 2020 23:59:40 GMT\u003C/Last-Modified\u003E\u003CEtag\u003E\u00220x8D7D761E88E5786\u0022\u003C/Etag\u003E\u003CLeaseStatus\u003Eunlocked\u003C/LeaseStatus\u003E\u003CLeaseState\u003Eavailable\u003C/LeaseState\u003E\u003CDefaultEncryptionScope\u003E$account-encryption-key\u003C/DefaultEncryptionScope\u003E\u003CDenyEncryptionScopeOverride\u003Efalse\u003C/DenyEncryptionScopeOverride\u003E\u003CHasImmutabilityPolicy\u003Efalse\u003C/HasImmutabilityPolicy\u003E\u003CHasLegalHold\u003Efalse\u003C/HasLegalHold\u003E\u003C/Properties\u003E\u003C/Container\u003E\u003C/Containers\u003E\u003CNextMarker\u003E/seanmcccanary/test-container-69ac80b9-c3d8-5453-b203-a8c6657d08ba\u003C/NextMarker\u003E\u003C/EnumerationResults\u003E"
@@ -133,11 +121,7 @@
           "Microsoft-HTTPAPI/2.0"
         ],
         "x-ms-client-request-id": "a4344aab-ab42-4431-055a-507215e5bcdb",
-<<<<<<< HEAD
-        "x-ms-request-id": "728ba291-801e-0018-3b33-f34d5c000000",
-=======
         "x-ms-request-id": "14e7f3cc-c01e-0054-5e4c-0902f7000000",
->>>>>>> 8d420312
         "x-ms-version": "2019-12-12"
       },
       "ResponseBody": []
@@ -167,11 +151,7 @@
           "Microsoft-HTTPAPI/2.0"
         ],
         "x-ms-client-request-id": "e66a4f46-6e42-76fc-5b81-f58d2fef91ef",
-<<<<<<< HEAD
-        "x-ms-request-id": "728ba293-801e-0018-3d33-f34d5c000000",
-=======
         "x-ms-request-id": "14e7f3da-c01e-0054-6a4c-0902f7000000",
->>>>>>> 8d420312
         "x-ms-version": "2019-12-12"
       },
       "ResponseBody": []
