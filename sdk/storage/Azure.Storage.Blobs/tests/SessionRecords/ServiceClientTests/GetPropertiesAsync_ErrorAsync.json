--- conflicted
+++ resolved
@@ -11,11 +11,7 @@
         ],
         "x-ms-client-request-id": "7e28e1f8-3781-0d7a-0a15-6df3a3dbb3a3",
         "x-ms-return-client-request-id": "true",
-<<<<<<< HEAD
-        "x-ms-version": "2019-10-10"
-=======
         "x-ms-version": "2019-12-12"
->>>>>>> 32e373e2
       },
       "RequestBody": null,
       "StatusCode": 404,
@@ -29,13 +25,8 @@
         ],
         "x-ms-client-request-id": "7e28e1f8-3781-0d7a-0a15-6df3a3dbb3a3",
         "x-ms-error-code": "ResourceNotFound",
-<<<<<<< HEAD
-        "x-ms-request-id": "b9011824-a01e-0081-4f55-54edd4000000",
-        "x-ms-version": "2019-10-10"
-=======
         "x-ms-request-id": "e9da895e-a01e-000f-144c-093bcc000000",
         "x-ms-version": "2019-12-12"
->>>>>>> 32e373e2
       },
       "ResponseBody": [
         "\uFEFF\u003C?xml version=\u00221.0\u0022 encoding=\u0022utf-8\u0022?\u003E\u003CError\u003E\u003CCode\u003EResourceNotFound\u003C/Code\u003E\u003CMessage\u003EThe specified resource does not exist.\n",
