{
  "Entries": [
    {
<<<<<<< HEAD
      "RequestUri": "https://seanstagetest.blob.core.windows.net/test-container-9843c5c0-8e63-b78f-d288-c2c76dc6cced?restype=container",
      "RequestMethod": "PUT",
      "RequestHeaders": {
        "Authorization": "Sanitized",
        "traceparent": "00-c26fdeee853a0f479ee732634e4aadc0-fece13ffaf8a4b46-00",
        "User-Agent": [
          "azsdk-net-Storage.Blobs/12.4.0-dev.20200305.1",
          "(.NET Core 4.6.28325.01; Microsoft Windows 10.0.18363 )"
        ],
        "x-ms-blob-public-access": "container",
        "x-ms-client-request-id": "93955c99-88f1-9187-edab-aa7568ee72ac",
        "x-ms-date": "Thu, 05 Mar 2020 20:52:24 GMT",
        "x-ms-return-client-request-id": "true",
        "x-ms-version": "2019-10-10"
=======
      "RequestUri": "https://seanmcccanary.blob.core.windows.net/test-container-9843c5c0-8e63-b78f-d288-c2c76dc6cced?restype=container",
      "RequestMethod": "PUT",
      "RequestHeaders": {
        "Authorization": "Sanitized",
        "traceparent": "00-2ee68763f94a2748b1e7c82c85278346-e32dd06ada5dde48-00",
        "User-Agent": [
          "azsdk-net-Storage.Blobs/12.5.0-dev.20200402.1",
          "(.NET Core 4.6.28325.01; Microsoft Windows 10.0.18362 )"
        ],
        "x-ms-blob-public-access": "container",
        "x-ms-client-request-id": "93955c99-88f1-9187-edab-aa7568ee72ac",
        "x-ms-date": "Thu, 02 Apr 2020 23:40:36 GMT",
        "x-ms-return-client-request-id": "true",
        "x-ms-version": "2019-12-12"
>>>>>>> 32e373e2
      },
      "RequestBody": null,
      "StatusCode": 201,
      "ResponseHeaders": {
        "Content-Length": "0",
<<<<<<< HEAD
        "Date": "Thu, 05 Mar 2020 20:52:24 GMT",
        "ETag": "\u00220x8D7C1471BB1E4BC\u0022",
        "Last-Modified": "Thu, 05 Mar 2020 20:52:24 GMT",
=======
        "Date": "Thu, 02 Apr 2020 23:40:35 GMT",
        "ETag": "\u00220x8D7D75F3E28F608\u0022",
        "Last-Modified": "Thu, 02 Apr 2020 23:40:36 GMT",
>>>>>>> 32e373e2
        "Server": [
          "Windows-Azure-Blob/1.0",
          "Microsoft-HTTPAPI/2.0"
        ],
        "x-ms-client-request-id": "93955c99-88f1-9187-edab-aa7568ee72ac",
<<<<<<< HEAD
        "x-ms-request-id": "b5196e32-501e-0046-562f-f3a6bc000000",
        "x-ms-version": "2019-10-10"
=======
        "x-ms-request-id": "8e68f9dc-701e-007e-5448-09dde7000000",
        "x-ms-version": "2019-12-12"
>>>>>>> 32e373e2
      },
      "ResponseBody": []
    },
    {
<<<<<<< HEAD
      "RequestUri": "https://seanstagetest.blob.core.windows.net/test-container-9843c5c0-8e63-b78f-d288-c2c76dc6cced/test-blob-a7e95506-b49d-5bd0-ed94-ae459c8967f9",
=======
      "RequestUri": "https://seanmcccanary.blob.core.windows.net/test-container-9843c5c0-8e63-b78f-d288-c2c76dc6cced/test-blob-a7e95506-b49d-5bd0-ed94-ae459c8967f9",
>>>>>>> 32e373e2
      "RequestMethod": "PUT",
      "RequestHeaders": {
        "Authorization": "Sanitized",
        "Content-Length": "0",
<<<<<<< HEAD
        "traceparent": "00-adc8b88c75d7a34db2e03e76ea57142b-3e598022d6018f4e-00",
        "User-Agent": [
          "azsdk-net-Storage.Blobs/12.4.0-dev.20200305.1",
          "(.NET Core 4.6.28325.01; Microsoft Windows 10.0.18363 )"
        ],
        "x-ms-blob-type": "AppendBlob",
        "x-ms-client-request-id": "faff45ab-f9ef-e449-8c39-a55dd941f464",
        "x-ms-date": "Thu, 05 Mar 2020 20:52:24 GMT",
        "x-ms-return-client-request-id": "true",
        "x-ms-version": "2019-10-10"
=======
        "traceparent": "00-4c77d086822fb746bdbf59b47b444c0a-aa41f45ca40c2940-00",
        "User-Agent": [
          "azsdk-net-Storage.Blobs/12.5.0-dev.20200402.1",
          "(.NET Core 4.6.28325.01; Microsoft Windows 10.0.18362 )"
        ],
        "x-ms-blob-type": "AppendBlob",
        "x-ms-client-request-id": "faff45ab-f9ef-e449-8c39-a55dd941f464",
        "x-ms-date": "Thu, 02 Apr 2020 23:40:37 GMT",
        "x-ms-return-client-request-id": "true",
        "x-ms-version": "2019-12-12"
>>>>>>> 32e373e2
      },
      "RequestBody": null,
      "StatusCode": 201,
      "ResponseHeaders": {
        "Content-Length": "0",
<<<<<<< HEAD
        "Date": "Thu, 05 Mar 2020 20:52:24 GMT",
        "ETag": "\u00220x8D7C1471BBE6D1F\u0022",
        "Last-Modified": "Thu, 05 Mar 2020 20:52:24 GMT",
=======
        "Date": "Thu, 02 Apr 2020 23:40:35 GMT",
        "ETag": "\u00220x8D7D75F3E35C014\u0022",
        "Last-Modified": "Thu, 02 Apr 2020 23:40:36 GMT",
>>>>>>> 32e373e2
        "Server": [
          "Windows-Azure-Blob/1.0",
          "Microsoft-HTTPAPI/2.0"
        ],
        "x-ms-client-request-id": "faff45ab-f9ef-e449-8c39-a55dd941f464",
<<<<<<< HEAD
        "x-ms-request-id": "b5196e35-501e-0046-572f-f3a6bc000000",
        "x-ms-request-server-encrypted": "true",
        "x-ms-version": "2019-10-10"
=======
        "x-ms-request-id": "8e68f9e4-701e-007e-5948-09dde7000000",
        "x-ms-request-server-encrypted": "true",
        "x-ms-version": "2019-12-12"
>>>>>>> 32e373e2
      },
      "ResponseBody": []
    },
    {
<<<<<<< HEAD
      "RequestUri": "https://seanstagetest.blob.core.windows.net/test-container-9843c5c0-8e63-b78f-d288-c2c76dc6cced/test-blob-a7e95506-b49d-5bd0-ed94-ae459c8967f9",
=======
      "RequestUri": "https://seanmcccanary.blob.core.windows.net/test-container-9843c5c0-8e63-b78f-d288-c2c76dc6cced/test-blob-a7e95506-b49d-5bd0-ed94-ae459c8967f9",
>>>>>>> 32e373e2
      "RequestMethod": "PUT",
      "RequestHeaders": {
        "Authorization": "Sanitized",
        "Content-Length": "0",
<<<<<<< HEAD
        "If-Modified-Since": "Fri, 06 Mar 2020 20:52:24 GMT",
        "traceparent": "00-71b2620afeedc5468e3905033862c971-d40ec76beca2464f-00",
        "User-Agent": [
          "azsdk-net-Storage.Blobs/12.4.0-dev.20200305.1",
          "(.NET Core 4.6.28325.01; Microsoft Windows 10.0.18363 )"
        ],
        "x-ms-blob-type": "AppendBlob",
        "x-ms-client-request-id": "569ab34d-6d89-ed0a-9149-83f8939e755d",
        "x-ms-date": "Thu, 05 Mar 2020 20:52:25 GMT",
        "x-ms-return-client-request-id": "true",
        "x-ms-version": "2019-10-10"
=======
        "If-Modified-Since": "Fri, 03 Apr 2020 23:40:36 GMT",
        "traceparent": "00-35e7277996362542b78a63840518a8b6-26a2922777a3454c-00",
        "User-Agent": [
          "azsdk-net-Storage.Blobs/12.5.0-dev.20200402.1",
          "(.NET Core 4.6.28325.01; Microsoft Windows 10.0.18362 )"
        ],
        "x-ms-blob-type": "AppendBlob",
        "x-ms-client-request-id": "569ab34d-6d89-ed0a-9149-83f8939e755d",
        "x-ms-date": "Thu, 02 Apr 2020 23:40:37 GMT",
        "x-ms-return-client-request-id": "true",
        "x-ms-version": "2019-12-12"
>>>>>>> 32e373e2
      },
      "RequestBody": null,
      "StatusCode": 412,
      "ResponseHeaders": {
        "Content-Length": "252",
        "Content-Type": "application/xml",
<<<<<<< HEAD
        "Date": "Thu, 05 Mar 2020 20:52:24 GMT",
=======
        "Date": "Thu, 02 Apr 2020 23:40:36 GMT",
>>>>>>> 32e373e2
        "Server": [
          "Windows-Azure-Blob/1.0",
          "Microsoft-HTTPAPI/2.0"
        ],
        "x-ms-client-request-id": "569ab34d-6d89-ed0a-9149-83f8939e755d",
        "x-ms-error-code": "ConditionNotMet",
<<<<<<< HEAD
        "x-ms-request-id": "b5196e36-501e-0046-582f-f3a6bc000000",
        "x-ms-version": "2019-10-10"
      },
      "ResponseBody": [
        "\uFEFF\u003C?xml version=\u00221.0\u0022 encoding=\u0022utf-8\u0022?\u003E\u003CError\u003E\u003CCode\u003EConditionNotMet\u003C/Code\u003E\u003CMessage\u003EThe condition specified using HTTP conditional header(s) is not met.\n",
        "RequestId:b5196e36-501e-0046-582f-f3a6bc000000\n",
        "Time:2020-03-05T20:52:24.9496581Z\u003C/Message\u003E\u003C/Error\u003E"
      ]
    },
    {
      "RequestUri": "https://seanstagetest.blob.core.windows.net/test-container-9843c5c0-8e63-b78f-d288-c2c76dc6cced?restype=container",
      "RequestMethod": "DELETE",
      "RequestHeaders": {
        "Authorization": "Sanitized",
        "traceparent": "00-20a35e3b6a790045bc38eeb732fa7c36-3e6c4c74b6be4e4b-00",
        "User-Agent": [
          "azsdk-net-Storage.Blobs/12.4.0-dev.20200305.1",
          "(.NET Core 4.6.28325.01; Microsoft Windows 10.0.18363 )"
        ],
        "x-ms-client-request-id": "250f1997-9ea6-d7da-a5a2-fb76dd823aba",
        "x-ms-date": "Thu, 05 Mar 2020 20:52:25 GMT",
        "x-ms-return-client-request-id": "true",
        "x-ms-version": "2019-10-10"
=======
        "x-ms-request-id": "8e68f9eb-701e-007e-5e48-09dde7000000",
        "x-ms-version": "2019-12-12"
      },
      "ResponseBody": [
        "\uFEFF\u003C?xml version=\u00221.0\u0022 encoding=\u0022utf-8\u0022?\u003E\u003CError\u003E\u003CCode\u003EConditionNotMet\u003C/Code\u003E\u003CMessage\u003EThe condition specified using HTTP conditional header(s) is not met.\n",
        "RequestId:8e68f9eb-701e-007e-5e48-09dde7000000\n",
        "Time:2020-04-02T23:40:36.2712542Z\u003C/Message\u003E\u003C/Error\u003E"
      ]
    },
    {
      "RequestUri": "https://seanmcccanary.blob.core.windows.net/test-container-9843c5c0-8e63-b78f-d288-c2c76dc6cced?restype=container",
      "RequestMethod": "DELETE",
      "RequestHeaders": {
        "Authorization": "Sanitized",
        "traceparent": "00-19d476a5e52ae6439bc84e646f418718-adedd7a03651034a-00",
        "User-Agent": [
          "azsdk-net-Storage.Blobs/12.5.0-dev.20200402.1",
          "(.NET Core 4.6.28325.01; Microsoft Windows 10.0.18362 )"
        ],
        "x-ms-client-request-id": "250f1997-9ea6-d7da-a5a2-fb76dd823aba",
        "x-ms-date": "Thu, 02 Apr 2020 23:40:37 GMT",
        "x-ms-return-client-request-id": "true",
        "x-ms-version": "2019-12-12"
>>>>>>> 32e373e2
      },
      "RequestBody": null,
      "StatusCode": 202,
      "ResponseHeaders": {
        "Content-Length": "0",
<<<<<<< HEAD
        "Date": "Thu, 05 Mar 2020 20:52:24 GMT",
=======
        "Date": "Thu, 02 Apr 2020 23:40:36 GMT",
>>>>>>> 32e373e2
        "Server": [
          "Windows-Azure-Blob/1.0",
          "Microsoft-HTTPAPI/2.0"
        ],
        "x-ms-client-request-id": "250f1997-9ea6-d7da-a5a2-fb76dd823aba",
<<<<<<< HEAD
        "x-ms-request-id": "b5196e37-501e-0046-592f-f3a6bc000000",
        "x-ms-version": "2019-10-10"
=======
        "x-ms-request-id": "8e68f9f4-701e-007e-6748-09dde7000000",
        "x-ms-version": "2019-12-12"
>>>>>>> 32e373e2
      },
      "ResponseBody": []
    },
    {
<<<<<<< HEAD
      "RequestUri": "https://seanstagetest.blob.core.windows.net/test-container-66e2ab25-972a-94b9-7951-8a56ccb5fc0d?restype=container",
      "RequestMethod": "PUT",
      "RequestHeaders": {
        "Authorization": "Sanitized",
        "traceparent": "00-c0cce5b16127c84e838bb5511534f7fb-b18b8b239579cf4d-00",
        "User-Agent": [
          "azsdk-net-Storage.Blobs/12.4.0-dev.20200305.1",
          "(.NET Core 4.6.28325.01; Microsoft Windows 10.0.18363 )"
        ],
        "x-ms-blob-public-access": "container",
        "x-ms-client-request-id": "442fe5f8-a2a1-ff07-5f7a-ac5513840aef",
        "x-ms-date": "Thu, 05 Mar 2020 20:52:25 GMT",
        "x-ms-return-client-request-id": "true",
        "x-ms-version": "2019-10-10"
=======
      "RequestUri": "https://seanmcccanary.blob.core.windows.net/test-container-66e2ab25-972a-94b9-7951-8a56ccb5fc0d?restype=container",
      "RequestMethod": "PUT",
      "RequestHeaders": {
        "Authorization": "Sanitized",
        "traceparent": "00-273fe105ef7d8648845c0f40c6cc5976-6b5ce74b16b60f4c-00",
        "User-Agent": [
          "azsdk-net-Storage.Blobs/12.5.0-dev.20200402.1",
          "(.NET Core 4.6.28325.01; Microsoft Windows 10.0.18362 )"
        ],
        "x-ms-blob-public-access": "container",
        "x-ms-client-request-id": "442fe5f8-a2a1-ff07-5f7a-ac5513840aef",
        "x-ms-date": "Thu, 02 Apr 2020 23:40:37 GMT",
        "x-ms-return-client-request-id": "true",
        "x-ms-version": "2019-12-12"
>>>>>>> 32e373e2
      },
      "RequestBody": null,
      "StatusCode": 201,
      "ResponseHeaders": {
        "Content-Length": "0",
<<<<<<< HEAD
        "Date": "Thu, 05 Mar 2020 20:52:24 GMT",
        "ETag": "\u00220x8D7C1471C08C3ED\u0022",
        "Last-Modified": "Thu, 05 Mar 2020 20:52:25 GMT",
=======
        "Date": "Thu, 02 Apr 2020 23:40:36 GMT",
        "ETag": "\u00220x8D7D75F3E835699\u0022",
        "Last-Modified": "Thu, 02 Apr 2020 23:40:36 GMT",
>>>>>>> 32e373e2
        "Server": [
          "Windows-Azure-Blob/1.0",
          "Microsoft-HTTPAPI/2.0"
        ],
        "x-ms-client-request-id": "442fe5f8-a2a1-ff07-5f7a-ac5513840aef",
<<<<<<< HEAD
        "x-ms-request-id": "e0b8a6fe-301e-000d-512f-f35aef000000",
        "x-ms-version": "2019-10-10"
=======
        "x-ms-request-id": "b0a8e9b4-e01e-0031-7448-09acb3000000",
        "x-ms-version": "2019-12-12"
>>>>>>> 32e373e2
      },
      "ResponseBody": []
    },
    {
<<<<<<< HEAD
      "RequestUri": "https://seanstagetest.blob.core.windows.net/test-container-66e2ab25-972a-94b9-7951-8a56ccb5fc0d/test-blob-8b36eda5-c021-d52b-f59e-ccd03389d6b4",
=======
      "RequestUri": "https://seanmcccanary.blob.core.windows.net/test-container-66e2ab25-972a-94b9-7951-8a56ccb5fc0d/test-blob-8b36eda5-c021-d52b-f59e-ccd03389d6b4",
>>>>>>> 32e373e2
      "RequestMethod": "PUT",
      "RequestHeaders": {
        "Authorization": "Sanitized",
        "Content-Length": "0",
<<<<<<< HEAD
        "traceparent": "00-c3bc84cf82574941870eb8709a3fc7d8-495883ae21a5af44-00",
        "User-Agent": [
          "azsdk-net-Storage.Blobs/12.4.0-dev.20200305.1",
          "(.NET Core 4.6.28325.01; Microsoft Windows 10.0.18363 )"
        ],
        "x-ms-blob-type": "AppendBlob",
        "x-ms-client-request-id": "cf8a744f-df8d-3727-ba5a-4f02d637ccd6",
        "x-ms-date": "Thu, 05 Mar 2020 20:52:25 GMT",
        "x-ms-return-client-request-id": "true",
        "x-ms-version": "2019-10-10"
=======
        "traceparent": "00-fd0d139e82311e4ea7c3ff42c52dc296-e9d0a8bd844caa4c-00",
        "User-Agent": [
          "azsdk-net-Storage.Blobs/12.5.0-dev.20200402.1",
          "(.NET Core 4.6.28325.01; Microsoft Windows 10.0.18362 )"
        ],
        "x-ms-blob-type": "AppendBlob",
        "x-ms-client-request-id": "cf8a744f-df8d-3727-ba5a-4f02d637ccd6",
        "x-ms-date": "Thu, 02 Apr 2020 23:40:37 GMT",
        "x-ms-return-client-request-id": "true",
        "x-ms-version": "2019-12-12"
>>>>>>> 32e373e2
      },
      "RequestBody": null,
      "StatusCode": 201,
      "ResponseHeaders": {
        "Content-Length": "0",
<<<<<<< HEAD
        "Date": "Thu, 05 Mar 2020 20:52:24 GMT",
        "ETag": "\u00220x8D7C1471C1602DC\u0022",
        "Last-Modified": "Thu, 05 Mar 2020 20:52:25 GMT",
=======
        "Date": "Thu, 02 Apr 2020 23:40:36 GMT",
        "ETag": "\u00220x8D7D75F3E915E50\u0022",
        "Last-Modified": "Thu, 02 Apr 2020 23:40:36 GMT",
>>>>>>> 32e373e2
        "Server": [
          "Windows-Azure-Blob/1.0",
          "Microsoft-HTTPAPI/2.0"
        ],
        "x-ms-client-request-id": "cf8a744f-df8d-3727-ba5a-4f02d637ccd6",
<<<<<<< HEAD
        "x-ms-request-id": "e0b8a705-301e-000d-562f-f35aef000000",
        "x-ms-request-server-encrypted": "true",
        "x-ms-version": "2019-10-10"
=======
        "x-ms-request-id": "b0a8e9bb-e01e-0031-7748-09acb3000000",
        "x-ms-request-server-encrypted": "true",
        "x-ms-version": "2019-12-12"
>>>>>>> 32e373e2
      },
      "ResponseBody": []
    },
    {
<<<<<<< HEAD
      "RequestUri": "https://seanstagetest.blob.core.windows.net/test-container-66e2ab25-972a-94b9-7951-8a56ccb5fc0d/test-blob-8b36eda5-c021-d52b-f59e-ccd03389d6b4",
=======
      "RequestUri": "https://seanmcccanary.blob.core.windows.net/test-container-66e2ab25-972a-94b9-7951-8a56ccb5fc0d/test-blob-8b36eda5-c021-d52b-f59e-ccd03389d6b4",
>>>>>>> 32e373e2
      "RequestMethod": "PUT",
      "RequestHeaders": {
        "Authorization": "Sanitized",
        "Content-Length": "0",
<<<<<<< HEAD
        "If-Unmodified-Since": "Wed, 04 Mar 2020 20:52:24 GMT",
        "traceparent": "00-581e01410fb25543bbd67f0b9f842a95-688ae977da3e6640-00",
        "User-Agent": [
          "azsdk-net-Storage.Blobs/12.4.0-dev.20200305.1",
          "(.NET Core 4.6.28325.01; Microsoft Windows 10.0.18363 )"
        ],
        "x-ms-blob-type": "AppendBlob",
        "x-ms-client-request-id": "bf80b66e-06fe-0627-1a26-2d2b6769c613",
        "x-ms-date": "Thu, 05 Mar 2020 20:52:25 GMT",
        "x-ms-return-client-request-id": "true",
        "x-ms-version": "2019-10-10"
=======
        "If-Unmodified-Since": "Wed, 01 Apr 2020 23:40:36 GMT",
        "traceparent": "00-b5d4183d68b5ee4b9f7365aaae08cc2b-325d8e566198ce47-00",
        "User-Agent": [
          "azsdk-net-Storage.Blobs/12.5.0-dev.20200402.1",
          "(.NET Core 4.6.28325.01; Microsoft Windows 10.0.18362 )"
        ],
        "x-ms-blob-type": "AppendBlob",
        "x-ms-client-request-id": "bf80b66e-06fe-0627-1a26-2d2b6769c613",
        "x-ms-date": "Thu, 02 Apr 2020 23:40:37 GMT",
        "x-ms-return-client-request-id": "true",
        "x-ms-version": "2019-12-12"
>>>>>>> 32e373e2
      },
      "RequestBody": null,
      "StatusCode": 412,
      "ResponseHeaders": {
        "Content-Length": "252",
        "Content-Type": "application/xml",
<<<<<<< HEAD
        "Date": "Thu, 05 Mar 2020 20:52:24 GMT",
=======
        "Date": "Thu, 02 Apr 2020 23:40:36 GMT",
>>>>>>> 32e373e2
        "Server": [
          "Windows-Azure-Blob/1.0",
          "Microsoft-HTTPAPI/2.0"
        ],
        "x-ms-client-request-id": "bf80b66e-06fe-0627-1a26-2d2b6769c613",
        "x-ms-error-code": "ConditionNotMet",
<<<<<<< HEAD
        "x-ms-request-id": "e0b8a709-301e-000d-5a2f-f35aef000000",
        "x-ms-version": "2019-10-10"
      },
      "ResponseBody": [
        "\uFEFF\u003C?xml version=\u00221.0\u0022 encoding=\u0022utf-8\u0022?\u003E\u003CError\u003E\u003CCode\u003EConditionNotMet\u003C/Code\u003E\u003CMessage\u003EThe condition specified using HTTP conditional header(s) is not met.\n",
        "RequestId:e0b8a709-301e-000d-5a2f-f35aef000000\n",
        "Time:2020-03-05T20:52:25.5139718Z\u003C/Message\u003E\u003C/Error\u003E"
      ]
    },
    {
      "RequestUri": "https://seanstagetest.blob.core.windows.net/test-container-66e2ab25-972a-94b9-7951-8a56ccb5fc0d?restype=container",
      "RequestMethod": "DELETE",
      "RequestHeaders": {
        "Authorization": "Sanitized",
        "traceparent": "00-73db5fee31d5a6419be790ed179f0fb6-caafe90dc44cb241-00",
        "User-Agent": [
          "azsdk-net-Storage.Blobs/12.4.0-dev.20200305.1",
          "(.NET Core 4.6.28325.01; Microsoft Windows 10.0.18363 )"
        ],
        "x-ms-client-request-id": "1f94ba28-0db6-9cd7-d068-b7fef53e8618",
        "x-ms-date": "Thu, 05 Mar 2020 20:52:25 GMT",
        "x-ms-return-client-request-id": "true",
        "x-ms-version": "2019-10-10"
=======
        "x-ms-request-id": "b0a8e9bf-e01e-0031-7b48-09acb3000000",
        "x-ms-version": "2019-12-12"
      },
      "ResponseBody": [
        "\uFEFF\u003C?xml version=\u00221.0\u0022 encoding=\u0022utf-8\u0022?\u003E\u003CError\u003E\u003CCode\u003EConditionNotMet\u003C/Code\u003E\u003CMessage\u003EThe condition specified using HTTP conditional header(s) is not met.\n",
        "RequestId:b0a8e9bf-e01e-0031-7b48-09acb3000000\n",
        "Time:2020-04-02T23:40:36.8665546Z\u003C/Message\u003E\u003C/Error\u003E"
      ]
    },
    {
      "RequestUri": "https://seanmcccanary.blob.core.windows.net/test-container-66e2ab25-972a-94b9-7951-8a56ccb5fc0d?restype=container",
      "RequestMethod": "DELETE",
      "RequestHeaders": {
        "Authorization": "Sanitized",
        "traceparent": "00-329b920d958c9348843f1b4ab55d385c-977717936e512b48-00",
        "User-Agent": [
          "azsdk-net-Storage.Blobs/12.5.0-dev.20200402.1",
          "(.NET Core 4.6.28325.01; Microsoft Windows 10.0.18362 )"
        ],
        "x-ms-client-request-id": "1f94ba28-0db6-9cd7-d068-b7fef53e8618",
        "x-ms-date": "Thu, 02 Apr 2020 23:40:37 GMT",
        "x-ms-return-client-request-id": "true",
        "x-ms-version": "2019-12-12"
>>>>>>> 32e373e2
      },
      "RequestBody": null,
      "StatusCode": 202,
      "ResponseHeaders": {
        "Content-Length": "0",
<<<<<<< HEAD
        "Date": "Thu, 05 Mar 2020 20:52:24 GMT",
=======
        "Date": "Thu, 02 Apr 2020 23:40:36 GMT",
>>>>>>> 32e373e2
        "Server": [
          "Windows-Azure-Blob/1.0",
          "Microsoft-HTTPAPI/2.0"
        ],
        "x-ms-client-request-id": "1f94ba28-0db6-9cd7-d068-b7fef53e8618",
<<<<<<< HEAD
        "x-ms-request-id": "e0b8a70c-301e-000d-5d2f-f35aef000000",
        "x-ms-version": "2019-10-10"
=======
        "x-ms-request-id": "b0a8e9c5-e01e-0031-8048-09acb3000000",
        "x-ms-version": "2019-12-12"
>>>>>>> 32e373e2
      },
      "ResponseBody": []
    },
    {
<<<<<<< HEAD
      "RequestUri": "https://seanstagetest.blob.core.windows.net/test-container-622d2dd2-86a5-10a3-c654-b463b83367b4?restype=container",
      "RequestMethod": "PUT",
      "RequestHeaders": {
        "Authorization": "Sanitized",
        "traceparent": "00-20d05ebfe0834f49bb9aa8b0ffe38ebe-1d5805d25a803844-00",
        "User-Agent": [
          "azsdk-net-Storage.Blobs/12.4.0-dev.20200305.1",
          "(.NET Core 4.6.28325.01; Microsoft Windows 10.0.18363 )"
        ],
        "x-ms-blob-public-access": "container",
        "x-ms-client-request-id": "71203614-2f38-a1fd-1783-58615874e49c",
        "x-ms-date": "Thu, 05 Mar 2020 20:52:25 GMT",
        "x-ms-return-client-request-id": "true",
        "x-ms-version": "2019-10-10"
=======
      "RequestUri": "https://seanmcccanary.blob.core.windows.net/test-container-622d2dd2-86a5-10a3-c654-b463b83367b4?restype=container",
      "RequestMethod": "PUT",
      "RequestHeaders": {
        "Authorization": "Sanitized",
        "traceparent": "00-3ac7c712094ed741a5b522a6b629e92f-f2031861e7d31843-00",
        "User-Agent": [
          "azsdk-net-Storage.Blobs/12.5.0-dev.20200402.1",
          "(.NET Core 4.6.28325.01; Microsoft Windows 10.0.18362 )"
        ],
        "x-ms-blob-public-access": "container",
        "x-ms-client-request-id": "71203614-2f38-a1fd-1783-58615874e49c",
        "x-ms-date": "Thu, 02 Apr 2020 23:40:37 GMT",
        "x-ms-return-client-request-id": "true",
        "x-ms-version": "2019-12-12"
>>>>>>> 32e373e2
      },
      "RequestBody": null,
      "StatusCode": 201,
      "ResponseHeaders": {
        "Content-Length": "0",
<<<<<<< HEAD
        "Date": "Thu, 05 Mar 2020 20:52:24 GMT",
        "ETag": "\u00220x8D7C1471C5CF928\u0022",
        "Last-Modified": "Thu, 05 Mar 2020 20:52:25 GMT",
=======
        "Date": "Thu, 02 Apr 2020 23:40:36 GMT",
        "ETag": "\u00220x8D7D75F3EDD9390\u0022",
        "Last-Modified": "Thu, 02 Apr 2020 23:40:37 GMT",
>>>>>>> 32e373e2
        "Server": [
          "Windows-Azure-Blob/1.0",
          "Microsoft-HTTPAPI/2.0"
        ],
        "x-ms-client-request-id": "71203614-2f38-a1fd-1783-58615874e49c",
<<<<<<< HEAD
        "x-ms-request-id": "2d17c293-901e-0004-5e2f-f31f3c000000",
        "x-ms-version": "2019-10-10"
=======
        "x-ms-request-id": "acaf1c12-f01e-0070-6348-09f457000000",
        "x-ms-version": "2019-12-12"
>>>>>>> 32e373e2
      },
      "ResponseBody": []
    },
    {
<<<<<<< HEAD
      "RequestUri": "https://seanstagetest.blob.core.windows.net/test-container-622d2dd2-86a5-10a3-c654-b463b83367b4/test-blob-6b690200-d93a-2c42-cfa6-f5d1ab1a69d5",
=======
      "RequestUri": "https://seanmcccanary.blob.core.windows.net/test-container-622d2dd2-86a5-10a3-c654-b463b83367b4/test-blob-6b690200-d93a-2c42-cfa6-f5d1ab1a69d5",
>>>>>>> 32e373e2
      "RequestMethod": "PUT",
      "RequestHeaders": {
        "Authorization": "Sanitized",
        "Content-Length": "0",
<<<<<<< HEAD
        "traceparent": "00-50aa073c027f9e46be4975e5d95348be-42755a0542130848-00",
        "User-Agent": [
          "azsdk-net-Storage.Blobs/12.4.0-dev.20200305.1",
          "(.NET Core 4.6.28325.01; Microsoft Windows 10.0.18363 )"
        ],
        "x-ms-blob-type": "AppendBlob",
        "x-ms-client-request-id": "a4883eef-ca87-3b91-f3f4-a291392cf5fd",
        "x-ms-date": "Thu, 05 Mar 2020 20:52:26 GMT",
        "x-ms-return-client-request-id": "true",
        "x-ms-version": "2019-10-10"
=======
        "traceparent": "00-e9da8e394196e940b09942a72d3a1c2c-ace4b66b93d57649-00",
        "User-Agent": [
          "azsdk-net-Storage.Blobs/12.5.0-dev.20200402.1",
          "(.NET Core 4.6.28325.01; Microsoft Windows 10.0.18362 )"
        ],
        "x-ms-blob-type": "AppendBlob",
        "x-ms-client-request-id": "a4883eef-ca87-3b91-f3f4-a291392cf5fd",
        "x-ms-date": "Thu, 02 Apr 2020 23:40:38 GMT",
        "x-ms-return-client-request-id": "true",
        "x-ms-version": "2019-12-12"
>>>>>>> 32e373e2
      },
      "RequestBody": null,
      "StatusCode": 201,
      "ResponseHeaders": {
        "Content-Length": "0",
<<<<<<< HEAD
        "Date": "Thu, 05 Mar 2020 20:52:25 GMT",
        "ETag": "\u00220x8D7C1471C695242\u0022",
        "Last-Modified": "Thu, 05 Mar 2020 20:52:25 GMT",
=======
        "Date": "Thu, 02 Apr 2020 23:40:36 GMT",
        "ETag": "\u00220x8D7D75F3EEA3CDB\u0022",
        "Last-Modified": "Thu, 02 Apr 2020 23:40:37 GMT",
>>>>>>> 32e373e2
        "Server": [
          "Windows-Azure-Blob/1.0",
          "Microsoft-HTTPAPI/2.0"
        ],
        "x-ms-client-request-id": "a4883eef-ca87-3b91-f3f4-a291392cf5fd",
<<<<<<< HEAD
        "x-ms-request-id": "2d17c296-901e-0004-5f2f-f31f3c000000",
        "x-ms-request-server-encrypted": "true",
        "x-ms-version": "2019-10-10"
=======
        "x-ms-request-id": "acaf1c1a-f01e-0070-6948-09f457000000",
        "x-ms-request-server-encrypted": "true",
        "x-ms-version": "2019-12-12"
>>>>>>> 32e373e2
      },
      "ResponseBody": []
    },
    {
<<<<<<< HEAD
      "RequestUri": "https://seanstagetest.blob.core.windows.net/test-container-622d2dd2-86a5-10a3-c654-b463b83367b4/test-blob-6b690200-d93a-2c42-cfa6-f5d1ab1a69d5",
=======
      "RequestUri": "https://seanmcccanary.blob.core.windows.net/test-container-622d2dd2-86a5-10a3-c654-b463b83367b4/test-blob-6b690200-d93a-2c42-cfa6-f5d1ab1a69d5",
>>>>>>> 32e373e2
      "RequestMethod": "PUT",
      "RequestHeaders": {
        "Authorization": "Sanitized",
        "Content-Length": "0",
        "If-Match": "\u0022garbage\u0022",
<<<<<<< HEAD
        "traceparent": "00-2c2e1098214371409bee7fa7edac1a6d-f0c4f1205bd2e647-00",
        "User-Agent": [
          "azsdk-net-Storage.Blobs/12.4.0-dev.20200305.1",
          "(.NET Core 4.6.28325.01; Microsoft Windows 10.0.18363 )"
        ],
        "x-ms-blob-type": "AppendBlob",
        "x-ms-client-request-id": "6de2fe78-c591-524e-5712-8e1e53ea2c60",
        "x-ms-date": "Thu, 05 Mar 2020 20:52:26 GMT",
        "x-ms-return-client-request-id": "true",
        "x-ms-version": "2019-10-10"
=======
        "traceparent": "00-c7cb767b59f0fc459cacc6fd61e31561-e411d1e7b378a24d-00",
        "User-Agent": [
          "azsdk-net-Storage.Blobs/12.5.0-dev.20200402.1",
          "(.NET Core 4.6.28325.01; Microsoft Windows 10.0.18362 )"
        ],
        "x-ms-blob-type": "AppendBlob",
        "x-ms-client-request-id": "6de2fe78-c591-524e-5712-8e1e53ea2c60",
        "x-ms-date": "Thu, 02 Apr 2020 23:40:38 GMT",
        "x-ms-return-client-request-id": "true",
        "x-ms-version": "2019-12-12"
>>>>>>> 32e373e2
      },
      "RequestBody": null,
      "StatusCode": 412,
      "ResponseHeaders": {
        "Content-Length": "252",
        "Content-Type": "application/xml",
<<<<<<< HEAD
        "Date": "Thu, 05 Mar 2020 20:52:25 GMT",
=======
        "Date": "Thu, 02 Apr 2020 23:40:36 GMT",
>>>>>>> 32e373e2
        "Server": [
          "Windows-Azure-Blob/1.0",
          "Microsoft-HTTPAPI/2.0"
        ],
        "x-ms-client-request-id": "6de2fe78-c591-524e-5712-8e1e53ea2c60",
        "x-ms-error-code": "ConditionNotMet",
<<<<<<< HEAD
        "x-ms-request-id": "2d17c299-901e-0004-622f-f31f3c000000",
        "x-ms-version": "2019-10-10"
      },
      "ResponseBody": [
        "\uFEFF\u003C?xml version=\u00221.0\u0022 encoding=\u0022utf-8\u0022?\u003E\u003CError\u003E\u003CCode\u003EConditionNotMet\u003C/Code\u003E\u003CMessage\u003EThe condition specified using HTTP conditional header(s) is not met.\n",
        "RequestId:2d17c299-901e-0004-622f-f31f3c000000\n",
        "Time:2020-03-05T20:52:26.1308476Z\u003C/Message\u003E\u003C/Error\u003E"
      ]
    },
    {
      "RequestUri": "https://seanstagetest.blob.core.windows.net/test-container-622d2dd2-86a5-10a3-c654-b463b83367b4?restype=container",
      "RequestMethod": "DELETE",
      "RequestHeaders": {
        "Authorization": "Sanitized",
        "traceparent": "00-4b087d67b17dea498d0dbd747b30044a-8895fa34ea80e848-00",
        "User-Agent": [
          "azsdk-net-Storage.Blobs/12.4.0-dev.20200305.1",
          "(.NET Core 4.6.28325.01; Microsoft Windows 10.0.18363 )"
        ],
        "x-ms-client-request-id": "3b19ce16-874a-546b-34f1-1813d36bb79b",
        "x-ms-date": "Thu, 05 Mar 2020 20:52:26 GMT",
        "x-ms-return-client-request-id": "true",
        "x-ms-version": "2019-10-10"
=======
        "x-ms-request-id": "acaf1c1e-f01e-0070-6d48-09f457000000",
        "x-ms-version": "2019-12-12"
      },
      "ResponseBody": [
        "\uFEFF\u003C?xml version=\u00221.0\u0022 encoding=\u0022utf-8\u0022?\u003E\u003CError\u003E\u003CCode\u003EConditionNotMet\u003C/Code\u003E\u003CMessage\u003EThe condition specified using HTTP conditional header(s) is not met.\n",
        "RequestId:acaf1c1e-f01e-0070-6d48-09f457000000\n",
        "Time:2020-04-02T23:40:37.4399258Z\u003C/Message\u003E\u003C/Error\u003E"
      ]
    },
    {
      "RequestUri": "https://seanmcccanary.blob.core.windows.net/test-container-622d2dd2-86a5-10a3-c654-b463b83367b4?restype=container",
      "RequestMethod": "DELETE",
      "RequestHeaders": {
        "Authorization": "Sanitized",
        "traceparent": "00-3586dd58906dfd41b0197885df82131b-69586ba2ad65dc46-00",
        "User-Agent": [
          "azsdk-net-Storage.Blobs/12.5.0-dev.20200402.1",
          "(.NET Core 4.6.28325.01; Microsoft Windows 10.0.18362 )"
        ],
        "x-ms-client-request-id": "3b19ce16-874a-546b-34f1-1813d36bb79b",
        "x-ms-date": "Thu, 02 Apr 2020 23:40:38 GMT",
        "x-ms-return-client-request-id": "true",
        "x-ms-version": "2019-12-12"
>>>>>>> 32e373e2
      },
      "RequestBody": null,
      "StatusCode": 202,
      "ResponseHeaders": {
        "Content-Length": "0",
<<<<<<< HEAD
        "Date": "Thu, 05 Mar 2020 20:52:25 GMT",
=======
        "Date": "Thu, 02 Apr 2020 23:40:36 GMT",
>>>>>>> 32e373e2
        "Server": [
          "Windows-Azure-Blob/1.0",
          "Microsoft-HTTPAPI/2.0"
        ],
        "x-ms-client-request-id": "3b19ce16-874a-546b-34f1-1813d36bb79b",
<<<<<<< HEAD
        "x-ms-request-id": "2d17c29a-901e-0004-632f-f31f3c000000",
        "x-ms-version": "2019-10-10"
=======
        "x-ms-request-id": "acaf1c22-f01e-0070-7148-09f457000000",
        "x-ms-version": "2019-12-12"
>>>>>>> 32e373e2
      },
      "ResponseBody": []
    },
    {
<<<<<<< HEAD
      "RequestUri": "https://seanstagetest.blob.core.windows.net/test-container-a96a7fd7-13b9-ba1b-2c54-b814a6ca679d?restype=container",
      "RequestMethod": "PUT",
      "RequestHeaders": {
        "Authorization": "Sanitized",
        "traceparent": "00-e41bdefa3f4aee46914cdb166c4e9074-78c8adaa5ffeb54b-00",
        "User-Agent": [
          "azsdk-net-Storage.Blobs/12.4.0-dev.20200305.1",
          "(.NET Core 4.6.28325.01; Microsoft Windows 10.0.18363 )"
        ],
        "x-ms-blob-public-access": "container",
        "x-ms-client-request-id": "6bac82c6-4e4e-0349-b25e-0ef5cf56ad69",
        "x-ms-date": "Thu, 05 Mar 2020 20:52:26 GMT",
        "x-ms-return-client-request-id": "true",
        "x-ms-version": "2019-10-10"
=======
      "RequestUri": "https://seanmcccanary.blob.core.windows.net/test-container-a96a7fd7-13b9-ba1b-2c54-b814a6ca679d?restype=container",
      "RequestMethod": "PUT",
      "RequestHeaders": {
        "Authorization": "Sanitized",
        "traceparent": "00-493b3aae33c52d46b18846a226195410-ae71cc20f972f747-00",
        "User-Agent": [
          "azsdk-net-Storage.Blobs/12.5.0-dev.20200402.1",
          "(.NET Core 4.6.28325.01; Microsoft Windows 10.0.18362 )"
        ],
        "x-ms-blob-public-access": "container",
        "x-ms-client-request-id": "6bac82c6-4e4e-0349-b25e-0ef5cf56ad69",
        "x-ms-date": "Thu, 02 Apr 2020 23:40:38 GMT",
        "x-ms-return-client-request-id": "true",
        "x-ms-version": "2019-12-12"
>>>>>>> 32e373e2
      },
      "RequestBody": null,
      "StatusCode": 201,
      "ResponseHeaders": {
        "Content-Length": "0",
<<<<<<< HEAD
        "Date": "Thu, 05 Mar 2020 20:52:26 GMT",
        "ETag": "\u00220x8D7C1471CB957EA\u0022",
        "Last-Modified": "Thu, 05 Mar 2020 20:52:26 GMT",
=======
        "Date": "Thu, 02 Apr 2020 23:40:37 GMT",
        "ETag": "\u00220x8D7D75F3F329D20\u0022",
        "Last-Modified": "Thu, 02 Apr 2020 23:40:37 GMT",
>>>>>>> 32e373e2
        "Server": [
          "Windows-Azure-Blob/1.0",
          "Microsoft-HTTPAPI/2.0"
        ],
        "x-ms-client-request-id": "6bac82c6-4e4e-0349-b25e-0ef5cf56ad69",
<<<<<<< HEAD
        "x-ms-request-id": "b2d37376-501e-0034-262f-f3a1f3000000",
        "x-ms-version": "2019-10-10"
=======
        "x-ms-request-id": "cdd8766a-101e-009c-4848-09e0c6000000",
        "x-ms-version": "2019-12-12"
>>>>>>> 32e373e2
      },
      "ResponseBody": []
    },
    {
<<<<<<< HEAD
      "RequestUri": "https://seanstagetest.blob.core.windows.net/test-container-a96a7fd7-13b9-ba1b-2c54-b814a6ca679d/test-blob-47f87b89-3164-e5ca-6985-7bd67c54156d",
=======
      "RequestUri": "https://seanmcccanary.blob.core.windows.net/test-container-a96a7fd7-13b9-ba1b-2c54-b814a6ca679d/test-blob-47f87b89-3164-e5ca-6985-7bd67c54156d",
>>>>>>> 32e373e2
      "RequestMethod": "PUT",
      "RequestHeaders": {
        "Authorization": "Sanitized",
        "Content-Length": "0",
<<<<<<< HEAD
        "traceparent": "00-fe4b0c081ca9c944abf267c540fddde6-ec76e3e6b1cb0d42-00",
        "User-Agent": [
          "azsdk-net-Storage.Blobs/12.4.0-dev.20200305.1",
          "(.NET Core 4.6.28325.01; Microsoft Windows 10.0.18363 )"
        ],
        "x-ms-blob-type": "AppendBlob",
        "x-ms-client-request-id": "2a3d2c34-73c6-94e4-b7c6-01c9d373865d",
        "x-ms-date": "Thu, 05 Mar 2020 20:52:26 GMT",
        "x-ms-return-client-request-id": "true",
        "x-ms-version": "2019-10-10"
=======
        "traceparent": "00-0d9df727ddda074896795354d4ced1e2-49cbdb4ffd13c34c-00",
        "User-Agent": [
          "azsdk-net-Storage.Blobs/12.5.0-dev.20200402.1",
          "(.NET Core 4.6.28325.01; Microsoft Windows 10.0.18362 )"
        ],
        "x-ms-blob-type": "AppendBlob",
        "x-ms-client-request-id": "2a3d2c34-73c6-94e4-b7c6-01c9d373865d",
        "x-ms-date": "Thu, 02 Apr 2020 23:40:38 GMT",
        "x-ms-return-client-request-id": "true",
        "x-ms-version": "2019-12-12"
>>>>>>> 32e373e2
      },
      "RequestBody": null,
      "StatusCode": 201,
      "ResponseHeaders": {
        "Content-Length": "0",
<<<<<<< HEAD
        "Date": "Thu, 05 Mar 2020 20:52:26 GMT",
        "ETag": "\u00220x8D7C1471CC6B347\u0022",
        "Last-Modified": "Thu, 05 Mar 2020 20:52:26 GMT",
=======
        "Date": "Thu, 02 Apr 2020 23:40:37 GMT",
        "ETag": "\u00220x8D7D75F3F3EFBE0\u0022",
        "Last-Modified": "Thu, 02 Apr 2020 23:40:37 GMT",
>>>>>>> 32e373e2
        "Server": [
          "Windows-Azure-Blob/1.0",
          "Microsoft-HTTPAPI/2.0"
        ],
        "x-ms-client-request-id": "2a3d2c34-73c6-94e4-b7c6-01c9d373865d",
<<<<<<< HEAD
        "x-ms-request-id": "b2d37378-501e-0034-272f-f3a1f3000000",
        "x-ms-request-server-encrypted": "true",
        "x-ms-version": "2019-10-10"
=======
        "x-ms-request-id": "cdd87680-101e-009c-4c48-09e0c6000000",
        "x-ms-request-server-encrypted": "true",
        "x-ms-version": "2019-12-12"
>>>>>>> 32e373e2
      },
      "ResponseBody": []
    },
    {
<<<<<<< HEAD
      "RequestUri": "https://seanstagetest.blob.core.windows.net/test-container-a96a7fd7-13b9-ba1b-2c54-b814a6ca679d/test-blob-47f87b89-3164-e5ca-6985-7bd67c54156d",
      "RequestMethod": "HEAD",
      "RequestHeaders": {
        "Authorization": "Sanitized",
        "traceparent": "00-a7ddefbf9db6284480ce2d1d223c8854-ac7e61dbfab43244-00",
        "User-Agent": [
          "azsdk-net-Storage.Blobs/12.4.0-dev.20200305.1",
          "(.NET Core 4.6.28325.01; Microsoft Windows 10.0.18363 )"
        ],
        "x-ms-client-request-id": "4fa1a36f-eb17-25a7-8bba-6c57fb85f8ce",
        "x-ms-date": "Thu, 05 Mar 2020 20:52:26 GMT",
        "x-ms-return-client-request-id": "true",
        "x-ms-version": "2019-10-10"
=======
      "RequestUri": "https://seanmcccanary.blob.core.windows.net/test-container-a96a7fd7-13b9-ba1b-2c54-b814a6ca679d/test-blob-47f87b89-3164-e5ca-6985-7bd67c54156d",
      "RequestMethod": "HEAD",
      "RequestHeaders": {
        "Authorization": "Sanitized",
        "traceparent": "00-efd7107a0164a7478aaa25659e89c876-2dab701df0a40340-00",
        "User-Agent": [
          "azsdk-net-Storage.Blobs/12.5.0-dev.20200402.1",
          "(.NET Core 4.6.28325.01; Microsoft Windows 10.0.18362 )"
        ],
        "x-ms-client-request-id": "4fa1a36f-eb17-25a7-8bba-6c57fb85f8ce",
        "x-ms-date": "Thu, 02 Apr 2020 23:40:38 GMT",
        "x-ms-return-client-request-id": "true",
        "x-ms-version": "2019-12-12"
>>>>>>> 32e373e2
      },
      "RequestBody": null,
      "StatusCode": 200,
      "ResponseHeaders": {
        "Accept-Ranges": "bytes",
        "Content-Length": "0",
        "Content-Type": "application/octet-stream",
<<<<<<< HEAD
        "Date": "Thu, 05 Mar 2020 20:52:26 GMT",
        "ETag": "\u00220x8D7C1471CC6B347\u0022",
        "Last-Modified": "Thu, 05 Mar 2020 20:52:26 GMT",
=======
        "Date": "Thu, 02 Apr 2020 23:40:37 GMT",
        "ETag": "\u00220x8D7D75F3F3EFBE0\u0022",
        "Last-Modified": "Thu, 02 Apr 2020 23:40:37 GMT",
>>>>>>> 32e373e2
        "Server": [
          "Windows-Azure-Blob/1.0",
          "Microsoft-HTTPAPI/2.0"
        ],
        "x-ms-blob-committed-block-count": "0",
        "x-ms-blob-type": "AppendBlob",
        "x-ms-client-request-id": "4fa1a36f-eb17-25a7-8bba-6c57fb85f8ce",
<<<<<<< HEAD
        "x-ms-creation-time": "Thu, 05 Mar 2020 20:52:26 GMT",
        "x-ms-lease-state": "available",
        "x-ms-lease-status": "unlocked",
        "x-ms-request-id": "b2d3737a-501e-0034-282f-f3a1f3000000",
        "x-ms-server-encrypted": "true",
        "x-ms-version": "2019-10-10"
=======
        "x-ms-creation-time": "Thu, 02 Apr 2020 23:40:37 GMT",
        "x-ms-lease-state": "available",
        "x-ms-lease-status": "unlocked",
        "x-ms-request-id": "cdd87687-101e-009c-5348-09e0c6000000",
        "x-ms-server-encrypted": "true",
        "x-ms-version": "2019-12-12"
>>>>>>> 32e373e2
      },
      "ResponseBody": []
    },
    {
<<<<<<< HEAD
      "RequestUri": "https://seanstagetest.blob.core.windows.net/test-container-a96a7fd7-13b9-ba1b-2c54-b814a6ca679d/test-blob-47f87b89-3164-e5ca-6985-7bd67c54156d",
=======
      "RequestUri": "https://seanmcccanary.blob.core.windows.net/test-container-a96a7fd7-13b9-ba1b-2c54-b814a6ca679d/test-blob-47f87b89-3164-e5ca-6985-7bd67c54156d",
>>>>>>> 32e373e2
      "RequestMethod": "PUT",
      "RequestHeaders": {
        "Authorization": "Sanitized",
        "Content-Length": "0",
<<<<<<< HEAD
        "If-None-Match": "\u00220x8D7C1471CC6B347\u0022",
        "traceparent": "00-3502c36996568b489926ccf0a6e71558-0b7c1a70fa9c5444-00",
        "User-Agent": [
          "azsdk-net-Storage.Blobs/12.4.0-dev.20200305.1",
          "(.NET Core 4.6.28325.01; Microsoft Windows 10.0.18363 )"
        ],
        "x-ms-blob-type": "AppendBlob",
        "x-ms-client-request-id": "305ab7c3-36d2-5d46-f936-d44e1cf391a6",
        "x-ms-date": "Thu, 05 Mar 2020 20:52:26 GMT",
        "x-ms-return-client-request-id": "true",
        "x-ms-version": "2019-10-10"
=======
        "If-None-Match": "\u00220x8D7D75F3F3EFBE0\u0022",
        "traceparent": "00-18e0365f0b677544b4c739e01af533d3-d459236fd61ec747-00",
        "User-Agent": [
          "azsdk-net-Storage.Blobs/12.5.0-dev.20200402.1",
          "(.NET Core 4.6.28325.01; Microsoft Windows 10.0.18362 )"
        ],
        "x-ms-blob-type": "AppendBlob",
        "x-ms-client-request-id": "305ab7c3-36d2-5d46-f936-d44e1cf391a6",
        "x-ms-date": "Thu, 02 Apr 2020 23:40:38 GMT",
        "x-ms-return-client-request-id": "true",
        "x-ms-version": "2019-12-12"
>>>>>>> 32e373e2
      },
      "RequestBody": null,
      "StatusCode": 412,
      "ResponseHeaders": {
        "Content-Length": "252",
        "Content-Type": "application/xml",
<<<<<<< HEAD
        "Date": "Thu, 05 Mar 2020 20:52:26 GMT",
=======
        "Date": "Thu, 02 Apr 2020 23:40:37 GMT",
>>>>>>> 32e373e2
        "Server": [
          "Windows-Azure-Blob/1.0",
          "Microsoft-HTTPAPI/2.0"
        ],
        "x-ms-client-request-id": "305ab7c3-36d2-5d46-f936-d44e1cf391a6",
        "x-ms-error-code": "ConditionNotMet",
<<<<<<< HEAD
        "x-ms-request-id": "b2d3737d-501e-0034-2b2f-f3a1f3000000",
        "x-ms-version": "2019-10-10"
      },
      "ResponseBody": [
        "\uFEFF\u003C?xml version=\u00221.0\u0022 encoding=\u0022utf-8\u0022?\u003E\u003CError\u003E\u003CCode\u003EConditionNotMet\u003C/Code\u003E\u003CMessage\u003EThe condition specified using HTTP conditional header(s) is not met.\n",
        "RequestId:b2d3737d-501e-0034-2b2f-f3a1f3000000\n",
        "Time:2020-03-05T20:52:26.7392018Z\u003C/Message\u003E\u003C/Error\u003E"
      ]
    },
    {
      "RequestUri": "https://seanstagetest.blob.core.windows.net/test-container-a96a7fd7-13b9-ba1b-2c54-b814a6ca679d?restype=container",
      "RequestMethod": "DELETE",
      "RequestHeaders": {
        "Authorization": "Sanitized",
        "traceparent": "00-c5e24ef911dd884fafa16ea2ed291b90-365144f12f4fa64a-00",
        "User-Agent": [
          "azsdk-net-Storage.Blobs/12.4.0-dev.20200305.1",
          "(.NET Core 4.6.28325.01; Microsoft Windows 10.0.18363 )"
        ],
        "x-ms-client-request-id": "43940d85-c82b-46fc-2ecb-478ce2818eee",
        "x-ms-date": "Thu, 05 Mar 2020 20:52:26 GMT",
        "x-ms-return-client-request-id": "true",
        "x-ms-version": "2019-10-10"
=======
        "x-ms-request-id": "cdd87692-101e-009c-5d48-09e0c6000000",
        "x-ms-version": "2019-12-12"
      },
      "ResponseBody": [
        "\uFEFF\u003C?xml version=\u00221.0\u0022 encoding=\u0022utf-8\u0022?\u003E\u003CError\u003E\u003CCode\u003EConditionNotMet\u003C/Code\u003E\u003CMessage\u003EThe condition specified using HTTP conditional header(s) is not met.\n",
        "RequestId:cdd87692-101e-009c-5d48-09e0c6000000\n",
        "Time:2020-04-02T23:40:38.0792832Z\u003C/Message\u003E\u003C/Error\u003E"
      ]
    },
    {
      "RequestUri": "https://seanmcccanary.blob.core.windows.net/test-container-a96a7fd7-13b9-ba1b-2c54-b814a6ca679d?restype=container",
      "RequestMethod": "DELETE",
      "RequestHeaders": {
        "Authorization": "Sanitized",
        "traceparent": "00-79ed275a4e1a9d47b6807aba83a43d0c-de58318c6b908b48-00",
        "User-Agent": [
          "azsdk-net-Storage.Blobs/12.5.0-dev.20200402.1",
          "(.NET Core 4.6.28325.01; Microsoft Windows 10.0.18362 )"
        ],
        "x-ms-client-request-id": "43940d85-c82b-46fc-2ecb-478ce2818eee",
        "x-ms-date": "Thu, 02 Apr 2020 23:40:39 GMT",
        "x-ms-return-client-request-id": "true",
        "x-ms-version": "2019-12-12"
>>>>>>> 32e373e2
      },
      "RequestBody": null,
      "StatusCode": 202,
      "ResponseHeaders": {
        "Content-Length": "0",
<<<<<<< HEAD
        "Date": "Thu, 05 Mar 2020 20:52:26 GMT",
=======
        "Date": "Thu, 02 Apr 2020 23:40:37 GMT",
>>>>>>> 32e373e2
        "Server": [
          "Windows-Azure-Blob/1.0",
          "Microsoft-HTTPAPI/2.0"
        ],
        "x-ms-client-request-id": "43940d85-c82b-46fc-2ecb-478ce2818eee",
<<<<<<< HEAD
        "x-ms-request-id": "b2d3737f-501e-0034-2d2f-f3a1f3000000",
        "x-ms-version": "2019-10-10"
=======
        "x-ms-request-id": "cdd87696-101e-009c-6048-09e0c6000000",
        "x-ms-version": "2019-12-12"
>>>>>>> 32e373e2
      },
      "ResponseBody": []
    },
    {
<<<<<<< HEAD
      "RequestUri": "https://seanstagetest.blob.core.windows.net/test-container-37645720-4aa1-012f-31a1-5bdcc8e070eb?restype=container",
      "RequestMethod": "PUT",
      "RequestHeaders": {
        "Authorization": "Sanitized",
        "traceparent": "00-85de94e73cf9234b86c16fe1c9857f54-a158e59df44ecf4b-00",
        "User-Agent": [
          "azsdk-net-Storage.Blobs/12.4.0-dev.20200305.1",
          "(.NET Core 4.6.28325.01; Microsoft Windows 10.0.18363 )"
        ],
        "x-ms-blob-public-access": "container",
        "x-ms-client-request-id": "95457f67-80a9-3b65-de92-118a6c1f7e4d",
        "x-ms-date": "Thu, 05 Mar 2020 20:52:26 GMT",
        "x-ms-return-client-request-id": "true",
        "x-ms-version": "2019-10-10"
=======
      "RequestUri": "https://seanmcccanary.blob.core.windows.net/test-container-37645720-4aa1-012f-31a1-5bdcc8e070eb?restype=container",
      "RequestMethod": "PUT",
      "RequestHeaders": {
        "Authorization": "Sanitized",
        "traceparent": "00-deb0eaaf1a518d409473a9fc38d34e50-c52f369c5650fb48-00",
        "User-Agent": [
          "azsdk-net-Storage.Blobs/12.5.0-dev.20200402.1",
          "(.NET Core 4.6.28325.01; Microsoft Windows 10.0.18362 )"
        ],
        "x-ms-blob-public-access": "container",
        "x-ms-client-request-id": "95457f67-80a9-3b65-de92-118a6c1f7e4d",
        "x-ms-date": "Thu, 02 Apr 2020 23:40:39 GMT",
        "x-ms-return-client-request-id": "true",
        "x-ms-version": "2019-12-12"
>>>>>>> 32e373e2
      },
      "RequestBody": null,
      "StatusCode": 201,
      "ResponseHeaders": {
        "Content-Length": "0",
<<<<<<< HEAD
        "Date": "Thu, 05 Mar 2020 20:52:26 GMT",
        "ETag": "\u00220x8D7C1471D1CF088\u0022",
        "Last-Modified": "Thu, 05 Mar 2020 20:52:27 GMT",
=======
        "Date": "Thu, 02 Apr 2020 23:40:38 GMT",
        "ETag": "\u00220x8D7D75F3F94944E\u0022",
        "Last-Modified": "Thu, 02 Apr 2020 23:40:38 GMT",
>>>>>>> 32e373e2
        "Server": [
          "Windows-Azure-Blob/1.0",
          "Microsoft-HTTPAPI/2.0"
        ],
        "x-ms-client-request-id": "95457f67-80a9-3b65-de92-118a6c1f7e4d",
<<<<<<< HEAD
        "x-ms-request-id": "d714490d-d01e-003a-722f-f38843000000",
        "x-ms-version": "2019-10-10"
=======
        "x-ms-request-id": "f0eb5f40-301e-008b-4b48-0949cd000000",
        "x-ms-version": "2019-12-12"
>>>>>>> 32e373e2
      },
      "ResponseBody": []
    },
    {
<<<<<<< HEAD
      "RequestUri": "https://seanstagetest.blob.core.windows.net/test-container-37645720-4aa1-012f-31a1-5bdcc8e070eb/test-blob-140d5c5a-80b8-d28f-dcf7-fc068dca8638",
=======
      "RequestUri": "https://seanmcccanary.blob.core.windows.net/test-container-37645720-4aa1-012f-31a1-5bdcc8e070eb/test-blob-140d5c5a-80b8-d28f-dcf7-fc068dca8638",
>>>>>>> 32e373e2
      "RequestMethod": "PUT",
      "RequestHeaders": {
        "Authorization": "Sanitized",
        "Content-Length": "0",
<<<<<<< HEAD
        "traceparent": "00-c7bc12aa4dc55d49affdbdac6b3b6a3b-164616bf62b19c4f-00",
        "User-Agent": [
          "azsdk-net-Storage.Blobs/12.4.0-dev.20200305.1",
          "(.NET Core 4.6.28325.01; Microsoft Windows 10.0.18363 )"
        ],
        "x-ms-blob-type": "AppendBlob",
        "x-ms-client-request-id": "1e096f1d-c1eb-e799-ef73-b9b1835ead13",
        "x-ms-date": "Thu, 05 Mar 2020 20:52:27 GMT",
        "x-ms-return-client-request-id": "true",
        "x-ms-version": "2019-10-10"
=======
        "traceparent": "00-a593b6201038ae45941345253b95a3cf-8bde82a7194e1246-00",
        "User-Agent": [
          "azsdk-net-Storage.Blobs/12.5.0-dev.20200402.1",
          "(.NET Core 4.6.28325.01; Microsoft Windows 10.0.18362 )"
        ],
        "x-ms-blob-type": "AppendBlob",
        "x-ms-client-request-id": "1e096f1d-c1eb-e799-ef73-b9b1835ead13",
        "x-ms-date": "Thu, 02 Apr 2020 23:40:39 GMT",
        "x-ms-return-client-request-id": "true",
        "x-ms-version": "2019-12-12"
>>>>>>> 32e373e2
      },
      "RequestBody": null,
      "StatusCode": 201,
      "ResponseHeaders": {
        "Content-Length": "0",
<<<<<<< HEAD
        "Date": "Thu, 05 Mar 2020 20:52:26 GMT",
        "ETag": "\u00220x8D7C1471D2B1A20\u0022",
        "Last-Modified": "Thu, 05 Mar 2020 20:52:27 GMT",
=======
        "Date": "Thu, 02 Apr 2020 23:40:38 GMT",
        "ETag": "\u00220x8D7D75F3FA17913\u0022",
        "Last-Modified": "Thu, 02 Apr 2020 23:40:38 GMT",
>>>>>>> 32e373e2
        "Server": [
          "Windows-Azure-Blob/1.0",
          "Microsoft-HTTPAPI/2.0"
        ],
        "x-ms-client-request-id": "1e096f1d-c1eb-e799-ef73-b9b1835ead13",
<<<<<<< HEAD
        "x-ms-request-id": "d7144910-d01e-003a-732f-f38843000000",
        "x-ms-request-server-encrypted": "true",
        "x-ms-version": "2019-10-10"
=======
        "x-ms-request-id": "f0eb5f52-301e-008b-5948-0949cd000000",
        "x-ms-request-server-encrypted": "true",
        "x-ms-version": "2019-12-12"
>>>>>>> 32e373e2
      },
      "ResponseBody": []
    },
    {
<<<<<<< HEAD
      "RequestUri": "https://seanstagetest.blob.core.windows.net/test-container-37645720-4aa1-012f-31a1-5bdcc8e070eb/test-blob-140d5c5a-80b8-d28f-dcf7-fc068dca8638",
=======
      "RequestUri": "https://seanmcccanary.blob.core.windows.net/test-container-37645720-4aa1-012f-31a1-5bdcc8e070eb/test-blob-140d5c5a-80b8-d28f-dcf7-fc068dca8638",
>>>>>>> 32e373e2
      "RequestMethod": "PUT",
      "RequestHeaders": {
        "Authorization": "Sanitized",
        "Content-Length": "0",
<<<<<<< HEAD
        "traceparent": "00-72cb8a1c23bd2b408935a4982a53a428-7974eb46c9209a4d-00",
        "User-Agent": [
          "azsdk-net-Storage.Blobs/12.4.0-dev.20200305.1",
          "(.NET Core 4.6.28325.01; Microsoft Windows 10.0.18363 )"
        ],
        "x-ms-blob-type": "AppendBlob",
        "x-ms-client-request-id": "1de8e1f7-67c1-084d-6f8d-5a27218f7b09",
        "x-ms-date": "Thu, 05 Mar 2020 20:52:27 GMT",
        "x-ms-lease-id": "7c627c1f-2bfe-dfb6-72d2-42c0ce057af0",
        "x-ms-return-client-request-id": "true",
        "x-ms-version": "2019-10-10"
=======
        "traceparent": "00-9be761803b9ecb4f8bb0458c8f9d5a9d-c95faa4debc1c54e-00",
        "User-Agent": [
          "azsdk-net-Storage.Blobs/12.5.0-dev.20200402.1",
          "(.NET Core 4.6.28325.01; Microsoft Windows 10.0.18362 )"
        ],
        "x-ms-blob-type": "AppendBlob",
        "x-ms-client-request-id": "1de8e1f7-67c1-084d-6f8d-5a27218f7b09",
        "x-ms-date": "Thu, 02 Apr 2020 23:40:39 GMT",
        "x-ms-lease-id": "7c627c1f-2bfe-dfb6-72d2-42c0ce057af0",
        "x-ms-return-client-request-id": "true",
        "x-ms-version": "2019-12-12"
>>>>>>> 32e373e2
      },
      "RequestBody": null,
      "StatusCode": 412,
      "ResponseHeaders": {
        "Content-Length": "241",
        "Content-Type": "application/xml",
<<<<<<< HEAD
        "Date": "Thu, 05 Mar 2020 20:52:26 GMT",
=======
        "Date": "Thu, 02 Apr 2020 23:40:38 GMT",
>>>>>>> 32e373e2
        "Server": [
          "Windows-Azure-Blob/1.0",
          "Microsoft-HTTPAPI/2.0"
        ],
        "x-ms-client-request-id": "1de8e1f7-67c1-084d-6f8d-5a27218f7b09",
        "x-ms-error-code": "LeaseNotPresentWithBlobOperation",
<<<<<<< HEAD
        "x-ms-request-id": "d7144911-d01e-003a-742f-f38843000000",
        "x-ms-version": "2019-10-10"
      },
      "ResponseBody": [
        "\uFEFF\u003C?xml version=\u00221.0\u0022 encoding=\u0022utf-8\u0022?\u003E\u003CError\u003E\u003CCode\u003ELeaseNotPresentWithBlobOperation\u003C/Code\u003E\u003CMessage\u003EThere is currently no lease on the blob.\n",
        "RequestId:d7144911-d01e-003a-742f-f38843000000\n",
        "Time:2020-03-05T20:52:27.3721145Z\u003C/Message\u003E\u003C/Error\u003E"
      ]
    },
    {
      "RequestUri": "https://seanstagetest.blob.core.windows.net/test-container-37645720-4aa1-012f-31a1-5bdcc8e070eb?restype=container",
      "RequestMethod": "DELETE",
      "RequestHeaders": {
        "Authorization": "Sanitized",
        "traceparent": "00-b2261c0253beb548a27b922fefd041a9-b74be9ed14458848-00",
        "User-Agent": [
          "azsdk-net-Storage.Blobs/12.4.0-dev.20200305.1",
          "(.NET Core 4.6.28325.01; Microsoft Windows 10.0.18363 )"
        ],
        "x-ms-client-request-id": "a2baccdd-8f75-a452-8bb7-f31dda8b5f8a",
        "x-ms-date": "Thu, 05 Mar 2020 20:52:27 GMT",
        "x-ms-return-client-request-id": "true",
        "x-ms-version": "2019-10-10"
=======
        "x-ms-request-id": "f0eb5f59-301e-008b-5f48-0949cd000000",
        "x-ms-version": "2019-12-12"
      },
      "ResponseBody": [
        "\uFEFF\u003C?xml version=\u00221.0\u0022 encoding=\u0022utf-8\u0022?\u003E\u003CError\u003E\u003CCode\u003ELeaseNotPresentWithBlobOperation\u003C/Code\u003E\u003CMessage\u003EThere is currently no lease on the blob.\n",
        "RequestId:f0eb5f59-301e-008b-5f48-0949cd000000\n",
        "Time:2020-04-02T23:40:38.6442567Z\u003C/Message\u003E\u003C/Error\u003E"
      ]
    },
    {
      "RequestUri": "https://seanmcccanary.blob.core.windows.net/test-container-37645720-4aa1-012f-31a1-5bdcc8e070eb?restype=container",
      "RequestMethod": "DELETE",
      "RequestHeaders": {
        "Authorization": "Sanitized",
        "traceparent": "00-2de017d6ba071646906addbb5c1336ca-e867824e6246c64e-00",
        "User-Agent": [
          "azsdk-net-Storage.Blobs/12.5.0-dev.20200402.1",
          "(.NET Core 4.6.28325.01; Microsoft Windows 10.0.18362 )"
        ],
        "x-ms-client-request-id": "a2baccdd-8f75-a452-8bb7-f31dda8b5f8a",
        "x-ms-date": "Thu, 02 Apr 2020 23:40:39 GMT",
        "x-ms-return-client-request-id": "true",
        "x-ms-version": "2019-12-12"
>>>>>>> 32e373e2
      },
      "RequestBody": null,
      "StatusCode": 202,
      "ResponseHeaders": {
        "Content-Length": "0",
<<<<<<< HEAD
        "Date": "Thu, 05 Mar 2020 20:52:26 GMT",
=======
        "Date": "Thu, 02 Apr 2020 23:40:38 GMT",
>>>>>>> 32e373e2
        "Server": [
          "Windows-Azure-Blob/1.0",
          "Microsoft-HTTPAPI/2.0"
        ],
        "x-ms-client-request-id": "a2baccdd-8f75-a452-8bb7-f31dda8b5f8a",
<<<<<<< HEAD
        "x-ms-request-id": "d7144914-d01e-003a-772f-f38843000000",
        "x-ms-version": "2019-10-10"
=======
        "x-ms-request-id": "f0eb5f63-301e-008b-6848-0949cd000000",
        "x-ms-version": "2019-12-12"
>>>>>>> 32e373e2
      },
      "ResponseBody": []
    }
  ],
  "Variables": {
<<<<<<< HEAD
    "DateTimeOffsetNow": "2020-03-05T12:52:24.6203068-08:00",
    "RandomSeed": "968068445",
    "Storage_TestConfigDefault": "ProductionTenant\nseanstagetest\nU2FuaXRpemVk\nhttps://seanstagetest.blob.core.windows.net\nhttp://seanstagetest.file.core.windows.net\nhttp://seanstagetest.queue.core.windows.net\nhttp://seanstagetest.table.core.windows.net\n\n\n\n\nhttp://seanstagetest-secondary.blob.core.windows.net\nhttp://seanstagetest-secondary.file.core.windows.net\nhttp://seanstagetest-secondary.queue.core.windows.net\nhttp://seanstagetest-secondary.table.core.windows.net\n\nSanitized\n\n\nCloud\nBlobEndpoint=https://seanstagetest.blob.core.windows.net/;QueueEndpoint=http://seanstagetest.queue.core.windows.net/;FileEndpoint=http://seanstagetest.file.core.windows.net/;BlobSecondaryEndpoint=http://seanstagetest-secondary.blob.core.windows.net/;QueueSecondaryEndpoint=http://seanstagetest-secondary.queue.core.windows.net/;FileSecondaryEndpoint=http://seanstagetest-secondary.file.core.windows.net/;AccountName=seanstagetest;AccountKey=Sanitized\nseanscope1"
=======
    "DateTimeOffsetNow": "2020-04-02T16:40:36.7057620-07:00",
    "RandomSeed": "968068445",
    "Storage_TestConfigDefault": "ProductionTenant\nseanmcccanary\nU2FuaXRpemVk\nhttps://seanmcccanary.blob.core.windows.net\nhttps://seanmcccanary.file.core.windows.net\nhttps://seanmcccanary.queue.core.windows.net\nhttps://seanmcccanary.table.core.windows.net\n\n\n\n\nhttps://seanmcccanary-secondary.blob.core.windows.net\nhttps://seanmcccanary-secondary.file.core.windows.net\nhttps://seanmcccanary-secondary.queue.core.windows.net\nhttps://seanmcccanary-secondary.table.core.windows.net\n\nSanitized\n\n\nCloud\nBlobEndpoint=https://seanmcccanary.blob.core.windows.net/;QueueEndpoint=https://seanmcccanary.queue.core.windows.net/;FileEndpoint=https://seanmcccanary.file.core.windows.net/;BlobSecondaryEndpoint=https://seanmcccanary-secondary.blob.core.windows.net/;QueueSecondaryEndpoint=https://seanmcccanary-secondary.queue.core.windows.net/;FileSecondaryEndpoint=https://seanmcccanary-secondary.file.core.windows.net/;AccountName=seanmcccanary;AccountKey=Sanitized\nseanscope1"
>>>>>>> 32e373e2
  }
}<|MERGE_RESOLUTION|>--- conflicted
+++ resolved
@@ -1,22 +1,6 @@
 {
   "Entries": [
     {
-<<<<<<< HEAD
-      "RequestUri": "https://seanstagetest.blob.core.windows.net/test-container-9843c5c0-8e63-b78f-d288-c2c76dc6cced?restype=container",
-      "RequestMethod": "PUT",
-      "RequestHeaders": {
-        "Authorization": "Sanitized",
-        "traceparent": "00-c26fdeee853a0f479ee732634e4aadc0-fece13ffaf8a4b46-00",
-        "User-Agent": [
-          "azsdk-net-Storage.Blobs/12.4.0-dev.20200305.1",
-          "(.NET Core 4.6.28325.01; Microsoft Windows 10.0.18363 )"
-        ],
-        "x-ms-blob-public-access": "container",
-        "x-ms-client-request-id": "93955c99-88f1-9187-edab-aa7568ee72ac",
-        "x-ms-date": "Thu, 05 Mar 2020 20:52:24 GMT",
-        "x-ms-return-client-request-id": "true",
-        "x-ms-version": "2019-10-10"
-=======
       "RequestUri": "https://seanmcccanary.blob.core.windows.net/test-container-9843c5c0-8e63-b78f-d288-c2c76dc6cced?restype=container",
       "RequestMethod": "PUT",
       "RequestHeaders": {
@@ -31,58 +15,30 @@
         "x-ms-date": "Thu, 02 Apr 2020 23:40:36 GMT",
         "x-ms-return-client-request-id": "true",
         "x-ms-version": "2019-12-12"
->>>>>>> 32e373e2
-      },
-      "RequestBody": null,
-      "StatusCode": 201,
-      "ResponseHeaders": {
-        "Content-Length": "0",
-<<<<<<< HEAD
-        "Date": "Thu, 05 Mar 2020 20:52:24 GMT",
-        "ETag": "\u00220x8D7C1471BB1E4BC\u0022",
-        "Last-Modified": "Thu, 05 Mar 2020 20:52:24 GMT",
-=======
+      },
+      "RequestBody": null,
+      "StatusCode": 201,
+      "ResponseHeaders": {
+        "Content-Length": "0",
         "Date": "Thu, 02 Apr 2020 23:40:35 GMT",
         "ETag": "\u00220x8D7D75F3E28F608\u0022",
         "Last-Modified": "Thu, 02 Apr 2020 23:40:36 GMT",
->>>>>>> 32e373e2
         "Server": [
           "Windows-Azure-Blob/1.0",
           "Microsoft-HTTPAPI/2.0"
         ],
         "x-ms-client-request-id": "93955c99-88f1-9187-edab-aa7568ee72ac",
-<<<<<<< HEAD
-        "x-ms-request-id": "b5196e32-501e-0046-562f-f3a6bc000000",
-        "x-ms-version": "2019-10-10"
-=======
         "x-ms-request-id": "8e68f9dc-701e-007e-5448-09dde7000000",
         "x-ms-version": "2019-12-12"
->>>>>>> 32e373e2
-      },
-      "ResponseBody": []
-    },
-    {
-<<<<<<< HEAD
-      "RequestUri": "https://seanstagetest.blob.core.windows.net/test-container-9843c5c0-8e63-b78f-d288-c2c76dc6cced/test-blob-a7e95506-b49d-5bd0-ed94-ae459c8967f9",
-=======
+      },
+      "ResponseBody": []
+    },
+    {
       "RequestUri": "https://seanmcccanary.blob.core.windows.net/test-container-9843c5c0-8e63-b78f-d288-c2c76dc6cced/test-blob-a7e95506-b49d-5bd0-ed94-ae459c8967f9",
->>>>>>> 32e373e2
-      "RequestMethod": "PUT",
-      "RequestHeaders": {
-        "Authorization": "Sanitized",
-        "Content-Length": "0",
-<<<<<<< HEAD
-        "traceparent": "00-adc8b88c75d7a34db2e03e76ea57142b-3e598022d6018f4e-00",
-        "User-Agent": [
-          "azsdk-net-Storage.Blobs/12.4.0-dev.20200305.1",
-          "(.NET Core 4.6.28325.01; Microsoft Windows 10.0.18363 )"
-        ],
-        "x-ms-blob-type": "AppendBlob",
-        "x-ms-client-request-id": "faff45ab-f9ef-e449-8c39-a55dd941f464",
-        "x-ms-date": "Thu, 05 Mar 2020 20:52:24 GMT",
-        "x-ms-return-client-request-id": "true",
-        "x-ms-version": "2019-10-10"
-=======
+      "RequestMethod": "PUT",
+      "RequestHeaders": {
+        "Authorization": "Sanitized",
+        "Content-Length": "0",
         "traceparent": "00-4c77d086822fb746bdbf59b47b444c0a-aa41f45ca40c2940-00",
         "User-Agent": [
           "azsdk-net-Storage.Blobs/12.5.0-dev.20200402.1",
@@ -93,61 +49,31 @@
         "x-ms-date": "Thu, 02 Apr 2020 23:40:37 GMT",
         "x-ms-return-client-request-id": "true",
         "x-ms-version": "2019-12-12"
->>>>>>> 32e373e2
-      },
-      "RequestBody": null,
-      "StatusCode": 201,
-      "ResponseHeaders": {
-        "Content-Length": "0",
-<<<<<<< HEAD
-        "Date": "Thu, 05 Mar 2020 20:52:24 GMT",
-        "ETag": "\u00220x8D7C1471BBE6D1F\u0022",
-        "Last-Modified": "Thu, 05 Mar 2020 20:52:24 GMT",
-=======
+      },
+      "RequestBody": null,
+      "StatusCode": 201,
+      "ResponseHeaders": {
+        "Content-Length": "0",
         "Date": "Thu, 02 Apr 2020 23:40:35 GMT",
         "ETag": "\u00220x8D7D75F3E35C014\u0022",
         "Last-Modified": "Thu, 02 Apr 2020 23:40:36 GMT",
->>>>>>> 32e373e2
         "Server": [
           "Windows-Azure-Blob/1.0",
           "Microsoft-HTTPAPI/2.0"
         ],
         "x-ms-client-request-id": "faff45ab-f9ef-e449-8c39-a55dd941f464",
-<<<<<<< HEAD
-        "x-ms-request-id": "b5196e35-501e-0046-572f-f3a6bc000000",
-        "x-ms-request-server-encrypted": "true",
-        "x-ms-version": "2019-10-10"
-=======
         "x-ms-request-id": "8e68f9e4-701e-007e-5948-09dde7000000",
         "x-ms-request-server-encrypted": "true",
         "x-ms-version": "2019-12-12"
->>>>>>> 32e373e2
-      },
-      "ResponseBody": []
-    },
-    {
-<<<<<<< HEAD
-      "RequestUri": "https://seanstagetest.blob.core.windows.net/test-container-9843c5c0-8e63-b78f-d288-c2c76dc6cced/test-blob-a7e95506-b49d-5bd0-ed94-ae459c8967f9",
-=======
+      },
+      "ResponseBody": []
+    },
+    {
       "RequestUri": "https://seanmcccanary.blob.core.windows.net/test-container-9843c5c0-8e63-b78f-d288-c2c76dc6cced/test-blob-a7e95506-b49d-5bd0-ed94-ae459c8967f9",
->>>>>>> 32e373e2
-      "RequestMethod": "PUT",
-      "RequestHeaders": {
-        "Authorization": "Sanitized",
-        "Content-Length": "0",
-<<<<<<< HEAD
-        "If-Modified-Since": "Fri, 06 Mar 2020 20:52:24 GMT",
-        "traceparent": "00-71b2620afeedc5468e3905033862c971-d40ec76beca2464f-00",
-        "User-Agent": [
-          "azsdk-net-Storage.Blobs/12.4.0-dev.20200305.1",
-          "(.NET Core 4.6.28325.01; Microsoft Windows 10.0.18363 )"
-        ],
-        "x-ms-blob-type": "AppendBlob",
-        "x-ms-client-request-id": "569ab34d-6d89-ed0a-9149-83f8939e755d",
-        "x-ms-date": "Thu, 05 Mar 2020 20:52:25 GMT",
-        "x-ms-return-client-request-id": "true",
-        "x-ms-version": "2019-10-10"
-=======
+      "RequestMethod": "PUT",
+      "RequestHeaders": {
+        "Authorization": "Sanitized",
+        "Content-Length": "0",
         "If-Modified-Since": "Fri, 03 Apr 2020 23:40:36 GMT",
         "traceparent": "00-35e7277996362542b78a63840518a8b6-26a2922777a3454c-00",
         "User-Agent": [
@@ -159,49 +85,19 @@
         "x-ms-date": "Thu, 02 Apr 2020 23:40:37 GMT",
         "x-ms-return-client-request-id": "true",
         "x-ms-version": "2019-12-12"
->>>>>>> 32e373e2
       },
       "RequestBody": null,
       "StatusCode": 412,
       "ResponseHeaders": {
         "Content-Length": "252",
         "Content-Type": "application/xml",
-<<<<<<< HEAD
-        "Date": "Thu, 05 Mar 2020 20:52:24 GMT",
-=======
-        "Date": "Thu, 02 Apr 2020 23:40:36 GMT",
->>>>>>> 32e373e2
+        "Date": "Thu, 02 Apr 2020 23:40:36 GMT",
         "Server": [
           "Windows-Azure-Blob/1.0",
           "Microsoft-HTTPAPI/2.0"
         ],
         "x-ms-client-request-id": "569ab34d-6d89-ed0a-9149-83f8939e755d",
         "x-ms-error-code": "ConditionNotMet",
-<<<<<<< HEAD
-        "x-ms-request-id": "b5196e36-501e-0046-582f-f3a6bc000000",
-        "x-ms-version": "2019-10-10"
-      },
-      "ResponseBody": [
-        "\uFEFF\u003C?xml version=\u00221.0\u0022 encoding=\u0022utf-8\u0022?\u003E\u003CError\u003E\u003CCode\u003EConditionNotMet\u003C/Code\u003E\u003CMessage\u003EThe condition specified using HTTP conditional header(s) is not met.\n",
-        "RequestId:b5196e36-501e-0046-582f-f3a6bc000000\n",
-        "Time:2020-03-05T20:52:24.9496581Z\u003C/Message\u003E\u003C/Error\u003E"
-      ]
-    },
-    {
-      "RequestUri": "https://seanstagetest.blob.core.windows.net/test-container-9843c5c0-8e63-b78f-d288-c2c76dc6cced?restype=container",
-      "RequestMethod": "DELETE",
-      "RequestHeaders": {
-        "Authorization": "Sanitized",
-        "traceparent": "00-20a35e3b6a790045bc38eeb732fa7c36-3e6c4c74b6be4e4b-00",
-        "User-Agent": [
-          "azsdk-net-Storage.Blobs/12.4.0-dev.20200305.1",
-          "(.NET Core 4.6.28325.01; Microsoft Windows 10.0.18363 )"
-        ],
-        "x-ms-client-request-id": "250f1997-9ea6-d7da-a5a2-fb76dd823aba",
-        "x-ms-date": "Thu, 05 Mar 2020 20:52:25 GMT",
-        "x-ms-return-client-request-id": "true",
-        "x-ms-version": "2019-10-10"
-=======
         "x-ms-request-id": "8e68f9eb-701e-007e-5e48-09dde7000000",
         "x-ms-version": "2019-12-12"
       },
@@ -225,49 +121,23 @@
         "x-ms-date": "Thu, 02 Apr 2020 23:40:37 GMT",
         "x-ms-return-client-request-id": "true",
         "x-ms-version": "2019-12-12"
->>>>>>> 32e373e2
       },
       "RequestBody": null,
       "StatusCode": 202,
       "ResponseHeaders": {
         "Content-Length": "0",
-<<<<<<< HEAD
-        "Date": "Thu, 05 Mar 2020 20:52:24 GMT",
-=======
-        "Date": "Thu, 02 Apr 2020 23:40:36 GMT",
->>>>>>> 32e373e2
+        "Date": "Thu, 02 Apr 2020 23:40:36 GMT",
         "Server": [
           "Windows-Azure-Blob/1.0",
           "Microsoft-HTTPAPI/2.0"
         ],
         "x-ms-client-request-id": "250f1997-9ea6-d7da-a5a2-fb76dd823aba",
-<<<<<<< HEAD
-        "x-ms-request-id": "b5196e37-501e-0046-592f-f3a6bc000000",
-        "x-ms-version": "2019-10-10"
-=======
         "x-ms-request-id": "8e68f9f4-701e-007e-6748-09dde7000000",
         "x-ms-version": "2019-12-12"
->>>>>>> 32e373e2
-      },
-      "ResponseBody": []
-    },
-    {
-<<<<<<< HEAD
-      "RequestUri": "https://seanstagetest.blob.core.windows.net/test-container-66e2ab25-972a-94b9-7951-8a56ccb5fc0d?restype=container",
-      "RequestMethod": "PUT",
-      "RequestHeaders": {
-        "Authorization": "Sanitized",
-        "traceparent": "00-c0cce5b16127c84e838bb5511534f7fb-b18b8b239579cf4d-00",
-        "User-Agent": [
-          "azsdk-net-Storage.Blobs/12.4.0-dev.20200305.1",
-          "(.NET Core 4.6.28325.01; Microsoft Windows 10.0.18363 )"
-        ],
-        "x-ms-blob-public-access": "container",
-        "x-ms-client-request-id": "442fe5f8-a2a1-ff07-5f7a-ac5513840aef",
-        "x-ms-date": "Thu, 05 Mar 2020 20:52:25 GMT",
-        "x-ms-return-client-request-id": "true",
-        "x-ms-version": "2019-10-10"
-=======
+      },
+      "ResponseBody": []
+    },
+    {
       "RequestUri": "https://seanmcccanary.blob.core.windows.net/test-container-66e2ab25-972a-94b9-7951-8a56ccb5fc0d?restype=container",
       "RequestMethod": "PUT",
       "RequestHeaders": {
@@ -282,58 +152,30 @@
         "x-ms-date": "Thu, 02 Apr 2020 23:40:37 GMT",
         "x-ms-return-client-request-id": "true",
         "x-ms-version": "2019-12-12"
->>>>>>> 32e373e2
-      },
-      "RequestBody": null,
-      "StatusCode": 201,
-      "ResponseHeaders": {
-        "Content-Length": "0",
-<<<<<<< HEAD
-        "Date": "Thu, 05 Mar 2020 20:52:24 GMT",
-        "ETag": "\u00220x8D7C1471C08C3ED\u0022",
-        "Last-Modified": "Thu, 05 Mar 2020 20:52:25 GMT",
-=======
+      },
+      "RequestBody": null,
+      "StatusCode": 201,
+      "ResponseHeaders": {
+        "Content-Length": "0",
         "Date": "Thu, 02 Apr 2020 23:40:36 GMT",
         "ETag": "\u00220x8D7D75F3E835699\u0022",
         "Last-Modified": "Thu, 02 Apr 2020 23:40:36 GMT",
->>>>>>> 32e373e2
         "Server": [
           "Windows-Azure-Blob/1.0",
           "Microsoft-HTTPAPI/2.0"
         ],
         "x-ms-client-request-id": "442fe5f8-a2a1-ff07-5f7a-ac5513840aef",
-<<<<<<< HEAD
-        "x-ms-request-id": "e0b8a6fe-301e-000d-512f-f35aef000000",
-        "x-ms-version": "2019-10-10"
-=======
         "x-ms-request-id": "b0a8e9b4-e01e-0031-7448-09acb3000000",
         "x-ms-version": "2019-12-12"
->>>>>>> 32e373e2
-      },
-      "ResponseBody": []
-    },
-    {
-<<<<<<< HEAD
-      "RequestUri": "https://seanstagetest.blob.core.windows.net/test-container-66e2ab25-972a-94b9-7951-8a56ccb5fc0d/test-blob-8b36eda5-c021-d52b-f59e-ccd03389d6b4",
-=======
+      },
+      "ResponseBody": []
+    },
+    {
       "RequestUri": "https://seanmcccanary.blob.core.windows.net/test-container-66e2ab25-972a-94b9-7951-8a56ccb5fc0d/test-blob-8b36eda5-c021-d52b-f59e-ccd03389d6b4",
->>>>>>> 32e373e2
-      "RequestMethod": "PUT",
-      "RequestHeaders": {
-        "Authorization": "Sanitized",
-        "Content-Length": "0",
-<<<<<<< HEAD
-        "traceparent": "00-c3bc84cf82574941870eb8709a3fc7d8-495883ae21a5af44-00",
-        "User-Agent": [
-          "azsdk-net-Storage.Blobs/12.4.0-dev.20200305.1",
-          "(.NET Core 4.6.28325.01; Microsoft Windows 10.0.18363 )"
-        ],
-        "x-ms-blob-type": "AppendBlob",
-        "x-ms-client-request-id": "cf8a744f-df8d-3727-ba5a-4f02d637ccd6",
-        "x-ms-date": "Thu, 05 Mar 2020 20:52:25 GMT",
-        "x-ms-return-client-request-id": "true",
-        "x-ms-version": "2019-10-10"
-=======
+      "RequestMethod": "PUT",
+      "RequestHeaders": {
+        "Authorization": "Sanitized",
+        "Content-Length": "0",
         "traceparent": "00-fd0d139e82311e4ea7c3ff42c52dc296-e9d0a8bd844caa4c-00",
         "User-Agent": [
           "azsdk-net-Storage.Blobs/12.5.0-dev.20200402.1",
@@ -344,61 +186,31 @@
         "x-ms-date": "Thu, 02 Apr 2020 23:40:37 GMT",
         "x-ms-return-client-request-id": "true",
         "x-ms-version": "2019-12-12"
->>>>>>> 32e373e2
-      },
-      "RequestBody": null,
-      "StatusCode": 201,
-      "ResponseHeaders": {
-        "Content-Length": "0",
-<<<<<<< HEAD
-        "Date": "Thu, 05 Mar 2020 20:52:24 GMT",
-        "ETag": "\u00220x8D7C1471C1602DC\u0022",
-        "Last-Modified": "Thu, 05 Mar 2020 20:52:25 GMT",
-=======
+      },
+      "RequestBody": null,
+      "StatusCode": 201,
+      "ResponseHeaders": {
+        "Content-Length": "0",
         "Date": "Thu, 02 Apr 2020 23:40:36 GMT",
         "ETag": "\u00220x8D7D75F3E915E50\u0022",
         "Last-Modified": "Thu, 02 Apr 2020 23:40:36 GMT",
->>>>>>> 32e373e2
         "Server": [
           "Windows-Azure-Blob/1.0",
           "Microsoft-HTTPAPI/2.0"
         ],
         "x-ms-client-request-id": "cf8a744f-df8d-3727-ba5a-4f02d637ccd6",
-<<<<<<< HEAD
-        "x-ms-request-id": "e0b8a705-301e-000d-562f-f35aef000000",
-        "x-ms-request-server-encrypted": "true",
-        "x-ms-version": "2019-10-10"
-=======
         "x-ms-request-id": "b0a8e9bb-e01e-0031-7748-09acb3000000",
         "x-ms-request-server-encrypted": "true",
         "x-ms-version": "2019-12-12"
->>>>>>> 32e373e2
-      },
-      "ResponseBody": []
-    },
-    {
-<<<<<<< HEAD
-      "RequestUri": "https://seanstagetest.blob.core.windows.net/test-container-66e2ab25-972a-94b9-7951-8a56ccb5fc0d/test-blob-8b36eda5-c021-d52b-f59e-ccd03389d6b4",
-=======
+      },
+      "ResponseBody": []
+    },
+    {
       "RequestUri": "https://seanmcccanary.blob.core.windows.net/test-container-66e2ab25-972a-94b9-7951-8a56ccb5fc0d/test-blob-8b36eda5-c021-d52b-f59e-ccd03389d6b4",
->>>>>>> 32e373e2
-      "RequestMethod": "PUT",
-      "RequestHeaders": {
-        "Authorization": "Sanitized",
-        "Content-Length": "0",
-<<<<<<< HEAD
-        "If-Unmodified-Since": "Wed, 04 Mar 2020 20:52:24 GMT",
-        "traceparent": "00-581e01410fb25543bbd67f0b9f842a95-688ae977da3e6640-00",
-        "User-Agent": [
-          "azsdk-net-Storage.Blobs/12.4.0-dev.20200305.1",
-          "(.NET Core 4.6.28325.01; Microsoft Windows 10.0.18363 )"
-        ],
-        "x-ms-blob-type": "AppendBlob",
-        "x-ms-client-request-id": "bf80b66e-06fe-0627-1a26-2d2b6769c613",
-        "x-ms-date": "Thu, 05 Mar 2020 20:52:25 GMT",
-        "x-ms-return-client-request-id": "true",
-        "x-ms-version": "2019-10-10"
-=======
+      "RequestMethod": "PUT",
+      "RequestHeaders": {
+        "Authorization": "Sanitized",
+        "Content-Length": "0",
         "If-Unmodified-Since": "Wed, 01 Apr 2020 23:40:36 GMT",
         "traceparent": "00-b5d4183d68b5ee4b9f7365aaae08cc2b-325d8e566198ce47-00",
         "User-Agent": [
@@ -410,49 +222,19 @@
         "x-ms-date": "Thu, 02 Apr 2020 23:40:37 GMT",
         "x-ms-return-client-request-id": "true",
         "x-ms-version": "2019-12-12"
->>>>>>> 32e373e2
       },
       "RequestBody": null,
       "StatusCode": 412,
       "ResponseHeaders": {
         "Content-Length": "252",
         "Content-Type": "application/xml",
-<<<<<<< HEAD
-        "Date": "Thu, 05 Mar 2020 20:52:24 GMT",
-=======
-        "Date": "Thu, 02 Apr 2020 23:40:36 GMT",
->>>>>>> 32e373e2
+        "Date": "Thu, 02 Apr 2020 23:40:36 GMT",
         "Server": [
           "Windows-Azure-Blob/1.0",
           "Microsoft-HTTPAPI/2.0"
         ],
         "x-ms-client-request-id": "bf80b66e-06fe-0627-1a26-2d2b6769c613",
         "x-ms-error-code": "ConditionNotMet",
-<<<<<<< HEAD
-        "x-ms-request-id": "e0b8a709-301e-000d-5a2f-f35aef000000",
-        "x-ms-version": "2019-10-10"
-      },
-      "ResponseBody": [
-        "\uFEFF\u003C?xml version=\u00221.0\u0022 encoding=\u0022utf-8\u0022?\u003E\u003CError\u003E\u003CCode\u003EConditionNotMet\u003C/Code\u003E\u003CMessage\u003EThe condition specified using HTTP conditional header(s) is not met.\n",
-        "RequestId:e0b8a709-301e-000d-5a2f-f35aef000000\n",
-        "Time:2020-03-05T20:52:25.5139718Z\u003C/Message\u003E\u003C/Error\u003E"
-      ]
-    },
-    {
-      "RequestUri": "https://seanstagetest.blob.core.windows.net/test-container-66e2ab25-972a-94b9-7951-8a56ccb5fc0d?restype=container",
-      "RequestMethod": "DELETE",
-      "RequestHeaders": {
-        "Authorization": "Sanitized",
-        "traceparent": "00-73db5fee31d5a6419be790ed179f0fb6-caafe90dc44cb241-00",
-        "User-Agent": [
-          "azsdk-net-Storage.Blobs/12.4.0-dev.20200305.1",
-          "(.NET Core 4.6.28325.01; Microsoft Windows 10.0.18363 )"
-        ],
-        "x-ms-client-request-id": "1f94ba28-0db6-9cd7-d068-b7fef53e8618",
-        "x-ms-date": "Thu, 05 Mar 2020 20:52:25 GMT",
-        "x-ms-return-client-request-id": "true",
-        "x-ms-version": "2019-10-10"
-=======
         "x-ms-request-id": "b0a8e9bf-e01e-0031-7b48-09acb3000000",
         "x-ms-version": "2019-12-12"
       },
@@ -476,49 +258,23 @@
         "x-ms-date": "Thu, 02 Apr 2020 23:40:37 GMT",
         "x-ms-return-client-request-id": "true",
         "x-ms-version": "2019-12-12"
->>>>>>> 32e373e2
       },
       "RequestBody": null,
       "StatusCode": 202,
       "ResponseHeaders": {
         "Content-Length": "0",
-<<<<<<< HEAD
-        "Date": "Thu, 05 Mar 2020 20:52:24 GMT",
-=======
-        "Date": "Thu, 02 Apr 2020 23:40:36 GMT",
->>>>>>> 32e373e2
+        "Date": "Thu, 02 Apr 2020 23:40:36 GMT",
         "Server": [
           "Windows-Azure-Blob/1.0",
           "Microsoft-HTTPAPI/2.0"
         ],
         "x-ms-client-request-id": "1f94ba28-0db6-9cd7-d068-b7fef53e8618",
-<<<<<<< HEAD
-        "x-ms-request-id": "e0b8a70c-301e-000d-5d2f-f35aef000000",
-        "x-ms-version": "2019-10-10"
-=======
         "x-ms-request-id": "b0a8e9c5-e01e-0031-8048-09acb3000000",
         "x-ms-version": "2019-12-12"
->>>>>>> 32e373e2
-      },
-      "ResponseBody": []
-    },
-    {
-<<<<<<< HEAD
-      "RequestUri": "https://seanstagetest.blob.core.windows.net/test-container-622d2dd2-86a5-10a3-c654-b463b83367b4?restype=container",
-      "RequestMethod": "PUT",
-      "RequestHeaders": {
-        "Authorization": "Sanitized",
-        "traceparent": "00-20d05ebfe0834f49bb9aa8b0ffe38ebe-1d5805d25a803844-00",
-        "User-Agent": [
-          "azsdk-net-Storage.Blobs/12.4.0-dev.20200305.1",
-          "(.NET Core 4.6.28325.01; Microsoft Windows 10.0.18363 )"
-        ],
-        "x-ms-blob-public-access": "container",
-        "x-ms-client-request-id": "71203614-2f38-a1fd-1783-58615874e49c",
-        "x-ms-date": "Thu, 05 Mar 2020 20:52:25 GMT",
-        "x-ms-return-client-request-id": "true",
-        "x-ms-version": "2019-10-10"
-=======
+      },
+      "ResponseBody": []
+    },
+    {
       "RequestUri": "https://seanmcccanary.blob.core.windows.net/test-container-622d2dd2-86a5-10a3-c654-b463b83367b4?restype=container",
       "RequestMethod": "PUT",
       "RequestHeaders": {
@@ -533,58 +289,30 @@
         "x-ms-date": "Thu, 02 Apr 2020 23:40:37 GMT",
         "x-ms-return-client-request-id": "true",
         "x-ms-version": "2019-12-12"
->>>>>>> 32e373e2
-      },
-      "RequestBody": null,
-      "StatusCode": 201,
-      "ResponseHeaders": {
-        "Content-Length": "0",
-<<<<<<< HEAD
-        "Date": "Thu, 05 Mar 2020 20:52:24 GMT",
-        "ETag": "\u00220x8D7C1471C5CF928\u0022",
-        "Last-Modified": "Thu, 05 Mar 2020 20:52:25 GMT",
-=======
+      },
+      "RequestBody": null,
+      "StatusCode": 201,
+      "ResponseHeaders": {
+        "Content-Length": "0",
         "Date": "Thu, 02 Apr 2020 23:40:36 GMT",
         "ETag": "\u00220x8D7D75F3EDD9390\u0022",
         "Last-Modified": "Thu, 02 Apr 2020 23:40:37 GMT",
->>>>>>> 32e373e2
         "Server": [
           "Windows-Azure-Blob/1.0",
           "Microsoft-HTTPAPI/2.0"
         ],
         "x-ms-client-request-id": "71203614-2f38-a1fd-1783-58615874e49c",
-<<<<<<< HEAD
-        "x-ms-request-id": "2d17c293-901e-0004-5e2f-f31f3c000000",
-        "x-ms-version": "2019-10-10"
-=======
         "x-ms-request-id": "acaf1c12-f01e-0070-6348-09f457000000",
         "x-ms-version": "2019-12-12"
->>>>>>> 32e373e2
-      },
-      "ResponseBody": []
-    },
-    {
-<<<<<<< HEAD
-      "RequestUri": "https://seanstagetest.blob.core.windows.net/test-container-622d2dd2-86a5-10a3-c654-b463b83367b4/test-blob-6b690200-d93a-2c42-cfa6-f5d1ab1a69d5",
-=======
+      },
+      "ResponseBody": []
+    },
+    {
       "RequestUri": "https://seanmcccanary.blob.core.windows.net/test-container-622d2dd2-86a5-10a3-c654-b463b83367b4/test-blob-6b690200-d93a-2c42-cfa6-f5d1ab1a69d5",
->>>>>>> 32e373e2
-      "RequestMethod": "PUT",
-      "RequestHeaders": {
-        "Authorization": "Sanitized",
-        "Content-Length": "0",
-<<<<<<< HEAD
-        "traceparent": "00-50aa073c027f9e46be4975e5d95348be-42755a0542130848-00",
-        "User-Agent": [
-          "azsdk-net-Storage.Blobs/12.4.0-dev.20200305.1",
-          "(.NET Core 4.6.28325.01; Microsoft Windows 10.0.18363 )"
-        ],
-        "x-ms-blob-type": "AppendBlob",
-        "x-ms-client-request-id": "a4883eef-ca87-3b91-f3f4-a291392cf5fd",
-        "x-ms-date": "Thu, 05 Mar 2020 20:52:26 GMT",
-        "x-ms-return-client-request-id": "true",
-        "x-ms-version": "2019-10-10"
-=======
+      "RequestMethod": "PUT",
+      "RequestHeaders": {
+        "Authorization": "Sanitized",
+        "Content-Length": "0",
         "traceparent": "00-e9da8e394196e940b09942a72d3a1c2c-ace4b66b93d57649-00",
         "User-Agent": [
           "azsdk-net-Storage.Blobs/12.5.0-dev.20200402.1",
@@ -595,61 +323,32 @@
         "x-ms-date": "Thu, 02 Apr 2020 23:40:38 GMT",
         "x-ms-return-client-request-id": "true",
         "x-ms-version": "2019-12-12"
->>>>>>> 32e373e2
-      },
-      "RequestBody": null,
-      "StatusCode": 201,
-      "ResponseHeaders": {
-        "Content-Length": "0",
-<<<<<<< HEAD
-        "Date": "Thu, 05 Mar 2020 20:52:25 GMT",
-        "ETag": "\u00220x8D7C1471C695242\u0022",
-        "Last-Modified": "Thu, 05 Mar 2020 20:52:25 GMT",
-=======
+      },
+      "RequestBody": null,
+      "StatusCode": 201,
+      "ResponseHeaders": {
+        "Content-Length": "0",
         "Date": "Thu, 02 Apr 2020 23:40:36 GMT",
         "ETag": "\u00220x8D7D75F3EEA3CDB\u0022",
         "Last-Modified": "Thu, 02 Apr 2020 23:40:37 GMT",
->>>>>>> 32e373e2
         "Server": [
           "Windows-Azure-Blob/1.0",
           "Microsoft-HTTPAPI/2.0"
         ],
         "x-ms-client-request-id": "a4883eef-ca87-3b91-f3f4-a291392cf5fd",
-<<<<<<< HEAD
-        "x-ms-request-id": "2d17c296-901e-0004-5f2f-f31f3c000000",
-        "x-ms-request-server-encrypted": "true",
-        "x-ms-version": "2019-10-10"
-=======
         "x-ms-request-id": "acaf1c1a-f01e-0070-6948-09f457000000",
         "x-ms-request-server-encrypted": "true",
         "x-ms-version": "2019-12-12"
->>>>>>> 32e373e2
-      },
-      "ResponseBody": []
-    },
-    {
-<<<<<<< HEAD
-      "RequestUri": "https://seanstagetest.blob.core.windows.net/test-container-622d2dd2-86a5-10a3-c654-b463b83367b4/test-blob-6b690200-d93a-2c42-cfa6-f5d1ab1a69d5",
-=======
+      },
+      "ResponseBody": []
+    },
+    {
       "RequestUri": "https://seanmcccanary.blob.core.windows.net/test-container-622d2dd2-86a5-10a3-c654-b463b83367b4/test-blob-6b690200-d93a-2c42-cfa6-f5d1ab1a69d5",
->>>>>>> 32e373e2
       "RequestMethod": "PUT",
       "RequestHeaders": {
         "Authorization": "Sanitized",
         "Content-Length": "0",
         "If-Match": "\u0022garbage\u0022",
-<<<<<<< HEAD
-        "traceparent": "00-2c2e1098214371409bee7fa7edac1a6d-f0c4f1205bd2e647-00",
-        "User-Agent": [
-          "azsdk-net-Storage.Blobs/12.4.0-dev.20200305.1",
-          "(.NET Core 4.6.28325.01; Microsoft Windows 10.0.18363 )"
-        ],
-        "x-ms-blob-type": "AppendBlob",
-        "x-ms-client-request-id": "6de2fe78-c591-524e-5712-8e1e53ea2c60",
-        "x-ms-date": "Thu, 05 Mar 2020 20:52:26 GMT",
-        "x-ms-return-client-request-id": "true",
-        "x-ms-version": "2019-10-10"
-=======
         "traceparent": "00-c7cb767b59f0fc459cacc6fd61e31561-e411d1e7b378a24d-00",
         "User-Agent": [
           "azsdk-net-Storage.Blobs/12.5.0-dev.20200402.1",
@@ -660,49 +359,19 @@
         "x-ms-date": "Thu, 02 Apr 2020 23:40:38 GMT",
         "x-ms-return-client-request-id": "true",
         "x-ms-version": "2019-12-12"
->>>>>>> 32e373e2
       },
       "RequestBody": null,
       "StatusCode": 412,
       "ResponseHeaders": {
         "Content-Length": "252",
         "Content-Type": "application/xml",
-<<<<<<< HEAD
-        "Date": "Thu, 05 Mar 2020 20:52:25 GMT",
-=======
-        "Date": "Thu, 02 Apr 2020 23:40:36 GMT",
->>>>>>> 32e373e2
+        "Date": "Thu, 02 Apr 2020 23:40:36 GMT",
         "Server": [
           "Windows-Azure-Blob/1.0",
           "Microsoft-HTTPAPI/2.0"
         ],
         "x-ms-client-request-id": "6de2fe78-c591-524e-5712-8e1e53ea2c60",
         "x-ms-error-code": "ConditionNotMet",
-<<<<<<< HEAD
-        "x-ms-request-id": "2d17c299-901e-0004-622f-f31f3c000000",
-        "x-ms-version": "2019-10-10"
-      },
-      "ResponseBody": [
-        "\uFEFF\u003C?xml version=\u00221.0\u0022 encoding=\u0022utf-8\u0022?\u003E\u003CError\u003E\u003CCode\u003EConditionNotMet\u003C/Code\u003E\u003CMessage\u003EThe condition specified using HTTP conditional header(s) is not met.\n",
-        "RequestId:2d17c299-901e-0004-622f-f31f3c000000\n",
-        "Time:2020-03-05T20:52:26.1308476Z\u003C/Message\u003E\u003C/Error\u003E"
-      ]
-    },
-    {
-      "RequestUri": "https://seanstagetest.blob.core.windows.net/test-container-622d2dd2-86a5-10a3-c654-b463b83367b4?restype=container",
-      "RequestMethod": "DELETE",
-      "RequestHeaders": {
-        "Authorization": "Sanitized",
-        "traceparent": "00-4b087d67b17dea498d0dbd747b30044a-8895fa34ea80e848-00",
-        "User-Agent": [
-          "azsdk-net-Storage.Blobs/12.4.0-dev.20200305.1",
-          "(.NET Core 4.6.28325.01; Microsoft Windows 10.0.18363 )"
-        ],
-        "x-ms-client-request-id": "3b19ce16-874a-546b-34f1-1813d36bb79b",
-        "x-ms-date": "Thu, 05 Mar 2020 20:52:26 GMT",
-        "x-ms-return-client-request-id": "true",
-        "x-ms-version": "2019-10-10"
-=======
         "x-ms-request-id": "acaf1c1e-f01e-0070-6d48-09f457000000",
         "x-ms-version": "2019-12-12"
       },
@@ -726,49 +395,23 @@
         "x-ms-date": "Thu, 02 Apr 2020 23:40:38 GMT",
         "x-ms-return-client-request-id": "true",
         "x-ms-version": "2019-12-12"
->>>>>>> 32e373e2
       },
       "RequestBody": null,
       "StatusCode": 202,
       "ResponseHeaders": {
         "Content-Length": "0",
-<<<<<<< HEAD
-        "Date": "Thu, 05 Mar 2020 20:52:25 GMT",
-=======
-        "Date": "Thu, 02 Apr 2020 23:40:36 GMT",
->>>>>>> 32e373e2
+        "Date": "Thu, 02 Apr 2020 23:40:36 GMT",
         "Server": [
           "Windows-Azure-Blob/1.0",
           "Microsoft-HTTPAPI/2.0"
         ],
         "x-ms-client-request-id": "3b19ce16-874a-546b-34f1-1813d36bb79b",
-<<<<<<< HEAD
-        "x-ms-request-id": "2d17c29a-901e-0004-632f-f31f3c000000",
-        "x-ms-version": "2019-10-10"
-=======
         "x-ms-request-id": "acaf1c22-f01e-0070-7148-09f457000000",
         "x-ms-version": "2019-12-12"
->>>>>>> 32e373e2
-      },
-      "ResponseBody": []
-    },
-    {
-<<<<<<< HEAD
-      "RequestUri": "https://seanstagetest.blob.core.windows.net/test-container-a96a7fd7-13b9-ba1b-2c54-b814a6ca679d?restype=container",
-      "RequestMethod": "PUT",
-      "RequestHeaders": {
-        "Authorization": "Sanitized",
-        "traceparent": "00-e41bdefa3f4aee46914cdb166c4e9074-78c8adaa5ffeb54b-00",
-        "User-Agent": [
-          "azsdk-net-Storage.Blobs/12.4.0-dev.20200305.1",
-          "(.NET Core 4.6.28325.01; Microsoft Windows 10.0.18363 )"
-        ],
-        "x-ms-blob-public-access": "container",
-        "x-ms-client-request-id": "6bac82c6-4e4e-0349-b25e-0ef5cf56ad69",
-        "x-ms-date": "Thu, 05 Mar 2020 20:52:26 GMT",
-        "x-ms-return-client-request-id": "true",
-        "x-ms-version": "2019-10-10"
-=======
+      },
+      "ResponseBody": []
+    },
+    {
       "RequestUri": "https://seanmcccanary.blob.core.windows.net/test-container-a96a7fd7-13b9-ba1b-2c54-b814a6ca679d?restype=container",
       "RequestMethod": "PUT",
       "RequestHeaders": {
@@ -783,58 +426,30 @@
         "x-ms-date": "Thu, 02 Apr 2020 23:40:38 GMT",
         "x-ms-return-client-request-id": "true",
         "x-ms-version": "2019-12-12"
->>>>>>> 32e373e2
-      },
-      "RequestBody": null,
-      "StatusCode": 201,
-      "ResponseHeaders": {
-        "Content-Length": "0",
-<<<<<<< HEAD
-        "Date": "Thu, 05 Mar 2020 20:52:26 GMT",
-        "ETag": "\u00220x8D7C1471CB957EA\u0022",
-        "Last-Modified": "Thu, 05 Mar 2020 20:52:26 GMT",
-=======
+      },
+      "RequestBody": null,
+      "StatusCode": 201,
+      "ResponseHeaders": {
+        "Content-Length": "0",
         "Date": "Thu, 02 Apr 2020 23:40:37 GMT",
         "ETag": "\u00220x8D7D75F3F329D20\u0022",
         "Last-Modified": "Thu, 02 Apr 2020 23:40:37 GMT",
->>>>>>> 32e373e2
         "Server": [
           "Windows-Azure-Blob/1.0",
           "Microsoft-HTTPAPI/2.0"
         ],
         "x-ms-client-request-id": "6bac82c6-4e4e-0349-b25e-0ef5cf56ad69",
-<<<<<<< HEAD
-        "x-ms-request-id": "b2d37376-501e-0034-262f-f3a1f3000000",
-        "x-ms-version": "2019-10-10"
-=======
         "x-ms-request-id": "cdd8766a-101e-009c-4848-09e0c6000000",
         "x-ms-version": "2019-12-12"
->>>>>>> 32e373e2
-      },
-      "ResponseBody": []
-    },
-    {
-<<<<<<< HEAD
-      "RequestUri": "https://seanstagetest.blob.core.windows.net/test-container-a96a7fd7-13b9-ba1b-2c54-b814a6ca679d/test-blob-47f87b89-3164-e5ca-6985-7bd67c54156d",
-=======
+      },
+      "ResponseBody": []
+    },
+    {
       "RequestUri": "https://seanmcccanary.blob.core.windows.net/test-container-a96a7fd7-13b9-ba1b-2c54-b814a6ca679d/test-blob-47f87b89-3164-e5ca-6985-7bd67c54156d",
->>>>>>> 32e373e2
-      "RequestMethod": "PUT",
-      "RequestHeaders": {
-        "Authorization": "Sanitized",
-        "Content-Length": "0",
-<<<<<<< HEAD
-        "traceparent": "00-fe4b0c081ca9c944abf267c540fddde6-ec76e3e6b1cb0d42-00",
-        "User-Agent": [
-          "azsdk-net-Storage.Blobs/12.4.0-dev.20200305.1",
-          "(.NET Core 4.6.28325.01; Microsoft Windows 10.0.18363 )"
-        ],
-        "x-ms-blob-type": "AppendBlob",
-        "x-ms-client-request-id": "2a3d2c34-73c6-94e4-b7c6-01c9d373865d",
-        "x-ms-date": "Thu, 05 Mar 2020 20:52:26 GMT",
-        "x-ms-return-client-request-id": "true",
-        "x-ms-version": "2019-10-10"
-=======
+      "RequestMethod": "PUT",
+      "RequestHeaders": {
+        "Authorization": "Sanitized",
+        "Content-Length": "0",
         "traceparent": "00-0d9df727ddda074896795354d4ced1e2-49cbdb4ffd13c34c-00",
         "User-Agent": [
           "azsdk-net-Storage.Blobs/12.5.0-dev.20200402.1",
@@ -845,54 +460,26 @@
         "x-ms-date": "Thu, 02 Apr 2020 23:40:38 GMT",
         "x-ms-return-client-request-id": "true",
         "x-ms-version": "2019-12-12"
->>>>>>> 32e373e2
-      },
-      "RequestBody": null,
-      "StatusCode": 201,
-      "ResponseHeaders": {
-        "Content-Length": "0",
-<<<<<<< HEAD
-        "Date": "Thu, 05 Mar 2020 20:52:26 GMT",
-        "ETag": "\u00220x8D7C1471CC6B347\u0022",
-        "Last-Modified": "Thu, 05 Mar 2020 20:52:26 GMT",
-=======
+      },
+      "RequestBody": null,
+      "StatusCode": 201,
+      "ResponseHeaders": {
+        "Content-Length": "0",
         "Date": "Thu, 02 Apr 2020 23:40:37 GMT",
         "ETag": "\u00220x8D7D75F3F3EFBE0\u0022",
         "Last-Modified": "Thu, 02 Apr 2020 23:40:37 GMT",
->>>>>>> 32e373e2
         "Server": [
           "Windows-Azure-Blob/1.0",
           "Microsoft-HTTPAPI/2.0"
         ],
         "x-ms-client-request-id": "2a3d2c34-73c6-94e4-b7c6-01c9d373865d",
-<<<<<<< HEAD
-        "x-ms-request-id": "b2d37378-501e-0034-272f-f3a1f3000000",
-        "x-ms-request-server-encrypted": "true",
-        "x-ms-version": "2019-10-10"
-=======
         "x-ms-request-id": "cdd87680-101e-009c-4c48-09e0c6000000",
         "x-ms-request-server-encrypted": "true",
         "x-ms-version": "2019-12-12"
->>>>>>> 32e373e2
-      },
-      "ResponseBody": []
-    },
-    {
-<<<<<<< HEAD
-      "RequestUri": "https://seanstagetest.blob.core.windows.net/test-container-a96a7fd7-13b9-ba1b-2c54-b814a6ca679d/test-blob-47f87b89-3164-e5ca-6985-7bd67c54156d",
-      "RequestMethod": "HEAD",
-      "RequestHeaders": {
-        "Authorization": "Sanitized",
-        "traceparent": "00-a7ddefbf9db6284480ce2d1d223c8854-ac7e61dbfab43244-00",
-        "User-Agent": [
-          "azsdk-net-Storage.Blobs/12.4.0-dev.20200305.1",
-          "(.NET Core 4.6.28325.01; Microsoft Windows 10.0.18363 )"
-        ],
-        "x-ms-client-request-id": "4fa1a36f-eb17-25a7-8bba-6c57fb85f8ce",
-        "x-ms-date": "Thu, 05 Mar 2020 20:52:26 GMT",
-        "x-ms-return-client-request-id": "true",
-        "x-ms-version": "2019-10-10"
-=======
+      },
+      "ResponseBody": []
+    },
+    {
       "RequestUri": "https://seanmcccanary.blob.core.windows.net/test-container-a96a7fd7-13b9-ba1b-2c54-b814a6ca679d/test-blob-47f87b89-3164-e5ca-6985-7bd67c54156d",
       "RequestMethod": "HEAD",
       "RequestHeaders": {
@@ -906,7 +493,6 @@
         "x-ms-date": "Thu, 02 Apr 2020 23:40:38 GMT",
         "x-ms-return-client-request-id": "true",
         "x-ms-version": "2019-12-12"
->>>>>>> 32e373e2
       },
       "RequestBody": null,
       "StatusCode": 200,
@@ -914,15 +500,9 @@
         "Accept-Ranges": "bytes",
         "Content-Length": "0",
         "Content-Type": "application/octet-stream",
-<<<<<<< HEAD
-        "Date": "Thu, 05 Mar 2020 20:52:26 GMT",
-        "ETag": "\u00220x8D7C1471CC6B347\u0022",
-        "Last-Modified": "Thu, 05 Mar 2020 20:52:26 GMT",
-=======
         "Date": "Thu, 02 Apr 2020 23:40:37 GMT",
         "ETag": "\u00220x8D7D75F3F3EFBE0\u0022",
         "Last-Modified": "Thu, 02 Apr 2020 23:40:37 GMT",
->>>>>>> 32e373e2
         "Server": [
           "Windows-Azure-Blob/1.0",
           "Microsoft-HTTPAPI/2.0"
@@ -930,47 +510,21 @@
         "x-ms-blob-committed-block-count": "0",
         "x-ms-blob-type": "AppendBlob",
         "x-ms-client-request-id": "4fa1a36f-eb17-25a7-8bba-6c57fb85f8ce",
-<<<<<<< HEAD
-        "x-ms-creation-time": "Thu, 05 Mar 2020 20:52:26 GMT",
-        "x-ms-lease-state": "available",
-        "x-ms-lease-status": "unlocked",
-        "x-ms-request-id": "b2d3737a-501e-0034-282f-f3a1f3000000",
-        "x-ms-server-encrypted": "true",
-        "x-ms-version": "2019-10-10"
-=======
         "x-ms-creation-time": "Thu, 02 Apr 2020 23:40:37 GMT",
         "x-ms-lease-state": "available",
         "x-ms-lease-status": "unlocked",
         "x-ms-request-id": "cdd87687-101e-009c-5348-09e0c6000000",
         "x-ms-server-encrypted": "true",
         "x-ms-version": "2019-12-12"
->>>>>>> 32e373e2
-      },
-      "ResponseBody": []
-    },
-    {
-<<<<<<< HEAD
-      "RequestUri": "https://seanstagetest.blob.core.windows.net/test-container-a96a7fd7-13b9-ba1b-2c54-b814a6ca679d/test-blob-47f87b89-3164-e5ca-6985-7bd67c54156d",
-=======
+      },
+      "ResponseBody": []
+    },
+    {
       "RequestUri": "https://seanmcccanary.blob.core.windows.net/test-container-a96a7fd7-13b9-ba1b-2c54-b814a6ca679d/test-blob-47f87b89-3164-e5ca-6985-7bd67c54156d",
->>>>>>> 32e373e2
-      "RequestMethod": "PUT",
-      "RequestHeaders": {
-        "Authorization": "Sanitized",
-        "Content-Length": "0",
-<<<<<<< HEAD
-        "If-None-Match": "\u00220x8D7C1471CC6B347\u0022",
-        "traceparent": "00-3502c36996568b489926ccf0a6e71558-0b7c1a70fa9c5444-00",
-        "User-Agent": [
-          "azsdk-net-Storage.Blobs/12.4.0-dev.20200305.1",
-          "(.NET Core 4.6.28325.01; Microsoft Windows 10.0.18363 )"
-        ],
-        "x-ms-blob-type": "AppendBlob",
-        "x-ms-client-request-id": "305ab7c3-36d2-5d46-f936-d44e1cf391a6",
-        "x-ms-date": "Thu, 05 Mar 2020 20:52:26 GMT",
-        "x-ms-return-client-request-id": "true",
-        "x-ms-version": "2019-10-10"
-=======
+      "RequestMethod": "PUT",
+      "RequestHeaders": {
+        "Authorization": "Sanitized",
+        "Content-Length": "0",
         "If-None-Match": "\u00220x8D7D75F3F3EFBE0\u0022",
         "traceparent": "00-18e0365f0b677544b4c739e01af533d3-d459236fd61ec747-00",
         "User-Agent": [
@@ -982,49 +536,19 @@
         "x-ms-date": "Thu, 02 Apr 2020 23:40:38 GMT",
         "x-ms-return-client-request-id": "true",
         "x-ms-version": "2019-12-12"
->>>>>>> 32e373e2
       },
       "RequestBody": null,
       "StatusCode": 412,
       "ResponseHeaders": {
         "Content-Length": "252",
         "Content-Type": "application/xml",
-<<<<<<< HEAD
-        "Date": "Thu, 05 Mar 2020 20:52:26 GMT",
-=======
         "Date": "Thu, 02 Apr 2020 23:40:37 GMT",
->>>>>>> 32e373e2
         "Server": [
           "Windows-Azure-Blob/1.0",
           "Microsoft-HTTPAPI/2.0"
         ],
         "x-ms-client-request-id": "305ab7c3-36d2-5d46-f936-d44e1cf391a6",
         "x-ms-error-code": "ConditionNotMet",
-<<<<<<< HEAD
-        "x-ms-request-id": "b2d3737d-501e-0034-2b2f-f3a1f3000000",
-        "x-ms-version": "2019-10-10"
-      },
-      "ResponseBody": [
-        "\uFEFF\u003C?xml version=\u00221.0\u0022 encoding=\u0022utf-8\u0022?\u003E\u003CError\u003E\u003CCode\u003EConditionNotMet\u003C/Code\u003E\u003CMessage\u003EThe condition specified using HTTP conditional header(s) is not met.\n",
-        "RequestId:b2d3737d-501e-0034-2b2f-f3a1f3000000\n",
-        "Time:2020-03-05T20:52:26.7392018Z\u003C/Message\u003E\u003C/Error\u003E"
-      ]
-    },
-    {
-      "RequestUri": "https://seanstagetest.blob.core.windows.net/test-container-a96a7fd7-13b9-ba1b-2c54-b814a6ca679d?restype=container",
-      "RequestMethod": "DELETE",
-      "RequestHeaders": {
-        "Authorization": "Sanitized",
-        "traceparent": "00-c5e24ef911dd884fafa16ea2ed291b90-365144f12f4fa64a-00",
-        "User-Agent": [
-          "azsdk-net-Storage.Blobs/12.4.0-dev.20200305.1",
-          "(.NET Core 4.6.28325.01; Microsoft Windows 10.0.18363 )"
-        ],
-        "x-ms-client-request-id": "43940d85-c82b-46fc-2ecb-478ce2818eee",
-        "x-ms-date": "Thu, 05 Mar 2020 20:52:26 GMT",
-        "x-ms-return-client-request-id": "true",
-        "x-ms-version": "2019-10-10"
-=======
         "x-ms-request-id": "cdd87692-101e-009c-5d48-09e0c6000000",
         "x-ms-version": "2019-12-12"
       },
@@ -1048,49 +572,23 @@
         "x-ms-date": "Thu, 02 Apr 2020 23:40:39 GMT",
         "x-ms-return-client-request-id": "true",
         "x-ms-version": "2019-12-12"
->>>>>>> 32e373e2
       },
       "RequestBody": null,
       "StatusCode": 202,
       "ResponseHeaders": {
         "Content-Length": "0",
-<<<<<<< HEAD
-        "Date": "Thu, 05 Mar 2020 20:52:26 GMT",
-=======
         "Date": "Thu, 02 Apr 2020 23:40:37 GMT",
->>>>>>> 32e373e2
         "Server": [
           "Windows-Azure-Blob/1.0",
           "Microsoft-HTTPAPI/2.0"
         ],
         "x-ms-client-request-id": "43940d85-c82b-46fc-2ecb-478ce2818eee",
-<<<<<<< HEAD
-        "x-ms-request-id": "b2d3737f-501e-0034-2d2f-f3a1f3000000",
-        "x-ms-version": "2019-10-10"
-=======
         "x-ms-request-id": "cdd87696-101e-009c-6048-09e0c6000000",
         "x-ms-version": "2019-12-12"
->>>>>>> 32e373e2
-      },
-      "ResponseBody": []
-    },
-    {
-<<<<<<< HEAD
-      "RequestUri": "https://seanstagetest.blob.core.windows.net/test-container-37645720-4aa1-012f-31a1-5bdcc8e070eb?restype=container",
-      "RequestMethod": "PUT",
-      "RequestHeaders": {
-        "Authorization": "Sanitized",
-        "traceparent": "00-85de94e73cf9234b86c16fe1c9857f54-a158e59df44ecf4b-00",
-        "User-Agent": [
-          "azsdk-net-Storage.Blobs/12.4.0-dev.20200305.1",
-          "(.NET Core 4.6.28325.01; Microsoft Windows 10.0.18363 )"
-        ],
-        "x-ms-blob-public-access": "container",
-        "x-ms-client-request-id": "95457f67-80a9-3b65-de92-118a6c1f7e4d",
-        "x-ms-date": "Thu, 05 Mar 2020 20:52:26 GMT",
-        "x-ms-return-client-request-id": "true",
-        "x-ms-version": "2019-10-10"
-=======
+      },
+      "ResponseBody": []
+    },
+    {
       "RequestUri": "https://seanmcccanary.blob.core.windows.net/test-container-37645720-4aa1-012f-31a1-5bdcc8e070eb?restype=container",
       "RequestMethod": "PUT",
       "RequestHeaders": {
@@ -1105,58 +603,30 @@
         "x-ms-date": "Thu, 02 Apr 2020 23:40:39 GMT",
         "x-ms-return-client-request-id": "true",
         "x-ms-version": "2019-12-12"
->>>>>>> 32e373e2
-      },
-      "RequestBody": null,
-      "StatusCode": 201,
-      "ResponseHeaders": {
-        "Content-Length": "0",
-<<<<<<< HEAD
-        "Date": "Thu, 05 Mar 2020 20:52:26 GMT",
-        "ETag": "\u00220x8D7C1471D1CF088\u0022",
-        "Last-Modified": "Thu, 05 Mar 2020 20:52:27 GMT",
-=======
+      },
+      "RequestBody": null,
+      "StatusCode": 201,
+      "ResponseHeaders": {
+        "Content-Length": "0",
         "Date": "Thu, 02 Apr 2020 23:40:38 GMT",
         "ETag": "\u00220x8D7D75F3F94944E\u0022",
         "Last-Modified": "Thu, 02 Apr 2020 23:40:38 GMT",
->>>>>>> 32e373e2
         "Server": [
           "Windows-Azure-Blob/1.0",
           "Microsoft-HTTPAPI/2.0"
         ],
         "x-ms-client-request-id": "95457f67-80a9-3b65-de92-118a6c1f7e4d",
-<<<<<<< HEAD
-        "x-ms-request-id": "d714490d-d01e-003a-722f-f38843000000",
-        "x-ms-version": "2019-10-10"
-=======
         "x-ms-request-id": "f0eb5f40-301e-008b-4b48-0949cd000000",
         "x-ms-version": "2019-12-12"
->>>>>>> 32e373e2
-      },
-      "ResponseBody": []
-    },
-    {
-<<<<<<< HEAD
-      "RequestUri": "https://seanstagetest.blob.core.windows.net/test-container-37645720-4aa1-012f-31a1-5bdcc8e070eb/test-blob-140d5c5a-80b8-d28f-dcf7-fc068dca8638",
-=======
+      },
+      "ResponseBody": []
+    },
+    {
       "RequestUri": "https://seanmcccanary.blob.core.windows.net/test-container-37645720-4aa1-012f-31a1-5bdcc8e070eb/test-blob-140d5c5a-80b8-d28f-dcf7-fc068dca8638",
->>>>>>> 32e373e2
-      "RequestMethod": "PUT",
-      "RequestHeaders": {
-        "Authorization": "Sanitized",
-        "Content-Length": "0",
-<<<<<<< HEAD
-        "traceparent": "00-c7bc12aa4dc55d49affdbdac6b3b6a3b-164616bf62b19c4f-00",
-        "User-Agent": [
-          "azsdk-net-Storage.Blobs/12.4.0-dev.20200305.1",
-          "(.NET Core 4.6.28325.01; Microsoft Windows 10.0.18363 )"
-        ],
-        "x-ms-blob-type": "AppendBlob",
-        "x-ms-client-request-id": "1e096f1d-c1eb-e799-ef73-b9b1835ead13",
-        "x-ms-date": "Thu, 05 Mar 2020 20:52:27 GMT",
-        "x-ms-return-client-request-id": "true",
-        "x-ms-version": "2019-10-10"
-=======
+      "RequestMethod": "PUT",
+      "RequestHeaders": {
+        "Authorization": "Sanitized",
+        "Content-Length": "0",
         "traceparent": "00-a593b6201038ae45941345253b95a3cf-8bde82a7194e1246-00",
         "User-Agent": [
           "azsdk-net-Storage.Blobs/12.5.0-dev.20200402.1",
@@ -1167,61 +637,31 @@
         "x-ms-date": "Thu, 02 Apr 2020 23:40:39 GMT",
         "x-ms-return-client-request-id": "true",
         "x-ms-version": "2019-12-12"
->>>>>>> 32e373e2
-      },
-      "RequestBody": null,
-      "StatusCode": 201,
-      "ResponseHeaders": {
-        "Content-Length": "0",
-<<<<<<< HEAD
-        "Date": "Thu, 05 Mar 2020 20:52:26 GMT",
-        "ETag": "\u00220x8D7C1471D2B1A20\u0022",
-        "Last-Modified": "Thu, 05 Mar 2020 20:52:27 GMT",
-=======
+      },
+      "RequestBody": null,
+      "StatusCode": 201,
+      "ResponseHeaders": {
+        "Content-Length": "0",
         "Date": "Thu, 02 Apr 2020 23:40:38 GMT",
         "ETag": "\u00220x8D7D75F3FA17913\u0022",
         "Last-Modified": "Thu, 02 Apr 2020 23:40:38 GMT",
->>>>>>> 32e373e2
         "Server": [
           "Windows-Azure-Blob/1.0",
           "Microsoft-HTTPAPI/2.0"
         ],
         "x-ms-client-request-id": "1e096f1d-c1eb-e799-ef73-b9b1835ead13",
-<<<<<<< HEAD
-        "x-ms-request-id": "d7144910-d01e-003a-732f-f38843000000",
-        "x-ms-request-server-encrypted": "true",
-        "x-ms-version": "2019-10-10"
-=======
         "x-ms-request-id": "f0eb5f52-301e-008b-5948-0949cd000000",
         "x-ms-request-server-encrypted": "true",
         "x-ms-version": "2019-12-12"
->>>>>>> 32e373e2
-      },
-      "ResponseBody": []
-    },
-    {
-<<<<<<< HEAD
-      "RequestUri": "https://seanstagetest.blob.core.windows.net/test-container-37645720-4aa1-012f-31a1-5bdcc8e070eb/test-blob-140d5c5a-80b8-d28f-dcf7-fc068dca8638",
-=======
+      },
+      "ResponseBody": []
+    },
+    {
       "RequestUri": "https://seanmcccanary.blob.core.windows.net/test-container-37645720-4aa1-012f-31a1-5bdcc8e070eb/test-blob-140d5c5a-80b8-d28f-dcf7-fc068dca8638",
->>>>>>> 32e373e2
-      "RequestMethod": "PUT",
-      "RequestHeaders": {
-        "Authorization": "Sanitized",
-        "Content-Length": "0",
-<<<<<<< HEAD
-        "traceparent": "00-72cb8a1c23bd2b408935a4982a53a428-7974eb46c9209a4d-00",
-        "User-Agent": [
-          "azsdk-net-Storage.Blobs/12.4.0-dev.20200305.1",
-          "(.NET Core 4.6.28325.01; Microsoft Windows 10.0.18363 )"
-        ],
-        "x-ms-blob-type": "AppendBlob",
-        "x-ms-client-request-id": "1de8e1f7-67c1-084d-6f8d-5a27218f7b09",
-        "x-ms-date": "Thu, 05 Mar 2020 20:52:27 GMT",
-        "x-ms-lease-id": "7c627c1f-2bfe-dfb6-72d2-42c0ce057af0",
-        "x-ms-return-client-request-id": "true",
-        "x-ms-version": "2019-10-10"
-=======
+      "RequestMethod": "PUT",
+      "RequestHeaders": {
+        "Authorization": "Sanitized",
+        "Content-Length": "0",
         "traceparent": "00-9be761803b9ecb4f8bb0458c8f9d5a9d-c95faa4debc1c54e-00",
         "User-Agent": [
           "azsdk-net-Storage.Blobs/12.5.0-dev.20200402.1",
@@ -1233,49 +673,19 @@
         "x-ms-lease-id": "7c627c1f-2bfe-dfb6-72d2-42c0ce057af0",
         "x-ms-return-client-request-id": "true",
         "x-ms-version": "2019-12-12"
->>>>>>> 32e373e2
       },
       "RequestBody": null,
       "StatusCode": 412,
       "ResponseHeaders": {
         "Content-Length": "241",
         "Content-Type": "application/xml",
-<<<<<<< HEAD
-        "Date": "Thu, 05 Mar 2020 20:52:26 GMT",
-=======
         "Date": "Thu, 02 Apr 2020 23:40:38 GMT",
->>>>>>> 32e373e2
         "Server": [
           "Windows-Azure-Blob/1.0",
           "Microsoft-HTTPAPI/2.0"
         ],
         "x-ms-client-request-id": "1de8e1f7-67c1-084d-6f8d-5a27218f7b09",
         "x-ms-error-code": "LeaseNotPresentWithBlobOperation",
-<<<<<<< HEAD
-        "x-ms-request-id": "d7144911-d01e-003a-742f-f38843000000",
-        "x-ms-version": "2019-10-10"
-      },
-      "ResponseBody": [
-        "\uFEFF\u003C?xml version=\u00221.0\u0022 encoding=\u0022utf-8\u0022?\u003E\u003CError\u003E\u003CCode\u003ELeaseNotPresentWithBlobOperation\u003C/Code\u003E\u003CMessage\u003EThere is currently no lease on the blob.\n",
-        "RequestId:d7144911-d01e-003a-742f-f38843000000\n",
-        "Time:2020-03-05T20:52:27.3721145Z\u003C/Message\u003E\u003C/Error\u003E"
-      ]
-    },
-    {
-      "RequestUri": "https://seanstagetest.blob.core.windows.net/test-container-37645720-4aa1-012f-31a1-5bdcc8e070eb?restype=container",
-      "RequestMethod": "DELETE",
-      "RequestHeaders": {
-        "Authorization": "Sanitized",
-        "traceparent": "00-b2261c0253beb548a27b922fefd041a9-b74be9ed14458848-00",
-        "User-Agent": [
-          "azsdk-net-Storage.Blobs/12.4.0-dev.20200305.1",
-          "(.NET Core 4.6.28325.01; Microsoft Windows 10.0.18363 )"
-        ],
-        "x-ms-client-request-id": "a2baccdd-8f75-a452-8bb7-f31dda8b5f8a",
-        "x-ms-date": "Thu, 05 Mar 2020 20:52:27 GMT",
-        "x-ms-return-client-request-id": "true",
-        "x-ms-version": "2019-10-10"
-=======
         "x-ms-request-id": "f0eb5f59-301e-008b-5f48-0949cd000000",
         "x-ms-version": "2019-12-12"
       },
@@ -1299,42 +709,26 @@
         "x-ms-date": "Thu, 02 Apr 2020 23:40:39 GMT",
         "x-ms-return-client-request-id": "true",
         "x-ms-version": "2019-12-12"
->>>>>>> 32e373e2
       },
       "RequestBody": null,
       "StatusCode": 202,
       "ResponseHeaders": {
         "Content-Length": "0",
-<<<<<<< HEAD
-        "Date": "Thu, 05 Mar 2020 20:52:26 GMT",
-=======
         "Date": "Thu, 02 Apr 2020 23:40:38 GMT",
->>>>>>> 32e373e2
         "Server": [
           "Windows-Azure-Blob/1.0",
           "Microsoft-HTTPAPI/2.0"
         ],
         "x-ms-client-request-id": "a2baccdd-8f75-a452-8bb7-f31dda8b5f8a",
-<<<<<<< HEAD
-        "x-ms-request-id": "d7144914-d01e-003a-772f-f38843000000",
-        "x-ms-version": "2019-10-10"
-=======
         "x-ms-request-id": "f0eb5f63-301e-008b-6848-0949cd000000",
         "x-ms-version": "2019-12-12"
->>>>>>> 32e373e2
       },
       "ResponseBody": []
     }
   ],
   "Variables": {
-<<<<<<< HEAD
-    "DateTimeOffsetNow": "2020-03-05T12:52:24.6203068-08:00",
-    "RandomSeed": "968068445",
-    "Storage_TestConfigDefault": "ProductionTenant\nseanstagetest\nU2FuaXRpemVk\nhttps://seanstagetest.blob.core.windows.net\nhttp://seanstagetest.file.core.windows.net\nhttp://seanstagetest.queue.core.windows.net\nhttp://seanstagetest.table.core.windows.net\n\n\n\n\nhttp://seanstagetest-secondary.blob.core.windows.net\nhttp://seanstagetest-secondary.file.core.windows.net\nhttp://seanstagetest-secondary.queue.core.windows.net\nhttp://seanstagetest-secondary.table.core.windows.net\n\nSanitized\n\n\nCloud\nBlobEndpoint=https://seanstagetest.blob.core.windows.net/;QueueEndpoint=http://seanstagetest.queue.core.windows.net/;FileEndpoint=http://seanstagetest.file.core.windows.net/;BlobSecondaryEndpoint=http://seanstagetest-secondary.blob.core.windows.net/;QueueSecondaryEndpoint=http://seanstagetest-secondary.queue.core.windows.net/;FileSecondaryEndpoint=http://seanstagetest-secondary.file.core.windows.net/;AccountName=seanstagetest;AccountKey=Sanitized\nseanscope1"
-=======
     "DateTimeOffsetNow": "2020-04-02T16:40:36.7057620-07:00",
     "RandomSeed": "968068445",
     "Storage_TestConfigDefault": "ProductionTenant\nseanmcccanary\nU2FuaXRpemVk\nhttps://seanmcccanary.blob.core.windows.net\nhttps://seanmcccanary.file.core.windows.net\nhttps://seanmcccanary.queue.core.windows.net\nhttps://seanmcccanary.table.core.windows.net\n\n\n\n\nhttps://seanmcccanary-secondary.blob.core.windows.net\nhttps://seanmcccanary-secondary.file.core.windows.net\nhttps://seanmcccanary-secondary.queue.core.windows.net\nhttps://seanmcccanary-secondary.table.core.windows.net\n\nSanitized\n\n\nCloud\nBlobEndpoint=https://seanmcccanary.blob.core.windows.net/;QueueEndpoint=https://seanmcccanary.queue.core.windows.net/;FileEndpoint=https://seanmcccanary.file.core.windows.net/;BlobSecondaryEndpoint=https://seanmcccanary-secondary.blob.core.windows.net/;QueueSecondaryEndpoint=https://seanmcccanary-secondary.queue.core.windows.net/;FileSecondaryEndpoint=https://seanmcccanary-secondary.file.core.windows.net/;AccountName=seanmcccanary;AccountKey=Sanitized\nseanscope1"
->>>>>>> 32e373e2
   }
 }