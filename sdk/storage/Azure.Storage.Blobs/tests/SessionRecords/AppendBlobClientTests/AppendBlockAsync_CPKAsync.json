--- conflicted
+++ resolved
@@ -1,22 +1,6 @@
 {
   "Entries": [
     {
-<<<<<<< HEAD
-      "RequestUri": "https://seanstagetest.blob.core.windows.net/test-container-a095819c-5c81-5aa1-a6d8-cd1410c3d64a?restype=container",
-      "RequestMethod": "PUT",
-      "RequestHeaders": {
-        "Authorization": "Sanitized",
-        "traceparent": "00-11b41fb75914a34b9b0a94fc9326278a-9abd0383b8cc694b-00",
-        "User-Agent": [
-          "azsdk-net-Storage.Blobs/12.4.0-dev.20200305.1",
-          "(.NET Core 4.6.28325.01; Microsoft Windows 10.0.18363 )"
-        ],
-        "x-ms-blob-public-access": "container",
-        "x-ms-client-request-id": "c8c4fc31-3339-9b83-d7ec-a484635b917b",
-        "x-ms-date": "Thu, 05 Mar 2020 20:51:26 GMT",
-        "x-ms-return-client-request-id": "true",
-        "x-ms-version": "2019-10-10"
-=======
       "RequestUri": "https://seanmcccanary.blob.core.windows.net/test-container-a095819c-5c81-5aa1-a6d8-cd1410c3d64a?restype=container",
       "RequestMethod": "PUT",
       "RequestHeaders": {
@@ -31,33 +15,21 @@
         "x-ms-date": "Thu, 02 Apr 2020 23:39:54 GMT",
         "x-ms-return-client-request-id": "true",
         "x-ms-version": "2019-12-12"
->>>>>>> 32e373e2
       },
       "RequestBody": null,
       "StatusCode": 201,
       "ResponseHeaders": {
         "Content-Length": "0",
-<<<<<<< HEAD
-        "Date": "Thu, 05 Mar 2020 20:51:26 GMT",
-        "ETag": "\u00220x8D7C146F928C340\u0022",
-        "Last-Modified": "Thu, 05 Mar 2020 20:51:26 GMT",
-=======
         "Date": "Thu, 02 Apr 2020 23:39:53 GMT",
         "ETag": "\u00220x8D7D75F24E6EC0A\u0022",
         "Last-Modified": "Thu, 02 Apr 2020 23:39:53 GMT",
->>>>>>> 32e373e2
         "Server": [
           "Windows-Azure-Blob/1.0",
           "Microsoft-HTTPAPI/2.0"
         ],
         "x-ms-client-request-id": "c8c4fc31-3339-9b83-d7ec-a484635b917b",
-<<<<<<< HEAD
-        "x-ms-request-id": "2d17bc45-901e-0004-7b2f-f31f3c000000",
-        "x-ms-version": "2019-10-10"
-=======
         "x-ms-request-id": "ef978bc4-301e-000d-1548-098574000000",
         "x-ms-version": "2019-12-12"
->>>>>>> 32e373e2
       },
       "ResponseBody": []
     },
@@ -67,16 +39,6 @@
       "RequestHeaders": {
         "Authorization": "Sanitized",
         "Content-Length": "0",
-<<<<<<< HEAD
-        "traceparent": "00-88069e9d08634148b9628ee22d18a7bb-a93afc2a351d5347-00",
-        "User-Agent": [
-          "azsdk-net-Storage.Blobs/12.4.0-dev.20200305.1",
-          "(.NET Core 4.6.28325.01; Microsoft Windows 10.0.18363 )"
-        ],
-        "x-ms-blob-type": "AppendBlob",
-        "x-ms-client-request-id": "8a43f5b1-fab9-5141-4ee1-b074f4af1b3e",
-        "x-ms-date": "Thu, 05 Mar 2020 20:51:26 GMT",
-=======
         "traceparent": "00-59edb3e6e2894a47a713005fc6433093-f787c8c64030634a-00",
         "User-Agent": [
           "azsdk-net-Storage.Blobs/12.5.0-dev.20200402.1",
@@ -85,45 +47,28 @@
         "x-ms-blob-type": "AppendBlob",
         "x-ms-client-request-id": "8a43f5b1-fab9-5141-4ee1-b074f4af1b3e",
         "x-ms-date": "Thu, 02 Apr 2020 23:39:54 GMT",
->>>>>>> 32e373e2
         "x-ms-encryption-algorithm": "AES256",
         "x-ms-encryption-key": "t4LjFP4OEYNwa9oMiKR5K3uKkB\u002BtpLG5fFVvfxkPRQw=",
         "x-ms-encryption-key-sha256": "J1Lw2BMVts5KraZCtk66f8Jh2V7MEfpwVsW50hFqmPA=",
         "x-ms-return-client-request-id": "true",
-<<<<<<< HEAD
-        "x-ms-version": "2019-10-10"
-=======
         "x-ms-version": "2019-12-12"
->>>>>>> 32e373e2
       },
       "RequestBody": null,
       "StatusCode": 201,
       "ResponseHeaders": {
         "Content-Length": "0",
-<<<<<<< HEAD
-        "Date": "Thu, 05 Mar 2020 20:51:26 GMT",
-        "ETag": "\u00220x8D7C146F9364A04\u0022",
-        "Last-Modified": "Thu, 05 Mar 2020 20:51:26 GMT",
-=======
         "Date": "Thu, 02 Apr 2020 23:39:53 GMT",
         "ETag": "\u00220x8D7D75F24F3A93B\u0022",
         "Last-Modified": "Thu, 02 Apr 2020 23:39:53 GMT",
->>>>>>> 32e373e2
         "Server": [
           "Windows-Azure-Blob/1.0",
           "Microsoft-HTTPAPI/2.0"
         ],
         "x-ms-client-request-id": "8a43f5b1-fab9-5141-4ee1-b074f4af1b3e",
         "x-ms-encryption-key-sha256": "J1Lw2BMVts5KraZCtk66f8Jh2V7MEfpwVsW50hFqmPA=",
-<<<<<<< HEAD
-        "x-ms-request-id": "2d17bc4a-901e-0004-7d2f-f31f3c000000",
-        "x-ms-request-server-encrypted": "true",
-        "x-ms-version": "2019-10-10"
-=======
         "x-ms-request-id": "ef978bc8-301e-000d-1748-098574000000",
         "x-ms-request-server-encrypted": "true",
         "x-ms-version": "2019-12-12"
->>>>>>> 32e373e2
       },
       "ResponseBody": []
     },
@@ -133,15 +78,6 @@
       "RequestHeaders": {
         "Authorization": "Sanitized",
         "Content-Length": "1024",
-<<<<<<< HEAD
-        "traceparent": "00-ee90d7a285645d4d94cc0aeb3c0f90e7-9d104d88e1803046-00",
-        "User-Agent": [
-          "azsdk-net-Storage.Blobs/12.4.0-dev.20200305.1",
-          "(.NET Core 4.6.28325.01; Microsoft Windows 10.0.18363 )"
-        ],
-        "x-ms-client-request-id": "f13a81ff-a77e-5512-4e84-9b97e2116a61",
-        "x-ms-date": "Thu, 05 Mar 2020 20:51:27 GMT",
-=======
         "traceparent": "00-b1164ae9808f3f4e853ce440ed1d8d85-e7e7539e80595d4b-00",
         "User-Agent": [
           "azsdk-net-Storage.Blobs/12.5.0-dev.20200402.1",
@@ -149,30 +85,19 @@
         ],
         "x-ms-client-request-id": "f13a81ff-a77e-5512-4e84-9b97e2116a61",
         "x-ms-date": "Thu, 02 Apr 2020 23:39:54 GMT",
->>>>>>> 32e373e2
         "x-ms-encryption-algorithm": "AES256",
         "x-ms-encryption-key": "t4LjFP4OEYNwa9oMiKR5K3uKkB\u002BtpLG5fFVvfxkPRQw=",
         "x-ms-encryption-key-sha256": "J1Lw2BMVts5KraZCtk66f8Jh2V7MEfpwVsW50hFqmPA=",
         "x-ms-return-client-request-id": "true",
-<<<<<<< HEAD
-        "x-ms-version": "2019-10-10"
-=======
         "x-ms-version": "2019-12-12"
->>>>>>> 32e373e2
       },
       "RequestBody": "PWjM4Hh9fDh7OQwtnXPmsz/u\u002BMs5j44T0CmXqZ6RaWEmzc4g2Jiz/g1XpHSYgxsIbrw/KxZ50q7ZuQ9O5tOa6c\u002BqB8\u002BlxtunO/q\u002B4usaekwNjjriUT1KrPofRx6IZRc6vbqk7XxMY6jgmPAcuvDDvz7DQFeYuJeRYFrUhX68HtXihCQwdY3QwSuSAblNLfIKW4jfxSXAoQUiEowhd90pI3oaOjbMk0mx8n4sBrbeRDNoyin23FiwIeIfDWIBrkpNaN0\u002BM/O7Pcg\u002BLtOmlJtOQ85ZuayzM0YiaRhTrIXmsEM03p3ZoBFArIxht66FCo1H0cmUp/WdmTWWHMnaZ5FDWH6PcrX9dKO9GQwfUnuYnF\u002BLDNu7UghOlkRoQoNIZUX7HV8v9pfXSVwm147ofUe5/n9pTlu2hwZ1QNxxlTIgdbPHJDQcaKbHs8J\u002BlXp5ZRj9rkQD3hfpRZVZubW7ZrQqBmLbIVkSnZXZoZuZN/KL/NrDc\u002BbuHJac3d\u002Bfwq7xDE0NVI8YnkS\u002B6xCuKjx7UA2jzb3b9/LOO\u002BnLP0R6c9rm6JVNi\u002BNjcl2WBIjVP/FZII3S\u002B/XxFRRaPxilTV8ARHc1x0KnLcQpQFtgRPNq\u002BPz4cR62p3fl9dKA80zKvSX\u002Blr8QoHeusfLIqLuakNEh8EYcrNtASZwAUNJwJjp4XoI1Yq4zWViESr8s7v\u002B8S2QAXwIFrhFJvU0jEFClPYq3UEo5ZC4i7pbumGIcE1qdRARtb8c3crBw7KRhEEkI3gw0dJ21guc23nFsFhavLanyhcxLN83DgN2ZyHeJwd1N5rlV55\u002B96MEdN5FWy1uawb/6b4p8vKY\u002BcfS/G7pvrByTHjBcWUYKNZwKLgA8bbSC/we4j1FS0CkSFnWr/c0Hrop0wq0rPWd47zruco6mAgM/PRuyth3KQE0GSUPQXzfPA392x6oHV8GfP58XZF6bbBNxa7\u002BxVPdtqYFfJPQkqJACHm8OMDtZN\u002BZZE3Z9s9zua90vXvR4Hq6ICB0ppzLNepYPFUbvjDzXGDPZV0GA7/alcLgW9EqciQDAhiceL5C0jJjfbp2V/9\u002BhV0XAn8ZsBxgmhDZ5toVMcoxFLgUUuemjJMupoIBZD3HZdZ0F2\u002Bo6U34O96tZOtUSk/sRUNDZjJ1bHXr6w2aXzXTFoEHoRpehC9uHBcI9Ser2lw2FSL\u002Bg/\u002Bn/qb5wP48Xdio2k5qTKUxkb0T1UobbHtOPAyxZEoS1JKBY6J3YMcxLb4\u002BYB7VQY23AINh6qq1iJIvr4DtjvmOlgG/6O0CvjD13quL3QhYdP6C/mPKrOnny9cQS7FGQ57Ar84ZGVicsEZObAwDLauF0zqCbpCZx\u002BUX1B0V8nZ/s58IxzA==",
       "StatusCode": 201,
       "ResponseHeaders": {
         "Content-Length": "0",
-<<<<<<< HEAD
-        "Date": "Thu, 05 Mar 2020 20:51:26 GMT",
-        "ETag": "\u00220x8D7C146F942F4E7\u0022",
-        "Last-Modified": "Thu, 05 Mar 2020 20:51:27 GMT",
-=======
         "Date": "Thu, 02 Apr 2020 23:39:53 GMT",
         "ETag": "\u00220x8D7D75F2500CB01\u0022",
         "Last-Modified": "Thu, 02 Apr 2020 23:39:53 GMT",
->>>>>>> 32e373e2
         "Server": [
           "Windows-Azure-Blob/1.0",
           "Microsoft-HTTPAPI/2.0"
@@ -182,34 +107,13 @@
         "x-ms-client-request-id": "f13a81ff-a77e-5512-4e84-9b97e2116a61",
         "x-ms-content-crc64": "8xBsLl5NopA=",
         "x-ms-encryption-key-sha256": "J1Lw2BMVts5KraZCtk66f8Jh2V7MEfpwVsW50hFqmPA=",
-<<<<<<< HEAD
-        "x-ms-request-id": "2d17bc4c-901e-0004-7f2f-f31f3c000000",
-        "x-ms-request-server-encrypted": "true",
-        "x-ms-version": "2019-10-10"
-=======
         "x-ms-request-id": "ef978bcc-301e-000d-1b48-098574000000",
         "x-ms-request-server-encrypted": "true",
         "x-ms-version": "2019-12-12"
->>>>>>> 32e373e2
       },
       "ResponseBody": []
     },
     {
-<<<<<<< HEAD
-      "RequestUri": "https://seanstagetest.blob.core.windows.net/test-container-a095819c-5c81-5aa1-a6d8-cd1410c3d64a?restype=container",
-      "RequestMethod": "DELETE",
-      "RequestHeaders": {
-        "Authorization": "Sanitized",
-        "traceparent": "00-d4dcf1acbacb7b4880763daf5ef03216-b24b1613ecd22b44-00",
-        "User-Agent": [
-          "azsdk-net-Storage.Blobs/12.4.0-dev.20200305.1",
-          "(.NET Core 4.6.28325.01; Microsoft Windows 10.0.18363 )"
-        ],
-        "x-ms-client-request-id": "72751626-2974-f1bf-8b3d-96731b8a2e8e",
-        "x-ms-date": "Thu, 05 Mar 2020 20:51:27 GMT",
-        "x-ms-return-client-request-id": "true",
-        "x-ms-version": "2019-10-10"
-=======
       "RequestUri": "https://seanmcccanary.blob.core.windows.net/test-container-a095819c-5c81-5aa1-a6d8-cd1410c3d64a?restype=container",
       "RequestMethod": "DELETE",
       "RequestHeaders": {
@@ -223,39 +127,25 @@
         "x-ms-date": "Thu, 02 Apr 2020 23:39:54 GMT",
         "x-ms-return-client-request-id": "true",
         "x-ms-version": "2019-12-12"
->>>>>>> 32e373e2
       },
       "RequestBody": null,
       "StatusCode": 202,
       "ResponseHeaders": {
         "Content-Length": "0",
-<<<<<<< HEAD
-        "Date": "Thu, 05 Mar 2020 20:51:27 GMT",
-=======
         "Date": "Thu, 02 Apr 2020 23:39:53 GMT",
->>>>>>> 32e373e2
         "Server": [
           "Windows-Azure-Blob/1.0",
           "Microsoft-HTTPAPI/2.0"
         ],
         "x-ms-client-request-id": "72751626-2974-f1bf-8b3d-96731b8a2e8e",
-<<<<<<< HEAD
-        "x-ms-request-id": "2d17bc52-901e-0004-042f-f31f3c000000",
-        "x-ms-version": "2019-10-10"
-=======
         "x-ms-request-id": "ef978bce-301e-000d-1d48-098574000000",
         "x-ms-version": "2019-12-12"
->>>>>>> 32e373e2
       },
       "ResponseBody": []
     }
   ],
   "Variables": {
     "RandomSeed": "981860044",
-<<<<<<< HEAD
-    "Storage_TestConfigDefault": "ProductionTenant\nseanstagetest\nU2FuaXRpemVk\nhttps://seanstagetest.blob.core.windows.net\nhttp://seanstagetest.file.core.windows.net\nhttp://seanstagetest.queue.core.windows.net\nhttp://seanstagetest.table.core.windows.net\n\n\n\n\nhttp://seanstagetest-secondary.blob.core.windows.net\nhttp://seanstagetest-secondary.file.core.windows.net\nhttp://seanstagetest-secondary.queue.core.windows.net\nhttp://seanstagetest-secondary.table.core.windows.net\n\nSanitized\n\n\nCloud\nBlobEndpoint=https://seanstagetest.blob.core.windows.net/;QueueEndpoint=http://seanstagetest.queue.core.windows.net/;FileEndpoint=http://seanstagetest.file.core.windows.net/;BlobSecondaryEndpoint=http://seanstagetest-secondary.blob.core.windows.net/;QueueSecondaryEndpoint=http://seanstagetest-secondary.queue.core.windows.net/;FileSecondaryEndpoint=http://seanstagetest-secondary.file.core.windows.net/;AccountName=seanstagetest;AccountKey=Sanitized\nseanscope1"
-=======
     "Storage_TestConfigDefault": "ProductionTenant\nseanmcccanary\nU2FuaXRpemVk\nhttps://seanmcccanary.blob.core.windows.net\nhttps://seanmcccanary.file.core.windows.net\nhttps://seanmcccanary.queue.core.windows.net\nhttps://seanmcccanary.table.core.windows.net\n\n\n\n\nhttps://seanmcccanary-secondary.blob.core.windows.net\nhttps://seanmcccanary-secondary.file.core.windows.net\nhttps://seanmcccanary-secondary.queue.core.windows.net\nhttps://seanmcccanary-secondary.table.core.windows.net\n\nSanitized\n\n\nCloud\nBlobEndpoint=https://seanmcccanary.blob.core.windows.net/;QueueEndpoint=https://seanmcccanary.queue.core.windows.net/;FileEndpoint=https://seanmcccanary.file.core.windows.net/;BlobSecondaryEndpoint=https://seanmcccanary-secondary.blob.core.windows.net/;QueueSecondaryEndpoint=https://seanmcccanary-secondary.queue.core.windows.net/;FileSecondaryEndpoint=https://seanmcccanary-secondary.file.core.windows.net/;AccountName=seanmcccanary;AccountKey=Sanitized\nseanscope1"
->>>>>>> 32e373e2
   }
 }