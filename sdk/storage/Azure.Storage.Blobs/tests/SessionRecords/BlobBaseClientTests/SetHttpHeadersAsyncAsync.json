{
  "Entries": [
    {
<<<<<<< HEAD
      "RequestUri": "https://seanstagetest.blob.core.windows.net/test-container-a0d59256-cf04-2ef0-117b-92c39c5ff361?restype=container",
      "RequestMethod": "PUT",
      "RequestHeaders": {
        "Authorization": "Sanitized",
        "traceparent": "00-d33cc33985a7a44cb431a559789141c9-9b68b8e56f83a14c-00",
        "User-Agent": [
          "azsdk-net-Storage.Blobs/12.4.0-dev.20200305.1",
          "(.NET Core 4.6.28325.01; Microsoft Windows 10.0.18363 )"
        ],
        "x-ms-blob-public-access": "container",
        "x-ms-client-request-id": "926a90e5-2861-ccb8-9ebe-f5ad1670e72e",
        "x-ms-date": "Thu, 05 Mar 2020 21:05:33 GMT",
        "x-ms-return-client-request-id": "true",
        "x-ms-version": "2019-10-10"
=======
      "RequestUri": "https://seanmcccanary.blob.core.windows.net/test-container-a0d59256-cf04-2ef0-117b-92c39c5ff361?restype=container",
      "RequestMethod": "PUT",
      "RequestHeaders": {
        "Authorization": "Sanitized",
        "traceparent": "00-f3b08a8269540b40b664bd00e44f1c4c-353058d1a859574a-00",
        "User-Agent": [
          "azsdk-net-Storage.Blobs/12.5.0-dev.20200402.1",
          "(.NET Core 4.6.28325.01; Microsoft Windows 10.0.18362 )"
        ],
        "x-ms-blob-public-access": "container",
        "x-ms-client-request-id": "926a90e5-2861-ccb8-9ebe-f5ad1670e72e",
        "x-ms-date": "Thu, 02 Apr 2020 23:45:31 GMT",
        "x-ms-return-client-request-id": "true",
        "x-ms-version": "2019-12-12"
>>>>>>> 32e373e2
      },
      "RequestBody": null,
      "StatusCode": 201,
      "ResponseHeaders": {
        "Content-Length": "0",
<<<<<<< HEAD
        "Date": "Thu, 05 Mar 2020 21:05:32 GMT",
        "ETag": "\u00220x8D7C148F1B5AEDC\u0022",
        "Last-Modified": "Thu, 05 Mar 2020 21:05:33 GMT",
=======
        "Date": "Thu, 02 Apr 2020 23:45:31 GMT",
        "ETag": "\u00220x8D7D75FEE1BB00E\u0022",
        "Last-Modified": "Thu, 02 Apr 2020 23:45:31 GMT",
>>>>>>> 32e373e2
        "Server": [
          "Windows-Azure-Blob/1.0",
          "Microsoft-HTTPAPI/2.0"
        ],
        "x-ms-client-request-id": "926a90e5-2861-ccb8-9ebe-f5ad1670e72e",
<<<<<<< HEAD
        "x-ms-request-id": "50f4a893-701e-0041-4831-f3cadf000000",
        "x-ms-version": "2019-10-10"
=======
        "x-ms-request-id": "b4d4b180-d01e-0048-3b48-095097000000",
        "x-ms-version": "2019-12-12"
>>>>>>> 32e373e2
      },
      "ResponseBody": []
    },
    {
<<<<<<< HEAD
      "RequestUri": "https://seanstagetest.blob.core.windows.net/test-container-a0d59256-cf04-2ef0-117b-92c39c5ff361/test-blob-32f1f71c-cdfc-547c-97cc-c6470cd369ee",
=======
      "RequestUri": "https://seanmcccanary.blob.core.windows.net/test-container-a0d59256-cf04-2ef0-117b-92c39c5ff361/test-blob-32f1f71c-cdfc-547c-97cc-c6470cd369ee",
>>>>>>> 32e373e2
      "RequestMethod": "PUT",
      "RequestHeaders": {
        "Authorization": "Sanitized",
        "Content-Length": "1024",
<<<<<<< HEAD
        "traceparent": "00-45609c5594767e40b3de3bb5751ebf1e-bb15dc60db927245-00",
        "User-Agent": [
          "azsdk-net-Storage.Blobs/12.4.0-dev.20200305.1",
          "(.NET Core 4.6.28325.01; Microsoft Windows 10.0.18363 )"
        ],
        "x-ms-blob-type": "BlockBlob",
        "x-ms-client-request-id": "71f50539-9a51-839b-aafc-ab369dcf3e7e",
        "x-ms-date": "Thu, 05 Mar 2020 21:05:33 GMT",
        "x-ms-return-client-request-id": "true",
        "x-ms-version": "2019-10-10"
=======
        "traceparent": "00-98a74597d8b3c948bc1645a0deed8ee8-55b5051b5fedad40-00",
        "User-Agent": [
          "azsdk-net-Storage.Blobs/12.5.0-dev.20200402.1",
          "(.NET Core 4.6.28325.01; Microsoft Windows 10.0.18362 )"
        ],
        "x-ms-blob-type": "BlockBlob",
        "x-ms-client-request-id": "71f50539-9a51-839b-aafc-ab369dcf3e7e",
        "x-ms-date": "Thu, 02 Apr 2020 23:45:32 GMT",
        "x-ms-return-client-request-id": "true",
        "x-ms-version": "2019-12-12"
>>>>>>> 32e373e2
      },
      "RequestBody": "QhXdDPRgAN48TdTQDEzyadWUAMwxB4AYExb6lWFxwMtVBmsBkts6vPcT9a/4rEdL2V1xd9KcvDqUxfneZmt9y4wJegXh8db5WUTVHhHRH2bOr7sD/0n4uEowbM3iXFaMlioi7zFBaeeGeB6Ox50pwqWSELavecxDEMK7sYUJF/3uSIjmrzA0jEbTfYcqavCsBqkoT0yf3Rxe395vhrdifWAgn34VQhN0XoNw2/xEGKXSD6rb4cixT2triM9RxQaOcP8mCspyl8SVs/HILgEgGcc4nHYNh5uYb1ATqbpEIph94mr8Hg7bYHjmRS7X6CBpS24IGCiPgelkjpp5Xu0KUZBYS0uXJPu4XTz\u002BJkFtwIYwqV5LOwpw7WGAmI9zYQGK2/Odfp3U0idzT7vrkFqn9s0USbWPvhaG513qFoxsRfw7dEtNz0LoW9c32OtOhF0H2aHBXhdL\u002BhzdF5c/6buaBgq\u002BrxwPWSaLLO3eWOYqN2IA4z3qqufk8HkucLirqHEbnNHhkNVB9396NjIqbaI2s980PwZ\u002BsFwi2r\u002Bi4elu4IN7wrwUSKeNv\u002Bu9cHS0uoPX973Yd2lrnex1vrYVnhaWDFWvrqrlIWo4pn8awT/obh88yukslWkZECXQn4nxeCDUJmQeBQzY8tZSoNDpUNusjVCW2dQtanbslZ2EFYHgRy1fRZrayWgTY9gT2fSYML9KIxI5Wp9Mp7ztMnBuVN1UcVmjigtA0cPognX8GpCCU2TeOvFvp\u002ByOE57e7Zf4pQ/6v2eb9aWzCVJOUdcpT40ra94Ljxns5MptFHdtYuQs791mAVso5l6/KjGfIFYUZcMQs4G47BX1DtqdLuEuRqZtImH5w00yAoSATGXoTcRzWK\u002BzXK5jcwLIcfKAi7h9kOOKMf71GqF13rH8OKCvDMEVKdUxeun4Cq5eMFJasXfLAruBXhvGfj4NPX79ZjpiGWQxamHjSxX6kidPlulPGyw5MDXkLq6mT6uWJD1r\u002BqRz\u002BxftKUYV6Lemh8z0dudUvSJRwzUEfeu2ihu2TCfYjpeC25vRYvHmI0h\u002BPqbhsdnDQmYaGTZub34sN54rX5uPzfg0cZtMglswa6Dthj5E1NlC8grBvXVgFGwcpStTusSs73CtrEA9dr8K6a6Wgeg/52LF6WyQzRCD1F0vMN0w3bDcQJbNlieYBHxLttPHypKD3b3IjdFXHCFgKtjjDkbh2gz9ukFScVE7LOXwRRc8vAnKq1IgZ1DehCR0bWxOtfU1atzHyQ9RMGtsjWDsZtYKI23OGGLzwHO7HjUd3QTk7Hfvuts7dfL6eHrntNrv8h1NaUn\u002Bf5yTQqloC6vaNFJnh6Dp/az7z6571KDnCwyYzCwXzw==",
      "StatusCode": 201,
      "ResponseHeaders": {
        "Content-Length": "0",
        "Content-MD5": "AoiRvcoA7M4Xq\u002BI8P0JVYg==",
<<<<<<< HEAD
        "Date": "Thu, 05 Mar 2020 21:05:32 GMT",
        "ETag": "\u00220x8D7C148F1C32935\u0022",
        "Last-Modified": "Thu, 05 Mar 2020 21:05:33 GMT",
=======
        "Date": "Thu, 02 Apr 2020 23:45:31 GMT",
        "ETag": "\u00220x8D7D75FEE28FE17\u0022",
        "Last-Modified": "Thu, 02 Apr 2020 23:45:31 GMT",
>>>>>>> 32e373e2
        "Server": [
          "Windows-Azure-Blob/1.0",
          "Microsoft-HTTPAPI/2.0"
        ],
        "x-ms-client-request-id": "71f50539-9a51-839b-aafc-ab369dcf3e7e",
        "x-ms-content-crc64": "rpifgvd4BOg=",
<<<<<<< HEAD
        "x-ms-request-id": "50f4a897-701e-0041-4b31-f3cadf000000",
        "x-ms-request-server-encrypted": "true",
        "x-ms-version": "2019-10-10"
=======
        "x-ms-request-id": "b4d4b188-d01e-0048-4148-095097000000",
        "x-ms-request-server-encrypted": "true",
        "x-ms-version": "2019-12-12"
>>>>>>> 32e373e2
      },
      "ResponseBody": []
    },
    {
<<<<<<< HEAD
      "RequestUri": "https://seanstagetest.blob.core.windows.net/test-container-a0d59256-cf04-2ef0-117b-92c39c5ff361/test-blob-32f1f71c-cdfc-547c-97cc-c6470cd369ee?comp=properties",
      "RequestMethod": "PUT",
      "RequestHeaders": {
        "Authorization": "Sanitized",
        "traceparent": "00-9eb03feb83b6f34cad062502418ddbe3-fcea394e079d974c-00",
        "User-Agent": [
          "azsdk-net-Storage.Blobs/12.4.0-dev.20200305.1",
          "(.NET Core 4.6.28325.01; Microsoft Windows 10.0.18363 )"
=======
      "RequestUri": "https://seanmcccanary.blob.core.windows.net/test-container-a0d59256-cf04-2ef0-117b-92c39c5ff361/test-blob-32f1f71c-cdfc-547c-97cc-c6470cd369ee?comp=properties",
      "RequestMethod": "PUT",
      "RequestHeaders": {
        "Authorization": "Sanitized",
        "traceparent": "00-90858fa1787f2049907c06958c637542-99cca88551f50a42-00",
        "User-Agent": [
          "azsdk-net-Storage.Blobs/12.5.0-dev.20200402.1",
          "(.NET Core 4.6.28325.01; Microsoft Windows 10.0.18362 )"
>>>>>>> 32e373e2
        ],
        "x-ms-blob-cache-control": "vyqofnxopscqqndffvoe",
        "x-ms-blob-content-disposition": "abqvmscictuhjeosikci",
        "x-ms-blob-content-encoding": "fywetpjutohcexqtitbl",
        "x-ms-blob-content-language": "lpmuwtglxjwttgyaelcv",
        "x-ms-blob-content-md5": "V8tA5LlpoT\u002BX52yCWAaKqQ==",
        "x-ms-blob-content-type": "ihomlsdlmtknjpvpmcgy",
        "x-ms-client-request-id": "c65fdf8b-a636-d97d-1e62-c1deb0419402",
<<<<<<< HEAD
        "x-ms-date": "Thu, 05 Mar 2020 21:05:33 GMT",
        "x-ms-return-client-request-id": "true",
        "x-ms-version": "2019-10-10"
=======
        "x-ms-date": "Thu, 02 Apr 2020 23:45:32 GMT",
        "x-ms-return-client-request-id": "true",
        "x-ms-version": "2019-12-12"
>>>>>>> 32e373e2
      },
      "RequestBody": null,
      "StatusCode": 200,
      "ResponseHeaders": {
        "Content-Length": "0",
<<<<<<< HEAD
        "Date": "Thu, 05 Mar 2020 21:05:32 GMT",
        "ETag": "\u00220x8D7C148F1D0BF0D\u0022",
        "Last-Modified": "Thu, 05 Mar 2020 21:05:33 GMT",
=======
        "Date": "Thu, 02 Apr 2020 23:45:31 GMT",
        "ETag": "\u00220x8D7D75FEE3646EE\u0022",
        "Last-Modified": "Thu, 02 Apr 2020 23:45:31 GMT",
>>>>>>> 32e373e2
        "Server": [
          "Windows-Azure-Blob/1.0",
          "Microsoft-HTTPAPI/2.0"
        ],
        "x-ms-client-request-id": "c65fdf8b-a636-d97d-1e62-c1deb0419402",
<<<<<<< HEAD
        "x-ms-request-id": "50f4a89e-701e-0041-5231-f3cadf000000",
        "x-ms-version": "2019-10-10"
=======
        "x-ms-request-id": "b4d4b194-d01e-0048-4b48-095097000000",
        "x-ms-version": "2019-12-12"
>>>>>>> 32e373e2
      },
      "ResponseBody": []
    },
    {
<<<<<<< HEAD
      "RequestUri": "https://seanstagetest.blob.core.windows.net/test-container-a0d59256-cf04-2ef0-117b-92c39c5ff361/test-blob-32f1f71c-cdfc-547c-97cc-c6470cd369ee",
      "RequestMethod": "HEAD",
      "RequestHeaders": {
        "Authorization": "Sanitized",
        "traceparent": "00-72c090d29e3c554b82a31d61b5c9a49f-846e262829d93e46-00",
        "User-Agent": [
          "azsdk-net-Storage.Blobs/12.4.0-dev.20200305.1",
          "(.NET Core 4.6.28325.01; Microsoft Windows 10.0.18363 )"
        ],
        "x-ms-client-request-id": "bdaaeba0-7770-1c48-e604-8e3f7230f0f2",
        "x-ms-date": "Thu, 05 Mar 2020 21:05:33 GMT",
        "x-ms-return-client-request-id": "true",
        "x-ms-version": "2019-10-10"
=======
      "RequestUri": "https://seanmcccanary.blob.core.windows.net/test-container-a0d59256-cf04-2ef0-117b-92c39c5ff361/test-blob-32f1f71c-cdfc-547c-97cc-c6470cd369ee",
      "RequestMethod": "HEAD",
      "RequestHeaders": {
        "Authorization": "Sanitized",
        "traceparent": "00-ea3a4c75cf954b4d8c0e896d25e4b682-d83fe0a12a735044-00",
        "User-Agent": [
          "azsdk-net-Storage.Blobs/12.5.0-dev.20200402.1",
          "(.NET Core 4.6.28325.01; Microsoft Windows 10.0.18362 )"
        ],
        "x-ms-client-request-id": "bdaaeba0-7770-1c48-e604-8e3f7230f0f2",
        "x-ms-date": "Thu, 02 Apr 2020 23:45:32 GMT",
        "x-ms-return-client-request-id": "true",
        "x-ms-version": "2019-12-12"
>>>>>>> 32e373e2
      },
      "RequestBody": null,
      "StatusCode": 200,
      "ResponseHeaders": {
        "Accept-Ranges": "bytes",
        "Cache-Control": "vyqofnxopscqqndffvoe",
        "Content-Disposition": "abqvmscictuhjeosikci",
        "Content-Encoding": "fywetpjutohcexqtitbl",
        "Content-Language": "lpmuwtglxjwttgyaelcv",
        "Content-Length": "1024",
        "Content-MD5": "V8tA5LlpoT\u002BX52yCWAaKqQ==",
        "Content-Type": "ihomlsdlmtknjpvpmcgy",
<<<<<<< HEAD
        "Date": "Thu, 05 Mar 2020 21:05:32 GMT",
        "ETag": "\u00220x8D7C148F1D0BF0D\u0022",
        "Last-Modified": "Thu, 05 Mar 2020 21:05:33 GMT",
=======
        "Date": "Thu, 02 Apr 2020 23:45:31 GMT",
        "ETag": "\u00220x8D7D75FEE3646EE\u0022",
        "Last-Modified": "Thu, 02 Apr 2020 23:45:31 GMT",
>>>>>>> 32e373e2
        "Server": [
          "Windows-Azure-Blob/1.0",
          "Microsoft-HTTPAPI/2.0"
        ],
        "x-ms-access-tier": "Hot",
        "x-ms-access-tier-inferred": "true",
        "x-ms-blob-type": "BlockBlob",
        "x-ms-client-request-id": "bdaaeba0-7770-1c48-e604-8e3f7230f0f2",
<<<<<<< HEAD
        "x-ms-creation-time": "Thu, 05 Mar 2020 21:05:33 GMT",
        "x-ms-lease-state": "available",
        "x-ms-lease-status": "unlocked",
        "x-ms-request-id": "50f4a8a1-701e-0041-5531-f3cadf000000",
        "x-ms-server-encrypted": "true",
        "x-ms-version": "2019-10-10"
=======
        "x-ms-creation-time": "Thu, 02 Apr 2020 23:45:31 GMT",
        "x-ms-lease-state": "available",
        "x-ms-lease-status": "unlocked",
        "x-ms-request-id": "b4d4b19f-d01e-0048-5548-095097000000",
        "x-ms-server-encrypted": "true",
        "x-ms-version": "2019-12-12"
>>>>>>> 32e373e2
      },
      "ResponseBody": []
    },
    {
<<<<<<< HEAD
      "RequestUri": "https://seanstagetest.blob.core.windows.net/test-container-a0d59256-cf04-2ef0-117b-92c39c5ff361?restype=container",
      "RequestMethod": "DELETE",
      "RequestHeaders": {
        "Authorization": "Sanitized",
        "traceparent": "00-660293646916f24c89d89a9b9118a776-75cd2e5e43fcbb43-00",
        "User-Agent": [
          "azsdk-net-Storage.Blobs/12.4.0-dev.20200305.1",
          "(.NET Core 4.6.28325.01; Microsoft Windows 10.0.18363 )"
        ],
        "x-ms-client-request-id": "c53dcb12-d697-b391-8041-f944454c93c6",
        "x-ms-date": "Thu, 05 Mar 2020 21:05:33 GMT",
        "x-ms-return-client-request-id": "true",
        "x-ms-version": "2019-10-10"
=======
      "RequestUri": "https://seanmcccanary.blob.core.windows.net/test-container-a0d59256-cf04-2ef0-117b-92c39c5ff361?restype=container",
      "RequestMethod": "DELETE",
      "RequestHeaders": {
        "Authorization": "Sanitized",
        "traceparent": "00-a5a3468a9520694da1a26053fce1ce0b-a5481e8d281dd244-00",
        "User-Agent": [
          "azsdk-net-Storage.Blobs/12.5.0-dev.20200402.1",
          "(.NET Core 4.6.28325.01; Microsoft Windows 10.0.18362 )"
        ],
        "x-ms-client-request-id": "c53dcb12-d697-b391-8041-f944454c93c6",
        "x-ms-date": "Thu, 02 Apr 2020 23:45:32 GMT",
        "x-ms-return-client-request-id": "true",
        "x-ms-version": "2019-12-12"
>>>>>>> 32e373e2
      },
      "RequestBody": null,
      "StatusCode": 202,
      "ResponseHeaders": {
        "Content-Length": "0",
<<<<<<< HEAD
        "Date": "Thu, 05 Mar 2020 21:05:32 GMT",
=======
        "Date": "Thu, 02 Apr 2020 23:45:31 GMT",
>>>>>>> 32e373e2
        "Server": [
          "Windows-Azure-Blob/1.0",
          "Microsoft-HTTPAPI/2.0"
        ],
        "x-ms-client-request-id": "c53dcb12-d697-b391-8041-f944454c93c6",
<<<<<<< HEAD
        "x-ms-request-id": "50f4a8a4-701e-0041-5831-f3cadf000000",
        "x-ms-version": "2019-10-10"
=======
        "x-ms-request-id": "b4d4b1a3-d01e-0048-5948-095097000000",
        "x-ms-version": "2019-12-12"
>>>>>>> 32e373e2
      },
      "ResponseBody": []
    }
  ],
  "Variables": {
<<<<<<< HEAD
    "DateTimeOffsetNow": "2020-03-05T13:05:33.1620520-08:00",
    "RandomSeed": "896626173",
    "Storage_TestConfigDefault": "ProductionTenant\nseanstagetest\nU2FuaXRpemVk\nhttps://seanstagetest.blob.core.windows.net\nhttp://seanstagetest.file.core.windows.net\nhttp://seanstagetest.queue.core.windows.net\nhttp://seanstagetest.table.core.windows.net\n\n\n\n\nhttp://seanstagetest-secondary.blob.core.windows.net\nhttp://seanstagetest-secondary.file.core.windows.net\nhttp://seanstagetest-secondary.queue.core.windows.net\nhttp://seanstagetest-secondary.table.core.windows.net\n\nSanitized\n\n\nCloud\nBlobEndpoint=https://seanstagetest.blob.core.windows.net/;QueueEndpoint=http://seanstagetest.queue.core.windows.net/;FileEndpoint=http://seanstagetest.file.core.windows.net/;BlobSecondaryEndpoint=http://seanstagetest-secondary.blob.core.windows.net/;QueueSecondaryEndpoint=http://seanstagetest-secondary.queue.core.windows.net/;FileSecondaryEndpoint=http://seanstagetest-secondary.file.core.windows.net/;AccountName=seanstagetest;AccountKey=Sanitized\nseanscope1"
=======
    "DateTimeOffsetNow": "2020-04-02T16:45:31.8761938-07:00",
    "RandomSeed": "896626173",
    "Storage_TestConfigDefault": "ProductionTenant\nseanmcccanary\nU2FuaXRpemVk\nhttps://seanmcccanary.blob.core.windows.net\nhttps://seanmcccanary.file.core.windows.net\nhttps://seanmcccanary.queue.core.windows.net\nhttps://seanmcccanary.table.core.windows.net\n\n\n\n\nhttps://seanmcccanary-secondary.blob.core.windows.net\nhttps://seanmcccanary-secondary.file.core.windows.net\nhttps://seanmcccanary-secondary.queue.core.windows.net\nhttps://seanmcccanary-secondary.table.core.windows.net\n\nSanitized\n\n\nCloud\nBlobEndpoint=https://seanmcccanary.blob.core.windows.net/;QueueEndpoint=https://seanmcccanary.queue.core.windows.net/;FileEndpoint=https://seanmcccanary.file.core.windows.net/;BlobSecondaryEndpoint=https://seanmcccanary-secondary.blob.core.windows.net/;QueueSecondaryEndpoint=https://seanmcccanary-secondary.queue.core.windows.net/;FileSecondaryEndpoint=https://seanmcccanary-secondary.file.core.windows.net/;AccountName=seanmcccanary;AccountKey=Sanitized\nseanscope1"
>>>>>>> 32e373e2
  }
}<|MERGE_RESOLUTION|>--- conflicted
+++ resolved
@@ -1,22 +1,6 @@
 {
   "Entries": [
     {
-<<<<<<< HEAD
-      "RequestUri": "https://seanstagetest.blob.core.windows.net/test-container-a0d59256-cf04-2ef0-117b-92c39c5ff361?restype=container",
-      "RequestMethod": "PUT",
-      "RequestHeaders": {
-        "Authorization": "Sanitized",
-        "traceparent": "00-d33cc33985a7a44cb431a559789141c9-9b68b8e56f83a14c-00",
-        "User-Agent": [
-          "azsdk-net-Storage.Blobs/12.4.0-dev.20200305.1",
-          "(.NET Core 4.6.28325.01; Microsoft Windows 10.0.18363 )"
-        ],
-        "x-ms-blob-public-access": "container",
-        "x-ms-client-request-id": "926a90e5-2861-ccb8-9ebe-f5ad1670e72e",
-        "x-ms-date": "Thu, 05 Mar 2020 21:05:33 GMT",
-        "x-ms-return-client-request-id": "true",
-        "x-ms-version": "2019-10-10"
-=======
       "RequestUri": "https://seanmcccanary.blob.core.windows.net/test-container-a0d59256-cf04-2ef0-117b-92c39c5ff361?restype=container",
       "RequestMethod": "PUT",
       "RequestHeaders": {
@@ -31,58 +15,30 @@
         "x-ms-date": "Thu, 02 Apr 2020 23:45:31 GMT",
         "x-ms-return-client-request-id": "true",
         "x-ms-version": "2019-12-12"
->>>>>>> 32e373e2
       },
       "RequestBody": null,
       "StatusCode": 201,
       "ResponseHeaders": {
         "Content-Length": "0",
-<<<<<<< HEAD
-        "Date": "Thu, 05 Mar 2020 21:05:32 GMT",
-        "ETag": "\u00220x8D7C148F1B5AEDC\u0022",
-        "Last-Modified": "Thu, 05 Mar 2020 21:05:33 GMT",
-=======
         "Date": "Thu, 02 Apr 2020 23:45:31 GMT",
         "ETag": "\u00220x8D7D75FEE1BB00E\u0022",
         "Last-Modified": "Thu, 02 Apr 2020 23:45:31 GMT",
->>>>>>> 32e373e2
         "Server": [
           "Windows-Azure-Blob/1.0",
           "Microsoft-HTTPAPI/2.0"
         ],
         "x-ms-client-request-id": "926a90e5-2861-ccb8-9ebe-f5ad1670e72e",
-<<<<<<< HEAD
-        "x-ms-request-id": "50f4a893-701e-0041-4831-f3cadf000000",
-        "x-ms-version": "2019-10-10"
-=======
         "x-ms-request-id": "b4d4b180-d01e-0048-3b48-095097000000",
         "x-ms-version": "2019-12-12"
->>>>>>> 32e373e2
       },
       "ResponseBody": []
     },
     {
-<<<<<<< HEAD
-      "RequestUri": "https://seanstagetest.blob.core.windows.net/test-container-a0d59256-cf04-2ef0-117b-92c39c5ff361/test-blob-32f1f71c-cdfc-547c-97cc-c6470cd369ee",
-=======
       "RequestUri": "https://seanmcccanary.blob.core.windows.net/test-container-a0d59256-cf04-2ef0-117b-92c39c5ff361/test-blob-32f1f71c-cdfc-547c-97cc-c6470cd369ee",
->>>>>>> 32e373e2
       "RequestMethod": "PUT",
       "RequestHeaders": {
         "Authorization": "Sanitized",
         "Content-Length": "1024",
-<<<<<<< HEAD
-        "traceparent": "00-45609c5594767e40b3de3bb5751ebf1e-bb15dc60db927245-00",
-        "User-Agent": [
-          "azsdk-net-Storage.Blobs/12.4.0-dev.20200305.1",
-          "(.NET Core 4.6.28325.01; Microsoft Windows 10.0.18363 )"
-        ],
-        "x-ms-blob-type": "BlockBlob",
-        "x-ms-client-request-id": "71f50539-9a51-839b-aafc-ab369dcf3e7e",
-        "x-ms-date": "Thu, 05 Mar 2020 21:05:33 GMT",
-        "x-ms-return-client-request-id": "true",
-        "x-ms-version": "2019-10-10"
-=======
         "traceparent": "00-98a74597d8b3c948bc1645a0deed8ee8-55b5051b5fedad40-00",
         "User-Agent": [
           "azsdk-net-Storage.Blobs/12.5.0-dev.20200402.1",
@@ -93,51 +49,28 @@
         "x-ms-date": "Thu, 02 Apr 2020 23:45:32 GMT",
         "x-ms-return-client-request-id": "true",
         "x-ms-version": "2019-12-12"
->>>>>>> 32e373e2
       },
       "RequestBody": "QhXdDPRgAN48TdTQDEzyadWUAMwxB4AYExb6lWFxwMtVBmsBkts6vPcT9a/4rEdL2V1xd9KcvDqUxfneZmt9y4wJegXh8db5WUTVHhHRH2bOr7sD/0n4uEowbM3iXFaMlioi7zFBaeeGeB6Ox50pwqWSELavecxDEMK7sYUJF/3uSIjmrzA0jEbTfYcqavCsBqkoT0yf3Rxe395vhrdifWAgn34VQhN0XoNw2/xEGKXSD6rb4cixT2triM9RxQaOcP8mCspyl8SVs/HILgEgGcc4nHYNh5uYb1ATqbpEIph94mr8Hg7bYHjmRS7X6CBpS24IGCiPgelkjpp5Xu0KUZBYS0uXJPu4XTz\u002BJkFtwIYwqV5LOwpw7WGAmI9zYQGK2/Odfp3U0idzT7vrkFqn9s0USbWPvhaG513qFoxsRfw7dEtNz0LoW9c32OtOhF0H2aHBXhdL\u002BhzdF5c/6buaBgq\u002BrxwPWSaLLO3eWOYqN2IA4z3qqufk8HkucLirqHEbnNHhkNVB9396NjIqbaI2s980PwZ\u002BsFwi2r\u002Bi4elu4IN7wrwUSKeNv\u002Bu9cHS0uoPX973Yd2lrnex1vrYVnhaWDFWvrqrlIWo4pn8awT/obh88yukslWkZECXQn4nxeCDUJmQeBQzY8tZSoNDpUNusjVCW2dQtanbslZ2EFYHgRy1fRZrayWgTY9gT2fSYML9KIxI5Wp9Mp7ztMnBuVN1UcVmjigtA0cPognX8GpCCU2TeOvFvp\u002ByOE57e7Zf4pQ/6v2eb9aWzCVJOUdcpT40ra94Ljxns5MptFHdtYuQs791mAVso5l6/KjGfIFYUZcMQs4G47BX1DtqdLuEuRqZtImH5w00yAoSATGXoTcRzWK\u002BzXK5jcwLIcfKAi7h9kOOKMf71GqF13rH8OKCvDMEVKdUxeun4Cq5eMFJasXfLAruBXhvGfj4NPX79ZjpiGWQxamHjSxX6kidPlulPGyw5MDXkLq6mT6uWJD1r\u002BqRz\u002BxftKUYV6Lemh8z0dudUvSJRwzUEfeu2ihu2TCfYjpeC25vRYvHmI0h\u002BPqbhsdnDQmYaGTZub34sN54rX5uPzfg0cZtMglswa6Dthj5E1NlC8grBvXVgFGwcpStTusSs73CtrEA9dr8K6a6Wgeg/52LF6WyQzRCD1F0vMN0w3bDcQJbNlieYBHxLttPHypKD3b3IjdFXHCFgKtjjDkbh2gz9ukFScVE7LOXwRRc8vAnKq1IgZ1DehCR0bWxOtfU1atzHyQ9RMGtsjWDsZtYKI23OGGLzwHO7HjUd3QTk7Hfvuts7dfL6eHrntNrv8h1NaUn\u002Bf5yTQqloC6vaNFJnh6Dp/az7z6571KDnCwyYzCwXzw==",
       "StatusCode": 201,
       "ResponseHeaders": {
         "Content-Length": "0",
         "Content-MD5": "AoiRvcoA7M4Xq\u002BI8P0JVYg==",
-<<<<<<< HEAD
-        "Date": "Thu, 05 Mar 2020 21:05:32 GMT",
-        "ETag": "\u00220x8D7C148F1C32935\u0022",
-        "Last-Modified": "Thu, 05 Mar 2020 21:05:33 GMT",
-=======
         "Date": "Thu, 02 Apr 2020 23:45:31 GMT",
         "ETag": "\u00220x8D7D75FEE28FE17\u0022",
         "Last-Modified": "Thu, 02 Apr 2020 23:45:31 GMT",
->>>>>>> 32e373e2
         "Server": [
           "Windows-Azure-Blob/1.0",
           "Microsoft-HTTPAPI/2.0"
         ],
         "x-ms-client-request-id": "71f50539-9a51-839b-aafc-ab369dcf3e7e",
         "x-ms-content-crc64": "rpifgvd4BOg=",
-<<<<<<< HEAD
-        "x-ms-request-id": "50f4a897-701e-0041-4b31-f3cadf000000",
-        "x-ms-request-server-encrypted": "true",
-        "x-ms-version": "2019-10-10"
-=======
         "x-ms-request-id": "b4d4b188-d01e-0048-4148-095097000000",
         "x-ms-request-server-encrypted": "true",
         "x-ms-version": "2019-12-12"
->>>>>>> 32e373e2
       },
       "ResponseBody": []
     },
     {
-<<<<<<< HEAD
-      "RequestUri": "https://seanstagetest.blob.core.windows.net/test-container-a0d59256-cf04-2ef0-117b-92c39c5ff361/test-blob-32f1f71c-cdfc-547c-97cc-c6470cd369ee?comp=properties",
-      "RequestMethod": "PUT",
-      "RequestHeaders": {
-        "Authorization": "Sanitized",
-        "traceparent": "00-9eb03feb83b6f34cad062502418ddbe3-fcea394e079d974c-00",
-        "User-Agent": [
-          "azsdk-net-Storage.Blobs/12.4.0-dev.20200305.1",
-          "(.NET Core 4.6.28325.01; Microsoft Windows 10.0.18363 )"
-=======
       "RequestUri": "https://seanmcccanary.blob.core.windows.net/test-container-a0d59256-cf04-2ef0-117b-92c39c5ff361/test-blob-32f1f71c-cdfc-547c-97cc-c6470cd369ee?comp=properties",
       "RequestMethod": "PUT",
       "RequestHeaders": {
@@ -146,7 +79,6 @@
         "User-Agent": [
           "azsdk-net-Storage.Blobs/12.5.0-dev.20200402.1",
           "(.NET Core 4.6.28325.01; Microsoft Windows 10.0.18362 )"
->>>>>>> 32e373e2
         ],
         "x-ms-blob-cache-control": "vyqofnxopscqqndffvoe",
         "x-ms-blob-content-disposition": "abqvmscictuhjeosikci",
@@ -155,60 +87,28 @@
         "x-ms-blob-content-md5": "V8tA5LlpoT\u002BX52yCWAaKqQ==",
         "x-ms-blob-content-type": "ihomlsdlmtknjpvpmcgy",
         "x-ms-client-request-id": "c65fdf8b-a636-d97d-1e62-c1deb0419402",
-<<<<<<< HEAD
-        "x-ms-date": "Thu, 05 Mar 2020 21:05:33 GMT",
-        "x-ms-return-client-request-id": "true",
-        "x-ms-version": "2019-10-10"
-=======
         "x-ms-date": "Thu, 02 Apr 2020 23:45:32 GMT",
         "x-ms-return-client-request-id": "true",
         "x-ms-version": "2019-12-12"
->>>>>>> 32e373e2
       },
       "RequestBody": null,
       "StatusCode": 200,
       "ResponseHeaders": {
         "Content-Length": "0",
-<<<<<<< HEAD
-        "Date": "Thu, 05 Mar 2020 21:05:32 GMT",
-        "ETag": "\u00220x8D7C148F1D0BF0D\u0022",
-        "Last-Modified": "Thu, 05 Mar 2020 21:05:33 GMT",
-=======
         "Date": "Thu, 02 Apr 2020 23:45:31 GMT",
         "ETag": "\u00220x8D7D75FEE3646EE\u0022",
         "Last-Modified": "Thu, 02 Apr 2020 23:45:31 GMT",
->>>>>>> 32e373e2
         "Server": [
           "Windows-Azure-Blob/1.0",
           "Microsoft-HTTPAPI/2.0"
         ],
         "x-ms-client-request-id": "c65fdf8b-a636-d97d-1e62-c1deb0419402",
-<<<<<<< HEAD
-        "x-ms-request-id": "50f4a89e-701e-0041-5231-f3cadf000000",
-        "x-ms-version": "2019-10-10"
-=======
         "x-ms-request-id": "b4d4b194-d01e-0048-4b48-095097000000",
         "x-ms-version": "2019-12-12"
->>>>>>> 32e373e2
       },
       "ResponseBody": []
     },
     {
-<<<<<<< HEAD
-      "RequestUri": "https://seanstagetest.blob.core.windows.net/test-container-a0d59256-cf04-2ef0-117b-92c39c5ff361/test-blob-32f1f71c-cdfc-547c-97cc-c6470cd369ee",
-      "RequestMethod": "HEAD",
-      "RequestHeaders": {
-        "Authorization": "Sanitized",
-        "traceparent": "00-72c090d29e3c554b82a31d61b5c9a49f-846e262829d93e46-00",
-        "User-Agent": [
-          "azsdk-net-Storage.Blobs/12.4.0-dev.20200305.1",
-          "(.NET Core 4.6.28325.01; Microsoft Windows 10.0.18363 )"
-        ],
-        "x-ms-client-request-id": "bdaaeba0-7770-1c48-e604-8e3f7230f0f2",
-        "x-ms-date": "Thu, 05 Mar 2020 21:05:33 GMT",
-        "x-ms-return-client-request-id": "true",
-        "x-ms-version": "2019-10-10"
-=======
       "RequestUri": "https://seanmcccanary.blob.core.windows.net/test-container-a0d59256-cf04-2ef0-117b-92c39c5ff361/test-blob-32f1f71c-cdfc-547c-97cc-c6470cd369ee",
       "RequestMethod": "HEAD",
       "RequestHeaders": {
@@ -222,7 +122,6 @@
         "x-ms-date": "Thu, 02 Apr 2020 23:45:32 GMT",
         "x-ms-return-client-request-id": "true",
         "x-ms-version": "2019-12-12"
->>>>>>> 32e373e2
       },
       "RequestBody": null,
       "StatusCode": 200,
@@ -235,15 +134,9 @@
         "Content-Length": "1024",
         "Content-MD5": "V8tA5LlpoT\u002BX52yCWAaKqQ==",
         "Content-Type": "ihomlsdlmtknjpvpmcgy",
-<<<<<<< HEAD
-        "Date": "Thu, 05 Mar 2020 21:05:32 GMT",
-        "ETag": "\u00220x8D7C148F1D0BF0D\u0022",
-        "Last-Modified": "Thu, 05 Mar 2020 21:05:33 GMT",
-=======
         "Date": "Thu, 02 Apr 2020 23:45:31 GMT",
         "ETag": "\u00220x8D7D75FEE3646EE\u0022",
         "Last-Modified": "Thu, 02 Apr 2020 23:45:31 GMT",
->>>>>>> 32e373e2
         "Server": [
           "Windows-Azure-Blob/1.0",
           "Microsoft-HTTPAPI/2.0"
@@ -252,40 +145,16 @@
         "x-ms-access-tier-inferred": "true",
         "x-ms-blob-type": "BlockBlob",
         "x-ms-client-request-id": "bdaaeba0-7770-1c48-e604-8e3f7230f0f2",
-<<<<<<< HEAD
-        "x-ms-creation-time": "Thu, 05 Mar 2020 21:05:33 GMT",
-        "x-ms-lease-state": "available",
-        "x-ms-lease-status": "unlocked",
-        "x-ms-request-id": "50f4a8a1-701e-0041-5531-f3cadf000000",
-        "x-ms-server-encrypted": "true",
-        "x-ms-version": "2019-10-10"
-=======
         "x-ms-creation-time": "Thu, 02 Apr 2020 23:45:31 GMT",
         "x-ms-lease-state": "available",
         "x-ms-lease-status": "unlocked",
         "x-ms-request-id": "b4d4b19f-d01e-0048-5548-095097000000",
         "x-ms-server-encrypted": "true",
         "x-ms-version": "2019-12-12"
->>>>>>> 32e373e2
       },
       "ResponseBody": []
     },
     {
-<<<<<<< HEAD
-      "RequestUri": "https://seanstagetest.blob.core.windows.net/test-container-a0d59256-cf04-2ef0-117b-92c39c5ff361?restype=container",
-      "RequestMethod": "DELETE",
-      "RequestHeaders": {
-        "Authorization": "Sanitized",
-        "traceparent": "00-660293646916f24c89d89a9b9118a776-75cd2e5e43fcbb43-00",
-        "User-Agent": [
-          "azsdk-net-Storage.Blobs/12.4.0-dev.20200305.1",
-          "(.NET Core 4.6.28325.01; Microsoft Windows 10.0.18363 )"
-        ],
-        "x-ms-client-request-id": "c53dcb12-d697-b391-8041-f944454c93c6",
-        "x-ms-date": "Thu, 05 Mar 2020 21:05:33 GMT",
-        "x-ms-return-client-request-id": "true",
-        "x-ms-version": "2019-10-10"
-=======
       "RequestUri": "https://seanmcccanary.blob.core.windows.net/test-container-a0d59256-cf04-2ef0-117b-92c39c5ff361?restype=container",
       "RequestMethod": "DELETE",
       "RequestHeaders": {
@@ -299,42 +168,26 @@
         "x-ms-date": "Thu, 02 Apr 2020 23:45:32 GMT",
         "x-ms-return-client-request-id": "true",
         "x-ms-version": "2019-12-12"
->>>>>>> 32e373e2
       },
       "RequestBody": null,
       "StatusCode": 202,
       "ResponseHeaders": {
         "Content-Length": "0",
-<<<<<<< HEAD
-        "Date": "Thu, 05 Mar 2020 21:05:32 GMT",
-=======
         "Date": "Thu, 02 Apr 2020 23:45:31 GMT",
->>>>>>> 32e373e2
         "Server": [
           "Windows-Azure-Blob/1.0",
           "Microsoft-HTTPAPI/2.0"
         ],
         "x-ms-client-request-id": "c53dcb12-d697-b391-8041-f944454c93c6",
-<<<<<<< HEAD
-        "x-ms-request-id": "50f4a8a4-701e-0041-5831-f3cadf000000",
-        "x-ms-version": "2019-10-10"
-=======
         "x-ms-request-id": "b4d4b1a3-d01e-0048-5948-095097000000",
         "x-ms-version": "2019-12-12"
->>>>>>> 32e373e2
       },
       "ResponseBody": []
     }
   ],
   "Variables": {
-<<<<<<< HEAD
-    "DateTimeOffsetNow": "2020-03-05T13:05:33.1620520-08:00",
-    "RandomSeed": "896626173",
-    "Storage_TestConfigDefault": "ProductionTenant\nseanstagetest\nU2FuaXRpemVk\nhttps://seanstagetest.blob.core.windows.net\nhttp://seanstagetest.file.core.windows.net\nhttp://seanstagetest.queue.core.windows.net\nhttp://seanstagetest.table.core.windows.net\n\n\n\n\nhttp://seanstagetest-secondary.blob.core.windows.net\nhttp://seanstagetest-secondary.file.core.windows.net\nhttp://seanstagetest-secondary.queue.core.windows.net\nhttp://seanstagetest-secondary.table.core.windows.net\n\nSanitized\n\n\nCloud\nBlobEndpoint=https://seanstagetest.blob.core.windows.net/;QueueEndpoint=http://seanstagetest.queue.core.windows.net/;FileEndpoint=http://seanstagetest.file.core.windows.net/;BlobSecondaryEndpoint=http://seanstagetest-secondary.blob.core.windows.net/;QueueSecondaryEndpoint=http://seanstagetest-secondary.queue.core.windows.net/;FileSecondaryEndpoint=http://seanstagetest-secondary.file.core.windows.net/;AccountName=seanstagetest;AccountKey=Sanitized\nseanscope1"
-=======
     "DateTimeOffsetNow": "2020-04-02T16:45:31.8761938-07:00",
     "RandomSeed": "896626173",
     "Storage_TestConfigDefault": "ProductionTenant\nseanmcccanary\nU2FuaXRpemVk\nhttps://seanmcccanary.blob.core.windows.net\nhttps://seanmcccanary.file.core.windows.net\nhttps://seanmcccanary.queue.core.windows.net\nhttps://seanmcccanary.table.core.windows.net\n\n\n\n\nhttps://seanmcccanary-secondary.blob.core.windows.net\nhttps://seanmcccanary-secondary.file.core.windows.net\nhttps://seanmcccanary-secondary.queue.core.windows.net\nhttps://seanmcccanary-secondary.table.core.windows.net\n\nSanitized\n\n\nCloud\nBlobEndpoint=https://seanmcccanary.blob.core.windows.net/;QueueEndpoint=https://seanmcccanary.queue.core.windows.net/;FileEndpoint=https://seanmcccanary.file.core.windows.net/;BlobSecondaryEndpoint=https://seanmcccanary-secondary.blob.core.windows.net/;QueueSecondaryEndpoint=https://seanmcccanary-secondary.queue.core.windows.net/;FileSecondaryEndpoint=https://seanmcccanary-secondary.file.core.windows.net/;AccountName=seanmcccanary;AccountKey=Sanitized\nseanscope1"
->>>>>>> 32e373e2
   }
 }