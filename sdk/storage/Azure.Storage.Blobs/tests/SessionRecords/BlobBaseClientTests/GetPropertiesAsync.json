--- conflicted
+++ resolved
@@ -1,22 +1,6 @@
 {
   "Entries": [
     {
-<<<<<<< HEAD
-      "RequestUri": "https://seanstagetest.blob.core.windows.net/test-container-e37e8974-9893-eb64-9fed-767298e676ce?restype=container",
-      "RequestMethod": "PUT",
-      "RequestHeaders": {
-        "Authorization": "Sanitized",
-        "traceparent": "00-403eddab6b6ece44b54fd57f377cdc70-0f5d12ff6d0df44c-00",
-        "User-Agent": [
-          "azsdk-net-Storage.Blobs/12.4.0-dev.20200305.1",
-          "(.NET Core 4.6.28325.01; Microsoft Windows 10.0.18363 )"
-        ],
-        "x-ms-blob-public-access": "container",
-        "x-ms-client-request-id": "9f9e6a60-e747-b391-c29e-465c90a3ea32",
-        "x-ms-date": "Thu, 05 Mar 2020 20:56:01 GMT",
-        "x-ms-return-client-request-id": "true",
-        "x-ms-version": "2019-10-10"
-=======
       "RequestUri": "https://seanmcccanary.blob.core.windows.net/test-container-e37e8974-9893-eb64-9fed-767298e676ce?restype=container",
       "RequestMethod": "PUT",
       "RequestHeaders": {
@@ -31,58 +15,30 @@
         "x-ms-date": "Thu, 02 Apr 2020 23:42:22 GMT",
         "x-ms-return-client-request-id": "true",
         "x-ms-version": "2019-12-12"
->>>>>>> 32e373e2
       },
       "RequestBody": null,
       "StatusCode": 201,
       "ResponseHeaders": {
         "Content-Length": "0",
-<<<<<<< HEAD
-        "Date": "Thu, 05 Mar 2020 20:56:01 GMT",
-        "ETag": "\u00220x8D7C1479CD6A7FA\u0022",
-        "Last-Modified": "Thu, 05 Mar 2020 20:56:01 GMT",
-=======
         "Date": "Thu, 02 Apr 2020 23:42:21 GMT",
         "ETag": "\u00220x8D7D75F7D463D8E\u0022",
         "Last-Modified": "Thu, 02 Apr 2020 23:42:21 GMT",
->>>>>>> 32e373e2
         "Server": [
           "Windows-Azure-Blob/1.0",
           "Microsoft-HTTPAPI/2.0"
         ],
         "x-ms-client-request-id": "9f9e6a60-e747-b391-c29e-465c90a3ea32",
-<<<<<<< HEAD
-        "x-ms-request-id": "0faed13a-d01e-0015-7130-f38588000000",
-        "x-ms-version": "2019-10-10"
-=======
         "x-ms-request-id": "612a34f7-101e-000a-8048-09e917000000",
         "x-ms-version": "2019-12-12"
->>>>>>> 32e373e2
       },
       "ResponseBody": []
     },
     {
-<<<<<<< HEAD
-      "RequestUri": "https://seanstagetest.blob.core.windows.net/test-container-e37e8974-9893-eb64-9fed-767298e676ce/test-blob-39d71188-4260-8b60-d86e-e4980fa105c3",
-=======
       "RequestUri": "https://seanmcccanary.blob.core.windows.net/test-container-e37e8974-9893-eb64-9fed-767298e676ce/test-blob-39d71188-4260-8b60-d86e-e4980fa105c3",
->>>>>>> 32e373e2
       "RequestMethod": "PUT",
       "RequestHeaders": {
         "Authorization": "Sanitized",
         "Content-Length": "1024",
-<<<<<<< HEAD
-        "traceparent": "00-b4fb32be91d32149b853fa165d599efb-7247699158226e45-00",
-        "User-Agent": [
-          "azsdk-net-Storage.Blobs/12.4.0-dev.20200305.1",
-          "(.NET Core 4.6.28325.01; Microsoft Windows 10.0.18363 )"
-        ],
-        "x-ms-blob-type": "BlockBlob",
-        "x-ms-client-request-id": "8064f4e4-53e3-6083-cea8-92e01d664fa2",
-        "x-ms-date": "Thu, 05 Mar 2020 20:56:01 GMT",
-        "x-ms-return-client-request-id": "true",
-        "x-ms-version": "2019-10-10"
-=======
         "traceparent": "00-c5cf4692f7423d42880fe0fae90c8848-3f90fffe71ca5c47-00",
         "User-Agent": [
           "azsdk-net-Storage.Blobs/12.5.0-dev.20200402.1",
@@ -93,56 +49,28 @@
         "x-ms-date": "Thu, 02 Apr 2020 23:42:22 GMT",
         "x-ms-return-client-request-id": "true",
         "x-ms-version": "2019-12-12"
->>>>>>> 32e373e2
       },
       "RequestBody": "IUUSLUfWh9a0vodcolR/WxBWO9QEk9AdChPH2AL4oyGZgztKkbzqsYoAhaG7A\u002BmD7omHuWUwv4519CI0D67Uuxplwx4ZNcpTa4pJAw0uYQYpQ\u002Bl5cOq8aMOt1ZyataHbLMmGVj/Kabm\u002BM03a5ruARpIcC8vEWkowqVtabGAtubXobddEpwvGX9owujyc4YEILI4KfarVF9F\u002BVq3kb/1ZkXqY8XnkO5\u002BHVqvxlJ8OlMfZUj/RIjwKE1YFxVFe4e/d1inCA\u002B8II/Dugif\u002B5IIycMHlChy9h249jd4i33ZNKXS8FL52S5DX0S9O46AUCy/T01SPeNfSH066hXYR5UN6oVmzQs/EuyUxDTjtb6TOKIGvTgwhvrCc6fRvvMYaxuvr1EJGYclfDxcvXmqe5bCq61z0YZc3WOKoFljaVf5fFkdNAZpiiMe4UD/08l9G/gRExNBqJWVUtHtfnUtwhLoZ0EcjUeQVR2OUPBFXQmaDYhdUlpAt9PHi\u002BEwfA\u002Bp7R8uF2yEXI60fL31t1ehT/HIU2zozHO4p69tWQViY9UR4GPVF0mZFaz9qNGcTwB8IjvvZCyewSCvdW/BFweJUhzk49bzzDSkLz3D7yeeHFiu8TbJdvuocyNDJaHd1/6ldFq0t2spiFYDRzTy3tH5EVUTFiXQv98lPHC3sKqWyls/GnbM5WTxgWTgyi/CuZRNRhRIysHU1Lh7k3r6cduvbHzds8RbLCvwIZC88/WvYobYamqSSgOVakG\u002BUVXp9w\u002BNMVmy4QXT8hnsWKUtF\u002BDCzCz0HgttGSJ9SEmCmN7WBiqBM76b/H19CHRQpfFaZFJg/4Uk9dkAHBg7NZi8TVU/GlJ\u002Br\u002BQmJs\u002BzexWXHHcxIuP7IZ1VrRBRfROmYMrkwLsfFY\u002Be37hqPtS1dX7HbQOhBhK0xS\u002B75WlCKS7Uf8YAzrpaeArrkkcrjObInDuRjhAQAVq4L/uLYywiXLKNlb8SsKrAaPT0uXfLjTRI80UxrJ8axHprSJ6\u002BzxTaxTWUmfsnueuM0SEfG0vm8J7DQnPq8KwXcs1Ep2gIBZ3gHfBCMvM9JTlZoN95/6kuhFv/\u002B4yg89SFgSsp4xKDhMuHPv1boL2vhh06jU/MmXckFh8MCA4NPyobuLHIE0Im2hwX9sCv1uOeUHFzZmaIuOewBcz3c3i9df/TP\u002BgL43LbF7MzuKa2eD87cbuYndTHkwPOFA11L2ajVnzA2Jb7km0ClFKzWPxA/Y2Nu/3BJNgrD6zoPctlZeRMjGIp8Z\u002BkQ\u002BNKmgWCEDYDjRqD53do4jGglcjqE1ShnTJuZsyeFwvt5Xgedo7WpPt25LCw4X5s46owiVvWviyKpPzTF61pZXYOlf37Sm\u002BmyfA==",
       "StatusCode": 201,
       "ResponseHeaders": {
         "Content-Length": "0",
         "Content-MD5": "tpLKq8SrTLnIyOOeEXk/gA==",
-<<<<<<< HEAD
-        "Date": "Thu, 05 Mar 2020 20:56:01 GMT",
-        "ETag": "\u00220x8D7C1479CE4169A\u0022",
-        "Last-Modified": "Thu, 05 Mar 2020 20:56:01 GMT",
-=======
         "Date": "Thu, 02 Apr 2020 23:42:21 GMT",
         "ETag": "\u00220x8D7D75F7D53A4B9\u0022",
         "Last-Modified": "Thu, 02 Apr 2020 23:42:22 GMT",
->>>>>>> 32e373e2
         "Server": [
           "Windows-Azure-Blob/1.0",
           "Microsoft-HTTPAPI/2.0"
         ],
         "x-ms-client-request-id": "8064f4e4-53e3-6083-cea8-92e01d664fa2",
         "x-ms-content-crc64": "792537am6e8=",
-<<<<<<< HEAD
-        "x-ms-request-id": "0faed142-d01e-0015-7630-f38588000000",
-        "x-ms-request-server-encrypted": "true",
-        "x-ms-version": "2019-10-10"
-=======
         "x-ms-request-id": "612a3500-101e-000a-0748-09e917000000",
         "x-ms-request-server-encrypted": "true",
         "x-ms-version": "2019-12-12"
->>>>>>> 32e373e2
       },
       "ResponseBody": []
     },
     {
-<<<<<<< HEAD
-      "RequestUri": "https://seanstagetest.blob.core.windows.net/test-container-e37e8974-9893-eb64-9fed-767298e676ce/test-blob-39d71188-4260-8b60-d86e-e4980fa105c3",
-      "RequestMethod": "HEAD",
-      "RequestHeaders": {
-        "Authorization": "Sanitized",
-        "traceparent": "00-7c2e695ebd9b274a899cedb1e9b82c19-89f27866b1121141-00",
-        "User-Agent": [
-          "azsdk-net-Storage.Blobs/12.4.0-dev.20200305.1",
-          "(.NET Core 4.6.28325.01; Microsoft Windows 10.0.18363 )"
-        ],
-        "x-ms-client-request-id": "a6eeacb4-3185-e098-da6a-da539b0ce2fa",
-        "x-ms-date": "Thu, 05 Mar 2020 20:56:01 GMT",
-        "x-ms-return-client-request-id": "true",
-        "x-ms-version": "2019-10-10"
-=======
       "RequestUri": "https://seanmcccanary.blob.core.windows.net/test-container-e37e8974-9893-eb64-9fed-767298e676ce/test-blob-39d71188-4260-8b60-d86e-e4980fa105c3",
       "RequestMethod": "HEAD",
       "RequestHeaders": {
@@ -156,7 +84,6 @@
         "x-ms-date": "Thu, 02 Apr 2020 23:42:23 GMT",
         "x-ms-return-client-request-id": "true",
         "x-ms-version": "2019-12-12"
->>>>>>> 32e373e2
       },
       "RequestBody": null,
       "StatusCode": 200,
@@ -165,15 +92,9 @@
         "Content-Length": "1024",
         "Content-MD5": "tpLKq8SrTLnIyOOeEXk/gA==",
         "Content-Type": "application/octet-stream",
-<<<<<<< HEAD
-        "Date": "Thu, 05 Mar 2020 20:56:01 GMT",
-        "ETag": "\u00220x8D7C1479CE4169A\u0022",
-        "Last-Modified": "Thu, 05 Mar 2020 20:56:01 GMT",
-=======
         "Date": "Thu, 02 Apr 2020 23:42:21 GMT",
         "ETag": "\u00220x8D7D75F7D53A4B9\u0022",
         "Last-Modified": "Thu, 02 Apr 2020 23:42:22 GMT",
->>>>>>> 32e373e2
         "Server": [
           "Windows-Azure-Blob/1.0",
           "Microsoft-HTTPAPI/2.0"
@@ -182,40 +103,16 @@
         "x-ms-access-tier-inferred": "true",
         "x-ms-blob-type": "BlockBlob",
         "x-ms-client-request-id": "a6eeacb4-3185-e098-da6a-da539b0ce2fa",
-<<<<<<< HEAD
-        "x-ms-creation-time": "Thu, 05 Mar 2020 20:56:01 GMT",
-        "x-ms-lease-state": "available",
-        "x-ms-lease-status": "unlocked",
-        "x-ms-request-id": "0faed148-d01e-0015-7c30-f38588000000",
-        "x-ms-server-encrypted": "true",
-        "x-ms-version": "2019-10-10"
-=======
         "x-ms-creation-time": "Thu, 02 Apr 2020 23:42:22 GMT",
         "x-ms-lease-state": "available",
         "x-ms-lease-status": "unlocked",
         "x-ms-request-id": "612a3504-101e-000a-0b48-09e917000000",
         "x-ms-server-encrypted": "true",
         "x-ms-version": "2019-12-12"
->>>>>>> 32e373e2
       },
       "ResponseBody": []
     },
     {
-<<<<<<< HEAD
-      "RequestUri": "https://seanstagetest.blob.core.windows.net/test-container-e37e8974-9893-eb64-9fed-767298e676ce?restype=container",
-      "RequestMethod": "DELETE",
-      "RequestHeaders": {
-        "Authorization": "Sanitized",
-        "traceparent": "00-38735e2664e1ef49a6666bf62e4b77f5-83f057b03108054f-00",
-        "User-Agent": [
-          "azsdk-net-Storage.Blobs/12.4.0-dev.20200305.1",
-          "(.NET Core 4.6.28325.01; Microsoft Windows 10.0.18363 )"
-        ],
-        "x-ms-client-request-id": "702bf390-a877-3d1d-41e0-77569f5a743a",
-        "x-ms-date": "Thu, 05 Mar 2020 20:56:01 GMT",
-        "x-ms-return-client-request-id": "true",
-        "x-ms-version": "2019-10-10"
-=======
       "RequestUri": "https://seanmcccanary.blob.core.windows.net/test-container-e37e8974-9893-eb64-9fed-767298e676ce?restype=container",
       "RequestMethod": "DELETE",
       "RequestHeaders": {
@@ -229,39 +126,25 @@
         "x-ms-date": "Thu, 02 Apr 2020 23:42:23 GMT",
         "x-ms-return-client-request-id": "true",
         "x-ms-version": "2019-12-12"
->>>>>>> 32e373e2
       },
       "RequestBody": null,
       "StatusCode": 202,
       "ResponseHeaders": {
         "Content-Length": "0",
-<<<<<<< HEAD
-        "Date": "Thu, 05 Mar 2020 20:56:01 GMT",
-=======
         "Date": "Thu, 02 Apr 2020 23:42:21 GMT",
->>>>>>> 32e373e2
         "Server": [
           "Windows-Azure-Blob/1.0",
           "Microsoft-HTTPAPI/2.0"
         ],
         "x-ms-client-request-id": "702bf390-a877-3d1d-41e0-77569f5a743a",
-<<<<<<< HEAD
-        "x-ms-request-id": "0faed14b-d01e-0015-7f30-f38588000000",
-        "x-ms-version": "2019-10-10"
-=======
         "x-ms-request-id": "612a3506-101e-000a-0d48-09e917000000",
         "x-ms-version": "2019-12-12"
->>>>>>> 32e373e2
       },
       "ResponseBody": []
     }
   ],
   "Variables": {
     "RandomSeed": "923371132",
-<<<<<<< HEAD
-    "Storage_TestConfigDefault": "ProductionTenant\nseanstagetest\nU2FuaXRpemVk\nhttps://seanstagetest.blob.core.windows.net\nhttp://seanstagetest.file.core.windows.net\nhttp://seanstagetest.queue.core.windows.net\nhttp://seanstagetest.table.core.windows.net\n\n\n\n\nhttp://seanstagetest-secondary.blob.core.windows.net\nhttp://seanstagetest-secondary.file.core.windows.net\nhttp://seanstagetest-secondary.queue.core.windows.net\nhttp://seanstagetest-secondary.table.core.windows.net\n\nSanitized\n\n\nCloud\nBlobEndpoint=https://seanstagetest.blob.core.windows.net/;QueueEndpoint=http://seanstagetest.queue.core.windows.net/;FileEndpoint=http://seanstagetest.file.core.windows.net/;BlobSecondaryEndpoint=http://seanstagetest-secondary.blob.core.windows.net/;QueueSecondaryEndpoint=http://seanstagetest-secondary.queue.core.windows.net/;FileSecondaryEndpoint=http://seanstagetest-secondary.file.core.windows.net/;AccountName=seanstagetest;AccountKey=Sanitized\nseanscope1"
-=======
     "Storage_TestConfigDefault": "ProductionTenant\nseanmcccanary\nU2FuaXRpemVk\nhttps://seanmcccanary.blob.core.windows.net\nhttps://seanmcccanary.file.core.windows.net\nhttps://seanmcccanary.queue.core.windows.net\nhttps://seanmcccanary.table.core.windows.net\n\n\n\n\nhttps://seanmcccanary-secondary.blob.core.windows.net\nhttps://seanmcccanary-secondary.file.core.windows.net\nhttps://seanmcccanary-secondary.queue.core.windows.net\nhttps://seanmcccanary-secondary.table.core.windows.net\n\nSanitized\n\n\nCloud\nBlobEndpoint=https://seanmcccanary.blob.core.windows.net/;QueueEndpoint=https://seanmcccanary.queue.core.windows.net/;FileEndpoint=https://seanmcccanary.file.core.windows.net/;BlobSecondaryEndpoint=https://seanmcccanary-secondary.blob.core.windows.net/;QueueSecondaryEndpoint=https://seanmcccanary-secondary.queue.core.windows.net/;FileSecondaryEndpoint=https://seanmcccanary-secondary.file.core.windows.net/;AccountName=seanmcccanary;AccountKey=Sanitized\nseanscope1"
->>>>>>> 32e373e2
   }
 }