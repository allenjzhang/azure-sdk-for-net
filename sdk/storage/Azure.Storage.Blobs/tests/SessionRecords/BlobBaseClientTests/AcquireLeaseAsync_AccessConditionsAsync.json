{
  "Entries": [
    {
<<<<<<< HEAD
      "RequestUri": "https://seanstagetest.blob.core.windows.net/test-container-cb66e534-1c86-cf81-625c-f28896b0b478?restype=container",
      "RequestMethod": "PUT",
      "RequestHeaders": {
        "Authorization": "Sanitized",
        "traceparent": "00-5cda1538a0620f4a8368fa95a42508c6-fd4be6f34cc05b4b-00",
        "User-Agent": [
          "azsdk-net-Storage.Blobs/12.4.0-dev.20200305.1",
          "(.NET Core 4.6.28325.01; Microsoft Windows 10.0.18363 )"
        ],
        "x-ms-blob-public-access": "container",
        "x-ms-client-request-id": "12391dd6-51aa-2510-1962-ed418dcb0d83",
        "x-ms-date": "Thu, 05 Mar 2020 21:03:57 GMT",
        "x-ms-return-client-request-id": "true",
        "x-ms-version": "2019-10-10"
=======
      "RequestUri": "https://seanmcccanary.blob.core.windows.net/test-container-cb66e534-1c86-cf81-625c-f28896b0b478?restype=container",
      "RequestMethod": "PUT",
      "RequestHeaders": {
        "Authorization": "Sanitized",
        "traceparent": "00-a39dff5fce4e4641804cb0bc6db65ec0-34727fc778e43747-00",
        "User-Agent": [
          "azsdk-net-Storage.Blobs/12.5.0-dev.20200402.1",
          "(.NET Core 4.6.28325.01; Microsoft Windows 10.0.18362 )"
        ],
        "x-ms-blob-public-access": "container",
        "x-ms-client-request-id": "12391dd6-51aa-2510-1962-ed418dcb0d83",
        "x-ms-date": "Thu, 02 Apr 2020 23:44:00 GMT",
        "x-ms-return-client-request-id": "true",
        "x-ms-version": "2019-12-12"
>>>>>>> 32e373e2
      },
      "RequestBody": null,
      "StatusCode": 201,
      "ResponseHeaders": {
        "Content-Length": "0",
<<<<<<< HEAD
        "Date": "Thu, 05 Mar 2020 21:03:57 GMT",
        "ETag": "\u00220x8D7C148B8EE8858\u0022",
        "Last-Modified": "Thu, 05 Mar 2020 21:03:58 GMT",
=======
        "Date": "Thu, 02 Apr 2020 23:43:59 GMT",
        "ETag": "\u00220x8D7D75FB76B1F1A\u0022",
        "Last-Modified": "Thu, 02 Apr 2020 23:43:59 GMT",
>>>>>>> 32e373e2
        "Server": [
          "Windows-Azure-Blob/1.0",
          "Microsoft-HTTPAPI/2.0"
        ],
        "x-ms-client-request-id": "12391dd6-51aa-2510-1962-ed418dcb0d83",
<<<<<<< HEAD
        "x-ms-request-id": "728b6e5b-801e-0018-2c31-f34d5c000000",
        "x-ms-version": "2019-10-10"
=======
        "x-ms-request-id": "bfb921d9-a01e-0030-6448-09f36f000000",
        "x-ms-version": "2019-12-12"
>>>>>>> 32e373e2
      },
      "ResponseBody": []
    },
    {
<<<<<<< HEAD
      "RequestUri": "https://seanstagetest.blob.core.windows.net/test-container-cb66e534-1c86-cf81-625c-f28896b0b478/test-blob-f2b655ca-7cec-b9ef-603d-177549eeaaa4",
=======
      "RequestUri": "https://seanmcccanary.blob.core.windows.net/test-container-cb66e534-1c86-cf81-625c-f28896b0b478/test-blob-f2b655ca-7cec-b9ef-603d-177549eeaaa4",
>>>>>>> 32e373e2
      "RequestMethod": "PUT",
      "RequestHeaders": {
        "Authorization": "Sanitized",
        "Content-Length": "1024",
<<<<<<< HEAD
        "traceparent": "00-6831cc4935238f4f8c335ff78b4fc44f-bd8bb086ba3ef64f-00",
        "User-Agent": [
          "azsdk-net-Storage.Blobs/12.4.0-dev.20200305.1",
          "(.NET Core 4.6.28325.01; Microsoft Windows 10.0.18363 )"
        ],
        "x-ms-blob-type": "BlockBlob",
        "x-ms-client-request-id": "6d609465-9aac-6539-a1af-f6ff8645775b",
        "x-ms-date": "Thu, 05 Mar 2020 21:03:58 GMT",
        "x-ms-return-client-request-id": "true",
        "x-ms-version": "2019-10-10"
=======
        "traceparent": "00-c7371e09d0b0bb44a04b3f43056ff849-0258328b4e27de41-00",
        "User-Agent": [
          "azsdk-net-Storage.Blobs/12.5.0-dev.20200402.1",
          "(.NET Core 4.6.28325.01; Microsoft Windows 10.0.18362 )"
        ],
        "x-ms-blob-type": "BlockBlob",
        "x-ms-client-request-id": "6d609465-9aac-6539-a1af-f6ff8645775b",
        "x-ms-date": "Thu, 02 Apr 2020 23:44:00 GMT",
        "x-ms-return-client-request-id": "true",
        "x-ms-version": "2019-12-12"
>>>>>>> 32e373e2
      },
      "RequestBody": "CfqxeXaiztv6QxT3jUOb6QROyM4GYAxZLYCybDqb3Cu3SDeSGZMNKIfb96ho\u002BCscoS1w\u002BiXcnqntWEz28GGhX2bpP0QLCNBwQaBGK2hj8TRUlcsMKuIF26qOpcFGFjcmOZhBfrnmEJhdALiFlXJAimYYoVuVlDWE5GSafWMOKSpoH/HQInN6boQyrikpf0U3TRpaLnXckaRjvJlVTJM0TtaNHHaBcGfynTPWYuULW2QfYi9Is/u1jI5MbGXaJSHx/WBTm2LOtt2zaJFCBS6\u002BWGE0Nupj7Jrb2JDnNAMCGHcR5GSFt78BUKtSlUtpc4ZgjRQDpe83jhHFeMLS54LZsU8ZMSHJOaCiMuU\u002BEFZOcWUKh6bv/nOI2VZSvz/8L2goeOT8UEJlllRzYXIJ\u002BX27dgZdyGDb6bLckFfKdnlhpQN9FZdyUiEjpPBSfJwBfuDZl0k5n2cITY4xH7/qmh/aErxujOPlSSPkOSNviW0V2xJ38d8wKAWcdMgJQDNhOArQd2rgkvL9804lVGVEmMMhHEStc6lAqeq20hca3AnwgwAYnxIDNEgfev2RC9OgWNwF5yPutMVgkM1/Kr/a4hdFNNFkK/iwHef7jfmrr54WFno6FfTlAs47uA9EgwqIRJfmS9cCOy3jVMo88ibMtOAvaRNFn80iXzICKXLpbJnccklhxWPHE9pNV8AqqQ\u002BnbwMuFRr3Q6TJw\u002Byk/xK6\u002BugwX3/dau59Z1U4\u002BEgN\u002BLYiWrlvulZ/5S\u002BklwJ3IhTIklzY\u002BUmQygUUsa3EvkpbvMo1gqRYSj\u002BRsXpQOdLsBUVBcGXsNP9tkpC0WwmouifkSNs4QZ9vb0gdRkjOQJAzKKtog03kb4jLx/AUpO826PZTa/D3s8Ol0gEdz\u002B62n1EAgDNdQDfZ/9hSbXqvW8pY5l1Se9SfPHTnwrFLx6CZFCieEyO82Ki\u002BeWsYpEZJ9nY3xOiQZCR9YES\u002BdX2GjTg4uVhREEemnA20kwFph5gtncw6FAK4CbAEIbPf/WMrN\u002Bwy3\u002Bru\u002BOUvkCja29AiE9iskdewTHk2gLCoTO\u002BTx5\u002BqiFsUNqetPqXmCoPa3S3f4Q3aMmuLe\u002Bty/F86Rqv2m8mIMFN0Ddww/1IyykH2XKKCyGvhuJQzHw1wojpHcvj672\u002B5Uazaa9MxqTMZWLCqfKC9uH5AFeI1VRBFBGuh6YxZONrSPAr1qFyXrw5gGsZdxSaairp6udmMg/yclWdoj8CnvyDW2D\u002BVxw8hqWbU1TpK6D5FB17S334ARbgNWRP0LyBOuFqlh\u002B3mBMOrWBBzuK7BUa0oIodi1eCi1ZKGh237LHpFhhzgpGBRXwKbJodtjY0KTAhmywyY6\u002BN6A7FaX3xVryuWLg==",
      "StatusCode": 201,
      "ResponseHeaders": {
        "Content-Length": "0",
        "Content-MD5": "0O/b/h4I16TzO6q/TSMpnA==",
<<<<<<< HEAD
        "Date": "Thu, 05 Mar 2020 21:03:58 GMT",
        "ETag": "\u00220x8D7C148B8FBDC1B\u0022",
        "Last-Modified": "Thu, 05 Mar 2020 21:03:58 GMT",
=======
        "Date": "Thu, 02 Apr 2020 23:43:59 GMT",
        "ETag": "\u00220x8D7D75FB777DAC8\u0022",
        "Last-Modified": "Thu, 02 Apr 2020 23:43:59 GMT",
>>>>>>> 32e373e2
        "Server": [
          "Windows-Azure-Blob/1.0",
          "Microsoft-HTTPAPI/2.0"
        ],
        "x-ms-client-request-id": "6d609465-9aac-6539-a1af-f6ff8645775b",
        "x-ms-content-crc64": "s8zOhIFTaIY=",
<<<<<<< HEAD
        "x-ms-request-id": "728b6e5e-801e-0018-2d31-f34d5c000000",
        "x-ms-request-server-encrypted": "true",
        "x-ms-version": "2019-10-10"
=======
        "x-ms-request-id": "bfb921fb-a01e-0030-0148-09f36f000000",
        "x-ms-request-server-encrypted": "true",
        "x-ms-version": "2019-12-12"
>>>>>>> 32e373e2
      },
      "ResponseBody": []
    },
    {
<<<<<<< HEAD
      "RequestUri": "https://seanstagetest.blob.core.windows.net/test-container-cb66e534-1c86-cf81-625c-f28896b0b478/test-blob-f2b655ca-7cec-b9ef-603d-177549eeaaa4?comp=lease",
      "RequestMethod": "PUT",
      "RequestHeaders": {
        "Authorization": "Sanitized",
        "traceparent": "00-888524fcd1ac064597ad3b196663e248-0cfe3dc9d904b941-00",
        "User-Agent": [
          "azsdk-net-Storage.Blobs/12.4.0-dev.20200305.1",
          "(.NET Core 4.6.28325.01; Microsoft Windows 10.0.18363 )"
        ],
        "x-ms-client-request-id": "e85dfd36-02aa-0ad1-7a6c-2599750343d2",
        "x-ms-date": "Thu, 05 Mar 2020 21:03:58 GMT",
=======
      "RequestUri": "https://seanmcccanary.blob.core.windows.net/test-container-cb66e534-1c86-cf81-625c-f28896b0b478/test-blob-f2b655ca-7cec-b9ef-603d-177549eeaaa4?comp=lease",
      "RequestMethod": "PUT",
      "RequestHeaders": {
        "Authorization": "Sanitized",
        "traceparent": "00-58b3df8b0cef0447bad165ded9eb070f-caa1a2d73ba37445-00",
        "User-Agent": [
          "azsdk-net-Storage.Blobs/12.5.0-dev.20200402.1",
          "(.NET Core 4.6.28325.01; Microsoft Windows 10.0.18362 )"
        ],
        "x-ms-client-request-id": "e85dfd36-02aa-0ad1-7a6c-2599750343d2",
        "x-ms-date": "Thu, 02 Apr 2020 23:44:00 GMT",
>>>>>>> 32e373e2
        "x-ms-lease-action": "acquire",
        "x-ms-lease-duration": "15",
        "x-ms-proposed-lease-id": "795b5fd7-5b6a-f41a-4813-243521ce6955",
        "x-ms-return-client-request-id": "true",
<<<<<<< HEAD
        "x-ms-version": "2019-10-10"
=======
        "x-ms-version": "2019-12-12"
>>>>>>> 32e373e2
      },
      "RequestBody": null,
      "StatusCode": 201,
      "ResponseHeaders": {
        "Content-Length": "0",
<<<<<<< HEAD
        "Date": "Thu, 05 Mar 2020 21:03:58 GMT",
        "ETag": "\u00220x8D7C148B8FBDC1B\u0022",
        "Last-Modified": "Thu, 05 Mar 2020 21:03:58 GMT",
=======
        "Date": "Thu, 02 Apr 2020 23:43:59 GMT",
        "ETag": "\u00220x8D7D75FB777DAC8\u0022",
        "Last-Modified": "Thu, 02 Apr 2020 23:43:59 GMT",
>>>>>>> 32e373e2
        "Server": [
          "Windows-Azure-Blob/1.0",
          "Microsoft-HTTPAPI/2.0"
        ],
        "x-ms-client-request-id": "e85dfd36-02aa-0ad1-7a6c-2599750343d2",
        "x-ms-lease-id": "795b5fd7-5b6a-f41a-4813-243521ce6955",
<<<<<<< HEAD
        "x-ms-request-id": "728b6e60-801e-0018-2f31-f34d5c000000",
        "x-ms-version": "2019-10-10"
=======
        "x-ms-request-id": "bfb92217-a01e-0030-1d48-09f36f000000",
        "x-ms-version": "2019-12-12"
>>>>>>> 32e373e2
      },
      "ResponseBody": []
    },
    {
<<<<<<< HEAD
      "RequestUri": "https://seanstagetest.blob.core.windows.net/test-container-cb66e534-1c86-cf81-625c-f28896b0b478?restype=container",
      "RequestMethod": "DELETE",
      "RequestHeaders": {
        "Authorization": "Sanitized",
        "traceparent": "00-d4042bba71a36d418128ef0fc719724f-51a1b6176d916148-00",
        "User-Agent": [
          "azsdk-net-Storage.Blobs/12.4.0-dev.20200305.1",
          "(.NET Core 4.6.28325.01; Microsoft Windows 10.0.18363 )"
        ],
        "x-ms-client-request-id": "24fea215-8171-e1aa-6fe5-a05d03e82154",
        "x-ms-date": "Thu, 05 Mar 2020 21:03:58 GMT",
        "x-ms-return-client-request-id": "true",
        "x-ms-version": "2019-10-10"
=======
      "RequestUri": "https://seanmcccanary.blob.core.windows.net/test-container-cb66e534-1c86-cf81-625c-f28896b0b478?restype=container",
      "RequestMethod": "DELETE",
      "RequestHeaders": {
        "Authorization": "Sanitized",
        "traceparent": "00-4f98f3bef9c2e44dbc8fc2b84b32134e-825de8deb7408b4b-00",
        "User-Agent": [
          "azsdk-net-Storage.Blobs/12.5.0-dev.20200402.1",
          "(.NET Core 4.6.28325.01; Microsoft Windows 10.0.18362 )"
        ],
        "x-ms-client-request-id": "24fea215-8171-e1aa-6fe5-a05d03e82154",
        "x-ms-date": "Thu, 02 Apr 2020 23:44:00 GMT",
        "x-ms-return-client-request-id": "true",
        "x-ms-version": "2019-12-12"
>>>>>>> 32e373e2
      },
      "RequestBody": null,
      "StatusCode": 202,
      "ResponseHeaders": {
        "Content-Length": "0",
<<<<<<< HEAD
        "Date": "Thu, 05 Mar 2020 21:03:58 GMT",
=======
        "Date": "Thu, 02 Apr 2020 23:43:59 GMT",
>>>>>>> 32e373e2
        "Server": [
          "Windows-Azure-Blob/1.0",
          "Microsoft-HTTPAPI/2.0"
        ],
        "x-ms-client-request-id": "24fea215-8171-e1aa-6fe5-a05d03e82154",
<<<<<<< HEAD
        "x-ms-request-id": "728b6e62-801e-0018-3131-f34d5c000000",
        "x-ms-version": "2019-10-10"
=======
        "x-ms-request-id": "bfb9222a-a01e-0030-3048-09f36f000000",
        "x-ms-version": "2019-12-12"
>>>>>>> 32e373e2
      },
      "ResponseBody": []
    },
    {
<<<<<<< HEAD
      "RequestUri": "https://seanstagetest.blob.core.windows.net/test-container-3e573937-b9a7-d92c-6bae-0ae6e0e2bafc?restype=container",
      "RequestMethod": "PUT",
      "RequestHeaders": {
        "Authorization": "Sanitized",
        "traceparent": "00-e2503063573cee4faf3ca3fffed68817-5b90f44794ed7e48-00",
        "User-Agent": [
          "azsdk-net-Storage.Blobs/12.4.0-dev.20200305.1",
          "(.NET Core 4.6.28325.01; Microsoft Windows 10.0.18363 )"
        ],
        "x-ms-blob-public-access": "container",
        "x-ms-client-request-id": "16b6cda1-d425-5bdc-7624-b8c376c4008d",
        "x-ms-date": "Thu, 05 Mar 2020 21:03:58 GMT",
        "x-ms-return-client-request-id": "true",
        "x-ms-version": "2019-10-10"
=======
      "RequestUri": "https://seanmcccanary.blob.core.windows.net/test-container-3e573937-b9a7-d92c-6bae-0ae6e0e2bafc?restype=container",
      "RequestMethod": "PUT",
      "RequestHeaders": {
        "Authorization": "Sanitized",
        "traceparent": "00-b9341ebbf33b0a4bace8165fd5ffc5b1-3054007383ce9f4f-00",
        "User-Agent": [
          "azsdk-net-Storage.Blobs/12.5.0-dev.20200402.1",
          "(.NET Core 4.6.28325.01; Microsoft Windows 10.0.18362 )"
        ],
        "x-ms-blob-public-access": "container",
        "x-ms-client-request-id": "16b6cda1-d425-5bdc-7624-b8c376c4008d",
        "x-ms-date": "Thu, 02 Apr 2020 23:44:00 GMT",
        "x-ms-return-client-request-id": "true",
        "x-ms-version": "2019-12-12"
>>>>>>> 32e373e2
      },
      "RequestBody": null,
      "StatusCode": 201,
      "ResponseHeaders": {
        "Content-Length": "0",
<<<<<<< HEAD
        "Date": "Thu, 05 Mar 2020 21:03:57 GMT",
        "ETag": "\u00220x8D7C148B9486628\u0022",
        "Last-Modified": "Thu, 05 Mar 2020 21:03:58 GMT",
=======
        "Date": "Thu, 02 Apr 2020 23:43:59 GMT",
        "ETag": "\u00220x8D7D75FB7C4F78C\u0022",
        "Last-Modified": "Thu, 02 Apr 2020 23:44:00 GMT",
>>>>>>> 32e373e2
        "Server": [
          "Windows-Azure-Blob/1.0",
          "Microsoft-HTTPAPI/2.0"
        ],
        "x-ms-client-request-id": "16b6cda1-d425-5bdc-7624-b8c376c4008d",
<<<<<<< HEAD
        "x-ms-request-id": "66c464b3-601e-0000-5231-f3923b000000",
        "x-ms-version": "2019-10-10"
=======
        "x-ms-request-id": "e648312f-401e-0075-4348-09268c000000",
        "x-ms-version": "2019-12-12"
>>>>>>> 32e373e2
      },
      "ResponseBody": []
    },
    {
<<<<<<< HEAD
      "RequestUri": "https://seanstagetest.blob.core.windows.net/test-container-3e573937-b9a7-d92c-6bae-0ae6e0e2bafc/test-blob-6204a32b-4e64-184e-d893-476de4bc1c38",
=======
      "RequestUri": "https://seanmcccanary.blob.core.windows.net/test-container-3e573937-b9a7-d92c-6bae-0ae6e0e2bafc/test-blob-6204a32b-4e64-184e-d893-476de4bc1c38",
>>>>>>> 32e373e2
      "RequestMethod": "PUT",
      "RequestHeaders": {
        "Authorization": "Sanitized",
        "Content-Length": "1024",
<<<<<<< HEAD
        "traceparent": "00-5e9c1a7f3abb0049889eea20eacca281-31b844be9596194c-00",
        "User-Agent": [
          "azsdk-net-Storage.Blobs/12.4.0-dev.20200305.1",
          "(.NET Core 4.6.28325.01; Microsoft Windows 10.0.18363 )"
        ],
        "x-ms-blob-type": "BlockBlob",
        "x-ms-client-request-id": "5ec3e7ad-f591-907a-fa90-22e8328a7c6a",
        "x-ms-date": "Thu, 05 Mar 2020 21:03:58 GMT",
        "x-ms-return-client-request-id": "true",
        "x-ms-version": "2019-10-10"
=======
        "traceparent": "00-9e0ac2dc1c3c6d46af0f28f7754a12fb-a158aa55e7511541-00",
        "User-Agent": [
          "azsdk-net-Storage.Blobs/12.5.0-dev.20200402.1",
          "(.NET Core 4.6.28325.01; Microsoft Windows 10.0.18362 )"
        ],
        "x-ms-blob-type": "BlockBlob",
        "x-ms-client-request-id": "5ec3e7ad-f591-907a-fa90-22e8328a7c6a",
        "x-ms-date": "Thu, 02 Apr 2020 23:44:01 GMT",
        "x-ms-return-client-request-id": "true",
        "x-ms-version": "2019-12-12"
>>>>>>> 32e373e2
      },
      "RequestBody": "AxVFEiuj1oTDKFzgZp1NMzlHRBkuSJFSf54\u002BkYxvdroHgL9hfu1ih8yAnzvybbI6RhQznXgDCruD8pONZUT3VLGh2ebd7LRL5bxMrahWXxHsA0t4PNlCBHUE3Yta1SKHiUqJUZTLXVlg57i8t1wSLZOCoGH5fxjYX9Rw2Q4o8Q\u002BZxCRezA58IKbxF1QhhkwZ8bD41zTAjgkxsPK/W4NKN/WoIvI3tGCFBYC7B2fDt9mHVuheMBnb2DUaLBscvMUipuBfeGNa4T1Pc9KzBYeibvkYNwSb7AfbzEq8HIdFaUi7mGCHZD51LXSqD71HJ9OueL4iA4TAh7rYg6wZncW2CgqJ\u002BGwmGwm6ogqP8NxKlKR2DqTIImXE\u002BhGlruGSXJCv9AWzvi9nh1y1aGB6MJfdju4Hoo8g7eekxf5bgGwnJ0Z64PvXltV1D4ZHE7oFScl5xyDyirkAjwcdDvgwDAbwjUAZAFCbBvcYkZMI2Nktnns04blLNJyMeVD0uYfcRAOAV4V660l43cEp2fkm\u002BLYt8HB9/CpNpFijjYYAp0xvO02QiIBUsrMyuwP3IlujZYGZxsgXX0jYMrMs1l3CeDV0uZ2slm822T68SkAmVYH9/ycFZuGEV9wEt1XNJ9tVcEPNg2m9988RY\u002ByKWxUIsdwxL9c2vBJU8GLBp98ZaLJiZtn9WdIYPwdY9AP0\u002BfvG\u002BwV5m/cEH7QxeZMG/FDw9/o6KPQ7C1gKGe/P3cgPX/Zm\u002B6vZoMy6XUcly98\u002BEUO3aPwIutAHivCtboIINEHrIhmcoAGkF1cuf8qtFj94ywerF3XLBqUlX3C7KzJKsigFOanGonFCE1Gl2jsFWnSwNKJ7XBzMHxtzdkGQ6Osk5Myip9yVsimWaAQkJixqHwT8CvePzlYLORqOUiswsiplgPZuY7OXG4F45fMYp/nuCVY8lN70lRV1lm3CB2D\u002BZrbZvqU2\u002B7xRZO91Fulj85Egn0jU8x1Lcevh\u002Bc1F1RMhen88P\u002BlTuA2a6jDvfn4rEqLboWgXKXKYjU26VQLuDI7bVJxqJrSozOc7OQjtXPJsteYqaTOrClAMpLGcmWILrN6hEyriwOzuM9SA3PBpqzFaTp8bw6JaMElLXoICDDOEL40pS0jIivX6OzZeKi1go/iAQUvC7\u002Bg8R\u002BPglmJq6yah\u002B6xiP2DoksOqIYdr/AUb67uJgsrowUCl7QRl5/SSj1AQvS\u002BB/WOXl6\u002BHGM1g0UrdxKqn4GlbuDlsvVJcgqvPF5I3Wz7Wmu1X8eobYalyRBu5hyJJ66/mtAX1FUAROxUEtwA7KXYMByq9T\u002B5\u002BQFaQ\u002BXk2ovqIhiziUKY54YWsRrXVF6mpNhulrID4jJvAaHSuZRvH2g==",
      "StatusCode": 201,
      "ResponseHeaders": {
        "Content-Length": "0",
        "Content-MD5": "0cLxmh2MszJNElthBNDXtQ==",
<<<<<<< HEAD
        "Date": "Thu, 05 Mar 2020 21:03:57 GMT",
        "ETag": "\u00220x8D7C148B9560A75\u0022",
        "Last-Modified": "Thu, 05 Mar 2020 21:03:58 GMT",
=======
        "Date": "Thu, 02 Apr 2020 23:43:59 GMT",
        "ETag": "\u00220x8D7D75FB7D30392\u0022",
        "Last-Modified": "Thu, 02 Apr 2020 23:44:00 GMT",
>>>>>>> 32e373e2
        "Server": [
          "Windows-Azure-Blob/1.0",
          "Microsoft-HTTPAPI/2.0"
        ],
        "x-ms-client-request-id": "5ec3e7ad-f591-907a-fa90-22e8328a7c6a",
        "x-ms-content-crc64": "yhQ/QcQtVhk=",
<<<<<<< HEAD
        "x-ms-request-id": "66c464bd-601e-0000-5a31-f3923b000000",
        "x-ms-request-server-encrypted": "true",
        "x-ms-version": "2019-10-10"
=======
        "x-ms-request-id": "e6483133-401e-0075-4548-09268c000000",
        "x-ms-request-server-encrypted": "true",
        "x-ms-version": "2019-12-12"
>>>>>>> 32e373e2
      },
      "ResponseBody": []
    },
    {
<<<<<<< HEAD
      "RequestUri": "https://seanstagetest.blob.core.windows.net/test-container-3e573937-b9a7-d92c-6bae-0ae6e0e2bafc/test-blob-6204a32b-4e64-184e-d893-476de4bc1c38?comp=lease",
      "RequestMethod": "PUT",
      "RequestHeaders": {
        "Authorization": "Sanitized",
        "If-Modified-Since": "Wed, 04 Mar 2020 21:03:57 GMT",
        "traceparent": "00-07262721990a174abf36e939359300b6-649fbf5b49a0014c-00",
        "User-Agent": [
          "azsdk-net-Storage.Blobs/12.4.0-dev.20200305.1",
          "(.NET Core 4.6.28325.01; Microsoft Windows 10.0.18363 )"
        ],
        "x-ms-client-request-id": "9d2a3aa9-ed1c-348c-12e5-1bbb1c1f3d7e",
        "x-ms-date": "Thu, 05 Mar 2020 21:03:58 GMT",
=======
      "RequestUri": "https://seanmcccanary.blob.core.windows.net/test-container-3e573937-b9a7-d92c-6bae-0ae6e0e2bafc/test-blob-6204a32b-4e64-184e-d893-476de4bc1c38?comp=lease",
      "RequestMethod": "PUT",
      "RequestHeaders": {
        "Authorization": "Sanitized",
        "If-Modified-Since": "Wed, 01 Apr 2020 23:44:00 GMT",
        "traceparent": "00-26f71004715cbb46b6b5ed4c8aa764e4-555ba2cd197a7949-00",
        "User-Agent": [
          "azsdk-net-Storage.Blobs/12.5.0-dev.20200402.1",
          "(.NET Core 4.6.28325.01; Microsoft Windows 10.0.18362 )"
        ],
        "x-ms-client-request-id": "9d2a3aa9-ed1c-348c-12e5-1bbb1c1f3d7e",
        "x-ms-date": "Thu, 02 Apr 2020 23:44:01 GMT",
>>>>>>> 32e373e2
        "x-ms-lease-action": "acquire",
        "x-ms-lease-duration": "15",
        "x-ms-proposed-lease-id": "bb1c6be5-789b-ddd4-42d5-d95a537c9287",
        "x-ms-return-client-request-id": "true",
<<<<<<< HEAD
        "x-ms-version": "2019-10-10"
=======
        "x-ms-version": "2019-12-12"
>>>>>>> 32e373e2
      },
      "RequestBody": null,
      "StatusCode": 201,
      "ResponseHeaders": {
        "Content-Length": "0",
<<<<<<< HEAD
        "Date": "Thu, 05 Mar 2020 21:03:58 GMT",
        "ETag": "\u00220x8D7C148B9560A75\u0022",
        "Last-Modified": "Thu, 05 Mar 2020 21:03:58 GMT",
=======
        "Date": "Thu, 02 Apr 2020 23:43:59 GMT",
        "ETag": "\u00220x8D7D75FB7D30392\u0022",
        "Last-Modified": "Thu, 02 Apr 2020 23:44:00 GMT",
>>>>>>> 32e373e2
        "Server": [
          "Windows-Azure-Blob/1.0",
          "Microsoft-HTTPAPI/2.0"
        ],
        "x-ms-client-request-id": "9d2a3aa9-ed1c-348c-12e5-1bbb1c1f3d7e",
        "x-ms-lease-id": "bb1c6be5-789b-ddd4-42d5-d95a537c9287",
<<<<<<< HEAD
        "x-ms-request-id": "66c464ca-601e-0000-6331-f3923b000000",
        "x-ms-version": "2019-10-10"
=======
        "x-ms-request-id": "e6483138-401e-0075-4a48-09268c000000",
        "x-ms-version": "2019-12-12"
>>>>>>> 32e373e2
      },
      "ResponseBody": []
    },
    {
<<<<<<< HEAD
      "RequestUri": "https://seanstagetest.blob.core.windows.net/test-container-3e573937-b9a7-d92c-6bae-0ae6e0e2bafc?restype=container",
      "RequestMethod": "DELETE",
      "RequestHeaders": {
        "Authorization": "Sanitized",
        "traceparent": "00-6f5b7bbe9bee424889f50ee2f6ad5e84-ea788532c068904b-00",
        "User-Agent": [
          "azsdk-net-Storage.Blobs/12.4.0-dev.20200305.1",
          "(.NET Core 4.6.28325.01; Microsoft Windows 10.0.18363 )"
        ],
        "x-ms-client-request-id": "19b09138-f451-d16a-becc-6b724e8e877f",
        "x-ms-date": "Thu, 05 Mar 2020 21:03:58 GMT",
        "x-ms-return-client-request-id": "true",
        "x-ms-version": "2019-10-10"
=======
      "RequestUri": "https://seanmcccanary.blob.core.windows.net/test-container-3e573937-b9a7-d92c-6bae-0ae6e0e2bafc?restype=container",
      "RequestMethod": "DELETE",
      "RequestHeaders": {
        "Authorization": "Sanitized",
        "traceparent": "00-4e1f511e494f304ab6ac02a64a81d477-a11d46fb25f13246-00",
        "User-Agent": [
          "azsdk-net-Storage.Blobs/12.5.0-dev.20200402.1",
          "(.NET Core 4.6.28325.01; Microsoft Windows 10.0.18362 )"
        ],
        "x-ms-client-request-id": "19b09138-f451-d16a-becc-6b724e8e877f",
        "x-ms-date": "Thu, 02 Apr 2020 23:44:01 GMT",
        "x-ms-return-client-request-id": "true",
        "x-ms-version": "2019-12-12"
>>>>>>> 32e373e2
      },
      "RequestBody": null,
      "StatusCode": 202,
      "ResponseHeaders": {
        "Content-Length": "0",
<<<<<<< HEAD
        "Date": "Thu, 05 Mar 2020 21:03:58 GMT",
=======
        "Date": "Thu, 02 Apr 2020 23:43:59 GMT",
>>>>>>> 32e373e2
        "Server": [
          "Windows-Azure-Blob/1.0",
          "Microsoft-HTTPAPI/2.0"
        ],
        "x-ms-client-request-id": "19b09138-f451-d16a-becc-6b724e8e877f",
<<<<<<< HEAD
        "x-ms-request-id": "66c464d5-601e-0000-6e31-f3923b000000",
        "x-ms-version": "2019-10-10"
=======
        "x-ms-request-id": "e6483139-401e-0075-4b48-09268c000000",
        "x-ms-version": "2019-12-12"
>>>>>>> 32e373e2
      },
      "ResponseBody": []
    },
    {
<<<<<<< HEAD
      "RequestUri": "https://seanstagetest.blob.core.windows.net/test-container-9a46b9ad-b6c5-abbe-27ae-7ba3d2dbf381?restype=container",
      "RequestMethod": "PUT",
      "RequestHeaders": {
        "Authorization": "Sanitized",
        "traceparent": "00-0520e1bc7cd49d44a03e18527a9357d2-51968d2979ff7046-00",
        "User-Agent": [
          "azsdk-net-Storage.Blobs/12.4.0-dev.20200305.1",
          "(.NET Core 4.6.28325.01; Microsoft Windows 10.0.18363 )"
        ],
        "x-ms-blob-public-access": "container",
        "x-ms-client-request-id": "88039bf1-0d4a-828d-d204-f1a279c6ffe2",
        "x-ms-date": "Thu, 05 Mar 2020 21:03:59 GMT",
        "x-ms-return-client-request-id": "true",
        "x-ms-version": "2019-10-10"
=======
      "RequestUri": "https://seanmcccanary.blob.core.windows.net/test-container-9a46b9ad-b6c5-abbe-27ae-7ba3d2dbf381?restype=container",
      "RequestMethod": "PUT",
      "RequestHeaders": {
        "Authorization": "Sanitized",
        "traceparent": "00-1ef2cfcb9c2154499202b012f5aabf09-6653cbaf713b664e-00",
        "User-Agent": [
          "azsdk-net-Storage.Blobs/12.5.0-dev.20200402.1",
          "(.NET Core 4.6.28325.01; Microsoft Windows 10.0.18362 )"
        ],
        "x-ms-blob-public-access": "container",
        "x-ms-client-request-id": "88039bf1-0d4a-828d-d204-f1a279c6ffe2",
        "x-ms-date": "Thu, 02 Apr 2020 23:44:01 GMT",
        "x-ms-return-client-request-id": "true",
        "x-ms-version": "2019-12-12"
>>>>>>> 32e373e2
      },
      "RequestBody": null,
      "StatusCode": 201,
      "ResponseHeaders": {
        "Content-Length": "0",
<<<<<<< HEAD
        "Date": "Thu, 05 Mar 2020 21:03:58 GMT",
        "ETag": "\u00220x8D7C148B9A1CAED\u0022",
        "Last-Modified": "Thu, 05 Mar 2020 21:03:59 GMT",
=======
        "Date": "Thu, 02 Apr 2020 23:43:59 GMT",
        "ETag": "\u00220x8D7D75FB8204B59\u0022",
        "Last-Modified": "Thu, 02 Apr 2020 23:44:00 GMT",
>>>>>>> 32e373e2
        "Server": [
          "Windows-Azure-Blob/1.0",
          "Microsoft-HTTPAPI/2.0"
        ],
        "x-ms-client-request-id": "88039bf1-0d4a-828d-d204-f1a279c6ffe2",
<<<<<<< HEAD
        "x-ms-request-id": "2d181f34-901e-0004-7431-f31f3c000000",
        "x-ms-version": "2019-10-10"
=======
        "x-ms-request-id": "f4de1cf2-001e-0006-7148-097e1f000000",
        "x-ms-version": "2019-12-12"
>>>>>>> 32e373e2
      },
      "ResponseBody": []
    },
    {
<<<<<<< HEAD
      "RequestUri": "https://seanstagetest.blob.core.windows.net/test-container-9a46b9ad-b6c5-abbe-27ae-7ba3d2dbf381/test-blob-8734ead8-fc0b-8a10-8c3d-696d8d011987",
=======
      "RequestUri": "https://seanmcccanary.blob.core.windows.net/test-container-9a46b9ad-b6c5-abbe-27ae-7ba3d2dbf381/test-blob-8734ead8-fc0b-8a10-8c3d-696d8d011987",
>>>>>>> 32e373e2
      "RequestMethod": "PUT",
      "RequestHeaders": {
        "Authorization": "Sanitized",
        "Content-Length": "1024",
<<<<<<< HEAD
        "traceparent": "00-473c981d246582439bbf0a348d9b5c30-fbcb7f22a3bae94e-00",
        "User-Agent": [
          "azsdk-net-Storage.Blobs/12.4.0-dev.20200305.1",
          "(.NET Core 4.6.28325.01; Microsoft Windows 10.0.18363 )"
        ],
        "x-ms-blob-type": "BlockBlob",
        "x-ms-client-request-id": "17e0d896-752f-5df2-75e2-e9a663d34f89",
        "x-ms-date": "Thu, 05 Mar 2020 21:03:59 GMT",
        "x-ms-return-client-request-id": "true",
        "x-ms-version": "2019-10-10"
=======
        "traceparent": "00-b3f907a1fb9f7f4e9a07b92a29de1a4c-96e4c23219d6f744-00",
        "User-Agent": [
          "azsdk-net-Storage.Blobs/12.5.0-dev.20200402.1",
          "(.NET Core 4.6.28325.01; Microsoft Windows 10.0.18362 )"
        ],
        "x-ms-blob-type": "BlockBlob",
        "x-ms-client-request-id": "17e0d896-752f-5df2-75e2-e9a663d34f89",
        "x-ms-date": "Thu, 02 Apr 2020 23:44:01 GMT",
        "x-ms-return-client-request-id": "true",
        "x-ms-version": "2019-12-12"
>>>>>>> 32e373e2
      },
      "RequestBody": "geeyNthrNjA5/7hqMomPalhF5Kdrpoj0inn7DaQg9dDraiGSFMkKbbMETQxEplcCrv8VSB1yG9pfvatfbymMGQrof8ho/FWPO3b0Z1h8sOQh\u002BV\u002BkCqyzeU5HM1Ydqv6JeDQBWyaPmrGphgymfbSB4g3HPnbK5w5dNAZ5IMn/cZF4au8kelS9kV6t\u002B4SgDPuZxVBIVmyHv5AmoyYgFXnoqRR7LRPFXWi5CawXHeuKvSgL4Ft4thsl8ape/tctnXzkxVFvJd7n1Gfoj0y/b6KlnOb\u002BFTUeb/P5VjxoZ1\u002BQi2wvMleZGpdJIwvzkCbOZYEIuGLxL4dGxlZedc\u002Bhfm0IVwTgjzxKC4FOtPEpKt7MK/C7YK79n1zk6WwBO6XIqKWe6zki7tVEvq3gonqWHJx3kkre5R6\u002BC7io\u002B6bQSNDbhgxLiz\u002Blqj0bd6EBHP3hTczQialb6cKH4OCAevIuc3XcBBxtSpFc0ucNw258ve66xq3ZAL8ngJxKxKtfJDBK7AMsJRfgdAI7c7fBTSZTCiPxxrNEVHO2tIN/I4bm/a23wtZrT5fW2lKqnowHZjJ19rmHbV58BZePdnCTYVB8VHYJCYtQ6LuLGuthmrXnrk5RCSzNXo9PO7w\u002B29knQ3gBLkoV/VynJQ7\u002B/FJyGmvhqMciQlckr/bnus7OEQ3hY9dzYGtr0bHxqeQezmE83CFRXDISBQAh3X5ULkKO2BMBHZh7/7n/dtcVMJlzBeCUqt2tfbXazl7XUYPtF6JuYtDQHLHJwd1nUeZb/NRnrteewINk4VteJ046o602El40p87Ioukvy\u002BkARivOftGKcKKsT1cfCYF0cfVijh0vMD\u002BHJ1UFngvubvSaZJswj6h9rzMLisMHFJ1MUzHzzTzM0RXrRlZ8hNGXvuBihaXlROFN5d/pJKZ8gBK3uEra\u002BqG4zZKFRUlRASpic8zipI/4Zg9Ppudc4qxvb8ZExMuGvMM/qrcSX/\u002BY\u002B\u002BS1h7DZmdyDv1I7i1S5XOvlFtWCDTxe27cIo/rY5QcQtqoDp1r8ldXpwQR5SzBuhU3LLEkpFe6nVqz50PbiqtlKKtSqtbSR6YEAmUw45I\u002BGmh2sDbm956C8XFGtA8TfBxYqLiBcxNCZOkLIKXyhbnEccjbYNZ0gjUM07Vhj4\u002Ba8IJE1DbZvKtVME9J29b0kGu7fkZCOBtJ5CqHcJ9Z4NVZcDAjqbGG7rUhhiyLKqpiFD9Nqg1JVLhm/vAMUkgL\u002B1N18Gem1Oa6NJORILHqvrmAJVxgDDbIEB93vK69dphpFYrdFTpCu0NYk3V9uDAGeEA2jCzvq\u002B8cqdxILxQ7\u002BL33JAsrDamDPWoZB3jBSlvrcUBuhupvfW2bvGtZ\u002Bow==",
      "StatusCode": 201,
      "ResponseHeaders": {
        "Content-Length": "0",
        "Content-MD5": "zIE2MnYIkB6ya0XWk52Drg==",
<<<<<<< HEAD
        "Date": "Thu, 05 Mar 2020 21:03:58 GMT",
        "ETag": "\u00220x8D7C148B9AE8A14\u0022",
        "Last-Modified": "Thu, 05 Mar 2020 21:03:59 GMT",
=======
        "Date": "Thu, 02 Apr 2020 23:44:00 GMT",
        "ETag": "\u00220x8D7D75FB82DB71C\u0022",
        "Last-Modified": "Thu, 02 Apr 2020 23:44:00 GMT",
>>>>>>> 32e373e2
        "Server": [
          "Windows-Azure-Blob/1.0",
          "Microsoft-HTTPAPI/2.0"
        ],
        "x-ms-client-request-id": "17e0d896-752f-5df2-75e2-e9a663d34f89",
        "x-ms-content-crc64": "/JWcxaIuB8A=",
<<<<<<< HEAD
        "x-ms-request-id": "2d181f37-901e-0004-7531-f31f3c000000",
        "x-ms-request-server-encrypted": "true",
        "x-ms-version": "2019-10-10"
=======
        "x-ms-request-id": "f4de1d0e-001e-0006-0a48-097e1f000000",
        "x-ms-request-server-encrypted": "true",
        "x-ms-version": "2019-12-12"
>>>>>>> 32e373e2
      },
      "ResponseBody": []
    },
    {
<<<<<<< HEAD
      "RequestUri": "https://seanstagetest.blob.core.windows.net/test-container-9a46b9ad-b6c5-abbe-27ae-7ba3d2dbf381/test-blob-8734ead8-fc0b-8a10-8c3d-696d8d011987?comp=lease",
      "RequestMethod": "PUT",
      "RequestHeaders": {
        "Authorization": "Sanitized",
        "If-Unmodified-Since": "Fri, 06 Mar 2020 21:03:57 GMT",
        "traceparent": "00-0822d88ebe467b499566f777a3c02631-0c889169a171a948-00",
        "User-Agent": [
          "azsdk-net-Storage.Blobs/12.4.0-dev.20200305.1",
          "(.NET Core 4.6.28325.01; Microsoft Windows 10.0.18363 )"
        ],
        "x-ms-client-request-id": "f9822356-2e38-1364-66ef-2789017d688e",
        "x-ms-date": "Thu, 05 Mar 2020 21:03:59 GMT",
=======
      "RequestUri": "https://seanmcccanary.blob.core.windows.net/test-container-9a46b9ad-b6c5-abbe-27ae-7ba3d2dbf381/test-blob-8734ead8-fc0b-8a10-8c3d-696d8d011987?comp=lease",
      "RequestMethod": "PUT",
      "RequestHeaders": {
        "Authorization": "Sanitized",
        "If-Unmodified-Since": "Fri, 03 Apr 2020 23:44:00 GMT",
        "traceparent": "00-8a633358a15e4240a09bb80c4eea6f96-981e498353527b40-00",
        "User-Agent": [
          "azsdk-net-Storage.Blobs/12.5.0-dev.20200402.1",
          "(.NET Core 4.6.28325.01; Microsoft Windows 10.0.18362 )"
        ],
        "x-ms-client-request-id": "f9822356-2e38-1364-66ef-2789017d688e",
        "x-ms-date": "Thu, 02 Apr 2020 23:44:01 GMT",
>>>>>>> 32e373e2
        "x-ms-lease-action": "acquire",
        "x-ms-lease-duration": "15",
        "x-ms-proposed-lease-id": "797bb750-82b8-f171-f0a5-7475f4e6ea2b",
        "x-ms-return-client-request-id": "true",
<<<<<<< HEAD
        "x-ms-version": "2019-10-10"
=======
        "x-ms-version": "2019-12-12"
>>>>>>> 32e373e2
      },
      "RequestBody": null,
      "StatusCode": 201,
      "ResponseHeaders": {
        "Content-Length": "0",
<<<<<<< HEAD
        "Date": "Thu, 05 Mar 2020 21:03:59 GMT",
        "ETag": "\u00220x8D7C148B9AE8A14\u0022",
        "Last-Modified": "Thu, 05 Mar 2020 21:03:59 GMT",
=======
        "Date": "Thu, 02 Apr 2020 23:44:00 GMT",
        "ETag": "\u00220x8D7D75FB82DB71C\u0022",
        "Last-Modified": "Thu, 02 Apr 2020 23:44:00 GMT",
>>>>>>> 32e373e2
        "Server": [
          "Windows-Azure-Blob/1.0",
          "Microsoft-HTTPAPI/2.0"
        ],
        "x-ms-client-request-id": "f9822356-2e38-1364-66ef-2789017d688e",
        "x-ms-lease-id": "797bb750-82b8-f171-f0a5-7475f4e6ea2b",
<<<<<<< HEAD
        "x-ms-request-id": "2d181f39-901e-0004-7731-f31f3c000000",
        "x-ms-version": "2019-10-10"
=======
        "x-ms-request-id": "f4de1d1e-001e-0006-1848-097e1f000000",
        "x-ms-version": "2019-12-12"
>>>>>>> 32e373e2
      },
      "ResponseBody": []
    },
    {
<<<<<<< HEAD
      "RequestUri": "https://seanstagetest.blob.core.windows.net/test-container-9a46b9ad-b6c5-abbe-27ae-7ba3d2dbf381?restype=container",
      "RequestMethod": "DELETE",
      "RequestHeaders": {
        "Authorization": "Sanitized",
        "traceparent": "00-267827290e052e448724a845526a395f-bfa0cba4e6618249-00",
        "User-Agent": [
          "azsdk-net-Storage.Blobs/12.4.0-dev.20200305.1",
          "(.NET Core 4.6.28325.01; Microsoft Windows 10.0.18363 )"
        ],
        "x-ms-client-request-id": "d01e6dd2-f164-84f2-e645-db063fea9358",
        "x-ms-date": "Thu, 05 Mar 2020 21:03:59 GMT",
        "x-ms-return-client-request-id": "true",
        "x-ms-version": "2019-10-10"
=======
      "RequestUri": "https://seanmcccanary.blob.core.windows.net/test-container-9a46b9ad-b6c5-abbe-27ae-7ba3d2dbf381?restype=container",
      "RequestMethod": "DELETE",
      "RequestHeaders": {
        "Authorization": "Sanitized",
        "traceparent": "00-91ddeb4922e45a4cb34306ab3f1b1a02-d83f7657eb41034d-00",
        "User-Agent": [
          "azsdk-net-Storage.Blobs/12.5.0-dev.20200402.1",
          "(.NET Core 4.6.28325.01; Microsoft Windows 10.0.18362 )"
        ],
        "x-ms-client-request-id": "d01e6dd2-f164-84f2-e645-db063fea9358",
        "x-ms-date": "Thu, 02 Apr 2020 23:44:01 GMT",
        "x-ms-return-client-request-id": "true",
        "x-ms-version": "2019-12-12"
>>>>>>> 32e373e2
      },
      "RequestBody": null,
      "StatusCode": 202,
      "ResponseHeaders": {
        "Content-Length": "0",
<<<<<<< HEAD
        "Date": "Thu, 05 Mar 2020 21:03:59 GMT",
=======
        "Date": "Thu, 02 Apr 2020 23:44:00 GMT",
>>>>>>> 32e373e2
        "Server": [
          "Windows-Azure-Blob/1.0",
          "Microsoft-HTTPAPI/2.0"
        ],
        "x-ms-client-request-id": "d01e6dd2-f164-84f2-e645-db063fea9358",
<<<<<<< HEAD
        "x-ms-request-id": "2d181f3a-901e-0004-7831-f31f3c000000",
        "x-ms-version": "2019-10-10"
=======
        "x-ms-request-id": "f4de1d2b-001e-0006-2548-097e1f000000",
        "x-ms-version": "2019-12-12"
>>>>>>> 32e373e2
      },
      "ResponseBody": []
    },
    {
<<<<<<< HEAD
      "RequestUri": "https://seanstagetest.blob.core.windows.net/test-container-fd07aa5f-b96f-498d-8f98-b6518a74c9f5?restype=container",
      "RequestMethod": "PUT",
      "RequestHeaders": {
        "Authorization": "Sanitized",
        "traceparent": "00-4637fd1276c0f84089e064db6be748ff-eaf5beb3ec733344-00",
        "User-Agent": [
          "azsdk-net-Storage.Blobs/12.4.0-dev.20200305.1",
          "(.NET Core 4.6.28325.01; Microsoft Windows 10.0.18363 )"
        ],
        "x-ms-blob-public-access": "container",
        "x-ms-client-request-id": "9f904b53-3969-181c-e0d4-40cb3aa0f971",
        "x-ms-date": "Thu, 05 Mar 2020 21:03:59 GMT",
        "x-ms-return-client-request-id": "true",
        "x-ms-version": "2019-10-10"
=======
      "RequestUri": "https://seanmcccanary.blob.core.windows.net/test-container-fd07aa5f-b96f-498d-8f98-b6518a74c9f5?restype=container",
      "RequestMethod": "PUT",
      "RequestHeaders": {
        "Authorization": "Sanitized",
        "traceparent": "00-dd056fefad153641848a4c2b7cacb1d1-1b37dd286ecc6b40-00",
        "User-Agent": [
          "azsdk-net-Storage.Blobs/12.5.0-dev.20200402.1",
          "(.NET Core 4.6.28325.01; Microsoft Windows 10.0.18362 )"
        ],
        "x-ms-blob-public-access": "container",
        "x-ms-client-request-id": "9f904b53-3969-181c-e0d4-40cb3aa0f971",
        "x-ms-date": "Thu, 02 Apr 2020 23:44:01 GMT",
        "x-ms-return-client-request-id": "true",
        "x-ms-version": "2019-12-12"
>>>>>>> 32e373e2
      },
      "RequestBody": null,
      "StatusCode": 201,
      "ResponseHeaders": {
        "Content-Length": "0",
<<<<<<< HEAD
        "Date": "Thu, 05 Mar 2020 21:03:59 GMT",
        "ETag": "\u00220x8D7C148B9FFD2FA\u0022",
        "Last-Modified": "Thu, 05 Mar 2020 21:03:59 GMT",
=======
        "Date": "Thu, 02 Apr 2020 23:44:00 GMT",
        "ETag": "\u00220x8D7D75FB87970D9\u0022",
        "Last-Modified": "Thu, 02 Apr 2020 23:44:01 GMT",
>>>>>>> 32e373e2
        "Server": [
          "Windows-Azure-Blob/1.0",
          "Microsoft-HTTPAPI/2.0"
        ],
        "x-ms-client-request-id": "9f904b53-3969-181c-e0d4-40cb3aa0f971",
<<<<<<< HEAD
        "x-ms-request-id": "6af9dfd6-f01e-0012-0331-f3e9eb000000",
        "x-ms-version": "2019-10-10"
=======
        "x-ms-request-id": "b74b0e67-b01e-005e-0148-09a640000000",
        "x-ms-version": "2019-12-12"
>>>>>>> 32e373e2
      },
      "ResponseBody": []
    },
    {
<<<<<<< HEAD
      "RequestUri": "https://seanstagetest.blob.core.windows.net/test-container-fd07aa5f-b96f-498d-8f98-b6518a74c9f5/test-blob-a44de67b-ff33-c7f9-8001-310086571802",
=======
      "RequestUri": "https://seanmcccanary.blob.core.windows.net/test-container-fd07aa5f-b96f-498d-8f98-b6518a74c9f5/test-blob-a44de67b-ff33-c7f9-8001-310086571802",
>>>>>>> 32e373e2
      "RequestMethod": "PUT",
      "RequestHeaders": {
        "Authorization": "Sanitized",
        "Content-Length": "1024",
<<<<<<< HEAD
        "traceparent": "00-5542665abaa3e8428b439e3636208085-6a1d82ac383ffa40-00",
        "User-Agent": [
          "azsdk-net-Storage.Blobs/12.4.0-dev.20200305.1",
          "(.NET Core 4.6.28325.01; Microsoft Windows 10.0.18363 )"
        ],
        "x-ms-blob-type": "BlockBlob",
        "x-ms-client-request-id": "820c5e03-3e17-05ad-bd71-f9d2f41dd3ed",
        "x-ms-date": "Thu, 05 Mar 2020 21:04:00 GMT",
        "x-ms-return-client-request-id": "true",
        "x-ms-version": "2019-10-10"
=======
        "traceparent": "00-631d64017ec70f4183342eb63e5724a0-793119d480d4244e-00",
        "User-Agent": [
          "azsdk-net-Storage.Blobs/12.5.0-dev.20200402.1",
          "(.NET Core 4.6.28325.01; Microsoft Windows 10.0.18362 )"
        ],
        "x-ms-blob-type": "BlockBlob",
        "x-ms-client-request-id": "820c5e03-3e17-05ad-bd71-f9d2f41dd3ed",
        "x-ms-date": "Thu, 02 Apr 2020 23:44:02 GMT",
        "x-ms-return-client-request-id": "true",
        "x-ms-version": "2019-12-12"
>>>>>>> 32e373e2
      },
      "RequestBody": "7l7\u002BPuMqi39\u002BnrSJV17MK3XBuUo/BSRTUsgfaAgbkoi8Pt3borqOUVvNJpRLb28hNQWLxJ7Owug6quwaCiJ3YgwrzRmB8Im7M2juct\u002BPCOJZ/TMCkM3q7Xv0offOc0Y4VcOIH6FWn0R8z5E131AIqqIJwQzvddI\u002BQeCdjE\u002BR7cAithwcBuhAAl7uhsA8tA0r7PZVxLE5SeDxSd3BuBL06uLQEykz7KO5yb6uAO8RAozScqBZOygO6Gw7K7wKfkpL\u002Bpvda6Hk9/9SnPvyikjx30dQ70Zym6\u002B5wSq8\u002BMHmrkp0YwZTM5fr7nqgBp8tHF4kSUt1uo8D2V7rI6l3J/8\u002Ba\u002B6wfidCnaywZQDM0ZUQjKXLmK51cfS6cYqnZw/tc8d7YZqwfJ434quexFSPNwjJ25cDq45Qyfr69gycmjacwvE5UG/6Xw8HlLYC16yfKzqC3ox36cc5K5igtoaRmkd1AgJiVeaYz3yI\u002BxfXTfJNWsvSGrupJNgqACXWWaiJdvlujNSqPNVT6Q4P7\u002B2vYd2mU1u6v3\u002BMy90pOFXBwnbU/4UeacEdoh71fjGsmjXrep9IMAVMzrZ54sD3gQSAkieYO/BokfgbibA9xUBO3zGoPb62eJJwhzDOpIYAJSEadesKFF9EguimLKZUDgl1KwOPT0NFyhqVJ7O/me1xG2OPI09VRMrSY7vVD0zrHHgnWXiDcdbd1KvRdOyrhOn7NRFCxeq5IOc4vOuIcLrOqQs6mEB07qqNsU\u002Bkg8/eJ9/R2tk6qFeObjiRS7TqVWPwA8vhcOyphkdntRObFJwYWpUMt5XgkwC0rCkH46P1o1zrs4AD/LfyJ1SS0/ND8lmbefAe3p7OD2/KLcPCoaKkcRK3r2AcFF3eGo9BTsANcLrQa2qy1sS9HaQQOc7zL4Wx7mHhjEP5f2WTQMMOjMGvvb0J8jY48ppN\u002BZG8C9qO6uoJj19eK\u002BN21usFHpYBr5DiYHwR6jxPefzGlJOxPHSKBFXZBf1hUZHZkhtKM9METEoA2qpefQCtuhZjmJZQxZp3ehpBJ6qTgA/qN1chBUUowUhJsGLJLIZULErm/rn6iM2B0rm4wySfbVmbc0WojLXROtZOBxQ3rk2T7PtfrYJW8K6KnzKMb/4jqUMILblBq5\u002BVFcPjrIG5SSRrJdcpQL/XRYOWHuyCRcvXKl7QLoCUUkBbyZi\u002Bc0Mt0VUOIUon\u002BmiDMeg1qo2yEtD4C4Ej6Bqk1tOWzXYnGNE/aU2XdCOAsC/1TP2XXqezqbbHxmfCCug6akp3kC3xXBkX9kE/G56sd1tRLZsdDHcr4yS/X1JqfF5kXArZCR8CA/DkgGhlc40YG04LcNxMHV3TS60JMfzHrHri2w==",
      "StatusCode": 201,
      "ResponseHeaders": {
        "Content-Length": "0",
        "Content-MD5": "ezDRU7Plox2WTfcGOtVX/w==",
<<<<<<< HEAD
        "Date": "Thu, 05 Mar 2020 21:03:59 GMT",
        "ETag": "\u00220x8D7C148BA0D9C5E\u0022",
        "Last-Modified": "Thu, 05 Mar 2020 21:03:59 GMT",
=======
        "Date": "Thu, 02 Apr 2020 23:44:00 GMT",
        "ETag": "\u00220x8D7D75FB8869595\u0022",
        "Last-Modified": "Thu, 02 Apr 2020 23:44:01 GMT",
>>>>>>> 32e373e2
        "Server": [
          "Windows-Azure-Blob/1.0",
          "Microsoft-HTTPAPI/2.0"
        ],
        "x-ms-client-request-id": "820c5e03-3e17-05ad-bd71-f9d2f41dd3ed",
        "x-ms-content-crc64": "pUvCU2uuhqk=",
<<<<<<< HEAD
        "x-ms-request-id": "6af9dfd8-f01e-0012-0431-f3e9eb000000",
        "x-ms-request-server-encrypted": "true",
        "x-ms-version": "2019-10-10"
=======
        "x-ms-request-id": "b74b0e78-b01e-005e-1048-09a640000000",
        "x-ms-request-server-encrypted": "true",
        "x-ms-version": "2019-12-12"
>>>>>>> 32e373e2
      },
      "ResponseBody": []
    },
    {
<<<<<<< HEAD
      "RequestUri": "https://seanstagetest.blob.core.windows.net/test-container-fd07aa5f-b96f-498d-8f98-b6518a74c9f5/test-blob-a44de67b-ff33-c7f9-8001-310086571802",
      "RequestMethod": "HEAD",
      "RequestHeaders": {
        "Authorization": "Sanitized",
        "traceparent": "00-829a51082ed85c4ebc30d56a53e09526-ad8bfeb61f942a44-00",
        "User-Agent": [
          "azsdk-net-Storage.Blobs/12.4.0-dev.20200305.1",
          "(.NET Core 4.6.28325.01; Microsoft Windows 10.0.18363 )"
        ],
        "x-ms-client-request-id": "d74221b8-21c9-22fb-8eea-cf765adc4237",
        "x-ms-date": "Thu, 05 Mar 2020 21:04:00 GMT",
        "x-ms-return-client-request-id": "true",
        "x-ms-version": "2019-10-10"
=======
      "RequestUri": "https://seanmcccanary.blob.core.windows.net/test-container-fd07aa5f-b96f-498d-8f98-b6518a74c9f5/test-blob-a44de67b-ff33-c7f9-8001-310086571802",
      "RequestMethod": "HEAD",
      "RequestHeaders": {
        "Authorization": "Sanitized",
        "traceparent": "00-9b2ca4a31998f246a2ebfddc116bed85-a9ad3861051a4d4a-00",
        "User-Agent": [
          "azsdk-net-Storage.Blobs/12.5.0-dev.20200402.1",
          "(.NET Core 4.6.28325.01; Microsoft Windows 10.0.18362 )"
        ],
        "x-ms-client-request-id": "d74221b8-21c9-22fb-8eea-cf765adc4237",
        "x-ms-date": "Thu, 02 Apr 2020 23:44:02 GMT",
        "x-ms-return-client-request-id": "true",
        "x-ms-version": "2019-12-12"
>>>>>>> 32e373e2
      },
      "RequestBody": null,
      "StatusCode": 200,
      "ResponseHeaders": {
        "Accept-Ranges": "bytes",
        "Content-Length": "1024",
        "Content-MD5": "ezDRU7Plox2WTfcGOtVX/w==",
        "Content-Type": "application/octet-stream",
<<<<<<< HEAD
        "Date": "Thu, 05 Mar 2020 21:03:59 GMT",
        "ETag": "\u00220x8D7C148BA0D9C5E\u0022",
        "Last-Modified": "Thu, 05 Mar 2020 21:03:59 GMT",
=======
        "Date": "Thu, 02 Apr 2020 23:44:01 GMT",
        "ETag": "\u00220x8D7D75FB8869595\u0022",
        "Last-Modified": "Thu, 02 Apr 2020 23:44:01 GMT",
>>>>>>> 32e373e2
        "Server": [
          "Windows-Azure-Blob/1.0",
          "Microsoft-HTTPAPI/2.0"
        ],
        "x-ms-access-tier": "Hot",
        "x-ms-access-tier-inferred": "true",
        "x-ms-blob-type": "BlockBlob",
        "x-ms-client-request-id": "d74221b8-21c9-22fb-8eea-cf765adc4237",
<<<<<<< HEAD
        "x-ms-creation-time": "Thu, 05 Mar 2020 21:03:59 GMT",
        "x-ms-lease-state": "available",
        "x-ms-lease-status": "unlocked",
        "x-ms-request-id": "6af9dfd9-f01e-0012-0531-f3e9eb000000",
        "x-ms-server-encrypted": "true",
        "x-ms-version": "2019-10-10"
=======
        "x-ms-creation-time": "Thu, 02 Apr 2020 23:44:01 GMT",
        "x-ms-lease-state": "available",
        "x-ms-lease-status": "unlocked",
        "x-ms-request-id": "b74b0e82-b01e-005e-1a48-09a640000000",
        "x-ms-server-encrypted": "true",
        "x-ms-version": "2019-12-12"
>>>>>>> 32e373e2
      },
      "ResponseBody": []
    },
    {
<<<<<<< HEAD
      "RequestUri": "https://seanstagetest.blob.core.windows.net/test-container-fd07aa5f-b96f-498d-8f98-b6518a74c9f5/test-blob-a44de67b-ff33-c7f9-8001-310086571802?comp=lease",
      "RequestMethod": "PUT",
      "RequestHeaders": {
        "Authorization": "Sanitized",
        "If-Match": "\u00220x8D7C148BA0D9C5E\u0022",
        "traceparent": "00-e66b4d2cbd93404fb079091b31c66b8b-f81a7b2286d23645-00",
        "User-Agent": [
          "azsdk-net-Storage.Blobs/12.4.0-dev.20200305.1",
          "(.NET Core 4.6.28325.01; Microsoft Windows 10.0.18363 )"
        ],
        "x-ms-client-request-id": "a218c7ea-6543-68a8-bda0-bf83904c260a",
        "x-ms-date": "Thu, 05 Mar 2020 21:04:00 GMT",
=======
      "RequestUri": "https://seanmcccanary.blob.core.windows.net/test-container-fd07aa5f-b96f-498d-8f98-b6518a74c9f5/test-blob-a44de67b-ff33-c7f9-8001-310086571802?comp=lease",
      "RequestMethod": "PUT",
      "RequestHeaders": {
        "Authorization": "Sanitized",
        "If-Match": "\u00220x8D7D75FB8869595\u0022",
        "traceparent": "00-f44cd1b6546bd641845409ed690bbcb1-c9f363fb17d5ca4b-00",
        "User-Agent": [
          "azsdk-net-Storage.Blobs/12.5.0-dev.20200402.1",
          "(.NET Core 4.6.28325.01; Microsoft Windows 10.0.18362 )"
        ],
        "x-ms-client-request-id": "a218c7ea-6543-68a8-bda0-bf83904c260a",
        "x-ms-date": "Thu, 02 Apr 2020 23:44:02 GMT",
>>>>>>> 32e373e2
        "x-ms-lease-action": "acquire",
        "x-ms-lease-duration": "15",
        "x-ms-proposed-lease-id": "85cd9883-e048-21cf-b2a1-e3d1c3853d72",
        "x-ms-return-client-request-id": "true",
<<<<<<< HEAD
        "x-ms-version": "2019-10-10"
=======
        "x-ms-version": "2019-12-12"
>>>>>>> 32e373e2
      },
      "RequestBody": null,
      "StatusCode": 201,
      "ResponseHeaders": {
        "Content-Length": "0",
<<<<<<< HEAD
        "Date": "Thu, 05 Mar 2020 21:04:00 GMT",
        "ETag": "\u00220x8D7C148BA0D9C5E\u0022",
        "Last-Modified": "Thu, 05 Mar 2020 21:03:59 GMT",
=======
        "Date": "Thu, 02 Apr 2020 23:44:01 GMT",
        "ETag": "\u00220x8D7D75FB8869595\u0022",
        "Last-Modified": "Thu, 02 Apr 2020 23:44:01 GMT",
>>>>>>> 32e373e2
        "Server": [
          "Windows-Azure-Blob/1.0",
          "Microsoft-HTTPAPI/2.0"
        ],
        "x-ms-client-request-id": "a218c7ea-6543-68a8-bda0-bf83904c260a",
        "x-ms-lease-id": "85cd9883-e048-21cf-b2a1-e3d1c3853d72",
<<<<<<< HEAD
        "x-ms-request-id": "6af9dfe2-f01e-0012-0a31-f3e9eb000000",
        "x-ms-version": "2019-10-10"
=======
        "x-ms-request-id": "b74b0e8d-b01e-005e-2548-09a640000000",
        "x-ms-version": "2019-12-12"
>>>>>>> 32e373e2
      },
      "ResponseBody": []
    },
    {
<<<<<<< HEAD
      "RequestUri": "https://seanstagetest.blob.core.windows.net/test-container-fd07aa5f-b96f-498d-8f98-b6518a74c9f5?restype=container",
      "RequestMethod": "DELETE",
      "RequestHeaders": {
        "Authorization": "Sanitized",
        "traceparent": "00-c7c1e73b9345554e81f75350dbae40c0-4e29451c24105d48-00",
        "User-Agent": [
          "azsdk-net-Storage.Blobs/12.4.0-dev.20200305.1",
          "(.NET Core 4.6.28325.01; Microsoft Windows 10.0.18363 )"
        ],
        "x-ms-client-request-id": "938b741f-9fc3-cff4-dede-7eb8c6fc9288",
        "x-ms-date": "Thu, 05 Mar 2020 21:04:00 GMT",
        "x-ms-return-client-request-id": "true",
        "x-ms-version": "2019-10-10"
=======
      "RequestUri": "https://seanmcccanary.blob.core.windows.net/test-container-fd07aa5f-b96f-498d-8f98-b6518a74c9f5?restype=container",
      "RequestMethod": "DELETE",
      "RequestHeaders": {
        "Authorization": "Sanitized",
        "traceparent": "00-14320c6cf8b2204190437bc589ebe0f9-8cea91488ec3cf4f-00",
        "User-Agent": [
          "azsdk-net-Storage.Blobs/12.5.0-dev.20200402.1",
          "(.NET Core 4.6.28325.01; Microsoft Windows 10.0.18362 )"
        ],
        "x-ms-client-request-id": "938b741f-9fc3-cff4-dede-7eb8c6fc9288",
        "x-ms-date": "Thu, 02 Apr 2020 23:44:02 GMT",
        "x-ms-return-client-request-id": "true",
        "x-ms-version": "2019-12-12"
>>>>>>> 32e373e2
      },
      "RequestBody": null,
      "StatusCode": 202,
      "ResponseHeaders": {
        "Content-Length": "0",
<<<<<<< HEAD
        "Date": "Thu, 05 Mar 2020 21:04:00 GMT",
=======
        "Date": "Thu, 02 Apr 2020 23:44:01 GMT",
>>>>>>> 32e373e2
        "Server": [
          "Windows-Azure-Blob/1.0",
          "Microsoft-HTTPAPI/2.0"
        ],
        "x-ms-client-request-id": "938b741f-9fc3-cff4-dede-7eb8c6fc9288",
<<<<<<< HEAD
        "x-ms-request-id": "6af9dfe3-f01e-0012-0b31-f3e9eb000000",
        "x-ms-version": "2019-10-10"
=======
        "x-ms-request-id": "b74b0e8e-b01e-005e-2648-09a640000000",
        "x-ms-version": "2019-12-12"
>>>>>>> 32e373e2
      },
      "ResponseBody": []
    },
    {
<<<<<<< HEAD
      "RequestUri": "https://seanstagetest.blob.core.windows.net/test-container-b5f09526-fc6f-6f4b-04e6-0023622be63d?restype=container",
      "RequestMethod": "PUT",
      "RequestHeaders": {
        "Authorization": "Sanitized",
        "traceparent": "00-7bced42a5cd838489711fc5342204626-8718f242c5d35e43-00",
        "User-Agent": [
          "azsdk-net-Storage.Blobs/12.4.0-dev.20200305.1",
          "(.NET Core 4.6.28325.01; Microsoft Windows 10.0.18363 )"
        ],
        "x-ms-blob-public-access": "container",
        "x-ms-client-request-id": "ed577a8d-3e8e-231a-281b-8fdd9fd16cb3",
        "x-ms-date": "Thu, 05 Mar 2020 21:04:00 GMT",
        "x-ms-return-client-request-id": "true",
        "x-ms-version": "2019-10-10"
=======
      "RequestUri": "https://seanmcccanary.blob.core.windows.net/test-container-b5f09526-fc6f-6f4b-04e6-0023622be63d?restype=container",
      "RequestMethod": "PUT",
      "RequestHeaders": {
        "Authorization": "Sanitized",
        "traceparent": "00-3b6d3ab1b4141f4db05fe080bd425ba3-2593abe6bfe1da43-00",
        "User-Agent": [
          "azsdk-net-Storage.Blobs/12.5.0-dev.20200402.1",
          "(.NET Core 4.6.28325.01; Microsoft Windows 10.0.18362 )"
        ],
        "x-ms-blob-public-access": "container",
        "x-ms-client-request-id": "ed577a8d-3e8e-231a-281b-8fdd9fd16cb3",
        "x-ms-date": "Thu, 02 Apr 2020 23:44:02 GMT",
        "x-ms-return-client-request-id": "true",
        "x-ms-version": "2019-12-12"
>>>>>>> 32e373e2
      },
      "RequestBody": null,
      "StatusCode": 201,
      "ResponseHeaders": {
        "Content-Length": "0",
<<<<<<< HEAD
        "Date": "Thu, 05 Mar 2020 21:03:59 GMT",
        "ETag": "\u00220x8D7C148BA64B118\u0022",
        "Last-Modified": "Thu, 05 Mar 2020 21:04:00 GMT",
=======
        "Date": "Thu, 02 Apr 2020 23:44:01 GMT",
        "ETag": "\u00220x8D7D75FB8DEE711\u0022",
        "Last-Modified": "Thu, 02 Apr 2020 23:44:01 GMT",
>>>>>>> 32e373e2
        "Server": [
          "Windows-Azure-Blob/1.0",
          "Microsoft-HTTPAPI/2.0"
        ],
        "x-ms-client-request-id": "ed577a8d-3e8e-231a-281b-8fdd9fd16cb3",
<<<<<<< HEAD
        "x-ms-request-id": "09b4934a-a01e-0030-2e31-f32cf4000000",
        "x-ms-version": "2019-10-10"
=======
        "x-ms-request-id": "6f101e6c-301e-0040-0148-094a98000000",
        "x-ms-version": "2019-12-12"
>>>>>>> 32e373e2
      },
      "ResponseBody": []
    },
    {
<<<<<<< HEAD
      "RequestUri": "https://seanstagetest.blob.core.windows.net/test-container-b5f09526-fc6f-6f4b-04e6-0023622be63d/test-blob-900b40f8-7698-93c6-4e05-30a90b1a73f9",
=======
      "RequestUri": "https://seanmcccanary.blob.core.windows.net/test-container-b5f09526-fc6f-6f4b-04e6-0023622be63d/test-blob-900b40f8-7698-93c6-4e05-30a90b1a73f9",
>>>>>>> 32e373e2
      "RequestMethod": "PUT",
      "RequestHeaders": {
        "Authorization": "Sanitized",
        "Content-Length": "1024",
<<<<<<< HEAD
        "traceparent": "00-19a206190ef9364288260bed2646f225-5f2f4b904390054c-00",
        "User-Agent": [
          "azsdk-net-Storage.Blobs/12.4.0-dev.20200305.1",
          "(.NET Core 4.6.28325.01; Microsoft Windows 10.0.18363 )"
        ],
        "x-ms-blob-type": "BlockBlob",
        "x-ms-client-request-id": "04445c30-26f4-74d3-d0cc-8ba01df7681a",
        "x-ms-date": "Thu, 05 Mar 2020 21:04:00 GMT",
        "x-ms-return-client-request-id": "true",
        "x-ms-version": "2019-10-10"
=======
        "traceparent": "00-e25d7a6cf9835d488f1339ca3b28e431-db6a4db9e6692b40-00",
        "User-Agent": [
          "azsdk-net-Storage.Blobs/12.5.0-dev.20200402.1",
          "(.NET Core 4.6.28325.01; Microsoft Windows 10.0.18362 )"
        ],
        "x-ms-blob-type": "BlockBlob",
        "x-ms-client-request-id": "04445c30-26f4-74d3-d0cc-8ba01df7681a",
        "x-ms-date": "Thu, 02 Apr 2020 23:44:02 GMT",
        "x-ms-return-client-request-id": "true",
        "x-ms-version": "2019-12-12"
>>>>>>> 32e373e2
      },
      "RequestBody": "eVuV6NT4rm4bQPOlA2lMtFo8OLv/2wwXs8OfiQ1wFw2olWNDO4Pf/5GcdViDIZDkuHxOz\u002BK3\u002Bp5PfjUQWSVhqijl/W4GCHjWXTgqYma0lJEzutCRIkgq8ZrF9LxNz6ZsO8ovnSQh3rADeHGqjZg4muqj3Z5U0IjfugvTQRS8iI6SvSebhPZtEdwgjanWgGQCjFnRqvEHGGpCT\u002BIYTZ2bR\u002B/jGM9wnRb0NcvBM0LeCTqn0bS66t6ciqW8WDQUVcQ/hUa68meUke9D3XQmReQnY0aocXvo4FwQR40qtETh4OAHgq78JBbSEkDEdw1qdUXAlPXtbORIVqTpqavaadyrYf2TH8M2Kz8w1V47JGlPpdJHah9O9HT8vysKEnpr96hjGRYP11aCimm1vZaFDDI7mgTZkv\u002B9XGyJl1\u002BXKxjFxd211wtSP857xd\u002B2mTbddrL4z3d2kmWppryphj/26l5Q8Pi5zzUn6Fo1Xc0fBsM2rCCtnlygTjN4DDFOqLmOhdqBZag\u002BJKZ90eYdQDSXiZ/4c9ofSEsBr6HFQMIE2D\u002BhptjznqEb94d5MM12gw7\u002B4IORVTXfbzyOf7YGeePjefime5lcpOv\u002B3XtSpRh\u002BiyuTx2A/coIKwTecZB7qFH6jlbfUzwh0oTuYkni6jMkjEPOKc7KDpAZ1m7liwEDME8n8rhBhqbsjHiUkpt8KUDVueFQqYKHMIPGwXjNOEuH7zH\u002Buvd65wmY3ZlSMXv0ma0uE80frobMoMI0esEqI1QxDKdpgW5NWtLbt8vpMP8LzivPoyR6ZDyrMho1QmhEcr5FISDUixg\u002B4Lj6R/a642/DLKyZWnwvtqhmwlNUFBhqk0UJpBPaM0MPjL5vgBxF7E6uchW/qxRCFWp4bcjE6sigk7CtrT9b5Plpic29vDaIHNIApaIGquQwy46pYcV6SqH1zuxvmEMPUo0YViFGgFU38FD6wEUmmeTIfOWwsoc370Mry\u002B1GHISS9VcU6lTG6ks1cXFwg4ZczzELoxtZXqAF4GbeHrRr7dPIZ87uEbOMAZKaez0Vx2\u002B4yvy8OnlpNZazDwnx6M\u002BSzYedpBu3br2Be52IwuNi8Bz3IVe7q7daYzI4PwKpnhjHC625dB9UBVhDOsLb4HazTBro\u002Bsd71yHMR0TlfzO629mAxbc1qXwBox/7eHDwfoK/hO7rvKdVSzCP6TDWcoYkhGLlWxq/faae61unfF6s38TGJfpE0x82L3qGqbxLKyyZ0vASDydkAAtESNVLrc7R3w1oDEiL47VDryucONPmV7wrDalqnsyhYiXy/IZJ6n2vsM6y3x7kDfM\u002Bzl/7x8c3YfUVIKAhZzw8yq4imOMu\u002BcCt8IQFN3SdRv\u002B2L8w==",
      "StatusCode": 201,
      "ResponseHeaders": {
        "Content-Length": "0",
        "Content-MD5": "ZrKKK6\u002BI6ib9uE00JNA5Ng==",
<<<<<<< HEAD
        "Date": "Thu, 05 Mar 2020 21:04:00 GMT",
        "ETag": "\u00220x8D7C148BA713E0D\u0022",
        "Last-Modified": "Thu, 05 Mar 2020 21:04:00 GMT",
=======
        "Date": "Thu, 02 Apr 2020 23:44:01 GMT",
        "ETag": "\u00220x8D7D75FB8EC95C6\u0022",
        "Last-Modified": "Thu, 02 Apr 2020 23:44:02 GMT",
>>>>>>> 32e373e2
        "Server": [
          "Windows-Azure-Blob/1.0",
          "Microsoft-HTTPAPI/2.0"
        ],
        "x-ms-client-request-id": "04445c30-26f4-74d3-d0cc-8ba01df7681a",
        "x-ms-content-crc64": "1YZW8VbvMb4=",
<<<<<<< HEAD
        "x-ms-request-id": "09b4934e-a01e-0030-3031-f32cf4000000",
        "x-ms-request-server-encrypted": "true",
        "x-ms-version": "2019-10-10"
=======
        "x-ms-request-id": "6f101e77-301e-0040-0948-094a98000000",
        "x-ms-request-server-encrypted": "true",
        "x-ms-version": "2019-12-12"
>>>>>>> 32e373e2
      },
      "ResponseBody": []
    },
    {
<<<<<<< HEAD
      "RequestUri": "https://seanstagetest.blob.core.windows.net/test-container-b5f09526-fc6f-6f4b-04e6-0023622be63d/test-blob-900b40f8-7698-93c6-4e05-30a90b1a73f9?comp=lease",
=======
      "RequestUri": "https://seanmcccanary.blob.core.windows.net/test-container-b5f09526-fc6f-6f4b-04e6-0023622be63d/test-blob-900b40f8-7698-93c6-4e05-30a90b1a73f9?comp=lease",
>>>>>>> 32e373e2
      "RequestMethod": "PUT",
      "RequestHeaders": {
        "Authorization": "Sanitized",
        "If-None-Match": "\u0022garbage\u0022",
<<<<<<< HEAD
        "traceparent": "00-975ef6d26d8f3d4baad6a8f3454adef9-fe7a8e07124df74f-00",
        "User-Agent": [
          "azsdk-net-Storage.Blobs/12.4.0-dev.20200305.1",
          "(.NET Core 4.6.28325.01; Microsoft Windows 10.0.18363 )"
        ],
        "x-ms-client-request-id": "87c4470d-7ca8-3fd7-64f3-dd82e81e5a41",
        "x-ms-date": "Thu, 05 Mar 2020 21:04:00 GMT",
=======
        "traceparent": "00-fff8eee2c464304e80bd3bc82d0327a6-977e6ef29477c74e-00",
        "User-Agent": [
          "azsdk-net-Storage.Blobs/12.5.0-dev.20200402.1",
          "(.NET Core 4.6.28325.01; Microsoft Windows 10.0.18362 )"
        ],
        "x-ms-client-request-id": "87c4470d-7ca8-3fd7-64f3-dd82e81e5a41",
        "x-ms-date": "Thu, 02 Apr 2020 23:44:02 GMT",
>>>>>>> 32e373e2
        "x-ms-lease-action": "acquire",
        "x-ms-lease-duration": "15",
        "x-ms-proposed-lease-id": "08f3dbce-f144-50f8-2672-3eb4198f9db0",
        "x-ms-return-client-request-id": "true",
<<<<<<< HEAD
        "x-ms-version": "2019-10-10"
=======
        "x-ms-version": "2019-12-12"
>>>>>>> 32e373e2
      },
      "RequestBody": null,
      "StatusCode": 201,
      "ResponseHeaders": {
        "Content-Length": "0",
<<<<<<< HEAD
        "Date": "Thu, 05 Mar 2020 21:04:00 GMT",
        "ETag": "\u00220x8D7C148BA713E0D\u0022",
        "Last-Modified": "Thu, 05 Mar 2020 21:04:00 GMT",
=======
        "Date": "Thu, 02 Apr 2020 23:44:01 GMT",
        "ETag": "\u00220x8D7D75FB8EC95C6\u0022",
        "Last-Modified": "Thu, 02 Apr 2020 23:44:02 GMT",
>>>>>>> 32e373e2
        "Server": [
          "Windows-Azure-Blob/1.0",
          "Microsoft-HTTPAPI/2.0"
        ],
        "x-ms-client-request-id": "87c4470d-7ca8-3fd7-64f3-dd82e81e5a41",
        "x-ms-lease-id": "08f3dbce-f144-50f8-2672-3eb4198f9db0",
<<<<<<< HEAD
        "x-ms-request-id": "09b49351-a01e-0030-3331-f32cf4000000",
        "x-ms-version": "2019-10-10"
=======
        "x-ms-request-id": "6f101e84-301e-0040-1248-094a98000000",
        "x-ms-version": "2019-12-12"
>>>>>>> 32e373e2
      },
      "ResponseBody": []
    },
    {
<<<<<<< HEAD
      "RequestUri": "https://seanstagetest.blob.core.windows.net/test-container-b5f09526-fc6f-6f4b-04e6-0023622be63d?restype=container",
      "RequestMethod": "DELETE",
      "RequestHeaders": {
        "Authorization": "Sanitized",
        "traceparent": "00-dc5912d6709a174999bbecd193f7d9ae-377ae07570b9ed4a-00",
        "User-Agent": [
          "azsdk-net-Storage.Blobs/12.4.0-dev.20200305.1",
          "(.NET Core 4.6.28325.01; Microsoft Windows 10.0.18363 )"
        ],
        "x-ms-client-request-id": "d2a70243-15cb-db07-34e1-feb5a97c0c38",
        "x-ms-date": "Thu, 05 Mar 2020 21:04:00 GMT",
        "x-ms-return-client-request-id": "true",
        "x-ms-version": "2019-10-10"
=======
      "RequestUri": "https://seanmcccanary.blob.core.windows.net/test-container-b5f09526-fc6f-6f4b-04e6-0023622be63d?restype=container",
      "RequestMethod": "DELETE",
      "RequestHeaders": {
        "Authorization": "Sanitized",
        "traceparent": "00-63ffd66a0c1afe4ba8022c69c6b2288e-daa2f80755389546-00",
        "User-Agent": [
          "azsdk-net-Storage.Blobs/12.5.0-dev.20200402.1",
          "(.NET Core 4.6.28325.01; Microsoft Windows 10.0.18362 )"
        ],
        "x-ms-client-request-id": "d2a70243-15cb-db07-34e1-feb5a97c0c38",
        "x-ms-date": "Thu, 02 Apr 2020 23:44:03 GMT",
        "x-ms-return-client-request-id": "true",
        "x-ms-version": "2019-12-12"
>>>>>>> 32e373e2
      },
      "RequestBody": null,
      "StatusCode": 202,
      "ResponseHeaders": {
        "Content-Length": "0",
<<<<<<< HEAD
        "Date": "Thu, 05 Mar 2020 21:04:00 GMT",
=======
        "Date": "Thu, 02 Apr 2020 23:44:01 GMT",
>>>>>>> 32e373e2
        "Server": [
          "Windows-Azure-Blob/1.0",
          "Microsoft-HTTPAPI/2.0"
        ],
        "x-ms-client-request-id": "d2a70243-15cb-db07-34e1-feb5a97c0c38",
<<<<<<< HEAD
        "x-ms-request-id": "09b49352-a01e-0030-3431-f32cf4000000",
        "x-ms-version": "2019-10-10"
=======
        "x-ms-request-id": "6f101e8c-301e-0040-1a48-094a98000000",
        "x-ms-version": "2019-12-12"
>>>>>>> 32e373e2
      },
      "ResponseBody": []
    }
  ],
  "Variables": {
<<<<<<< HEAD
    "DateTimeOffsetNow": "2020-03-05T13:03:57.8942013-08:00",
    "RandomSeed": "1292553580",
    "Storage_TestConfigDefault": "ProductionTenant\nseanstagetest\nU2FuaXRpemVk\nhttps://seanstagetest.blob.core.windows.net\nhttp://seanstagetest.file.core.windows.net\nhttp://seanstagetest.queue.core.windows.net\nhttp://seanstagetest.table.core.windows.net\n\n\n\n\nhttp://seanstagetest-secondary.blob.core.windows.net\nhttp://seanstagetest-secondary.file.core.windows.net\nhttp://seanstagetest-secondary.queue.core.windows.net\nhttp://seanstagetest-secondary.table.core.windows.net\n\nSanitized\n\n\nCloud\nBlobEndpoint=https://seanstagetest.blob.core.windows.net/;QueueEndpoint=http://seanstagetest.queue.core.windows.net/;FileEndpoint=http://seanstagetest.file.core.windows.net/;BlobSecondaryEndpoint=http://seanstagetest-secondary.blob.core.windows.net/;QueueSecondaryEndpoint=http://seanstagetest-secondary.queue.core.windows.net/;FileSecondaryEndpoint=http://seanstagetest-secondary.file.core.windows.net/;AccountName=seanstagetest;AccountKey=Sanitized\nseanscope1"
=======
    "DateTimeOffsetNow": "2020-04-02T16:44:00.1457854-07:00",
    "RandomSeed": "1292553580",
    "Storage_TestConfigDefault": "ProductionTenant\nseanmcccanary\nU2FuaXRpemVk\nhttps://seanmcccanary.blob.core.windows.net\nhttps://seanmcccanary.file.core.windows.net\nhttps://seanmcccanary.queue.core.windows.net\nhttps://seanmcccanary.table.core.windows.net\n\n\n\n\nhttps://seanmcccanary-secondary.blob.core.windows.net\nhttps://seanmcccanary-secondary.file.core.windows.net\nhttps://seanmcccanary-secondary.queue.core.windows.net\nhttps://seanmcccanary-secondary.table.core.windows.net\n\nSanitized\n\n\nCloud\nBlobEndpoint=https://seanmcccanary.blob.core.windows.net/;QueueEndpoint=https://seanmcccanary.queue.core.windows.net/;FileEndpoint=https://seanmcccanary.file.core.windows.net/;BlobSecondaryEndpoint=https://seanmcccanary-secondary.blob.core.windows.net/;QueueSecondaryEndpoint=https://seanmcccanary-secondary.queue.core.windows.net/;FileSecondaryEndpoint=https://seanmcccanary-secondary.file.core.windows.net/;AccountName=seanmcccanary;AccountKey=Sanitized\nseanscope1"
>>>>>>> 32e373e2
  }
}<|MERGE_RESOLUTION|>--- conflicted
+++ resolved
@@ -1,22 +1,6 @@
 {
   "Entries": [
     {
-<<<<<<< HEAD
-      "RequestUri": "https://seanstagetest.blob.core.windows.net/test-container-cb66e534-1c86-cf81-625c-f28896b0b478?restype=container",
-      "RequestMethod": "PUT",
-      "RequestHeaders": {
-        "Authorization": "Sanitized",
-        "traceparent": "00-5cda1538a0620f4a8368fa95a42508c6-fd4be6f34cc05b4b-00",
-        "User-Agent": [
-          "azsdk-net-Storage.Blobs/12.4.0-dev.20200305.1",
-          "(.NET Core 4.6.28325.01; Microsoft Windows 10.0.18363 )"
-        ],
-        "x-ms-blob-public-access": "container",
-        "x-ms-client-request-id": "12391dd6-51aa-2510-1962-ed418dcb0d83",
-        "x-ms-date": "Thu, 05 Mar 2020 21:03:57 GMT",
-        "x-ms-return-client-request-id": "true",
-        "x-ms-version": "2019-10-10"
-=======
       "RequestUri": "https://seanmcccanary.blob.core.windows.net/test-container-cb66e534-1c86-cf81-625c-f28896b0b478?restype=container",
       "RequestMethod": "PUT",
       "RequestHeaders": {
@@ -31,58 +15,30 @@
         "x-ms-date": "Thu, 02 Apr 2020 23:44:00 GMT",
         "x-ms-return-client-request-id": "true",
         "x-ms-version": "2019-12-12"
->>>>>>> 32e373e2
-      },
-      "RequestBody": null,
-      "StatusCode": 201,
-      "ResponseHeaders": {
-        "Content-Length": "0",
-<<<<<<< HEAD
-        "Date": "Thu, 05 Mar 2020 21:03:57 GMT",
-        "ETag": "\u00220x8D7C148B8EE8858\u0022",
-        "Last-Modified": "Thu, 05 Mar 2020 21:03:58 GMT",
-=======
+      },
+      "RequestBody": null,
+      "StatusCode": 201,
+      "ResponseHeaders": {
+        "Content-Length": "0",
         "Date": "Thu, 02 Apr 2020 23:43:59 GMT",
         "ETag": "\u00220x8D7D75FB76B1F1A\u0022",
         "Last-Modified": "Thu, 02 Apr 2020 23:43:59 GMT",
->>>>>>> 32e373e2
         "Server": [
           "Windows-Azure-Blob/1.0",
           "Microsoft-HTTPAPI/2.0"
         ],
         "x-ms-client-request-id": "12391dd6-51aa-2510-1962-ed418dcb0d83",
-<<<<<<< HEAD
-        "x-ms-request-id": "728b6e5b-801e-0018-2c31-f34d5c000000",
-        "x-ms-version": "2019-10-10"
-=======
         "x-ms-request-id": "bfb921d9-a01e-0030-6448-09f36f000000",
         "x-ms-version": "2019-12-12"
->>>>>>> 32e373e2
-      },
-      "ResponseBody": []
-    },
-    {
-<<<<<<< HEAD
-      "RequestUri": "https://seanstagetest.blob.core.windows.net/test-container-cb66e534-1c86-cf81-625c-f28896b0b478/test-blob-f2b655ca-7cec-b9ef-603d-177549eeaaa4",
-=======
+      },
+      "ResponseBody": []
+    },
+    {
       "RequestUri": "https://seanmcccanary.blob.core.windows.net/test-container-cb66e534-1c86-cf81-625c-f28896b0b478/test-blob-f2b655ca-7cec-b9ef-603d-177549eeaaa4",
->>>>>>> 32e373e2
       "RequestMethod": "PUT",
       "RequestHeaders": {
         "Authorization": "Sanitized",
         "Content-Length": "1024",
-<<<<<<< HEAD
-        "traceparent": "00-6831cc4935238f4f8c335ff78b4fc44f-bd8bb086ba3ef64f-00",
-        "User-Agent": [
-          "azsdk-net-Storage.Blobs/12.4.0-dev.20200305.1",
-          "(.NET Core 4.6.28325.01; Microsoft Windows 10.0.18363 )"
-        ],
-        "x-ms-blob-type": "BlockBlob",
-        "x-ms-client-request-id": "6d609465-9aac-6539-a1af-f6ff8645775b",
-        "x-ms-date": "Thu, 05 Mar 2020 21:03:58 GMT",
-        "x-ms-return-client-request-id": "true",
-        "x-ms-version": "2019-10-10"
-=======
         "traceparent": "00-c7371e09d0b0bb44a04b3f43056ff849-0258328b4e27de41-00",
         "User-Agent": [
           "azsdk-net-Storage.Blobs/12.5.0-dev.20200402.1",
@@ -93,54 +49,28 @@
         "x-ms-date": "Thu, 02 Apr 2020 23:44:00 GMT",
         "x-ms-return-client-request-id": "true",
         "x-ms-version": "2019-12-12"
->>>>>>> 32e373e2
       },
       "RequestBody": "CfqxeXaiztv6QxT3jUOb6QROyM4GYAxZLYCybDqb3Cu3SDeSGZMNKIfb96ho\u002BCscoS1w\u002BiXcnqntWEz28GGhX2bpP0QLCNBwQaBGK2hj8TRUlcsMKuIF26qOpcFGFjcmOZhBfrnmEJhdALiFlXJAimYYoVuVlDWE5GSafWMOKSpoH/HQInN6boQyrikpf0U3TRpaLnXckaRjvJlVTJM0TtaNHHaBcGfynTPWYuULW2QfYi9Is/u1jI5MbGXaJSHx/WBTm2LOtt2zaJFCBS6\u002BWGE0Nupj7Jrb2JDnNAMCGHcR5GSFt78BUKtSlUtpc4ZgjRQDpe83jhHFeMLS54LZsU8ZMSHJOaCiMuU\u002BEFZOcWUKh6bv/nOI2VZSvz/8L2goeOT8UEJlllRzYXIJ\u002BX27dgZdyGDb6bLckFfKdnlhpQN9FZdyUiEjpPBSfJwBfuDZl0k5n2cITY4xH7/qmh/aErxujOPlSSPkOSNviW0V2xJ38d8wKAWcdMgJQDNhOArQd2rgkvL9804lVGVEmMMhHEStc6lAqeq20hca3AnwgwAYnxIDNEgfev2RC9OgWNwF5yPutMVgkM1/Kr/a4hdFNNFkK/iwHef7jfmrr54WFno6FfTlAs47uA9EgwqIRJfmS9cCOy3jVMo88ibMtOAvaRNFn80iXzICKXLpbJnccklhxWPHE9pNV8AqqQ\u002BnbwMuFRr3Q6TJw\u002Byk/xK6\u002BugwX3/dau59Z1U4\u002BEgN\u002BLYiWrlvulZ/5S\u002BklwJ3IhTIklzY\u002BUmQygUUsa3EvkpbvMo1gqRYSj\u002BRsXpQOdLsBUVBcGXsNP9tkpC0WwmouifkSNs4QZ9vb0gdRkjOQJAzKKtog03kb4jLx/AUpO826PZTa/D3s8Ol0gEdz\u002B62n1EAgDNdQDfZ/9hSbXqvW8pY5l1Se9SfPHTnwrFLx6CZFCieEyO82Ki\u002BeWsYpEZJ9nY3xOiQZCR9YES\u002BdX2GjTg4uVhREEemnA20kwFph5gtncw6FAK4CbAEIbPf/WMrN\u002Bwy3\u002Bru\u002BOUvkCja29AiE9iskdewTHk2gLCoTO\u002BTx5\u002BqiFsUNqetPqXmCoPa3S3f4Q3aMmuLe\u002Bty/F86Rqv2m8mIMFN0Ddww/1IyykH2XKKCyGvhuJQzHw1wojpHcvj672\u002B5Uazaa9MxqTMZWLCqfKC9uH5AFeI1VRBFBGuh6YxZONrSPAr1qFyXrw5gGsZdxSaairp6udmMg/yclWdoj8CnvyDW2D\u002BVxw8hqWbU1TpK6D5FB17S334ARbgNWRP0LyBOuFqlh\u002B3mBMOrWBBzuK7BUa0oIodi1eCi1ZKGh237LHpFhhzgpGBRXwKbJodtjY0KTAhmywyY6\u002BN6A7FaX3xVryuWLg==",
       "StatusCode": 201,
       "ResponseHeaders": {
         "Content-Length": "0",
         "Content-MD5": "0O/b/h4I16TzO6q/TSMpnA==",
-<<<<<<< HEAD
-        "Date": "Thu, 05 Mar 2020 21:03:58 GMT",
-        "ETag": "\u00220x8D7C148B8FBDC1B\u0022",
-        "Last-Modified": "Thu, 05 Mar 2020 21:03:58 GMT",
-=======
         "Date": "Thu, 02 Apr 2020 23:43:59 GMT",
         "ETag": "\u00220x8D7D75FB777DAC8\u0022",
         "Last-Modified": "Thu, 02 Apr 2020 23:43:59 GMT",
->>>>>>> 32e373e2
         "Server": [
           "Windows-Azure-Blob/1.0",
           "Microsoft-HTTPAPI/2.0"
         ],
         "x-ms-client-request-id": "6d609465-9aac-6539-a1af-f6ff8645775b",
         "x-ms-content-crc64": "s8zOhIFTaIY=",
-<<<<<<< HEAD
-        "x-ms-request-id": "728b6e5e-801e-0018-2d31-f34d5c000000",
-        "x-ms-request-server-encrypted": "true",
-        "x-ms-version": "2019-10-10"
-=======
         "x-ms-request-id": "bfb921fb-a01e-0030-0148-09f36f000000",
         "x-ms-request-server-encrypted": "true",
         "x-ms-version": "2019-12-12"
->>>>>>> 32e373e2
-      },
-      "ResponseBody": []
-    },
-    {
-<<<<<<< HEAD
-      "RequestUri": "https://seanstagetest.blob.core.windows.net/test-container-cb66e534-1c86-cf81-625c-f28896b0b478/test-blob-f2b655ca-7cec-b9ef-603d-177549eeaaa4?comp=lease",
-      "RequestMethod": "PUT",
-      "RequestHeaders": {
-        "Authorization": "Sanitized",
-        "traceparent": "00-888524fcd1ac064597ad3b196663e248-0cfe3dc9d904b941-00",
-        "User-Agent": [
-          "azsdk-net-Storage.Blobs/12.4.0-dev.20200305.1",
-          "(.NET Core 4.6.28325.01; Microsoft Windows 10.0.18363 )"
-        ],
-        "x-ms-client-request-id": "e85dfd36-02aa-0ad1-7a6c-2599750343d2",
-        "x-ms-date": "Thu, 05 Mar 2020 21:03:58 GMT",
-=======
+      },
+      "ResponseBody": []
+    },
+    {
       "RequestUri": "https://seanmcccanary.blob.core.windows.net/test-container-cb66e534-1c86-cf81-625c-f28896b0b478/test-blob-f2b655ca-7cec-b9ef-603d-177549eeaaa4?comp=lease",
       "RequestMethod": "PUT",
       "RequestHeaders": {
@@ -152,62 +82,31 @@
         ],
         "x-ms-client-request-id": "e85dfd36-02aa-0ad1-7a6c-2599750343d2",
         "x-ms-date": "Thu, 02 Apr 2020 23:44:00 GMT",
->>>>>>> 32e373e2
         "x-ms-lease-action": "acquire",
         "x-ms-lease-duration": "15",
         "x-ms-proposed-lease-id": "795b5fd7-5b6a-f41a-4813-243521ce6955",
         "x-ms-return-client-request-id": "true",
-<<<<<<< HEAD
-        "x-ms-version": "2019-10-10"
-=======
-        "x-ms-version": "2019-12-12"
->>>>>>> 32e373e2
-      },
-      "RequestBody": null,
-      "StatusCode": 201,
-      "ResponseHeaders": {
-        "Content-Length": "0",
-<<<<<<< HEAD
-        "Date": "Thu, 05 Mar 2020 21:03:58 GMT",
-        "ETag": "\u00220x8D7C148B8FBDC1B\u0022",
-        "Last-Modified": "Thu, 05 Mar 2020 21:03:58 GMT",
-=======
+        "x-ms-version": "2019-12-12"
+      },
+      "RequestBody": null,
+      "StatusCode": 201,
+      "ResponseHeaders": {
+        "Content-Length": "0",
         "Date": "Thu, 02 Apr 2020 23:43:59 GMT",
         "ETag": "\u00220x8D7D75FB777DAC8\u0022",
         "Last-Modified": "Thu, 02 Apr 2020 23:43:59 GMT",
->>>>>>> 32e373e2
         "Server": [
           "Windows-Azure-Blob/1.0",
           "Microsoft-HTTPAPI/2.0"
         ],
         "x-ms-client-request-id": "e85dfd36-02aa-0ad1-7a6c-2599750343d2",
         "x-ms-lease-id": "795b5fd7-5b6a-f41a-4813-243521ce6955",
-<<<<<<< HEAD
-        "x-ms-request-id": "728b6e60-801e-0018-2f31-f34d5c000000",
-        "x-ms-version": "2019-10-10"
-=======
         "x-ms-request-id": "bfb92217-a01e-0030-1d48-09f36f000000",
         "x-ms-version": "2019-12-12"
->>>>>>> 32e373e2
-      },
-      "ResponseBody": []
-    },
-    {
-<<<<<<< HEAD
-      "RequestUri": "https://seanstagetest.blob.core.windows.net/test-container-cb66e534-1c86-cf81-625c-f28896b0b478?restype=container",
-      "RequestMethod": "DELETE",
-      "RequestHeaders": {
-        "Authorization": "Sanitized",
-        "traceparent": "00-d4042bba71a36d418128ef0fc719724f-51a1b6176d916148-00",
-        "User-Agent": [
-          "azsdk-net-Storage.Blobs/12.4.0-dev.20200305.1",
-          "(.NET Core 4.6.28325.01; Microsoft Windows 10.0.18363 )"
-        ],
-        "x-ms-client-request-id": "24fea215-8171-e1aa-6fe5-a05d03e82154",
-        "x-ms-date": "Thu, 05 Mar 2020 21:03:58 GMT",
-        "x-ms-return-client-request-id": "true",
-        "x-ms-version": "2019-10-10"
-=======
+      },
+      "ResponseBody": []
+    },
+    {
       "RequestUri": "https://seanmcccanary.blob.core.windows.net/test-container-cb66e534-1c86-cf81-625c-f28896b0b478?restype=container",
       "RequestMethod": "DELETE",
       "RequestHeaders": {
@@ -221,49 +120,23 @@
         "x-ms-date": "Thu, 02 Apr 2020 23:44:00 GMT",
         "x-ms-return-client-request-id": "true",
         "x-ms-version": "2019-12-12"
->>>>>>> 32e373e2
       },
       "RequestBody": null,
       "StatusCode": 202,
       "ResponseHeaders": {
         "Content-Length": "0",
-<<<<<<< HEAD
-        "Date": "Thu, 05 Mar 2020 21:03:58 GMT",
-=======
-        "Date": "Thu, 02 Apr 2020 23:43:59 GMT",
->>>>>>> 32e373e2
+        "Date": "Thu, 02 Apr 2020 23:43:59 GMT",
         "Server": [
           "Windows-Azure-Blob/1.0",
           "Microsoft-HTTPAPI/2.0"
         ],
         "x-ms-client-request-id": "24fea215-8171-e1aa-6fe5-a05d03e82154",
-<<<<<<< HEAD
-        "x-ms-request-id": "728b6e62-801e-0018-3131-f34d5c000000",
-        "x-ms-version": "2019-10-10"
-=======
         "x-ms-request-id": "bfb9222a-a01e-0030-3048-09f36f000000",
         "x-ms-version": "2019-12-12"
->>>>>>> 32e373e2
-      },
-      "ResponseBody": []
-    },
-    {
-<<<<<<< HEAD
-      "RequestUri": "https://seanstagetest.blob.core.windows.net/test-container-3e573937-b9a7-d92c-6bae-0ae6e0e2bafc?restype=container",
-      "RequestMethod": "PUT",
-      "RequestHeaders": {
-        "Authorization": "Sanitized",
-        "traceparent": "00-e2503063573cee4faf3ca3fffed68817-5b90f44794ed7e48-00",
-        "User-Agent": [
-          "azsdk-net-Storage.Blobs/12.4.0-dev.20200305.1",
-          "(.NET Core 4.6.28325.01; Microsoft Windows 10.0.18363 )"
-        ],
-        "x-ms-blob-public-access": "container",
-        "x-ms-client-request-id": "16b6cda1-d425-5bdc-7624-b8c376c4008d",
-        "x-ms-date": "Thu, 05 Mar 2020 21:03:58 GMT",
-        "x-ms-return-client-request-id": "true",
-        "x-ms-version": "2019-10-10"
-=======
+      },
+      "ResponseBody": []
+    },
+    {
       "RequestUri": "https://seanmcccanary.blob.core.windows.net/test-container-3e573937-b9a7-d92c-6bae-0ae6e0e2bafc?restype=container",
       "RequestMethod": "PUT",
       "RequestHeaders": {
@@ -278,58 +151,30 @@
         "x-ms-date": "Thu, 02 Apr 2020 23:44:00 GMT",
         "x-ms-return-client-request-id": "true",
         "x-ms-version": "2019-12-12"
->>>>>>> 32e373e2
-      },
-      "RequestBody": null,
-      "StatusCode": 201,
-      "ResponseHeaders": {
-        "Content-Length": "0",
-<<<<<<< HEAD
-        "Date": "Thu, 05 Mar 2020 21:03:57 GMT",
-        "ETag": "\u00220x8D7C148B9486628\u0022",
-        "Last-Modified": "Thu, 05 Mar 2020 21:03:58 GMT",
-=======
+      },
+      "RequestBody": null,
+      "StatusCode": 201,
+      "ResponseHeaders": {
+        "Content-Length": "0",
         "Date": "Thu, 02 Apr 2020 23:43:59 GMT",
         "ETag": "\u00220x8D7D75FB7C4F78C\u0022",
         "Last-Modified": "Thu, 02 Apr 2020 23:44:00 GMT",
->>>>>>> 32e373e2
         "Server": [
           "Windows-Azure-Blob/1.0",
           "Microsoft-HTTPAPI/2.0"
         ],
         "x-ms-client-request-id": "16b6cda1-d425-5bdc-7624-b8c376c4008d",
-<<<<<<< HEAD
-        "x-ms-request-id": "66c464b3-601e-0000-5231-f3923b000000",
-        "x-ms-version": "2019-10-10"
-=======
         "x-ms-request-id": "e648312f-401e-0075-4348-09268c000000",
         "x-ms-version": "2019-12-12"
->>>>>>> 32e373e2
-      },
-      "ResponseBody": []
-    },
-    {
-<<<<<<< HEAD
-      "RequestUri": "https://seanstagetest.blob.core.windows.net/test-container-3e573937-b9a7-d92c-6bae-0ae6e0e2bafc/test-blob-6204a32b-4e64-184e-d893-476de4bc1c38",
-=======
+      },
+      "ResponseBody": []
+    },
+    {
       "RequestUri": "https://seanmcccanary.blob.core.windows.net/test-container-3e573937-b9a7-d92c-6bae-0ae6e0e2bafc/test-blob-6204a32b-4e64-184e-d893-476de4bc1c38",
->>>>>>> 32e373e2
       "RequestMethod": "PUT",
       "RequestHeaders": {
         "Authorization": "Sanitized",
         "Content-Length": "1024",
-<<<<<<< HEAD
-        "traceparent": "00-5e9c1a7f3abb0049889eea20eacca281-31b844be9596194c-00",
-        "User-Agent": [
-          "azsdk-net-Storage.Blobs/12.4.0-dev.20200305.1",
-          "(.NET Core 4.6.28325.01; Microsoft Windows 10.0.18363 )"
-        ],
-        "x-ms-blob-type": "BlockBlob",
-        "x-ms-client-request-id": "5ec3e7ad-f591-907a-fa90-22e8328a7c6a",
-        "x-ms-date": "Thu, 05 Mar 2020 21:03:58 GMT",
-        "x-ms-return-client-request-id": "true",
-        "x-ms-version": "2019-10-10"
-=======
         "traceparent": "00-9e0ac2dc1c3c6d46af0f28f7754a12fb-a158aa55e7511541-00",
         "User-Agent": [
           "azsdk-net-Storage.Blobs/12.5.0-dev.20200402.1",
@@ -340,55 +185,28 @@
         "x-ms-date": "Thu, 02 Apr 2020 23:44:01 GMT",
         "x-ms-return-client-request-id": "true",
         "x-ms-version": "2019-12-12"
->>>>>>> 32e373e2
       },
       "RequestBody": "AxVFEiuj1oTDKFzgZp1NMzlHRBkuSJFSf54\u002BkYxvdroHgL9hfu1ih8yAnzvybbI6RhQznXgDCruD8pONZUT3VLGh2ebd7LRL5bxMrahWXxHsA0t4PNlCBHUE3Yta1SKHiUqJUZTLXVlg57i8t1wSLZOCoGH5fxjYX9Rw2Q4o8Q\u002BZxCRezA58IKbxF1QhhkwZ8bD41zTAjgkxsPK/W4NKN/WoIvI3tGCFBYC7B2fDt9mHVuheMBnb2DUaLBscvMUipuBfeGNa4T1Pc9KzBYeibvkYNwSb7AfbzEq8HIdFaUi7mGCHZD51LXSqD71HJ9OueL4iA4TAh7rYg6wZncW2CgqJ\u002BGwmGwm6ogqP8NxKlKR2DqTIImXE\u002BhGlruGSXJCv9AWzvi9nh1y1aGB6MJfdju4Hoo8g7eekxf5bgGwnJ0Z64PvXltV1D4ZHE7oFScl5xyDyirkAjwcdDvgwDAbwjUAZAFCbBvcYkZMI2Nktnns04blLNJyMeVD0uYfcRAOAV4V660l43cEp2fkm\u002BLYt8HB9/CpNpFijjYYAp0xvO02QiIBUsrMyuwP3IlujZYGZxsgXX0jYMrMs1l3CeDV0uZ2slm822T68SkAmVYH9/ycFZuGEV9wEt1XNJ9tVcEPNg2m9988RY\u002ByKWxUIsdwxL9c2vBJU8GLBp98ZaLJiZtn9WdIYPwdY9AP0\u002BfvG\u002BwV5m/cEH7QxeZMG/FDw9/o6KPQ7C1gKGe/P3cgPX/Zm\u002B6vZoMy6XUcly98\u002BEUO3aPwIutAHivCtboIINEHrIhmcoAGkF1cuf8qtFj94ywerF3XLBqUlX3C7KzJKsigFOanGonFCE1Gl2jsFWnSwNKJ7XBzMHxtzdkGQ6Osk5Myip9yVsimWaAQkJixqHwT8CvePzlYLORqOUiswsiplgPZuY7OXG4F45fMYp/nuCVY8lN70lRV1lm3CB2D\u002BZrbZvqU2\u002B7xRZO91Fulj85Egn0jU8x1Lcevh\u002Bc1F1RMhen88P\u002BlTuA2a6jDvfn4rEqLboWgXKXKYjU26VQLuDI7bVJxqJrSozOc7OQjtXPJsteYqaTOrClAMpLGcmWILrN6hEyriwOzuM9SA3PBpqzFaTp8bw6JaMElLXoICDDOEL40pS0jIivX6OzZeKi1go/iAQUvC7\u002Bg8R\u002BPglmJq6yah\u002B6xiP2DoksOqIYdr/AUb67uJgsrowUCl7QRl5/SSj1AQvS\u002BB/WOXl6\u002BHGM1g0UrdxKqn4GlbuDlsvVJcgqvPF5I3Wz7Wmu1X8eobYalyRBu5hyJJ66/mtAX1FUAROxUEtwA7KXYMByq9T\u002B5\u002BQFaQ\u002BXk2ovqIhiziUKY54YWsRrXVF6mpNhulrID4jJvAaHSuZRvH2g==",
       "StatusCode": 201,
       "ResponseHeaders": {
         "Content-Length": "0",
         "Content-MD5": "0cLxmh2MszJNElthBNDXtQ==",
-<<<<<<< HEAD
-        "Date": "Thu, 05 Mar 2020 21:03:57 GMT",
-        "ETag": "\u00220x8D7C148B9560A75\u0022",
-        "Last-Modified": "Thu, 05 Mar 2020 21:03:58 GMT",
-=======
         "Date": "Thu, 02 Apr 2020 23:43:59 GMT",
         "ETag": "\u00220x8D7D75FB7D30392\u0022",
         "Last-Modified": "Thu, 02 Apr 2020 23:44:00 GMT",
->>>>>>> 32e373e2
         "Server": [
           "Windows-Azure-Blob/1.0",
           "Microsoft-HTTPAPI/2.0"
         ],
         "x-ms-client-request-id": "5ec3e7ad-f591-907a-fa90-22e8328a7c6a",
         "x-ms-content-crc64": "yhQ/QcQtVhk=",
-<<<<<<< HEAD
-        "x-ms-request-id": "66c464bd-601e-0000-5a31-f3923b000000",
-        "x-ms-request-server-encrypted": "true",
-        "x-ms-version": "2019-10-10"
-=======
         "x-ms-request-id": "e6483133-401e-0075-4548-09268c000000",
         "x-ms-request-server-encrypted": "true",
         "x-ms-version": "2019-12-12"
->>>>>>> 32e373e2
-      },
-      "ResponseBody": []
-    },
-    {
-<<<<<<< HEAD
-      "RequestUri": "https://seanstagetest.blob.core.windows.net/test-container-3e573937-b9a7-d92c-6bae-0ae6e0e2bafc/test-blob-6204a32b-4e64-184e-d893-476de4bc1c38?comp=lease",
-      "RequestMethod": "PUT",
-      "RequestHeaders": {
-        "Authorization": "Sanitized",
-        "If-Modified-Since": "Wed, 04 Mar 2020 21:03:57 GMT",
-        "traceparent": "00-07262721990a174abf36e939359300b6-649fbf5b49a0014c-00",
-        "User-Agent": [
-          "azsdk-net-Storage.Blobs/12.4.0-dev.20200305.1",
-          "(.NET Core 4.6.28325.01; Microsoft Windows 10.0.18363 )"
-        ],
-        "x-ms-client-request-id": "9d2a3aa9-ed1c-348c-12e5-1bbb1c1f3d7e",
-        "x-ms-date": "Thu, 05 Mar 2020 21:03:58 GMT",
-=======
+      },
+      "ResponseBody": []
+    },
+    {
       "RequestUri": "https://seanmcccanary.blob.core.windows.net/test-container-3e573937-b9a7-d92c-6bae-0ae6e0e2bafc/test-blob-6204a32b-4e64-184e-d893-476de4bc1c38?comp=lease",
       "RequestMethod": "PUT",
       "RequestHeaders": {
@@ -401,62 +219,31 @@
         ],
         "x-ms-client-request-id": "9d2a3aa9-ed1c-348c-12e5-1bbb1c1f3d7e",
         "x-ms-date": "Thu, 02 Apr 2020 23:44:01 GMT",
->>>>>>> 32e373e2
         "x-ms-lease-action": "acquire",
         "x-ms-lease-duration": "15",
         "x-ms-proposed-lease-id": "bb1c6be5-789b-ddd4-42d5-d95a537c9287",
         "x-ms-return-client-request-id": "true",
-<<<<<<< HEAD
-        "x-ms-version": "2019-10-10"
-=======
-        "x-ms-version": "2019-12-12"
->>>>>>> 32e373e2
-      },
-      "RequestBody": null,
-      "StatusCode": 201,
-      "ResponseHeaders": {
-        "Content-Length": "0",
-<<<<<<< HEAD
-        "Date": "Thu, 05 Mar 2020 21:03:58 GMT",
-        "ETag": "\u00220x8D7C148B9560A75\u0022",
-        "Last-Modified": "Thu, 05 Mar 2020 21:03:58 GMT",
-=======
+        "x-ms-version": "2019-12-12"
+      },
+      "RequestBody": null,
+      "StatusCode": 201,
+      "ResponseHeaders": {
+        "Content-Length": "0",
         "Date": "Thu, 02 Apr 2020 23:43:59 GMT",
         "ETag": "\u00220x8D7D75FB7D30392\u0022",
         "Last-Modified": "Thu, 02 Apr 2020 23:44:00 GMT",
->>>>>>> 32e373e2
         "Server": [
           "Windows-Azure-Blob/1.0",
           "Microsoft-HTTPAPI/2.0"
         ],
         "x-ms-client-request-id": "9d2a3aa9-ed1c-348c-12e5-1bbb1c1f3d7e",
         "x-ms-lease-id": "bb1c6be5-789b-ddd4-42d5-d95a537c9287",
-<<<<<<< HEAD
-        "x-ms-request-id": "66c464ca-601e-0000-6331-f3923b000000",
-        "x-ms-version": "2019-10-10"
-=======
         "x-ms-request-id": "e6483138-401e-0075-4a48-09268c000000",
         "x-ms-version": "2019-12-12"
->>>>>>> 32e373e2
-      },
-      "ResponseBody": []
-    },
-    {
-<<<<<<< HEAD
-      "RequestUri": "https://seanstagetest.blob.core.windows.net/test-container-3e573937-b9a7-d92c-6bae-0ae6e0e2bafc?restype=container",
-      "RequestMethod": "DELETE",
-      "RequestHeaders": {
-        "Authorization": "Sanitized",
-        "traceparent": "00-6f5b7bbe9bee424889f50ee2f6ad5e84-ea788532c068904b-00",
-        "User-Agent": [
-          "azsdk-net-Storage.Blobs/12.4.0-dev.20200305.1",
-          "(.NET Core 4.6.28325.01; Microsoft Windows 10.0.18363 )"
-        ],
-        "x-ms-client-request-id": "19b09138-f451-d16a-becc-6b724e8e877f",
-        "x-ms-date": "Thu, 05 Mar 2020 21:03:58 GMT",
-        "x-ms-return-client-request-id": "true",
-        "x-ms-version": "2019-10-10"
-=======
+      },
+      "ResponseBody": []
+    },
+    {
       "RequestUri": "https://seanmcccanary.blob.core.windows.net/test-container-3e573937-b9a7-d92c-6bae-0ae6e0e2bafc?restype=container",
       "RequestMethod": "DELETE",
       "RequestHeaders": {
@@ -470,49 +257,23 @@
         "x-ms-date": "Thu, 02 Apr 2020 23:44:01 GMT",
         "x-ms-return-client-request-id": "true",
         "x-ms-version": "2019-12-12"
->>>>>>> 32e373e2
       },
       "RequestBody": null,
       "StatusCode": 202,
       "ResponseHeaders": {
         "Content-Length": "0",
-<<<<<<< HEAD
-        "Date": "Thu, 05 Mar 2020 21:03:58 GMT",
-=======
-        "Date": "Thu, 02 Apr 2020 23:43:59 GMT",
->>>>>>> 32e373e2
+        "Date": "Thu, 02 Apr 2020 23:43:59 GMT",
         "Server": [
           "Windows-Azure-Blob/1.0",
           "Microsoft-HTTPAPI/2.0"
         ],
         "x-ms-client-request-id": "19b09138-f451-d16a-becc-6b724e8e877f",
-<<<<<<< HEAD
-        "x-ms-request-id": "66c464d5-601e-0000-6e31-f3923b000000",
-        "x-ms-version": "2019-10-10"
-=======
         "x-ms-request-id": "e6483139-401e-0075-4b48-09268c000000",
         "x-ms-version": "2019-12-12"
->>>>>>> 32e373e2
-      },
-      "ResponseBody": []
-    },
-    {
-<<<<<<< HEAD
-      "RequestUri": "https://seanstagetest.blob.core.windows.net/test-container-9a46b9ad-b6c5-abbe-27ae-7ba3d2dbf381?restype=container",
-      "RequestMethod": "PUT",
-      "RequestHeaders": {
-        "Authorization": "Sanitized",
-        "traceparent": "00-0520e1bc7cd49d44a03e18527a9357d2-51968d2979ff7046-00",
-        "User-Agent": [
-          "azsdk-net-Storage.Blobs/12.4.0-dev.20200305.1",
-          "(.NET Core 4.6.28325.01; Microsoft Windows 10.0.18363 )"
-        ],
-        "x-ms-blob-public-access": "container",
-        "x-ms-client-request-id": "88039bf1-0d4a-828d-d204-f1a279c6ffe2",
-        "x-ms-date": "Thu, 05 Mar 2020 21:03:59 GMT",
-        "x-ms-return-client-request-id": "true",
-        "x-ms-version": "2019-10-10"
-=======
+      },
+      "ResponseBody": []
+    },
+    {
       "RequestUri": "https://seanmcccanary.blob.core.windows.net/test-container-9a46b9ad-b6c5-abbe-27ae-7ba3d2dbf381?restype=container",
       "RequestMethod": "PUT",
       "RequestHeaders": {
@@ -527,58 +288,30 @@
         "x-ms-date": "Thu, 02 Apr 2020 23:44:01 GMT",
         "x-ms-return-client-request-id": "true",
         "x-ms-version": "2019-12-12"
->>>>>>> 32e373e2
-      },
-      "RequestBody": null,
-      "StatusCode": 201,
-      "ResponseHeaders": {
-        "Content-Length": "0",
-<<<<<<< HEAD
-        "Date": "Thu, 05 Mar 2020 21:03:58 GMT",
-        "ETag": "\u00220x8D7C148B9A1CAED\u0022",
-        "Last-Modified": "Thu, 05 Mar 2020 21:03:59 GMT",
-=======
+      },
+      "RequestBody": null,
+      "StatusCode": 201,
+      "ResponseHeaders": {
+        "Content-Length": "0",
         "Date": "Thu, 02 Apr 2020 23:43:59 GMT",
         "ETag": "\u00220x8D7D75FB8204B59\u0022",
         "Last-Modified": "Thu, 02 Apr 2020 23:44:00 GMT",
->>>>>>> 32e373e2
         "Server": [
           "Windows-Azure-Blob/1.0",
           "Microsoft-HTTPAPI/2.0"
         ],
         "x-ms-client-request-id": "88039bf1-0d4a-828d-d204-f1a279c6ffe2",
-<<<<<<< HEAD
-        "x-ms-request-id": "2d181f34-901e-0004-7431-f31f3c000000",
-        "x-ms-version": "2019-10-10"
-=======
         "x-ms-request-id": "f4de1cf2-001e-0006-7148-097e1f000000",
         "x-ms-version": "2019-12-12"
->>>>>>> 32e373e2
-      },
-      "ResponseBody": []
-    },
-    {
-<<<<<<< HEAD
-      "RequestUri": "https://seanstagetest.blob.core.windows.net/test-container-9a46b9ad-b6c5-abbe-27ae-7ba3d2dbf381/test-blob-8734ead8-fc0b-8a10-8c3d-696d8d011987",
-=======
+      },
+      "ResponseBody": []
+    },
+    {
       "RequestUri": "https://seanmcccanary.blob.core.windows.net/test-container-9a46b9ad-b6c5-abbe-27ae-7ba3d2dbf381/test-blob-8734ead8-fc0b-8a10-8c3d-696d8d011987",
->>>>>>> 32e373e2
       "RequestMethod": "PUT",
       "RequestHeaders": {
         "Authorization": "Sanitized",
         "Content-Length": "1024",
-<<<<<<< HEAD
-        "traceparent": "00-473c981d246582439bbf0a348d9b5c30-fbcb7f22a3bae94e-00",
-        "User-Agent": [
-          "azsdk-net-Storage.Blobs/12.4.0-dev.20200305.1",
-          "(.NET Core 4.6.28325.01; Microsoft Windows 10.0.18363 )"
-        ],
-        "x-ms-blob-type": "BlockBlob",
-        "x-ms-client-request-id": "17e0d896-752f-5df2-75e2-e9a663d34f89",
-        "x-ms-date": "Thu, 05 Mar 2020 21:03:59 GMT",
-        "x-ms-return-client-request-id": "true",
-        "x-ms-version": "2019-10-10"
-=======
         "traceparent": "00-b3f907a1fb9f7f4e9a07b92a29de1a4c-96e4c23219d6f744-00",
         "User-Agent": [
           "azsdk-net-Storage.Blobs/12.5.0-dev.20200402.1",
@@ -589,55 +322,28 @@
         "x-ms-date": "Thu, 02 Apr 2020 23:44:01 GMT",
         "x-ms-return-client-request-id": "true",
         "x-ms-version": "2019-12-12"
->>>>>>> 32e373e2
       },
       "RequestBody": "geeyNthrNjA5/7hqMomPalhF5Kdrpoj0inn7DaQg9dDraiGSFMkKbbMETQxEplcCrv8VSB1yG9pfvatfbymMGQrof8ho/FWPO3b0Z1h8sOQh\u002BV\u002BkCqyzeU5HM1Ydqv6JeDQBWyaPmrGphgymfbSB4g3HPnbK5w5dNAZ5IMn/cZF4au8kelS9kV6t\u002B4SgDPuZxVBIVmyHv5AmoyYgFXnoqRR7LRPFXWi5CawXHeuKvSgL4Ft4thsl8ape/tctnXzkxVFvJd7n1Gfoj0y/b6KlnOb\u002BFTUeb/P5VjxoZ1\u002BQi2wvMleZGpdJIwvzkCbOZYEIuGLxL4dGxlZedc\u002Bhfm0IVwTgjzxKC4FOtPEpKt7MK/C7YK79n1zk6WwBO6XIqKWe6zki7tVEvq3gonqWHJx3kkre5R6\u002BC7io\u002B6bQSNDbhgxLiz\u002Blqj0bd6EBHP3hTczQialb6cKH4OCAevIuc3XcBBxtSpFc0ucNw258ve66xq3ZAL8ngJxKxKtfJDBK7AMsJRfgdAI7c7fBTSZTCiPxxrNEVHO2tIN/I4bm/a23wtZrT5fW2lKqnowHZjJ19rmHbV58BZePdnCTYVB8VHYJCYtQ6LuLGuthmrXnrk5RCSzNXo9PO7w\u002B29knQ3gBLkoV/VynJQ7\u002B/FJyGmvhqMciQlckr/bnus7OEQ3hY9dzYGtr0bHxqeQezmE83CFRXDISBQAh3X5ULkKO2BMBHZh7/7n/dtcVMJlzBeCUqt2tfbXazl7XUYPtF6JuYtDQHLHJwd1nUeZb/NRnrteewINk4VteJ046o602El40p87Ioukvy\u002BkARivOftGKcKKsT1cfCYF0cfVijh0vMD\u002BHJ1UFngvubvSaZJswj6h9rzMLisMHFJ1MUzHzzTzM0RXrRlZ8hNGXvuBihaXlROFN5d/pJKZ8gBK3uEra\u002BqG4zZKFRUlRASpic8zipI/4Zg9Ppudc4qxvb8ZExMuGvMM/qrcSX/\u002BY\u002B\u002BS1h7DZmdyDv1I7i1S5XOvlFtWCDTxe27cIo/rY5QcQtqoDp1r8ldXpwQR5SzBuhU3LLEkpFe6nVqz50PbiqtlKKtSqtbSR6YEAmUw45I\u002BGmh2sDbm956C8XFGtA8TfBxYqLiBcxNCZOkLIKXyhbnEccjbYNZ0gjUM07Vhj4\u002Ba8IJE1DbZvKtVME9J29b0kGu7fkZCOBtJ5CqHcJ9Z4NVZcDAjqbGG7rUhhiyLKqpiFD9Nqg1JVLhm/vAMUkgL\u002B1N18Gem1Oa6NJORILHqvrmAJVxgDDbIEB93vK69dphpFYrdFTpCu0NYk3V9uDAGeEA2jCzvq\u002B8cqdxILxQ7\u002BL33JAsrDamDPWoZB3jBSlvrcUBuhupvfW2bvGtZ\u002Bow==",
       "StatusCode": 201,
       "ResponseHeaders": {
         "Content-Length": "0",
         "Content-MD5": "zIE2MnYIkB6ya0XWk52Drg==",
-<<<<<<< HEAD
-        "Date": "Thu, 05 Mar 2020 21:03:58 GMT",
-        "ETag": "\u00220x8D7C148B9AE8A14\u0022",
-        "Last-Modified": "Thu, 05 Mar 2020 21:03:59 GMT",
-=======
         "Date": "Thu, 02 Apr 2020 23:44:00 GMT",
         "ETag": "\u00220x8D7D75FB82DB71C\u0022",
         "Last-Modified": "Thu, 02 Apr 2020 23:44:00 GMT",
->>>>>>> 32e373e2
         "Server": [
           "Windows-Azure-Blob/1.0",
           "Microsoft-HTTPAPI/2.0"
         ],
         "x-ms-client-request-id": "17e0d896-752f-5df2-75e2-e9a663d34f89",
         "x-ms-content-crc64": "/JWcxaIuB8A=",
-<<<<<<< HEAD
-        "x-ms-request-id": "2d181f37-901e-0004-7531-f31f3c000000",
-        "x-ms-request-server-encrypted": "true",
-        "x-ms-version": "2019-10-10"
-=======
         "x-ms-request-id": "f4de1d0e-001e-0006-0a48-097e1f000000",
         "x-ms-request-server-encrypted": "true",
         "x-ms-version": "2019-12-12"
->>>>>>> 32e373e2
-      },
-      "ResponseBody": []
-    },
-    {
-<<<<<<< HEAD
-      "RequestUri": "https://seanstagetest.blob.core.windows.net/test-container-9a46b9ad-b6c5-abbe-27ae-7ba3d2dbf381/test-blob-8734ead8-fc0b-8a10-8c3d-696d8d011987?comp=lease",
-      "RequestMethod": "PUT",
-      "RequestHeaders": {
-        "Authorization": "Sanitized",
-        "If-Unmodified-Since": "Fri, 06 Mar 2020 21:03:57 GMT",
-        "traceparent": "00-0822d88ebe467b499566f777a3c02631-0c889169a171a948-00",
-        "User-Agent": [
-          "azsdk-net-Storage.Blobs/12.4.0-dev.20200305.1",
-          "(.NET Core 4.6.28325.01; Microsoft Windows 10.0.18363 )"
-        ],
-        "x-ms-client-request-id": "f9822356-2e38-1364-66ef-2789017d688e",
-        "x-ms-date": "Thu, 05 Mar 2020 21:03:59 GMT",
-=======
+      },
+      "ResponseBody": []
+    },
+    {
       "RequestUri": "https://seanmcccanary.blob.core.windows.net/test-container-9a46b9ad-b6c5-abbe-27ae-7ba3d2dbf381/test-blob-8734ead8-fc0b-8a10-8c3d-696d8d011987?comp=lease",
       "RequestMethod": "PUT",
       "RequestHeaders": {
@@ -650,62 +356,31 @@
         ],
         "x-ms-client-request-id": "f9822356-2e38-1364-66ef-2789017d688e",
         "x-ms-date": "Thu, 02 Apr 2020 23:44:01 GMT",
->>>>>>> 32e373e2
         "x-ms-lease-action": "acquire",
         "x-ms-lease-duration": "15",
         "x-ms-proposed-lease-id": "797bb750-82b8-f171-f0a5-7475f4e6ea2b",
         "x-ms-return-client-request-id": "true",
-<<<<<<< HEAD
-        "x-ms-version": "2019-10-10"
-=======
-        "x-ms-version": "2019-12-12"
->>>>>>> 32e373e2
-      },
-      "RequestBody": null,
-      "StatusCode": 201,
-      "ResponseHeaders": {
-        "Content-Length": "0",
-<<<<<<< HEAD
-        "Date": "Thu, 05 Mar 2020 21:03:59 GMT",
-        "ETag": "\u00220x8D7C148B9AE8A14\u0022",
-        "Last-Modified": "Thu, 05 Mar 2020 21:03:59 GMT",
-=======
+        "x-ms-version": "2019-12-12"
+      },
+      "RequestBody": null,
+      "StatusCode": 201,
+      "ResponseHeaders": {
+        "Content-Length": "0",
         "Date": "Thu, 02 Apr 2020 23:44:00 GMT",
         "ETag": "\u00220x8D7D75FB82DB71C\u0022",
         "Last-Modified": "Thu, 02 Apr 2020 23:44:00 GMT",
->>>>>>> 32e373e2
         "Server": [
           "Windows-Azure-Blob/1.0",
           "Microsoft-HTTPAPI/2.0"
         ],
         "x-ms-client-request-id": "f9822356-2e38-1364-66ef-2789017d688e",
         "x-ms-lease-id": "797bb750-82b8-f171-f0a5-7475f4e6ea2b",
-<<<<<<< HEAD
-        "x-ms-request-id": "2d181f39-901e-0004-7731-f31f3c000000",
-        "x-ms-version": "2019-10-10"
-=======
         "x-ms-request-id": "f4de1d1e-001e-0006-1848-097e1f000000",
         "x-ms-version": "2019-12-12"
->>>>>>> 32e373e2
-      },
-      "ResponseBody": []
-    },
-    {
-<<<<<<< HEAD
-      "RequestUri": "https://seanstagetest.blob.core.windows.net/test-container-9a46b9ad-b6c5-abbe-27ae-7ba3d2dbf381?restype=container",
-      "RequestMethod": "DELETE",
-      "RequestHeaders": {
-        "Authorization": "Sanitized",
-        "traceparent": "00-267827290e052e448724a845526a395f-bfa0cba4e6618249-00",
-        "User-Agent": [
-          "azsdk-net-Storage.Blobs/12.4.0-dev.20200305.1",
-          "(.NET Core 4.6.28325.01; Microsoft Windows 10.0.18363 )"
-        ],
-        "x-ms-client-request-id": "d01e6dd2-f164-84f2-e645-db063fea9358",
-        "x-ms-date": "Thu, 05 Mar 2020 21:03:59 GMT",
-        "x-ms-return-client-request-id": "true",
-        "x-ms-version": "2019-10-10"
-=======
+      },
+      "ResponseBody": []
+    },
+    {
       "RequestUri": "https://seanmcccanary.blob.core.windows.net/test-container-9a46b9ad-b6c5-abbe-27ae-7ba3d2dbf381?restype=container",
       "RequestMethod": "DELETE",
       "RequestHeaders": {
@@ -719,49 +394,23 @@
         "x-ms-date": "Thu, 02 Apr 2020 23:44:01 GMT",
         "x-ms-return-client-request-id": "true",
         "x-ms-version": "2019-12-12"
->>>>>>> 32e373e2
       },
       "RequestBody": null,
       "StatusCode": 202,
       "ResponseHeaders": {
         "Content-Length": "0",
-<<<<<<< HEAD
-        "Date": "Thu, 05 Mar 2020 21:03:59 GMT",
-=======
         "Date": "Thu, 02 Apr 2020 23:44:00 GMT",
->>>>>>> 32e373e2
         "Server": [
           "Windows-Azure-Blob/1.0",
           "Microsoft-HTTPAPI/2.0"
         ],
         "x-ms-client-request-id": "d01e6dd2-f164-84f2-e645-db063fea9358",
-<<<<<<< HEAD
-        "x-ms-request-id": "2d181f3a-901e-0004-7831-f31f3c000000",
-        "x-ms-version": "2019-10-10"
-=======
         "x-ms-request-id": "f4de1d2b-001e-0006-2548-097e1f000000",
         "x-ms-version": "2019-12-12"
->>>>>>> 32e373e2
-      },
-      "ResponseBody": []
-    },
-    {
-<<<<<<< HEAD
-      "RequestUri": "https://seanstagetest.blob.core.windows.net/test-container-fd07aa5f-b96f-498d-8f98-b6518a74c9f5?restype=container",
-      "RequestMethod": "PUT",
-      "RequestHeaders": {
-        "Authorization": "Sanitized",
-        "traceparent": "00-4637fd1276c0f84089e064db6be748ff-eaf5beb3ec733344-00",
-        "User-Agent": [
-          "azsdk-net-Storage.Blobs/12.4.0-dev.20200305.1",
-          "(.NET Core 4.6.28325.01; Microsoft Windows 10.0.18363 )"
-        ],
-        "x-ms-blob-public-access": "container",
-        "x-ms-client-request-id": "9f904b53-3969-181c-e0d4-40cb3aa0f971",
-        "x-ms-date": "Thu, 05 Mar 2020 21:03:59 GMT",
-        "x-ms-return-client-request-id": "true",
-        "x-ms-version": "2019-10-10"
-=======
+      },
+      "ResponseBody": []
+    },
+    {
       "RequestUri": "https://seanmcccanary.blob.core.windows.net/test-container-fd07aa5f-b96f-498d-8f98-b6518a74c9f5?restype=container",
       "RequestMethod": "PUT",
       "RequestHeaders": {
@@ -776,58 +425,30 @@
         "x-ms-date": "Thu, 02 Apr 2020 23:44:01 GMT",
         "x-ms-return-client-request-id": "true",
         "x-ms-version": "2019-12-12"
->>>>>>> 32e373e2
-      },
-      "RequestBody": null,
-      "StatusCode": 201,
-      "ResponseHeaders": {
-        "Content-Length": "0",
-<<<<<<< HEAD
-        "Date": "Thu, 05 Mar 2020 21:03:59 GMT",
-        "ETag": "\u00220x8D7C148B9FFD2FA\u0022",
-        "Last-Modified": "Thu, 05 Mar 2020 21:03:59 GMT",
-=======
+      },
+      "RequestBody": null,
+      "StatusCode": 201,
+      "ResponseHeaders": {
+        "Content-Length": "0",
         "Date": "Thu, 02 Apr 2020 23:44:00 GMT",
         "ETag": "\u00220x8D7D75FB87970D9\u0022",
         "Last-Modified": "Thu, 02 Apr 2020 23:44:01 GMT",
->>>>>>> 32e373e2
         "Server": [
           "Windows-Azure-Blob/1.0",
           "Microsoft-HTTPAPI/2.0"
         ],
         "x-ms-client-request-id": "9f904b53-3969-181c-e0d4-40cb3aa0f971",
-<<<<<<< HEAD
-        "x-ms-request-id": "6af9dfd6-f01e-0012-0331-f3e9eb000000",
-        "x-ms-version": "2019-10-10"
-=======
         "x-ms-request-id": "b74b0e67-b01e-005e-0148-09a640000000",
         "x-ms-version": "2019-12-12"
->>>>>>> 32e373e2
-      },
-      "ResponseBody": []
-    },
-    {
-<<<<<<< HEAD
-      "RequestUri": "https://seanstagetest.blob.core.windows.net/test-container-fd07aa5f-b96f-498d-8f98-b6518a74c9f5/test-blob-a44de67b-ff33-c7f9-8001-310086571802",
-=======
+      },
+      "ResponseBody": []
+    },
+    {
       "RequestUri": "https://seanmcccanary.blob.core.windows.net/test-container-fd07aa5f-b96f-498d-8f98-b6518a74c9f5/test-blob-a44de67b-ff33-c7f9-8001-310086571802",
->>>>>>> 32e373e2
       "RequestMethod": "PUT",
       "RequestHeaders": {
         "Authorization": "Sanitized",
         "Content-Length": "1024",
-<<<<<<< HEAD
-        "traceparent": "00-5542665abaa3e8428b439e3636208085-6a1d82ac383ffa40-00",
-        "User-Agent": [
-          "azsdk-net-Storage.Blobs/12.4.0-dev.20200305.1",
-          "(.NET Core 4.6.28325.01; Microsoft Windows 10.0.18363 )"
-        ],
-        "x-ms-blob-type": "BlockBlob",
-        "x-ms-client-request-id": "820c5e03-3e17-05ad-bd71-f9d2f41dd3ed",
-        "x-ms-date": "Thu, 05 Mar 2020 21:04:00 GMT",
-        "x-ms-return-client-request-id": "true",
-        "x-ms-version": "2019-10-10"
-=======
         "traceparent": "00-631d64017ec70f4183342eb63e5724a0-793119d480d4244e-00",
         "User-Agent": [
           "azsdk-net-Storage.Blobs/12.5.0-dev.20200402.1",
@@ -838,56 +459,28 @@
         "x-ms-date": "Thu, 02 Apr 2020 23:44:02 GMT",
         "x-ms-return-client-request-id": "true",
         "x-ms-version": "2019-12-12"
->>>>>>> 32e373e2
       },
       "RequestBody": "7l7\u002BPuMqi39\u002BnrSJV17MK3XBuUo/BSRTUsgfaAgbkoi8Pt3borqOUVvNJpRLb28hNQWLxJ7Owug6quwaCiJ3YgwrzRmB8Im7M2juct\u002BPCOJZ/TMCkM3q7Xv0offOc0Y4VcOIH6FWn0R8z5E131AIqqIJwQzvddI\u002BQeCdjE\u002BR7cAithwcBuhAAl7uhsA8tA0r7PZVxLE5SeDxSd3BuBL06uLQEykz7KO5yb6uAO8RAozScqBZOygO6Gw7K7wKfkpL\u002Bpvda6Hk9/9SnPvyikjx30dQ70Zym6\u002B5wSq8\u002BMHmrkp0YwZTM5fr7nqgBp8tHF4kSUt1uo8D2V7rI6l3J/8\u002Ba\u002B6wfidCnaywZQDM0ZUQjKXLmK51cfS6cYqnZw/tc8d7YZqwfJ434quexFSPNwjJ25cDq45Qyfr69gycmjacwvE5UG/6Xw8HlLYC16yfKzqC3ox36cc5K5igtoaRmkd1AgJiVeaYz3yI\u002BxfXTfJNWsvSGrupJNgqACXWWaiJdvlujNSqPNVT6Q4P7\u002B2vYd2mU1u6v3\u002BMy90pOFXBwnbU/4UeacEdoh71fjGsmjXrep9IMAVMzrZ54sD3gQSAkieYO/BokfgbibA9xUBO3zGoPb62eJJwhzDOpIYAJSEadesKFF9EguimLKZUDgl1KwOPT0NFyhqVJ7O/me1xG2OPI09VRMrSY7vVD0zrHHgnWXiDcdbd1KvRdOyrhOn7NRFCxeq5IOc4vOuIcLrOqQs6mEB07qqNsU\u002Bkg8/eJ9/R2tk6qFeObjiRS7TqVWPwA8vhcOyphkdntRObFJwYWpUMt5XgkwC0rCkH46P1o1zrs4AD/LfyJ1SS0/ND8lmbefAe3p7OD2/KLcPCoaKkcRK3r2AcFF3eGo9BTsANcLrQa2qy1sS9HaQQOc7zL4Wx7mHhjEP5f2WTQMMOjMGvvb0J8jY48ppN\u002BZG8C9qO6uoJj19eK\u002BN21usFHpYBr5DiYHwR6jxPefzGlJOxPHSKBFXZBf1hUZHZkhtKM9METEoA2qpefQCtuhZjmJZQxZp3ehpBJ6qTgA/qN1chBUUowUhJsGLJLIZULErm/rn6iM2B0rm4wySfbVmbc0WojLXROtZOBxQ3rk2T7PtfrYJW8K6KnzKMb/4jqUMILblBq5\u002BVFcPjrIG5SSRrJdcpQL/XRYOWHuyCRcvXKl7QLoCUUkBbyZi\u002Bc0Mt0VUOIUon\u002BmiDMeg1qo2yEtD4C4Ej6Bqk1tOWzXYnGNE/aU2XdCOAsC/1TP2XXqezqbbHxmfCCug6akp3kC3xXBkX9kE/G56sd1tRLZsdDHcr4yS/X1JqfF5kXArZCR8CA/DkgGhlc40YG04LcNxMHV3TS60JMfzHrHri2w==",
       "StatusCode": 201,
       "ResponseHeaders": {
         "Content-Length": "0",
         "Content-MD5": "ezDRU7Plox2WTfcGOtVX/w==",
-<<<<<<< HEAD
-        "Date": "Thu, 05 Mar 2020 21:03:59 GMT",
-        "ETag": "\u00220x8D7C148BA0D9C5E\u0022",
-        "Last-Modified": "Thu, 05 Mar 2020 21:03:59 GMT",
-=======
         "Date": "Thu, 02 Apr 2020 23:44:00 GMT",
         "ETag": "\u00220x8D7D75FB8869595\u0022",
         "Last-Modified": "Thu, 02 Apr 2020 23:44:01 GMT",
->>>>>>> 32e373e2
         "Server": [
           "Windows-Azure-Blob/1.0",
           "Microsoft-HTTPAPI/2.0"
         ],
         "x-ms-client-request-id": "820c5e03-3e17-05ad-bd71-f9d2f41dd3ed",
         "x-ms-content-crc64": "pUvCU2uuhqk=",
-<<<<<<< HEAD
-        "x-ms-request-id": "6af9dfd8-f01e-0012-0431-f3e9eb000000",
-        "x-ms-request-server-encrypted": "true",
-        "x-ms-version": "2019-10-10"
-=======
         "x-ms-request-id": "b74b0e78-b01e-005e-1048-09a640000000",
         "x-ms-request-server-encrypted": "true",
         "x-ms-version": "2019-12-12"
->>>>>>> 32e373e2
-      },
-      "ResponseBody": []
-    },
-    {
-<<<<<<< HEAD
-      "RequestUri": "https://seanstagetest.blob.core.windows.net/test-container-fd07aa5f-b96f-498d-8f98-b6518a74c9f5/test-blob-a44de67b-ff33-c7f9-8001-310086571802",
-      "RequestMethod": "HEAD",
-      "RequestHeaders": {
-        "Authorization": "Sanitized",
-        "traceparent": "00-829a51082ed85c4ebc30d56a53e09526-ad8bfeb61f942a44-00",
-        "User-Agent": [
-          "azsdk-net-Storage.Blobs/12.4.0-dev.20200305.1",
-          "(.NET Core 4.6.28325.01; Microsoft Windows 10.0.18363 )"
-        ],
-        "x-ms-client-request-id": "d74221b8-21c9-22fb-8eea-cf765adc4237",
-        "x-ms-date": "Thu, 05 Mar 2020 21:04:00 GMT",
-        "x-ms-return-client-request-id": "true",
-        "x-ms-version": "2019-10-10"
-=======
+      },
+      "ResponseBody": []
+    },
+    {
       "RequestUri": "https://seanmcccanary.blob.core.windows.net/test-container-fd07aa5f-b96f-498d-8f98-b6518a74c9f5/test-blob-a44de67b-ff33-c7f9-8001-310086571802",
       "RequestMethod": "HEAD",
       "RequestHeaders": {
@@ -901,7 +494,6 @@
         "x-ms-date": "Thu, 02 Apr 2020 23:44:02 GMT",
         "x-ms-return-client-request-id": "true",
         "x-ms-version": "2019-12-12"
->>>>>>> 32e373e2
       },
       "RequestBody": null,
       "StatusCode": 200,
@@ -910,15 +502,9 @@
         "Content-Length": "1024",
         "Content-MD5": "ezDRU7Plox2WTfcGOtVX/w==",
         "Content-Type": "application/octet-stream",
-<<<<<<< HEAD
-        "Date": "Thu, 05 Mar 2020 21:03:59 GMT",
-        "ETag": "\u00220x8D7C148BA0D9C5E\u0022",
-        "Last-Modified": "Thu, 05 Mar 2020 21:03:59 GMT",
-=======
         "Date": "Thu, 02 Apr 2020 23:44:01 GMT",
         "ETag": "\u00220x8D7D75FB8869595\u0022",
         "Last-Modified": "Thu, 02 Apr 2020 23:44:01 GMT",
->>>>>>> 32e373e2
         "Server": [
           "Windows-Azure-Blob/1.0",
           "Microsoft-HTTPAPI/2.0"
@@ -927,39 +513,16 @@
         "x-ms-access-tier-inferred": "true",
         "x-ms-blob-type": "BlockBlob",
         "x-ms-client-request-id": "d74221b8-21c9-22fb-8eea-cf765adc4237",
-<<<<<<< HEAD
-        "x-ms-creation-time": "Thu, 05 Mar 2020 21:03:59 GMT",
-        "x-ms-lease-state": "available",
-        "x-ms-lease-status": "unlocked",
-        "x-ms-request-id": "6af9dfd9-f01e-0012-0531-f3e9eb000000",
-        "x-ms-server-encrypted": "true",
-        "x-ms-version": "2019-10-10"
-=======
         "x-ms-creation-time": "Thu, 02 Apr 2020 23:44:01 GMT",
         "x-ms-lease-state": "available",
         "x-ms-lease-status": "unlocked",
         "x-ms-request-id": "b74b0e82-b01e-005e-1a48-09a640000000",
         "x-ms-server-encrypted": "true",
         "x-ms-version": "2019-12-12"
->>>>>>> 32e373e2
-      },
-      "ResponseBody": []
-    },
-    {
-<<<<<<< HEAD
-      "RequestUri": "https://seanstagetest.blob.core.windows.net/test-container-fd07aa5f-b96f-498d-8f98-b6518a74c9f5/test-blob-a44de67b-ff33-c7f9-8001-310086571802?comp=lease",
-      "RequestMethod": "PUT",
-      "RequestHeaders": {
-        "Authorization": "Sanitized",
-        "If-Match": "\u00220x8D7C148BA0D9C5E\u0022",
-        "traceparent": "00-e66b4d2cbd93404fb079091b31c66b8b-f81a7b2286d23645-00",
-        "User-Agent": [
-          "azsdk-net-Storage.Blobs/12.4.0-dev.20200305.1",
-          "(.NET Core 4.6.28325.01; Microsoft Windows 10.0.18363 )"
-        ],
-        "x-ms-client-request-id": "a218c7ea-6543-68a8-bda0-bf83904c260a",
-        "x-ms-date": "Thu, 05 Mar 2020 21:04:00 GMT",
-=======
+      },
+      "ResponseBody": []
+    },
+    {
       "RequestUri": "https://seanmcccanary.blob.core.windows.net/test-container-fd07aa5f-b96f-498d-8f98-b6518a74c9f5/test-blob-a44de67b-ff33-c7f9-8001-310086571802?comp=lease",
       "RequestMethod": "PUT",
       "RequestHeaders": {
@@ -972,62 +535,31 @@
         ],
         "x-ms-client-request-id": "a218c7ea-6543-68a8-bda0-bf83904c260a",
         "x-ms-date": "Thu, 02 Apr 2020 23:44:02 GMT",
->>>>>>> 32e373e2
         "x-ms-lease-action": "acquire",
         "x-ms-lease-duration": "15",
         "x-ms-proposed-lease-id": "85cd9883-e048-21cf-b2a1-e3d1c3853d72",
         "x-ms-return-client-request-id": "true",
-<<<<<<< HEAD
-        "x-ms-version": "2019-10-10"
-=======
-        "x-ms-version": "2019-12-12"
->>>>>>> 32e373e2
-      },
-      "RequestBody": null,
-      "StatusCode": 201,
-      "ResponseHeaders": {
-        "Content-Length": "0",
-<<<<<<< HEAD
-        "Date": "Thu, 05 Mar 2020 21:04:00 GMT",
-        "ETag": "\u00220x8D7C148BA0D9C5E\u0022",
-        "Last-Modified": "Thu, 05 Mar 2020 21:03:59 GMT",
-=======
+        "x-ms-version": "2019-12-12"
+      },
+      "RequestBody": null,
+      "StatusCode": 201,
+      "ResponseHeaders": {
+        "Content-Length": "0",
         "Date": "Thu, 02 Apr 2020 23:44:01 GMT",
         "ETag": "\u00220x8D7D75FB8869595\u0022",
         "Last-Modified": "Thu, 02 Apr 2020 23:44:01 GMT",
->>>>>>> 32e373e2
         "Server": [
           "Windows-Azure-Blob/1.0",
           "Microsoft-HTTPAPI/2.0"
         ],
         "x-ms-client-request-id": "a218c7ea-6543-68a8-bda0-bf83904c260a",
         "x-ms-lease-id": "85cd9883-e048-21cf-b2a1-e3d1c3853d72",
-<<<<<<< HEAD
-        "x-ms-request-id": "6af9dfe2-f01e-0012-0a31-f3e9eb000000",
-        "x-ms-version": "2019-10-10"
-=======
         "x-ms-request-id": "b74b0e8d-b01e-005e-2548-09a640000000",
         "x-ms-version": "2019-12-12"
->>>>>>> 32e373e2
-      },
-      "ResponseBody": []
-    },
-    {
-<<<<<<< HEAD
-      "RequestUri": "https://seanstagetest.blob.core.windows.net/test-container-fd07aa5f-b96f-498d-8f98-b6518a74c9f5?restype=container",
-      "RequestMethod": "DELETE",
-      "RequestHeaders": {
-        "Authorization": "Sanitized",
-        "traceparent": "00-c7c1e73b9345554e81f75350dbae40c0-4e29451c24105d48-00",
-        "User-Agent": [
-          "azsdk-net-Storage.Blobs/12.4.0-dev.20200305.1",
-          "(.NET Core 4.6.28325.01; Microsoft Windows 10.0.18363 )"
-        ],
-        "x-ms-client-request-id": "938b741f-9fc3-cff4-dede-7eb8c6fc9288",
-        "x-ms-date": "Thu, 05 Mar 2020 21:04:00 GMT",
-        "x-ms-return-client-request-id": "true",
-        "x-ms-version": "2019-10-10"
-=======
+      },
+      "ResponseBody": []
+    },
+    {
       "RequestUri": "https://seanmcccanary.blob.core.windows.net/test-container-fd07aa5f-b96f-498d-8f98-b6518a74c9f5?restype=container",
       "RequestMethod": "DELETE",
       "RequestHeaders": {
@@ -1041,49 +573,23 @@
         "x-ms-date": "Thu, 02 Apr 2020 23:44:02 GMT",
         "x-ms-return-client-request-id": "true",
         "x-ms-version": "2019-12-12"
->>>>>>> 32e373e2
       },
       "RequestBody": null,
       "StatusCode": 202,
       "ResponseHeaders": {
         "Content-Length": "0",
-<<<<<<< HEAD
-        "Date": "Thu, 05 Mar 2020 21:04:00 GMT",
-=======
         "Date": "Thu, 02 Apr 2020 23:44:01 GMT",
->>>>>>> 32e373e2
         "Server": [
           "Windows-Azure-Blob/1.0",
           "Microsoft-HTTPAPI/2.0"
         ],
         "x-ms-client-request-id": "938b741f-9fc3-cff4-dede-7eb8c6fc9288",
-<<<<<<< HEAD
-        "x-ms-request-id": "6af9dfe3-f01e-0012-0b31-f3e9eb000000",
-        "x-ms-version": "2019-10-10"
-=======
         "x-ms-request-id": "b74b0e8e-b01e-005e-2648-09a640000000",
         "x-ms-version": "2019-12-12"
->>>>>>> 32e373e2
-      },
-      "ResponseBody": []
-    },
-    {
-<<<<<<< HEAD
-      "RequestUri": "https://seanstagetest.blob.core.windows.net/test-container-b5f09526-fc6f-6f4b-04e6-0023622be63d?restype=container",
-      "RequestMethod": "PUT",
-      "RequestHeaders": {
-        "Authorization": "Sanitized",
-        "traceparent": "00-7bced42a5cd838489711fc5342204626-8718f242c5d35e43-00",
-        "User-Agent": [
-          "azsdk-net-Storage.Blobs/12.4.0-dev.20200305.1",
-          "(.NET Core 4.6.28325.01; Microsoft Windows 10.0.18363 )"
-        ],
-        "x-ms-blob-public-access": "container",
-        "x-ms-client-request-id": "ed577a8d-3e8e-231a-281b-8fdd9fd16cb3",
-        "x-ms-date": "Thu, 05 Mar 2020 21:04:00 GMT",
-        "x-ms-return-client-request-id": "true",
-        "x-ms-version": "2019-10-10"
-=======
+      },
+      "ResponseBody": []
+    },
+    {
       "RequestUri": "https://seanmcccanary.blob.core.windows.net/test-container-b5f09526-fc6f-6f4b-04e6-0023622be63d?restype=container",
       "RequestMethod": "PUT",
       "RequestHeaders": {
@@ -1098,58 +604,30 @@
         "x-ms-date": "Thu, 02 Apr 2020 23:44:02 GMT",
         "x-ms-return-client-request-id": "true",
         "x-ms-version": "2019-12-12"
->>>>>>> 32e373e2
-      },
-      "RequestBody": null,
-      "StatusCode": 201,
-      "ResponseHeaders": {
-        "Content-Length": "0",
-<<<<<<< HEAD
-        "Date": "Thu, 05 Mar 2020 21:03:59 GMT",
-        "ETag": "\u00220x8D7C148BA64B118\u0022",
-        "Last-Modified": "Thu, 05 Mar 2020 21:04:00 GMT",
-=======
+      },
+      "RequestBody": null,
+      "StatusCode": 201,
+      "ResponseHeaders": {
+        "Content-Length": "0",
         "Date": "Thu, 02 Apr 2020 23:44:01 GMT",
         "ETag": "\u00220x8D7D75FB8DEE711\u0022",
         "Last-Modified": "Thu, 02 Apr 2020 23:44:01 GMT",
->>>>>>> 32e373e2
         "Server": [
           "Windows-Azure-Blob/1.0",
           "Microsoft-HTTPAPI/2.0"
         ],
         "x-ms-client-request-id": "ed577a8d-3e8e-231a-281b-8fdd9fd16cb3",
-<<<<<<< HEAD
-        "x-ms-request-id": "09b4934a-a01e-0030-2e31-f32cf4000000",
-        "x-ms-version": "2019-10-10"
-=======
         "x-ms-request-id": "6f101e6c-301e-0040-0148-094a98000000",
         "x-ms-version": "2019-12-12"
->>>>>>> 32e373e2
-      },
-      "ResponseBody": []
-    },
-    {
-<<<<<<< HEAD
-      "RequestUri": "https://seanstagetest.blob.core.windows.net/test-container-b5f09526-fc6f-6f4b-04e6-0023622be63d/test-blob-900b40f8-7698-93c6-4e05-30a90b1a73f9",
-=======
+      },
+      "ResponseBody": []
+    },
+    {
       "RequestUri": "https://seanmcccanary.blob.core.windows.net/test-container-b5f09526-fc6f-6f4b-04e6-0023622be63d/test-blob-900b40f8-7698-93c6-4e05-30a90b1a73f9",
->>>>>>> 32e373e2
       "RequestMethod": "PUT",
       "RequestHeaders": {
         "Authorization": "Sanitized",
         "Content-Length": "1024",
-<<<<<<< HEAD
-        "traceparent": "00-19a206190ef9364288260bed2646f225-5f2f4b904390054c-00",
-        "User-Agent": [
-          "azsdk-net-Storage.Blobs/12.4.0-dev.20200305.1",
-          "(.NET Core 4.6.28325.01; Microsoft Windows 10.0.18363 )"
-        ],
-        "x-ms-blob-type": "BlockBlob",
-        "x-ms-client-request-id": "04445c30-26f4-74d3-d0cc-8ba01df7681a",
-        "x-ms-date": "Thu, 05 Mar 2020 21:04:00 GMT",
-        "x-ms-return-client-request-id": "true",
-        "x-ms-version": "2019-10-10"
-=======
         "traceparent": "00-e25d7a6cf9835d488f1339ca3b28e431-db6a4db9e6692b40-00",
         "User-Agent": [
           "azsdk-net-Storage.Blobs/12.5.0-dev.20200402.1",
@@ -1160,59 +638,33 @@
         "x-ms-date": "Thu, 02 Apr 2020 23:44:02 GMT",
         "x-ms-return-client-request-id": "true",
         "x-ms-version": "2019-12-12"
->>>>>>> 32e373e2
       },
       "RequestBody": "eVuV6NT4rm4bQPOlA2lMtFo8OLv/2wwXs8OfiQ1wFw2olWNDO4Pf/5GcdViDIZDkuHxOz\u002BK3\u002Bp5PfjUQWSVhqijl/W4GCHjWXTgqYma0lJEzutCRIkgq8ZrF9LxNz6ZsO8ovnSQh3rADeHGqjZg4muqj3Z5U0IjfugvTQRS8iI6SvSebhPZtEdwgjanWgGQCjFnRqvEHGGpCT\u002BIYTZ2bR\u002B/jGM9wnRb0NcvBM0LeCTqn0bS66t6ciqW8WDQUVcQ/hUa68meUke9D3XQmReQnY0aocXvo4FwQR40qtETh4OAHgq78JBbSEkDEdw1qdUXAlPXtbORIVqTpqavaadyrYf2TH8M2Kz8w1V47JGlPpdJHah9O9HT8vysKEnpr96hjGRYP11aCimm1vZaFDDI7mgTZkv\u002B9XGyJl1\u002BXKxjFxd211wtSP857xd\u002B2mTbddrL4z3d2kmWppryphj/26l5Q8Pi5zzUn6Fo1Xc0fBsM2rCCtnlygTjN4DDFOqLmOhdqBZag\u002BJKZ90eYdQDSXiZ/4c9ofSEsBr6HFQMIE2D\u002BhptjznqEb94d5MM12gw7\u002B4IORVTXfbzyOf7YGeePjefime5lcpOv\u002B3XtSpRh\u002BiyuTx2A/coIKwTecZB7qFH6jlbfUzwh0oTuYkni6jMkjEPOKc7KDpAZ1m7liwEDME8n8rhBhqbsjHiUkpt8KUDVueFQqYKHMIPGwXjNOEuH7zH\u002Buvd65wmY3ZlSMXv0ma0uE80frobMoMI0esEqI1QxDKdpgW5NWtLbt8vpMP8LzivPoyR6ZDyrMho1QmhEcr5FISDUixg\u002B4Lj6R/a642/DLKyZWnwvtqhmwlNUFBhqk0UJpBPaM0MPjL5vgBxF7E6uchW/qxRCFWp4bcjE6sigk7CtrT9b5Plpic29vDaIHNIApaIGquQwy46pYcV6SqH1zuxvmEMPUo0YViFGgFU38FD6wEUmmeTIfOWwsoc370Mry\u002B1GHISS9VcU6lTG6ks1cXFwg4ZczzELoxtZXqAF4GbeHrRr7dPIZ87uEbOMAZKaez0Vx2\u002B4yvy8OnlpNZazDwnx6M\u002BSzYedpBu3br2Be52IwuNi8Bz3IVe7q7daYzI4PwKpnhjHC625dB9UBVhDOsLb4HazTBro\u002Bsd71yHMR0TlfzO629mAxbc1qXwBox/7eHDwfoK/hO7rvKdVSzCP6TDWcoYkhGLlWxq/faae61unfF6s38TGJfpE0x82L3qGqbxLKyyZ0vASDydkAAtESNVLrc7R3w1oDEiL47VDryucONPmV7wrDalqnsyhYiXy/IZJ6n2vsM6y3x7kDfM\u002Bzl/7x8c3YfUVIKAhZzw8yq4imOMu\u002BcCt8IQFN3SdRv\u002B2L8w==",
       "StatusCode": 201,
       "ResponseHeaders": {
         "Content-Length": "0",
         "Content-MD5": "ZrKKK6\u002BI6ib9uE00JNA5Ng==",
-<<<<<<< HEAD
-        "Date": "Thu, 05 Mar 2020 21:04:00 GMT",
-        "ETag": "\u00220x8D7C148BA713E0D\u0022",
-        "Last-Modified": "Thu, 05 Mar 2020 21:04:00 GMT",
-=======
         "Date": "Thu, 02 Apr 2020 23:44:01 GMT",
         "ETag": "\u00220x8D7D75FB8EC95C6\u0022",
         "Last-Modified": "Thu, 02 Apr 2020 23:44:02 GMT",
->>>>>>> 32e373e2
         "Server": [
           "Windows-Azure-Blob/1.0",
           "Microsoft-HTTPAPI/2.0"
         ],
         "x-ms-client-request-id": "04445c30-26f4-74d3-d0cc-8ba01df7681a",
         "x-ms-content-crc64": "1YZW8VbvMb4=",
-<<<<<<< HEAD
-        "x-ms-request-id": "09b4934e-a01e-0030-3031-f32cf4000000",
-        "x-ms-request-server-encrypted": "true",
-        "x-ms-version": "2019-10-10"
-=======
         "x-ms-request-id": "6f101e77-301e-0040-0948-094a98000000",
         "x-ms-request-server-encrypted": "true",
         "x-ms-version": "2019-12-12"
->>>>>>> 32e373e2
-      },
-      "ResponseBody": []
-    },
-    {
-<<<<<<< HEAD
-      "RequestUri": "https://seanstagetest.blob.core.windows.net/test-container-b5f09526-fc6f-6f4b-04e6-0023622be63d/test-blob-900b40f8-7698-93c6-4e05-30a90b1a73f9?comp=lease",
-=======
+      },
+      "ResponseBody": []
+    },
+    {
       "RequestUri": "https://seanmcccanary.blob.core.windows.net/test-container-b5f09526-fc6f-6f4b-04e6-0023622be63d/test-blob-900b40f8-7698-93c6-4e05-30a90b1a73f9?comp=lease",
->>>>>>> 32e373e2
       "RequestMethod": "PUT",
       "RequestHeaders": {
         "Authorization": "Sanitized",
         "If-None-Match": "\u0022garbage\u0022",
-<<<<<<< HEAD
-        "traceparent": "00-975ef6d26d8f3d4baad6a8f3454adef9-fe7a8e07124df74f-00",
-        "User-Agent": [
-          "azsdk-net-Storage.Blobs/12.4.0-dev.20200305.1",
-          "(.NET Core 4.6.28325.01; Microsoft Windows 10.0.18363 )"
-        ],
-        "x-ms-client-request-id": "87c4470d-7ca8-3fd7-64f3-dd82e81e5a41",
-        "x-ms-date": "Thu, 05 Mar 2020 21:04:00 GMT",
-=======
         "traceparent": "00-fff8eee2c464304e80bd3bc82d0327a6-977e6ef29477c74e-00",
         "User-Agent": [
           "azsdk-net-Storage.Blobs/12.5.0-dev.20200402.1",
@@ -1220,62 +672,31 @@
         ],
         "x-ms-client-request-id": "87c4470d-7ca8-3fd7-64f3-dd82e81e5a41",
         "x-ms-date": "Thu, 02 Apr 2020 23:44:02 GMT",
->>>>>>> 32e373e2
         "x-ms-lease-action": "acquire",
         "x-ms-lease-duration": "15",
         "x-ms-proposed-lease-id": "08f3dbce-f144-50f8-2672-3eb4198f9db0",
         "x-ms-return-client-request-id": "true",
-<<<<<<< HEAD
-        "x-ms-version": "2019-10-10"
-=======
-        "x-ms-version": "2019-12-12"
->>>>>>> 32e373e2
-      },
-      "RequestBody": null,
-      "StatusCode": 201,
-      "ResponseHeaders": {
-        "Content-Length": "0",
-<<<<<<< HEAD
-        "Date": "Thu, 05 Mar 2020 21:04:00 GMT",
-        "ETag": "\u00220x8D7C148BA713E0D\u0022",
-        "Last-Modified": "Thu, 05 Mar 2020 21:04:00 GMT",
-=======
+        "x-ms-version": "2019-12-12"
+      },
+      "RequestBody": null,
+      "StatusCode": 201,
+      "ResponseHeaders": {
+        "Content-Length": "0",
         "Date": "Thu, 02 Apr 2020 23:44:01 GMT",
         "ETag": "\u00220x8D7D75FB8EC95C6\u0022",
         "Last-Modified": "Thu, 02 Apr 2020 23:44:02 GMT",
->>>>>>> 32e373e2
         "Server": [
           "Windows-Azure-Blob/1.0",
           "Microsoft-HTTPAPI/2.0"
         ],
         "x-ms-client-request-id": "87c4470d-7ca8-3fd7-64f3-dd82e81e5a41",
         "x-ms-lease-id": "08f3dbce-f144-50f8-2672-3eb4198f9db0",
-<<<<<<< HEAD
-        "x-ms-request-id": "09b49351-a01e-0030-3331-f32cf4000000",
-        "x-ms-version": "2019-10-10"
-=======
         "x-ms-request-id": "6f101e84-301e-0040-1248-094a98000000",
         "x-ms-version": "2019-12-12"
->>>>>>> 32e373e2
-      },
-      "ResponseBody": []
-    },
-    {
-<<<<<<< HEAD
-      "RequestUri": "https://seanstagetest.blob.core.windows.net/test-container-b5f09526-fc6f-6f4b-04e6-0023622be63d?restype=container",
-      "RequestMethod": "DELETE",
-      "RequestHeaders": {
-        "Authorization": "Sanitized",
-        "traceparent": "00-dc5912d6709a174999bbecd193f7d9ae-377ae07570b9ed4a-00",
-        "User-Agent": [
-          "azsdk-net-Storage.Blobs/12.4.0-dev.20200305.1",
-          "(.NET Core 4.6.28325.01; Microsoft Windows 10.0.18363 )"
-        ],
-        "x-ms-client-request-id": "d2a70243-15cb-db07-34e1-feb5a97c0c38",
-        "x-ms-date": "Thu, 05 Mar 2020 21:04:00 GMT",
-        "x-ms-return-client-request-id": "true",
-        "x-ms-version": "2019-10-10"
-=======
+      },
+      "ResponseBody": []
+    },
+    {
       "RequestUri": "https://seanmcccanary.blob.core.windows.net/test-container-b5f09526-fc6f-6f4b-04e6-0023622be63d?restype=container",
       "RequestMethod": "DELETE",
       "RequestHeaders": {
@@ -1289,42 +710,26 @@
         "x-ms-date": "Thu, 02 Apr 2020 23:44:03 GMT",
         "x-ms-return-client-request-id": "true",
         "x-ms-version": "2019-12-12"
->>>>>>> 32e373e2
       },
       "RequestBody": null,
       "StatusCode": 202,
       "ResponseHeaders": {
         "Content-Length": "0",
-<<<<<<< HEAD
-        "Date": "Thu, 05 Mar 2020 21:04:00 GMT",
-=======
         "Date": "Thu, 02 Apr 2020 23:44:01 GMT",
->>>>>>> 32e373e2
         "Server": [
           "Windows-Azure-Blob/1.0",
           "Microsoft-HTTPAPI/2.0"
         ],
         "x-ms-client-request-id": "d2a70243-15cb-db07-34e1-feb5a97c0c38",
-<<<<<<< HEAD
-        "x-ms-request-id": "09b49352-a01e-0030-3431-f32cf4000000",
-        "x-ms-version": "2019-10-10"
-=======
         "x-ms-request-id": "6f101e8c-301e-0040-1a48-094a98000000",
         "x-ms-version": "2019-12-12"
->>>>>>> 32e373e2
       },
       "ResponseBody": []
     }
   ],
   "Variables": {
-<<<<<<< HEAD
-    "DateTimeOffsetNow": "2020-03-05T13:03:57.8942013-08:00",
-    "RandomSeed": "1292553580",
-    "Storage_TestConfigDefault": "ProductionTenant\nseanstagetest\nU2FuaXRpemVk\nhttps://seanstagetest.blob.core.windows.net\nhttp://seanstagetest.file.core.windows.net\nhttp://seanstagetest.queue.core.windows.net\nhttp://seanstagetest.table.core.windows.net\n\n\n\n\nhttp://seanstagetest-secondary.blob.core.windows.net\nhttp://seanstagetest-secondary.file.core.windows.net\nhttp://seanstagetest-secondary.queue.core.windows.net\nhttp://seanstagetest-secondary.table.core.windows.net\n\nSanitized\n\n\nCloud\nBlobEndpoint=https://seanstagetest.blob.core.windows.net/;QueueEndpoint=http://seanstagetest.queue.core.windows.net/;FileEndpoint=http://seanstagetest.file.core.windows.net/;BlobSecondaryEndpoint=http://seanstagetest-secondary.blob.core.windows.net/;QueueSecondaryEndpoint=http://seanstagetest-secondary.queue.core.windows.net/;FileSecondaryEndpoint=http://seanstagetest-secondary.file.core.windows.net/;AccountName=seanstagetest;AccountKey=Sanitized\nseanscope1"
-=======
     "DateTimeOffsetNow": "2020-04-02T16:44:00.1457854-07:00",
     "RandomSeed": "1292553580",
     "Storage_TestConfigDefault": "ProductionTenant\nseanmcccanary\nU2FuaXRpemVk\nhttps://seanmcccanary.blob.core.windows.net\nhttps://seanmcccanary.file.core.windows.net\nhttps://seanmcccanary.queue.core.windows.net\nhttps://seanmcccanary.table.core.windows.net\n\n\n\n\nhttps://seanmcccanary-secondary.blob.core.windows.net\nhttps://seanmcccanary-secondary.file.core.windows.net\nhttps://seanmcccanary-secondary.queue.core.windows.net\nhttps://seanmcccanary-secondary.table.core.windows.net\n\nSanitized\n\n\nCloud\nBlobEndpoint=https://seanmcccanary.blob.core.windows.net/;QueueEndpoint=https://seanmcccanary.queue.core.windows.net/;FileEndpoint=https://seanmcccanary.file.core.windows.net/;BlobSecondaryEndpoint=https://seanmcccanary-secondary.blob.core.windows.net/;QueueSecondaryEndpoint=https://seanmcccanary-secondary.queue.core.windows.net/;FileSecondaryEndpoint=https://seanmcccanary-secondary.file.core.windows.net/;AccountName=seanmcccanary;AccountKey=Sanitized\nseanscope1"
->>>>>>> 32e373e2
   }
 }