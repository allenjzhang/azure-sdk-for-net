{
  "Entries": [
    {
<<<<<<< HEAD
      "RequestUri": "https://seanstagetest.blob.core.windows.net/test-container-b73e97eb-de51-dedc-9341-de385756631c?restype=container",
      "RequestMethod": "PUT",
      "RequestHeaders": {
        "Authorization": "Sanitized",
        "traceparent": "00-3d0e34d687702146abe59bbe350973e3-1e7236b052b8184b-00",
        "User-Agent": [
          "azsdk-net-Storage.Blobs/12.4.0-dev.20200305.1",
          "(.NET Core 4.6.28325.01; Microsoft Windows 10.0.18363 )"
        ],
        "x-ms-blob-public-access": "container",
        "x-ms-client-request-id": "1180e7d0-9a4e-ef52-fd92-d6a43d810a53",
        "x-ms-date": "Thu, 05 Mar 2020 20:55:41 GMT",
        "x-ms-return-client-request-id": "true",
        "x-ms-version": "2019-10-10"
=======
      "RequestUri": "https://seanmcccanary.blob.core.windows.net/test-container-b73e97eb-de51-dedc-9341-de385756631c?restype=container",
      "RequestMethod": "PUT",
      "RequestHeaders": {
        "Authorization": "Sanitized",
        "traceparent": "00-6f9a8af34737b84081faa61d7d1f55d4-f32da92060c48c49-00",
        "User-Agent": [
          "azsdk-net-Storage.Blobs/12.5.0-dev.20200402.1",
          "(.NET Core 4.6.28325.01; Microsoft Windows 10.0.18362 )"
        ],
        "x-ms-blob-public-access": "container",
        "x-ms-client-request-id": "1180e7d0-9a4e-ef52-fd92-d6a43d810a53",
        "x-ms-date": "Thu, 02 Apr 2020 23:42:03 GMT",
        "x-ms-return-client-request-id": "true",
        "x-ms-version": "2019-12-12"
>>>>>>> 32e373e2
      },
      "RequestBody": null,
      "StatusCode": 201,
      "ResponseHeaders": {
        "Content-Length": "0",
<<<<<<< HEAD
        "Date": "Thu, 05 Mar 2020 20:55:40 GMT",
        "ETag": "\u00220x8D7C14790D799CE\u0022",
        "Last-Modified": "Thu, 05 Mar 2020 20:55:41 GMT",
=======
        "Date": "Thu, 02 Apr 2020 23:42:02 GMT",
        "ETag": "\u00220x8D7D75F71A19127\u0022",
        "Last-Modified": "Thu, 02 Apr 2020 23:42:02 GMT",
>>>>>>> 32e373e2
        "Server": [
          "Windows-Azure-Blob/1.0",
          "Microsoft-HTTPAPI/2.0"
        ],
        "x-ms-client-request-id": "1180e7d0-9a4e-ef52-fd92-d6a43d810a53",
<<<<<<< HEAD
        "x-ms-request-id": "ffaa3d74-301e-0040-7a30-f39503000000",
        "x-ms-version": "2019-10-10"
=======
        "x-ms-request-id": "0166164b-001e-0074-4f48-097950000000",
        "x-ms-version": "2019-12-12"
>>>>>>> 32e373e2
      },
      "ResponseBody": []
    },
    {
<<<<<<< HEAD
      "RequestUri": "https://seanstagetest.blob.core.windows.net/test-container-b73e97eb-de51-dedc-9341-de385756631c/test-blob-4a86d811-485a-0373-3031-62cb347d09e3",
=======
      "RequestUri": "https://seanmcccanary.blob.core.windows.net/test-container-b73e97eb-de51-dedc-9341-de385756631c/test-blob-4a86d811-485a-0373-3031-62cb347d09e3",
>>>>>>> 32e373e2
      "RequestMethod": "PUT",
      "RequestHeaders": {
        "Authorization": "Sanitized",
        "Content-Length": "1024",
<<<<<<< HEAD
        "traceparent": "00-b0ab6451cf287440adecaec7cb2c8ab7-249f1a37c3995b4d-00",
        "User-Agent": [
          "azsdk-net-Storage.Blobs/12.4.0-dev.20200305.1",
          "(.NET Core 4.6.28325.01; Microsoft Windows 10.0.18363 )"
        ],
        "x-ms-blob-type": "BlockBlob",
        "x-ms-client-request-id": "63530f5c-df1f-ef57-1882-8a897fa9370c",
        "x-ms-date": "Thu, 05 Mar 2020 20:55:41 GMT",
        "x-ms-return-client-request-id": "true",
        "x-ms-version": "2019-10-10"
=======
        "traceparent": "00-c595aa0bc9231c4b8aeb9b739fc1e4e4-94396d29ffaeac4e-00",
        "User-Agent": [
          "azsdk-net-Storage.Blobs/12.5.0-dev.20200402.1",
          "(.NET Core 4.6.28325.01; Microsoft Windows 10.0.18362 )"
        ],
        "x-ms-blob-type": "BlockBlob",
        "x-ms-client-request-id": "63530f5c-df1f-ef57-1882-8a897fa9370c",
        "x-ms-date": "Thu, 02 Apr 2020 23:42:03 GMT",
        "x-ms-return-client-request-id": "true",
        "x-ms-version": "2019-12-12"
>>>>>>> 32e373e2
      },
      "RequestBody": "njFob9ZRzi\u002BO4fb3EcLP03xWTfwoWFKHdHzgHDeHu4CJ8gULGZt9vwpXu3lSfPFuYo9P3S8Mu0Xe4PpZcbL3ByZ1bR\u002B8w7rh2Y7y0ZzZNPiKcrqoN91QfTfALDigJE5XX7RT3A7SsZ7VbQShGemoBawCzv73T89IJPDn/JeBQLQ/m3Hohljpt8Ab0snZr2NNFyeMnlZPXxDlCrcd67UGUy1PYX53wH9UGBY\u002B3HwFbnWMmeVw9aJe8DthA3ugzMwLFH\u002BciU7l1lanOIVAEYOT35xCkFHQll6K8XFDFr0Ds0xJMsf9aOQnp8OOyLwdHt63zSPfXTt7O34gEpjdor\u002BZpIQ59t68lna3G\u002BmOQc6hbdOSi0mZI1UQzvdJ3FZMSgQD9SM44yf/\u002BjatJ0JS7PmvfqTFShZ2/4AuKCfnc7kfa9HkikyqaYmrkpES7PsTvuH\u002BmV2xhv/tjfWiCbr/GId8jbxwbWKsBRUaGbeFYxOFG2pG6dlcbuTR9vxXB2DPq3oJlV8/olF\u002BUZRIlm1IaCnhHe5QuS\u002BtIB/XnnZmVP21S248fM60RXgZx5dFE9d3iY7SdelxfvFLW3VAZwPaGP2Wk0r/C\u002BxbLdh2N/KXZw1HYBXnk94TQ8188CBYdN50Pq6ar4CMeH6idkgR\u002B0f/tPRo\u002BAbu8oUegk99ghrMArj5AfhD/biMu\u002BiXRRyWAUiFfDwr8HzXhkspeywwD/Vj1nSPF/pPu7Y72z0eV61oh4AH9wbeoBI8InusGYGLXKvzM26oBulONsCG8BU\u002BuS6ewfSrKBfuhTZhUvV\u002BoqE1sH6RKiM\u002Bv4GXucFFV7D8/mhMDliN4DOUBK44RrP0z5QeUT\u002BWrY4LXwFyFG9WqS2GZVSNMpNJp89L/CZ0BnjNouosJgZwZVDZQK9WGsvEPluBsuFfZp0A1alwS7Bol1iIpXGFKYImFgADs/Hk8owEhr7L81SXbTxMLFBdABmgcKlWznVaPxTYWpzhW7KsHOMca8XynaME8Dc1OP0yyRbmY0JHjSMXqkep8pi4thKJoA9tQJRUrdMGUt0\u002BJQYXppGF\u002BvhwZI\u002B/BcF9SaoLTDolq5ftxYmBkrVvQTpG2YRAkUwHMrwZGTyArTrS1mQo\u002BgajGHlvKuEIBGhDACNUeCw8PLdeAxp\u002BC5JbbBdOr7tQRkY0o8AL0Wdr/i5T1hgZLDQOlZmtyvbrJA3nE77JuVSt8rncH9VrMWtQ8gXsKjR5Qj/iQBkhonxPSH6zJL2ooUXZpuNfPA1fomQuXdfx//nYbdF\u002B5nk7i089jdZWuAyup1C/EoRQGgUyg52180WlXUmE2rbrKrvLnRqUIa82COlXf7WGMux1h1PLS2PchZgJmC\u002BN0d1Vwg==",
      "StatusCode": 201,
      "ResponseHeaders": {
        "Content-Length": "0",
        "Content-MD5": "TcAyOrKurzR8gTaPHBwQDw==",
<<<<<<< HEAD
        "Date": "Thu, 05 Mar 2020 20:55:40 GMT",
        "ETag": "\u00220x8D7C14790E545F9\u0022",
        "Last-Modified": "Thu, 05 Mar 2020 20:55:41 GMT",
=======
        "Date": "Thu, 02 Apr 2020 23:42:02 GMT",
        "ETag": "\u00220x8D7D75F71AF289A\u0022",
        "Last-Modified": "Thu, 02 Apr 2020 23:42:02 GMT",
>>>>>>> 32e373e2
        "Server": [
          "Windows-Azure-Blob/1.0",
          "Microsoft-HTTPAPI/2.0"
        ],
        "x-ms-client-request-id": "63530f5c-df1f-ef57-1882-8a897fa9370c",
        "x-ms-content-crc64": "nFBE\u002BWJujl4=",
<<<<<<< HEAD
        "x-ms-request-id": "ffaa3d78-301e-0040-7b30-f39503000000",
        "x-ms-request-server-encrypted": "true",
        "x-ms-version": "2019-10-10"
=======
        "x-ms-request-id": "0166164f-001e-0074-5148-097950000000",
        "x-ms-request-server-encrypted": "true",
        "x-ms-version": "2019-12-12"
>>>>>>> 32e373e2
      },
      "ResponseBody": []
    },
    {
<<<<<<< HEAD
      "RequestUri": "https://seanstagetest.blob.core.windows.net/test-container-b73e97eb-de51-dedc-9341-de385756631c/test-blob-4a86d811-485a-0373-3031-62cb347d09e3",
      "RequestMethod": "DELETE",
      "RequestHeaders": {
        "Authorization": "Sanitized",
        "traceparent": "00-6c15a417f6e41a4aaad0053434968d8c-d5e14032d5ef7143-00",
        "User-Agent": [
          "azsdk-net-Storage.Blobs/12.4.0-dev.20200305.1",
          "(.NET Core 4.6.28325.01; Microsoft Windows 10.0.18363 )"
        ],
        "x-ms-client-request-id": "c1300479-f28a-9da2-3d05-5ce7316ed752",
        "x-ms-date": "Thu, 05 Mar 2020 20:55:41 GMT",
        "x-ms-return-client-request-id": "true",
        "x-ms-version": "2019-10-10"
=======
      "RequestUri": "https://seanmcccanary.blob.core.windows.net/test-container-b73e97eb-de51-dedc-9341-de385756631c/test-blob-4a86d811-485a-0373-3031-62cb347d09e3",
      "RequestMethod": "DELETE",
      "RequestHeaders": {
        "Authorization": "Sanitized",
        "traceparent": "00-7e9ee6207df1244cb4409eacaa7b7ece-004878a0a1a3104f-00",
        "User-Agent": [
          "azsdk-net-Storage.Blobs/12.5.0-dev.20200402.1",
          "(.NET Core 4.6.28325.01; Microsoft Windows 10.0.18362 )"
        ],
        "x-ms-client-request-id": "c1300479-f28a-9da2-3d05-5ce7316ed752",
        "x-ms-date": "Thu, 02 Apr 2020 23:42:03 GMT",
        "x-ms-return-client-request-id": "true",
        "x-ms-version": "2019-12-12"
>>>>>>> 32e373e2
      },
      "RequestBody": null,
      "StatusCode": 202,
      "ResponseHeaders": {
        "Content-Length": "0",
<<<<<<< HEAD
        "Date": "Thu, 05 Mar 2020 20:55:40 GMT",
=======
        "Date": "Thu, 02 Apr 2020 23:42:02 GMT",
>>>>>>> 32e373e2
        "Server": [
          "Windows-Azure-Blob/1.0",
          "Microsoft-HTTPAPI/2.0"
        ],
        "x-ms-client-request-id": "c1300479-f28a-9da2-3d05-5ce7316ed752",
        "x-ms-delete-type-permanent": "true",
<<<<<<< HEAD
        "x-ms-request-id": "ffaa3d7b-301e-0040-7e30-f39503000000",
        "x-ms-version": "2019-10-10"
=======
        "x-ms-request-id": "01661651-001e-0074-5348-097950000000",
        "x-ms-version": "2019-12-12"
>>>>>>> 32e373e2
      },
      "ResponseBody": []
    },
    {
<<<<<<< HEAD
      "RequestUri": "https://seanstagetest.blob.core.windows.net/test-container-b73e97eb-de51-dedc-9341-de385756631c/test-blob-4a86d811-485a-0373-3031-62cb347d09e3",
      "RequestMethod": "HEAD",
      "RequestHeaders": {
        "Authorization": "Sanitized",
        "traceparent": "00-b7461e354bf0b644b06c2a0131e824f9-33a5620bafe1594d-00",
        "User-Agent": [
          "azsdk-net-Storage.Blobs/12.4.0-dev.20200305.1",
          "(.NET Core 4.6.28325.01; Microsoft Windows 10.0.18363 )"
        ],
        "x-ms-client-request-id": "7b0f115d-7579-0f81-1a9a-b3381a2498ec",
        "x-ms-date": "Thu, 05 Mar 2020 20:55:41 GMT",
        "x-ms-return-client-request-id": "true",
        "x-ms-version": "2019-10-10"
=======
      "RequestUri": "https://seanmcccanary.blob.core.windows.net/test-container-b73e97eb-de51-dedc-9341-de385756631c/test-blob-4a86d811-485a-0373-3031-62cb347d09e3",
      "RequestMethod": "HEAD",
      "RequestHeaders": {
        "Authorization": "Sanitized",
        "traceparent": "00-d0ed769fad13c44e9fb6919e17cbc98c-d3a6d5e5dcb8764a-00",
        "User-Agent": [
          "azsdk-net-Storage.Blobs/12.5.0-dev.20200402.1",
          "(.NET Core 4.6.28325.01; Microsoft Windows 10.0.18362 )"
        ],
        "x-ms-client-request-id": "7b0f115d-7579-0f81-1a9a-b3381a2498ec",
        "x-ms-date": "Thu, 02 Apr 2020 23:42:03 GMT",
        "x-ms-return-client-request-id": "true",
        "x-ms-version": "2019-12-12"
>>>>>>> 32e373e2
      },
      "RequestBody": null,
      "StatusCode": 404,
      "ResponseHeaders": {
<<<<<<< HEAD
        "Date": "Thu, 05 Mar 2020 20:55:40 GMT",
=======
        "Date": "Thu, 02 Apr 2020 23:42:02 GMT",
>>>>>>> 32e373e2
        "Server": [
          "Windows-Azure-Blob/1.0",
          "Microsoft-HTTPAPI/2.0"
        ],
        "Transfer-Encoding": "chunked",
        "x-ms-client-request-id": "7b0f115d-7579-0f81-1a9a-b3381a2498ec",
        "x-ms-error-code": "BlobNotFound",
<<<<<<< HEAD
        "x-ms-request-id": "ffaa3d7d-301e-0040-8030-f39503000000",
        "x-ms-version": "2019-10-10"
=======
        "x-ms-request-id": "01661658-001e-0074-5948-097950000000",
        "x-ms-version": "2019-12-12"
>>>>>>> 32e373e2
      },
      "ResponseBody": []
    },
    {
<<<<<<< HEAD
      "RequestUri": "https://seanstagetest.blob.core.windows.net/test-container-b73e97eb-de51-dedc-9341-de385756631c?restype=container",
      "RequestMethod": "DELETE",
      "RequestHeaders": {
        "Authorization": "Sanitized",
        "traceparent": "00-a37bc92592483345bddf504353fa076b-d00a0d0da604f744-00",
        "User-Agent": [
          "azsdk-net-Storage.Blobs/12.4.0-dev.20200305.1",
          "(.NET Core 4.6.28325.01; Microsoft Windows 10.0.18363 )"
        ],
        "x-ms-client-request-id": "20896d3e-5b5e-cdd9-264c-9bbd78b4cadf",
        "x-ms-date": "Thu, 05 Mar 2020 20:55:41 GMT",
        "x-ms-return-client-request-id": "true",
        "x-ms-version": "2019-10-10"
=======
      "RequestUri": "https://seanmcccanary.blob.core.windows.net/test-container-b73e97eb-de51-dedc-9341-de385756631c?restype=container",
      "RequestMethod": "DELETE",
      "RequestHeaders": {
        "Authorization": "Sanitized",
        "traceparent": "00-b0b81cd08b7f32478928b05527da48dd-6940558de4eb0f45-00",
        "User-Agent": [
          "azsdk-net-Storage.Blobs/12.5.0-dev.20200402.1",
          "(.NET Core 4.6.28325.01; Microsoft Windows 10.0.18362 )"
        ],
        "x-ms-client-request-id": "20896d3e-5b5e-cdd9-264c-9bbd78b4cadf",
        "x-ms-date": "Thu, 02 Apr 2020 23:42:03 GMT",
        "x-ms-return-client-request-id": "true",
        "x-ms-version": "2019-12-12"
>>>>>>> 32e373e2
      },
      "RequestBody": null,
      "StatusCode": 202,
      "ResponseHeaders": {
        "Content-Length": "0",
<<<<<<< HEAD
        "Date": "Thu, 05 Mar 2020 20:55:40 GMT",
=======
        "Date": "Thu, 02 Apr 2020 23:42:02 GMT",
>>>>>>> 32e373e2
        "Server": [
          "Windows-Azure-Blob/1.0",
          "Microsoft-HTTPAPI/2.0"
        ],
        "x-ms-client-request-id": "20896d3e-5b5e-cdd9-264c-9bbd78b4cadf",
<<<<<<< HEAD
        "x-ms-request-id": "ffaa3d7e-301e-0040-0130-f39503000000",
        "x-ms-version": "2019-10-10"
=======
        "x-ms-request-id": "0166165a-001e-0074-5b48-097950000000",
        "x-ms-version": "2019-12-12"
>>>>>>> 32e373e2
      },
      "ResponseBody": []
    }
  ],
  "Variables": {
    "RandomSeed": "349929986",
<<<<<<< HEAD
    "Storage_TestConfigDefault": "ProductionTenant\nseanstagetest\nU2FuaXRpemVk\nhttps://seanstagetest.blob.core.windows.net\nhttp://seanstagetest.file.core.windows.net\nhttp://seanstagetest.queue.core.windows.net\nhttp://seanstagetest.table.core.windows.net\n\n\n\n\nhttp://seanstagetest-secondary.blob.core.windows.net\nhttp://seanstagetest-secondary.file.core.windows.net\nhttp://seanstagetest-secondary.queue.core.windows.net\nhttp://seanstagetest-secondary.table.core.windows.net\n\nSanitized\n\n\nCloud\nBlobEndpoint=https://seanstagetest.blob.core.windows.net/;QueueEndpoint=http://seanstagetest.queue.core.windows.net/;FileEndpoint=http://seanstagetest.file.core.windows.net/;BlobSecondaryEndpoint=http://seanstagetest-secondary.blob.core.windows.net/;QueueSecondaryEndpoint=http://seanstagetest-secondary.queue.core.windows.net/;FileSecondaryEndpoint=http://seanstagetest-secondary.file.core.windows.net/;AccountName=seanstagetest;AccountKey=Sanitized\nseanscope1"
=======
    "Storage_TestConfigDefault": "ProductionTenant\nseanmcccanary\nU2FuaXRpemVk\nhttps://seanmcccanary.blob.core.windows.net\nhttps://seanmcccanary.file.core.windows.net\nhttps://seanmcccanary.queue.core.windows.net\nhttps://seanmcccanary.table.core.windows.net\n\n\n\n\nhttps://seanmcccanary-secondary.blob.core.windows.net\nhttps://seanmcccanary-secondary.file.core.windows.net\nhttps://seanmcccanary-secondary.queue.core.windows.net\nhttps://seanmcccanary-secondary.table.core.windows.net\n\nSanitized\n\n\nCloud\nBlobEndpoint=https://seanmcccanary.blob.core.windows.net/;QueueEndpoint=https://seanmcccanary.queue.core.windows.net/;FileEndpoint=https://seanmcccanary.file.core.windows.net/;BlobSecondaryEndpoint=https://seanmcccanary-secondary.blob.core.windows.net/;QueueSecondaryEndpoint=https://seanmcccanary-secondary.queue.core.windows.net/;FileSecondaryEndpoint=https://seanmcccanary-secondary.file.core.windows.net/;AccountName=seanmcccanary;AccountKey=Sanitized\nseanscope1"
>>>>>>> 32e373e2
  }
}<|MERGE_RESOLUTION|>--- conflicted
+++ resolved
@@ -1,22 +1,6 @@
 {
   "Entries": [
     {
-<<<<<<< HEAD
-      "RequestUri": "https://seanstagetest.blob.core.windows.net/test-container-b73e97eb-de51-dedc-9341-de385756631c?restype=container",
-      "RequestMethod": "PUT",
-      "RequestHeaders": {
-        "Authorization": "Sanitized",
-        "traceparent": "00-3d0e34d687702146abe59bbe350973e3-1e7236b052b8184b-00",
-        "User-Agent": [
-          "azsdk-net-Storage.Blobs/12.4.0-dev.20200305.1",
-          "(.NET Core 4.6.28325.01; Microsoft Windows 10.0.18363 )"
-        ],
-        "x-ms-blob-public-access": "container",
-        "x-ms-client-request-id": "1180e7d0-9a4e-ef52-fd92-d6a43d810a53",
-        "x-ms-date": "Thu, 05 Mar 2020 20:55:41 GMT",
-        "x-ms-return-client-request-id": "true",
-        "x-ms-version": "2019-10-10"
-=======
       "RequestUri": "https://seanmcccanary.blob.core.windows.net/test-container-b73e97eb-de51-dedc-9341-de385756631c?restype=container",
       "RequestMethod": "PUT",
       "RequestHeaders": {
@@ -31,58 +15,30 @@
         "x-ms-date": "Thu, 02 Apr 2020 23:42:03 GMT",
         "x-ms-return-client-request-id": "true",
         "x-ms-version": "2019-12-12"
->>>>>>> 32e373e2
       },
       "RequestBody": null,
       "StatusCode": 201,
       "ResponseHeaders": {
         "Content-Length": "0",
-<<<<<<< HEAD
-        "Date": "Thu, 05 Mar 2020 20:55:40 GMT",
-        "ETag": "\u00220x8D7C14790D799CE\u0022",
-        "Last-Modified": "Thu, 05 Mar 2020 20:55:41 GMT",
-=======
         "Date": "Thu, 02 Apr 2020 23:42:02 GMT",
         "ETag": "\u00220x8D7D75F71A19127\u0022",
         "Last-Modified": "Thu, 02 Apr 2020 23:42:02 GMT",
->>>>>>> 32e373e2
         "Server": [
           "Windows-Azure-Blob/1.0",
           "Microsoft-HTTPAPI/2.0"
         ],
         "x-ms-client-request-id": "1180e7d0-9a4e-ef52-fd92-d6a43d810a53",
-<<<<<<< HEAD
-        "x-ms-request-id": "ffaa3d74-301e-0040-7a30-f39503000000",
-        "x-ms-version": "2019-10-10"
-=======
         "x-ms-request-id": "0166164b-001e-0074-4f48-097950000000",
         "x-ms-version": "2019-12-12"
->>>>>>> 32e373e2
       },
       "ResponseBody": []
     },
     {
-<<<<<<< HEAD
-      "RequestUri": "https://seanstagetest.blob.core.windows.net/test-container-b73e97eb-de51-dedc-9341-de385756631c/test-blob-4a86d811-485a-0373-3031-62cb347d09e3",
-=======
       "RequestUri": "https://seanmcccanary.blob.core.windows.net/test-container-b73e97eb-de51-dedc-9341-de385756631c/test-blob-4a86d811-485a-0373-3031-62cb347d09e3",
->>>>>>> 32e373e2
       "RequestMethod": "PUT",
       "RequestHeaders": {
         "Authorization": "Sanitized",
         "Content-Length": "1024",
-<<<<<<< HEAD
-        "traceparent": "00-b0ab6451cf287440adecaec7cb2c8ab7-249f1a37c3995b4d-00",
-        "User-Agent": [
-          "azsdk-net-Storage.Blobs/12.4.0-dev.20200305.1",
-          "(.NET Core 4.6.28325.01; Microsoft Windows 10.0.18363 )"
-        ],
-        "x-ms-blob-type": "BlockBlob",
-        "x-ms-client-request-id": "63530f5c-df1f-ef57-1882-8a897fa9370c",
-        "x-ms-date": "Thu, 05 Mar 2020 20:55:41 GMT",
-        "x-ms-return-client-request-id": "true",
-        "x-ms-version": "2019-10-10"
-=======
         "traceparent": "00-c595aa0bc9231c4b8aeb9b739fc1e4e4-94396d29ffaeac4e-00",
         "User-Agent": [
           "azsdk-net-Storage.Blobs/12.5.0-dev.20200402.1",
@@ -93,56 +49,28 @@
         "x-ms-date": "Thu, 02 Apr 2020 23:42:03 GMT",
         "x-ms-return-client-request-id": "true",
         "x-ms-version": "2019-12-12"
->>>>>>> 32e373e2
       },
       "RequestBody": "njFob9ZRzi\u002BO4fb3EcLP03xWTfwoWFKHdHzgHDeHu4CJ8gULGZt9vwpXu3lSfPFuYo9P3S8Mu0Xe4PpZcbL3ByZ1bR\u002B8w7rh2Y7y0ZzZNPiKcrqoN91QfTfALDigJE5XX7RT3A7SsZ7VbQShGemoBawCzv73T89IJPDn/JeBQLQ/m3Hohljpt8Ab0snZr2NNFyeMnlZPXxDlCrcd67UGUy1PYX53wH9UGBY\u002B3HwFbnWMmeVw9aJe8DthA3ugzMwLFH\u002BciU7l1lanOIVAEYOT35xCkFHQll6K8XFDFr0Ds0xJMsf9aOQnp8OOyLwdHt63zSPfXTt7O34gEpjdor\u002BZpIQ59t68lna3G\u002BmOQc6hbdOSi0mZI1UQzvdJ3FZMSgQD9SM44yf/\u002BjatJ0JS7PmvfqTFShZ2/4AuKCfnc7kfa9HkikyqaYmrkpES7PsTvuH\u002BmV2xhv/tjfWiCbr/GId8jbxwbWKsBRUaGbeFYxOFG2pG6dlcbuTR9vxXB2DPq3oJlV8/olF\u002BUZRIlm1IaCnhHe5QuS\u002BtIB/XnnZmVP21S248fM60RXgZx5dFE9d3iY7SdelxfvFLW3VAZwPaGP2Wk0r/C\u002BxbLdh2N/KXZw1HYBXnk94TQ8188CBYdN50Pq6ar4CMeH6idkgR\u002B0f/tPRo\u002BAbu8oUegk99ghrMArj5AfhD/biMu\u002BiXRRyWAUiFfDwr8HzXhkspeywwD/Vj1nSPF/pPu7Y72z0eV61oh4AH9wbeoBI8InusGYGLXKvzM26oBulONsCG8BU\u002BuS6ewfSrKBfuhTZhUvV\u002BoqE1sH6RKiM\u002Bv4GXucFFV7D8/mhMDliN4DOUBK44RrP0z5QeUT\u002BWrY4LXwFyFG9WqS2GZVSNMpNJp89L/CZ0BnjNouosJgZwZVDZQK9WGsvEPluBsuFfZp0A1alwS7Bol1iIpXGFKYImFgADs/Hk8owEhr7L81SXbTxMLFBdABmgcKlWznVaPxTYWpzhW7KsHOMca8XynaME8Dc1OP0yyRbmY0JHjSMXqkep8pi4thKJoA9tQJRUrdMGUt0\u002BJQYXppGF\u002BvhwZI\u002B/BcF9SaoLTDolq5ftxYmBkrVvQTpG2YRAkUwHMrwZGTyArTrS1mQo\u002BgajGHlvKuEIBGhDACNUeCw8PLdeAxp\u002BC5JbbBdOr7tQRkY0o8AL0Wdr/i5T1hgZLDQOlZmtyvbrJA3nE77JuVSt8rncH9VrMWtQ8gXsKjR5Qj/iQBkhonxPSH6zJL2ooUXZpuNfPA1fomQuXdfx//nYbdF\u002B5nk7i089jdZWuAyup1C/EoRQGgUyg52180WlXUmE2rbrKrvLnRqUIa82COlXf7WGMux1h1PLS2PchZgJmC\u002BN0d1Vwg==",
       "StatusCode": 201,
       "ResponseHeaders": {
         "Content-Length": "0",
         "Content-MD5": "TcAyOrKurzR8gTaPHBwQDw==",
-<<<<<<< HEAD
-        "Date": "Thu, 05 Mar 2020 20:55:40 GMT",
-        "ETag": "\u00220x8D7C14790E545F9\u0022",
-        "Last-Modified": "Thu, 05 Mar 2020 20:55:41 GMT",
-=======
         "Date": "Thu, 02 Apr 2020 23:42:02 GMT",
         "ETag": "\u00220x8D7D75F71AF289A\u0022",
         "Last-Modified": "Thu, 02 Apr 2020 23:42:02 GMT",
->>>>>>> 32e373e2
         "Server": [
           "Windows-Azure-Blob/1.0",
           "Microsoft-HTTPAPI/2.0"
         ],
         "x-ms-client-request-id": "63530f5c-df1f-ef57-1882-8a897fa9370c",
         "x-ms-content-crc64": "nFBE\u002BWJujl4=",
-<<<<<<< HEAD
-        "x-ms-request-id": "ffaa3d78-301e-0040-7b30-f39503000000",
-        "x-ms-request-server-encrypted": "true",
-        "x-ms-version": "2019-10-10"
-=======
         "x-ms-request-id": "0166164f-001e-0074-5148-097950000000",
         "x-ms-request-server-encrypted": "true",
         "x-ms-version": "2019-12-12"
->>>>>>> 32e373e2
       },
       "ResponseBody": []
     },
     {
-<<<<<<< HEAD
-      "RequestUri": "https://seanstagetest.blob.core.windows.net/test-container-b73e97eb-de51-dedc-9341-de385756631c/test-blob-4a86d811-485a-0373-3031-62cb347d09e3",
-      "RequestMethod": "DELETE",
-      "RequestHeaders": {
-        "Authorization": "Sanitized",
-        "traceparent": "00-6c15a417f6e41a4aaad0053434968d8c-d5e14032d5ef7143-00",
-        "User-Agent": [
-          "azsdk-net-Storage.Blobs/12.4.0-dev.20200305.1",
-          "(.NET Core 4.6.28325.01; Microsoft Windows 10.0.18363 )"
-        ],
-        "x-ms-client-request-id": "c1300479-f28a-9da2-3d05-5ce7316ed752",
-        "x-ms-date": "Thu, 05 Mar 2020 20:55:41 GMT",
-        "x-ms-return-client-request-id": "true",
-        "x-ms-version": "2019-10-10"
-=======
       "RequestUri": "https://seanmcccanary.blob.core.windows.net/test-container-b73e97eb-de51-dedc-9341-de385756631c/test-blob-4a86d811-485a-0373-3031-62cb347d09e3",
       "RequestMethod": "DELETE",
       "RequestHeaders": {
@@ -156,49 +84,24 @@
         "x-ms-date": "Thu, 02 Apr 2020 23:42:03 GMT",
         "x-ms-return-client-request-id": "true",
         "x-ms-version": "2019-12-12"
->>>>>>> 32e373e2
       },
       "RequestBody": null,
       "StatusCode": 202,
       "ResponseHeaders": {
         "Content-Length": "0",
-<<<<<<< HEAD
-        "Date": "Thu, 05 Mar 2020 20:55:40 GMT",
-=======
         "Date": "Thu, 02 Apr 2020 23:42:02 GMT",
->>>>>>> 32e373e2
         "Server": [
           "Windows-Azure-Blob/1.0",
           "Microsoft-HTTPAPI/2.0"
         ],
         "x-ms-client-request-id": "c1300479-f28a-9da2-3d05-5ce7316ed752",
         "x-ms-delete-type-permanent": "true",
-<<<<<<< HEAD
-        "x-ms-request-id": "ffaa3d7b-301e-0040-7e30-f39503000000",
-        "x-ms-version": "2019-10-10"
-=======
         "x-ms-request-id": "01661651-001e-0074-5348-097950000000",
         "x-ms-version": "2019-12-12"
->>>>>>> 32e373e2
       },
       "ResponseBody": []
     },
     {
-<<<<<<< HEAD
-      "RequestUri": "https://seanstagetest.blob.core.windows.net/test-container-b73e97eb-de51-dedc-9341-de385756631c/test-blob-4a86d811-485a-0373-3031-62cb347d09e3",
-      "RequestMethod": "HEAD",
-      "RequestHeaders": {
-        "Authorization": "Sanitized",
-        "traceparent": "00-b7461e354bf0b644b06c2a0131e824f9-33a5620bafe1594d-00",
-        "User-Agent": [
-          "azsdk-net-Storage.Blobs/12.4.0-dev.20200305.1",
-          "(.NET Core 4.6.28325.01; Microsoft Windows 10.0.18363 )"
-        ],
-        "x-ms-client-request-id": "7b0f115d-7579-0f81-1a9a-b3381a2498ec",
-        "x-ms-date": "Thu, 05 Mar 2020 20:55:41 GMT",
-        "x-ms-return-client-request-id": "true",
-        "x-ms-version": "2019-10-10"
-=======
       "RequestUri": "https://seanmcccanary.blob.core.windows.net/test-container-b73e97eb-de51-dedc-9341-de385756631c/test-blob-4a86d811-485a-0373-3031-62cb347d09e3",
       "RequestMethod": "HEAD",
       "RequestHeaders": {
@@ -212,16 +115,11 @@
         "x-ms-date": "Thu, 02 Apr 2020 23:42:03 GMT",
         "x-ms-return-client-request-id": "true",
         "x-ms-version": "2019-12-12"
->>>>>>> 32e373e2
       },
       "RequestBody": null,
       "StatusCode": 404,
       "ResponseHeaders": {
-<<<<<<< HEAD
-        "Date": "Thu, 05 Mar 2020 20:55:40 GMT",
-=======
         "Date": "Thu, 02 Apr 2020 23:42:02 GMT",
->>>>>>> 32e373e2
         "Server": [
           "Windows-Azure-Blob/1.0",
           "Microsoft-HTTPAPI/2.0"
@@ -229,32 +127,12 @@
         "Transfer-Encoding": "chunked",
         "x-ms-client-request-id": "7b0f115d-7579-0f81-1a9a-b3381a2498ec",
         "x-ms-error-code": "BlobNotFound",
-<<<<<<< HEAD
-        "x-ms-request-id": "ffaa3d7d-301e-0040-8030-f39503000000",
-        "x-ms-version": "2019-10-10"
-=======
         "x-ms-request-id": "01661658-001e-0074-5948-097950000000",
         "x-ms-version": "2019-12-12"
->>>>>>> 32e373e2
       },
       "ResponseBody": []
     },
     {
-<<<<<<< HEAD
-      "RequestUri": "https://seanstagetest.blob.core.windows.net/test-container-b73e97eb-de51-dedc-9341-de385756631c?restype=container",
-      "RequestMethod": "DELETE",
-      "RequestHeaders": {
-        "Authorization": "Sanitized",
-        "traceparent": "00-a37bc92592483345bddf504353fa076b-d00a0d0da604f744-00",
-        "User-Agent": [
-          "azsdk-net-Storage.Blobs/12.4.0-dev.20200305.1",
-          "(.NET Core 4.6.28325.01; Microsoft Windows 10.0.18363 )"
-        ],
-        "x-ms-client-request-id": "20896d3e-5b5e-cdd9-264c-9bbd78b4cadf",
-        "x-ms-date": "Thu, 05 Mar 2020 20:55:41 GMT",
-        "x-ms-return-client-request-id": "true",
-        "x-ms-version": "2019-10-10"
-=======
       "RequestUri": "https://seanmcccanary.blob.core.windows.net/test-container-b73e97eb-de51-dedc-9341-de385756631c?restype=container",
       "RequestMethod": "DELETE",
       "RequestHeaders": {
@@ -268,39 +146,25 @@
         "x-ms-date": "Thu, 02 Apr 2020 23:42:03 GMT",
         "x-ms-return-client-request-id": "true",
         "x-ms-version": "2019-12-12"
->>>>>>> 32e373e2
       },
       "RequestBody": null,
       "StatusCode": 202,
       "ResponseHeaders": {
         "Content-Length": "0",
-<<<<<<< HEAD
-        "Date": "Thu, 05 Mar 2020 20:55:40 GMT",
-=======
         "Date": "Thu, 02 Apr 2020 23:42:02 GMT",
->>>>>>> 32e373e2
         "Server": [
           "Windows-Azure-Blob/1.0",
           "Microsoft-HTTPAPI/2.0"
         ],
         "x-ms-client-request-id": "20896d3e-5b5e-cdd9-264c-9bbd78b4cadf",
-<<<<<<< HEAD
-        "x-ms-request-id": "ffaa3d7e-301e-0040-0130-f39503000000",
-        "x-ms-version": "2019-10-10"
-=======
         "x-ms-request-id": "0166165a-001e-0074-5b48-097950000000",
         "x-ms-version": "2019-12-12"
->>>>>>> 32e373e2
       },
       "ResponseBody": []
     }
   ],
   "Variables": {
     "RandomSeed": "349929986",
-<<<<<<< HEAD
-    "Storage_TestConfigDefault": "ProductionTenant\nseanstagetest\nU2FuaXRpemVk\nhttps://seanstagetest.blob.core.windows.net\nhttp://seanstagetest.file.core.windows.net\nhttp://seanstagetest.queue.core.windows.net\nhttp://seanstagetest.table.core.windows.net\n\n\n\n\nhttp://seanstagetest-secondary.blob.core.windows.net\nhttp://seanstagetest-secondary.file.core.windows.net\nhttp://seanstagetest-secondary.queue.core.windows.net\nhttp://seanstagetest-secondary.table.core.windows.net\n\nSanitized\n\n\nCloud\nBlobEndpoint=https://seanstagetest.blob.core.windows.net/;QueueEndpoint=http://seanstagetest.queue.core.windows.net/;FileEndpoint=http://seanstagetest.file.core.windows.net/;BlobSecondaryEndpoint=http://seanstagetest-secondary.blob.core.windows.net/;QueueSecondaryEndpoint=http://seanstagetest-secondary.queue.core.windows.net/;FileSecondaryEndpoint=http://seanstagetest-secondary.file.core.windows.net/;AccountName=seanstagetest;AccountKey=Sanitized\nseanscope1"
-=======
     "Storage_TestConfigDefault": "ProductionTenant\nseanmcccanary\nU2FuaXRpemVk\nhttps://seanmcccanary.blob.core.windows.net\nhttps://seanmcccanary.file.core.windows.net\nhttps://seanmcccanary.queue.core.windows.net\nhttps://seanmcccanary.table.core.windows.net\n\n\n\n\nhttps://seanmcccanary-secondary.blob.core.windows.net\nhttps://seanmcccanary-secondary.file.core.windows.net\nhttps://seanmcccanary-secondary.queue.core.windows.net\nhttps://seanmcccanary-secondary.table.core.windows.net\n\nSanitized\n\n\nCloud\nBlobEndpoint=https://seanmcccanary.blob.core.windows.net/;QueueEndpoint=https://seanmcccanary.queue.core.windows.net/;FileEndpoint=https://seanmcccanary.file.core.windows.net/;BlobSecondaryEndpoint=https://seanmcccanary-secondary.blob.core.windows.net/;QueueSecondaryEndpoint=https://seanmcccanary-secondary.queue.core.windows.net/;FileSecondaryEndpoint=https://seanmcccanary-secondary.file.core.windows.net/;AccountName=seanmcccanary;AccountKey=Sanitized\nseanscope1"
->>>>>>> 32e373e2
   }
 }