{
  "Entries": [
    {
<<<<<<< HEAD
      "RequestUri": "https://seanstagetest.blob.core.windows.net/test-container-a481ecea-0c09-49f4-a919-9561e7fb870c?restype=container",
      "RequestMethod": "PUT",
      "RequestHeaders": {
        "Authorization": "Sanitized",
        "traceparent": "00-cbf6f329af497745859e95164e3d3ba8-e713aeeba70f2e40-00",
        "User-Agent": [
          "azsdk-net-Storage.Blobs/12.4.0-dev.20200305.1",
          "(.NET Core 4.6.28325.01; Microsoft Windows 10.0.18363 )"
        ],
        "x-ms-blob-public-access": "container",
        "x-ms-client-request-id": "3d857f64-9e32-b8b8-12e5-c8af91586858",
        "x-ms-date": "Thu, 05 Mar 2020 21:04:21 GMT",
        "x-ms-return-client-request-id": "true",
        "x-ms-version": "2019-10-10"
=======
      "RequestUri": "https://seanmcccanary.blob.core.windows.net/test-container-a481ecea-0c09-49f4-a919-9561e7fb870c?restype=container",
      "RequestMethod": "PUT",
      "RequestHeaders": {
        "Authorization": "Sanitized",
        "traceparent": "00-c915e50ca790a44ca591fbac834de4e7-1660075d1163734e-00",
        "User-Agent": [
          "azsdk-net-Storage.Blobs/12.5.0-dev.20200402.1",
          "(.NET Core 4.6.28325.01; Microsoft Windows 10.0.18362 )"
        ],
        "x-ms-blob-public-access": "container",
        "x-ms-client-request-id": "3d857f64-9e32-b8b8-12e5-c8af91586858",
        "x-ms-date": "Thu, 02 Apr 2020 23:44:22 GMT",
        "x-ms-return-client-request-id": "true",
        "x-ms-version": "2019-12-12"
>>>>>>> 32e373e2
      },
      "RequestBody": null,
      "StatusCode": 201,
      "ResponseHeaders": {
        "Content-Length": "0",
<<<<<<< HEAD
        "Date": "Thu, 05 Mar 2020 21:04:20 GMT",
        "ETag": "\u00220x8D7C148C6DEA79D\u0022",
        "Last-Modified": "Thu, 05 Mar 2020 21:04:21 GMT",
=======
        "Date": "Thu, 02 Apr 2020 23:44:21 GMT",
        "ETag": "\u00220x8D7D75FC4D134B0\u0022",
        "Last-Modified": "Thu, 02 Apr 2020 23:44:22 GMT",
>>>>>>> 32e373e2
        "Server": [
          "Windows-Azure-Blob/1.0",
          "Microsoft-HTTPAPI/2.0"
        ],
        "x-ms-client-request-id": "3d857f64-9e32-b8b8-12e5-c8af91586858",
<<<<<<< HEAD
        "x-ms-request-id": "8de836ad-a01e-0042-3531-f32bbb000000",
        "x-ms-version": "2019-10-10"
=======
        "x-ms-request-id": "6b83f53e-901e-0092-1148-09c976000000",
        "x-ms-version": "2019-12-12"
>>>>>>> 32e373e2
      },
      "ResponseBody": []
    },
    {
<<<<<<< HEAD
      "RequestUri": "https://seanstagetest.blob.core.windows.net/test-container-a481ecea-0c09-49f4-a919-9561e7fb870c/test-blob-41cb1a6a-9661-c7d2-08df-8d202f86c0f0",
=======
      "RequestUri": "https://seanmcccanary.blob.core.windows.net/test-container-a481ecea-0c09-49f4-a919-9561e7fb870c/test-blob-41cb1a6a-9661-c7d2-08df-8d202f86c0f0",
>>>>>>> 32e373e2
      "RequestMethod": "PUT",
      "RequestHeaders": {
        "Authorization": "Sanitized",
        "Content-Length": "1024",
<<<<<<< HEAD
        "traceparent": "00-b2e136c5b00f584880e9e2de4eb9d037-7848e56148a13b4f-00",
        "User-Agent": [
          "azsdk-net-Storage.Blobs/12.4.0-dev.20200305.1",
          "(.NET Core 4.6.28325.01; Microsoft Windows 10.0.18363 )"
        ],
        "x-ms-blob-type": "BlockBlob",
        "x-ms-client-request-id": "de5e1291-f7b0-c165-b05a-3ad27a171ee5",
        "x-ms-date": "Thu, 05 Mar 2020 21:04:21 GMT",
        "x-ms-return-client-request-id": "true",
        "x-ms-version": "2019-10-10"
=======
        "traceparent": "00-8b1b5fe83ce329488e1f0e6d19e8df0d-173a55105dbb0748-00",
        "User-Agent": [
          "azsdk-net-Storage.Blobs/12.5.0-dev.20200402.1",
          "(.NET Core 4.6.28325.01; Microsoft Windows 10.0.18362 )"
        ],
        "x-ms-blob-type": "BlockBlob",
        "x-ms-client-request-id": "de5e1291-f7b0-c165-b05a-3ad27a171ee5",
        "x-ms-date": "Thu, 02 Apr 2020 23:44:22 GMT",
        "x-ms-return-client-request-id": "true",
        "x-ms-version": "2019-12-12"
>>>>>>> 32e373e2
      },
      "RequestBody": "VRL9Z3VJ2bxJkljxWzQQvoCFAm7tgyHOrb01UxCXiYsk11p/WwDiIEAO988\u002B4GzUzs6gqoRSAtHwLrq3FIWrsQjMzYPZkWOAouEt3oxSkMxRYIRC998H0tSJjixFKgy6Y0bGchPp\u002Bj1qIAejJSRFnp7uZrQBabooxPuuUAI3OnjVcntGix24aGVH2NbYY6ywRPCNVsNXufqLna0YOqo6M\u002BWPzrOp/xKANv5OuZDjUGBO/gwSqeS0fbiAuu1wny27DKTxSJX5BkTdDCDFCQBpp0xMyjydKIkB2lD6KEQkEJbQkq3r8gjLVffHNJzE7nS4FxKgI9XxHuQb8G1E/t0AufyJ9HZTfbVEgHRE1vPsPezcQhExg\u002BzB33TI0AKah1cZx3ugOvr\u002BZZldXKNgrEjwLrOBZ7vMzjUPyBQBiqyzqvkdKw54TALx3t131CdJYDMs2KFPGB\u002BbTfhFkHLl/NvtqrGpQ4A5d\u002BGwj4neVPoOxmjh1LEKZJHagd0WMryQDOICiip1oByy82DAnoiWvfj9N8kJAycp4kUfzsGjIkUlIIOn28rQmCZLLuFQSsUJRMTlGfryhgi62KjkVdFaD9Ebmn4F7\u002BEtLZ\u002BjvtVG2JeAFor9vQhKMpl67AMi60JV8B8QNbBHBFXit\u002BtbT8gzdP8QZD9GXVHI0GfkigLeC0FdTs22NaPnOBI1GgYd7\u002BPRR3cDEYcCDpPNR2RIY3lSBKyq/gH6fT5cKSssEEJLq\u002BGEEkOK2vq5Wj866O4\u002BntWZ4xVZcvDi18k5pudc1f1QgZyDxFA1xyqx8aPCwJRQHotWky0t8Tjwojt5UTMSXYRB6WdRutqFYxvrqIFMIBY16YhcBkLQI49jkiIUvHb2n5MfgNcs/2Ox0DARQkm3o4ElQ2irtldCcMbY7Se3cKal9AjtLZ8/CeokqjURv\u002BFFrO\u002Bg73gOS\u002Bg83RARVBE8\u002BWCJa05AyXbi5Tp\u002BhgsiMLHlk0E4F4Etl6ggsU\u002BPLrTY6LHUh1OSBOJ4vQk\u002Bj8TcGq1eK8HQA\u002BHfW9SlIBgmU7eFpZ5ZTaheUo5ev1p37wfjRJeiMALzCOTQ9St/7ePKUmlRuOolgswEANkycUSHZ2zMwdyAhCO1kp26iVd832Sqk23wJjcdvcHKnTAowZagSI6/sisHSs1GnCVNa/h0hyF1h97Xl0A0rwMatebzjNEHGkHJvSw4okmfqYkR0FLIVhUPszm4yLFNiwMo7JTnUw9URVG3q8r0POSUN\u002B22It6xUl/Q49mYTlGPezIpELa1t1Z6vIoAEKpLGnZUJJHDlmgkdpo1Fm81vPcAKDCYyysu3n\u002BXPGZUsEK1hcliQyrAy\u002BTKBJkcgKHmRACTAOh6sk9KJUURLA==",
      "StatusCode": 201,
      "ResponseHeaders": {
        "Content-Length": "0",
        "Content-MD5": "JKBtpG974xfxElk7GJ13Vw==",
<<<<<<< HEAD
        "Date": "Thu, 05 Mar 2020 21:04:20 GMT",
        "ETag": "\u00220x8D7C148C6EBF8CD\u0022",
        "Last-Modified": "Thu, 05 Mar 2020 21:04:21 GMT",
=======
        "Date": "Thu, 02 Apr 2020 23:44:21 GMT",
        "ETag": "\u00220x8D7D75FC4DE0374\u0022",
        "Last-Modified": "Thu, 02 Apr 2020 23:44:22 GMT",
>>>>>>> 32e373e2
        "Server": [
          "Windows-Azure-Blob/1.0",
          "Microsoft-HTTPAPI/2.0"
        ],
        "x-ms-client-request-id": "de5e1291-f7b0-c165-b05a-3ad27a171ee5",
        "x-ms-content-crc64": "hJyW53ymHoQ=",
<<<<<<< HEAD
        "x-ms-request-id": "8de836b4-a01e-0042-3a31-f32bbb000000",
        "x-ms-request-server-encrypted": "true",
        "x-ms-version": "2019-10-10"
=======
        "x-ms-request-id": "6b83f544-901e-0092-1548-09c976000000",
        "x-ms-request-server-encrypted": "true",
        "x-ms-version": "2019-12-12"
>>>>>>> 32e373e2
      },
      "ResponseBody": []
    },
    {
<<<<<<< HEAD
      "RequestUri": "https://seanstagetest.blob.core.windows.net/test-container-a481ecea-0c09-49f4-a919-9561e7fb870c/test-blob-41cb1a6a-9661-c7d2-08df-8d202f86c0f0?comp=snapshot",
      "RequestMethod": "PUT",
      "RequestHeaders": {
        "Authorization": "Sanitized",
        "traceparent": "00-4dd5a1d7e48e7147bd007231a21ce1e4-8703d2e531a72548-00",
        "User-Agent": [
          "azsdk-net-Storage.Blobs/12.4.0-dev.20200305.1",
          "(.NET Core 4.6.28325.01; Microsoft Windows 10.0.18363 )"
        ],
        "x-ms-client-request-id": "13b988e3-32e6-627c-9c0e-16fd44be2cbb",
        "x-ms-date": "Thu, 05 Mar 2020 21:04:21 GMT",
        "x-ms-return-client-request-id": "true",
        "x-ms-version": "2019-10-10"
=======
      "RequestUri": "https://seanmcccanary.blob.core.windows.net/test-container-a481ecea-0c09-49f4-a919-9561e7fb870c/test-blob-41cb1a6a-9661-c7d2-08df-8d202f86c0f0?comp=snapshot",
      "RequestMethod": "PUT",
      "RequestHeaders": {
        "Authorization": "Sanitized",
        "traceparent": "00-79d79faccb16074cb8d38a52e8222cae-1675f7c793cf2a4c-00",
        "User-Agent": [
          "azsdk-net-Storage.Blobs/12.5.0-dev.20200402.1",
          "(.NET Core 4.6.28325.01; Microsoft Windows 10.0.18362 )"
        ],
        "x-ms-client-request-id": "13b988e3-32e6-627c-9c0e-16fd44be2cbb",
        "x-ms-date": "Thu, 02 Apr 2020 23:44:23 GMT",
        "x-ms-return-client-request-id": "true",
        "x-ms-version": "2019-12-12"
>>>>>>> 32e373e2
      },
      "RequestBody": null,
      "StatusCode": 201,
      "ResponseHeaders": {
        "Content-Length": "0",
<<<<<<< HEAD
        "Date": "Thu, 05 Mar 2020 21:04:20 GMT",
        "ETag": "\u00220x8D7C148C6EBF8CD\u0022",
        "Last-Modified": "Thu, 05 Mar 2020 21:04:21 GMT",
=======
        "Date": "Thu, 02 Apr 2020 23:44:21 GMT",
        "ETag": "\u00220x8D7D75FC4DE0374\u0022",
        "Last-Modified": "Thu, 02 Apr 2020 23:44:22 GMT",
>>>>>>> 32e373e2
        "Server": [
          "Windows-Azure-Blob/1.0",
          "Microsoft-HTTPAPI/2.0"
        ],
        "x-ms-client-request-id": "13b988e3-32e6-627c-9c0e-16fd44be2cbb",
<<<<<<< HEAD
        "x-ms-request-id": "8de836ba-a01e-0042-4031-f32bbb000000",
        "x-ms-request-server-encrypted": "false",
        "x-ms-snapshot": "2020-03-05T21:04:21.6253502Z",
        "x-ms-version": "2019-10-10"
=======
        "x-ms-request-id": "6b83f545-901e-0092-1648-09c976000000",
        "x-ms-request-server-encrypted": "false",
        "x-ms-snapshot": "2020-04-02T23:44:22.2084492Z",
        "x-ms-version": "2019-12-12"
>>>>>>> 32e373e2
      },
      "ResponseBody": []
    },
    {
<<<<<<< HEAD
      "RequestUri": "https://seanstagetest.blob.core.windows.net/test-container-a481ecea-0c09-49f4-a919-9561e7fb870c?restype=container",
      "RequestMethod": "DELETE",
      "RequestHeaders": {
        "Authorization": "Sanitized",
        "traceparent": "00-b4350adf54c9b2468afea84478b2b74b-74c04b23e6d57d40-00",
        "User-Agent": [
          "azsdk-net-Storage.Blobs/12.4.0-dev.20200305.1",
          "(.NET Core 4.6.28325.01; Microsoft Windows 10.0.18363 )"
        ],
        "x-ms-client-request-id": "f1ef0cce-0b5e-7cfe-2228-2b25bdc6bb52",
        "x-ms-date": "Thu, 05 Mar 2020 21:04:21 GMT",
        "x-ms-return-client-request-id": "true",
        "x-ms-version": "2019-10-10"
=======
      "RequestUri": "https://seanmcccanary.blob.core.windows.net/test-container-a481ecea-0c09-49f4-a919-9561e7fb870c?restype=container",
      "RequestMethod": "DELETE",
      "RequestHeaders": {
        "Authorization": "Sanitized",
        "traceparent": "00-e04364ab8bbda34fa8da68e422845b03-a457669baad5ae47-00",
        "User-Agent": [
          "azsdk-net-Storage.Blobs/12.5.0-dev.20200402.1",
          "(.NET Core 4.6.28325.01; Microsoft Windows 10.0.18362 )"
        ],
        "x-ms-client-request-id": "f1ef0cce-0b5e-7cfe-2228-2b25bdc6bb52",
        "x-ms-date": "Thu, 02 Apr 2020 23:44:23 GMT",
        "x-ms-return-client-request-id": "true",
        "x-ms-version": "2019-12-12"
>>>>>>> 32e373e2
      },
      "RequestBody": null,
      "StatusCode": 202,
      "ResponseHeaders": {
        "Content-Length": "0",
<<<<<<< HEAD
        "Date": "Thu, 05 Mar 2020 21:04:21 GMT",
=======
        "Date": "Thu, 02 Apr 2020 23:44:21 GMT",
>>>>>>> 32e373e2
        "Server": [
          "Windows-Azure-Blob/1.0",
          "Microsoft-HTTPAPI/2.0"
        ],
        "x-ms-client-request-id": "f1ef0cce-0b5e-7cfe-2228-2b25bdc6bb52",
<<<<<<< HEAD
        "x-ms-request-id": "8de836bf-a01e-0042-4431-f32bbb000000",
        "x-ms-version": "2019-10-10"
=======
        "x-ms-request-id": "6b83f548-901e-0092-1948-09c976000000",
        "x-ms-version": "2019-12-12"
>>>>>>> 32e373e2
      },
      "ResponseBody": []
    },
    {
<<<<<<< HEAD
      "RequestUri": "https://seanstagetest.blob.core.windows.net/test-container-df2db614-cd30-dd6d-f5fb-c588630cdcbe?restype=container",
      "RequestMethod": "PUT",
      "RequestHeaders": {
        "Authorization": "Sanitized",
        "traceparent": "00-893be8615048944ca250c0f91b383182-9129d8ed29ee5f4d-00",
        "User-Agent": [
          "azsdk-net-Storage.Blobs/12.4.0-dev.20200305.1",
          "(.NET Core 4.6.28325.01; Microsoft Windows 10.0.18363 )"
        ],
        "x-ms-blob-public-access": "container",
        "x-ms-client-request-id": "cf5b7ca2-1cb0-00be-9e11-fc6345761816",
        "x-ms-date": "Thu, 05 Mar 2020 21:04:21 GMT",
        "x-ms-return-client-request-id": "true",
        "x-ms-version": "2019-10-10"
=======
      "RequestUri": "https://seanmcccanary.blob.core.windows.net/test-container-df2db614-cd30-dd6d-f5fb-c588630cdcbe?restype=container",
      "RequestMethod": "PUT",
      "RequestHeaders": {
        "Authorization": "Sanitized",
        "traceparent": "00-437e7696a5f65543939add7c6f4dd3b1-00f8171113cfb842-00",
        "User-Agent": [
          "azsdk-net-Storage.Blobs/12.5.0-dev.20200402.1",
          "(.NET Core 4.6.28325.01; Microsoft Windows 10.0.18362 )"
        ],
        "x-ms-blob-public-access": "container",
        "x-ms-client-request-id": "cf5b7ca2-1cb0-00be-9e11-fc6345761816",
        "x-ms-date": "Thu, 02 Apr 2020 23:44:23 GMT",
        "x-ms-return-client-request-id": "true",
        "x-ms-version": "2019-12-12"
>>>>>>> 32e373e2
      },
      "RequestBody": null,
      "StatusCode": 201,
      "ResponseHeaders": {
        "Content-Length": "0",
<<<<<<< HEAD
        "Date": "Thu, 05 Mar 2020 21:04:21 GMT",
        "ETag": "\u00220x8D7C148C72BB681\u0022",
        "Last-Modified": "Thu, 05 Mar 2020 21:04:21 GMT",
=======
        "Date": "Thu, 02 Apr 2020 23:44:22 GMT",
        "ETag": "\u00220x8D7D75FC5335F1B\u0022",
        "Last-Modified": "Thu, 02 Apr 2020 23:44:22 GMT",
>>>>>>> 32e373e2
        "Server": [
          "Windows-Azure-Blob/1.0",
          "Microsoft-HTTPAPI/2.0"
        ],
        "x-ms-client-request-id": "cf5b7ca2-1cb0-00be-9e11-fc6345761816",
<<<<<<< HEAD
        "x-ms-request-id": "8de836c9-a01e-0042-4d31-f32bbb000000",
        "x-ms-version": "2019-10-10"
=======
        "x-ms-request-id": "11e2fc49-a01e-0089-3f48-09f775000000",
        "x-ms-version": "2019-12-12"
>>>>>>> 32e373e2
      },
      "ResponseBody": []
    },
    {
<<<<<<< HEAD
      "RequestUri": "https://seanstagetest.blob.core.windows.net/test-container-df2db614-cd30-dd6d-f5fb-c588630cdcbe/test-blob-97126d4b-8298-d982-59de-f61c33d50289",
=======
      "RequestUri": "https://seanmcccanary.blob.core.windows.net/test-container-df2db614-cd30-dd6d-f5fb-c588630cdcbe/test-blob-97126d4b-8298-d982-59de-f61c33d50289",
>>>>>>> 32e373e2
      "RequestMethod": "PUT",
      "RequestHeaders": {
        "Authorization": "Sanitized",
        "Content-Length": "1024",
<<<<<<< HEAD
        "traceparent": "00-4cbe7be8e7d4f44e8e0a3226538a7b02-20e06ae8709a7345-00",
        "User-Agent": [
          "azsdk-net-Storage.Blobs/12.4.0-dev.20200305.1",
          "(.NET Core 4.6.28325.01; Microsoft Windows 10.0.18363 )"
        ],
        "x-ms-blob-type": "BlockBlob",
        "x-ms-client-request-id": "35883bf5-4bb2-5653-6de0-ffdd1f53e4cb",
        "x-ms-date": "Thu, 05 Mar 2020 21:04:22 GMT",
        "x-ms-return-client-request-id": "true",
        "x-ms-version": "2019-10-10"
=======
        "traceparent": "00-269a99c681bfb24baa7c1eea72bc50bd-68feb379ed8b7b4b-00",
        "User-Agent": [
          "azsdk-net-Storage.Blobs/12.5.0-dev.20200402.1",
          "(.NET Core 4.6.28325.01; Microsoft Windows 10.0.18362 )"
        ],
        "x-ms-blob-type": "BlockBlob",
        "x-ms-client-request-id": "35883bf5-4bb2-5653-6de0-ffdd1f53e4cb",
        "x-ms-date": "Thu, 02 Apr 2020 23:44:23 GMT",
        "x-ms-return-client-request-id": "true",
        "x-ms-version": "2019-12-12"
>>>>>>> 32e373e2
      },
      "RequestBody": "\u002Bz7l57AMDvdoLZq9PvkJcvqDTG1ZaO8f\u002BYJ20iWizckPc2cHkDFmP18bLmroxZtg1IQhr4iUL5JPxe0uljvRxWDRrcuRAeHJHQ0OPjmENzPmFf2hgB1Be0PVuMpDOKkjSmkKFxjPz9OiWJJ6hfBYyo66R4A\u002BMEVCkDKHu0kWheRj6/TQeiAbFkUq/ieLxvVSfO48ifAo5Bkjx4flSBOJi9OtF5r8h09unjA7FDEet8k8ND5a2vz0OwbarbOYNs4yoHJU3a9bVvWezevA7dDnBRC9qBPULrDWuduTItqc1WhhCHO/ydka4d5JvA0RM0028qij2427XXHCfSPTxzQaAviCXuRcKDs2osc1inKjxYWOXS8y\u002BfnbpqsC/Uy1RxmqL7oVjtVo2cpsbDnFhdL\u002BHreeRWoF6Aj\u002Bp7c5WSvugFutilu4jjewJYNkxYzAFSDYA96VFwKvpUexF\u002BcdL3\u002BefezeF/t3RpCA7SDmoCJ7PZGWYVZMWWhY/uUUBndPk/UExUig4v4lYb1OFCriyAQkNtlVhs4pUSODhRgVY0AZMFoq4tra21qTcQCZ/kU\u002Bdjbg79Cd\u002Bgwn2nMkHF3lEP18NeTPuOYqSlp\u002BwhXOkFPeRQ7iNXNwezZNAgdmtr79rmACHMlgbr5PtqR1Hjf3WUogRddOA9uJDLmugbXfw5ScgRS0zHSJftZPkn/P\u002B13\u002BVqm8RXDnr6uFeA8QsuwJcPIP2J0jQo3WlsYA/nBbuhFbrysMIn4jtNJpLlNkecvqRiGMvyLA2hQc5q\u002Bp57A6Kb3\u002BtAPB/E5z7CPKuhM5cRz7FbdPz/rvm9QW8DvPec0hLgSWZcXIKEnSGdP\u002B9SAA4nSSrtH461rCDxguqgwSpHJWqYsOowxXM\u002BxufLUn8Ka0FQ3HPMv8KUOp01atmX48v3RhqEyU8T9oO3vkim6kmx5yeZT/S2emWX9HZc\u002B1qpluMbxBxUhZHyTNXgFQGJ7UBDc3Oh/pPXQMuk7MTIxwspDhdVmyY9XWGFpwMexmVkHhc2CXfW95hfNINQv5jdKXXaxwbqJFIqFiYSHFeAuHpmMN69ks2DUhaO9laS3J3IuH2dRA9eienFC\u002BNRtNsw3nwY\u002Bn7KL4a4V2Twaz37hzmIWWPZ43RrB7b0\u002BJbaIZ1LThfqieIu/pj25Oyabi6r2YS52Wt3Zur3reLH1Tb/3jXXtR0WAP1HaVrK4w6XwKmYSR8SIEgh0\u002Bc84uwPVylh9wa2sqkBlciHYnAArHPcb905P4wX7a3tteEl6S4RSAIhaOwH4Q3whqNWis3YISdjUIMO1ietWhlYyQzH27yqZipt3zOH1H7POKjYsVLgFYS5spibAnHqhB7SrxfxKKr2vCSjakHw==",
      "StatusCode": 201,
      "ResponseHeaders": {
        "Content-Length": "0",
        "Content-MD5": "JUmDDGlWcLMd/glaeWSJ7g==",
<<<<<<< HEAD
        "Date": "Thu, 05 Mar 2020 21:04:21 GMT",
        "ETag": "\u00220x8D7C148C7392AB0\u0022",
        "Last-Modified": "Thu, 05 Mar 2020 21:04:22 GMT",
=======
        "Date": "Thu, 02 Apr 2020 23:44:22 GMT",
        "ETag": "\u00220x8D7D75FC542CAF0\u0022",
        "Last-Modified": "Thu, 02 Apr 2020 23:44:22 GMT",
>>>>>>> 32e373e2
        "Server": [
          "Windows-Azure-Blob/1.0",
          "Microsoft-HTTPAPI/2.0"
        ],
        "x-ms-client-request-id": "35883bf5-4bb2-5653-6de0-ffdd1f53e4cb",
        "x-ms-content-crc64": "GSfLUPDOM8U=",
<<<<<<< HEAD
        "x-ms-request-id": "8de836cd-a01e-0042-5031-f32bbb000000",
        "x-ms-request-server-encrypted": "true",
        "x-ms-version": "2019-10-10"
=======
        "x-ms-request-id": "11e2fc56-a01e-0089-4848-09f775000000",
        "x-ms-request-server-encrypted": "true",
        "x-ms-version": "2019-12-12"
>>>>>>> 32e373e2
      },
      "ResponseBody": []
    },
    {
<<<<<<< HEAD
      "RequestUri": "https://seanstagetest.blob.core.windows.net/test-container-df2db614-cd30-dd6d-f5fb-c588630cdcbe/test-blob-97126d4b-8298-d982-59de-f61c33d50289?comp=snapshot",
      "RequestMethod": "PUT",
      "RequestHeaders": {
        "Authorization": "Sanitized",
        "If-Modified-Since": "Wed, 04 Mar 2020 21:04:21 GMT",
        "traceparent": "00-55311af2c9474d4ead09b561958d67e1-b8daf6e7ad6b5641-00",
        "User-Agent": [
          "azsdk-net-Storage.Blobs/12.4.0-dev.20200305.1",
          "(.NET Core 4.6.28325.01; Microsoft Windows 10.0.18363 )"
        ],
        "x-ms-client-request-id": "0ecc2a1d-6ead-f26c-646a-d618d80e2a38",
        "x-ms-date": "Thu, 05 Mar 2020 21:04:22 GMT",
        "x-ms-return-client-request-id": "true",
        "x-ms-version": "2019-10-10"
=======
      "RequestUri": "https://seanmcccanary.blob.core.windows.net/test-container-df2db614-cd30-dd6d-f5fb-c588630cdcbe/test-blob-97126d4b-8298-d982-59de-f61c33d50289?comp=snapshot",
      "RequestMethod": "PUT",
      "RequestHeaders": {
        "Authorization": "Sanitized",
        "If-Modified-Since": "Wed, 01 Apr 2020 23:44:22 GMT",
        "traceparent": "00-2e41eaf0d3bf8b4da3bbabd4d1f0d886-ad930d1b32a8e747-00",
        "User-Agent": [
          "azsdk-net-Storage.Blobs/12.5.0-dev.20200402.1",
          "(.NET Core 4.6.28325.01; Microsoft Windows 10.0.18362 )"
        ],
        "x-ms-client-request-id": "0ecc2a1d-6ead-f26c-646a-d618d80e2a38",
        "x-ms-date": "Thu, 02 Apr 2020 23:44:23 GMT",
        "x-ms-return-client-request-id": "true",
        "x-ms-version": "2019-12-12"
>>>>>>> 32e373e2
      },
      "RequestBody": null,
      "StatusCode": 201,
      "ResponseHeaders": {
        "Content-Length": "0",
<<<<<<< HEAD
        "Date": "Thu, 05 Mar 2020 21:04:21 GMT",
        "ETag": "\u00220x8D7C148C7392AB0\u0022",
        "Last-Modified": "Thu, 05 Mar 2020 21:04:22 GMT",
=======
        "Date": "Thu, 02 Apr 2020 23:44:22 GMT",
        "ETag": "\u00220x8D7D75FC542CAF0\u0022",
        "Last-Modified": "Thu, 02 Apr 2020 23:44:22 GMT",
>>>>>>> 32e373e2
        "Server": [
          "Windows-Azure-Blob/1.0",
          "Microsoft-HTTPAPI/2.0"
        ],
        "x-ms-client-request-id": "0ecc2a1d-6ead-f26c-646a-d618d80e2a38",
<<<<<<< HEAD
        "x-ms-request-id": "8de836d2-a01e-0042-5531-f32bbb000000",
        "x-ms-request-server-encrypted": "false",
        "x-ms-snapshot": "2020-03-05T21:04:22.1303104Z",
        "x-ms-version": "2019-10-10"
=======
        "x-ms-request-id": "11e2fc5d-a01e-0089-4f48-09f775000000",
        "x-ms-request-server-encrypted": "false",
        "x-ms-snapshot": "2020-04-02T23:44:22.8479016Z",
        "x-ms-version": "2019-12-12"
>>>>>>> 32e373e2
      },
      "ResponseBody": []
    },
    {
<<<<<<< HEAD
      "RequestUri": "https://seanstagetest.blob.core.windows.net/test-container-df2db614-cd30-dd6d-f5fb-c588630cdcbe?restype=container",
      "RequestMethod": "DELETE",
      "RequestHeaders": {
        "Authorization": "Sanitized",
        "traceparent": "00-6b39ceaaa8c45148aedd67f6601619bc-f1d4fff47654e04b-00",
        "User-Agent": [
          "azsdk-net-Storage.Blobs/12.4.0-dev.20200305.1",
          "(.NET Core 4.6.28325.01; Microsoft Windows 10.0.18363 )"
        ],
        "x-ms-client-request-id": "f4bf574f-d586-461e-bf6a-0d5e97146dad",
        "x-ms-date": "Thu, 05 Mar 2020 21:04:22 GMT",
        "x-ms-return-client-request-id": "true",
        "x-ms-version": "2019-10-10"
=======
      "RequestUri": "https://seanmcccanary.blob.core.windows.net/test-container-df2db614-cd30-dd6d-f5fb-c588630cdcbe?restype=container",
      "RequestMethod": "DELETE",
      "RequestHeaders": {
        "Authorization": "Sanitized",
        "traceparent": "00-cfbf47e224435e40b3fe87ea20177980-e75c9695909f4f45-00",
        "User-Agent": [
          "azsdk-net-Storage.Blobs/12.5.0-dev.20200402.1",
          "(.NET Core 4.6.28325.01; Microsoft Windows 10.0.18362 )"
        ],
        "x-ms-client-request-id": "f4bf574f-d586-461e-bf6a-0d5e97146dad",
        "x-ms-date": "Thu, 02 Apr 2020 23:44:23 GMT",
        "x-ms-return-client-request-id": "true",
        "x-ms-version": "2019-12-12"
>>>>>>> 32e373e2
      },
      "RequestBody": null,
      "StatusCode": 202,
      "ResponseHeaders": {
        "Content-Length": "0",
<<<<<<< HEAD
        "Date": "Thu, 05 Mar 2020 21:04:21 GMT",
=======
        "Date": "Thu, 02 Apr 2020 23:44:22 GMT",
>>>>>>> 32e373e2
        "Server": [
          "Windows-Azure-Blob/1.0",
          "Microsoft-HTTPAPI/2.0"
        ],
        "x-ms-client-request-id": "f4bf574f-d586-461e-bf6a-0d5e97146dad",
<<<<<<< HEAD
        "x-ms-request-id": "8de836d6-a01e-0042-5931-f32bbb000000",
        "x-ms-version": "2019-10-10"
=======
        "x-ms-request-id": "11e2fc60-a01e-0089-5148-09f775000000",
        "x-ms-version": "2019-12-12"
>>>>>>> 32e373e2
      },
      "ResponseBody": []
    },
    {
<<<<<<< HEAD
      "RequestUri": "https://seanstagetest.blob.core.windows.net/test-container-a73f28cc-3bc4-fd24-b343-016af4b008d3?restype=container",
      "RequestMethod": "PUT",
      "RequestHeaders": {
        "Authorization": "Sanitized",
        "traceparent": "00-01fd1d3809105f4a849db9b0195a3fae-872c1408ceee8643-00",
        "User-Agent": [
          "azsdk-net-Storage.Blobs/12.4.0-dev.20200305.1",
          "(.NET Core 4.6.28325.01; Microsoft Windows 10.0.18363 )"
        ],
        "x-ms-blob-public-access": "container",
        "x-ms-client-request-id": "c1eeccd5-4750-1460-32c2-4142d4b3510f",
        "x-ms-date": "Thu, 05 Mar 2020 21:04:22 GMT",
        "x-ms-return-client-request-id": "true",
        "x-ms-version": "2019-10-10"
=======
      "RequestUri": "https://seanmcccanary.blob.core.windows.net/test-container-a73f28cc-3bc4-fd24-b343-016af4b008d3?restype=container",
      "RequestMethod": "PUT",
      "RequestHeaders": {
        "Authorization": "Sanitized",
        "traceparent": "00-1d6b686892698c4f9b91dcf43c86cca1-c0c24ec6f15a9b4c-00",
        "User-Agent": [
          "azsdk-net-Storage.Blobs/12.5.0-dev.20200402.1",
          "(.NET Core 4.6.28325.01; Microsoft Windows 10.0.18362 )"
        ],
        "x-ms-blob-public-access": "container",
        "x-ms-client-request-id": "c1eeccd5-4750-1460-32c2-4142d4b3510f",
        "x-ms-date": "Thu, 02 Apr 2020 23:44:23 GMT",
        "x-ms-return-client-request-id": "true",
        "x-ms-version": "2019-12-12"
>>>>>>> 32e373e2
      },
      "RequestBody": null,
      "StatusCode": 201,
      "ResponseHeaders": {
        "Content-Length": "0",
<<<<<<< HEAD
        "Date": "Thu, 05 Mar 2020 21:04:21 GMT",
        "ETag": "\u00220x8D7C148C776C903\u0022",
        "Last-Modified": "Thu, 05 Mar 2020 21:04:22 GMT",
=======
        "Date": "Thu, 02 Apr 2020 23:44:22 GMT",
        "ETag": "\u00220x8D7D75FC58F5564\u0022",
        "Last-Modified": "Thu, 02 Apr 2020 23:44:23 GMT",
>>>>>>> 32e373e2
        "Server": [
          "Windows-Azure-Blob/1.0",
          "Microsoft-HTTPAPI/2.0"
        ],
        "x-ms-client-request-id": "c1eeccd5-4750-1460-32c2-4142d4b3510f",
<<<<<<< HEAD
        "x-ms-request-id": "8de836e1-a01e-0042-6331-f32bbb000000",
        "x-ms-version": "2019-10-10"
=======
        "x-ms-request-id": "094e7650-a01e-006d-4848-09f9eb000000",
        "x-ms-version": "2019-12-12"
>>>>>>> 32e373e2
      },
      "ResponseBody": []
    },
    {
<<<<<<< HEAD
      "RequestUri": "https://seanstagetest.blob.core.windows.net/test-container-a73f28cc-3bc4-fd24-b343-016af4b008d3/test-blob-e5e33962-ec4b-975e-7692-0587a50aea9b",
=======
      "RequestUri": "https://seanmcccanary.blob.core.windows.net/test-container-a73f28cc-3bc4-fd24-b343-016af4b008d3/test-blob-e5e33962-ec4b-975e-7692-0587a50aea9b",
>>>>>>> 32e373e2
      "RequestMethod": "PUT",
      "RequestHeaders": {
        "Authorization": "Sanitized",
        "Content-Length": "1024",
<<<<<<< HEAD
        "traceparent": "00-cfb4a684ffe0464d86627e44b71c4a3a-cf440d7929aad544-00",
        "User-Agent": [
          "azsdk-net-Storage.Blobs/12.4.0-dev.20200305.1",
          "(.NET Core 4.6.28325.01; Microsoft Windows 10.0.18363 )"
        ],
        "x-ms-blob-type": "BlockBlob",
        "x-ms-client-request-id": "6f2bc2a7-9dee-4453-4ac4-74760271b94d",
        "x-ms-date": "Thu, 05 Mar 2020 21:04:22 GMT",
        "x-ms-return-client-request-id": "true",
        "x-ms-version": "2019-10-10"
=======
        "traceparent": "00-713468479a03054ea2f8fb9875570622-8e50c2a195a03748-00",
        "User-Agent": [
          "azsdk-net-Storage.Blobs/12.5.0-dev.20200402.1",
          "(.NET Core 4.6.28325.01; Microsoft Windows 10.0.18362 )"
        ],
        "x-ms-blob-type": "BlockBlob",
        "x-ms-client-request-id": "6f2bc2a7-9dee-4453-4ac4-74760271b94d",
        "x-ms-date": "Thu, 02 Apr 2020 23:44:24 GMT",
        "x-ms-return-client-request-id": "true",
        "x-ms-version": "2019-12-12"
>>>>>>> 32e373e2
      },
      "RequestBody": "UgeVKMFHgjNQtU6M827Y7eyGt9k0C67pbldKvkHZbifYpvDMHihNGrawlZWd0qMIuhiaH1MQZkdZq7pq/cTxd0cms01\u002BC8/DOJwihHYYS5uzQgMpPk7Uxz\u002Boc3Ju4x3yvh5Odh5Wia5J1\u002Be27uHRQV8et7rAxzj4UusO1ZhcVVR/MMVXydV8XbhV4GdnHtld1zETTyxiMfblViQzR7MV7YGSNr0beXiKoVkBa\u002BfRkDQRsP5nSAYoHf7PcXKxSRUFP/Pl1eccQl24iK3SYMYPFMXwIZe1rqR7aRm\u002BTAcF2VhE/Cv067tM9W2grsBYVr04wF2twCh9T5FOaWvOXfVWs69VjWOaGigJoyspFf/jIxJchoyqWBgvx6yZpYJPfph4SfsQAslZnaU1ox38UzqRa0ZZctZprFuWJca3AXWmuSWSscsE0iBJAujmdLT7M3NxBzo79gvBDp2fetwCoZwwjun4aaJvjZglD2/ugjenm/JSRfk6asMZ0aItZFhDRmFLtubKA8nRAXqiFeec04xm\u002BN7qr1uj9SMm3pj/Qig/4sgOosxQ3JgpgUN\u002BmFTcff0Wx2t6WZcFqMDCpCQw0b9RYzMejjC/FRxFwC4XJF3OSmGa6Hu8xIgxCPoMjjh0\u002BK\u002BELDQhve7NV7FPNJho7YRi81nDlehElZ6r7YU2sofk0cd\u002Bk/corY1yzZHJbJDwyBt1qpresGPGP5eWds9plqQqa2LQ6lmNOUbMUMhXeigOuyVpwAjsBSFkt1Nfkje9CDbsngEtH93B6HFUEWCab8VviLuq/9WcPmVBbDMGLaYODkeRatsm4JtHqNiWl/PAyUiO8Al8EwhgT2Cb7LKqu7rKRQMYCQTpSKgfYlf9BaZxgKLrdzydkvs/MBt7ivTpnewdzFHwqMBDpahhXLGxY0q6KmsQv0N\u002BLbMH2dnpbr2zNsRq3zlUgNjip9KUOzVJjczQwGCJ2d6pn5\u002Be6c/nWjfqribsRoMQZqmTLRhx6fF9vksMGK1cKl3mwUCZtZcI\u002B02aqY0OXUZIv1q39qvGN7WuICuD2kGJjoPJBYVDd7ARijHK1kBkb2AEw1hTpTSxIImK65VshCALEBsJRVfBBUippmt5\u002B2B1SbHKfxfpNuhOGOX7uYwbpAURv8UkWioJQ70Qqf/JOCUoFKHjogUIItoyui1yxUy7jgFlaDubUe6HwTta2Y3pheC/06TqNwEACJ3r8p/9ln5xVBr9Y8/pjcOyXOHJrkhNSDRNs/Kn0Ff/ZV\u002Ber15Piiq96IRy6yIQ1UXhONogNlpUnqlqsOOMyYPD/v5wS91kY9K3C8XE2l0SPN2sxph83y4FSRG15NlGMR4Bru0kn4pofNQHaCuUkMNMWA==",
      "StatusCode": 201,
      "ResponseHeaders": {
        "Content-Length": "0",
        "Content-MD5": "ZrbuTMtmCjcoB/BhawvIBg==",
<<<<<<< HEAD
        "Date": "Thu, 05 Mar 2020 21:04:21 GMT",
        "ETag": "\u00220x8D7C148C7843D67\u0022",
        "Last-Modified": "Thu, 05 Mar 2020 21:04:22 GMT",
=======
        "Date": "Thu, 02 Apr 2020 23:44:22 GMT",
        "ETag": "\u00220x8D7D75FC5A0B35E\u0022",
        "Last-Modified": "Thu, 02 Apr 2020 23:44:23 GMT",
>>>>>>> 32e373e2
        "Server": [
          "Windows-Azure-Blob/1.0",
          "Microsoft-HTTPAPI/2.0"
        ],
        "x-ms-client-request-id": "6f2bc2a7-9dee-4453-4ac4-74760271b94d",
        "x-ms-content-crc64": "H4joqWc012M=",
<<<<<<< HEAD
        "x-ms-request-id": "8de836e8-a01e-0042-6931-f32bbb000000",
        "x-ms-request-server-encrypted": "true",
        "x-ms-version": "2019-10-10"
=======
        "x-ms-request-id": "094e7655-a01e-006d-4b48-09f9eb000000",
        "x-ms-request-server-encrypted": "true",
        "x-ms-version": "2019-12-12"
>>>>>>> 32e373e2
      },
      "ResponseBody": []
    },
    {
<<<<<<< HEAD
      "RequestUri": "https://seanstagetest.blob.core.windows.net/test-container-a73f28cc-3bc4-fd24-b343-016af4b008d3/test-blob-e5e33962-ec4b-975e-7692-0587a50aea9b?comp=snapshot",
      "RequestMethod": "PUT",
      "RequestHeaders": {
        "Authorization": "Sanitized",
        "If-Unmodified-Since": "Fri, 06 Mar 2020 21:04:21 GMT",
        "traceparent": "00-a4dff2b69daa724ca9c1c2586d1d6e02-77cf612da4133d46-00",
        "User-Agent": [
          "azsdk-net-Storage.Blobs/12.4.0-dev.20200305.1",
          "(.NET Core 4.6.28325.01; Microsoft Windows 10.0.18363 )"
        ],
        "x-ms-client-request-id": "cded50f8-dc98-d56a-b39b-b826d2a8cdfa",
        "x-ms-date": "Thu, 05 Mar 2020 21:04:22 GMT",
        "x-ms-return-client-request-id": "true",
        "x-ms-version": "2019-10-10"
=======
      "RequestUri": "https://seanmcccanary.blob.core.windows.net/test-container-a73f28cc-3bc4-fd24-b343-016af4b008d3/test-blob-e5e33962-ec4b-975e-7692-0587a50aea9b?comp=snapshot",
      "RequestMethod": "PUT",
      "RequestHeaders": {
        "Authorization": "Sanitized",
        "If-Unmodified-Since": "Fri, 03 Apr 2020 23:44:22 GMT",
        "traceparent": "00-afea3105af522a438d1861426e5ac40f-939af8c8865c6741-00",
        "User-Agent": [
          "azsdk-net-Storage.Blobs/12.5.0-dev.20200402.1",
          "(.NET Core 4.6.28325.01; Microsoft Windows 10.0.18362 )"
        ],
        "x-ms-client-request-id": "cded50f8-dc98-d56a-b39b-b826d2a8cdfa",
        "x-ms-date": "Thu, 02 Apr 2020 23:44:24 GMT",
        "x-ms-return-client-request-id": "true",
        "x-ms-version": "2019-12-12"
>>>>>>> 32e373e2
      },
      "RequestBody": null,
      "StatusCode": 201,
      "ResponseHeaders": {
        "Content-Length": "0",
<<<<<<< HEAD
        "Date": "Thu, 05 Mar 2020 21:04:21 GMT",
        "ETag": "\u00220x8D7C148C7843D67\u0022",
        "Last-Modified": "Thu, 05 Mar 2020 21:04:22 GMT",
=======
        "Date": "Thu, 02 Apr 2020 23:44:22 GMT",
        "ETag": "\u00220x8D7D75FC5A0B35E\u0022",
        "Last-Modified": "Thu, 02 Apr 2020 23:44:23 GMT",
>>>>>>> 32e373e2
        "Server": [
          "Windows-Azure-Blob/1.0",
          "Microsoft-HTTPAPI/2.0"
        ],
        "x-ms-client-request-id": "cded50f8-dc98-d56a-b39b-b826d2a8cdfa",
<<<<<<< HEAD
        "x-ms-request-id": "8de836ea-a01e-0042-6b31-f32bbb000000",
        "x-ms-request-server-encrypted": "false",
        "x-ms-snapshot": "2020-03-05T21:04:22.6203083Z",
        "x-ms-version": "2019-10-10"
=======
        "x-ms-request-id": "094e7659-a01e-006d-4f48-09f9eb000000",
        "x-ms-request-server-encrypted": "false",
        "x-ms-snapshot": "2020-04-02T23:44:23.4533296Z",
        "x-ms-version": "2019-12-12"
>>>>>>> 32e373e2
      },
      "ResponseBody": []
    },
    {
<<<<<<< HEAD
      "RequestUri": "https://seanstagetest.blob.core.windows.net/test-container-a73f28cc-3bc4-fd24-b343-016af4b008d3?restype=container",
      "RequestMethod": "DELETE",
      "RequestHeaders": {
        "Authorization": "Sanitized",
        "traceparent": "00-f75a8f970b6b794ca060ad3424057d4b-2fa97ce361a13e45-00",
        "User-Agent": [
          "azsdk-net-Storage.Blobs/12.4.0-dev.20200305.1",
          "(.NET Core 4.6.28325.01; Microsoft Windows 10.0.18363 )"
        ],
        "x-ms-client-request-id": "b27e656f-ec83-8cb5-2190-8cb563f09426",
        "x-ms-date": "Thu, 05 Mar 2020 21:04:22 GMT",
        "x-ms-return-client-request-id": "true",
        "x-ms-version": "2019-10-10"
=======
      "RequestUri": "https://seanmcccanary.blob.core.windows.net/test-container-a73f28cc-3bc4-fd24-b343-016af4b008d3?restype=container",
      "RequestMethod": "DELETE",
      "RequestHeaders": {
        "Authorization": "Sanitized",
        "traceparent": "00-67211b4e5f3f1e47858649cff6ee3bf7-7e988d2bfc74aa4a-00",
        "User-Agent": [
          "azsdk-net-Storage.Blobs/12.5.0-dev.20200402.1",
          "(.NET Core 4.6.28325.01; Microsoft Windows 10.0.18362 )"
        ],
        "x-ms-client-request-id": "b27e656f-ec83-8cb5-2190-8cb563f09426",
        "x-ms-date": "Thu, 02 Apr 2020 23:44:24 GMT",
        "x-ms-return-client-request-id": "true",
        "x-ms-version": "2019-12-12"
>>>>>>> 32e373e2
      },
      "RequestBody": null,
      "StatusCode": 202,
      "ResponseHeaders": {
        "Content-Length": "0",
<<<<<<< HEAD
        "Date": "Thu, 05 Mar 2020 21:04:22 GMT",
=======
        "Date": "Thu, 02 Apr 2020 23:44:22 GMT",
>>>>>>> 32e373e2
        "Server": [
          "Windows-Azure-Blob/1.0",
          "Microsoft-HTTPAPI/2.0"
        ],
        "x-ms-client-request-id": "b27e656f-ec83-8cb5-2190-8cb563f09426",
<<<<<<< HEAD
        "x-ms-request-id": "8de836ec-a01e-0042-6d31-f32bbb000000",
        "x-ms-version": "2019-10-10"
=======
        "x-ms-request-id": "094e765a-a01e-006d-5048-09f9eb000000",
        "x-ms-version": "2019-12-12"
>>>>>>> 32e373e2
      },
      "ResponseBody": []
    },
    {
<<<<<<< HEAD
      "RequestUri": "https://seanstagetest.blob.core.windows.net/test-container-1b413986-6087-c77d-c862-21d33bd06ce9?restype=container",
      "RequestMethod": "PUT",
      "RequestHeaders": {
        "Authorization": "Sanitized",
        "traceparent": "00-b617bfbe9095c8459e9c8e782a5290bd-11ca90e910656d4a-00",
        "User-Agent": [
          "azsdk-net-Storage.Blobs/12.4.0-dev.20200305.1",
          "(.NET Core 4.6.28325.01; Microsoft Windows 10.0.18363 )"
        ],
        "x-ms-blob-public-access": "container",
        "x-ms-client-request-id": "2f137a2f-8d88-0ff5-e8b7-e921cae15051",
        "x-ms-date": "Thu, 05 Mar 2020 21:04:22 GMT",
        "x-ms-return-client-request-id": "true",
        "x-ms-version": "2019-10-10"
=======
      "RequestUri": "https://seanmcccanary.blob.core.windows.net/test-container-1b413986-6087-c77d-c862-21d33bd06ce9?restype=container",
      "RequestMethod": "PUT",
      "RequestHeaders": {
        "Authorization": "Sanitized",
        "traceparent": "00-c8c2c33d81ea36498b59101376ce2302-be6aaa5336f69e40-00",
        "User-Agent": [
          "azsdk-net-Storage.Blobs/12.5.0-dev.20200402.1",
          "(.NET Core 4.6.28325.01; Microsoft Windows 10.0.18362 )"
        ],
        "x-ms-blob-public-access": "container",
        "x-ms-client-request-id": "2f137a2f-8d88-0ff5-e8b7-e921cae15051",
        "x-ms-date": "Thu, 02 Apr 2020 23:44:24 GMT",
        "x-ms-return-client-request-id": "true",
        "x-ms-version": "2019-12-12"
>>>>>>> 32e373e2
      },
      "RequestBody": null,
      "StatusCode": 201,
      "ResponseHeaders": {
        "Content-Length": "0",
<<<<<<< HEAD
        "Date": "Thu, 05 Mar 2020 21:04:22 GMT",
        "ETag": "\u00220x8D7C148C7CF1BAE\u0022",
        "Last-Modified": "Thu, 05 Mar 2020 21:04:23 GMT",
=======
        "Date": "Thu, 02 Apr 2020 23:44:23 GMT",
        "ETag": "\u00220x8D7D75FC5ECE439\u0022",
        "Last-Modified": "Thu, 02 Apr 2020 23:44:23 GMT",
>>>>>>> 32e373e2
        "Server": [
          "Windows-Azure-Blob/1.0",
          "Microsoft-HTTPAPI/2.0"
        ],
        "x-ms-client-request-id": "2f137a2f-8d88-0ff5-e8b7-e921cae15051",
<<<<<<< HEAD
        "x-ms-request-id": "f7baa434-001e-0029-0a31-f3ac4f000000",
        "x-ms-version": "2019-10-10"
=======
        "x-ms-request-id": "a5f5f62d-d01e-0015-2248-095a13000000",
        "x-ms-version": "2019-12-12"
>>>>>>> 32e373e2
      },
      "ResponseBody": []
    },
    {
<<<<<<< HEAD
      "RequestUri": "https://seanstagetest.blob.core.windows.net/test-container-1b413986-6087-c77d-c862-21d33bd06ce9/test-blob-26c2a324-273a-6bfc-c3e5-50cd8d7c23f5",
=======
      "RequestUri": "https://seanmcccanary.blob.core.windows.net/test-container-1b413986-6087-c77d-c862-21d33bd06ce9/test-blob-26c2a324-273a-6bfc-c3e5-50cd8d7c23f5",
>>>>>>> 32e373e2
      "RequestMethod": "PUT",
      "RequestHeaders": {
        "Authorization": "Sanitized",
        "Content-Length": "1024",
<<<<<<< HEAD
        "traceparent": "00-e2861b212c320743a8c7a4ce4ec67207-f7ad520c86685741-00",
        "User-Agent": [
          "azsdk-net-Storage.Blobs/12.4.0-dev.20200305.1",
          "(.NET Core 4.6.28325.01; Microsoft Windows 10.0.18363 )"
        ],
        "x-ms-blob-type": "BlockBlob",
        "x-ms-client-request-id": "0d0e9cf7-d8fc-f79b-e0b9-aed59d7dc32a",
        "x-ms-date": "Thu, 05 Mar 2020 21:04:23 GMT",
        "x-ms-return-client-request-id": "true",
        "x-ms-version": "2019-10-10"
=======
        "traceparent": "00-b0e868fc5c820740b79aeea23c7bbaa4-9867da0d11f1c74d-00",
        "User-Agent": [
          "azsdk-net-Storage.Blobs/12.5.0-dev.20200402.1",
          "(.NET Core 4.6.28325.01; Microsoft Windows 10.0.18362 )"
        ],
        "x-ms-blob-type": "BlockBlob",
        "x-ms-client-request-id": "0d0e9cf7-d8fc-f79b-e0b9-aed59d7dc32a",
        "x-ms-date": "Thu, 02 Apr 2020 23:44:24 GMT",
        "x-ms-return-client-request-id": "true",
        "x-ms-version": "2019-12-12"
>>>>>>> 32e373e2
      },
      "RequestBody": "OmWjwbw9YGVGpoVyMVSQ6WmB3AAPAYAIfahrojwngWuU8\u002BdkPY6U5kNd35OhiTlvVWdkC58i5Tjlm0MU0r0pHyUZ3j1sK6va7Pa9siHtZvNu/E3Uw3XMcQ6vf6JKgBSFNMBuiKv8Aiq7iR6pZDMX9zRQptVwVFyvTWwvvasJj2zhN35gf95IcvkjGDlWIgzal4ht\u002Bto\u002BFd9kvjo/zER\u002Bsvqyxy20tnhWBzPbTTsiWCpfVCUjnJSRoiGe/MCjCaW0pGY/pFrfJeAPF/KmYsikQWYQ33ceWxVlICULFrq4sv6OJ6jU47TPgC9EE4Wi6z9Z\u002BrpakykulUhR2YQ10w8mV2T0GDsgz12xQF9I2keQwzXlshv/XR7UYJFfgwowmqwfHrwgrdMDOCtdqFPK5bsAwBZOUCHzJ/lGH7eqwEtTgaayKLuLbxVh4XnwobXLCnrVX8Lz4UqLK/bC2o4bWXjfCiatGL0AdVEB7W6nA4VEexU91WCIX6BcJ/zEyZSGRogAEJeOHfG91elx8vPb4yhxfl953oMYV6qFUfHAO6u8eqblpvLutV0jfwB3Fm2sgEPUU0s1DWgE6LnsCMwA/Jk\u002BtHdN9T01gsgCVl6DoEA82dCt7Odgh2w\u002B4b44AayQIoJmOGL1X4oGntGCM7cJgEd5sC/7UxCy3S0KDhR\u002B/IEbcTPbHWjeR3lGp04W3VS1NGB2v1F9lc9ys1s06lF2h6FPZ8GDLmPfm2m1tavCnADZVdmzCD0wntxkaGoMqVwo0CCtxnaSMgb9liTox98jsBdbW5V3wn5jH8jlHsX40vEMjeWKFNWJRiLStnEZSNf8QLhSsU7GsA2hSaetrRNBBMMy2zn5mZtC0RRypQwNStfx6N4NpiGjRt3X6cst25kPkbGt52ydAqccEOA5UwsBlP7QvMQ0NF6ijpRcIa/PFPV7YxNaX2NqU\u002BU28JVBavPR1lTMXR/V2lxSCljYQeD3TPzqvvD3pjSbZmne/kTJYSShiktaArfWpYi2B1QKkRIEP6OZVqsC2i8gMfa29twYiak0NraVnEpFFBhoQJ/gkNRW2b\u002BgLwt4n7AbOtHAIK6rnn2r1ltbb6JZVEKTmpqQP6AhXx0deFmeu5cGeWJ4hPNpvKIhNLp5\u002BmkcR9vI5QQWi/swnsGRjiYjDRrDVfZA4M9OKd73bwvmqGSzADB\u002B1daT7\u002B5nSOUy2C58/SeftaRz3GcMebwmHhvvSfZc3o31pTdEMGUH2ZfqHFGve3LjRvO/PyPJclsabNHSd/7v1vmghlfvW4Q/awPPIV1qdqKpDAICnZ5qLDPbKcSUNWGY\u002B0ZXD/Ua8\u002BtugNMf\u002BVD\u002Br/YvKGr87DhbNlkjEzLAqjaiNiYXEw==",
      "StatusCode": 201,
      "ResponseHeaders": {
        "Content-Length": "0",
        "Content-MD5": "483tun\u002BClGcWINnTGpGDtw==",
<<<<<<< HEAD
        "Date": "Thu, 05 Mar 2020 21:04:22 GMT",
        "ETag": "\u00220x8D7C148C7DCBDB7\u0022",
        "Last-Modified": "Thu, 05 Mar 2020 21:04:23 GMT",
=======
        "Date": "Thu, 02 Apr 2020 23:44:23 GMT",
        "ETag": "\u00220x8D7D75FC5FB18BA\u0022",
        "Last-Modified": "Thu, 02 Apr 2020 23:44:23 GMT",
>>>>>>> 32e373e2
        "Server": [
          "Windows-Azure-Blob/1.0",
          "Microsoft-HTTPAPI/2.0"
        ],
        "x-ms-client-request-id": "0d0e9cf7-d8fc-f79b-e0b9-aed59d7dc32a",
        "x-ms-content-crc64": "azKRtkC\u002B7zw=",
<<<<<<< HEAD
        "x-ms-request-id": "f7baa43e-001e-0029-1331-f3ac4f000000",
        "x-ms-request-server-encrypted": "true",
        "x-ms-version": "2019-10-10"
=======
        "x-ms-request-id": "a5f5f633-d01e-0015-2648-095a13000000",
        "x-ms-request-server-encrypted": "true",
        "x-ms-version": "2019-12-12"
>>>>>>> 32e373e2
      },
      "ResponseBody": []
    },
    {
<<<<<<< HEAD
      "RequestUri": "https://seanstagetest.blob.core.windows.net/test-container-1b413986-6087-c77d-c862-21d33bd06ce9/test-blob-26c2a324-273a-6bfc-c3e5-50cd8d7c23f5",
      "RequestMethod": "HEAD",
      "RequestHeaders": {
        "Authorization": "Sanitized",
        "traceparent": "00-13499fb9f13f1644b68b475e51342e65-293c8a4f92fbef41-00",
        "User-Agent": [
          "azsdk-net-Storage.Blobs/12.4.0-dev.20200305.1",
          "(.NET Core 4.6.28325.01; Microsoft Windows 10.0.18363 )"
        ],
        "x-ms-client-request-id": "99aa2946-0a17-8e16-1197-385ee4472dcc",
        "x-ms-date": "Thu, 05 Mar 2020 21:04:23 GMT",
        "x-ms-return-client-request-id": "true",
        "x-ms-version": "2019-10-10"
=======
      "RequestUri": "https://seanmcccanary.blob.core.windows.net/test-container-1b413986-6087-c77d-c862-21d33bd06ce9/test-blob-26c2a324-273a-6bfc-c3e5-50cd8d7c23f5",
      "RequestMethod": "HEAD",
      "RequestHeaders": {
        "Authorization": "Sanitized",
        "traceparent": "00-5adc711519d197428f2a8b74b525c2b8-852d9426615e2947-00",
        "User-Agent": [
          "azsdk-net-Storage.Blobs/12.5.0-dev.20200402.1",
          "(.NET Core 4.6.28325.01; Microsoft Windows 10.0.18362 )"
        ],
        "x-ms-client-request-id": "99aa2946-0a17-8e16-1197-385ee4472dcc",
        "x-ms-date": "Thu, 02 Apr 2020 23:44:24 GMT",
        "x-ms-return-client-request-id": "true",
        "x-ms-version": "2019-12-12"
>>>>>>> 32e373e2
      },
      "RequestBody": null,
      "StatusCode": 200,
      "ResponseHeaders": {
        "Accept-Ranges": "bytes",
        "Content-Length": "1024",
        "Content-MD5": "483tun\u002BClGcWINnTGpGDtw==",
        "Content-Type": "application/octet-stream",
<<<<<<< HEAD
        "Date": "Thu, 05 Mar 2020 21:04:22 GMT",
        "ETag": "\u00220x8D7C148C7DCBDB7\u0022",
        "Last-Modified": "Thu, 05 Mar 2020 21:04:23 GMT",
=======
        "Date": "Thu, 02 Apr 2020 23:44:23 GMT",
        "ETag": "\u00220x8D7D75FC5FB18BA\u0022",
        "Last-Modified": "Thu, 02 Apr 2020 23:44:23 GMT",
>>>>>>> 32e373e2
        "Server": [
          "Windows-Azure-Blob/1.0",
          "Microsoft-HTTPAPI/2.0"
        ],
        "x-ms-access-tier": "Hot",
        "x-ms-access-tier-inferred": "true",
        "x-ms-blob-type": "BlockBlob",
        "x-ms-client-request-id": "99aa2946-0a17-8e16-1197-385ee4472dcc",
<<<<<<< HEAD
        "x-ms-creation-time": "Thu, 05 Mar 2020 21:04:23 GMT",
        "x-ms-lease-state": "available",
        "x-ms-lease-status": "unlocked",
        "x-ms-request-id": "f7baa449-001e-0029-1c31-f3ac4f000000",
        "x-ms-server-encrypted": "true",
        "x-ms-version": "2019-10-10"
=======
        "x-ms-creation-time": "Thu, 02 Apr 2020 23:44:23 GMT",
        "x-ms-lease-state": "available",
        "x-ms-lease-status": "unlocked",
        "x-ms-request-id": "a5f5f635-d01e-0015-2848-095a13000000",
        "x-ms-server-encrypted": "true",
        "x-ms-version": "2019-12-12"
>>>>>>> 32e373e2
      },
      "ResponseBody": []
    },
    {
<<<<<<< HEAD
      "RequestUri": "https://seanstagetest.blob.core.windows.net/test-container-1b413986-6087-c77d-c862-21d33bd06ce9/test-blob-26c2a324-273a-6bfc-c3e5-50cd8d7c23f5?comp=snapshot",
      "RequestMethod": "PUT",
      "RequestHeaders": {
        "Authorization": "Sanitized",
        "If-Match": "\u00220x8D7C148C7DCBDB7\u0022",
        "traceparent": "00-4ab4abc791c93545a1268d046e15f720-e8c8b1c8678e9e49-00",
        "User-Agent": [
          "azsdk-net-Storage.Blobs/12.4.0-dev.20200305.1",
          "(.NET Core 4.6.28325.01; Microsoft Windows 10.0.18363 )"
        ],
        "x-ms-client-request-id": "748fbc00-29d2-db13-8501-70011a8673d5",
        "x-ms-date": "Thu, 05 Mar 2020 21:04:23 GMT",
        "x-ms-return-client-request-id": "true",
        "x-ms-version": "2019-10-10"
=======
      "RequestUri": "https://seanmcccanary.blob.core.windows.net/test-container-1b413986-6087-c77d-c862-21d33bd06ce9/test-blob-26c2a324-273a-6bfc-c3e5-50cd8d7c23f5?comp=snapshot",
      "RequestMethod": "PUT",
      "RequestHeaders": {
        "Authorization": "Sanitized",
        "If-Match": "\u00220x8D7D75FC5FB18BA\u0022",
        "traceparent": "00-a25b719b21f5ef4bb08dd054470a48bb-33d8921a913aa847-00",
        "User-Agent": [
          "azsdk-net-Storage.Blobs/12.5.0-dev.20200402.1",
          "(.NET Core 4.6.28325.01; Microsoft Windows 10.0.18362 )"
        ],
        "x-ms-client-request-id": "748fbc00-29d2-db13-8501-70011a8673d5",
        "x-ms-date": "Thu, 02 Apr 2020 23:44:24 GMT",
        "x-ms-return-client-request-id": "true",
        "x-ms-version": "2019-12-12"
>>>>>>> 32e373e2
      },
      "RequestBody": null,
      "StatusCode": 201,
      "ResponseHeaders": {
        "Content-Length": "0",
<<<<<<< HEAD
        "Date": "Thu, 05 Mar 2020 21:04:22 GMT",
        "ETag": "\u00220x8D7C148C7DCBDB7\u0022",
        "Last-Modified": "Thu, 05 Mar 2020 21:04:23 GMT",
=======
        "Date": "Thu, 02 Apr 2020 23:44:23 GMT",
        "ETag": "\u00220x8D7D75FC5FB18BA\u0022",
        "Last-Modified": "Thu, 02 Apr 2020 23:44:23 GMT",
>>>>>>> 32e373e2
        "Server": [
          "Windows-Azure-Blob/1.0",
          "Microsoft-HTTPAPI/2.0"
        ],
        "x-ms-client-request-id": "748fbc00-29d2-db13-8501-70011a8673d5",
<<<<<<< HEAD
        "x-ms-request-id": "f7baa452-001e-0029-2531-f3ac4f000000",
        "x-ms-request-server-encrypted": "false",
        "x-ms-snapshot": "2020-03-05T21:04:23.2883129Z",
        "x-ms-version": "2019-10-10"
=======
        "x-ms-request-id": "a5f5f637-d01e-0015-2a48-095a13000000",
        "x-ms-request-server-encrypted": "false",
        "x-ms-snapshot": "2020-04-02T23:44:24.1368118Z",
        "x-ms-version": "2019-12-12"
>>>>>>> 32e373e2
      },
      "ResponseBody": []
    },
    {
<<<<<<< HEAD
      "RequestUri": "https://seanstagetest.blob.core.windows.net/test-container-1b413986-6087-c77d-c862-21d33bd06ce9?restype=container",
      "RequestMethod": "DELETE",
      "RequestHeaders": {
        "Authorization": "Sanitized",
        "traceparent": "00-64bb9a00a976ea42ad7654e8cfc73f20-a16d93b00317b74c-00",
        "User-Agent": [
          "azsdk-net-Storage.Blobs/12.4.0-dev.20200305.1",
          "(.NET Core 4.6.28325.01; Microsoft Windows 10.0.18363 )"
        ],
        "x-ms-client-request-id": "285d8ee1-b8b7-45f9-a51b-573d72708a31",
        "x-ms-date": "Thu, 05 Mar 2020 21:04:23 GMT",
        "x-ms-return-client-request-id": "true",
        "x-ms-version": "2019-10-10"
=======
      "RequestUri": "https://seanmcccanary.blob.core.windows.net/test-container-1b413986-6087-c77d-c862-21d33bd06ce9?restype=container",
      "RequestMethod": "DELETE",
      "RequestHeaders": {
        "Authorization": "Sanitized",
        "traceparent": "00-be1da1decc332546aa80253426059993-70b2d580429cc34a-00",
        "User-Agent": [
          "azsdk-net-Storage.Blobs/12.5.0-dev.20200402.1",
          "(.NET Core 4.6.28325.01; Microsoft Windows 10.0.18362 )"
        ],
        "x-ms-client-request-id": "285d8ee1-b8b7-45f9-a51b-573d72708a31",
        "x-ms-date": "Thu, 02 Apr 2020 23:44:25 GMT",
        "x-ms-return-client-request-id": "true",
        "x-ms-version": "2019-12-12"
>>>>>>> 32e373e2
      },
      "RequestBody": null,
      "StatusCode": 202,
      "ResponseHeaders": {
        "Content-Length": "0",
<<<<<<< HEAD
        "Date": "Thu, 05 Mar 2020 21:04:22 GMT",
=======
        "Date": "Thu, 02 Apr 2020 23:44:23 GMT",
>>>>>>> 32e373e2
        "Server": [
          "Windows-Azure-Blob/1.0",
          "Microsoft-HTTPAPI/2.0"
        ],
        "x-ms-client-request-id": "285d8ee1-b8b7-45f9-a51b-573d72708a31",
<<<<<<< HEAD
        "x-ms-request-id": "f7baa45d-001e-0029-3031-f3ac4f000000",
        "x-ms-version": "2019-10-10"
=======
        "x-ms-request-id": "a5f5f63b-d01e-0015-2e48-095a13000000",
        "x-ms-version": "2019-12-12"
>>>>>>> 32e373e2
      },
      "ResponseBody": []
    },
    {
<<<<<<< HEAD
      "RequestUri": "https://seanstagetest.blob.core.windows.net/test-container-cd081b41-2ebc-256b-082b-bdcc47b1c2da?restype=container",
      "RequestMethod": "PUT",
      "RequestHeaders": {
        "Authorization": "Sanitized",
        "traceparent": "00-62f5054bf4c3524c8d23de523ab9ee59-362e63f8313af44f-00",
        "User-Agent": [
          "azsdk-net-Storage.Blobs/12.4.0-dev.20200305.1",
          "(.NET Core 4.6.28325.01; Microsoft Windows 10.0.18363 )"
        ],
        "x-ms-blob-public-access": "container",
        "x-ms-client-request-id": "fe1fb07b-d3a2-b2df-2237-1f8bfa2dfef3",
        "x-ms-date": "Thu, 05 Mar 2020 21:04:23 GMT",
        "x-ms-return-client-request-id": "true",
        "x-ms-version": "2019-10-10"
=======
      "RequestUri": "https://seanmcccanary.blob.core.windows.net/test-container-cd081b41-2ebc-256b-082b-bdcc47b1c2da?restype=container",
      "RequestMethod": "PUT",
      "RequestHeaders": {
        "Authorization": "Sanitized",
        "traceparent": "00-760a68f2e0ce03419a49f5f011e9715d-5237310412d1244e-00",
        "User-Agent": [
          "azsdk-net-Storage.Blobs/12.5.0-dev.20200402.1",
          "(.NET Core 4.6.28325.01; Microsoft Windows 10.0.18362 )"
        ],
        "x-ms-blob-public-access": "container",
        "x-ms-client-request-id": "fe1fb07b-d3a2-b2df-2237-1f8bfa2dfef3",
        "x-ms-date": "Thu, 02 Apr 2020 23:44:25 GMT",
        "x-ms-return-client-request-id": "true",
        "x-ms-version": "2019-12-12"
>>>>>>> 32e373e2
      },
      "RequestBody": null,
      "StatusCode": 201,
      "ResponseHeaders": {
        "Content-Length": "0",
<<<<<<< HEAD
        "Date": "Thu, 05 Mar 2020 21:04:22 GMT",
        "ETag": "\u00220x8D7C148C83590C5\u0022",
        "Last-Modified": "Thu, 05 Mar 2020 21:04:23 GMT",
=======
        "Date": "Thu, 02 Apr 2020 23:44:24 GMT",
        "ETag": "\u00220x8D7D75FC6527BFA\u0022",
        "Last-Modified": "Thu, 02 Apr 2020 23:44:24 GMT",
>>>>>>> 32e373e2
        "Server": [
          "Windows-Azure-Blob/1.0",
          "Microsoft-HTTPAPI/2.0"
        ],
        "x-ms-client-request-id": "fe1fb07b-d3a2-b2df-2237-1f8bfa2dfef3",
<<<<<<< HEAD
        "x-ms-request-id": "728b71a3-801e-0018-2031-f34d5c000000",
        "x-ms-version": "2019-10-10"
=======
        "x-ms-request-id": "19265af0-201e-005c-4148-0918f8000000",
        "x-ms-version": "2019-12-12"
>>>>>>> 32e373e2
      },
      "ResponseBody": []
    },
    {
<<<<<<< HEAD
      "RequestUri": "https://seanstagetest.blob.core.windows.net/test-container-cd081b41-2ebc-256b-082b-bdcc47b1c2da/test-blob-9edd7d59-fe50-f608-fe5d-a74b4c47a293",
=======
      "RequestUri": "https://seanmcccanary.blob.core.windows.net/test-container-cd081b41-2ebc-256b-082b-bdcc47b1c2da/test-blob-9edd7d59-fe50-f608-fe5d-a74b4c47a293",
>>>>>>> 32e373e2
      "RequestMethod": "PUT",
      "RequestHeaders": {
        "Authorization": "Sanitized",
        "Content-Length": "1024",
<<<<<<< HEAD
        "traceparent": "00-c45fd233b4f63d4aac815ca83ea8c1d0-54a227d77a238944-00",
        "User-Agent": [
          "azsdk-net-Storage.Blobs/12.4.0-dev.20200305.1",
          "(.NET Core 4.6.28325.01; Microsoft Windows 10.0.18363 )"
        ],
        "x-ms-blob-type": "BlockBlob",
        "x-ms-client-request-id": "956bc1a0-e1f4-9988-da2a-e92713ae3372",
        "x-ms-date": "Thu, 05 Mar 2020 21:04:23 GMT",
        "x-ms-return-client-request-id": "true",
        "x-ms-version": "2019-10-10"
=======
        "traceparent": "00-d7a2d72cd349dc4e838286174ca0c5be-77942e1dc9ec8b44-00",
        "User-Agent": [
          "azsdk-net-Storage.Blobs/12.5.0-dev.20200402.1",
          "(.NET Core 4.6.28325.01; Microsoft Windows 10.0.18362 )"
        ],
        "x-ms-blob-type": "BlockBlob",
        "x-ms-client-request-id": "956bc1a0-e1f4-9988-da2a-e92713ae3372",
        "x-ms-date": "Thu, 02 Apr 2020 23:44:25 GMT",
        "x-ms-return-client-request-id": "true",
        "x-ms-version": "2019-12-12"
>>>>>>> 32e373e2
      },
      "RequestBody": "OnhQl5LDN4zzbmnxLJGv\u002BHPuygWYU/V9pyn/RSyUZtqUjFGC3GZhlUZRquKVF8ptra/XXX2d\u002BueC0\u002B9pxPJfXgeOXJ9ALBwMjTS/RqgT55Bekpd9vQhd95FpAAh399FU8UvaB7oqLYCTys9J3bM/b\u002BxeCjFa4qH/MWUN1iwTlZVja1VcOODWM2UW6fI4ExndKpAcGOyf\u002BQ6p29ZUHVZUfzU55XJe4jYMiNfMQ/ivxh1LL6yb932pxHFGs10JgRYOwmq8/i6nf0haD48V0rYW\u002BhW5Ce2quIi4kCEAGC/ZAgfAvoGO8sfupLBkQeftk/G7MLhHUHgpYwnhBG4Mp2YYgA2IVRM0hwdOymU8Rnehyv0vROh2kbGOllt4rO5Z4vxJS8DZZD3eh6ix\u002BYYT7ByRQDlw3GN\u002Bou9c\u002Bb64vNoZ9Odo8/u2x2a/Ub0/xZcqe6o\u002B5my06AWZy6nRfWp/JcrNlwWfqvkh23nTsIqlPtxXMX4UedZuZQvhzyhS5Er7QCzyci2Si9CwHQrz4Th684zMekvsaqzzXzL5vdvRzvYu129es8yuxKatZFzLe4TTZ9ubhmr/D9V//hL7mc713k4UxAnIHEC/HbWkPgZQKOSuJVYANUiLL8ia3rS5syvYuIUNt7Z6C0qa22i0WtHOL9YuTXN39KgFiJVALj2MBmqKzIWBQnAtMxoLZVrg1tT3y6/di2W3YMPcBy8hOd0NDtX9Ko5LTexlABlZbI9OJbHASWKOrnoE0mvCpDtBC/k9/VaE4qxGrH3Cd4pLXfQ0jeF9YfB6f2Ba\u002BVgjiaixJPUgHG85ykMFep3lyzbwuHR3jRdZw6oIwn32KulUIyLVEFOVK0GF\u002B8OeeOdTlbMpaUDjrPuRV2BKF1nxQqBasVZ6D7vjW40z8ZJUu0vDtS3JzMCocHYnQ7jyShTnk7gjRMeQ2IX4Rg6zsLpoPZwUhmEsJ3XfsUDgUssC8BB4S17aMHaEM9yn0Yay9MC8vgYc3cOyu2tCQ5KGsIa59VX9OmRbjgwlkFOEhFbvLbx/I5PF5hJMxo/yl\u002B3k/YJW7tsxtLpbYDD69k1vLTcVUxXVBozy9A9CsHTVafYeQZPQLpV6vXkCJMJiyvDF3JhY3ETYDvb2ZPnM7wRFhvc63LS5n/\u002BhmpWc0uLKjyoffNPcfYyxRjKc2sqcrs51vZ7KKO47Cz2YtkKuPDsULNTPrHIwaQhqiZaCHcQ1BevHJhVD/2c743CVQ8ZKAwn2iK71zAFbRFSVYJ5Xue55Y7FW5xUm0Cxtk8kBmyVBIIaMi5UVQDnqa\u002BLBrp/I4yqCG\u002BAV9Bv00LeBhzg4WqkuUz8Yyy1ZZCN4bHsyZSKNpbCef39FLCxqmLvdkw==",
      "StatusCode": 201,
      "ResponseHeaders": {
        "Content-Length": "0",
        "Content-MD5": "HZMlrtmbaCuvR4xQhcaPcg==",
<<<<<<< HEAD
        "Date": "Thu, 05 Mar 2020 21:04:23 GMT",
        "ETag": "\u00220x8D7C148C843231A\u0022",
        "Last-Modified": "Thu, 05 Mar 2020 21:04:23 GMT",
=======
        "Date": "Thu, 02 Apr 2020 23:44:24 GMT",
        "ETag": "\u00220x8D7D75FC65F1CC7\u0022",
        "Last-Modified": "Thu, 02 Apr 2020 23:44:24 GMT",
>>>>>>> 32e373e2
        "Server": [
          "Windows-Azure-Blob/1.0",
          "Microsoft-HTTPAPI/2.0"
        ],
        "x-ms-client-request-id": "956bc1a0-e1f4-9988-da2a-e92713ae3372",
        "x-ms-content-crc64": "mbM4uhEGP2g=",
<<<<<<< HEAD
        "x-ms-request-id": "728b71a6-801e-0018-2131-f34d5c000000",
        "x-ms-request-server-encrypted": "true",
        "x-ms-version": "2019-10-10"
=======
        "x-ms-request-id": "19265af9-201e-005c-4748-0918f8000000",
        "x-ms-request-server-encrypted": "true",
        "x-ms-version": "2019-12-12"
>>>>>>> 32e373e2
      },
      "ResponseBody": []
    },
    {
<<<<<<< HEAD
      "RequestUri": "https://seanstagetest.blob.core.windows.net/test-container-cd081b41-2ebc-256b-082b-bdcc47b1c2da/test-blob-9edd7d59-fe50-f608-fe5d-a74b4c47a293?comp=snapshot",
=======
      "RequestUri": "https://seanmcccanary.blob.core.windows.net/test-container-cd081b41-2ebc-256b-082b-bdcc47b1c2da/test-blob-9edd7d59-fe50-f608-fe5d-a74b4c47a293?comp=snapshot",
>>>>>>> 32e373e2
      "RequestMethod": "PUT",
      "RequestHeaders": {
        "Authorization": "Sanitized",
        "If-None-Match": "\u0022garbage\u0022",
<<<<<<< HEAD
        "traceparent": "00-112f795be584e34dbf23ad4e95c526fe-5b8c4ce505e93146-00",
        "User-Agent": [
          "azsdk-net-Storage.Blobs/12.4.0-dev.20200305.1",
          "(.NET Core 4.6.28325.01; Microsoft Windows 10.0.18363 )"
        ],
        "x-ms-client-request-id": "d6c9a38f-474f-d79f-7817-360fa8334b00",
        "x-ms-date": "Thu, 05 Mar 2020 21:04:23 GMT",
        "x-ms-return-client-request-id": "true",
        "x-ms-version": "2019-10-10"
=======
        "traceparent": "00-7ca9c0c836fa564f8695aed76bc88712-e8226c2683bcf84d-00",
        "User-Agent": [
          "azsdk-net-Storage.Blobs/12.5.0-dev.20200402.1",
          "(.NET Core 4.6.28325.01; Microsoft Windows 10.0.18362 )"
        ],
        "x-ms-client-request-id": "d6c9a38f-474f-d79f-7817-360fa8334b00",
        "x-ms-date": "Thu, 02 Apr 2020 23:44:25 GMT",
        "x-ms-return-client-request-id": "true",
        "x-ms-version": "2019-12-12"
>>>>>>> 32e373e2
      },
      "RequestBody": null,
      "StatusCode": 201,
      "ResponseHeaders": {
        "Content-Length": "0",
<<<<<<< HEAD
        "Date": "Thu, 05 Mar 2020 21:04:23 GMT",
        "ETag": "\u00220x8D7C148C843231A\u0022",
        "Last-Modified": "Thu, 05 Mar 2020 21:04:23 GMT",
=======
        "Date": "Thu, 02 Apr 2020 23:44:24 GMT",
        "ETag": "\u00220x8D7D75FC65F1CC7\u0022",
        "Last-Modified": "Thu, 02 Apr 2020 23:44:24 GMT",
>>>>>>> 32e373e2
        "Server": [
          "Windows-Azure-Blob/1.0",
          "Microsoft-HTTPAPI/2.0"
        ],
        "x-ms-client-request-id": "d6c9a38f-474f-d79f-7817-360fa8334b00",
<<<<<<< HEAD
        "x-ms-request-id": "728b71a7-801e-0018-2231-f34d5c000000",
        "x-ms-request-server-encrypted": "false",
        "x-ms-snapshot": "2020-03-05T21:04:23.8742994Z",
        "x-ms-version": "2019-10-10"
=======
        "x-ms-request-id": "19265aff-201e-005c-4c48-0918f8000000",
        "x-ms-request-server-encrypted": "false",
        "x-ms-snapshot": "2020-04-02T23:44:24.7042133Z",
        "x-ms-version": "2019-12-12"
>>>>>>> 32e373e2
      },
      "ResponseBody": []
    },
    {
<<<<<<< HEAD
      "RequestUri": "https://seanstagetest.blob.core.windows.net/test-container-cd081b41-2ebc-256b-082b-bdcc47b1c2da?restype=container",
      "RequestMethod": "DELETE",
      "RequestHeaders": {
        "Authorization": "Sanitized",
        "traceparent": "00-7f0cb2eda4741f419ef71e30bc6e249a-c27231461a97fa41-00",
        "User-Agent": [
          "azsdk-net-Storage.Blobs/12.4.0-dev.20200305.1",
          "(.NET Core 4.6.28325.01; Microsoft Windows 10.0.18363 )"
        ],
        "x-ms-client-request-id": "6f976162-5ce4-3422-3092-fea333ea2994",
        "x-ms-date": "Thu, 05 Mar 2020 21:04:24 GMT",
        "x-ms-return-client-request-id": "true",
        "x-ms-version": "2019-10-10"
=======
      "RequestUri": "https://seanmcccanary.blob.core.windows.net/test-container-cd081b41-2ebc-256b-082b-bdcc47b1c2da?restype=container",
      "RequestMethod": "DELETE",
      "RequestHeaders": {
        "Authorization": "Sanitized",
        "traceparent": "00-a56daa588a5668428111d833771c5114-833c9dfed146a34c-00",
        "User-Agent": [
          "azsdk-net-Storage.Blobs/12.5.0-dev.20200402.1",
          "(.NET Core 4.6.28325.01; Microsoft Windows 10.0.18362 )"
        ],
        "x-ms-client-request-id": "6f976162-5ce4-3422-3092-fea333ea2994",
        "x-ms-date": "Thu, 02 Apr 2020 23:44:25 GMT",
        "x-ms-return-client-request-id": "true",
        "x-ms-version": "2019-12-12"
>>>>>>> 32e373e2
      },
      "RequestBody": null,
      "StatusCode": 202,
      "ResponseHeaders": {
        "Content-Length": "0",
<<<<<<< HEAD
        "Date": "Thu, 05 Mar 2020 21:04:23 GMT",
=======
        "Date": "Thu, 02 Apr 2020 23:44:24 GMT",
>>>>>>> 32e373e2
        "Server": [
          "Windows-Azure-Blob/1.0",
          "Microsoft-HTTPAPI/2.0"
        ],
        "x-ms-client-request-id": "6f976162-5ce4-3422-3092-fea333ea2994",
<<<<<<< HEAD
        "x-ms-request-id": "728b71a8-801e-0018-2331-f34d5c000000",
        "x-ms-version": "2019-10-10"
=======
        "x-ms-request-id": "19265b02-201e-005c-4f48-0918f8000000",
        "x-ms-version": "2019-12-12"
>>>>>>> 32e373e2
      },
      "ResponseBody": []
    },
    {
<<<<<<< HEAD
      "RequestUri": "https://seanstagetest.blob.core.windows.net/test-container-16b2f5e2-dfa9-6935-d693-0fb778d9eb87?restype=container",
      "RequestMethod": "PUT",
      "RequestHeaders": {
        "Authorization": "Sanitized",
        "traceparent": "00-155090a9ca326b4f817118d5b9f40e1e-f56190e081734245-00",
        "User-Agent": [
          "azsdk-net-Storage.Blobs/12.4.0-dev.20200305.1",
          "(.NET Core 4.6.28325.01; Microsoft Windows 10.0.18363 )"
        ],
        "x-ms-blob-public-access": "container",
        "x-ms-client-request-id": "f6e3396f-e13e-82db-2c2e-99514d6bbb57",
        "x-ms-date": "Thu, 05 Mar 2020 21:04:24 GMT",
        "x-ms-return-client-request-id": "true",
        "x-ms-version": "2019-10-10"
=======
      "RequestUri": "https://seanmcccanary.blob.core.windows.net/test-container-16b2f5e2-dfa9-6935-d693-0fb778d9eb87?restype=container",
      "RequestMethod": "PUT",
      "RequestHeaders": {
        "Authorization": "Sanitized",
        "traceparent": "00-fea99d7d831d6749bba4d95f495438d6-02740e10eae3d74b-00",
        "User-Agent": [
          "azsdk-net-Storage.Blobs/12.5.0-dev.20200402.1",
          "(.NET Core 4.6.28325.01; Microsoft Windows 10.0.18362 )"
        ],
        "x-ms-blob-public-access": "container",
        "x-ms-client-request-id": "f6e3396f-e13e-82db-2c2e-99514d6bbb57",
        "x-ms-date": "Thu, 02 Apr 2020 23:44:25 GMT",
        "x-ms-return-client-request-id": "true",
        "x-ms-version": "2019-12-12"
>>>>>>> 32e373e2
      },
      "RequestBody": null,
      "StatusCode": 201,
      "ResponseHeaders": {
        "Content-Length": "0",
<<<<<<< HEAD
        "Date": "Thu, 05 Mar 2020 21:04:23 GMT",
        "ETag": "\u00220x8D7C148C88F225C\u0022",
        "Last-Modified": "Thu, 05 Mar 2020 21:04:24 GMT",
=======
        "Date": "Thu, 02 Apr 2020 23:44:24 GMT",
        "ETag": "\u00220x8D7D75FC6AD492A\u0022",
        "Last-Modified": "Thu, 02 Apr 2020 23:44:25 GMT",
>>>>>>> 32e373e2
        "Server": [
          "Windows-Azure-Blob/1.0",
          "Microsoft-HTTPAPI/2.0"
        ],
        "x-ms-client-request-id": "f6e3396f-e13e-82db-2c2e-99514d6bbb57",
<<<<<<< HEAD
        "x-ms-request-id": "d7146866-d01e-003a-6331-f38843000000",
        "x-ms-version": "2019-10-10"
=======
        "x-ms-request-id": "d8ab44dd-801e-0018-0c48-0992c7000000",
        "x-ms-version": "2019-12-12"
>>>>>>> 32e373e2
      },
      "ResponseBody": []
    },
    {
<<<<<<< HEAD
      "RequestUri": "https://seanstagetest.blob.core.windows.net/test-container-16b2f5e2-dfa9-6935-d693-0fb778d9eb87/test-blob-818476a7-e23e-06f9-d929-ae30297442ab",
=======
      "RequestUri": "https://seanmcccanary.blob.core.windows.net/test-container-16b2f5e2-dfa9-6935-d693-0fb778d9eb87/test-blob-818476a7-e23e-06f9-d929-ae30297442ab",
>>>>>>> 32e373e2
      "RequestMethod": "PUT",
      "RequestHeaders": {
        "Authorization": "Sanitized",
        "Content-Length": "1024",
<<<<<<< HEAD
        "traceparent": "00-45346be03e1f2e4492ca9af733838024-97a914086b67ab4e-00",
        "User-Agent": [
          "azsdk-net-Storage.Blobs/12.4.0-dev.20200305.1",
          "(.NET Core 4.6.28325.01; Microsoft Windows 10.0.18363 )"
        ],
        "x-ms-blob-type": "BlockBlob",
        "x-ms-client-request-id": "5413a867-9b02-757a-aab9-e7fc4248d951",
        "x-ms-date": "Thu, 05 Mar 2020 21:04:24 GMT",
        "x-ms-return-client-request-id": "true",
        "x-ms-version": "2019-10-10"
=======
        "traceparent": "00-ea1cac7ee748e04786b5edf4812d0b8d-a20da8f589880c4c-00",
        "User-Agent": [
          "azsdk-net-Storage.Blobs/12.5.0-dev.20200402.1",
          "(.NET Core 4.6.28325.01; Microsoft Windows 10.0.18362 )"
        ],
        "x-ms-blob-type": "BlockBlob",
        "x-ms-client-request-id": "5413a867-9b02-757a-aab9-e7fc4248d951",
        "x-ms-date": "Thu, 02 Apr 2020 23:44:26 GMT",
        "x-ms-return-client-request-id": "true",
        "x-ms-version": "2019-12-12"
>>>>>>> 32e373e2
      },
      "RequestBody": "kDFIPvX0ST3WKRtsQso7/bxfGLCmgZ\u002BMQN0cFTOqWbfs7cEbI3xhsi1GqxTGjMMP7bF0yVyRBQ\u002BSu/4X2DQKK9BjgFQJINk//WaDX9WKxbQaDSiCNpBbW\u002BexiGd\u002BSdr5PH9EYgxuBszXNMv1DqU5B/VJ/coMh/RACCRsV5dywbSLiiNWRmKnqwdbqwLEZU1CeIByNUwP7bSKBFrnAa80ZXMXaoOC48GSoVHDsNzye6PXKt8W/4xofJ1uy0IIwKpYJkaPrfvJv5S/35P6TDzXmIi2D9bPHWXnr\u002B3mExh\u002BieGna4qWY86oDmtKVx/4bS9gljK5UrDTiAjgqP0N4qt8QFaxUuCyQTW6DgFrhMZF7kG\u002BhXzlxTcx1OOBtrrQmyu/zhbJRxtPrlX9/0OvaANBmrm8T1wulnsegH39MIt66XPVq7awfKclbtcn58XzgmzgPxsBFEvOkTiaq8aeUX3KgxbQ2bxNkR4SluCFB662Kv4RHfFvedUnBhp9FdDghxxZXGSvI6ivkq387n1rSYmJ5IDIjDSMWgpBqdKiz3xNMg/DLKpKBgdVYYpDc4pXu72Q9DBQGProzQJabnnWDcMxrrxtqBzfP955ciuqSOd/6e0UEdtL/RoU216o75iNf1PGEsTO6hOgsbRS1qXPPYQa2oWLwfzo5bGiWcy\u002BNk9F6/LY4zYjsf/adF8m\u002BSZ0RZ3ajRUSAb5W3iwTLJFG4npkDOqy91pO9ymGsU2dweyKLRMv46k6M\u002Bo0gQUJD4Vtk5Hkwew7wU5DjJXsjFBxuRxAif59F/7RKtkAfnVUROejGB27uP//TmvF61cTTqaaw8joyYaG8HySE5cTO0PY7kiuSHQytQAcQTuStyunvtwzZruta3phHCegKaVo6xIo7P0PZQUxZw3Hy4hL9DhR61S74NSIK4PNTCtMkYtbtFUoacsul1nWAf6t5aDyFijuTz5QrAo\u002BoMF5QhjZ5daBbBYyIoptI1P75N/V2kbj2zYDXUJNCghK6skJtFVA/BwoK3iJv/OdgSvqVccraMV7lmbi1oeTNGIO6DjAY2/9uufDra/NWRtCZdwWYrRAH4EEjh3vXSaVlPcWete63B287ZrgaLoVrjxKoHCqfdGtzsm2vNVRDl3BLhi3tt9Eh4m/WXUaYLbH7uDgpL216hcmaawNAyBIat49HjqiXvddBRjn6iNbk24S7830cWqfC0MBkU0zNoRod\u002B6X3EF8JJDogp6lzv/zy9U9\u002BxNSU/lznRL3oM2qKs\u002BUf3M0w7Yslso9C\u002B7M\u002Bj1DDsZ39TtwFSP1Iz8uhYTDPljPEU\u002BMvgcfEWVIFUcLp6LVs5IHMjWTI2lPP6B2/RBGes2V/Ontt0\u002B\u002BWOPWJw==",
      "StatusCode": 201,
      "ResponseHeaders": {
        "Content-Length": "0",
        "Content-MD5": "7DEZtQwdZEBSzfqyp1WLTw==",
<<<<<<< HEAD
        "Date": "Thu, 05 Mar 2020 21:04:23 GMT",
        "ETag": "\u00220x8D7C148C89BF13C\u0022",
        "Last-Modified": "Thu, 05 Mar 2020 21:04:24 GMT",
=======
        "Date": "Thu, 02 Apr 2020 23:44:24 GMT",
        "ETag": "\u00220x8D7D75FC6BA93C0\u0022",
        "Last-Modified": "Thu, 02 Apr 2020 23:44:25 GMT",
>>>>>>> 32e373e2
        "Server": [
          "Windows-Azure-Blob/1.0",
          "Microsoft-HTTPAPI/2.0"
        ],
        "x-ms-client-request-id": "5413a867-9b02-757a-aab9-e7fc4248d951",
        "x-ms-content-crc64": "hicFiVCouGY=",
<<<<<<< HEAD
        "x-ms-request-id": "d7146869-d01e-003a-6431-f38843000000",
        "x-ms-request-server-encrypted": "true",
        "x-ms-version": "2019-10-10"
=======
        "x-ms-request-id": "d8ab44e2-801e-0018-0f48-0992c7000000",
        "x-ms-request-server-encrypted": "true",
        "x-ms-version": "2019-12-12"
>>>>>>> 32e373e2
      },
      "ResponseBody": []
    },
    {
<<<<<<< HEAD
      "RequestUri": "https://seanstagetest.blob.core.windows.net/test-container-16b2f5e2-dfa9-6935-d693-0fb778d9eb87/test-blob-818476a7-e23e-06f9-d929-ae30297442ab?comp=lease",
      "RequestMethod": "PUT",
      "RequestHeaders": {
        "Authorization": "Sanitized",
        "traceparent": "00-bd60620bd2d3ce4f9af5f45682fba0cb-11dc981e0ab9e442-00",
        "User-Agent": [
          "azsdk-net-Storage.Blobs/12.4.0-dev.20200305.1",
          "(.NET Core 4.6.28325.01; Microsoft Windows 10.0.18363 )"
        ],
        "x-ms-client-request-id": "f07dd232-c97c-422a-ce6e-15aeddb903e9",
        "x-ms-date": "Thu, 05 Mar 2020 21:04:24 GMT",
=======
      "RequestUri": "https://seanmcccanary.blob.core.windows.net/test-container-16b2f5e2-dfa9-6935-d693-0fb778d9eb87/test-blob-818476a7-e23e-06f9-d929-ae30297442ab?comp=lease",
      "RequestMethod": "PUT",
      "RequestHeaders": {
        "Authorization": "Sanitized",
        "traceparent": "00-91805d5ca433f940b137b450579a3712-1a75f5ba69a67543-00",
        "User-Agent": [
          "azsdk-net-Storage.Blobs/12.5.0-dev.20200402.1",
          "(.NET Core 4.6.28325.01; Microsoft Windows 10.0.18362 )"
        ],
        "x-ms-client-request-id": "f07dd232-c97c-422a-ce6e-15aeddb903e9",
        "x-ms-date": "Thu, 02 Apr 2020 23:44:26 GMT",
>>>>>>> 32e373e2
        "x-ms-lease-action": "acquire",
        "x-ms-lease-duration": "-1",
        "x-ms-proposed-lease-id": "7369fcbd-2455-a4da-3f53-bec072c1fc07",
        "x-ms-return-client-request-id": "true",
<<<<<<< HEAD
        "x-ms-version": "2019-10-10"
=======
        "x-ms-version": "2019-12-12"
>>>>>>> 32e373e2
      },
      "RequestBody": null,
      "StatusCode": 201,
      "ResponseHeaders": {
        "Content-Length": "0",
<<<<<<< HEAD
        "Date": "Thu, 05 Mar 2020 21:04:23 GMT",
        "ETag": "\u00220x8D7C148C89BF13C\u0022",
        "Last-Modified": "Thu, 05 Mar 2020 21:04:24 GMT",
=======
        "Date": "Thu, 02 Apr 2020 23:44:24 GMT",
        "ETag": "\u00220x8D7D75FC6BA93C0\u0022",
        "Last-Modified": "Thu, 02 Apr 2020 23:44:25 GMT",
>>>>>>> 32e373e2
        "Server": [
          "Windows-Azure-Blob/1.0",
          "Microsoft-HTTPAPI/2.0"
        ],
        "x-ms-client-request-id": "f07dd232-c97c-422a-ce6e-15aeddb903e9",
        "x-ms-lease-id": "7369fcbd-2455-a4da-3f53-bec072c1fc07",
<<<<<<< HEAD
        "x-ms-request-id": "d714686a-d01e-003a-6531-f38843000000",
        "x-ms-version": "2019-10-10"
=======
        "x-ms-request-id": "d8ab44e5-801e-0018-1248-0992c7000000",
        "x-ms-version": "2019-12-12"
>>>>>>> 32e373e2
      },
      "ResponseBody": []
    },
    {
<<<<<<< HEAD
      "RequestUri": "https://seanstagetest.blob.core.windows.net/test-container-16b2f5e2-dfa9-6935-d693-0fb778d9eb87/test-blob-818476a7-e23e-06f9-d929-ae30297442ab?comp=snapshot",
      "RequestMethod": "PUT",
      "RequestHeaders": {
        "Authorization": "Sanitized",
        "traceparent": "00-ad15ead0abcc5e4ba9f0d869571ddf6e-ed7a0e0169e3fb48-00",
        "User-Agent": [
          "azsdk-net-Storage.Blobs/12.4.0-dev.20200305.1",
          "(.NET Core 4.6.28325.01; Microsoft Windows 10.0.18363 )"
        ],
        "x-ms-client-request-id": "9f8d4aa4-0b44-b18b-a514-e1616c7587a8",
        "x-ms-date": "Thu, 05 Mar 2020 21:04:24 GMT",
        "x-ms-lease-id": "7369fcbd-2455-a4da-3f53-bec072c1fc07",
        "x-ms-return-client-request-id": "true",
        "x-ms-version": "2019-10-10"
=======
      "RequestUri": "https://seanmcccanary.blob.core.windows.net/test-container-16b2f5e2-dfa9-6935-d693-0fb778d9eb87/test-blob-818476a7-e23e-06f9-d929-ae30297442ab?comp=snapshot",
      "RequestMethod": "PUT",
      "RequestHeaders": {
        "Authorization": "Sanitized",
        "traceparent": "00-01d0dd763fa7ec40b7548c31d63313f4-e70ecb078826774e-00",
        "User-Agent": [
          "azsdk-net-Storage.Blobs/12.5.0-dev.20200402.1",
          "(.NET Core 4.6.28325.01; Microsoft Windows 10.0.18362 )"
        ],
        "x-ms-client-request-id": "9f8d4aa4-0b44-b18b-a514-e1616c7587a8",
        "x-ms-date": "Thu, 02 Apr 2020 23:44:26 GMT",
        "x-ms-lease-id": "7369fcbd-2455-a4da-3f53-bec072c1fc07",
        "x-ms-return-client-request-id": "true",
        "x-ms-version": "2019-12-12"
>>>>>>> 32e373e2
      },
      "RequestBody": null,
      "StatusCode": 201,
      "ResponseHeaders": {
        "Content-Length": "0",
<<<<<<< HEAD
        "Date": "Thu, 05 Mar 2020 21:04:23 GMT",
        "ETag": "\u00220x8D7C148C89BF13C\u0022",
        "Last-Modified": "Thu, 05 Mar 2020 21:04:24 GMT",
=======
        "Date": "Thu, 02 Apr 2020 23:44:24 GMT",
        "ETag": "\u00220x8D7D75FC6BA93C0\u0022",
        "Last-Modified": "Thu, 02 Apr 2020 23:44:25 GMT",
>>>>>>> 32e373e2
        "Server": [
          "Windows-Azure-Blob/1.0",
          "Microsoft-HTTPAPI/2.0"
        ],
        "x-ms-client-request-id": "9f8d4aa4-0b44-b18b-a514-e1616c7587a8",
<<<<<<< HEAD
        "x-ms-request-id": "d714686c-d01e-003a-6731-f38843000000",
        "x-ms-request-server-encrypted": "false",
        "x-ms-snapshot": "2020-03-05T21:04:24.5322968Z",
        "x-ms-version": "2019-10-10"
=======
        "x-ms-request-id": "d8ab44eb-801e-0018-1848-0992c7000000",
        "x-ms-request-server-encrypted": "false",
        "x-ms-snapshot": "2020-04-02T23:44:25.4167165Z",
        "x-ms-version": "2019-12-12"
>>>>>>> 32e373e2
      },
      "ResponseBody": []
    },
    {
<<<<<<< HEAD
      "RequestUri": "https://seanstagetest.blob.core.windows.net/test-container-16b2f5e2-dfa9-6935-d693-0fb778d9eb87?restype=container",
      "RequestMethod": "DELETE",
      "RequestHeaders": {
        "Authorization": "Sanitized",
        "traceparent": "00-666567ca58440946bcee0eea2a70bf01-4cbcba2795ddd54a-00",
        "User-Agent": [
          "azsdk-net-Storage.Blobs/12.4.0-dev.20200305.1",
          "(.NET Core 4.6.28325.01; Microsoft Windows 10.0.18363 )"
        ],
        "x-ms-client-request-id": "930aaa3a-632c-b2a4-54d0-cddb471fcf61",
        "x-ms-date": "Thu, 05 Mar 2020 21:04:24 GMT",
        "x-ms-return-client-request-id": "true",
        "x-ms-version": "2019-10-10"
=======
      "RequestUri": "https://seanmcccanary.blob.core.windows.net/test-container-16b2f5e2-dfa9-6935-d693-0fb778d9eb87?restype=container",
      "RequestMethod": "DELETE",
      "RequestHeaders": {
        "Authorization": "Sanitized",
        "traceparent": "00-4aeeb6f362dd734a9e3973317533a204-259e96eafbcc5445-00",
        "User-Agent": [
          "azsdk-net-Storage.Blobs/12.5.0-dev.20200402.1",
          "(.NET Core 4.6.28325.01; Microsoft Windows 10.0.18362 )"
        ],
        "x-ms-client-request-id": "930aaa3a-632c-b2a4-54d0-cddb471fcf61",
        "x-ms-date": "Thu, 02 Apr 2020 23:44:26 GMT",
        "x-ms-return-client-request-id": "true",
        "x-ms-version": "2019-12-12"
>>>>>>> 32e373e2
      },
      "RequestBody": null,
      "StatusCode": 202,
      "ResponseHeaders": {
        "Content-Length": "0",
<<<<<<< HEAD
        "Date": "Thu, 05 Mar 2020 21:04:23 GMT",
=======
        "Date": "Thu, 02 Apr 2020 23:44:24 GMT",
>>>>>>> 32e373e2
        "Server": [
          "Windows-Azure-Blob/1.0",
          "Microsoft-HTTPAPI/2.0"
        ],
        "x-ms-client-request-id": "930aaa3a-632c-b2a4-54d0-cddb471fcf61",
<<<<<<< HEAD
        "x-ms-request-id": "d714686d-d01e-003a-6831-f38843000000",
        "x-ms-version": "2019-10-10"
=======
        "x-ms-request-id": "d8ab44f2-801e-0018-1f48-0992c7000000",
        "x-ms-version": "2019-12-12"
>>>>>>> 32e373e2
      },
      "ResponseBody": []
    }
  ],
  "Variables": {
<<<<<<< HEAD
    "DateTimeOffsetNow": "2020-03-05T13:04:21.2837690-08:00",
    "RandomSeed": "1939476737",
    "Storage_TestConfigDefault": "ProductionTenant\nseanstagetest\nU2FuaXRpemVk\nhttps://seanstagetest.blob.core.windows.net\nhttp://seanstagetest.file.core.windows.net\nhttp://seanstagetest.queue.core.windows.net\nhttp://seanstagetest.table.core.windows.net\n\n\n\n\nhttp://seanstagetest-secondary.blob.core.windows.net\nhttp://seanstagetest-secondary.file.core.windows.net\nhttp://seanstagetest-secondary.queue.core.windows.net\nhttp://seanstagetest-secondary.table.core.windows.net\n\nSanitized\n\n\nCloud\nBlobEndpoint=https://seanstagetest.blob.core.windows.net/;QueueEndpoint=http://seanstagetest.queue.core.windows.net/;FileEndpoint=http://seanstagetest.file.core.windows.net/;BlobSecondaryEndpoint=http://seanstagetest-secondary.blob.core.windows.net/;QueueSecondaryEndpoint=http://seanstagetest-secondary.queue.core.windows.net/;FileSecondaryEndpoint=http://seanstagetest-secondary.file.core.windows.net/;AccountName=seanstagetest;AccountKey=Sanitized\nseanscope1"
=======
    "DateTimeOffsetNow": "2020-04-02T16:44:22.5968731-07:00",
    "RandomSeed": "1939476737",
    "Storage_TestConfigDefault": "ProductionTenant\nseanmcccanary\nU2FuaXRpemVk\nhttps://seanmcccanary.blob.core.windows.net\nhttps://seanmcccanary.file.core.windows.net\nhttps://seanmcccanary.queue.core.windows.net\nhttps://seanmcccanary.table.core.windows.net\n\n\n\n\nhttps://seanmcccanary-secondary.blob.core.windows.net\nhttps://seanmcccanary-secondary.file.core.windows.net\nhttps://seanmcccanary-secondary.queue.core.windows.net\nhttps://seanmcccanary-secondary.table.core.windows.net\n\nSanitized\n\n\nCloud\nBlobEndpoint=https://seanmcccanary.blob.core.windows.net/;QueueEndpoint=https://seanmcccanary.queue.core.windows.net/;FileEndpoint=https://seanmcccanary.file.core.windows.net/;BlobSecondaryEndpoint=https://seanmcccanary-secondary.blob.core.windows.net/;QueueSecondaryEndpoint=https://seanmcccanary-secondary.queue.core.windows.net/;FileSecondaryEndpoint=https://seanmcccanary-secondary.file.core.windows.net/;AccountName=seanmcccanary;AccountKey=Sanitized\nseanscope1"
>>>>>>> 32e373e2
  }
}<|MERGE_RESOLUTION|>--- conflicted
+++ resolved
@@ -1,22 +1,6 @@
 {
   "Entries": [
     {
-<<<<<<< HEAD
-      "RequestUri": "https://seanstagetest.blob.core.windows.net/test-container-a481ecea-0c09-49f4-a919-9561e7fb870c?restype=container",
-      "RequestMethod": "PUT",
-      "RequestHeaders": {
-        "Authorization": "Sanitized",
-        "traceparent": "00-cbf6f329af497745859e95164e3d3ba8-e713aeeba70f2e40-00",
-        "User-Agent": [
-          "azsdk-net-Storage.Blobs/12.4.0-dev.20200305.1",
-          "(.NET Core 4.6.28325.01; Microsoft Windows 10.0.18363 )"
-        ],
-        "x-ms-blob-public-access": "container",
-        "x-ms-client-request-id": "3d857f64-9e32-b8b8-12e5-c8af91586858",
-        "x-ms-date": "Thu, 05 Mar 2020 21:04:21 GMT",
-        "x-ms-return-client-request-id": "true",
-        "x-ms-version": "2019-10-10"
-=======
       "RequestUri": "https://seanmcccanary.blob.core.windows.net/test-container-a481ecea-0c09-49f4-a919-9561e7fb870c?restype=container",
       "RequestMethod": "PUT",
       "RequestHeaders": {
@@ -31,58 +15,30 @@
         "x-ms-date": "Thu, 02 Apr 2020 23:44:22 GMT",
         "x-ms-return-client-request-id": "true",
         "x-ms-version": "2019-12-12"
->>>>>>> 32e373e2
-      },
-      "RequestBody": null,
-      "StatusCode": 201,
-      "ResponseHeaders": {
-        "Content-Length": "0",
-<<<<<<< HEAD
-        "Date": "Thu, 05 Mar 2020 21:04:20 GMT",
-        "ETag": "\u00220x8D7C148C6DEA79D\u0022",
-        "Last-Modified": "Thu, 05 Mar 2020 21:04:21 GMT",
-=======
+      },
+      "RequestBody": null,
+      "StatusCode": 201,
+      "ResponseHeaders": {
+        "Content-Length": "0",
         "Date": "Thu, 02 Apr 2020 23:44:21 GMT",
         "ETag": "\u00220x8D7D75FC4D134B0\u0022",
         "Last-Modified": "Thu, 02 Apr 2020 23:44:22 GMT",
->>>>>>> 32e373e2
         "Server": [
           "Windows-Azure-Blob/1.0",
           "Microsoft-HTTPAPI/2.0"
         ],
         "x-ms-client-request-id": "3d857f64-9e32-b8b8-12e5-c8af91586858",
-<<<<<<< HEAD
-        "x-ms-request-id": "8de836ad-a01e-0042-3531-f32bbb000000",
-        "x-ms-version": "2019-10-10"
-=======
         "x-ms-request-id": "6b83f53e-901e-0092-1148-09c976000000",
         "x-ms-version": "2019-12-12"
->>>>>>> 32e373e2
-      },
-      "ResponseBody": []
-    },
-    {
-<<<<<<< HEAD
-      "RequestUri": "https://seanstagetest.blob.core.windows.net/test-container-a481ecea-0c09-49f4-a919-9561e7fb870c/test-blob-41cb1a6a-9661-c7d2-08df-8d202f86c0f0",
-=======
+      },
+      "ResponseBody": []
+    },
+    {
       "RequestUri": "https://seanmcccanary.blob.core.windows.net/test-container-a481ecea-0c09-49f4-a919-9561e7fb870c/test-blob-41cb1a6a-9661-c7d2-08df-8d202f86c0f0",
->>>>>>> 32e373e2
       "RequestMethod": "PUT",
       "RequestHeaders": {
         "Authorization": "Sanitized",
         "Content-Length": "1024",
-<<<<<<< HEAD
-        "traceparent": "00-b2e136c5b00f584880e9e2de4eb9d037-7848e56148a13b4f-00",
-        "User-Agent": [
-          "azsdk-net-Storage.Blobs/12.4.0-dev.20200305.1",
-          "(.NET Core 4.6.28325.01; Microsoft Windows 10.0.18363 )"
-        ],
-        "x-ms-blob-type": "BlockBlob",
-        "x-ms-client-request-id": "de5e1291-f7b0-c165-b05a-3ad27a171ee5",
-        "x-ms-date": "Thu, 05 Mar 2020 21:04:21 GMT",
-        "x-ms-return-client-request-id": "true",
-        "x-ms-version": "2019-10-10"
-=======
         "traceparent": "00-8b1b5fe83ce329488e1f0e6d19e8df0d-173a55105dbb0748-00",
         "User-Agent": [
           "azsdk-net-Storage.Blobs/12.5.0-dev.20200402.1",
@@ -93,56 +49,28 @@
         "x-ms-date": "Thu, 02 Apr 2020 23:44:22 GMT",
         "x-ms-return-client-request-id": "true",
         "x-ms-version": "2019-12-12"
->>>>>>> 32e373e2
       },
       "RequestBody": "VRL9Z3VJ2bxJkljxWzQQvoCFAm7tgyHOrb01UxCXiYsk11p/WwDiIEAO988\u002B4GzUzs6gqoRSAtHwLrq3FIWrsQjMzYPZkWOAouEt3oxSkMxRYIRC998H0tSJjixFKgy6Y0bGchPp\u002Bj1qIAejJSRFnp7uZrQBabooxPuuUAI3OnjVcntGix24aGVH2NbYY6ywRPCNVsNXufqLna0YOqo6M\u002BWPzrOp/xKANv5OuZDjUGBO/gwSqeS0fbiAuu1wny27DKTxSJX5BkTdDCDFCQBpp0xMyjydKIkB2lD6KEQkEJbQkq3r8gjLVffHNJzE7nS4FxKgI9XxHuQb8G1E/t0AufyJ9HZTfbVEgHRE1vPsPezcQhExg\u002BzB33TI0AKah1cZx3ugOvr\u002BZZldXKNgrEjwLrOBZ7vMzjUPyBQBiqyzqvkdKw54TALx3t131CdJYDMs2KFPGB\u002BbTfhFkHLl/NvtqrGpQ4A5d\u002BGwj4neVPoOxmjh1LEKZJHagd0WMryQDOICiip1oByy82DAnoiWvfj9N8kJAycp4kUfzsGjIkUlIIOn28rQmCZLLuFQSsUJRMTlGfryhgi62KjkVdFaD9Ebmn4F7\u002BEtLZ\u002BjvtVG2JeAFor9vQhKMpl67AMi60JV8B8QNbBHBFXit\u002BtbT8gzdP8QZD9GXVHI0GfkigLeC0FdTs22NaPnOBI1GgYd7\u002BPRR3cDEYcCDpPNR2RIY3lSBKyq/gH6fT5cKSssEEJLq\u002BGEEkOK2vq5Wj866O4\u002BntWZ4xVZcvDi18k5pudc1f1QgZyDxFA1xyqx8aPCwJRQHotWky0t8Tjwojt5UTMSXYRB6WdRutqFYxvrqIFMIBY16YhcBkLQI49jkiIUvHb2n5MfgNcs/2Ox0DARQkm3o4ElQ2irtldCcMbY7Se3cKal9AjtLZ8/CeokqjURv\u002BFFrO\u002Bg73gOS\u002Bg83RARVBE8\u002BWCJa05AyXbi5Tp\u002BhgsiMLHlk0E4F4Etl6ggsU\u002BPLrTY6LHUh1OSBOJ4vQk\u002Bj8TcGq1eK8HQA\u002BHfW9SlIBgmU7eFpZ5ZTaheUo5ev1p37wfjRJeiMALzCOTQ9St/7ePKUmlRuOolgswEANkycUSHZ2zMwdyAhCO1kp26iVd832Sqk23wJjcdvcHKnTAowZagSI6/sisHSs1GnCVNa/h0hyF1h97Xl0A0rwMatebzjNEHGkHJvSw4okmfqYkR0FLIVhUPszm4yLFNiwMo7JTnUw9URVG3q8r0POSUN\u002B22It6xUl/Q49mYTlGPezIpELa1t1Z6vIoAEKpLGnZUJJHDlmgkdpo1Fm81vPcAKDCYyysu3n\u002BXPGZUsEK1hcliQyrAy\u002BTKBJkcgKHmRACTAOh6sk9KJUURLA==",
       "StatusCode": 201,
       "ResponseHeaders": {
         "Content-Length": "0",
         "Content-MD5": "JKBtpG974xfxElk7GJ13Vw==",
-<<<<<<< HEAD
-        "Date": "Thu, 05 Mar 2020 21:04:20 GMT",
-        "ETag": "\u00220x8D7C148C6EBF8CD\u0022",
-        "Last-Modified": "Thu, 05 Mar 2020 21:04:21 GMT",
-=======
         "Date": "Thu, 02 Apr 2020 23:44:21 GMT",
         "ETag": "\u00220x8D7D75FC4DE0374\u0022",
         "Last-Modified": "Thu, 02 Apr 2020 23:44:22 GMT",
->>>>>>> 32e373e2
         "Server": [
           "Windows-Azure-Blob/1.0",
           "Microsoft-HTTPAPI/2.0"
         ],
         "x-ms-client-request-id": "de5e1291-f7b0-c165-b05a-3ad27a171ee5",
         "x-ms-content-crc64": "hJyW53ymHoQ=",
-<<<<<<< HEAD
-        "x-ms-request-id": "8de836b4-a01e-0042-3a31-f32bbb000000",
-        "x-ms-request-server-encrypted": "true",
-        "x-ms-version": "2019-10-10"
-=======
         "x-ms-request-id": "6b83f544-901e-0092-1548-09c976000000",
         "x-ms-request-server-encrypted": "true",
         "x-ms-version": "2019-12-12"
->>>>>>> 32e373e2
-      },
-      "ResponseBody": []
-    },
-    {
-<<<<<<< HEAD
-      "RequestUri": "https://seanstagetest.blob.core.windows.net/test-container-a481ecea-0c09-49f4-a919-9561e7fb870c/test-blob-41cb1a6a-9661-c7d2-08df-8d202f86c0f0?comp=snapshot",
-      "RequestMethod": "PUT",
-      "RequestHeaders": {
-        "Authorization": "Sanitized",
-        "traceparent": "00-4dd5a1d7e48e7147bd007231a21ce1e4-8703d2e531a72548-00",
-        "User-Agent": [
-          "azsdk-net-Storage.Blobs/12.4.0-dev.20200305.1",
-          "(.NET Core 4.6.28325.01; Microsoft Windows 10.0.18363 )"
-        ],
-        "x-ms-client-request-id": "13b988e3-32e6-627c-9c0e-16fd44be2cbb",
-        "x-ms-date": "Thu, 05 Mar 2020 21:04:21 GMT",
-        "x-ms-return-client-request-id": "true",
-        "x-ms-version": "2019-10-10"
-=======
+      },
+      "ResponseBody": []
+    },
+    {
       "RequestUri": "https://seanmcccanary.blob.core.windows.net/test-container-a481ecea-0c09-49f4-a919-9561e7fb870c/test-blob-41cb1a6a-9661-c7d2-08df-8d202f86c0f0?comp=snapshot",
       "RequestMethod": "PUT",
       "RequestHeaders": {
@@ -156,56 +84,27 @@
         "x-ms-date": "Thu, 02 Apr 2020 23:44:23 GMT",
         "x-ms-return-client-request-id": "true",
         "x-ms-version": "2019-12-12"
->>>>>>> 32e373e2
-      },
-      "RequestBody": null,
-      "StatusCode": 201,
-      "ResponseHeaders": {
-        "Content-Length": "0",
-<<<<<<< HEAD
-        "Date": "Thu, 05 Mar 2020 21:04:20 GMT",
-        "ETag": "\u00220x8D7C148C6EBF8CD\u0022",
-        "Last-Modified": "Thu, 05 Mar 2020 21:04:21 GMT",
-=======
+      },
+      "RequestBody": null,
+      "StatusCode": 201,
+      "ResponseHeaders": {
+        "Content-Length": "0",
         "Date": "Thu, 02 Apr 2020 23:44:21 GMT",
         "ETag": "\u00220x8D7D75FC4DE0374\u0022",
         "Last-Modified": "Thu, 02 Apr 2020 23:44:22 GMT",
->>>>>>> 32e373e2
         "Server": [
           "Windows-Azure-Blob/1.0",
           "Microsoft-HTTPAPI/2.0"
         ],
         "x-ms-client-request-id": "13b988e3-32e6-627c-9c0e-16fd44be2cbb",
-<<<<<<< HEAD
-        "x-ms-request-id": "8de836ba-a01e-0042-4031-f32bbb000000",
-        "x-ms-request-server-encrypted": "false",
-        "x-ms-snapshot": "2020-03-05T21:04:21.6253502Z",
-        "x-ms-version": "2019-10-10"
-=======
         "x-ms-request-id": "6b83f545-901e-0092-1648-09c976000000",
         "x-ms-request-server-encrypted": "false",
         "x-ms-snapshot": "2020-04-02T23:44:22.2084492Z",
         "x-ms-version": "2019-12-12"
->>>>>>> 32e373e2
-      },
-      "ResponseBody": []
-    },
-    {
-<<<<<<< HEAD
-      "RequestUri": "https://seanstagetest.blob.core.windows.net/test-container-a481ecea-0c09-49f4-a919-9561e7fb870c?restype=container",
-      "RequestMethod": "DELETE",
-      "RequestHeaders": {
-        "Authorization": "Sanitized",
-        "traceparent": "00-b4350adf54c9b2468afea84478b2b74b-74c04b23e6d57d40-00",
-        "User-Agent": [
-          "azsdk-net-Storage.Blobs/12.4.0-dev.20200305.1",
-          "(.NET Core 4.6.28325.01; Microsoft Windows 10.0.18363 )"
-        ],
-        "x-ms-client-request-id": "f1ef0cce-0b5e-7cfe-2228-2b25bdc6bb52",
-        "x-ms-date": "Thu, 05 Mar 2020 21:04:21 GMT",
-        "x-ms-return-client-request-id": "true",
-        "x-ms-version": "2019-10-10"
-=======
+      },
+      "ResponseBody": []
+    },
+    {
       "RequestUri": "https://seanmcccanary.blob.core.windows.net/test-container-a481ecea-0c09-49f4-a919-9561e7fb870c?restype=container",
       "RequestMethod": "DELETE",
       "RequestHeaders": {
@@ -219,49 +118,23 @@
         "x-ms-date": "Thu, 02 Apr 2020 23:44:23 GMT",
         "x-ms-return-client-request-id": "true",
         "x-ms-version": "2019-12-12"
->>>>>>> 32e373e2
       },
       "RequestBody": null,
       "StatusCode": 202,
       "ResponseHeaders": {
         "Content-Length": "0",
-<<<<<<< HEAD
-        "Date": "Thu, 05 Mar 2020 21:04:21 GMT",
-=======
         "Date": "Thu, 02 Apr 2020 23:44:21 GMT",
->>>>>>> 32e373e2
         "Server": [
           "Windows-Azure-Blob/1.0",
           "Microsoft-HTTPAPI/2.0"
         ],
         "x-ms-client-request-id": "f1ef0cce-0b5e-7cfe-2228-2b25bdc6bb52",
-<<<<<<< HEAD
-        "x-ms-request-id": "8de836bf-a01e-0042-4431-f32bbb000000",
-        "x-ms-version": "2019-10-10"
-=======
         "x-ms-request-id": "6b83f548-901e-0092-1948-09c976000000",
         "x-ms-version": "2019-12-12"
->>>>>>> 32e373e2
-      },
-      "ResponseBody": []
-    },
-    {
-<<<<<<< HEAD
-      "RequestUri": "https://seanstagetest.blob.core.windows.net/test-container-df2db614-cd30-dd6d-f5fb-c588630cdcbe?restype=container",
-      "RequestMethod": "PUT",
-      "RequestHeaders": {
-        "Authorization": "Sanitized",
-        "traceparent": "00-893be8615048944ca250c0f91b383182-9129d8ed29ee5f4d-00",
-        "User-Agent": [
-          "azsdk-net-Storage.Blobs/12.4.0-dev.20200305.1",
-          "(.NET Core 4.6.28325.01; Microsoft Windows 10.0.18363 )"
-        ],
-        "x-ms-blob-public-access": "container",
-        "x-ms-client-request-id": "cf5b7ca2-1cb0-00be-9e11-fc6345761816",
-        "x-ms-date": "Thu, 05 Mar 2020 21:04:21 GMT",
-        "x-ms-return-client-request-id": "true",
-        "x-ms-version": "2019-10-10"
-=======
+      },
+      "ResponseBody": []
+    },
+    {
       "RequestUri": "https://seanmcccanary.blob.core.windows.net/test-container-df2db614-cd30-dd6d-f5fb-c588630cdcbe?restype=container",
       "RequestMethod": "PUT",
       "RequestHeaders": {
@@ -276,58 +149,30 @@
         "x-ms-date": "Thu, 02 Apr 2020 23:44:23 GMT",
         "x-ms-return-client-request-id": "true",
         "x-ms-version": "2019-12-12"
->>>>>>> 32e373e2
-      },
-      "RequestBody": null,
-      "StatusCode": 201,
-      "ResponseHeaders": {
-        "Content-Length": "0",
-<<<<<<< HEAD
-        "Date": "Thu, 05 Mar 2020 21:04:21 GMT",
-        "ETag": "\u00220x8D7C148C72BB681\u0022",
-        "Last-Modified": "Thu, 05 Mar 2020 21:04:21 GMT",
-=======
+      },
+      "RequestBody": null,
+      "StatusCode": 201,
+      "ResponseHeaders": {
+        "Content-Length": "0",
         "Date": "Thu, 02 Apr 2020 23:44:22 GMT",
         "ETag": "\u00220x8D7D75FC5335F1B\u0022",
         "Last-Modified": "Thu, 02 Apr 2020 23:44:22 GMT",
->>>>>>> 32e373e2
         "Server": [
           "Windows-Azure-Blob/1.0",
           "Microsoft-HTTPAPI/2.0"
         ],
         "x-ms-client-request-id": "cf5b7ca2-1cb0-00be-9e11-fc6345761816",
-<<<<<<< HEAD
-        "x-ms-request-id": "8de836c9-a01e-0042-4d31-f32bbb000000",
-        "x-ms-version": "2019-10-10"
-=======
         "x-ms-request-id": "11e2fc49-a01e-0089-3f48-09f775000000",
         "x-ms-version": "2019-12-12"
->>>>>>> 32e373e2
-      },
-      "ResponseBody": []
-    },
-    {
-<<<<<<< HEAD
-      "RequestUri": "https://seanstagetest.blob.core.windows.net/test-container-df2db614-cd30-dd6d-f5fb-c588630cdcbe/test-blob-97126d4b-8298-d982-59de-f61c33d50289",
-=======
+      },
+      "ResponseBody": []
+    },
+    {
       "RequestUri": "https://seanmcccanary.blob.core.windows.net/test-container-df2db614-cd30-dd6d-f5fb-c588630cdcbe/test-blob-97126d4b-8298-d982-59de-f61c33d50289",
->>>>>>> 32e373e2
       "RequestMethod": "PUT",
       "RequestHeaders": {
         "Authorization": "Sanitized",
         "Content-Length": "1024",
-<<<<<<< HEAD
-        "traceparent": "00-4cbe7be8e7d4f44e8e0a3226538a7b02-20e06ae8709a7345-00",
-        "User-Agent": [
-          "azsdk-net-Storage.Blobs/12.4.0-dev.20200305.1",
-          "(.NET Core 4.6.28325.01; Microsoft Windows 10.0.18363 )"
-        ],
-        "x-ms-blob-type": "BlockBlob",
-        "x-ms-client-request-id": "35883bf5-4bb2-5653-6de0-ffdd1f53e4cb",
-        "x-ms-date": "Thu, 05 Mar 2020 21:04:22 GMT",
-        "x-ms-return-client-request-id": "true",
-        "x-ms-version": "2019-10-10"
-=======
         "traceparent": "00-269a99c681bfb24baa7c1eea72bc50bd-68feb379ed8b7b4b-00",
         "User-Agent": [
           "azsdk-net-Storage.Blobs/12.5.0-dev.20200402.1",
@@ -338,57 +183,28 @@
         "x-ms-date": "Thu, 02 Apr 2020 23:44:23 GMT",
         "x-ms-return-client-request-id": "true",
         "x-ms-version": "2019-12-12"
->>>>>>> 32e373e2
       },
       "RequestBody": "\u002Bz7l57AMDvdoLZq9PvkJcvqDTG1ZaO8f\u002BYJ20iWizckPc2cHkDFmP18bLmroxZtg1IQhr4iUL5JPxe0uljvRxWDRrcuRAeHJHQ0OPjmENzPmFf2hgB1Be0PVuMpDOKkjSmkKFxjPz9OiWJJ6hfBYyo66R4A\u002BMEVCkDKHu0kWheRj6/TQeiAbFkUq/ieLxvVSfO48ifAo5Bkjx4flSBOJi9OtF5r8h09unjA7FDEet8k8ND5a2vz0OwbarbOYNs4yoHJU3a9bVvWezevA7dDnBRC9qBPULrDWuduTItqc1WhhCHO/ydka4d5JvA0RM0028qij2427XXHCfSPTxzQaAviCXuRcKDs2osc1inKjxYWOXS8y\u002BfnbpqsC/Uy1RxmqL7oVjtVo2cpsbDnFhdL\u002BHreeRWoF6Aj\u002Bp7c5WSvugFutilu4jjewJYNkxYzAFSDYA96VFwKvpUexF\u002BcdL3\u002BefezeF/t3RpCA7SDmoCJ7PZGWYVZMWWhY/uUUBndPk/UExUig4v4lYb1OFCriyAQkNtlVhs4pUSODhRgVY0AZMFoq4tra21qTcQCZ/kU\u002Bdjbg79Cd\u002Bgwn2nMkHF3lEP18NeTPuOYqSlp\u002BwhXOkFPeRQ7iNXNwezZNAgdmtr79rmACHMlgbr5PtqR1Hjf3WUogRddOA9uJDLmugbXfw5ScgRS0zHSJftZPkn/P\u002B13\u002BVqm8RXDnr6uFeA8QsuwJcPIP2J0jQo3WlsYA/nBbuhFbrysMIn4jtNJpLlNkecvqRiGMvyLA2hQc5q\u002Bp57A6Kb3\u002BtAPB/E5z7CPKuhM5cRz7FbdPz/rvm9QW8DvPec0hLgSWZcXIKEnSGdP\u002B9SAA4nSSrtH461rCDxguqgwSpHJWqYsOowxXM\u002BxufLUn8Ka0FQ3HPMv8KUOp01atmX48v3RhqEyU8T9oO3vkim6kmx5yeZT/S2emWX9HZc\u002B1qpluMbxBxUhZHyTNXgFQGJ7UBDc3Oh/pPXQMuk7MTIxwspDhdVmyY9XWGFpwMexmVkHhc2CXfW95hfNINQv5jdKXXaxwbqJFIqFiYSHFeAuHpmMN69ks2DUhaO9laS3J3IuH2dRA9eienFC\u002BNRtNsw3nwY\u002Bn7KL4a4V2Twaz37hzmIWWPZ43RrB7b0\u002BJbaIZ1LThfqieIu/pj25Oyabi6r2YS52Wt3Zur3reLH1Tb/3jXXtR0WAP1HaVrK4w6XwKmYSR8SIEgh0\u002Bc84uwPVylh9wa2sqkBlciHYnAArHPcb905P4wX7a3tteEl6S4RSAIhaOwH4Q3whqNWis3YISdjUIMO1ietWhlYyQzH27yqZipt3zOH1H7POKjYsVLgFYS5spibAnHqhB7SrxfxKKr2vCSjakHw==",
       "StatusCode": 201,
       "ResponseHeaders": {
         "Content-Length": "0",
         "Content-MD5": "JUmDDGlWcLMd/glaeWSJ7g==",
-<<<<<<< HEAD
-        "Date": "Thu, 05 Mar 2020 21:04:21 GMT",
-        "ETag": "\u00220x8D7C148C7392AB0\u0022",
-        "Last-Modified": "Thu, 05 Mar 2020 21:04:22 GMT",
-=======
         "Date": "Thu, 02 Apr 2020 23:44:22 GMT",
         "ETag": "\u00220x8D7D75FC542CAF0\u0022",
         "Last-Modified": "Thu, 02 Apr 2020 23:44:22 GMT",
->>>>>>> 32e373e2
         "Server": [
           "Windows-Azure-Blob/1.0",
           "Microsoft-HTTPAPI/2.0"
         ],
         "x-ms-client-request-id": "35883bf5-4bb2-5653-6de0-ffdd1f53e4cb",
         "x-ms-content-crc64": "GSfLUPDOM8U=",
-<<<<<<< HEAD
-        "x-ms-request-id": "8de836cd-a01e-0042-5031-f32bbb000000",
-        "x-ms-request-server-encrypted": "true",
-        "x-ms-version": "2019-10-10"
-=======
         "x-ms-request-id": "11e2fc56-a01e-0089-4848-09f775000000",
         "x-ms-request-server-encrypted": "true",
         "x-ms-version": "2019-12-12"
->>>>>>> 32e373e2
-      },
-      "ResponseBody": []
-    },
-    {
-<<<<<<< HEAD
-      "RequestUri": "https://seanstagetest.blob.core.windows.net/test-container-df2db614-cd30-dd6d-f5fb-c588630cdcbe/test-blob-97126d4b-8298-d982-59de-f61c33d50289?comp=snapshot",
-      "RequestMethod": "PUT",
-      "RequestHeaders": {
-        "Authorization": "Sanitized",
-        "If-Modified-Since": "Wed, 04 Mar 2020 21:04:21 GMT",
-        "traceparent": "00-55311af2c9474d4ead09b561958d67e1-b8daf6e7ad6b5641-00",
-        "User-Agent": [
-          "azsdk-net-Storage.Blobs/12.4.0-dev.20200305.1",
-          "(.NET Core 4.6.28325.01; Microsoft Windows 10.0.18363 )"
-        ],
-        "x-ms-client-request-id": "0ecc2a1d-6ead-f26c-646a-d618d80e2a38",
-        "x-ms-date": "Thu, 05 Mar 2020 21:04:22 GMT",
-        "x-ms-return-client-request-id": "true",
-        "x-ms-version": "2019-10-10"
-=======
+      },
+      "ResponseBody": []
+    },
+    {
       "RequestUri": "https://seanmcccanary.blob.core.windows.net/test-container-df2db614-cd30-dd6d-f5fb-c588630cdcbe/test-blob-97126d4b-8298-d982-59de-f61c33d50289?comp=snapshot",
       "RequestMethod": "PUT",
       "RequestHeaders": {
@@ -403,56 +219,27 @@
         "x-ms-date": "Thu, 02 Apr 2020 23:44:23 GMT",
         "x-ms-return-client-request-id": "true",
         "x-ms-version": "2019-12-12"
->>>>>>> 32e373e2
-      },
-      "RequestBody": null,
-      "StatusCode": 201,
-      "ResponseHeaders": {
-        "Content-Length": "0",
-<<<<<<< HEAD
-        "Date": "Thu, 05 Mar 2020 21:04:21 GMT",
-        "ETag": "\u00220x8D7C148C7392AB0\u0022",
-        "Last-Modified": "Thu, 05 Mar 2020 21:04:22 GMT",
-=======
+      },
+      "RequestBody": null,
+      "StatusCode": 201,
+      "ResponseHeaders": {
+        "Content-Length": "0",
         "Date": "Thu, 02 Apr 2020 23:44:22 GMT",
         "ETag": "\u00220x8D7D75FC542CAF0\u0022",
         "Last-Modified": "Thu, 02 Apr 2020 23:44:22 GMT",
->>>>>>> 32e373e2
         "Server": [
           "Windows-Azure-Blob/1.0",
           "Microsoft-HTTPAPI/2.0"
         ],
         "x-ms-client-request-id": "0ecc2a1d-6ead-f26c-646a-d618d80e2a38",
-<<<<<<< HEAD
-        "x-ms-request-id": "8de836d2-a01e-0042-5531-f32bbb000000",
-        "x-ms-request-server-encrypted": "false",
-        "x-ms-snapshot": "2020-03-05T21:04:22.1303104Z",
-        "x-ms-version": "2019-10-10"
-=======
         "x-ms-request-id": "11e2fc5d-a01e-0089-4f48-09f775000000",
         "x-ms-request-server-encrypted": "false",
         "x-ms-snapshot": "2020-04-02T23:44:22.8479016Z",
         "x-ms-version": "2019-12-12"
->>>>>>> 32e373e2
-      },
-      "ResponseBody": []
-    },
-    {
-<<<<<<< HEAD
-      "RequestUri": "https://seanstagetest.blob.core.windows.net/test-container-df2db614-cd30-dd6d-f5fb-c588630cdcbe?restype=container",
-      "RequestMethod": "DELETE",
-      "RequestHeaders": {
-        "Authorization": "Sanitized",
-        "traceparent": "00-6b39ceaaa8c45148aedd67f6601619bc-f1d4fff47654e04b-00",
-        "User-Agent": [
-          "azsdk-net-Storage.Blobs/12.4.0-dev.20200305.1",
-          "(.NET Core 4.6.28325.01; Microsoft Windows 10.0.18363 )"
-        ],
-        "x-ms-client-request-id": "f4bf574f-d586-461e-bf6a-0d5e97146dad",
-        "x-ms-date": "Thu, 05 Mar 2020 21:04:22 GMT",
-        "x-ms-return-client-request-id": "true",
-        "x-ms-version": "2019-10-10"
-=======
+      },
+      "ResponseBody": []
+    },
+    {
       "RequestUri": "https://seanmcccanary.blob.core.windows.net/test-container-df2db614-cd30-dd6d-f5fb-c588630cdcbe?restype=container",
       "RequestMethod": "DELETE",
       "RequestHeaders": {
@@ -466,49 +253,23 @@
         "x-ms-date": "Thu, 02 Apr 2020 23:44:23 GMT",
         "x-ms-return-client-request-id": "true",
         "x-ms-version": "2019-12-12"
->>>>>>> 32e373e2
       },
       "RequestBody": null,
       "StatusCode": 202,
       "ResponseHeaders": {
         "Content-Length": "0",
-<<<<<<< HEAD
-        "Date": "Thu, 05 Mar 2020 21:04:21 GMT",
-=======
         "Date": "Thu, 02 Apr 2020 23:44:22 GMT",
->>>>>>> 32e373e2
         "Server": [
           "Windows-Azure-Blob/1.0",
           "Microsoft-HTTPAPI/2.0"
         ],
         "x-ms-client-request-id": "f4bf574f-d586-461e-bf6a-0d5e97146dad",
-<<<<<<< HEAD
-        "x-ms-request-id": "8de836d6-a01e-0042-5931-f32bbb000000",
-        "x-ms-version": "2019-10-10"
-=======
         "x-ms-request-id": "11e2fc60-a01e-0089-5148-09f775000000",
         "x-ms-version": "2019-12-12"
->>>>>>> 32e373e2
-      },
-      "ResponseBody": []
-    },
-    {
-<<<<<<< HEAD
-      "RequestUri": "https://seanstagetest.blob.core.windows.net/test-container-a73f28cc-3bc4-fd24-b343-016af4b008d3?restype=container",
-      "RequestMethod": "PUT",
-      "RequestHeaders": {
-        "Authorization": "Sanitized",
-        "traceparent": "00-01fd1d3809105f4a849db9b0195a3fae-872c1408ceee8643-00",
-        "User-Agent": [
-          "azsdk-net-Storage.Blobs/12.4.0-dev.20200305.1",
-          "(.NET Core 4.6.28325.01; Microsoft Windows 10.0.18363 )"
-        ],
-        "x-ms-blob-public-access": "container",
-        "x-ms-client-request-id": "c1eeccd5-4750-1460-32c2-4142d4b3510f",
-        "x-ms-date": "Thu, 05 Mar 2020 21:04:22 GMT",
-        "x-ms-return-client-request-id": "true",
-        "x-ms-version": "2019-10-10"
-=======
+      },
+      "ResponseBody": []
+    },
+    {
       "RequestUri": "https://seanmcccanary.blob.core.windows.net/test-container-a73f28cc-3bc4-fd24-b343-016af4b008d3?restype=container",
       "RequestMethod": "PUT",
       "RequestHeaders": {
@@ -523,58 +284,30 @@
         "x-ms-date": "Thu, 02 Apr 2020 23:44:23 GMT",
         "x-ms-return-client-request-id": "true",
         "x-ms-version": "2019-12-12"
->>>>>>> 32e373e2
-      },
-      "RequestBody": null,
-      "StatusCode": 201,
-      "ResponseHeaders": {
-        "Content-Length": "0",
-<<<<<<< HEAD
-        "Date": "Thu, 05 Mar 2020 21:04:21 GMT",
-        "ETag": "\u00220x8D7C148C776C903\u0022",
-        "Last-Modified": "Thu, 05 Mar 2020 21:04:22 GMT",
-=======
+      },
+      "RequestBody": null,
+      "StatusCode": 201,
+      "ResponseHeaders": {
+        "Content-Length": "0",
         "Date": "Thu, 02 Apr 2020 23:44:22 GMT",
         "ETag": "\u00220x8D7D75FC58F5564\u0022",
         "Last-Modified": "Thu, 02 Apr 2020 23:44:23 GMT",
->>>>>>> 32e373e2
         "Server": [
           "Windows-Azure-Blob/1.0",
           "Microsoft-HTTPAPI/2.0"
         ],
         "x-ms-client-request-id": "c1eeccd5-4750-1460-32c2-4142d4b3510f",
-<<<<<<< HEAD
-        "x-ms-request-id": "8de836e1-a01e-0042-6331-f32bbb000000",
-        "x-ms-version": "2019-10-10"
-=======
         "x-ms-request-id": "094e7650-a01e-006d-4848-09f9eb000000",
         "x-ms-version": "2019-12-12"
->>>>>>> 32e373e2
-      },
-      "ResponseBody": []
-    },
-    {
-<<<<<<< HEAD
-      "RequestUri": "https://seanstagetest.blob.core.windows.net/test-container-a73f28cc-3bc4-fd24-b343-016af4b008d3/test-blob-e5e33962-ec4b-975e-7692-0587a50aea9b",
-=======
+      },
+      "ResponseBody": []
+    },
+    {
       "RequestUri": "https://seanmcccanary.blob.core.windows.net/test-container-a73f28cc-3bc4-fd24-b343-016af4b008d3/test-blob-e5e33962-ec4b-975e-7692-0587a50aea9b",
->>>>>>> 32e373e2
       "RequestMethod": "PUT",
       "RequestHeaders": {
         "Authorization": "Sanitized",
         "Content-Length": "1024",
-<<<<<<< HEAD
-        "traceparent": "00-cfb4a684ffe0464d86627e44b71c4a3a-cf440d7929aad544-00",
-        "User-Agent": [
-          "azsdk-net-Storage.Blobs/12.4.0-dev.20200305.1",
-          "(.NET Core 4.6.28325.01; Microsoft Windows 10.0.18363 )"
-        ],
-        "x-ms-blob-type": "BlockBlob",
-        "x-ms-client-request-id": "6f2bc2a7-9dee-4453-4ac4-74760271b94d",
-        "x-ms-date": "Thu, 05 Mar 2020 21:04:22 GMT",
-        "x-ms-return-client-request-id": "true",
-        "x-ms-version": "2019-10-10"
-=======
         "traceparent": "00-713468479a03054ea2f8fb9875570622-8e50c2a195a03748-00",
         "User-Agent": [
           "azsdk-net-Storage.Blobs/12.5.0-dev.20200402.1",
@@ -585,57 +318,28 @@
         "x-ms-date": "Thu, 02 Apr 2020 23:44:24 GMT",
         "x-ms-return-client-request-id": "true",
         "x-ms-version": "2019-12-12"
->>>>>>> 32e373e2
       },
       "RequestBody": "UgeVKMFHgjNQtU6M827Y7eyGt9k0C67pbldKvkHZbifYpvDMHihNGrawlZWd0qMIuhiaH1MQZkdZq7pq/cTxd0cms01\u002BC8/DOJwihHYYS5uzQgMpPk7Uxz\u002Boc3Ju4x3yvh5Odh5Wia5J1\u002Be27uHRQV8et7rAxzj4UusO1ZhcVVR/MMVXydV8XbhV4GdnHtld1zETTyxiMfblViQzR7MV7YGSNr0beXiKoVkBa\u002BfRkDQRsP5nSAYoHf7PcXKxSRUFP/Pl1eccQl24iK3SYMYPFMXwIZe1rqR7aRm\u002BTAcF2VhE/Cv067tM9W2grsBYVr04wF2twCh9T5FOaWvOXfVWs69VjWOaGigJoyspFf/jIxJchoyqWBgvx6yZpYJPfph4SfsQAslZnaU1ox38UzqRa0ZZctZprFuWJca3AXWmuSWSscsE0iBJAujmdLT7M3NxBzo79gvBDp2fetwCoZwwjun4aaJvjZglD2/ugjenm/JSRfk6asMZ0aItZFhDRmFLtubKA8nRAXqiFeec04xm\u002BN7qr1uj9SMm3pj/Qig/4sgOosxQ3JgpgUN\u002BmFTcff0Wx2t6WZcFqMDCpCQw0b9RYzMejjC/FRxFwC4XJF3OSmGa6Hu8xIgxCPoMjjh0\u002BK\u002BELDQhve7NV7FPNJho7YRi81nDlehElZ6r7YU2sofk0cd\u002Bk/corY1yzZHJbJDwyBt1qpresGPGP5eWds9plqQqa2LQ6lmNOUbMUMhXeigOuyVpwAjsBSFkt1Nfkje9CDbsngEtH93B6HFUEWCab8VviLuq/9WcPmVBbDMGLaYODkeRatsm4JtHqNiWl/PAyUiO8Al8EwhgT2Cb7LKqu7rKRQMYCQTpSKgfYlf9BaZxgKLrdzydkvs/MBt7ivTpnewdzFHwqMBDpahhXLGxY0q6KmsQv0N\u002BLbMH2dnpbr2zNsRq3zlUgNjip9KUOzVJjczQwGCJ2d6pn5\u002Be6c/nWjfqribsRoMQZqmTLRhx6fF9vksMGK1cKl3mwUCZtZcI\u002B02aqY0OXUZIv1q39qvGN7WuICuD2kGJjoPJBYVDd7ARijHK1kBkb2AEw1hTpTSxIImK65VshCALEBsJRVfBBUippmt5\u002B2B1SbHKfxfpNuhOGOX7uYwbpAURv8UkWioJQ70Qqf/JOCUoFKHjogUIItoyui1yxUy7jgFlaDubUe6HwTta2Y3pheC/06TqNwEACJ3r8p/9ln5xVBr9Y8/pjcOyXOHJrkhNSDRNs/Kn0Ff/ZV\u002Ber15Piiq96IRy6yIQ1UXhONogNlpUnqlqsOOMyYPD/v5wS91kY9K3C8XE2l0SPN2sxph83y4FSRG15NlGMR4Bru0kn4pofNQHaCuUkMNMWA==",
       "StatusCode": 201,
       "ResponseHeaders": {
         "Content-Length": "0",
         "Content-MD5": "ZrbuTMtmCjcoB/BhawvIBg==",
-<<<<<<< HEAD
-        "Date": "Thu, 05 Mar 2020 21:04:21 GMT",
-        "ETag": "\u00220x8D7C148C7843D67\u0022",
-        "Last-Modified": "Thu, 05 Mar 2020 21:04:22 GMT",
-=======
         "Date": "Thu, 02 Apr 2020 23:44:22 GMT",
         "ETag": "\u00220x8D7D75FC5A0B35E\u0022",
         "Last-Modified": "Thu, 02 Apr 2020 23:44:23 GMT",
->>>>>>> 32e373e2
         "Server": [
           "Windows-Azure-Blob/1.0",
           "Microsoft-HTTPAPI/2.0"
         ],
         "x-ms-client-request-id": "6f2bc2a7-9dee-4453-4ac4-74760271b94d",
         "x-ms-content-crc64": "H4joqWc012M=",
-<<<<<<< HEAD
-        "x-ms-request-id": "8de836e8-a01e-0042-6931-f32bbb000000",
-        "x-ms-request-server-encrypted": "true",
-        "x-ms-version": "2019-10-10"
-=======
         "x-ms-request-id": "094e7655-a01e-006d-4b48-09f9eb000000",
         "x-ms-request-server-encrypted": "true",
         "x-ms-version": "2019-12-12"
->>>>>>> 32e373e2
-      },
-      "ResponseBody": []
-    },
-    {
-<<<<<<< HEAD
-      "RequestUri": "https://seanstagetest.blob.core.windows.net/test-container-a73f28cc-3bc4-fd24-b343-016af4b008d3/test-blob-e5e33962-ec4b-975e-7692-0587a50aea9b?comp=snapshot",
-      "RequestMethod": "PUT",
-      "RequestHeaders": {
-        "Authorization": "Sanitized",
-        "If-Unmodified-Since": "Fri, 06 Mar 2020 21:04:21 GMT",
-        "traceparent": "00-a4dff2b69daa724ca9c1c2586d1d6e02-77cf612da4133d46-00",
-        "User-Agent": [
-          "azsdk-net-Storage.Blobs/12.4.0-dev.20200305.1",
-          "(.NET Core 4.6.28325.01; Microsoft Windows 10.0.18363 )"
-        ],
-        "x-ms-client-request-id": "cded50f8-dc98-d56a-b39b-b826d2a8cdfa",
-        "x-ms-date": "Thu, 05 Mar 2020 21:04:22 GMT",
-        "x-ms-return-client-request-id": "true",
-        "x-ms-version": "2019-10-10"
-=======
+      },
+      "ResponseBody": []
+    },
+    {
       "RequestUri": "https://seanmcccanary.blob.core.windows.net/test-container-a73f28cc-3bc4-fd24-b343-016af4b008d3/test-blob-e5e33962-ec4b-975e-7692-0587a50aea9b?comp=snapshot",
       "RequestMethod": "PUT",
       "RequestHeaders": {
@@ -650,56 +354,27 @@
         "x-ms-date": "Thu, 02 Apr 2020 23:44:24 GMT",
         "x-ms-return-client-request-id": "true",
         "x-ms-version": "2019-12-12"
->>>>>>> 32e373e2
-      },
-      "RequestBody": null,
-      "StatusCode": 201,
-      "ResponseHeaders": {
-        "Content-Length": "0",
-<<<<<<< HEAD
-        "Date": "Thu, 05 Mar 2020 21:04:21 GMT",
-        "ETag": "\u00220x8D7C148C7843D67\u0022",
-        "Last-Modified": "Thu, 05 Mar 2020 21:04:22 GMT",
-=======
+      },
+      "RequestBody": null,
+      "StatusCode": 201,
+      "ResponseHeaders": {
+        "Content-Length": "0",
         "Date": "Thu, 02 Apr 2020 23:44:22 GMT",
         "ETag": "\u00220x8D7D75FC5A0B35E\u0022",
         "Last-Modified": "Thu, 02 Apr 2020 23:44:23 GMT",
->>>>>>> 32e373e2
         "Server": [
           "Windows-Azure-Blob/1.0",
           "Microsoft-HTTPAPI/2.0"
         ],
         "x-ms-client-request-id": "cded50f8-dc98-d56a-b39b-b826d2a8cdfa",
-<<<<<<< HEAD
-        "x-ms-request-id": "8de836ea-a01e-0042-6b31-f32bbb000000",
-        "x-ms-request-server-encrypted": "false",
-        "x-ms-snapshot": "2020-03-05T21:04:22.6203083Z",
-        "x-ms-version": "2019-10-10"
-=======
         "x-ms-request-id": "094e7659-a01e-006d-4f48-09f9eb000000",
         "x-ms-request-server-encrypted": "false",
         "x-ms-snapshot": "2020-04-02T23:44:23.4533296Z",
         "x-ms-version": "2019-12-12"
->>>>>>> 32e373e2
-      },
-      "ResponseBody": []
-    },
-    {
-<<<<<<< HEAD
-      "RequestUri": "https://seanstagetest.blob.core.windows.net/test-container-a73f28cc-3bc4-fd24-b343-016af4b008d3?restype=container",
-      "RequestMethod": "DELETE",
-      "RequestHeaders": {
-        "Authorization": "Sanitized",
-        "traceparent": "00-f75a8f970b6b794ca060ad3424057d4b-2fa97ce361a13e45-00",
-        "User-Agent": [
-          "azsdk-net-Storage.Blobs/12.4.0-dev.20200305.1",
-          "(.NET Core 4.6.28325.01; Microsoft Windows 10.0.18363 )"
-        ],
-        "x-ms-client-request-id": "b27e656f-ec83-8cb5-2190-8cb563f09426",
-        "x-ms-date": "Thu, 05 Mar 2020 21:04:22 GMT",
-        "x-ms-return-client-request-id": "true",
-        "x-ms-version": "2019-10-10"
-=======
+      },
+      "ResponseBody": []
+    },
+    {
       "RequestUri": "https://seanmcccanary.blob.core.windows.net/test-container-a73f28cc-3bc4-fd24-b343-016af4b008d3?restype=container",
       "RequestMethod": "DELETE",
       "RequestHeaders": {
@@ -713,49 +388,23 @@
         "x-ms-date": "Thu, 02 Apr 2020 23:44:24 GMT",
         "x-ms-return-client-request-id": "true",
         "x-ms-version": "2019-12-12"
->>>>>>> 32e373e2
       },
       "RequestBody": null,
       "StatusCode": 202,
       "ResponseHeaders": {
         "Content-Length": "0",
-<<<<<<< HEAD
-        "Date": "Thu, 05 Mar 2020 21:04:22 GMT",
-=======
         "Date": "Thu, 02 Apr 2020 23:44:22 GMT",
->>>>>>> 32e373e2
         "Server": [
           "Windows-Azure-Blob/1.0",
           "Microsoft-HTTPAPI/2.0"
         ],
         "x-ms-client-request-id": "b27e656f-ec83-8cb5-2190-8cb563f09426",
-<<<<<<< HEAD
-        "x-ms-request-id": "8de836ec-a01e-0042-6d31-f32bbb000000",
-        "x-ms-version": "2019-10-10"
-=======
         "x-ms-request-id": "094e765a-a01e-006d-5048-09f9eb000000",
         "x-ms-version": "2019-12-12"
->>>>>>> 32e373e2
-      },
-      "ResponseBody": []
-    },
-    {
-<<<<<<< HEAD
-      "RequestUri": "https://seanstagetest.blob.core.windows.net/test-container-1b413986-6087-c77d-c862-21d33bd06ce9?restype=container",
-      "RequestMethod": "PUT",
-      "RequestHeaders": {
-        "Authorization": "Sanitized",
-        "traceparent": "00-b617bfbe9095c8459e9c8e782a5290bd-11ca90e910656d4a-00",
-        "User-Agent": [
-          "azsdk-net-Storage.Blobs/12.4.0-dev.20200305.1",
-          "(.NET Core 4.6.28325.01; Microsoft Windows 10.0.18363 )"
-        ],
-        "x-ms-blob-public-access": "container",
-        "x-ms-client-request-id": "2f137a2f-8d88-0ff5-e8b7-e921cae15051",
-        "x-ms-date": "Thu, 05 Mar 2020 21:04:22 GMT",
-        "x-ms-return-client-request-id": "true",
-        "x-ms-version": "2019-10-10"
-=======
+      },
+      "ResponseBody": []
+    },
+    {
       "RequestUri": "https://seanmcccanary.blob.core.windows.net/test-container-1b413986-6087-c77d-c862-21d33bd06ce9?restype=container",
       "RequestMethod": "PUT",
       "RequestHeaders": {
@@ -770,58 +419,30 @@
         "x-ms-date": "Thu, 02 Apr 2020 23:44:24 GMT",
         "x-ms-return-client-request-id": "true",
         "x-ms-version": "2019-12-12"
->>>>>>> 32e373e2
-      },
-      "RequestBody": null,
-      "StatusCode": 201,
-      "ResponseHeaders": {
-        "Content-Length": "0",
-<<<<<<< HEAD
-        "Date": "Thu, 05 Mar 2020 21:04:22 GMT",
-        "ETag": "\u00220x8D7C148C7CF1BAE\u0022",
-        "Last-Modified": "Thu, 05 Mar 2020 21:04:23 GMT",
-=======
+      },
+      "RequestBody": null,
+      "StatusCode": 201,
+      "ResponseHeaders": {
+        "Content-Length": "0",
         "Date": "Thu, 02 Apr 2020 23:44:23 GMT",
         "ETag": "\u00220x8D7D75FC5ECE439\u0022",
         "Last-Modified": "Thu, 02 Apr 2020 23:44:23 GMT",
->>>>>>> 32e373e2
         "Server": [
           "Windows-Azure-Blob/1.0",
           "Microsoft-HTTPAPI/2.0"
         ],
         "x-ms-client-request-id": "2f137a2f-8d88-0ff5-e8b7-e921cae15051",
-<<<<<<< HEAD
-        "x-ms-request-id": "f7baa434-001e-0029-0a31-f3ac4f000000",
-        "x-ms-version": "2019-10-10"
-=======
         "x-ms-request-id": "a5f5f62d-d01e-0015-2248-095a13000000",
         "x-ms-version": "2019-12-12"
->>>>>>> 32e373e2
-      },
-      "ResponseBody": []
-    },
-    {
-<<<<<<< HEAD
-      "RequestUri": "https://seanstagetest.blob.core.windows.net/test-container-1b413986-6087-c77d-c862-21d33bd06ce9/test-blob-26c2a324-273a-6bfc-c3e5-50cd8d7c23f5",
-=======
+      },
+      "ResponseBody": []
+    },
+    {
       "RequestUri": "https://seanmcccanary.blob.core.windows.net/test-container-1b413986-6087-c77d-c862-21d33bd06ce9/test-blob-26c2a324-273a-6bfc-c3e5-50cd8d7c23f5",
->>>>>>> 32e373e2
       "RequestMethod": "PUT",
       "RequestHeaders": {
         "Authorization": "Sanitized",
         "Content-Length": "1024",
-<<<<<<< HEAD
-        "traceparent": "00-e2861b212c320743a8c7a4ce4ec67207-f7ad520c86685741-00",
-        "User-Agent": [
-          "azsdk-net-Storage.Blobs/12.4.0-dev.20200305.1",
-          "(.NET Core 4.6.28325.01; Microsoft Windows 10.0.18363 )"
-        ],
-        "x-ms-blob-type": "BlockBlob",
-        "x-ms-client-request-id": "0d0e9cf7-d8fc-f79b-e0b9-aed59d7dc32a",
-        "x-ms-date": "Thu, 05 Mar 2020 21:04:23 GMT",
-        "x-ms-return-client-request-id": "true",
-        "x-ms-version": "2019-10-10"
-=======
         "traceparent": "00-b0e868fc5c820740b79aeea23c7bbaa4-9867da0d11f1c74d-00",
         "User-Agent": [
           "azsdk-net-Storage.Blobs/12.5.0-dev.20200402.1",
@@ -832,56 +453,28 @@
         "x-ms-date": "Thu, 02 Apr 2020 23:44:24 GMT",
         "x-ms-return-client-request-id": "true",
         "x-ms-version": "2019-12-12"
->>>>>>> 32e373e2
       },
       "RequestBody": "OmWjwbw9YGVGpoVyMVSQ6WmB3AAPAYAIfahrojwngWuU8\u002BdkPY6U5kNd35OhiTlvVWdkC58i5Tjlm0MU0r0pHyUZ3j1sK6va7Pa9siHtZvNu/E3Uw3XMcQ6vf6JKgBSFNMBuiKv8Aiq7iR6pZDMX9zRQptVwVFyvTWwvvasJj2zhN35gf95IcvkjGDlWIgzal4ht\u002Bto\u002BFd9kvjo/zER\u002Bsvqyxy20tnhWBzPbTTsiWCpfVCUjnJSRoiGe/MCjCaW0pGY/pFrfJeAPF/KmYsikQWYQ33ceWxVlICULFrq4sv6OJ6jU47TPgC9EE4Wi6z9Z\u002BrpakykulUhR2YQ10w8mV2T0GDsgz12xQF9I2keQwzXlshv/XR7UYJFfgwowmqwfHrwgrdMDOCtdqFPK5bsAwBZOUCHzJ/lGH7eqwEtTgaayKLuLbxVh4XnwobXLCnrVX8Lz4UqLK/bC2o4bWXjfCiatGL0AdVEB7W6nA4VEexU91WCIX6BcJ/zEyZSGRogAEJeOHfG91elx8vPb4yhxfl953oMYV6qFUfHAO6u8eqblpvLutV0jfwB3Fm2sgEPUU0s1DWgE6LnsCMwA/Jk\u002BtHdN9T01gsgCVl6DoEA82dCt7Odgh2w\u002B4b44AayQIoJmOGL1X4oGntGCM7cJgEd5sC/7UxCy3S0KDhR\u002B/IEbcTPbHWjeR3lGp04W3VS1NGB2v1F9lc9ys1s06lF2h6FPZ8GDLmPfm2m1tavCnADZVdmzCD0wntxkaGoMqVwo0CCtxnaSMgb9liTox98jsBdbW5V3wn5jH8jlHsX40vEMjeWKFNWJRiLStnEZSNf8QLhSsU7GsA2hSaetrRNBBMMy2zn5mZtC0RRypQwNStfx6N4NpiGjRt3X6cst25kPkbGt52ydAqccEOA5UwsBlP7QvMQ0NF6ijpRcIa/PFPV7YxNaX2NqU\u002BU28JVBavPR1lTMXR/V2lxSCljYQeD3TPzqvvD3pjSbZmne/kTJYSShiktaArfWpYi2B1QKkRIEP6OZVqsC2i8gMfa29twYiak0NraVnEpFFBhoQJ/gkNRW2b\u002BgLwt4n7AbOtHAIK6rnn2r1ltbb6JZVEKTmpqQP6AhXx0deFmeu5cGeWJ4hPNpvKIhNLp5\u002BmkcR9vI5QQWi/swnsGRjiYjDRrDVfZA4M9OKd73bwvmqGSzADB\u002B1daT7\u002B5nSOUy2C58/SeftaRz3GcMebwmHhvvSfZc3o31pTdEMGUH2ZfqHFGve3LjRvO/PyPJclsabNHSd/7v1vmghlfvW4Q/awPPIV1qdqKpDAICnZ5qLDPbKcSUNWGY\u002B0ZXD/Ua8\u002BtugNMf\u002BVD\u002Br/YvKGr87DhbNlkjEzLAqjaiNiYXEw==",
       "StatusCode": 201,
       "ResponseHeaders": {
         "Content-Length": "0",
         "Content-MD5": "483tun\u002BClGcWINnTGpGDtw==",
-<<<<<<< HEAD
-        "Date": "Thu, 05 Mar 2020 21:04:22 GMT",
-        "ETag": "\u00220x8D7C148C7DCBDB7\u0022",
-        "Last-Modified": "Thu, 05 Mar 2020 21:04:23 GMT",
-=======
         "Date": "Thu, 02 Apr 2020 23:44:23 GMT",
         "ETag": "\u00220x8D7D75FC5FB18BA\u0022",
         "Last-Modified": "Thu, 02 Apr 2020 23:44:23 GMT",
->>>>>>> 32e373e2
         "Server": [
           "Windows-Azure-Blob/1.0",
           "Microsoft-HTTPAPI/2.0"
         ],
         "x-ms-client-request-id": "0d0e9cf7-d8fc-f79b-e0b9-aed59d7dc32a",
         "x-ms-content-crc64": "azKRtkC\u002B7zw=",
-<<<<<<< HEAD
-        "x-ms-request-id": "f7baa43e-001e-0029-1331-f3ac4f000000",
-        "x-ms-request-server-encrypted": "true",
-        "x-ms-version": "2019-10-10"
-=======
         "x-ms-request-id": "a5f5f633-d01e-0015-2648-095a13000000",
         "x-ms-request-server-encrypted": "true",
         "x-ms-version": "2019-12-12"
->>>>>>> 32e373e2
-      },
-      "ResponseBody": []
-    },
-    {
-<<<<<<< HEAD
-      "RequestUri": "https://seanstagetest.blob.core.windows.net/test-container-1b413986-6087-c77d-c862-21d33bd06ce9/test-blob-26c2a324-273a-6bfc-c3e5-50cd8d7c23f5",
-      "RequestMethod": "HEAD",
-      "RequestHeaders": {
-        "Authorization": "Sanitized",
-        "traceparent": "00-13499fb9f13f1644b68b475e51342e65-293c8a4f92fbef41-00",
-        "User-Agent": [
-          "azsdk-net-Storage.Blobs/12.4.0-dev.20200305.1",
-          "(.NET Core 4.6.28325.01; Microsoft Windows 10.0.18363 )"
-        ],
-        "x-ms-client-request-id": "99aa2946-0a17-8e16-1197-385ee4472dcc",
-        "x-ms-date": "Thu, 05 Mar 2020 21:04:23 GMT",
-        "x-ms-return-client-request-id": "true",
-        "x-ms-version": "2019-10-10"
-=======
+      },
+      "ResponseBody": []
+    },
+    {
       "RequestUri": "https://seanmcccanary.blob.core.windows.net/test-container-1b413986-6087-c77d-c862-21d33bd06ce9/test-blob-26c2a324-273a-6bfc-c3e5-50cd8d7c23f5",
       "RequestMethod": "HEAD",
       "RequestHeaders": {
@@ -895,7 +488,6 @@
         "x-ms-date": "Thu, 02 Apr 2020 23:44:24 GMT",
         "x-ms-return-client-request-id": "true",
         "x-ms-version": "2019-12-12"
->>>>>>> 32e373e2
       },
       "RequestBody": null,
       "StatusCode": 200,
@@ -904,15 +496,9 @@
         "Content-Length": "1024",
         "Content-MD5": "483tun\u002BClGcWINnTGpGDtw==",
         "Content-Type": "application/octet-stream",
-<<<<<<< HEAD
-        "Date": "Thu, 05 Mar 2020 21:04:22 GMT",
-        "ETag": "\u00220x8D7C148C7DCBDB7\u0022",
-        "Last-Modified": "Thu, 05 Mar 2020 21:04:23 GMT",
-=======
         "Date": "Thu, 02 Apr 2020 23:44:23 GMT",
         "ETag": "\u00220x8D7D75FC5FB18BA\u0022",
         "Last-Modified": "Thu, 02 Apr 2020 23:44:23 GMT",
->>>>>>> 32e373e2
         "Server": [
           "Windows-Azure-Blob/1.0",
           "Microsoft-HTTPAPI/2.0"
@@ -921,41 +507,16 @@
         "x-ms-access-tier-inferred": "true",
         "x-ms-blob-type": "BlockBlob",
         "x-ms-client-request-id": "99aa2946-0a17-8e16-1197-385ee4472dcc",
-<<<<<<< HEAD
-        "x-ms-creation-time": "Thu, 05 Mar 2020 21:04:23 GMT",
-        "x-ms-lease-state": "available",
-        "x-ms-lease-status": "unlocked",
-        "x-ms-request-id": "f7baa449-001e-0029-1c31-f3ac4f000000",
-        "x-ms-server-encrypted": "true",
-        "x-ms-version": "2019-10-10"
-=======
         "x-ms-creation-time": "Thu, 02 Apr 2020 23:44:23 GMT",
         "x-ms-lease-state": "available",
         "x-ms-lease-status": "unlocked",
         "x-ms-request-id": "a5f5f635-d01e-0015-2848-095a13000000",
         "x-ms-server-encrypted": "true",
         "x-ms-version": "2019-12-12"
->>>>>>> 32e373e2
-      },
-      "ResponseBody": []
-    },
-    {
-<<<<<<< HEAD
-      "RequestUri": "https://seanstagetest.blob.core.windows.net/test-container-1b413986-6087-c77d-c862-21d33bd06ce9/test-blob-26c2a324-273a-6bfc-c3e5-50cd8d7c23f5?comp=snapshot",
-      "RequestMethod": "PUT",
-      "RequestHeaders": {
-        "Authorization": "Sanitized",
-        "If-Match": "\u00220x8D7C148C7DCBDB7\u0022",
-        "traceparent": "00-4ab4abc791c93545a1268d046e15f720-e8c8b1c8678e9e49-00",
-        "User-Agent": [
-          "azsdk-net-Storage.Blobs/12.4.0-dev.20200305.1",
-          "(.NET Core 4.6.28325.01; Microsoft Windows 10.0.18363 )"
-        ],
-        "x-ms-client-request-id": "748fbc00-29d2-db13-8501-70011a8673d5",
-        "x-ms-date": "Thu, 05 Mar 2020 21:04:23 GMT",
-        "x-ms-return-client-request-id": "true",
-        "x-ms-version": "2019-10-10"
-=======
+      },
+      "ResponseBody": []
+    },
+    {
       "RequestUri": "https://seanmcccanary.blob.core.windows.net/test-container-1b413986-6087-c77d-c862-21d33bd06ce9/test-blob-26c2a324-273a-6bfc-c3e5-50cd8d7c23f5?comp=snapshot",
       "RequestMethod": "PUT",
       "RequestHeaders": {
@@ -970,56 +531,27 @@
         "x-ms-date": "Thu, 02 Apr 2020 23:44:24 GMT",
         "x-ms-return-client-request-id": "true",
         "x-ms-version": "2019-12-12"
->>>>>>> 32e373e2
-      },
-      "RequestBody": null,
-      "StatusCode": 201,
-      "ResponseHeaders": {
-        "Content-Length": "0",
-<<<<<<< HEAD
-        "Date": "Thu, 05 Mar 2020 21:04:22 GMT",
-        "ETag": "\u00220x8D7C148C7DCBDB7\u0022",
-        "Last-Modified": "Thu, 05 Mar 2020 21:04:23 GMT",
-=======
+      },
+      "RequestBody": null,
+      "StatusCode": 201,
+      "ResponseHeaders": {
+        "Content-Length": "0",
         "Date": "Thu, 02 Apr 2020 23:44:23 GMT",
         "ETag": "\u00220x8D7D75FC5FB18BA\u0022",
         "Last-Modified": "Thu, 02 Apr 2020 23:44:23 GMT",
->>>>>>> 32e373e2
         "Server": [
           "Windows-Azure-Blob/1.0",
           "Microsoft-HTTPAPI/2.0"
         ],
         "x-ms-client-request-id": "748fbc00-29d2-db13-8501-70011a8673d5",
-<<<<<<< HEAD
-        "x-ms-request-id": "f7baa452-001e-0029-2531-f3ac4f000000",
-        "x-ms-request-server-encrypted": "false",
-        "x-ms-snapshot": "2020-03-05T21:04:23.2883129Z",
-        "x-ms-version": "2019-10-10"
-=======
         "x-ms-request-id": "a5f5f637-d01e-0015-2a48-095a13000000",
         "x-ms-request-server-encrypted": "false",
         "x-ms-snapshot": "2020-04-02T23:44:24.1368118Z",
         "x-ms-version": "2019-12-12"
->>>>>>> 32e373e2
-      },
-      "ResponseBody": []
-    },
-    {
-<<<<<<< HEAD
-      "RequestUri": "https://seanstagetest.blob.core.windows.net/test-container-1b413986-6087-c77d-c862-21d33bd06ce9?restype=container",
-      "RequestMethod": "DELETE",
-      "RequestHeaders": {
-        "Authorization": "Sanitized",
-        "traceparent": "00-64bb9a00a976ea42ad7654e8cfc73f20-a16d93b00317b74c-00",
-        "User-Agent": [
-          "azsdk-net-Storage.Blobs/12.4.0-dev.20200305.1",
-          "(.NET Core 4.6.28325.01; Microsoft Windows 10.0.18363 )"
-        ],
-        "x-ms-client-request-id": "285d8ee1-b8b7-45f9-a51b-573d72708a31",
-        "x-ms-date": "Thu, 05 Mar 2020 21:04:23 GMT",
-        "x-ms-return-client-request-id": "true",
-        "x-ms-version": "2019-10-10"
-=======
+      },
+      "ResponseBody": []
+    },
+    {
       "RequestUri": "https://seanmcccanary.blob.core.windows.net/test-container-1b413986-6087-c77d-c862-21d33bd06ce9?restype=container",
       "RequestMethod": "DELETE",
       "RequestHeaders": {
@@ -1033,49 +565,23 @@
         "x-ms-date": "Thu, 02 Apr 2020 23:44:25 GMT",
         "x-ms-return-client-request-id": "true",
         "x-ms-version": "2019-12-12"
->>>>>>> 32e373e2
       },
       "RequestBody": null,
       "StatusCode": 202,
       "ResponseHeaders": {
         "Content-Length": "0",
-<<<<<<< HEAD
-        "Date": "Thu, 05 Mar 2020 21:04:22 GMT",
-=======
         "Date": "Thu, 02 Apr 2020 23:44:23 GMT",
->>>>>>> 32e373e2
         "Server": [
           "Windows-Azure-Blob/1.0",
           "Microsoft-HTTPAPI/2.0"
         ],
         "x-ms-client-request-id": "285d8ee1-b8b7-45f9-a51b-573d72708a31",
-<<<<<<< HEAD
-        "x-ms-request-id": "f7baa45d-001e-0029-3031-f3ac4f000000",
-        "x-ms-version": "2019-10-10"
-=======
         "x-ms-request-id": "a5f5f63b-d01e-0015-2e48-095a13000000",
         "x-ms-version": "2019-12-12"
->>>>>>> 32e373e2
-      },
-      "ResponseBody": []
-    },
-    {
-<<<<<<< HEAD
-      "RequestUri": "https://seanstagetest.blob.core.windows.net/test-container-cd081b41-2ebc-256b-082b-bdcc47b1c2da?restype=container",
-      "RequestMethod": "PUT",
-      "RequestHeaders": {
-        "Authorization": "Sanitized",
-        "traceparent": "00-62f5054bf4c3524c8d23de523ab9ee59-362e63f8313af44f-00",
-        "User-Agent": [
-          "azsdk-net-Storage.Blobs/12.4.0-dev.20200305.1",
-          "(.NET Core 4.6.28325.01; Microsoft Windows 10.0.18363 )"
-        ],
-        "x-ms-blob-public-access": "container",
-        "x-ms-client-request-id": "fe1fb07b-d3a2-b2df-2237-1f8bfa2dfef3",
-        "x-ms-date": "Thu, 05 Mar 2020 21:04:23 GMT",
-        "x-ms-return-client-request-id": "true",
-        "x-ms-version": "2019-10-10"
-=======
+      },
+      "ResponseBody": []
+    },
+    {
       "RequestUri": "https://seanmcccanary.blob.core.windows.net/test-container-cd081b41-2ebc-256b-082b-bdcc47b1c2da?restype=container",
       "RequestMethod": "PUT",
       "RequestHeaders": {
@@ -1090,58 +596,30 @@
         "x-ms-date": "Thu, 02 Apr 2020 23:44:25 GMT",
         "x-ms-return-client-request-id": "true",
         "x-ms-version": "2019-12-12"
->>>>>>> 32e373e2
-      },
-      "RequestBody": null,
-      "StatusCode": 201,
-      "ResponseHeaders": {
-        "Content-Length": "0",
-<<<<<<< HEAD
-        "Date": "Thu, 05 Mar 2020 21:04:22 GMT",
-        "ETag": "\u00220x8D7C148C83590C5\u0022",
-        "Last-Modified": "Thu, 05 Mar 2020 21:04:23 GMT",
-=======
+      },
+      "RequestBody": null,
+      "StatusCode": 201,
+      "ResponseHeaders": {
+        "Content-Length": "0",
         "Date": "Thu, 02 Apr 2020 23:44:24 GMT",
         "ETag": "\u00220x8D7D75FC6527BFA\u0022",
         "Last-Modified": "Thu, 02 Apr 2020 23:44:24 GMT",
->>>>>>> 32e373e2
         "Server": [
           "Windows-Azure-Blob/1.0",
           "Microsoft-HTTPAPI/2.0"
         ],
         "x-ms-client-request-id": "fe1fb07b-d3a2-b2df-2237-1f8bfa2dfef3",
-<<<<<<< HEAD
-        "x-ms-request-id": "728b71a3-801e-0018-2031-f34d5c000000",
-        "x-ms-version": "2019-10-10"
-=======
         "x-ms-request-id": "19265af0-201e-005c-4148-0918f8000000",
         "x-ms-version": "2019-12-12"
->>>>>>> 32e373e2
-      },
-      "ResponseBody": []
-    },
-    {
-<<<<<<< HEAD
-      "RequestUri": "https://seanstagetest.blob.core.windows.net/test-container-cd081b41-2ebc-256b-082b-bdcc47b1c2da/test-blob-9edd7d59-fe50-f608-fe5d-a74b4c47a293",
-=======
+      },
+      "ResponseBody": []
+    },
+    {
       "RequestUri": "https://seanmcccanary.blob.core.windows.net/test-container-cd081b41-2ebc-256b-082b-bdcc47b1c2da/test-blob-9edd7d59-fe50-f608-fe5d-a74b4c47a293",
->>>>>>> 32e373e2
       "RequestMethod": "PUT",
       "RequestHeaders": {
         "Authorization": "Sanitized",
         "Content-Length": "1024",
-<<<<<<< HEAD
-        "traceparent": "00-c45fd233b4f63d4aac815ca83ea8c1d0-54a227d77a238944-00",
-        "User-Agent": [
-          "azsdk-net-Storage.Blobs/12.4.0-dev.20200305.1",
-          "(.NET Core 4.6.28325.01; Microsoft Windows 10.0.18363 )"
-        ],
-        "x-ms-blob-type": "BlockBlob",
-        "x-ms-client-request-id": "956bc1a0-e1f4-9988-da2a-e92713ae3372",
-        "x-ms-date": "Thu, 05 Mar 2020 21:04:23 GMT",
-        "x-ms-return-client-request-id": "true",
-        "x-ms-version": "2019-10-10"
-=======
         "traceparent": "00-d7a2d72cd349dc4e838286174ca0c5be-77942e1dc9ec8b44-00",
         "User-Agent": [
           "azsdk-net-Storage.Blobs/12.5.0-dev.20200402.1",
@@ -1152,61 +630,33 @@
         "x-ms-date": "Thu, 02 Apr 2020 23:44:25 GMT",
         "x-ms-return-client-request-id": "true",
         "x-ms-version": "2019-12-12"
->>>>>>> 32e373e2
       },
       "RequestBody": "OnhQl5LDN4zzbmnxLJGv\u002BHPuygWYU/V9pyn/RSyUZtqUjFGC3GZhlUZRquKVF8ptra/XXX2d\u002BueC0\u002B9pxPJfXgeOXJ9ALBwMjTS/RqgT55Bekpd9vQhd95FpAAh399FU8UvaB7oqLYCTys9J3bM/b\u002BxeCjFa4qH/MWUN1iwTlZVja1VcOODWM2UW6fI4ExndKpAcGOyf\u002BQ6p29ZUHVZUfzU55XJe4jYMiNfMQ/ivxh1LL6yb932pxHFGs10JgRYOwmq8/i6nf0haD48V0rYW\u002BhW5Ce2quIi4kCEAGC/ZAgfAvoGO8sfupLBkQeftk/G7MLhHUHgpYwnhBG4Mp2YYgA2IVRM0hwdOymU8Rnehyv0vROh2kbGOllt4rO5Z4vxJS8DZZD3eh6ix\u002BYYT7ByRQDlw3GN\u002Bou9c\u002Bb64vNoZ9Odo8/u2x2a/Ub0/xZcqe6o\u002B5my06AWZy6nRfWp/JcrNlwWfqvkh23nTsIqlPtxXMX4UedZuZQvhzyhS5Er7QCzyci2Si9CwHQrz4Th684zMekvsaqzzXzL5vdvRzvYu129es8yuxKatZFzLe4TTZ9ubhmr/D9V//hL7mc713k4UxAnIHEC/HbWkPgZQKOSuJVYANUiLL8ia3rS5syvYuIUNt7Z6C0qa22i0WtHOL9YuTXN39KgFiJVALj2MBmqKzIWBQnAtMxoLZVrg1tT3y6/di2W3YMPcBy8hOd0NDtX9Ko5LTexlABlZbI9OJbHASWKOrnoE0mvCpDtBC/k9/VaE4qxGrH3Cd4pLXfQ0jeF9YfB6f2Ba\u002BVgjiaixJPUgHG85ykMFep3lyzbwuHR3jRdZw6oIwn32KulUIyLVEFOVK0GF\u002B8OeeOdTlbMpaUDjrPuRV2BKF1nxQqBasVZ6D7vjW40z8ZJUu0vDtS3JzMCocHYnQ7jyShTnk7gjRMeQ2IX4Rg6zsLpoPZwUhmEsJ3XfsUDgUssC8BB4S17aMHaEM9yn0Yay9MC8vgYc3cOyu2tCQ5KGsIa59VX9OmRbjgwlkFOEhFbvLbx/I5PF5hJMxo/yl\u002B3k/YJW7tsxtLpbYDD69k1vLTcVUxXVBozy9A9CsHTVafYeQZPQLpV6vXkCJMJiyvDF3JhY3ETYDvb2ZPnM7wRFhvc63LS5n/\u002BhmpWc0uLKjyoffNPcfYyxRjKc2sqcrs51vZ7KKO47Cz2YtkKuPDsULNTPrHIwaQhqiZaCHcQ1BevHJhVD/2c743CVQ8ZKAwn2iK71zAFbRFSVYJ5Xue55Y7FW5xUm0Cxtk8kBmyVBIIaMi5UVQDnqa\u002BLBrp/I4yqCG\u002BAV9Bv00LeBhzg4WqkuUz8Yyy1ZZCN4bHsyZSKNpbCef39FLCxqmLvdkw==",
       "StatusCode": 201,
       "ResponseHeaders": {
         "Content-Length": "0",
         "Content-MD5": "HZMlrtmbaCuvR4xQhcaPcg==",
-<<<<<<< HEAD
-        "Date": "Thu, 05 Mar 2020 21:04:23 GMT",
-        "ETag": "\u00220x8D7C148C843231A\u0022",
-        "Last-Modified": "Thu, 05 Mar 2020 21:04:23 GMT",
-=======
         "Date": "Thu, 02 Apr 2020 23:44:24 GMT",
         "ETag": "\u00220x8D7D75FC65F1CC7\u0022",
         "Last-Modified": "Thu, 02 Apr 2020 23:44:24 GMT",
->>>>>>> 32e373e2
         "Server": [
           "Windows-Azure-Blob/1.0",
           "Microsoft-HTTPAPI/2.0"
         ],
         "x-ms-client-request-id": "956bc1a0-e1f4-9988-da2a-e92713ae3372",
         "x-ms-content-crc64": "mbM4uhEGP2g=",
-<<<<<<< HEAD
-        "x-ms-request-id": "728b71a6-801e-0018-2131-f34d5c000000",
-        "x-ms-request-server-encrypted": "true",
-        "x-ms-version": "2019-10-10"
-=======
         "x-ms-request-id": "19265af9-201e-005c-4748-0918f8000000",
         "x-ms-request-server-encrypted": "true",
         "x-ms-version": "2019-12-12"
->>>>>>> 32e373e2
-      },
-      "ResponseBody": []
-    },
-    {
-<<<<<<< HEAD
-      "RequestUri": "https://seanstagetest.blob.core.windows.net/test-container-cd081b41-2ebc-256b-082b-bdcc47b1c2da/test-blob-9edd7d59-fe50-f608-fe5d-a74b4c47a293?comp=snapshot",
-=======
+      },
+      "ResponseBody": []
+    },
+    {
       "RequestUri": "https://seanmcccanary.blob.core.windows.net/test-container-cd081b41-2ebc-256b-082b-bdcc47b1c2da/test-blob-9edd7d59-fe50-f608-fe5d-a74b4c47a293?comp=snapshot",
->>>>>>> 32e373e2
       "RequestMethod": "PUT",
       "RequestHeaders": {
         "Authorization": "Sanitized",
         "If-None-Match": "\u0022garbage\u0022",
-<<<<<<< HEAD
-        "traceparent": "00-112f795be584e34dbf23ad4e95c526fe-5b8c4ce505e93146-00",
-        "User-Agent": [
-          "azsdk-net-Storage.Blobs/12.4.0-dev.20200305.1",
-          "(.NET Core 4.6.28325.01; Microsoft Windows 10.0.18363 )"
-        ],
-        "x-ms-client-request-id": "d6c9a38f-474f-d79f-7817-360fa8334b00",
-        "x-ms-date": "Thu, 05 Mar 2020 21:04:23 GMT",
-        "x-ms-return-client-request-id": "true",
-        "x-ms-version": "2019-10-10"
-=======
         "traceparent": "00-7ca9c0c836fa564f8695aed76bc88712-e8226c2683bcf84d-00",
         "User-Agent": [
           "azsdk-net-Storage.Blobs/12.5.0-dev.20200402.1",
@@ -1216,56 +666,27 @@
         "x-ms-date": "Thu, 02 Apr 2020 23:44:25 GMT",
         "x-ms-return-client-request-id": "true",
         "x-ms-version": "2019-12-12"
->>>>>>> 32e373e2
-      },
-      "RequestBody": null,
-      "StatusCode": 201,
-      "ResponseHeaders": {
-        "Content-Length": "0",
-<<<<<<< HEAD
-        "Date": "Thu, 05 Mar 2020 21:04:23 GMT",
-        "ETag": "\u00220x8D7C148C843231A\u0022",
-        "Last-Modified": "Thu, 05 Mar 2020 21:04:23 GMT",
-=======
+      },
+      "RequestBody": null,
+      "StatusCode": 201,
+      "ResponseHeaders": {
+        "Content-Length": "0",
         "Date": "Thu, 02 Apr 2020 23:44:24 GMT",
         "ETag": "\u00220x8D7D75FC65F1CC7\u0022",
         "Last-Modified": "Thu, 02 Apr 2020 23:44:24 GMT",
->>>>>>> 32e373e2
         "Server": [
           "Windows-Azure-Blob/1.0",
           "Microsoft-HTTPAPI/2.0"
         ],
         "x-ms-client-request-id": "d6c9a38f-474f-d79f-7817-360fa8334b00",
-<<<<<<< HEAD
-        "x-ms-request-id": "728b71a7-801e-0018-2231-f34d5c000000",
-        "x-ms-request-server-encrypted": "false",
-        "x-ms-snapshot": "2020-03-05T21:04:23.8742994Z",
-        "x-ms-version": "2019-10-10"
-=======
         "x-ms-request-id": "19265aff-201e-005c-4c48-0918f8000000",
         "x-ms-request-server-encrypted": "false",
         "x-ms-snapshot": "2020-04-02T23:44:24.7042133Z",
         "x-ms-version": "2019-12-12"
->>>>>>> 32e373e2
-      },
-      "ResponseBody": []
-    },
-    {
-<<<<<<< HEAD
-      "RequestUri": "https://seanstagetest.blob.core.windows.net/test-container-cd081b41-2ebc-256b-082b-bdcc47b1c2da?restype=container",
-      "RequestMethod": "DELETE",
-      "RequestHeaders": {
-        "Authorization": "Sanitized",
-        "traceparent": "00-7f0cb2eda4741f419ef71e30bc6e249a-c27231461a97fa41-00",
-        "User-Agent": [
-          "azsdk-net-Storage.Blobs/12.4.0-dev.20200305.1",
-          "(.NET Core 4.6.28325.01; Microsoft Windows 10.0.18363 )"
-        ],
-        "x-ms-client-request-id": "6f976162-5ce4-3422-3092-fea333ea2994",
-        "x-ms-date": "Thu, 05 Mar 2020 21:04:24 GMT",
-        "x-ms-return-client-request-id": "true",
-        "x-ms-version": "2019-10-10"
-=======
+      },
+      "ResponseBody": []
+    },
+    {
       "RequestUri": "https://seanmcccanary.blob.core.windows.net/test-container-cd081b41-2ebc-256b-082b-bdcc47b1c2da?restype=container",
       "RequestMethod": "DELETE",
       "RequestHeaders": {
@@ -1279,49 +700,23 @@
         "x-ms-date": "Thu, 02 Apr 2020 23:44:25 GMT",
         "x-ms-return-client-request-id": "true",
         "x-ms-version": "2019-12-12"
->>>>>>> 32e373e2
       },
       "RequestBody": null,
       "StatusCode": 202,
       "ResponseHeaders": {
         "Content-Length": "0",
-<<<<<<< HEAD
-        "Date": "Thu, 05 Mar 2020 21:04:23 GMT",
-=======
         "Date": "Thu, 02 Apr 2020 23:44:24 GMT",
->>>>>>> 32e373e2
         "Server": [
           "Windows-Azure-Blob/1.0",
           "Microsoft-HTTPAPI/2.0"
         ],
         "x-ms-client-request-id": "6f976162-5ce4-3422-3092-fea333ea2994",
-<<<<<<< HEAD
-        "x-ms-request-id": "728b71a8-801e-0018-2331-f34d5c000000",
-        "x-ms-version": "2019-10-10"
-=======
         "x-ms-request-id": "19265b02-201e-005c-4f48-0918f8000000",
         "x-ms-version": "2019-12-12"
->>>>>>> 32e373e2
-      },
-      "ResponseBody": []
-    },
-    {
-<<<<<<< HEAD
-      "RequestUri": "https://seanstagetest.blob.core.windows.net/test-container-16b2f5e2-dfa9-6935-d693-0fb778d9eb87?restype=container",
-      "RequestMethod": "PUT",
-      "RequestHeaders": {
-        "Authorization": "Sanitized",
-        "traceparent": "00-155090a9ca326b4f817118d5b9f40e1e-f56190e081734245-00",
-        "User-Agent": [
-          "azsdk-net-Storage.Blobs/12.4.0-dev.20200305.1",
-          "(.NET Core 4.6.28325.01; Microsoft Windows 10.0.18363 )"
-        ],
-        "x-ms-blob-public-access": "container",
-        "x-ms-client-request-id": "f6e3396f-e13e-82db-2c2e-99514d6bbb57",
-        "x-ms-date": "Thu, 05 Mar 2020 21:04:24 GMT",
-        "x-ms-return-client-request-id": "true",
-        "x-ms-version": "2019-10-10"
-=======
+      },
+      "ResponseBody": []
+    },
+    {
       "RequestUri": "https://seanmcccanary.blob.core.windows.net/test-container-16b2f5e2-dfa9-6935-d693-0fb778d9eb87?restype=container",
       "RequestMethod": "PUT",
       "RequestHeaders": {
@@ -1336,58 +731,30 @@
         "x-ms-date": "Thu, 02 Apr 2020 23:44:25 GMT",
         "x-ms-return-client-request-id": "true",
         "x-ms-version": "2019-12-12"
->>>>>>> 32e373e2
-      },
-      "RequestBody": null,
-      "StatusCode": 201,
-      "ResponseHeaders": {
-        "Content-Length": "0",
-<<<<<<< HEAD
-        "Date": "Thu, 05 Mar 2020 21:04:23 GMT",
-        "ETag": "\u00220x8D7C148C88F225C\u0022",
-        "Last-Modified": "Thu, 05 Mar 2020 21:04:24 GMT",
-=======
+      },
+      "RequestBody": null,
+      "StatusCode": 201,
+      "ResponseHeaders": {
+        "Content-Length": "0",
         "Date": "Thu, 02 Apr 2020 23:44:24 GMT",
         "ETag": "\u00220x8D7D75FC6AD492A\u0022",
         "Last-Modified": "Thu, 02 Apr 2020 23:44:25 GMT",
->>>>>>> 32e373e2
         "Server": [
           "Windows-Azure-Blob/1.0",
           "Microsoft-HTTPAPI/2.0"
         ],
         "x-ms-client-request-id": "f6e3396f-e13e-82db-2c2e-99514d6bbb57",
-<<<<<<< HEAD
-        "x-ms-request-id": "d7146866-d01e-003a-6331-f38843000000",
-        "x-ms-version": "2019-10-10"
-=======
         "x-ms-request-id": "d8ab44dd-801e-0018-0c48-0992c7000000",
         "x-ms-version": "2019-12-12"
->>>>>>> 32e373e2
-      },
-      "ResponseBody": []
-    },
-    {
-<<<<<<< HEAD
-      "RequestUri": "https://seanstagetest.blob.core.windows.net/test-container-16b2f5e2-dfa9-6935-d693-0fb778d9eb87/test-blob-818476a7-e23e-06f9-d929-ae30297442ab",
-=======
+      },
+      "ResponseBody": []
+    },
+    {
       "RequestUri": "https://seanmcccanary.blob.core.windows.net/test-container-16b2f5e2-dfa9-6935-d693-0fb778d9eb87/test-blob-818476a7-e23e-06f9-d929-ae30297442ab",
->>>>>>> 32e373e2
       "RequestMethod": "PUT",
       "RequestHeaders": {
         "Authorization": "Sanitized",
         "Content-Length": "1024",
-<<<<<<< HEAD
-        "traceparent": "00-45346be03e1f2e4492ca9af733838024-97a914086b67ab4e-00",
-        "User-Agent": [
-          "azsdk-net-Storage.Blobs/12.4.0-dev.20200305.1",
-          "(.NET Core 4.6.28325.01; Microsoft Windows 10.0.18363 )"
-        ],
-        "x-ms-blob-type": "BlockBlob",
-        "x-ms-client-request-id": "5413a867-9b02-757a-aab9-e7fc4248d951",
-        "x-ms-date": "Thu, 05 Mar 2020 21:04:24 GMT",
-        "x-ms-return-client-request-id": "true",
-        "x-ms-version": "2019-10-10"
-=======
         "traceparent": "00-ea1cac7ee748e04786b5edf4812d0b8d-a20da8f589880c4c-00",
         "User-Agent": [
           "azsdk-net-Storage.Blobs/12.5.0-dev.20200402.1",
@@ -1398,54 +765,28 @@
         "x-ms-date": "Thu, 02 Apr 2020 23:44:26 GMT",
         "x-ms-return-client-request-id": "true",
         "x-ms-version": "2019-12-12"
->>>>>>> 32e373e2
       },
       "RequestBody": "kDFIPvX0ST3WKRtsQso7/bxfGLCmgZ\u002BMQN0cFTOqWbfs7cEbI3xhsi1GqxTGjMMP7bF0yVyRBQ\u002BSu/4X2DQKK9BjgFQJINk//WaDX9WKxbQaDSiCNpBbW\u002BexiGd\u002BSdr5PH9EYgxuBszXNMv1DqU5B/VJ/coMh/RACCRsV5dywbSLiiNWRmKnqwdbqwLEZU1CeIByNUwP7bSKBFrnAa80ZXMXaoOC48GSoVHDsNzye6PXKt8W/4xofJ1uy0IIwKpYJkaPrfvJv5S/35P6TDzXmIi2D9bPHWXnr\u002B3mExh\u002BieGna4qWY86oDmtKVx/4bS9gljK5UrDTiAjgqP0N4qt8QFaxUuCyQTW6DgFrhMZF7kG\u002BhXzlxTcx1OOBtrrQmyu/zhbJRxtPrlX9/0OvaANBmrm8T1wulnsegH39MIt66XPVq7awfKclbtcn58XzgmzgPxsBFEvOkTiaq8aeUX3KgxbQ2bxNkR4SluCFB662Kv4RHfFvedUnBhp9FdDghxxZXGSvI6ivkq387n1rSYmJ5IDIjDSMWgpBqdKiz3xNMg/DLKpKBgdVYYpDc4pXu72Q9DBQGProzQJabnnWDcMxrrxtqBzfP955ciuqSOd/6e0UEdtL/RoU216o75iNf1PGEsTO6hOgsbRS1qXPPYQa2oWLwfzo5bGiWcy\u002BNk9F6/LY4zYjsf/adF8m\u002BSZ0RZ3ajRUSAb5W3iwTLJFG4npkDOqy91pO9ymGsU2dweyKLRMv46k6M\u002Bo0gQUJD4Vtk5Hkwew7wU5DjJXsjFBxuRxAif59F/7RKtkAfnVUROejGB27uP//TmvF61cTTqaaw8joyYaG8HySE5cTO0PY7kiuSHQytQAcQTuStyunvtwzZruta3phHCegKaVo6xIo7P0PZQUxZw3Hy4hL9DhR61S74NSIK4PNTCtMkYtbtFUoacsul1nWAf6t5aDyFijuTz5QrAo\u002BoMF5QhjZ5daBbBYyIoptI1P75N/V2kbj2zYDXUJNCghK6skJtFVA/BwoK3iJv/OdgSvqVccraMV7lmbi1oeTNGIO6DjAY2/9uufDra/NWRtCZdwWYrRAH4EEjh3vXSaVlPcWete63B287ZrgaLoVrjxKoHCqfdGtzsm2vNVRDl3BLhi3tt9Eh4m/WXUaYLbH7uDgpL216hcmaawNAyBIat49HjqiXvddBRjn6iNbk24S7830cWqfC0MBkU0zNoRod\u002B6X3EF8JJDogp6lzv/zy9U9\u002BxNSU/lznRL3oM2qKs\u002BUf3M0w7Yslso9C\u002B7M\u002Bj1DDsZ39TtwFSP1Iz8uhYTDPljPEU\u002BMvgcfEWVIFUcLp6LVs5IHMjWTI2lPP6B2/RBGes2V/Ontt0\u002B\u002BWOPWJw==",
       "StatusCode": 201,
       "ResponseHeaders": {
         "Content-Length": "0",
         "Content-MD5": "7DEZtQwdZEBSzfqyp1WLTw==",
-<<<<<<< HEAD
-        "Date": "Thu, 05 Mar 2020 21:04:23 GMT",
-        "ETag": "\u00220x8D7C148C89BF13C\u0022",
-        "Last-Modified": "Thu, 05 Mar 2020 21:04:24 GMT",
-=======
         "Date": "Thu, 02 Apr 2020 23:44:24 GMT",
         "ETag": "\u00220x8D7D75FC6BA93C0\u0022",
         "Last-Modified": "Thu, 02 Apr 2020 23:44:25 GMT",
->>>>>>> 32e373e2
         "Server": [
           "Windows-Azure-Blob/1.0",
           "Microsoft-HTTPAPI/2.0"
         ],
         "x-ms-client-request-id": "5413a867-9b02-757a-aab9-e7fc4248d951",
         "x-ms-content-crc64": "hicFiVCouGY=",
-<<<<<<< HEAD
-        "x-ms-request-id": "d7146869-d01e-003a-6431-f38843000000",
-        "x-ms-request-server-encrypted": "true",
-        "x-ms-version": "2019-10-10"
-=======
         "x-ms-request-id": "d8ab44e2-801e-0018-0f48-0992c7000000",
         "x-ms-request-server-encrypted": "true",
         "x-ms-version": "2019-12-12"
->>>>>>> 32e373e2
-      },
-      "ResponseBody": []
-    },
-    {
-<<<<<<< HEAD
-      "RequestUri": "https://seanstagetest.blob.core.windows.net/test-container-16b2f5e2-dfa9-6935-d693-0fb778d9eb87/test-blob-818476a7-e23e-06f9-d929-ae30297442ab?comp=lease",
-      "RequestMethod": "PUT",
-      "RequestHeaders": {
-        "Authorization": "Sanitized",
-        "traceparent": "00-bd60620bd2d3ce4f9af5f45682fba0cb-11dc981e0ab9e442-00",
-        "User-Agent": [
-          "azsdk-net-Storage.Blobs/12.4.0-dev.20200305.1",
-          "(.NET Core 4.6.28325.01; Microsoft Windows 10.0.18363 )"
-        ],
-        "x-ms-client-request-id": "f07dd232-c97c-422a-ce6e-15aeddb903e9",
-        "x-ms-date": "Thu, 05 Mar 2020 21:04:24 GMT",
-=======
+      },
+      "ResponseBody": []
+    },
+    {
       "RequestUri": "https://seanmcccanary.blob.core.windows.net/test-container-16b2f5e2-dfa9-6935-d693-0fb778d9eb87/test-blob-818476a7-e23e-06f9-d929-ae30297442ab?comp=lease",
       "RequestMethod": "PUT",
       "RequestHeaders": {
@@ -1457,63 +798,31 @@
         ],
         "x-ms-client-request-id": "f07dd232-c97c-422a-ce6e-15aeddb903e9",
         "x-ms-date": "Thu, 02 Apr 2020 23:44:26 GMT",
->>>>>>> 32e373e2
         "x-ms-lease-action": "acquire",
         "x-ms-lease-duration": "-1",
         "x-ms-proposed-lease-id": "7369fcbd-2455-a4da-3f53-bec072c1fc07",
         "x-ms-return-client-request-id": "true",
-<<<<<<< HEAD
-        "x-ms-version": "2019-10-10"
-=======
-        "x-ms-version": "2019-12-12"
->>>>>>> 32e373e2
-      },
-      "RequestBody": null,
-      "StatusCode": 201,
-      "ResponseHeaders": {
-        "Content-Length": "0",
-<<<<<<< HEAD
-        "Date": "Thu, 05 Mar 2020 21:04:23 GMT",
-        "ETag": "\u00220x8D7C148C89BF13C\u0022",
-        "Last-Modified": "Thu, 05 Mar 2020 21:04:24 GMT",
-=======
+        "x-ms-version": "2019-12-12"
+      },
+      "RequestBody": null,
+      "StatusCode": 201,
+      "ResponseHeaders": {
+        "Content-Length": "0",
         "Date": "Thu, 02 Apr 2020 23:44:24 GMT",
         "ETag": "\u00220x8D7D75FC6BA93C0\u0022",
         "Last-Modified": "Thu, 02 Apr 2020 23:44:25 GMT",
->>>>>>> 32e373e2
         "Server": [
           "Windows-Azure-Blob/1.0",
           "Microsoft-HTTPAPI/2.0"
         ],
         "x-ms-client-request-id": "f07dd232-c97c-422a-ce6e-15aeddb903e9",
         "x-ms-lease-id": "7369fcbd-2455-a4da-3f53-bec072c1fc07",
-<<<<<<< HEAD
-        "x-ms-request-id": "d714686a-d01e-003a-6531-f38843000000",
-        "x-ms-version": "2019-10-10"
-=======
         "x-ms-request-id": "d8ab44e5-801e-0018-1248-0992c7000000",
         "x-ms-version": "2019-12-12"
->>>>>>> 32e373e2
-      },
-      "ResponseBody": []
-    },
-    {
-<<<<<<< HEAD
-      "RequestUri": "https://seanstagetest.blob.core.windows.net/test-container-16b2f5e2-dfa9-6935-d693-0fb778d9eb87/test-blob-818476a7-e23e-06f9-d929-ae30297442ab?comp=snapshot",
-      "RequestMethod": "PUT",
-      "RequestHeaders": {
-        "Authorization": "Sanitized",
-        "traceparent": "00-ad15ead0abcc5e4ba9f0d869571ddf6e-ed7a0e0169e3fb48-00",
-        "User-Agent": [
-          "azsdk-net-Storage.Blobs/12.4.0-dev.20200305.1",
-          "(.NET Core 4.6.28325.01; Microsoft Windows 10.0.18363 )"
-        ],
-        "x-ms-client-request-id": "9f8d4aa4-0b44-b18b-a514-e1616c7587a8",
-        "x-ms-date": "Thu, 05 Mar 2020 21:04:24 GMT",
-        "x-ms-lease-id": "7369fcbd-2455-a4da-3f53-bec072c1fc07",
-        "x-ms-return-client-request-id": "true",
-        "x-ms-version": "2019-10-10"
-=======
+      },
+      "ResponseBody": []
+    },
+    {
       "RequestUri": "https://seanmcccanary.blob.core.windows.net/test-container-16b2f5e2-dfa9-6935-d693-0fb778d9eb87/test-blob-818476a7-e23e-06f9-d929-ae30297442ab?comp=snapshot",
       "RequestMethod": "PUT",
       "RequestHeaders": {
@@ -1528,56 +837,27 @@
         "x-ms-lease-id": "7369fcbd-2455-a4da-3f53-bec072c1fc07",
         "x-ms-return-client-request-id": "true",
         "x-ms-version": "2019-12-12"
->>>>>>> 32e373e2
-      },
-      "RequestBody": null,
-      "StatusCode": 201,
-      "ResponseHeaders": {
-        "Content-Length": "0",
-<<<<<<< HEAD
-        "Date": "Thu, 05 Mar 2020 21:04:23 GMT",
-        "ETag": "\u00220x8D7C148C89BF13C\u0022",
-        "Last-Modified": "Thu, 05 Mar 2020 21:04:24 GMT",
-=======
+      },
+      "RequestBody": null,
+      "StatusCode": 201,
+      "ResponseHeaders": {
+        "Content-Length": "0",
         "Date": "Thu, 02 Apr 2020 23:44:24 GMT",
         "ETag": "\u00220x8D7D75FC6BA93C0\u0022",
         "Last-Modified": "Thu, 02 Apr 2020 23:44:25 GMT",
->>>>>>> 32e373e2
         "Server": [
           "Windows-Azure-Blob/1.0",
           "Microsoft-HTTPAPI/2.0"
         ],
         "x-ms-client-request-id": "9f8d4aa4-0b44-b18b-a514-e1616c7587a8",
-<<<<<<< HEAD
-        "x-ms-request-id": "d714686c-d01e-003a-6731-f38843000000",
-        "x-ms-request-server-encrypted": "false",
-        "x-ms-snapshot": "2020-03-05T21:04:24.5322968Z",
-        "x-ms-version": "2019-10-10"
-=======
         "x-ms-request-id": "d8ab44eb-801e-0018-1848-0992c7000000",
         "x-ms-request-server-encrypted": "false",
         "x-ms-snapshot": "2020-04-02T23:44:25.4167165Z",
         "x-ms-version": "2019-12-12"
->>>>>>> 32e373e2
-      },
-      "ResponseBody": []
-    },
-    {
-<<<<<<< HEAD
-      "RequestUri": "https://seanstagetest.blob.core.windows.net/test-container-16b2f5e2-dfa9-6935-d693-0fb778d9eb87?restype=container",
-      "RequestMethod": "DELETE",
-      "RequestHeaders": {
-        "Authorization": "Sanitized",
-        "traceparent": "00-666567ca58440946bcee0eea2a70bf01-4cbcba2795ddd54a-00",
-        "User-Agent": [
-          "azsdk-net-Storage.Blobs/12.4.0-dev.20200305.1",
-          "(.NET Core 4.6.28325.01; Microsoft Windows 10.0.18363 )"
-        ],
-        "x-ms-client-request-id": "930aaa3a-632c-b2a4-54d0-cddb471fcf61",
-        "x-ms-date": "Thu, 05 Mar 2020 21:04:24 GMT",
-        "x-ms-return-client-request-id": "true",
-        "x-ms-version": "2019-10-10"
-=======
+      },
+      "ResponseBody": []
+    },
+    {
       "RequestUri": "https://seanmcccanary.blob.core.windows.net/test-container-16b2f5e2-dfa9-6935-d693-0fb778d9eb87?restype=container",
       "RequestMethod": "DELETE",
       "RequestHeaders": {
@@ -1591,42 +871,26 @@
         "x-ms-date": "Thu, 02 Apr 2020 23:44:26 GMT",
         "x-ms-return-client-request-id": "true",
         "x-ms-version": "2019-12-12"
->>>>>>> 32e373e2
       },
       "RequestBody": null,
       "StatusCode": 202,
       "ResponseHeaders": {
         "Content-Length": "0",
-<<<<<<< HEAD
-        "Date": "Thu, 05 Mar 2020 21:04:23 GMT",
-=======
         "Date": "Thu, 02 Apr 2020 23:44:24 GMT",
->>>>>>> 32e373e2
         "Server": [
           "Windows-Azure-Blob/1.0",
           "Microsoft-HTTPAPI/2.0"
         ],
         "x-ms-client-request-id": "930aaa3a-632c-b2a4-54d0-cddb471fcf61",
-<<<<<<< HEAD
-        "x-ms-request-id": "d714686d-d01e-003a-6831-f38843000000",
-        "x-ms-version": "2019-10-10"
-=======
         "x-ms-request-id": "d8ab44f2-801e-0018-1f48-0992c7000000",
         "x-ms-version": "2019-12-12"
->>>>>>> 32e373e2
       },
       "ResponseBody": []
     }
   ],
   "Variables": {
-<<<<<<< HEAD
-    "DateTimeOffsetNow": "2020-03-05T13:04:21.2837690-08:00",
-    "RandomSeed": "1939476737",
-    "Storage_TestConfigDefault": "ProductionTenant\nseanstagetest\nU2FuaXRpemVk\nhttps://seanstagetest.blob.core.windows.net\nhttp://seanstagetest.file.core.windows.net\nhttp://seanstagetest.queue.core.windows.net\nhttp://seanstagetest.table.core.windows.net\n\n\n\n\nhttp://seanstagetest-secondary.blob.core.windows.net\nhttp://seanstagetest-secondary.file.core.windows.net\nhttp://seanstagetest-secondary.queue.core.windows.net\nhttp://seanstagetest-secondary.table.core.windows.net\n\nSanitized\n\n\nCloud\nBlobEndpoint=https://seanstagetest.blob.core.windows.net/;QueueEndpoint=http://seanstagetest.queue.core.windows.net/;FileEndpoint=http://seanstagetest.file.core.windows.net/;BlobSecondaryEndpoint=http://seanstagetest-secondary.blob.core.windows.net/;QueueSecondaryEndpoint=http://seanstagetest-secondary.queue.core.windows.net/;FileSecondaryEndpoint=http://seanstagetest-secondary.file.core.windows.net/;AccountName=seanstagetest;AccountKey=Sanitized\nseanscope1"
-=======
     "DateTimeOffsetNow": "2020-04-02T16:44:22.5968731-07:00",
     "RandomSeed": "1939476737",
     "Storage_TestConfigDefault": "ProductionTenant\nseanmcccanary\nU2FuaXRpemVk\nhttps://seanmcccanary.blob.core.windows.net\nhttps://seanmcccanary.file.core.windows.net\nhttps://seanmcccanary.queue.core.windows.net\nhttps://seanmcccanary.table.core.windows.net\n\n\n\n\nhttps://seanmcccanary-secondary.blob.core.windows.net\nhttps://seanmcccanary-secondary.file.core.windows.net\nhttps://seanmcccanary-secondary.queue.core.windows.net\nhttps://seanmcccanary-secondary.table.core.windows.net\n\nSanitized\n\n\nCloud\nBlobEndpoint=https://seanmcccanary.blob.core.windows.net/;QueueEndpoint=https://seanmcccanary.queue.core.windows.net/;FileEndpoint=https://seanmcccanary.file.core.windows.net/;BlobSecondaryEndpoint=https://seanmcccanary-secondary.blob.core.windows.net/;QueueSecondaryEndpoint=https://seanmcccanary-secondary.queue.core.windows.net/;FileSecondaryEndpoint=https://seanmcccanary-secondary.file.core.windows.net/;AccountName=seanmcccanary;AccountKey=Sanitized\nseanscope1"
->>>>>>> 32e373e2
   }
 }