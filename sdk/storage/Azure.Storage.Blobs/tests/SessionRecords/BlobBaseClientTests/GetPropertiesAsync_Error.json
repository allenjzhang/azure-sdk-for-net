{
  "Entries": [
    {
<<<<<<< HEAD
      "RequestUri": "https://seanstagetest.blob.core.windows.net/test-container-ed591b73-49a3-2ed1-228e-059bbb4b9ce0?restype=container",
      "RequestMethod": "PUT",
      "RequestHeaders": {
        "Authorization": "Sanitized",
        "traceparent": "00-410eb78c20b3b640850ac3be5e230bb9-c13fd059294aaa43-00",
        "User-Agent": [
          "azsdk-net-Storage.Blobs/12.4.0-dev.20200305.1",
          "(.NET Core 4.6.28325.01; Microsoft Windows 10.0.18363 )"
        ],
        "x-ms-blob-public-access": "container",
        "x-ms-client-request-id": "1c731444-87b1-a3f7-37ef-09001db0f548",
        "x-ms-date": "Thu, 05 Mar 2020 20:56:17 GMT",
        "x-ms-return-client-request-id": "true",
        "x-ms-version": "2019-10-10"
=======
      "RequestUri": "https://seanmcccanary.blob.core.windows.net/test-container-ed591b73-49a3-2ed1-228e-059bbb4b9ce0?restype=container",
      "RequestMethod": "PUT",
      "RequestHeaders": {
        "Authorization": "Sanitized",
        "traceparent": "00-38feb97a6a93be4cafcb5fc4a4e2648c-a03b531484233a44-00",
        "User-Agent": [
          "azsdk-net-Storage.Blobs/12.5.0-dev.20200402.1",
          "(.NET Core 4.6.28325.01; Microsoft Windows 10.0.18362 )"
        ],
        "x-ms-blob-public-access": "container",
        "x-ms-client-request-id": "1c731444-87b1-a3f7-37ef-09001db0f548",
        "x-ms-date": "Thu, 02 Apr 2020 23:42:37 GMT",
        "x-ms-return-client-request-id": "true",
        "x-ms-version": "2019-12-12"
>>>>>>> 32e373e2
      },
      "RequestBody": null,
      "StatusCode": 201,
      "ResponseHeaders": {
        "Content-Length": "0",
<<<<<<< HEAD
        "Date": "Thu, 05 Mar 2020 20:56:17 GMT",
        "ETag": "\u00220x8D7C147A6B13509\u0022",
        "Last-Modified": "Thu, 05 Mar 2020 20:56:17 GMT",
=======
        "Date": "Thu, 02 Apr 2020 23:42:35 GMT",
        "ETag": "\u00220x8D7D75F85F816CD\u0022",
        "Last-Modified": "Thu, 02 Apr 2020 23:42:36 GMT",
>>>>>>> 32e373e2
        "Server": [
          "Windows-Azure-Blob/1.0",
          "Microsoft-HTTPAPI/2.0"
        ],
        "x-ms-client-request-id": "1c731444-87b1-a3f7-37ef-09001db0f548",
<<<<<<< HEAD
        "x-ms-request-id": "9d9861ce-f01e-0002-7a30-f32c83000000",
        "x-ms-version": "2019-10-10"
=======
        "x-ms-request-id": "8e691e81-701e-007e-1848-09dde7000000",
        "x-ms-version": "2019-12-12"
>>>>>>> 32e373e2
      },
      "ResponseBody": []
    },
    {
<<<<<<< HEAD
      "RequestUri": "https://seanstagetest.blob.core.windows.net/test-container-ed591b73-49a3-2ed1-228e-059bbb4b9ce0/test-blob-1598a4e8-cfaa-8e6a-09b6-c40e288add99",
      "RequestMethod": "HEAD",
      "RequestHeaders": {
        "Authorization": "Sanitized",
        "traceparent": "00-d1a2bb13d48f5e4e9df3efe3c8950a74-59abbfc2c857db48-00",
        "User-Agent": [
          "azsdk-net-Storage.Blobs/12.4.0-dev.20200305.1",
          "(.NET Core 4.6.28325.01; Microsoft Windows 10.0.18363 )"
        ],
        "x-ms-client-request-id": "ac5fd79f-79f0-757f-a9e4-12fac3e97aad",
        "x-ms-date": "Thu, 05 Mar 2020 20:56:18 GMT",
        "x-ms-return-client-request-id": "true",
        "x-ms-version": "2019-10-10"
=======
      "RequestUri": "https://seanmcccanary.blob.core.windows.net/test-container-ed591b73-49a3-2ed1-228e-059bbb4b9ce0/test-blob-1598a4e8-cfaa-8e6a-09b6-c40e288add99",
      "RequestMethod": "HEAD",
      "RequestHeaders": {
        "Authorization": "Sanitized",
        "traceparent": "00-86fda774e9c74b42bcfb101d5172490a-ac5f57da89dff74a-00",
        "User-Agent": [
          "azsdk-net-Storage.Blobs/12.5.0-dev.20200402.1",
          "(.NET Core 4.6.28325.01; Microsoft Windows 10.0.18362 )"
        ],
        "x-ms-client-request-id": "ac5fd79f-79f0-757f-a9e4-12fac3e97aad",
        "x-ms-date": "Thu, 02 Apr 2020 23:42:37 GMT",
        "x-ms-return-client-request-id": "true",
        "x-ms-version": "2019-12-12"
>>>>>>> 32e373e2
      },
      "RequestBody": null,
      "StatusCode": 404,
      "ResponseHeaders": {
<<<<<<< HEAD
        "Date": "Thu, 05 Mar 2020 20:56:17 GMT",
=======
        "Date": "Thu, 02 Apr 2020 23:42:36 GMT",
>>>>>>> 32e373e2
        "Server": [
          "Windows-Azure-Blob/1.0",
          "Microsoft-HTTPAPI/2.0"
        ],
        "Transfer-Encoding": "chunked",
        "x-ms-client-request-id": "ac5fd79f-79f0-757f-a9e4-12fac3e97aad",
        "x-ms-error-code": "BlobNotFound",
<<<<<<< HEAD
        "x-ms-request-id": "9d9861d5-f01e-0002-7f30-f32c83000000",
        "x-ms-version": "2019-10-10"
=======
        "x-ms-request-id": "8e691e88-701e-007e-1c48-09dde7000000",
        "x-ms-version": "2019-12-12"
>>>>>>> 32e373e2
      },
      "ResponseBody": []
    },
    {
<<<<<<< HEAD
      "RequestUri": "https://seanstagetest.blob.core.windows.net/test-container-ed591b73-49a3-2ed1-228e-059bbb4b9ce0?restype=container",
      "RequestMethod": "DELETE",
      "RequestHeaders": {
        "Authorization": "Sanitized",
        "traceparent": "00-ce1844062fc8b14993f439f7350f0b0e-d011c78ed9b13d40-00",
        "User-Agent": [
          "azsdk-net-Storage.Blobs/12.4.0-dev.20200305.1",
          "(.NET Core 4.6.28325.01; Microsoft Windows 10.0.18363 )"
        ],
        "x-ms-client-request-id": "516e4b32-302a-86a9-5ce1-fdf36c343ef3",
        "x-ms-date": "Thu, 05 Mar 2020 20:56:18 GMT",
        "x-ms-return-client-request-id": "true",
        "x-ms-version": "2019-10-10"
=======
      "RequestUri": "https://seanmcccanary.blob.core.windows.net/test-container-ed591b73-49a3-2ed1-228e-059bbb4b9ce0?restype=container",
      "RequestMethod": "DELETE",
      "RequestHeaders": {
        "Authorization": "Sanitized",
        "traceparent": "00-eff151e0627b5947b2d90f777468b7e5-2ce30cf561b03f4b-00",
        "User-Agent": [
          "azsdk-net-Storage.Blobs/12.5.0-dev.20200402.1",
          "(.NET Core 4.6.28325.01; Microsoft Windows 10.0.18362 )"
        ],
        "x-ms-client-request-id": "516e4b32-302a-86a9-5ce1-fdf36c343ef3",
        "x-ms-date": "Thu, 02 Apr 2020 23:42:37 GMT",
        "x-ms-return-client-request-id": "true",
        "x-ms-version": "2019-12-12"
>>>>>>> 32e373e2
      },
      "RequestBody": null,
      "StatusCode": 202,
      "ResponseHeaders": {
        "Content-Length": "0",
<<<<<<< HEAD
        "Date": "Thu, 05 Mar 2020 20:56:18 GMT",
=======
        "Date": "Thu, 02 Apr 2020 23:42:36 GMT",
>>>>>>> 32e373e2
        "Server": [
          "Windows-Azure-Blob/1.0",
          "Microsoft-HTTPAPI/2.0"
        ],
        "x-ms-client-request-id": "516e4b32-302a-86a9-5ce1-fdf36c343ef3",
<<<<<<< HEAD
        "x-ms-request-id": "9d9861d6-f01e-0002-8030-f32c83000000",
        "x-ms-version": "2019-10-10"
=======
        "x-ms-request-id": "8e691e8d-701e-007e-2148-09dde7000000",
        "x-ms-version": "2019-12-12"
>>>>>>> 32e373e2
      },
      "ResponseBody": []
    }
  ],
  "Variables": {
    "RandomSeed": "1152989418",
<<<<<<< HEAD
    "Storage_TestConfigDefault": "ProductionTenant\nseanstagetest\nU2FuaXRpemVk\nhttps://seanstagetest.blob.core.windows.net\nhttp://seanstagetest.file.core.windows.net\nhttp://seanstagetest.queue.core.windows.net\nhttp://seanstagetest.table.core.windows.net\n\n\n\n\nhttp://seanstagetest-secondary.blob.core.windows.net\nhttp://seanstagetest-secondary.file.core.windows.net\nhttp://seanstagetest-secondary.queue.core.windows.net\nhttp://seanstagetest-secondary.table.core.windows.net\n\nSanitized\n\n\nCloud\nBlobEndpoint=https://seanstagetest.blob.core.windows.net/;QueueEndpoint=http://seanstagetest.queue.core.windows.net/;FileEndpoint=http://seanstagetest.file.core.windows.net/;BlobSecondaryEndpoint=http://seanstagetest-secondary.blob.core.windows.net/;QueueSecondaryEndpoint=http://seanstagetest-secondary.queue.core.windows.net/;FileSecondaryEndpoint=http://seanstagetest-secondary.file.core.windows.net/;AccountName=seanstagetest;AccountKey=Sanitized\nseanscope1"
=======
    "Storage_TestConfigDefault": "ProductionTenant\nseanmcccanary\nU2FuaXRpemVk\nhttps://seanmcccanary.blob.core.windows.net\nhttps://seanmcccanary.file.core.windows.net\nhttps://seanmcccanary.queue.core.windows.net\nhttps://seanmcccanary.table.core.windows.net\n\n\n\n\nhttps://seanmcccanary-secondary.blob.core.windows.net\nhttps://seanmcccanary-secondary.file.core.windows.net\nhttps://seanmcccanary-secondary.queue.core.windows.net\nhttps://seanmcccanary-secondary.table.core.windows.net\n\nSanitized\n\n\nCloud\nBlobEndpoint=https://seanmcccanary.blob.core.windows.net/;QueueEndpoint=https://seanmcccanary.queue.core.windows.net/;FileEndpoint=https://seanmcccanary.file.core.windows.net/;BlobSecondaryEndpoint=https://seanmcccanary-secondary.blob.core.windows.net/;QueueSecondaryEndpoint=https://seanmcccanary-secondary.queue.core.windows.net/;FileSecondaryEndpoint=https://seanmcccanary-secondary.file.core.windows.net/;AccountName=seanmcccanary;AccountKey=Sanitized\nseanscope1"
>>>>>>> 32e373e2
  }
}<|MERGE_RESOLUTION|>--- conflicted
+++ resolved
@@ -1,22 +1,6 @@
 {
   "Entries": [
     {
-<<<<<<< HEAD
-      "RequestUri": "https://seanstagetest.blob.core.windows.net/test-container-ed591b73-49a3-2ed1-228e-059bbb4b9ce0?restype=container",
-      "RequestMethod": "PUT",
-      "RequestHeaders": {
-        "Authorization": "Sanitized",
-        "traceparent": "00-410eb78c20b3b640850ac3be5e230bb9-c13fd059294aaa43-00",
-        "User-Agent": [
-          "azsdk-net-Storage.Blobs/12.4.0-dev.20200305.1",
-          "(.NET Core 4.6.28325.01; Microsoft Windows 10.0.18363 )"
-        ],
-        "x-ms-blob-public-access": "container",
-        "x-ms-client-request-id": "1c731444-87b1-a3f7-37ef-09001db0f548",
-        "x-ms-date": "Thu, 05 Mar 2020 20:56:17 GMT",
-        "x-ms-return-client-request-id": "true",
-        "x-ms-version": "2019-10-10"
-=======
       "RequestUri": "https://seanmcccanary.blob.core.windows.net/test-container-ed591b73-49a3-2ed1-228e-059bbb4b9ce0?restype=container",
       "RequestMethod": "PUT",
       "RequestHeaders": {
@@ -31,52 +15,25 @@
         "x-ms-date": "Thu, 02 Apr 2020 23:42:37 GMT",
         "x-ms-return-client-request-id": "true",
         "x-ms-version": "2019-12-12"
->>>>>>> 32e373e2
       },
       "RequestBody": null,
       "StatusCode": 201,
       "ResponseHeaders": {
         "Content-Length": "0",
-<<<<<<< HEAD
-        "Date": "Thu, 05 Mar 2020 20:56:17 GMT",
-        "ETag": "\u00220x8D7C147A6B13509\u0022",
-        "Last-Modified": "Thu, 05 Mar 2020 20:56:17 GMT",
-=======
         "Date": "Thu, 02 Apr 2020 23:42:35 GMT",
         "ETag": "\u00220x8D7D75F85F816CD\u0022",
         "Last-Modified": "Thu, 02 Apr 2020 23:42:36 GMT",
->>>>>>> 32e373e2
         "Server": [
           "Windows-Azure-Blob/1.0",
           "Microsoft-HTTPAPI/2.0"
         ],
         "x-ms-client-request-id": "1c731444-87b1-a3f7-37ef-09001db0f548",
-<<<<<<< HEAD
-        "x-ms-request-id": "9d9861ce-f01e-0002-7a30-f32c83000000",
-        "x-ms-version": "2019-10-10"
-=======
         "x-ms-request-id": "8e691e81-701e-007e-1848-09dde7000000",
         "x-ms-version": "2019-12-12"
->>>>>>> 32e373e2
       },
       "ResponseBody": []
     },
     {
-<<<<<<< HEAD
-      "RequestUri": "https://seanstagetest.blob.core.windows.net/test-container-ed591b73-49a3-2ed1-228e-059bbb4b9ce0/test-blob-1598a4e8-cfaa-8e6a-09b6-c40e288add99",
-      "RequestMethod": "HEAD",
-      "RequestHeaders": {
-        "Authorization": "Sanitized",
-        "traceparent": "00-d1a2bb13d48f5e4e9df3efe3c8950a74-59abbfc2c857db48-00",
-        "User-Agent": [
-          "azsdk-net-Storage.Blobs/12.4.0-dev.20200305.1",
-          "(.NET Core 4.6.28325.01; Microsoft Windows 10.0.18363 )"
-        ],
-        "x-ms-client-request-id": "ac5fd79f-79f0-757f-a9e4-12fac3e97aad",
-        "x-ms-date": "Thu, 05 Mar 2020 20:56:18 GMT",
-        "x-ms-return-client-request-id": "true",
-        "x-ms-version": "2019-10-10"
-=======
       "RequestUri": "https://seanmcccanary.blob.core.windows.net/test-container-ed591b73-49a3-2ed1-228e-059bbb4b9ce0/test-blob-1598a4e8-cfaa-8e6a-09b6-c40e288add99",
       "RequestMethod": "HEAD",
       "RequestHeaders": {
@@ -90,16 +47,11 @@
         "x-ms-date": "Thu, 02 Apr 2020 23:42:37 GMT",
         "x-ms-return-client-request-id": "true",
         "x-ms-version": "2019-12-12"
->>>>>>> 32e373e2
       },
       "RequestBody": null,
       "StatusCode": 404,
       "ResponseHeaders": {
-<<<<<<< HEAD
-        "Date": "Thu, 05 Mar 2020 20:56:17 GMT",
-=======
         "Date": "Thu, 02 Apr 2020 23:42:36 GMT",
->>>>>>> 32e373e2
         "Server": [
           "Windows-Azure-Blob/1.0",
           "Microsoft-HTTPAPI/2.0"
@@ -107,32 +59,12 @@
         "Transfer-Encoding": "chunked",
         "x-ms-client-request-id": "ac5fd79f-79f0-757f-a9e4-12fac3e97aad",
         "x-ms-error-code": "BlobNotFound",
-<<<<<<< HEAD
-        "x-ms-request-id": "9d9861d5-f01e-0002-7f30-f32c83000000",
-        "x-ms-version": "2019-10-10"
-=======
         "x-ms-request-id": "8e691e88-701e-007e-1c48-09dde7000000",
         "x-ms-version": "2019-12-12"
->>>>>>> 32e373e2
       },
       "ResponseBody": []
     },
     {
-<<<<<<< HEAD
-      "RequestUri": "https://seanstagetest.blob.core.windows.net/test-container-ed591b73-49a3-2ed1-228e-059bbb4b9ce0?restype=container",
-      "RequestMethod": "DELETE",
-      "RequestHeaders": {
-        "Authorization": "Sanitized",
-        "traceparent": "00-ce1844062fc8b14993f439f7350f0b0e-d011c78ed9b13d40-00",
-        "User-Agent": [
-          "azsdk-net-Storage.Blobs/12.4.0-dev.20200305.1",
-          "(.NET Core 4.6.28325.01; Microsoft Windows 10.0.18363 )"
-        ],
-        "x-ms-client-request-id": "516e4b32-302a-86a9-5ce1-fdf36c343ef3",
-        "x-ms-date": "Thu, 05 Mar 2020 20:56:18 GMT",
-        "x-ms-return-client-request-id": "true",
-        "x-ms-version": "2019-10-10"
-=======
       "RequestUri": "https://seanmcccanary.blob.core.windows.net/test-container-ed591b73-49a3-2ed1-228e-059bbb4b9ce0?restype=container",
       "RequestMethod": "DELETE",
       "RequestHeaders": {
@@ -146,39 +78,25 @@
         "x-ms-date": "Thu, 02 Apr 2020 23:42:37 GMT",
         "x-ms-return-client-request-id": "true",
         "x-ms-version": "2019-12-12"
->>>>>>> 32e373e2
       },
       "RequestBody": null,
       "StatusCode": 202,
       "ResponseHeaders": {
         "Content-Length": "0",
-<<<<<<< HEAD
-        "Date": "Thu, 05 Mar 2020 20:56:18 GMT",
-=======
         "Date": "Thu, 02 Apr 2020 23:42:36 GMT",
->>>>>>> 32e373e2
         "Server": [
           "Windows-Azure-Blob/1.0",
           "Microsoft-HTTPAPI/2.0"
         ],
         "x-ms-client-request-id": "516e4b32-302a-86a9-5ce1-fdf36c343ef3",
-<<<<<<< HEAD
-        "x-ms-request-id": "9d9861d6-f01e-0002-8030-f32c83000000",
-        "x-ms-version": "2019-10-10"
-=======
         "x-ms-request-id": "8e691e8d-701e-007e-2148-09dde7000000",
         "x-ms-version": "2019-12-12"
->>>>>>> 32e373e2
       },
       "ResponseBody": []
     }
   ],
   "Variables": {
     "RandomSeed": "1152989418",
-<<<<<<< HEAD
-    "Storage_TestConfigDefault": "ProductionTenant\nseanstagetest\nU2FuaXRpemVk\nhttps://seanstagetest.blob.core.windows.net\nhttp://seanstagetest.file.core.windows.net\nhttp://seanstagetest.queue.core.windows.net\nhttp://seanstagetest.table.core.windows.net\n\n\n\n\nhttp://seanstagetest-secondary.blob.core.windows.net\nhttp://seanstagetest-secondary.file.core.windows.net\nhttp://seanstagetest-secondary.queue.core.windows.net\nhttp://seanstagetest-secondary.table.core.windows.net\n\nSanitized\n\n\nCloud\nBlobEndpoint=https://seanstagetest.blob.core.windows.net/;QueueEndpoint=http://seanstagetest.queue.core.windows.net/;FileEndpoint=http://seanstagetest.file.core.windows.net/;BlobSecondaryEndpoint=http://seanstagetest-secondary.blob.core.windows.net/;QueueSecondaryEndpoint=http://seanstagetest-secondary.queue.core.windows.net/;FileSecondaryEndpoint=http://seanstagetest-secondary.file.core.windows.net/;AccountName=seanstagetest;AccountKey=Sanitized\nseanscope1"
-=======
     "Storage_TestConfigDefault": "ProductionTenant\nseanmcccanary\nU2FuaXRpemVk\nhttps://seanmcccanary.blob.core.windows.net\nhttps://seanmcccanary.file.core.windows.net\nhttps://seanmcccanary.queue.core.windows.net\nhttps://seanmcccanary.table.core.windows.net\n\n\n\n\nhttps://seanmcccanary-secondary.blob.core.windows.net\nhttps://seanmcccanary-secondary.file.core.windows.net\nhttps://seanmcccanary-secondary.queue.core.windows.net\nhttps://seanmcccanary-secondary.table.core.windows.net\n\nSanitized\n\n\nCloud\nBlobEndpoint=https://seanmcccanary.blob.core.windows.net/;QueueEndpoint=https://seanmcccanary.queue.core.windows.net/;FileEndpoint=https://seanmcccanary.file.core.windows.net/;BlobSecondaryEndpoint=https://seanmcccanary-secondary.blob.core.windows.net/;QueueSecondaryEndpoint=https://seanmcccanary-secondary.queue.core.windows.net/;FileSecondaryEndpoint=https://seanmcccanary-secondary.file.core.windows.net/;AccountName=seanmcccanary;AccountKey=Sanitized\nseanscope1"
->>>>>>> 32e373e2
   }
 }