--- conflicted
+++ resolved
@@ -28,11 +28,7 @@
           "Microsoft-HTTPAPI/2.0"
         ],
         "x-ms-client-request-id": "543c3260-cad7-d5dd-98dc-aa2238643391",
-<<<<<<< HEAD
-        "x-ms-request-id": "b2d3efa6-501e-0034-1831-f3a1f3000000",
-=======
         "x-ms-request-id": "8e694950-701e-007e-4b48-09dde7000000",
->>>>>>> 8d420312
         "x-ms-version": "2019-12-12"
       },
       "ResponseBody": []
@@ -63,11 +59,7 @@
         "Transfer-Encoding": "chunked",
         "x-ms-client-request-id": "647f19d5-84cd-29e5-11da-75b78d6a7c2e",
         "x-ms-error-code": "BlobNotFound",
-<<<<<<< HEAD
-        "x-ms-request-id": "b2d3efac-501e-0034-1b31-f3a1f3000000",
-=======
         "x-ms-request-id": "8e69495a-701e-007e-5348-09dde7000000",
->>>>>>> 8d420312
         "x-ms-version": "2019-12-12"
       },
       "ResponseBody": []
@@ -97,11 +89,7 @@
           "Microsoft-HTTPAPI/2.0"
         ],
         "x-ms-client-request-id": "3f9c3c5b-06ea-94cf-4ea6-f1f75f3dd025",
-<<<<<<< HEAD
-        "x-ms-request-id": "b2d3efb1-501e-0034-1f31-f3a1f3000000",
-=======
         "x-ms-request-id": "8e694961-701e-007e-5a48-09dde7000000",
->>>>>>> 8d420312
         "x-ms-version": "2019-12-12"
       },
       "ResponseBody": []
