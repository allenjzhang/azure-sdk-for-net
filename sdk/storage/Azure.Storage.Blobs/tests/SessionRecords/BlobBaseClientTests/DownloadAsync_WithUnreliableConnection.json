--- conflicted
+++ resolved
@@ -1,32 +1,18 @@
 {
   "Entries": [
     {
-<<<<<<< HEAD
-      "RequestUri": "https://seanmcccanary.blob.core.windows.net/test-container-d0bcf399-5e51-9a51-f1ca-580f906e5ce4?restype=container",
+      "RequestUri": "https://seanmcccanary.blob.core.windows.net/test-container-e86495ea-dbb4-8a24-b094-f71dc971409e?restype=container",
       "RequestMethod": "PUT",
       "RequestHeaders": {
         "Authorization": "Sanitized",
-        "traceparent": "00-f5822db6a1129c4c9f7d5efd43d8776d-64554f3fead9ae49-00",
+        "traceparent": "00-d9c3a4783f8cda42b705f12778d7c2e8-73493ad2f6feb449-00",
         "User-Agent": [
-          "azsdk-net-Storage.Blobs/12.5.0-dev.20200402.1",
-=======
-      "RequestUri": "https://seandevtest.blob.core.windows.net/test-container-d0bcf399-5e51-9a51-f1ca-580f906e5ce4?restype=container",
-      "RequestMethod": "PUT",
-      "RequestHeaders": {
-        "Authorization": "Sanitized",
-        "traceparent": "00-df2342a550286a43b0b4bbbde262fae9-0aac8fe5c5d85746-00",
-        "User-Agent": [
-          "azsdk-net-Storage.Blobs/12.5.0-dev.20200326.1",
->>>>>>> bb257be6
+          "azsdk-net-Storage.Blobs/12.5.0-dev.20200403.1",
           "(.NET Core 4.6.28325.01; Microsoft Windows 10.0.18362 )"
         ],
         "x-ms-blob-public-access": "container",
-        "x-ms-client-request-id": "0e5ab3e9-f799-6c9c-819f-2b9bd225e819",
-<<<<<<< HEAD
-        "x-ms-date": "Thu, 02 Apr 2020 23:42:16 GMT",
-=======
-        "x-ms-date": "Thu, 26 Mar 2020 20:37:17 GMT",
->>>>>>> bb257be6
+        "x-ms-client-request-id": "d57cfd46-b77d-8c63-d0f8-7a15b42b7796",
+        "x-ms-date": "Sat, 04 Apr 2020 01:34:36 GMT",
         "x-ms-return-client-request-id": "true",
         "x-ms-version": "2019-12-12"
       },
@@ -34,118 +20,68 @@
       "StatusCode": 201,
       "ResponseHeaders": {
         "Content-Length": "0",
-<<<<<<< HEAD
-        "Date": "Thu, 02 Apr 2020 23:42:15 GMT",
-        "ETag": "\u00220x8D7D75F79E01D23\u0022",
-        "Last-Modified": "Thu, 02 Apr 2020 23:42:16 GMT",
-=======
-        "Date": "Thu, 26 Mar 2020 20:37:16 GMT",
-        "ETag": "\u00220x8D7D1C579C78822\u0022",
-        "Last-Modified": "Thu, 26 Mar 2020 20:37:17 GMT",
->>>>>>> bb257be6
+        "Date": "Sat, 04 Apr 2020 01:34:36 GMT",
+        "ETag": "\u00220x8D7D8385619D1D5\u0022",
+        "Last-Modified": "Sat, 04 Apr 2020 01:34:37 GMT",
         "Server": [
           "Windows-Azure-Blob/1.0",
           "Microsoft-HTTPAPI/2.0"
         ],
-        "x-ms-client-request-id": "0e5ab3e9-f799-6c9c-819f-2b9bd225e819",
-<<<<<<< HEAD
-        "x-ms-request-id": "71b51d34-901e-0076-1848-09c7e8000000",
+        "x-ms-client-request-id": "d57cfd46-b77d-8c63-d0f8-7a15b42b7796",
+        "x-ms-request-id": "4ffb694f-e01e-0031-1021-0aacb3000000",
         "x-ms-version": "2019-12-12"
-=======
-        "x-ms-request-id": "2ef2366d-001e-0044-14ae-03d666000000",
-        "x-ms-version": "2019-07-07"
->>>>>>> bb257be6
       },
       "ResponseBody": []
     },
     {
-<<<<<<< HEAD
-      "RequestUri": "https://seanmcccanary.blob.core.windows.net/test-container-d0bcf399-5e51-9a51-f1ca-580f906e5ce4/test-blob-bd73f976-77a8-9e3b-591c-8358ddf98877",
-=======
-      "RequestUri": "https://seandevtest.blob.core.windows.net/test-container-d0bcf399-5e51-9a51-f1ca-580f906e5ce4/test-blob-bd73f976-77a8-9e3b-591c-8358ddf98877",
->>>>>>> bb257be6
+      "RequestUri": "https://seanmcccanary.blob.core.windows.net/test-container-e86495ea-dbb4-8a24-b094-f71dc971409e/test-blob-d2a0179f-bf97-f14d-1b90-af19b83c864a",
       "RequestMethod": "PUT",
       "RequestHeaders": {
         "Authorization": "Sanitized",
         "Content-Length": "1024",
-<<<<<<< HEAD
-        "traceparent": "00-7707565ebb77534e9620e1f0328cc185-280d6bc75ce88e4a-00",
+        "traceparent": "00-5acb4c9f86922248be0238ff104540ee-408fae6c54d3304d-00",
         "User-Agent": [
-          "azsdk-net-Storage.Blobs/12.5.0-dev.20200402.1",
-=======
-        "traceparent": "00-7db0a738f3bfb24aa03405cfa2797920-2695cf90e0100445-00",
-        "User-Agent": [
-          "azsdk-net-Storage.Blobs/12.5.0-dev.20200326.1",
->>>>>>> bb257be6
+          "azsdk-net-Storage.Blobs/12.5.0-dev.20200403.1",
           "(.NET Core 4.6.28325.01; Microsoft Windows 10.0.18362 )"
         ],
         "x-ms-blob-type": "BlockBlob",
-        "x-ms-client-request-id": "8d2a7e9e-dfbd-24e1-4535-5399e0bfc315",
-<<<<<<< HEAD
-        "x-ms-date": "Thu, 02 Apr 2020 23:42:17 GMT",
-=======
-        "x-ms-date": "Thu, 26 Mar 2020 20:37:17 GMT",
->>>>>>> bb257be6
+        "x-ms-client-request-id": "5132932c-f2e2-2897-2028-4cef6543bf6c",
+        "x-ms-date": "Sat, 04 Apr 2020 01:34:37 GMT",
         "x-ms-return-client-request-id": "true",
         "x-ms-version": "2019-12-12"
       },
-      "RequestBody": "YmNel9hGguQnXg5C628\u002BXkQWJt0TTUs9VpqVHYkvi5wmWX/3Ne1pojF15jroWYERYc1WvP8LBhUYIEE9sGRb\u002BNNyHJLwRihXrIOsnmYQVP0ZhLy72M\u002BcG1Jp3xSsK/LMGu5ndj3vIBqk/g97X2iuB8tDJCuonx8E1QA/hmcUq4CQ34N4qd6/KWOiF9q/ILvqu9dIaAfHI3rOY6A8sJqykFOO63/kNl3thPrHBohFRLRFVMqPy0N5ybwJqUY9gnnJ74eGMDU8BoV5WuMM/x3yiR7s91vPI8UPFSHD2owXsAKB/RcAvhN\u002BCE1FFnBgbcqeFh8oUYod\u002BszBdxsUeCv4YqrgigEG8coLbe4OiQxUr6dXJcRs7l94YwJKP0f3apAiTLPFf\u002BLIlyVVHOObD3G/bchzvFNnjHNLaCf\u002Bu7KDEwJe6z1Zji/Fjo2eF9J73FSRi9F/g608usA/eha7ydxz0QnhPCMzZd6Yri3GyHShz4zTbDDgBI9VIjF9GhMZCcSxK0XImp8wXibz5tR/dvFLnauK6F2sks15jBrytkvKf6RpFZ0v2DXsog4J7B261aw/MnxojiFnBZh4Tw6FPafaKWcwFmBUHMR1nkVOoqWvvrZus4TPYfCDARAEtoknZ2RnL8O2ir5L6xW38/DcGWPzyJBXFoojC8d2rBVQT2U7TTbg53Lh\u002BTP3I8duF20Ap\u002BetEe74z1HaQyP7P92p\u002Bpuwe6W5\u002BzHwEc5dYPPCtPNZdgUtoz53Q33lBqNO5rpVTigsvpzIRqu2vAAfm29eF48vocjYfFZdOTgn1PSOoSsUBxLKlvZXkTBZd\u002BY\u002BV6gNh\u002B8TH0TxfdHSzoRjoHG3JxvUC5Ndk4CZ2BCYfgRwH\u002BGQGU0EeoLnIolA\u002BMdx8/C\u002Bok/LaUwUsPNvekYzWP7NYa\u002Bj04cksqyZ7egJHZu4J\u002BQf2ty1pLWVfGlZlf87s8mLc5YYziBpme\u002BiMntjCpJXtlNiFH4iF7z5DlcdyxytXToefqoFoFnDtkHtEnI6MXHXAt\u002Bs2J9LaVvZHr/JS83T9dRBRYvnURb5nl48NQVKv9zlRsk9AYSb0xVPLIGZ\u002BmpzGRye\u002BOzm77DJsjpADzRVj1/i4wUElfRPpXF2mCWVYKT0yBvoq8bw/1YZc05KWsPh\u002BZwhthZkb4MoTlN6cFeKNFKVTEYZbOOZ8uSu6yKlBEuulJ6Ic6mOj1mXwFxzdo//jj/8tQ19yI25iMQxtYRhgkoHzNu4AcCoB7ztgqyHJXtVr1ziqU89McwRz\u002BvkXNrUNT0Sa6q0Ro1/U61Rj0bhMmJI3AYof9n6ypsOpzLVw6riGExudLrRoWjPY1Wh7KGGMJ2Jm4DTrLVkGKEPpZ9aqY8Dbg==",
+      "RequestBody": "SevSA8ew7XWtj0YyKgPlBfvd1sz1aiHL8NXP6/rTH3YKGdi52JVSlQ8GKO1wMGHNEnUZ1lSroN7KBxLy4QF72XDQKBEqLC1mi0C87kIzWsBzAdmEuUkiX3j679CCYLQNi059nwhQouVIs0oT7rKblqxSft8o9iAmrsiYMD1c5CuMrmLztru4I17zPAb\u002BDnDGXlgkL\u002BHU5ZUuVvE/t3Ko7M4fhkBPqN/xmluANbkZKJ9X0tLlN7RJuMnNxWDJeGvsS1A434cwdrZ4MpWGU7DbFS5S6OWgwrQa1c52geJ/KCLvlOlp4UkYJ1scbAUfw2QZ8q8yd4\u002BFS4ibHQm4ufXT\u002BQpzlr7GcTTlOcGKhFav\u002BhJpXY8zTLCSakhgzcM/X21mSXL6rCylUoB7TT3O\u002B8cx7CL2Tlxmn6xZ4Cx2ZaNwpdpUJDvjtE7lxAoOt/9zw26BL\u002BGgSBAQ/6nGocsAL\u002B3dC6dieteMTTfUEIpRV\u002Bis5R299DbB0F3KQySSHROD5ZQdMKxXEEmX9OGqzDeFvqjAGbuuQjq2GzpKmDay\u002BjAkUCv2NCY8VNXTJQBVFwMlRIR80QNX1aJZZxVxDXgS5fqwhXsMj4qBg8Tm2h06YAM3JVSyNigszHuInc0Ry0ddwUAFpZGIGbX6\u002Bk0/cfqFHgYROucjYK7Sg7n/g/K8b7h9iRjcNbtyrwyftzva7VqBAn7H/5FfOWGRMyHYiJXDPYuVwejhqOlKn4vbhKhz95ZffoFz9W8nHU\u002B3SwGamSZ33HmwRStyn1qVfGAFhLW4HjuKeQkUT0gbbaSYKl3nrwVkZKgvw7Jq7d8m3XgPIZma/i3FDyAdY4wxlNeH2XT9rc1aoR8NiFqJIIsp7XHPC0wL/isvIaDkRgEb/i7b4xNqKTCrtX95jXXSPO\u002BU83UaYYmLfNpIzYstdVoe8Yosrj14v8RBJFbMkXC1XOWwT1OLAJykT2c5IVukfj8lW5zrpo2xHDSx2T0yv\u002Bppk3ClfCYHkvDth17WPp1onaUXpzbUyrZX/zIe2idfcpB8z47q/gEZHcir/R4v292XSTyXGxizlMm6Tn3z6LjJjhXNWW8OfZ6j/YltKcyYKCNVh5Drx1Z4yDrFMLCEJjQQ4m8IYYJuiMud8x2ORmv8ISVZnWAn3ca/VZA0SUzuH9dVXUdcj8ah5v/FTdQ46oLPyA\u002BKKojT6ASpSQzxOT9\u002Br9RFOegkoJJeuLdhYo/yhmoOZYA9Y/RPgXVCs0W6r6zARp3/8rGZqyh8LHHQcoV0t8Oh49S\u002BQUzf9rdz4exMpAgKoBzy8pO5dLpXwDeCfg7vzfyCGMzYAQRRH/z5Jsk8MIdpxtFpgsQv6G4ZZ4AVXXepgxTwyos8Mg==",
       "StatusCode": 201,
       "ResponseHeaders": {
         "Content-Length": "0",
-        "Content-MD5": "JCh0vywBREhlTcTu9ERk9Q==",
-<<<<<<< HEAD
-        "Date": "Thu, 02 Apr 2020 23:42:15 GMT",
-        "ETag": "\u00220x8D7D75F79ED940A\u0022",
-        "Last-Modified": "Thu, 02 Apr 2020 23:42:16 GMT",
-=======
-        "Date": "Thu, 26 Mar 2020 20:37:16 GMT",
-        "ETag": "\u00220x8D7D1C579D4AF03\u0022",
-        "Last-Modified": "Thu, 26 Mar 2020 20:37:17 GMT",
->>>>>>> bb257be6
+        "Content-MD5": "Izmqe50O9dgEqeASJFVrCQ==",
+        "Date": "Sat, 04 Apr 2020 01:34:36 GMT",
+        "ETag": "\u00220x8D7D838562752E4\u0022",
+        "Last-Modified": "Sat, 04 Apr 2020 01:34:37 GMT",
         "Server": [
           "Windows-Azure-Blob/1.0",
           "Microsoft-HTTPAPI/2.0"
         ],
-        "x-ms-client-request-id": "8d2a7e9e-dfbd-24e1-4535-5399e0bfc315",
-        "x-ms-content-crc64": "WoCyakwVEzU=",
-<<<<<<< HEAD
-        "x-ms-request-id": "71b51d3b-901e-0076-1b48-09c7e8000000",
-=======
-        "x-ms-request-id": "2ef236b4-001e-0044-53ae-03d666000000",
->>>>>>> bb257be6
+        "x-ms-client-request-id": "5132932c-f2e2-2897-2028-4cef6543bf6c",
+        "x-ms-content-crc64": "ZqRqiY/rkH8=",
+        "x-ms-request-id": "4ffb697b-e01e-0031-3621-0aacb3000000",
         "x-ms-request-server-encrypted": "true",
         "x-ms-version": "2019-12-12"
       },
       "ResponseBody": []
     },
     {
-<<<<<<< HEAD
-      "RequestUri": "https://seanmcccanary.blob.core.windows.net/test-container-d0bcf399-5e51-9a51-f1ca-580f906e5ce4/test-blob-bd73f976-77a8-9e3b-591c-8358ddf98877",
+      "RequestUri": "https://seanmcccanary.blob.core.windows.net/test-container-e86495ea-dbb4-8a24-b094-f71dc971409e/test-blob-d2a0179f-bf97-f14d-1b90-af19b83c864a",
       "RequestMethod": "GET",
       "RequestHeaders": {
         "Authorization": "Sanitized",
-        "traceparent": "00-8444c9664a21c64a833a87e56de46793-71c26a5f9c87094e-00",
+        "traceparent": "00-2a67b9795b7a4548aff40129eb5016da-0ea3daed868c1c4d-00",
         "User-Agent": [
-          "azsdk-net-Storage.Blobs/12.5.0-dev.20200402.1",
+          "azsdk-net-Storage.Blobs/12.5.0-dev.20200403.1",
           "(.NET Core 4.6.28325.01; Microsoft Windows 10.0.18362 )"
         ],
-        "x-ms-client-request-id": "5fbabe63-facf-b5ba-6a03-e5d918fe289d",
-        "x-ms-date": "Thu, 02 Apr 2020 23:42:17 GMT",
-        "x-ms-range": "bytes=0-",
-=======
-      "RequestUri": "https://seandevtest.blob.core.windows.net/test-container-d0bcf399-5e51-9a51-f1ca-580f906e5ce4/test-blob-bd73f976-77a8-9e3b-591c-8358ddf98877",
-      "RequestMethod": "GET",
-      "RequestHeaders": {
-        "Authorization": "Sanitized",
-        "traceparent": "00-82d45a888e774541b848e70807b07be7-85dd04b3babc9d45-00",
-        "User-Agent": [
-          "azsdk-net-Storage.Blobs/12.5.0-dev.20200326.1",
-          "(.NET Core 4.6.28325.01; Microsoft Windows 10.0.18362 )"
-        ],
-        "x-ms-client-request-id": "5fbabe63-facf-b5ba-6a03-e5d918fe289d",
-        "x-ms-date": "Thu, 26 Mar 2020 20:37:17 GMT",
->>>>>>> bb257be6
+        "x-ms-client-request-id": "24ecb32a-340a-4568-bc07-3d964e95d67f",
+        "x-ms-date": "Sat, 04 Apr 2020 01:34:37 GMT",
         "x-ms-return-client-request-id": "true",
         "x-ms-version": "2019-12-12"
       },
@@ -154,68 +90,38 @@
       "ResponseHeaders": {
         "Accept-Ranges": "bytes",
         "Content-Length": "1024",
-        "Content-MD5": "JCh0vywBREhlTcTu9ERk9Q==",
+        "Content-MD5": "Izmqe50O9dgEqeASJFVrCQ==",
         "Content-Type": "application/octet-stream",
-<<<<<<< HEAD
-        "Date": "Thu, 02 Apr 2020 23:42:16 GMT",
-        "ETag": "\u00220x8D7D75F79ED940A\u0022",
-        "Last-Modified": "Thu, 02 Apr 2020 23:42:16 GMT",
-=======
-        "Date": "Thu, 26 Mar 2020 20:37:17 GMT",
-        "ETag": "\u00220x8D7D1C579D4AF03\u0022",
-        "Last-Modified": "Thu, 26 Mar 2020 20:37:17 GMT",
->>>>>>> bb257be6
+        "Date": "Sat, 04 Apr 2020 01:34:36 GMT",
+        "ETag": "\u00220x8D7D838562752E4\u0022",
+        "Last-Modified": "Sat, 04 Apr 2020 01:34:37 GMT",
         "Server": [
           "Windows-Azure-Blob/1.0",
           "Microsoft-HTTPAPI/2.0"
         ],
-<<<<<<< HEAD
-        "x-ms-blob-content-md5": "JCh0vywBREhlTcTu9ERk9Q==",
         "x-ms-blob-type": "BlockBlob",
-        "x-ms-client-request-id": "5fbabe63-facf-b5ba-6a03-e5d918fe289d",
-        "x-ms-creation-time": "Thu, 02 Apr 2020 23:42:16 GMT",
+        "x-ms-client-request-id": "24ecb32a-340a-4568-bc07-3d964e95d67f",
+        "x-ms-creation-time": "Sat, 04 Apr 2020 01:34:37 GMT",
         "x-ms-lease-state": "available",
         "x-ms-lease-status": "unlocked",
-        "x-ms-request-id": "71b51d3e-901e-0076-1e48-09c7e8000000",
-=======
-        "x-ms-blob-type": "BlockBlob",
-        "x-ms-client-request-id": "5fbabe63-facf-b5ba-6a03-e5d918fe289d",
-        "x-ms-creation-time": "Thu, 26 Mar 2020 20:37:17 GMT",
-        "x-ms-lease-state": "available",
-        "x-ms-lease-status": "unlocked",
-        "x-ms-request-id": "2ef236cc-001e-0044-6aae-03d666000000",
->>>>>>> bb257be6
+        "x-ms-request-id": "4ffb6985-e01e-0031-3f21-0aacb3000000",
         "x-ms-server-encrypted": "true",
         "x-ms-version": "2019-12-12"
       },
-      "ResponseBody": "YmNel9hGguQnXg5C628\u002BXkQWJt0TTUs9VpqVHYkvi5wmWX/3Ne1pojF15jroWYERYc1WvP8LBhUYIEE9sGRb\u002BNNyHJLwRihXrIOsnmYQVP0ZhLy72M\u002BcG1Jp3xSsK/LMGu5ndj3vIBqk/g97X2iuB8tDJCuonx8E1QA/hmcUq4CQ34N4qd6/KWOiF9q/ILvqu9dIaAfHI3rOY6A8sJqykFOO63/kNl3thPrHBohFRLRFVMqPy0N5ybwJqUY9gnnJ74eGMDU8BoV5WuMM/x3yiR7s91vPI8UPFSHD2owXsAKB/RcAvhN\u002BCE1FFnBgbcqeFh8oUYod\u002BszBdxsUeCv4YqrgigEG8coLbe4OiQxUr6dXJcRs7l94YwJKP0f3apAiTLPFf\u002BLIlyVVHOObD3G/bchzvFNnjHNLaCf\u002Bu7KDEwJe6z1Zji/Fjo2eF9J73FSRi9F/g608usA/eha7ydxz0QnhPCMzZd6Yri3GyHShz4zTbDDgBI9VIjF9GhMZCcSxK0XImp8wXibz5tR/dvFLnauK6F2sks15jBrytkvKf6RpFZ0v2DXsog4J7B261aw/MnxojiFnBZh4Tw6FPafaKWcwFmBUHMR1nkVOoqWvvrZus4TPYfCDARAEtoknZ2RnL8O2ir5L6xW38/DcGWPzyJBXFoojC8d2rBVQT2U7TTbg53Lh\u002BTP3I8duF20Ap\u002BetEe74z1HaQyP7P92p\u002Bpuwe6W5\u002BzHwEc5dYPPCtPNZdgUtoz53Q33lBqNO5rpVTigsvpzIRqu2vAAfm29eF48vocjYfFZdOTgn1PSOoSsUBxLKlvZXkTBZd\u002BY\u002BV6gNh\u002B8TH0TxfdHSzoRjoHG3JxvUC5Ndk4CZ2BCYfgRwH\u002BGQGU0EeoLnIolA\u002BMdx8/C\u002Bok/LaUwUsPNvekYzWP7NYa\u002Bj04cksqyZ7egJHZu4J\u002BQf2ty1pLWVfGlZlf87s8mLc5YYziBpme\u002BiMntjCpJXtlNiFH4iF7z5DlcdyxytXToefqoFoFnDtkHtEnI6MXHXAt\u002Bs2J9LaVvZHr/JS83T9dRBRYvnURb5nl48NQVKv9zlRsk9AYSb0xVPLIGZ\u002BmpzGRye\u002BOzm77DJsjpADzRVj1/i4wUElfRPpXF2mCWVYKT0yBvoq8bw/1YZc05KWsPh\u002BZwhthZkb4MoTlN6cFeKNFKVTEYZbOOZ8uSu6yKlBEuulJ6Ic6mOj1mXwFxzdo//jj/8tQ19yI25iMQxtYRhgkoHzNu4AcCoB7ztgqyHJXtVr1ziqU89McwRz\u002BvkXNrUNT0Sa6q0Ro1/U61Rj0bhMmJI3AYof9n6ypsOpzLVw6riGExudLrRoWjPY1Wh7KGGMJ2Jm4DTrLVkGKEPpZ9aqY8Dbg=="
+      "ResponseBody": "SevSA8ew7XWtj0YyKgPlBfvd1sz1aiHL8NXP6/rTH3YKGdi52JVSlQ8GKO1wMGHNEnUZ1lSroN7KBxLy4QF72XDQKBEqLC1mi0C87kIzWsBzAdmEuUkiX3j679CCYLQNi059nwhQouVIs0oT7rKblqxSft8o9iAmrsiYMD1c5CuMrmLztru4I17zPAb\u002BDnDGXlgkL\u002BHU5ZUuVvE/t3Ko7M4fhkBPqN/xmluANbkZKJ9X0tLlN7RJuMnNxWDJeGvsS1A434cwdrZ4MpWGU7DbFS5S6OWgwrQa1c52geJ/KCLvlOlp4UkYJ1scbAUfw2QZ8q8yd4\u002BFS4ibHQm4ufXT\u002BQpzlr7GcTTlOcGKhFav\u002BhJpXY8zTLCSakhgzcM/X21mSXL6rCylUoB7TT3O\u002B8cx7CL2Tlxmn6xZ4Cx2ZaNwpdpUJDvjtE7lxAoOt/9zw26BL\u002BGgSBAQ/6nGocsAL\u002B3dC6dieteMTTfUEIpRV\u002Bis5R299DbB0F3KQySSHROD5ZQdMKxXEEmX9OGqzDeFvqjAGbuuQjq2GzpKmDay\u002BjAkUCv2NCY8VNXTJQBVFwMlRIR80QNX1aJZZxVxDXgS5fqwhXsMj4qBg8Tm2h06YAM3JVSyNigszHuInc0Ry0ddwUAFpZGIGbX6\u002Bk0/cfqFHgYROucjYK7Sg7n/g/K8b7h9iRjcNbtyrwyftzva7VqBAn7H/5FfOWGRMyHYiJXDPYuVwejhqOlKn4vbhKhz95ZffoFz9W8nHU\u002B3SwGamSZ33HmwRStyn1qVfGAFhLW4HjuKeQkUT0gbbaSYKl3nrwVkZKgvw7Jq7d8m3XgPIZma/i3FDyAdY4wxlNeH2XT9rc1aoR8NiFqJIIsp7XHPC0wL/isvIaDkRgEb/i7b4xNqKTCrtX95jXXSPO\u002BU83UaYYmLfNpIzYstdVoe8Yosrj14v8RBJFbMkXC1XOWwT1OLAJykT2c5IVukfj8lW5zrpo2xHDSx2T0yv\u002Bppk3ClfCYHkvDth17WPp1onaUXpzbUyrZX/zIe2idfcpB8z47q/gEZHcir/R4v292XSTyXGxizlMm6Tn3z6LjJjhXNWW8OfZ6j/YltKcyYKCNVh5Drx1Z4yDrFMLCEJjQQ4m8IYYJuiMud8x2ORmv8ISVZnWAn3ca/VZA0SUzuH9dVXUdcj8ah5v/FTdQ46oLPyA\u002BKKojT6ASpSQzxOT9\u002Br9RFOegkoJJeuLdhYo/yhmoOZYA9Y/RPgXVCs0W6r6zARp3/8rGZqyh8LHHQcoV0t8Oh49S\u002BQUzf9rdz4exMpAgKoBzy8pO5dLpXwDeCfg7vzfyCGMzYAQRRH/z5Jsk8MIdpxtFpgsQv6G4ZZ4AVXXepgxTwyos8Mg=="
     },
     {
-<<<<<<< HEAD
-      "RequestUri": "https://seanmcccanary.blob.core.windows.net/test-container-d0bcf399-5e51-9a51-f1ca-580f906e5ce4?restype=container",
+      "RequestUri": "https://seanmcccanary.blob.core.windows.net/test-container-e86495ea-dbb4-8a24-b094-f71dc971409e?restype=container",
       "RequestMethod": "DELETE",
       "RequestHeaders": {
         "Authorization": "Sanitized",
-        "traceparent": "00-641560c26f5ca4448ddb758d3a7a5c0a-6866f252257b384d-00",
+        "traceparent": "00-ecca3dcd56860e41b70c22f31eb51920-83aaef607c37e84c-00",
         "User-Agent": [
-          "azsdk-net-Storage.Blobs/12.5.0-dev.20200402.1",
+          "azsdk-net-Storage.Blobs/12.5.0-dev.20200403.1",
           "(.NET Core 4.6.28325.01; Microsoft Windows 10.0.18362 )"
         ],
-        "x-ms-client-request-id": "22366e5f-6305-2246-6d0f-f363f385f163",
-        "x-ms-date": "Thu, 02 Apr 2020 23:42:17 GMT",
-=======
-      "RequestUri": "https://seandevtest.blob.core.windows.net/test-container-d0bcf399-5e51-9a51-f1ca-580f906e5ce4?restype=container",
-      "RequestMethod": "DELETE",
-      "RequestHeaders": {
-        "Authorization": "Sanitized",
-        "traceparent": "00-293ed127bd6a894598984c69b2273adb-f1c4cddcb0fa384a-00",
-        "User-Agent": [
-          "azsdk-net-Storage.Blobs/12.5.0-dev.20200326.1",
-          "(.NET Core 4.6.28325.01; Microsoft Windows 10.0.18362 )"
-        ],
-        "x-ms-client-request-id": "22366e5f-6305-2246-6d0f-f363f385f163",
-        "x-ms-date": "Thu, 26 Mar 2020 20:37:17 GMT",
->>>>>>> bb257be6
+        "x-ms-client-request-id": "b1c47cec-9a56-c862-6174-ba54a0ddb6fd",
+        "x-ms-date": "Sat, 04 Apr 2020 01:34:37 GMT",
         "x-ms-return-client-request-id": "true",
         "x-ms-version": "2019-12-12"
       },
@@ -223,33 +129,20 @@
       "StatusCode": 202,
       "ResponseHeaders": {
         "Content-Length": "0",
-<<<<<<< HEAD
-        "Date": "Thu, 02 Apr 2020 23:42:16 GMT",
-=======
-        "Date": "Thu, 26 Mar 2020 20:37:17 GMT",
->>>>>>> bb257be6
+        "Date": "Sat, 04 Apr 2020 01:34:36 GMT",
         "Server": [
           "Windows-Azure-Blob/1.0",
           "Microsoft-HTTPAPI/2.0"
         ],
-        "x-ms-client-request-id": "22366e5f-6305-2246-6d0f-f363f385f163",
-<<<<<<< HEAD
-        "x-ms-request-id": "71b51d3f-901e-0076-1f48-09c7e8000000",
+        "x-ms-client-request-id": "b1c47cec-9a56-c862-6174-ba54a0ddb6fd",
+        "x-ms-request-id": "4ffb6996-e01e-0031-4d21-0aacb3000000",
         "x-ms-version": "2019-12-12"
-=======
-        "x-ms-request-id": "2ef236e3-001e-0044-7dae-03d666000000",
-        "x-ms-version": "2019-07-07"
->>>>>>> bb257be6
       },
       "ResponseBody": []
     }
   ],
   "Variables": {
-    "RandomSeed": "91331619",
-<<<<<<< HEAD
+    "RandomSeed": "930092866",
     "Storage_TestConfigDefault": "ProductionTenant\nseanmcccanary\nU2FuaXRpemVk\nhttps://seanmcccanary.blob.core.windows.net\nhttps://seanmcccanary.file.core.windows.net\nhttps://seanmcccanary.queue.core.windows.net\nhttps://seanmcccanary.table.core.windows.net\n\n\n\n\nhttps://seanmcccanary-secondary.blob.core.windows.net\nhttps://seanmcccanary-secondary.file.core.windows.net\nhttps://seanmcccanary-secondary.queue.core.windows.net\nhttps://seanmcccanary-secondary.table.core.windows.net\n\nSanitized\n\n\nCloud\nBlobEndpoint=https://seanmcccanary.blob.core.windows.net/;QueueEndpoint=https://seanmcccanary.queue.core.windows.net/;FileEndpoint=https://seanmcccanary.file.core.windows.net/;BlobSecondaryEndpoint=https://seanmcccanary-secondary.blob.core.windows.net/;QueueSecondaryEndpoint=https://seanmcccanary-secondary.queue.core.windows.net/;FileSecondaryEndpoint=https://seanmcccanary-secondary.file.core.windows.net/;AccountName=seanmcccanary;AccountKey=Sanitized\nseanscope1"
-=======
-    "Storage_TestConfigDefault": "ProductionTenant\nseandevtest\nU2FuaXRpemVk\nhttps://seandevtest.blob.core.windows.net\nhttps://seandevtest.file.core.windows.net\nhttps://seandevtest.queue.core.windows.net\nhttps://seandevtest.table.core.windows.net\n\n\n\n\nhttps://seandevtest-secondary.blob.core.windows.net\nhttps://seandevtest-secondary.file.core.windows.net\nhttps://seandevtest-secondary.queue.core.windows.net\nhttps://seandevtest-secondary.table.core.windows.net\n\nSanitized\n\n\nCloud\nBlobEndpoint=https://seandevtest.blob.core.windows.net/;QueueEndpoint=https://seandevtest.queue.core.windows.net/;FileEndpoint=https://seandevtest.file.core.windows.net/;BlobSecondaryEndpoint=https://seandevtest-secondary.blob.core.windows.net/;QueueSecondaryEndpoint=https://seandevtest-secondary.queue.core.windows.net/;FileSecondaryEndpoint=https://seandevtest-secondary.file.core.windows.net/;AccountName=seandevtest;AccountKey=Sanitized\nseanscope1"
->>>>>>> bb257be6
   }
 }