{
  "Entries": [
    {
      "RequestUri": "https://seanmcccanary.blob.core.windows.net/test-container-06cfb008-61cc-b85f-aba2-576702e4a3d5?restype=container",
      "RequestMethod": "PUT",
      "RequestHeaders": {
        "Authorization": "Sanitized",
        "traceparent": "00-23471d10017e334c9f8128a627aa13c2-6e0fc0c81748314f-00",
        "User-Agent": [
          "azsdk-net-Storage.Blobs/12.5.0-dev.20200402.1",
          "(.NET Core 4.6.28325.01; Microsoft Windows 10.0.18362 )"
        ],
        "x-ms-blob-public-access": "container",
        "x-ms-client-request-id": "975bfe4e-f6bd-1777-43fc-d2028d50fde9",
        "x-ms-date": "Thu, 02 Apr 2020 23:42:56 GMT",
        "x-ms-return-client-request-id": "true",
        "x-ms-version": "2019-12-12"
      },
      "RequestBody": null,
      "StatusCode": 201,
      "ResponseHeaders": {
        "Content-Length": "0",
        "Date": "Thu, 02 Apr 2020 23:42:54 GMT",
        "ETag": "\u00220x8D7D75F914F3ED9\u0022",
        "Last-Modified": "Thu, 02 Apr 2020 23:42:55 GMT",
        "Server": [
          "Windows-Azure-Blob/1.0",
          "Microsoft-HTTPAPI/2.0"
        ],
        "x-ms-client-request-id": "975bfe4e-f6bd-1777-43fc-d2028d50fde9",
<<<<<<< HEAD
        "x-ms-request-id": "1b75a644-e01e-001e-3a30-f37ee3000000",
=======
        "x-ms-request-id": "43cfdbf6-701e-008a-4648-091611000000",
>>>>>>> 8d420312
        "x-ms-version": "2019-12-12"
      },
      "ResponseBody": []
    },
    {
      "RequestUri": "https://seanmcccanary.blob.core.windows.net/test-container-06cfb008-61cc-b85f-aba2-576702e4a3d5/test-blob-65fb61d5-e0a9-a199-9b85-1bff04654bfe",
      "RequestMethod": "PUT",
      "RequestHeaders": {
        "Authorization": "Sanitized",
        "Content-Length": "1024",
        "traceparent": "00-e300cbf4d279b64ca83f8c3b87babbdf-9c59f2c349eb2944-00",
        "User-Agent": [
          "azsdk-net-Storage.Blobs/12.5.0-dev.20200402.1",
          "(.NET Core 4.6.28325.01; Microsoft Windows 10.0.18362 )"
        ],
        "x-ms-blob-type": "BlockBlob",
        "x-ms-client-request-id": "933cbcf1-aee0-fecf-a904-9dc383b58ac3",
        "x-ms-date": "Thu, 02 Apr 2020 23:42:56 GMT",
        "x-ms-return-client-request-id": "true",
        "x-ms-version": "2019-12-12"
      },
      "RequestBody": "2BUYA4kMGFM/XroNlBK8ms9zJAuxZJhuZLr7ONp3Et6w0yl4N/lgyUmnJUsljAyJyIEvkEA/THR8qp/OEOB4x0vcXMDoRGPWElrCCT5MSNiucm9ZR4KdcIa1\u002B4xZkrloL14ASC9LoYQdWX3lfUM1MGLGH55wH3/JP\u002Bw5MkjWfIChWdrfTP\u002BpY9DrO\u002B4Et/NDf8sqk3Mb9w/fNwlDEW47Rt39RCNoVeNiHbzNheSQxIj49rJ9rOgMhmLLABX2ZlJir/QRBnLQ2ynoyHW3TnIrTnKBShu7vpr08L7BnVXOa7dqatbvf70VKBqIleNyVTfwn7GidRs2pvFaHBa0Dz7UGl2\u002BTOOcPM60ayEAMim2gZqG0P2jK/WbM8TklGOnYBnctHuGtAhUVGPj7gn5NnPHpJt7LT5AMO5oIxkft6drDAsIJH6uL82RMnyZwD3rof1QHO/HLDLam4OMHpDvNZy7eOH\u002B8RH1GXTO6fvBp3CxfIIczpq3o\u002BDYLYn7IRE8ov3g3khb7LDrWwN7\u002BUM3GfQS2qEO0mYCA9QAJcOI\u002BvdjkUb\u002B4cgoVY/RMXOXPKmdoRSV6EdvLs\u002BW3dpzW8fsY2ELF2j8ODgr6YQSPKHza8cqY4Sv8xGw9GN2ZwPutfrI5c0RjCRBoGjcaf7DXPEto3ITSPdCPW9PWiMFhdE0PTSJSVfT4d6i6cMb04kT7ZdxSMOQ2mwDhadewjEBPBqXpyzJOROaWsKTcV80JmrlPG2LkzwNo2LIhsOvdR6soKyohCtdSbSE1u4B/GkMzl49eIbEdajdiQTJAbNP6uSj59Czi6I\u002BiPK4B7xODKb5u7dlcvyY6CoEyvonlEgANewKXRWYWUK8/vCTC27rj3xd0EX76njnCv6mrsGnFvSpuNLQRK6QYGJ0qHMMBdy8GTt9ysQDBEpzIlMX8qqBFOj76lOcGkvOzG/ih0EF2gUi6ZWFKUwwprOHXSFbeW638pOKEBqJIP7wr/1VIH0JbkdN9QgV\u002B\u002Buby0SgFL0pclMAK5SuesrqmcmXlXlP24U2fu/aDoRlofeo70XW6AtBxj2pVPToW/N9Yls/fmVxTPC\u002BapbOTmPPmomdBouEFLC9Vs87pYaQTSP7XasoJiORNqNUF351cnfZ2rlrSlRo\u002BE6rgSiWNqZpLhxy0vG3pnRlDM/nL/wxR\u002BNXYcrNJQLOk2RdfKT7\u002Bv/86\u002BliA6CGIjNFBT6FgMhReTpEP9TcnAkZpD\u002BMWinQahLP60QTz0RD0T\u002BWhx/ESRKcDANptrsrH07gSF9g\u002BccKdZsrtZSDPar2AW6URRTpVFos8E0mZrNWpMv2M4bl4td4jBKEmJR\u002BGM5Yc7VNl9o59/MEMwh64w7n1RHIjQojEQ==",
      "StatusCode": 201,
      "ResponseHeaders": {
        "Content-Length": "0",
        "Content-MD5": "WkD2gmTHosRQiQdfrsPFfQ==",
        "Date": "Thu, 02 Apr 2020 23:42:54 GMT",
        "ETag": "\u00220x8D7D75F915CB897\u0022",
        "Last-Modified": "Thu, 02 Apr 2020 23:42:55 GMT",
        "Server": [
          "Windows-Azure-Blob/1.0",
          "Microsoft-HTTPAPI/2.0"
        ],
        "x-ms-client-request-id": "933cbcf1-aee0-fecf-a904-9dc383b58ac3",
        "x-ms-content-crc64": "W9VYAYMvUEg=",
        "x-ms-request-id": "43cfdbfa-701e-008a-4848-091611000000",
        "x-ms-request-server-encrypted": "true",
        "x-ms-version": "2019-12-12"
      },
      "ResponseBody": []
    },
    {
      "RequestUri": "https://seanmcccanary.blob.core.windows.net/test-container-06cfb008-61cc-b85f-aba2-576702e4a3d5/test-blob-65fb61d5-e0a9-a199-9b85-1bff04654bfe?comp=properties",
      "RequestMethod": "PUT",
      "RequestHeaders": {
        "Authorization": "Sanitized",
        "traceparent": "00-c3eb252bf37dd34ba51c29a3178a1c18-ba0310ba3531f448-00",
        "User-Agent": [
          "azsdk-net-Storage.Blobs/12.5.0-dev.20200402.1",
          "(.NET Core 4.6.28325.01; Microsoft Windows 10.0.18362 )"
        ],
        "x-ms-client-request-id": "d1d704cb-90ce-7030-c61e-0ffdc7f843f9",
        "x-ms-date": "Thu, 02 Apr 2020 23:42:56 GMT",
        "x-ms-return-client-request-id": "true",
        "x-ms-version": "2019-12-12"
      },
      "RequestBody": null,
      "StatusCode": 200,
      "ResponseHeaders": {
        "Content-Length": "0",
        "Date": "Thu, 02 Apr 2020 23:42:54 GMT",
        "ETag": "\u00220x8D7D75F9169B33C\u0022",
        "Last-Modified": "Thu, 02 Apr 2020 23:42:55 GMT",
        "Server": [
          "Windows-Azure-Blob/1.0",
          "Microsoft-HTTPAPI/2.0"
        ],
        "x-ms-client-request-id": "d1d704cb-90ce-7030-c61e-0ffdc7f843f9",
<<<<<<< HEAD
        "x-ms-request-id": "1b75a649-e01e-001e-3d30-f37ee3000000",
=======
        "x-ms-request-id": "43cfdbfd-701e-008a-4b48-091611000000",
>>>>>>> 8d420312
        "x-ms-version": "2019-12-12"
      },
      "ResponseBody": []
    },
    {
      "RequestUri": "https://seanmcccanary.blob.core.windows.net/test-container-06cfb008-61cc-b85f-aba2-576702e4a3d5?restype=container",
      "RequestMethod": "DELETE",
      "RequestHeaders": {
        "Authorization": "Sanitized",
        "traceparent": "00-ed6afba0a86ffa41bb371f33c909e546-4cfeb2b60ec10745-00",
        "User-Agent": [
          "azsdk-net-Storage.Blobs/12.5.0-dev.20200402.1",
          "(.NET Core 4.6.28325.01; Microsoft Windows 10.0.18362 )"
        ],
        "x-ms-client-request-id": "7ef8b4e8-b9de-a4f5-3126-f05d123aca40",
        "x-ms-date": "Thu, 02 Apr 2020 23:42:56 GMT",
        "x-ms-return-client-request-id": "true",
        "x-ms-version": "2019-12-12"
      },
      "RequestBody": null,
      "StatusCode": 202,
      "ResponseHeaders": {
        "Content-Length": "0",
        "Date": "Thu, 02 Apr 2020 23:42:54 GMT",
        "Server": [
          "Windows-Azure-Blob/1.0",
          "Microsoft-HTTPAPI/2.0"
        ],
        "x-ms-client-request-id": "7ef8b4e8-b9de-a4f5-3126-f05d123aca40",
<<<<<<< HEAD
        "x-ms-request-id": "1b75a64a-e01e-001e-3e30-f37ee3000000",
=======
        "x-ms-request-id": "43cfdc09-701e-008a-5548-091611000000",
>>>>>>> 8d420312
        "x-ms-version": "2019-12-12"
      },
      "ResponseBody": []
    },
    {
      "RequestUri": "https://seanmcccanary.blob.core.windows.net/test-container-3fe28cfa-8b7c-7880-7307-4d24358d4627?restype=container",
      "RequestMethod": "PUT",
      "RequestHeaders": {
        "Authorization": "Sanitized",
        "traceparent": "00-c1ba238630b54346823821a83ada9bc4-bf75517eefad9e44-00",
        "User-Agent": [
          "azsdk-net-Storage.Blobs/12.5.0-dev.20200402.1",
          "(.NET Core 4.6.28325.01; Microsoft Windows 10.0.18362 )"
        ],
        "x-ms-blob-public-access": "container",
        "x-ms-client-request-id": "9da81ade-c3bc-5c18-3480-0bd66bd06fa4",
        "x-ms-date": "Thu, 02 Apr 2020 23:42:56 GMT",
        "x-ms-return-client-request-id": "true",
        "x-ms-version": "2019-12-12"
      },
      "RequestBody": null,
      "StatusCode": 201,
      "ResponseHeaders": {
        "Content-Length": "0",
        "Date": "Thu, 02 Apr 2020 23:42:55 GMT",
        "ETag": "\u00220x8D7D75F91A6E3C8\u0022",
        "Last-Modified": "Thu, 02 Apr 2020 23:42:56 GMT",
        "Server": [
          "Windows-Azure-Blob/1.0",
          "Microsoft-HTTPAPI/2.0"
        ],
        "x-ms-client-request-id": "9da81ade-c3bc-5c18-3480-0bd66bd06fa4",
<<<<<<< HEAD
        "x-ms-request-id": "09b47579-a01e-0030-7b30-f32cf4000000",
=======
        "x-ms-request-id": "839e0d82-e01e-006c-1c48-09a637000000",
>>>>>>> 8d420312
        "x-ms-version": "2019-12-12"
      },
      "ResponseBody": []
    },
    {
      "RequestUri": "https://seanmcccanary.blob.core.windows.net/test-container-3fe28cfa-8b7c-7880-7307-4d24358d4627/test-blob-9742c9df-b824-3540-704e-7a872d3d153e",
      "RequestMethod": "PUT",
      "RequestHeaders": {
        "Authorization": "Sanitized",
        "Content-Length": "1024",
        "traceparent": "00-2f2febd4f970344aac5f8f8846bc0276-656b50350980ee42-00",
        "User-Agent": [
          "azsdk-net-Storage.Blobs/12.5.0-dev.20200402.1",
          "(.NET Core 4.6.28325.01; Microsoft Windows 10.0.18362 )"
        ],
        "x-ms-blob-type": "BlockBlob",
        "x-ms-client-request-id": "8c228425-0514-07f2-0d9c-bc1adb3a5813",
        "x-ms-date": "Thu, 02 Apr 2020 23:42:57 GMT",
        "x-ms-return-client-request-id": "true",
        "x-ms-version": "2019-12-12"
      },
      "RequestBody": "SwNGGuSpaldiud1/uEUo9YW5YpnyJCUm2nIsbkmQLvdqzIpnilS/Nl/qNWrawHwrJYQCc9p8TCbeHz9xfPsO0YrmFey6wGsw\u002Biw6B\u002B\u002B6Sxn2AEnEjrsc7X9kiWoUTbpj22Pg86uQcWQZ0nmuQkU2I9Mme3uySUPPyidsVTcAG61y1iyL2lhtZY/kq7xCbas6LWWX7tE\u002BsZEgECmDIxssGLbMPGsYq0l7uBXszZ6HjV18MSjSaSzbMyWaa8kv6kFzt5IFdjA/IYIbGzW7UuPzmIPLB/HzWq6J8AhFfj9/TM7TeBYLghYsPBCmtk72H\u002BFCp9JGY\u002BJQgFzke4Un\u002BqNCnM9n59nN5xZsn8rhTaRgktEnA9ZsOenrg/i5JwaRBEJsYxp\u002BjzcIdb\u002B82cQYbjO4g\u002Bi0APfM1WLle2TgE8AP25qIdOmK4QOaH40WsGAk0xXFAaQd3QRLoI24mBPTJ2H/rP4qj/lJLaHlGuFptSUBwKhOGxIb8f6VPdRb0knvxvcrFwNi\u002BkMbe9MDOMMj4epottdrhAtO47r/lFIl7VtY9lPpPZ4in8ZkM58/GLk6clvp8xxxg0Ls3TNIYmbx9Y54q0JwOaNMRRYRB1BrD8oBxSH2O/k/53IQ/WBq2T1fcj0Rx213yjm3na4FX3vxgM1oR51E\u002BrmUOcPPXztD4WzZspQTWkhdivroP55LOYj2Hn2TApGfGniDfI2pp2v9dLxBLKzn3iWEC72iW7sbSP872UC\u002Br97aOZccj926s\u002BKP68rhCg3bD0BXDvfU/b69ZzSObc0qPsTeZvIUyk9IyVfaE3DwOj7yYMoAZ6DnBjzYXiepLEUVZa0GA6MbxkTxD0Wf\u002BepOzS31nA0DKdcj9mC2PGsnnpwSxa3D6jab15qFD1dbSA1SiZH5tJA3ETvV4gxDZIrYyXCojDM8i\u002BL2WcRzfRp/yK5SY7LaLeoM2rNy7QcpWHIQrEXns7vZFf6uAlrLxJMgVRpe8AHX/puFm7J/yZ7bzQFSY9DVmBTyeE60KyuQQBUgUZfty2dxOK6pYRcJWktf0zVYeGHCS70Fa3iyI9Jw9VucX3gG7QGa4SoiKzb96R4CVFf1N8e0XQXa6F/vvhXbOWy8bPrTWeYzvpc2oCCGCIJasM56e72T6AJyKwWiqyMVRvLKQXwjLvpxwXkwfbzlU\u002BDdlA1GYb2uKIT4YS3hkRNzIVouvMcFNoLUCblEYmpFjdclxBYWz\u002BU0Gxj4Ks3NkDBlvFxit5cY2F2KclcEasYas9NVu8z9XVJ1\u002BaCuDAy1B3iI36YO49ZADOy4i1yNL7FS3nf5d9RkZ14K7b33astR1WvefIofC8/9Fa/fRdL158rvXC6Vu4\u002BkJHdHBA==",
      "StatusCode": 201,
      "ResponseHeaders": {
        "Content-Length": "0",
        "Content-MD5": "WetA8eKTDhXlImVovfWTww==",
        "Date": "Thu, 02 Apr 2020 23:42:55 GMT",
        "ETag": "\u00220x8D7D75F91B373C8\u0022",
        "Last-Modified": "Thu, 02 Apr 2020 23:42:56 GMT",
        "Server": [
          "Windows-Azure-Blob/1.0",
          "Microsoft-HTTPAPI/2.0"
        ],
        "x-ms-client-request-id": "8c228425-0514-07f2-0d9c-bc1adb3a5813",
        "x-ms-content-crc64": "3kSqMtrBUaQ=",
        "x-ms-request-id": "839e0d89-e01e-006c-2148-09a637000000",
        "x-ms-request-server-encrypted": "true",
        "x-ms-version": "2019-12-12"
      },
      "ResponseBody": []
    },
    {
      "RequestUri": "https://seanmcccanary.blob.core.windows.net/test-container-3fe28cfa-8b7c-7880-7307-4d24358d4627/test-blob-9742c9df-b824-3540-704e-7a872d3d153e?comp=properties",
      "RequestMethod": "PUT",
      "RequestHeaders": {
        "Authorization": "Sanitized",
        "If-Modified-Since": "Wed, 01 Apr 2020 23:42:56 GMT",
        "traceparent": "00-cd1abe6ba39a934e9c344b64593ac50c-a77952ee62797c4a-00",
        "User-Agent": [
          "azsdk-net-Storage.Blobs/12.5.0-dev.20200402.1",
          "(.NET Core 4.6.28325.01; Microsoft Windows 10.0.18362 )"
        ],
        "x-ms-client-request-id": "9f7e2ebf-bb54-f0ef-2541-9584aa9b1673",
        "x-ms-date": "Thu, 02 Apr 2020 23:42:57 GMT",
        "x-ms-return-client-request-id": "true",
        "x-ms-version": "2019-12-12"
      },
      "RequestBody": null,
      "StatusCode": 200,
      "ResponseHeaders": {
        "Content-Length": "0",
        "Date": "Thu, 02 Apr 2020 23:42:55 GMT",
        "ETag": "\u00220x8D7D75F91BFD215\u0022",
        "Last-Modified": "Thu, 02 Apr 2020 23:42:56 GMT",
        "Server": [
          "Windows-Azure-Blob/1.0",
          "Microsoft-HTTPAPI/2.0"
        ],
        "x-ms-client-request-id": "9f7e2ebf-bb54-f0ef-2541-9584aa9b1673",
<<<<<<< HEAD
        "x-ms-request-id": "09b4757f-a01e-0030-7f30-f32cf4000000",
=======
        "x-ms-request-id": "839e0d8f-e01e-006c-2548-09a637000000",
>>>>>>> 8d420312
        "x-ms-version": "2019-12-12"
      },
      "ResponseBody": []
    },
    {
      "RequestUri": "https://seanmcccanary.blob.core.windows.net/test-container-3fe28cfa-8b7c-7880-7307-4d24358d4627?restype=container",
      "RequestMethod": "DELETE",
      "RequestHeaders": {
        "Authorization": "Sanitized",
        "traceparent": "00-ed70b57efe15794c9474b46a729f4ff1-e3e25e22c1ebc14d-00",
        "User-Agent": [
          "azsdk-net-Storage.Blobs/12.5.0-dev.20200402.1",
          "(.NET Core 4.6.28325.01; Microsoft Windows 10.0.18362 )"
        ],
        "x-ms-client-request-id": "ac5bce3f-b8bc-1dbe-18e8-be8b78393481",
        "x-ms-date": "Thu, 02 Apr 2020 23:42:57 GMT",
        "x-ms-return-client-request-id": "true",
        "x-ms-version": "2019-12-12"
      },
      "RequestBody": null,
      "StatusCode": 202,
      "ResponseHeaders": {
        "Content-Length": "0",
        "Date": "Thu, 02 Apr 2020 23:42:55 GMT",
        "Server": [
          "Windows-Azure-Blob/1.0",
          "Microsoft-HTTPAPI/2.0"
        ],
        "x-ms-client-request-id": "ac5bce3f-b8bc-1dbe-18e8-be8b78393481",
<<<<<<< HEAD
        "x-ms-request-id": "09b47580-a01e-0030-8030-f32cf4000000",
=======
        "x-ms-request-id": "839e0d93-e01e-006c-2948-09a637000000",
>>>>>>> 8d420312
        "x-ms-version": "2019-12-12"
      },
      "ResponseBody": []
    },
    {
      "RequestUri": "https://seanmcccanary.blob.core.windows.net/test-container-b6bbc5ec-92d0-a71f-9966-d8114bdd2449?restype=container",
      "RequestMethod": "PUT",
      "RequestHeaders": {
        "Authorization": "Sanitized",
        "traceparent": "00-9f1d9047acf75f4da23c50dd134e7538-da6d7d70bb540446-00",
        "User-Agent": [
          "azsdk-net-Storage.Blobs/12.5.0-dev.20200402.1",
          "(.NET Core 4.6.28325.01; Microsoft Windows 10.0.18362 )"
        ],
        "x-ms-blob-public-access": "container",
        "x-ms-client-request-id": "0724ed0e-8820-ad11-afb3-1255dfadd13a",
        "x-ms-date": "Thu, 02 Apr 2020 23:42:57 GMT",
        "x-ms-return-client-request-id": "true",
        "x-ms-version": "2019-12-12"
      },
      "RequestBody": null,
      "StatusCode": 201,
      "ResponseHeaders": {
        "Content-Length": "0",
        "Date": "Thu, 02 Apr 2020 23:42:56 GMT",
        "ETag": "\u00220x8D7D75F91FE0008\u0022",
        "Last-Modified": "Thu, 02 Apr 2020 23:42:56 GMT",
        "Server": [
          "Windows-Azure-Blob/1.0",
          "Microsoft-HTTPAPI/2.0"
        ],
        "x-ms-client-request-id": "0724ed0e-8820-ad11-afb3-1255dfadd13a",
<<<<<<< HEAD
        "x-ms-request-id": "09b47583-a01e-0030-0230-f32cf4000000",
=======
        "x-ms-request-id": "a9fd67fb-101e-0047-4c48-0926fb000000",
>>>>>>> 8d420312
        "x-ms-version": "2019-12-12"
      },
      "ResponseBody": []
    },
    {
      "RequestUri": "https://seanmcccanary.blob.core.windows.net/test-container-b6bbc5ec-92d0-a71f-9966-d8114bdd2449/test-blob-c58874c3-59f4-8242-0d18-6294e0394e90",
      "RequestMethod": "PUT",
      "RequestHeaders": {
        "Authorization": "Sanitized",
        "Content-Length": "1024",
        "traceparent": "00-f312bf78ccd08743a7da8b99231b2af2-13b0e0471af69042-00",
        "User-Agent": [
          "azsdk-net-Storage.Blobs/12.5.0-dev.20200402.1",
          "(.NET Core 4.6.28325.01; Microsoft Windows 10.0.18362 )"
        ],
        "x-ms-blob-type": "BlockBlob",
        "x-ms-client-request-id": "15acdb24-c385-7312-ccb6-8be01ee7f6ab",
        "x-ms-date": "Thu, 02 Apr 2020 23:42:57 GMT",
        "x-ms-return-client-request-id": "true",
        "x-ms-version": "2019-12-12"
      },
      "RequestBody": "xksCXbgdKXmhlyuMV2LCpmp2IeSA2pi1q6L5ByZ9zHVlgo6Uq3OBpksOJFwutSurVrwpahhqD\u002ByyTLIWIyFTI8u1JtTTLvr39HuYcrU8h/V3TrFqVGFd\u002BnOi4V7Ba4IquwCReI5W1yfBMXWd0Zw2dsW8n9Vv6M9pWCxgMUybNon4bra1qg5mIHaKqCLswCnWa2qZBMytutIxJyBi9aXaJfvspGLmgcy2Vn5e5T\u002BtfZgCisbiAjG9S7Tkg4LuAyvQr4MmABvG8Ome4q5NTtWShKqHYGvf\u002BCPKL1muAv1Jx1JTjTW8hnx8PJncQx\u002BDb/zfUf/XZqPA8bdfXNHBF\u002B7sVRpb\u002BsCf1v0tCyTRA7QDRr9dz7H\u002BcWCuk5x\u002BXSqruySr7\u002B4EJ3Q7P3oCqVt/7u0CWxURY0g97uO6rWckIHnSgk//JhPG/x9KIY82\u002B8cFL6SufAEVmlfcbQEKSnoNFx8BLycLf8jZPFz1x0K4B/IctH3DdaR3vej4I7gRvLSlPQpwNMuf\u002Ba/c1UClH9IVJGYP7ZX8SqF6inI/E1wPx4CnUIo3R9MmfLvO5qBk0p0V4v9RAs4fqPJo9qlZYOVTzA2//c9I3dyT6HDaLmMBFbjVKjBdvsWxiKeXzlApzRzVehqTpNTNzAQivhldRXqPZ\u002BDxgzW19Q5HDnUosQ\u002BLahtUBLNJbnHkB10rOgCrVEItCGdwN0nmIIULS5ZepRr1llP9CUHGRfhvDXzYibsOm7ky\u002B6moGzLSbeMuPSPahWJCNqSsrksBZsJuACrNDpfJ/a/dK6lxTXohKptdmAfVlIcZlVMWYe1tMZTmORsIBV5LZEB0/Vq40egpi4Ovo867mWuis3lEs5vBb/oVixRfGCQ9EjPHYZctYMRq7dZpvY3GKqCwZVLkB7Gkso5go0XUynJecpGa9DjUdVO12cXFV7FsTmB0rrPSWQuCIq4JzLx\u002BliJkC0v8KzZn3O/\u002BLi3r3lrc81TlYBu\u002BjBmGGNGJyqmWN0OiYUxlcCIqDNLE0yrdlkNTLNhomTYHpX4ydRNl3hFGaPfqSH0OdoMxu1RI\u002BrjvqIKNNZ7QLp4Nm7vNM/oPxC3Bfmsy803GRbVVNt7hvqvGQ82R16hydTpZ3a3BQEKIIvYmh3xNvLU0xvDoe/fAK90QB/Atfu2FTwgw2RWgBARyzBTouzcueIYXXBC3iflCmbLPsDhSW6QJoTdzHeKglMLsdq/j12\u002Bm4Y9pFiHczcUO7UBj0FPLIHBv3hr/u1ukd8dOyxNKX8FCKc\u002Bp6EWCLNRyZC\u002BhPMNuIFU\u002Bc/lVpiYzxZ9ZjQGxxI5/IKeEITgr7bJFjFYsAjoE4Kq9C\u002BvI7YKodSKmKZ/SwKCgIhwc6f8dEw==",
      "StatusCode": 201,
      "ResponseHeaders": {
        "Content-Length": "0",
        "Content-MD5": "z8rrIrZhTrr2YC0NNDSkjA==",
        "Date": "Thu, 02 Apr 2020 23:42:56 GMT",
        "ETag": "\u00220x8D7D75F920B40B6\u0022",
        "Last-Modified": "Thu, 02 Apr 2020 23:42:56 GMT",
        "Server": [
          "Windows-Azure-Blob/1.0",
          "Microsoft-HTTPAPI/2.0"
        ],
        "x-ms-client-request-id": "15acdb24-c385-7312-ccb6-8be01ee7f6ab",
        "x-ms-content-crc64": "U/eQOb1oOGE=",
        "x-ms-request-id": "a9fd6801-101e-0047-5048-0926fb000000",
        "x-ms-request-server-encrypted": "true",
        "x-ms-version": "2019-12-12"
      },
      "ResponseBody": []
    },
    {
      "RequestUri": "https://seanmcccanary.blob.core.windows.net/test-container-b6bbc5ec-92d0-a71f-9966-d8114bdd2449/test-blob-c58874c3-59f4-8242-0d18-6294e0394e90?comp=properties",
      "RequestMethod": "PUT",
      "RequestHeaders": {
        "Authorization": "Sanitized",
        "If-Unmodified-Since": "Fri, 03 Apr 2020 23:42:56 GMT",
        "traceparent": "00-bfdc13d9cb047349aa1e486f6de0fc3a-af4f4db9341e6648-00",
        "User-Agent": [
          "azsdk-net-Storage.Blobs/12.5.0-dev.20200402.1",
          "(.NET Core 4.6.28325.01; Microsoft Windows 10.0.18362 )"
        ],
        "x-ms-client-request-id": "0df8e86a-0753-c38e-349b-4d197ce2466e",
        "x-ms-date": "Thu, 02 Apr 2020 23:42:57 GMT",
        "x-ms-return-client-request-id": "true",
        "x-ms-version": "2019-12-12"
      },
      "RequestBody": null,
      "StatusCode": 200,
      "ResponseHeaders": {
        "Content-Length": "0",
        "Date": "Thu, 02 Apr 2020 23:42:56 GMT",
        "ETag": "\u00220x8D7D75F92188993\u0022",
        "Last-Modified": "Thu, 02 Apr 2020 23:42:56 GMT",
        "Server": [
          "Windows-Azure-Blob/1.0",
          "Microsoft-HTTPAPI/2.0"
        ],
        "x-ms-client-request-id": "0df8e86a-0753-c38e-349b-4d197ce2466e",
<<<<<<< HEAD
        "x-ms-request-id": "09b47586-a01e-0030-0430-f32cf4000000",
=======
        "x-ms-request-id": "a9fd680a-101e-0047-5948-0926fb000000",
>>>>>>> 8d420312
        "x-ms-version": "2019-12-12"
      },
      "ResponseBody": []
    },
    {
      "RequestUri": "https://seanmcccanary.blob.core.windows.net/test-container-b6bbc5ec-92d0-a71f-9966-d8114bdd2449?restype=container",
      "RequestMethod": "DELETE",
      "RequestHeaders": {
        "Authorization": "Sanitized",
        "traceparent": "00-3152543e3f49834081acb73b59c53d40-304f4a0b9f63054f-00",
        "User-Agent": [
          "azsdk-net-Storage.Blobs/12.5.0-dev.20200402.1",
          "(.NET Core 4.6.28325.01; Microsoft Windows 10.0.18362 )"
        ],
        "x-ms-client-request-id": "35758dd0-e8ef-9858-69a1-4c411abff07d",
        "x-ms-date": "Thu, 02 Apr 2020 23:42:57 GMT",
        "x-ms-return-client-request-id": "true",
        "x-ms-version": "2019-12-12"
      },
      "RequestBody": null,
      "StatusCode": 202,
      "ResponseHeaders": {
        "Content-Length": "0",
        "Date": "Thu, 02 Apr 2020 23:42:56 GMT",
        "Server": [
          "Windows-Azure-Blob/1.0",
          "Microsoft-HTTPAPI/2.0"
        ],
        "x-ms-client-request-id": "35758dd0-e8ef-9858-69a1-4c411abff07d",
<<<<<<< HEAD
        "x-ms-request-id": "09b4758a-a01e-0030-0730-f32cf4000000",
=======
        "x-ms-request-id": "a9fd680f-101e-0047-5c48-0926fb000000",
>>>>>>> 8d420312
        "x-ms-version": "2019-12-12"
      },
      "ResponseBody": []
    },
    {
      "RequestUri": "https://seanmcccanary.blob.core.windows.net/test-container-ce3b65fb-2478-34be-923c-0b145249d213?restype=container",
      "RequestMethod": "PUT",
      "RequestHeaders": {
        "Authorization": "Sanitized",
        "traceparent": "00-c131031af5e9ee43a80b22fd34a4c70c-2c6cc970a49f3b42-00",
        "User-Agent": [
          "azsdk-net-Storage.Blobs/12.5.0-dev.20200402.1",
          "(.NET Core 4.6.28325.01; Microsoft Windows 10.0.18362 )"
        ],
        "x-ms-blob-public-access": "container",
        "x-ms-client-request-id": "8a48384d-29e5-ab86-ce41-a3b3dd43461f",
        "x-ms-date": "Thu, 02 Apr 2020 23:42:57 GMT",
        "x-ms-return-client-request-id": "true",
        "x-ms-version": "2019-12-12"
      },
      "RequestBody": null,
      "StatusCode": 201,
      "ResponseHeaders": {
        "Content-Length": "0",
        "Date": "Thu, 02 Apr 2020 23:42:56 GMT",
        "ETag": "\u00220x8D7D75F925628C9\u0022",
        "Last-Modified": "Thu, 02 Apr 2020 23:42:57 GMT",
        "Server": [
          "Windows-Azure-Blob/1.0",
          "Microsoft-HTTPAPI/2.0"
        ],
        "x-ms-client-request-id": "8a48384d-29e5-ab86-ce41-a3b3dd43461f",
<<<<<<< HEAD
        "x-ms-request-id": "4a11006b-c01e-0026-1c30-f3da23000000",
=======
        "x-ms-request-id": "71b52347-901e-0076-0248-09c7e8000000",
>>>>>>> 8d420312
        "x-ms-version": "2019-12-12"
      },
      "ResponseBody": []
    },
    {
      "RequestUri": "https://seanmcccanary.blob.core.windows.net/test-container-ce3b65fb-2478-34be-923c-0b145249d213/test-blob-cb9e38ce-0176-ea10-e66d-7bbdcc214a7e",
      "RequestMethod": "PUT",
      "RequestHeaders": {
        "Authorization": "Sanitized",
        "Content-Length": "1024",
        "traceparent": "00-72fe2fb599dd8c47b81908e8ec565260-c729cf6a23da5a4b-00",
        "User-Agent": [
          "azsdk-net-Storage.Blobs/12.5.0-dev.20200402.1",
          "(.NET Core 4.6.28325.01; Microsoft Windows 10.0.18362 )"
        ],
        "x-ms-blob-type": "BlockBlob",
        "x-ms-client-request-id": "99dabd28-83f4-2c9d-0576-9a29e9b4d7f3",
        "x-ms-date": "Thu, 02 Apr 2020 23:42:58 GMT",
        "x-ms-return-client-request-id": "true",
        "x-ms-version": "2019-12-12"
      },
      "RequestBody": "msjHGgBHLnjInSArbMvwD3U4zrB11cxLJ16kd67I3q32JBgVfCsehgolA9jh5H0afWtIlFKZCcT7e/Kio7fK/79yNUiz25NJGUimT9H0akLgifpDgElbXRtTGgA5fONSWwQYbq81Z6HX/3sJ8rnzBxGvwhm8hn91F9gsX8GTD51lU/PM2/uTqiJYa4DOUWphYBLuibnJltSFolfXCQfgRO/epJ7GJisVHBf2ZBv\u002Bp8Vtyv\u002BupIbjm70eRziku6EbdyeR8KzLmznn2Wyi0jG5h/uRaT4HMqBo\u002Bgjgp9/zcWF22uz0bbcYoi/Fx8saQciMZcA8ElFiFESHKPWj6vNa82cKLPdExRlEeMcPQWvUTrlAVEIetl4PE8aobUTBdbc8a9NjDxXRR6Cm\u002BJqJU9LYstk8Y5WxOzwI\u002BxgxnFfUgwMQ0taYcD\u002Bjbg2heL7Ehr/zz7prhBEhii\u002BWWxT8n6pI0XWWeYD8QEGamfSID8N\u002BRHVZPc2daf/y7kimARUqp85jWaZJLgw\u002B94550OscmHtrFxefomLcq2h1pIo4Vj8rcPElJbUdNRZoG0U/I5kT1lXMOur\u002BiwRshq4\u002B04mBBaFPTWD59nPGTuEANocdnYfOYs40bBtVLeTsuZ8H3mKM5hWk8NU5Gt/iBusI/VR9T\u002Bkmb3G7TJmF\u002BiB7DDzUvm9/dE9xeKyxlUfuUmYvTC\u002BPb2q14W/x0Jl8HvW1vQ2jDUd7iIgEC9Y8dNopzfozVq3w7J3RHt0AjaS29Vm3/Nc6SkQes8SmimSUeWyUyAKfSchIxNFw0e9qevvkThV8hXgC74K1FKLpSmE4PaVxbMWhFqyRbjcGyXhVtDjIwTtOF/T0ktmA6TQmX3pvN5RK\u002BA42Qzho6xZA\u002ByUJYGBpIIgm6SWwfNnsIC14ag\u002B9l5LjC7sqkn4D5Szds5azdojTvD7xSU1vmXs0SiIK8IAHg2STJVWkP44KIgP508lDOKqkpK7Qy05EdHE/9Uhb\u002BPWr1jAyIFAzL32w5yZJdsWy8RF4ZkzSNrcWTrHjZUpFrikOTf2YEBdZcXQwIOQn\u002Bv6sjQM245Ko2J94HNKfT8ozajj8OijIGeH6HvXXoRXT7lOzN9hGD8uXZnRdIPRFuiGq/barKr/V43MiPMSd0DeJpS1\u002B7Bfx7FtsZdSzavnttGTTLKNfJ8SU3VNkJNMH\u002BpU903rGx84JuRBbPsXrInl5NYdgyaSTKn1p6g7EjciHZWo\u002BdZd\u002BJu2VyXOSBOj\u002Bqbra6\u002B9LpzDxqqn9Xd2/RSxI09larK3h\u002Bw6ZygAwACaUakFU6aLZO745TcvugckQ1oRHSjAPpPwN\u002BO/gstwwwamCaPKca1uKb5caIV7h83lFiPN86bb1hA==",
      "StatusCode": 201,
      "ResponseHeaders": {
        "Content-Length": "0",
        "Content-MD5": "vDmu27dXqJVJNVcJ4ZlADw==",
        "Date": "Thu, 02 Apr 2020 23:42:56 GMT",
        "ETag": "\u00220x8D7D75F9262BF79\u0022",
        "Last-Modified": "Thu, 02 Apr 2020 23:42:57 GMT",
        "Server": [
          "Windows-Azure-Blob/1.0",
          "Microsoft-HTTPAPI/2.0"
        ],
        "x-ms-client-request-id": "99dabd28-83f4-2c9d-0576-9a29e9b4d7f3",
        "x-ms-content-crc64": "pz4q7OWNcJw=",
        "x-ms-request-id": "71b5234a-901e-0076-0348-09c7e8000000",
        "x-ms-request-server-encrypted": "true",
        "x-ms-version": "2019-12-12"
      },
      "ResponseBody": []
    },
    {
      "RequestUri": "https://seanmcccanary.blob.core.windows.net/test-container-ce3b65fb-2478-34be-923c-0b145249d213/test-blob-cb9e38ce-0176-ea10-e66d-7bbdcc214a7e",
      "RequestMethod": "HEAD",
      "RequestHeaders": {
        "Authorization": "Sanitized",
        "traceparent": "00-b1d77041cfb2b24d90d011f0d61bf1c6-ac988b344296704c-00",
        "User-Agent": [
          "azsdk-net-Storage.Blobs/12.5.0-dev.20200402.1",
          "(.NET Core 4.6.28325.01; Microsoft Windows 10.0.18362 )"
        ],
        "x-ms-client-request-id": "2b538814-5cdb-438f-a61a-eb3b5d5ff854",
        "x-ms-date": "Thu, 02 Apr 2020 23:42:58 GMT",
        "x-ms-return-client-request-id": "true",
        "x-ms-version": "2019-12-12"
      },
      "RequestBody": null,
      "StatusCode": 200,
      "ResponseHeaders": {
        "Accept-Ranges": "bytes",
        "Content-Length": "1024",
        "Content-MD5": "vDmu27dXqJVJNVcJ4ZlADw==",
        "Content-Type": "application/octet-stream",
        "Date": "Thu, 02 Apr 2020 23:42:56 GMT",
        "ETag": "\u00220x8D7D75F9262BF79\u0022",
        "Last-Modified": "Thu, 02 Apr 2020 23:42:57 GMT",
        "Server": [
          "Windows-Azure-Blob/1.0",
          "Microsoft-HTTPAPI/2.0"
        ],
        "x-ms-access-tier": "Hot",
        "x-ms-access-tier-inferred": "true",
        "x-ms-blob-type": "BlockBlob",
        "x-ms-client-request-id": "2b538814-5cdb-438f-a61a-eb3b5d5ff854",
        "x-ms-creation-time": "Thu, 02 Apr 2020 23:42:57 GMT",
        "x-ms-lease-state": "available",
        "x-ms-lease-status": "unlocked",
        "x-ms-request-id": "71b5234f-901e-0076-0548-09c7e8000000",
        "x-ms-server-encrypted": "true",
        "x-ms-version": "2019-12-12"
      },
      "ResponseBody": []
    },
    {
      "RequestUri": "https://seanmcccanary.blob.core.windows.net/test-container-ce3b65fb-2478-34be-923c-0b145249d213/test-blob-cb9e38ce-0176-ea10-e66d-7bbdcc214a7e?comp=properties",
      "RequestMethod": "PUT",
      "RequestHeaders": {
        "Authorization": "Sanitized",
        "If-Match": "\u00220x8D7D75F9262BF79\u0022",
        "traceparent": "00-20d149651d782341a15dded9aa08d44c-1cdce775dcc46e46-00",
        "User-Agent": [
          "azsdk-net-Storage.Blobs/12.5.0-dev.20200402.1",
          "(.NET Core 4.6.28325.01; Microsoft Windows 10.0.18362 )"
        ],
        "x-ms-client-request-id": "60152c15-ac61-3117-53e9-b1097e9c18af",
        "x-ms-date": "Thu, 02 Apr 2020 23:42:58 GMT",
        "x-ms-return-client-request-id": "true",
        "x-ms-version": "2019-12-12"
      },
      "RequestBody": null,
      "StatusCode": 200,
      "ResponseHeaders": {
        "Content-Length": "0",
        "Date": "Thu, 02 Apr 2020 23:42:56 GMT",
        "ETag": "\u00220x8D7D75F927B550A\u0022",
        "Last-Modified": "Thu, 02 Apr 2020 23:42:57 GMT",
        "Server": [
          "Windows-Azure-Blob/1.0",
          "Microsoft-HTTPAPI/2.0"
        ],
        "x-ms-client-request-id": "60152c15-ac61-3117-53e9-b1097e9c18af",
<<<<<<< HEAD
        "x-ms-request-id": "4a110070-c01e-0026-2030-f3da23000000",
=======
        "x-ms-request-id": "71b52350-901e-0076-0648-09c7e8000000",
>>>>>>> 8d420312
        "x-ms-version": "2019-12-12"
      },
      "ResponseBody": []
    },
    {
      "RequestUri": "https://seanmcccanary.blob.core.windows.net/test-container-ce3b65fb-2478-34be-923c-0b145249d213?restype=container",
      "RequestMethod": "DELETE",
      "RequestHeaders": {
        "Authorization": "Sanitized",
        "traceparent": "00-19c7f632056eb445bc474df6dc4766a3-b21896ca6f8f324f-00",
        "User-Agent": [
          "azsdk-net-Storage.Blobs/12.5.0-dev.20200402.1",
          "(.NET Core 4.6.28325.01; Microsoft Windows 10.0.18362 )"
        ],
        "x-ms-client-request-id": "31266eae-9849-07f3-16ac-e1c06b3d3f49",
        "x-ms-date": "Thu, 02 Apr 2020 23:42:58 GMT",
        "x-ms-return-client-request-id": "true",
        "x-ms-version": "2019-12-12"
      },
      "RequestBody": null,
      "StatusCode": 202,
      "ResponseHeaders": {
        "Content-Length": "0",
        "Date": "Thu, 02 Apr 2020 23:42:56 GMT",
        "Server": [
          "Windows-Azure-Blob/1.0",
          "Microsoft-HTTPAPI/2.0"
        ],
        "x-ms-client-request-id": "31266eae-9849-07f3-16ac-e1c06b3d3f49",
<<<<<<< HEAD
        "x-ms-request-id": "4a110072-c01e-0026-2230-f3da23000000",
=======
        "x-ms-request-id": "71b52351-901e-0076-0748-09c7e8000000",
>>>>>>> 8d420312
        "x-ms-version": "2019-12-12"
      },
      "ResponseBody": []
    },
    {
      "RequestUri": "https://seanmcccanary.blob.core.windows.net/test-container-a77bdb4b-dbac-ead2-671e-1ecb66a05f7f?restype=container",
      "RequestMethod": "PUT",
      "RequestHeaders": {
        "Authorization": "Sanitized",
        "traceparent": "00-6576f34603d84f4c9281abf5923fabf3-4d50c2f9a4d7c14f-00",
        "User-Agent": [
          "azsdk-net-Storage.Blobs/12.5.0-dev.20200402.1",
          "(.NET Core 4.6.28325.01; Microsoft Windows 10.0.18362 )"
        ],
        "x-ms-blob-public-access": "container",
        "x-ms-client-request-id": "f52bfd55-3059-d22e-9c3b-ca2a7927a175",
        "x-ms-date": "Thu, 02 Apr 2020 23:42:58 GMT",
        "x-ms-return-client-request-id": "true",
        "x-ms-version": "2019-12-12"
      },
      "RequestBody": null,
      "StatusCode": 201,
      "ResponseHeaders": {
        "Content-Length": "0",
        "Date": "Thu, 02 Apr 2020 23:42:57 GMT",
        "ETag": "\u00220x8D7D75F92BBFD01\u0022",
        "Last-Modified": "Thu, 02 Apr 2020 23:42:57 GMT",
        "Server": [
          "Windows-Azure-Blob/1.0",
          "Microsoft-HTTPAPI/2.0"
        ],
        "x-ms-client-request-id": "f52bfd55-3059-d22e-9c3b-ca2a7927a175",
<<<<<<< HEAD
        "x-ms-request-id": "64e2c52b-b01e-0003-6330-f3735f000000",
=======
        "x-ms-request-id": "1580302d-001e-0029-1948-0973d4000000",
>>>>>>> 8d420312
        "x-ms-version": "2019-12-12"
      },
      "ResponseBody": []
    },
    {
      "RequestUri": "https://seanmcccanary.blob.core.windows.net/test-container-a77bdb4b-dbac-ead2-671e-1ecb66a05f7f/test-blob-94ae614c-2fe2-64d3-75d2-d69661d4a063",
      "RequestMethod": "PUT",
      "RequestHeaders": {
        "Authorization": "Sanitized",
        "Content-Length": "1024",
        "traceparent": "00-74c8818aac9fbd43b9c5caf7572a69e0-5807ca43ab33a649-00",
        "User-Agent": [
          "azsdk-net-Storage.Blobs/12.5.0-dev.20200402.1",
          "(.NET Core 4.6.28325.01; Microsoft Windows 10.0.18362 )"
        ],
        "x-ms-blob-type": "BlockBlob",
        "x-ms-client-request-id": "e8c719d5-c1ef-2d4b-6550-ce6cd3b9b962",
        "x-ms-date": "Thu, 02 Apr 2020 23:42:58 GMT",
        "x-ms-return-client-request-id": "true",
        "x-ms-version": "2019-12-12"
      },
      "RequestBody": "khp1aHVqJuGoiHM6HDovqXQEsehV9iImKseAhlmXccebZ5hfsTgA4jvN7Fm8mEc6oy0hXSK3DZv4Tz6t6p\u002BHEBernrWiz/c7A8\u002BshwnIaZF/ReMsdhSl41n8ZmL5U/ibRtxBEfqSl9M25llTC4aRL\u002BatLqS8W5oDBrpcpmmVQbDXEEEthliW7a0P9Y\u002B6UdjTajd7TCVT3\u002BtCPgpANvFqoaSpe/pEZKiNFkD3rWUKSLTiiDwxGfWLhDFV6khNVre7pFTrEdbdjgWP7jXkWzGGOPZWXa20OYevHvfJ73pgP8CJOwgQHzfeBPk2oirApij/zrJR9/gJB2vMPPPeFJ\u002BLLq51Wx8pdhm/eFmzfpZc73fPySDIDkjHfzScQ\u002BND//Baq3N8SksJ1ViYkn6fVojUcEx8D0p\u002BwyBlrtzqjDI2e3hpWNMj4KQrxfTHL3vJKCisx9OWx/Cm3OdSFpxvHkglYhcGNf21sY\u002BoUElWtpSknIazPsVfoLOHw3zr0MkHvKerocxjw/Ir9hZD7XenTyVTrnoWvOCDxsJkfnKAyuDFoJSiqxXHQNiTh0euHLI84HNXlyJO8f/GJ9sK/0R/qis2fUziBaQQjG2hgjSY1aoPJ57/KTK\u002Bd6\u002BU24M5vECUFNwceJ5lWdrORgu1rW7KLlEx\u002BtilgID4dwadTikh188sDW1XfF0Lqc7DMeMnCMpAya0yB8Fo75RcIwCXyAuxrW87iJ8AcrL0JVEK4U6d0W48XYR8788Nwx3Z\u002B1lcc\u002BHCEoNz7IAqP1b6PeJwXg1FvlKRW2qHNL2gLcWBJ3dZmLFvR8/KKuTuEh0tgbHtnWQQkz0Hyhh2Ot7F0766qBjfoaUwARY9epRtoklNWrIMs5BgcZM6Us2Z\u002BAzwBVcmNGkFTeAMvJtN0hmomSjPKeAsuR8uWjaEpU/YlgkKTHU9Rm7fSAzS//b1Ep56kbikys8sxEs3\u002BNoygKeQNCaSQ4WjalK57\u002BHTWropOEeYChOXM8w63ogqBk6UrMdkQcrQY88Y1iZl69ruWGqQDr\u002BTmnWU\u002BAFZWGX9eWQDJUMZbhjvWNV3fzPsMkfxTIYdmfePARFS0EjJdwtqGl3BYcaW1elSobXpGxpCp8a5Zwvf4N9tdCMxxp7PJuHKDWXWKtCBWnecyvdBpub3DymCDw//ijp9VO2iZQ5Kg3vUHg21bHz1OAyUQhbnK809OrZ1TRbRy4IqWNbj3/VoUUd8bYfYQaOsjNcCakgklikfZCpX1TVlAlKKihOmElgWLPDOa71GZfgSyME/z2E6BsKsxHvKEXwRF2s0TraQBnl\u002B7D5XVSps2P8xRA10JTPxT4RR\u002Bk3dSxp0vFRSERZCgsJHwOMj4rCXQOt7mQ==",
      "StatusCode": 201,
      "ResponseHeaders": {
        "Content-Length": "0",
        "Content-MD5": "5ARfUpUcDPyccyHPIwVBWQ==",
        "Date": "Thu, 02 Apr 2020 23:42:57 GMT",
        "ETag": "\u00220x8D7D75F92C9D181\u0022",
        "Last-Modified": "Thu, 02 Apr 2020 23:42:58 GMT",
        "Server": [
          "Windows-Azure-Blob/1.0",
          "Microsoft-HTTPAPI/2.0"
        ],
        "x-ms-client-request-id": "e8c719d5-c1ef-2d4b-6550-ce6cd3b9b962",
        "x-ms-content-crc64": "1JNF4ViHBbA=",
        "x-ms-request-id": "1580303a-001e-0029-2348-0973d4000000",
        "x-ms-request-server-encrypted": "true",
        "x-ms-version": "2019-12-12"
      },
      "ResponseBody": []
    },
    {
      "RequestUri": "https://seanmcccanary.blob.core.windows.net/test-container-a77bdb4b-dbac-ead2-671e-1ecb66a05f7f/test-blob-94ae614c-2fe2-64d3-75d2-d69661d4a063?comp=properties",
      "RequestMethod": "PUT",
      "RequestHeaders": {
        "Authorization": "Sanitized",
        "If-None-Match": "\u0022garbage\u0022",
        "traceparent": "00-236a7dd267969e47b0667dbab72ef494-ff6f13509e105c40-00",
        "User-Agent": [
          "azsdk-net-Storage.Blobs/12.5.0-dev.20200402.1",
          "(.NET Core 4.6.28325.01; Microsoft Windows 10.0.18362 )"
        ],
        "x-ms-client-request-id": "26c218ff-9323-0ba9-236f-8be775915f84",
        "x-ms-date": "Thu, 02 Apr 2020 23:42:59 GMT",
        "x-ms-return-client-request-id": "true",
        "x-ms-version": "2019-12-12"
      },
      "RequestBody": null,
      "StatusCode": 200,
      "ResponseHeaders": {
        "Content-Length": "0",
        "Date": "Thu, 02 Apr 2020 23:42:57 GMT",
        "ETag": "\u00220x8D7D75F92D76890\u0022",
        "Last-Modified": "Thu, 02 Apr 2020 23:42:58 GMT",
        "Server": [
          "Windows-Azure-Blob/1.0",
          "Microsoft-HTTPAPI/2.0"
        ],
        "x-ms-client-request-id": "26c218ff-9323-0ba9-236f-8be775915f84",
<<<<<<< HEAD
        "x-ms-request-id": "64e2c530-b01e-0003-6630-f3735f000000",
=======
        "x-ms-request-id": "1580303d-001e-0029-2648-0973d4000000",
>>>>>>> 8d420312
        "x-ms-version": "2019-12-12"
      },
      "ResponseBody": []
    },
    {
      "RequestUri": "https://seanmcccanary.blob.core.windows.net/test-container-a77bdb4b-dbac-ead2-671e-1ecb66a05f7f?restype=container",
      "RequestMethod": "DELETE",
      "RequestHeaders": {
        "Authorization": "Sanitized",
        "traceparent": "00-df5f8e8bb4bf4c4a8567a2f92162e95d-181c431448997f41-00",
        "User-Agent": [
          "azsdk-net-Storage.Blobs/12.5.0-dev.20200402.1",
          "(.NET Core 4.6.28325.01; Microsoft Windows 10.0.18362 )"
        ],
        "x-ms-client-request-id": "ba6dce0d-92f7-ce3e-0941-e2b0d7325886",
        "x-ms-date": "Thu, 02 Apr 2020 23:42:59 GMT",
        "x-ms-return-client-request-id": "true",
        "x-ms-version": "2019-12-12"
      },
      "RequestBody": null,
      "StatusCode": 202,
      "ResponseHeaders": {
        "Content-Length": "0",
        "Date": "Thu, 02 Apr 2020 23:42:58 GMT",
        "Server": [
          "Windows-Azure-Blob/1.0",
          "Microsoft-HTTPAPI/2.0"
        ],
        "x-ms-client-request-id": "ba6dce0d-92f7-ce3e-0941-e2b0d7325886",
<<<<<<< HEAD
        "x-ms-request-id": "64e2c531-b01e-0003-6730-f3735f000000",
=======
        "x-ms-request-id": "1580303e-001e-0029-2748-0973d4000000",
>>>>>>> 8d420312
        "x-ms-version": "2019-12-12"
      },
      "ResponseBody": []
    },
    {
      "RequestUri": "https://seanmcccanary.blob.core.windows.net/test-container-5163bfb0-55df-2128-9f4f-272ac3c98e8d?restype=container",
      "RequestMethod": "PUT",
      "RequestHeaders": {
        "Authorization": "Sanitized",
        "traceparent": "00-a9d6c0124e686042b93a39be6d531c24-95a92dd00d3c5645-00",
        "User-Agent": [
          "azsdk-net-Storage.Blobs/12.5.0-dev.20200402.1",
          "(.NET Core 4.6.28325.01; Microsoft Windows 10.0.18362 )"
        ],
        "x-ms-blob-public-access": "container",
        "x-ms-client-request-id": "bd3048a0-c032-b867-a54b-1ba76b140a3f",
        "x-ms-date": "Thu, 02 Apr 2020 23:42:59 GMT",
        "x-ms-return-client-request-id": "true",
        "x-ms-version": "2019-12-12"
      },
      "RequestBody": null,
      "StatusCode": 201,
      "ResponseHeaders": {
        "Content-Length": "0",
        "Date": "Thu, 02 Apr 2020 23:42:57 GMT",
        "ETag": "\u00220x8D7D75F9317CBEE\u0022",
        "Last-Modified": "Thu, 02 Apr 2020 23:42:58 GMT",
        "Server": [
          "Windows-Azure-Blob/1.0",
          "Microsoft-HTTPAPI/2.0"
        ],
        "x-ms-client-request-id": "bd3048a0-c032-b867-a54b-1ba76b140a3f",
<<<<<<< HEAD
        "x-ms-request-id": "1b75a650-e01e-001e-4130-f37ee3000000",
=======
        "x-ms-request-id": "1753fa54-b01e-002c-1248-09a10f000000",
>>>>>>> 8d420312
        "x-ms-version": "2019-12-12"
      },
      "ResponseBody": []
    },
    {
      "RequestUri": "https://seanmcccanary.blob.core.windows.net/test-container-5163bfb0-55df-2128-9f4f-272ac3c98e8d/test-blob-925354b2-b258-0b62-33a3-c76d719326d8",
      "RequestMethod": "PUT",
      "RequestHeaders": {
        "Authorization": "Sanitized",
        "Content-Length": "1024",
        "traceparent": "00-3422c832ed801e47946f1d4260fe36e5-5e685bb4b4013e44-00",
        "User-Agent": [
          "azsdk-net-Storage.Blobs/12.5.0-dev.20200402.1",
          "(.NET Core 4.6.28325.01; Microsoft Windows 10.0.18362 )"
        ],
        "x-ms-blob-type": "BlockBlob",
        "x-ms-client-request-id": "f0a334b3-4d38-d668-2a98-27f8547fc765",
        "x-ms-date": "Thu, 02 Apr 2020 23:42:59 GMT",
        "x-ms-return-client-request-id": "true",
        "x-ms-version": "2019-12-12"
      },
      "RequestBody": "tVuJepnRW5zdIgDZieRUdmek4qZzCHPu5iSKjvn5RhIkQ/IPio\u002Bm4Pm3tDaxiYJOT1AGzbCAZKzom5R0R82j49vutEbyROzX/QGtvFQ8PFyiOz6o83lho95GJu77MpksFNBbwtQ8WwpkLs\u002Bu06hYrF430guO\u002B/BhjRBnqx793MtogaiD4XqIZuAzQ8WpstA27XqPw1\u002BNnRjg\u002BTXD1K/sZ1EERlL/1MvkrmwrW7cquNpAML6jbRlr2uOPo\u002BdExZEwR9xzpWx\u002BNhivqxTzYkJgtUBag6TxSPk4mGtucDHjn\u002Bna\u002BxPbthNtwfml9MIEeHihLu2n6UHtPv7iOwwBD8bnzAsqGWYuhP4t7cGqTFM2NCDyzEFDPLWo7b0V\u002BHsGbLEzvSi32V8Sc6nvefyAQvGqrAbsD0KEpJBVgiypGIyCJ4APd48rflrB31mXVMK4J6rLakx0Gl1urhmYYVczaVodbFF7cMtify2sKi/p7E/NnFqB3a4/DQwjoMl1kx0Cjnb\u002BeuhxPbffaesex\u002B8thcHKysT8sYus3V5EWM8B7OsQqpy46nJnW1\u002BjonTCIUUd9hsIq8hYBdzrUpyJLOTn3Xz/Dh1TdZpOYm5lWQ4X6rwYJ2K0\u002BUEjt6S/zZjW3S96u8X3whMoyYCAuUhZ86zO02jgcQWCM\u002BQ73FZ5k6gCeIU/6p5JICep8F3hMz/4ycT48fkw9Wsq94jhvOa8rjbYfkHDGQkOhLNBNoGnof\u002BkQhKSgKKu0oIZFfIVaGNA7UEnCLX\u002BNa\u002B66mxF77/qglaIPHnTKS2TKau\u002BqQQW\u002BBxPAElAgJhKpgxj15Y2aePDL5OcjSvqbcMTlN8JP4yro/JQ9u51qQK9PZZscFGXXcDI\u002B3lxemrwZZOGLOu5QGaAtzOk5XL0ToaQ3lCVffxxfDYeQUQTOiiHYJBb7nwWA/ww7Lge8ndN06zz4JwaWueWFbC1m/8hbX0KHYXimV8JetpTZZFDU4m\u002B0G6XIFqMbQWpxdnMYWj9Dn87E9XyazpM6WXBxvVVUsEm9sqRiUwjfq\u002BAONSGPRlxVVcSCEC0zGUzSjb0yqYPVHIXpWqebIQyF5QmcTNmxqxMT3GeQkqBcilkXT8WLrMIcORhbpiu0\u002BjS4PCrjlsyzYSJqHo1cREnlTJBOQ9FG\u002BnhHQBOBFcUnXyIy2JZ1uPOMpC6jYY40v/TOdhlbZnZjcUHyXBa48gsdAv\u002BraWvzr5Ocgd/io5iqEsBe8p/ry/irz6cUgxzc07Hjhh7OiVZI2saFvqSWQI3pCElWWf9rcXbG/1nEnux2/\u002B4t/x1524lp1deZZk0UFU7Za3rTRrnyeFTnx4n8hHwaDr72aIGwb2y/7EQn0grp8qoK6zOxg==",
      "StatusCode": 201,
      "ResponseHeaders": {
        "Content-Length": "0",
        "Content-MD5": "JLLHdBdtZuGFnizgjpUQWw==",
        "Date": "Thu, 02 Apr 2020 23:42:58 GMT",
        "ETag": "\u00220x8D7D75F93256FB0\u0022",
        "Last-Modified": "Thu, 02 Apr 2020 23:42:58 GMT",
        "Server": [
          "Windows-Azure-Blob/1.0",
          "Microsoft-HTTPAPI/2.0"
        ],
        "x-ms-client-request-id": "f0a334b3-4d38-d668-2a98-27f8547fc765",
        "x-ms-content-crc64": "Pl8P3f7r3oA=",
        "x-ms-request-id": "1753fa5b-b01e-002c-1648-09a10f000000",
        "x-ms-request-server-encrypted": "true",
        "x-ms-version": "2019-12-12"
      },
      "ResponseBody": []
    },
    {
      "RequestUri": "https://seanmcccanary.blob.core.windows.net/test-container-5163bfb0-55df-2128-9f4f-272ac3c98e8d/test-blob-925354b2-b258-0b62-33a3-c76d719326d8?comp=lease",
      "RequestMethod": "PUT",
      "RequestHeaders": {
        "Authorization": "Sanitized",
        "traceparent": "00-c679d80334373a4898da6f8583196a0d-3db22a4ef173e647-00",
        "User-Agent": [
          "azsdk-net-Storage.Blobs/12.5.0-dev.20200402.1",
          "(.NET Core 4.6.28325.01; Microsoft Windows 10.0.18362 )"
        ],
        "x-ms-client-request-id": "5b4ce0ed-21b2-ff6e-4903-7ad54b6b0df9",
        "x-ms-date": "Thu, 02 Apr 2020 23:42:59 GMT",
        "x-ms-lease-action": "acquire",
        "x-ms-lease-duration": "-1",
        "x-ms-proposed-lease-id": "16aba122-b308-a0eb-7563-01fdc9304bcd",
        "x-ms-return-client-request-id": "true",
        "x-ms-version": "2019-12-12"
      },
      "RequestBody": null,
      "StatusCode": 201,
      "ResponseHeaders": {
        "Content-Length": "0",
        "Date": "Thu, 02 Apr 2020 23:42:58 GMT",
        "ETag": "\u00220x8D7D75F93256FB0\u0022",
        "Last-Modified": "Thu, 02 Apr 2020 23:42:58 GMT",
        "Server": [
          "Windows-Azure-Blob/1.0",
          "Microsoft-HTTPAPI/2.0"
        ],
        "x-ms-client-request-id": "5b4ce0ed-21b2-ff6e-4903-7ad54b6b0df9",
        "x-ms-lease-id": "16aba122-b308-a0eb-7563-01fdc9304bcd",
<<<<<<< HEAD
        "x-ms-request-id": "1b75a654-e01e-001e-4430-f37ee3000000",
=======
        "x-ms-request-id": "1753fa60-b01e-002c-1b48-09a10f000000",
>>>>>>> 8d420312
        "x-ms-version": "2019-12-12"
      },
      "ResponseBody": []
    },
    {
      "RequestUri": "https://seanmcccanary.blob.core.windows.net/test-container-5163bfb0-55df-2128-9f4f-272ac3c98e8d/test-blob-925354b2-b258-0b62-33a3-c76d719326d8?comp=properties",
      "RequestMethod": "PUT",
      "RequestHeaders": {
        "Authorization": "Sanitized",
        "traceparent": "00-09f1c53524176a498448080ca2693c7d-76308a5a44f4734b-00",
        "User-Agent": [
          "azsdk-net-Storage.Blobs/12.5.0-dev.20200402.1",
          "(.NET Core 4.6.28325.01; Microsoft Windows 10.0.18362 )"
        ],
        "x-ms-client-request-id": "e90f8368-f0e3-4c1a-e6f5-ad0463b7f511",
        "x-ms-date": "Thu, 02 Apr 2020 23:42:59 GMT",
        "x-ms-lease-id": "16aba122-b308-a0eb-7563-01fdc9304bcd",
        "x-ms-return-client-request-id": "true",
        "x-ms-version": "2019-12-12"
      },
      "RequestBody": null,
      "StatusCode": 200,
      "ResponseHeaders": {
        "Content-Length": "0",
        "Date": "Thu, 02 Apr 2020 23:42:58 GMT",
        "ETag": "\u00220x8D7D75F934076B3\u0022",
        "Last-Modified": "Thu, 02 Apr 2020 23:42:58 GMT",
        "Server": [
          "Windows-Azure-Blob/1.0",
          "Microsoft-HTTPAPI/2.0"
        ],
        "x-ms-client-request-id": "e90f8368-f0e3-4c1a-e6f5-ad0463b7f511",
<<<<<<< HEAD
        "x-ms-request-id": "1b75a658-e01e-001e-4730-f37ee3000000",
=======
        "x-ms-request-id": "1753fa66-b01e-002c-2048-09a10f000000",
>>>>>>> 8d420312
        "x-ms-version": "2019-12-12"
      },
      "ResponseBody": []
    },
    {
      "RequestUri": "https://seanmcccanary.blob.core.windows.net/test-container-5163bfb0-55df-2128-9f4f-272ac3c98e8d?restype=container",
      "RequestMethod": "DELETE",
      "RequestHeaders": {
        "Authorization": "Sanitized",
        "traceparent": "00-c034d4e6e134ef48bb859d7bb2f23d52-91ca918ba711974b-00",
        "User-Agent": [
          "azsdk-net-Storage.Blobs/12.5.0-dev.20200402.1",
          "(.NET Core 4.6.28325.01; Microsoft Windows 10.0.18362 )"
        ],
        "x-ms-client-request-id": "c76c545d-235b-5d16-403d-19952258e05c",
        "x-ms-date": "Thu, 02 Apr 2020 23:42:59 GMT",
        "x-ms-return-client-request-id": "true",
        "x-ms-version": "2019-12-12"
      },
      "RequestBody": null,
      "StatusCode": 202,
      "ResponseHeaders": {
        "Content-Length": "0",
        "Date": "Thu, 02 Apr 2020 23:42:58 GMT",
        "Server": [
          "Windows-Azure-Blob/1.0",
          "Microsoft-HTTPAPI/2.0"
        ],
        "x-ms-client-request-id": "c76c545d-235b-5d16-403d-19952258e05c",
<<<<<<< HEAD
        "x-ms-request-id": "1b75a65a-e01e-001e-4930-f37ee3000000",
=======
        "x-ms-request-id": "1753fa69-b01e-002c-2348-09a10f000000",
>>>>>>> 8d420312
        "x-ms-version": "2019-12-12"
      },
      "ResponseBody": []
    }
  ],
  "Variables": {
    "DateTimeOffsetNow": "2020-04-02T16:42:56.1917230-07:00",
    "RandomSeed": "1188307644",
    "Storage_TestConfigDefault": "ProductionTenant\nseanmcccanary\nU2FuaXRpemVk\nhttps://seanmcccanary.blob.core.windows.net\nhttps://seanmcccanary.file.core.windows.net\nhttps://seanmcccanary.queue.core.windows.net\nhttps://seanmcccanary.table.core.windows.net\n\n\n\n\nhttps://seanmcccanary-secondary.blob.core.windows.net\nhttps://seanmcccanary-secondary.file.core.windows.net\nhttps://seanmcccanary-secondary.queue.core.windows.net\nhttps://seanmcccanary-secondary.table.core.windows.net\n\nSanitized\n\n\nCloud\nBlobEndpoint=https://seanmcccanary.blob.core.windows.net/;QueueEndpoint=https://seanmcccanary.queue.core.windows.net/;FileEndpoint=https://seanmcccanary.file.core.windows.net/;BlobSecondaryEndpoint=https://seanmcccanary-secondary.blob.core.windows.net/;QueueSecondaryEndpoint=https://seanmcccanary-secondary.queue.core.windows.net/;FileSecondaryEndpoint=https://seanmcccanary-secondary.file.core.windows.net/;AccountName=seanmcccanary;AccountKey=Sanitized\nseanscope1"
  }
}<|MERGE_RESOLUTION|>--- conflicted
+++ resolved
@@ -28,11 +28,7 @@
           "Microsoft-HTTPAPI/2.0"
         ],
         "x-ms-client-request-id": "975bfe4e-f6bd-1777-43fc-d2028d50fde9",
-<<<<<<< HEAD
-        "x-ms-request-id": "1b75a644-e01e-001e-3a30-f37ee3000000",
-=======
         "x-ms-request-id": "43cfdbf6-701e-008a-4648-091611000000",
->>>>>>> 8d420312
         "x-ms-version": "2019-12-12"
       },
       "ResponseBody": []
@@ -101,11 +97,7 @@
           "Microsoft-HTTPAPI/2.0"
         ],
         "x-ms-client-request-id": "d1d704cb-90ce-7030-c61e-0ffdc7f843f9",
-<<<<<<< HEAD
-        "x-ms-request-id": "1b75a649-e01e-001e-3d30-f37ee3000000",
-=======
         "x-ms-request-id": "43cfdbfd-701e-008a-4b48-091611000000",
->>>>>>> 8d420312
         "x-ms-version": "2019-12-12"
       },
       "ResponseBody": []
@@ -135,11 +127,7 @@
           "Microsoft-HTTPAPI/2.0"
         ],
         "x-ms-client-request-id": "7ef8b4e8-b9de-a4f5-3126-f05d123aca40",
-<<<<<<< HEAD
-        "x-ms-request-id": "1b75a64a-e01e-001e-3e30-f37ee3000000",
-=======
         "x-ms-request-id": "43cfdc09-701e-008a-5548-091611000000",
->>>>>>> 8d420312
         "x-ms-version": "2019-12-12"
       },
       "ResponseBody": []
@@ -172,11 +160,7 @@
           "Microsoft-HTTPAPI/2.0"
         ],
         "x-ms-client-request-id": "9da81ade-c3bc-5c18-3480-0bd66bd06fa4",
-<<<<<<< HEAD
-        "x-ms-request-id": "09b47579-a01e-0030-7b30-f32cf4000000",
-=======
         "x-ms-request-id": "839e0d82-e01e-006c-1c48-09a637000000",
->>>>>>> 8d420312
         "x-ms-version": "2019-12-12"
       },
       "ResponseBody": []
@@ -246,11 +230,7 @@
           "Microsoft-HTTPAPI/2.0"
         ],
         "x-ms-client-request-id": "9f7e2ebf-bb54-f0ef-2541-9584aa9b1673",
-<<<<<<< HEAD
-        "x-ms-request-id": "09b4757f-a01e-0030-7f30-f32cf4000000",
-=======
         "x-ms-request-id": "839e0d8f-e01e-006c-2548-09a637000000",
->>>>>>> 8d420312
         "x-ms-version": "2019-12-12"
       },
       "ResponseBody": []
@@ -280,11 +260,7 @@
           "Microsoft-HTTPAPI/2.0"
         ],
         "x-ms-client-request-id": "ac5bce3f-b8bc-1dbe-18e8-be8b78393481",
-<<<<<<< HEAD
-        "x-ms-request-id": "09b47580-a01e-0030-8030-f32cf4000000",
-=======
         "x-ms-request-id": "839e0d93-e01e-006c-2948-09a637000000",
->>>>>>> 8d420312
         "x-ms-version": "2019-12-12"
       },
       "ResponseBody": []
@@ -317,11 +293,7 @@
           "Microsoft-HTTPAPI/2.0"
         ],
         "x-ms-client-request-id": "0724ed0e-8820-ad11-afb3-1255dfadd13a",
-<<<<<<< HEAD
-        "x-ms-request-id": "09b47583-a01e-0030-0230-f32cf4000000",
-=======
         "x-ms-request-id": "a9fd67fb-101e-0047-4c48-0926fb000000",
->>>>>>> 8d420312
         "x-ms-version": "2019-12-12"
       },
       "ResponseBody": []
@@ -391,11 +363,7 @@
           "Microsoft-HTTPAPI/2.0"
         ],
         "x-ms-client-request-id": "0df8e86a-0753-c38e-349b-4d197ce2466e",
-<<<<<<< HEAD
-        "x-ms-request-id": "09b47586-a01e-0030-0430-f32cf4000000",
-=======
         "x-ms-request-id": "a9fd680a-101e-0047-5948-0926fb000000",
->>>>>>> 8d420312
         "x-ms-version": "2019-12-12"
       },
       "ResponseBody": []
@@ -425,11 +393,7 @@
           "Microsoft-HTTPAPI/2.0"
         ],
         "x-ms-client-request-id": "35758dd0-e8ef-9858-69a1-4c411abff07d",
-<<<<<<< HEAD
-        "x-ms-request-id": "09b4758a-a01e-0030-0730-f32cf4000000",
-=======
         "x-ms-request-id": "a9fd680f-101e-0047-5c48-0926fb000000",
->>>>>>> 8d420312
         "x-ms-version": "2019-12-12"
       },
       "ResponseBody": []
@@ -462,11 +426,7 @@
           "Microsoft-HTTPAPI/2.0"
         ],
         "x-ms-client-request-id": "8a48384d-29e5-ab86-ce41-a3b3dd43461f",
-<<<<<<< HEAD
-        "x-ms-request-id": "4a11006b-c01e-0026-1c30-f3da23000000",
-=======
         "x-ms-request-id": "71b52347-901e-0076-0248-09c7e8000000",
->>>>>>> 8d420312
         "x-ms-version": "2019-12-12"
       },
       "ResponseBody": []
@@ -578,11 +538,7 @@
           "Microsoft-HTTPAPI/2.0"
         ],
         "x-ms-client-request-id": "60152c15-ac61-3117-53e9-b1097e9c18af",
-<<<<<<< HEAD
-        "x-ms-request-id": "4a110070-c01e-0026-2030-f3da23000000",
-=======
         "x-ms-request-id": "71b52350-901e-0076-0648-09c7e8000000",
->>>>>>> 8d420312
         "x-ms-version": "2019-12-12"
       },
       "ResponseBody": []
@@ -612,11 +568,7 @@
           "Microsoft-HTTPAPI/2.0"
         ],
         "x-ms-client-request-id": "31266eae-9849-07f3-16ac-e1c06b3d3f49",
-<<<<<<< HEAD
-        "x-ms-request-id": "4a110072-c01e-0026-2230-f3da23000000",
-=======
         "x-ms-request-id": "71b52351-901e-0076-0748-09c7e8000000",
->>>>>>> 8d420312
         "x-ms-version": "2019-12-12"
       },
       "ResponseBody": []
@@ -649,11 +601,7 @@
           "Microsoft-HTTPAPI/2.0"
         ],
         "x-ms-client-request-id": "f52bfd55-3059-d22e-9c3b-ca2a7927a175",
-<<<<<<< HEAD
-        "x-ms-request-id": "64e2c52b-b01e-0003-6330-f3735f000000",
-=======
         "x-ms-request-id": "1580302d-001e-0029-1948-0973d4000000",
->>>>>>> 8d420312
         "x-ms-version": "2019-12-12"
       },
       "ResponseBody": []
@@ -723,11 +671,7 @@
           "Microsoft-HTTPAPI/2.0"
         ],
         "x-ms-client-request-id": "26c218ff-9323-0ba9-236f-8be775915f84",
-<<<<<<< HEAD
-        "x-ms-request-id": "64e2c530-b01e-0003-6630-f3735f000000",
-=======
         "x-ms-request-id": "1580303d-001e-0029-2648-0973d4000000",
->>>>>>> 8d420312
         "x-ms-version": "2019-12-12"
       },
       "ResponseBody": []
@@ -757,11 +701,7 @@
           "Microsoft-HTTPAPI/2.0"
         ],
         "x-ms-client-request-id": "ba6dce0d-92f7-ce3e-0941-e2b0d7325886",
-<<<<<<< HEAD
-        "x-ms-request-id": "64e2c531-b01e-0003-6730-f3735f000000",
-=======
         "x-ms-request-id": "1580303e-001e-0029-2748-0973d4000000",
->>>>>>> 8d420312
         "x-ms-version": "2019-12-12"
       },
       "ResponseBody": []
@@ -794,11 +734,7 @@
           "Microsoft-HTTPAPI/2.0"
         ],
         "x-ms-client-request-id": "bd3048a0-c032-b867-a54b-1ba76b140a3f",
-<<<<<<< HEAD
-        "x-ms-request-id": "1b75a650-e01e-001e-4130-f37ee3000000",
-=======
         "x-ms-request-id": "1753fa54-b01e-002c-1248-09a10f000000",
->>>>>>> 8d420312
         "x-ms-version": "2019-12-12"
       },
       "ResponseBody": []
@@ -871,11 +807,7 @@
         ],
         "x-ms-client-request-id": "5b4ce0ed-21b2-ff6e-4903-7ad54b6b0df9",
         "x-ms-lease-id": "16aba122-b308-a0eb-7563-01fdc9304bcd",
-<<<<<<< HEAD
-        "x-ms-request-id": "1b75a654-e01e-001e-4430-f37ee3000000",
-=======
         "x-ms-request-id": "1753fa60-b01e-002c-1b48-09a10f000000",
->>>>>>> 8d420312
         "x-ms-version": "2019-12-12"
       },
       "ResponseBody": []
@@ -908,11 +840,7 @@
           "Microsoft-HTTPAPI/2.0"
         ],
         "x-ms-client-request-id": "e90f8368-f0e3-4c1a-e6f5-ad0463b7f511",
-<<<<<<< HEAD
-        "x-ms-request-id": "1b75a658-e01e-001e-4730-f37ee3000000",
-=======
         "x-ms-request-id": "1753fa66-b01e-002c-2048-09a10f000000",
->>>>>>> 8d420312
         "x-ms-version": "2019-12-12"
       },
       "ResponseBody": []
@@ -942,11 +870,7 @@
           "Microsoft-HTTPAPI/2.0"
         ],
         "x-ms-client-request-id": "c76c545d-235b-5d16-403d-19952258e05c",
-<<<<<<< HEAD
-        "x-ms-request-id": "1b75a65a-e01e-001e-4930-f37ee3000000",
-=======
         "x-ms-request-id": "1753fa69-b01e-002c-2348-09a10f000000",
->>>>>>> 8d420312
         "x-ms-version": "2019-12-12"
       },
       "ResponseBody": []
