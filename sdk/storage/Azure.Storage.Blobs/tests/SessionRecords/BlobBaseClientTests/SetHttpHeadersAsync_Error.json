--- conflicted
+++ resolved
@@ -28,11 +28,7 @@
           "Microsoft-HTTPAPI/2.0"
         ],
         "x-ms-client-request-id": "49178f17-0396-b5a9-d83a-aaf3f897c0b6",
-<<<<<<< HEAD
-        "x-ms-request-id": "5f19a4e1-901e-003b-0430-f3d79f000000",
-=======
         "x-ms-request-id": "93bad1f2-801e-0008-2d48-0957af000000",
->>>>>>> 8d420312
         "x-ms-version": "2019-12-12"
       },
       "ResponseBody": []
@@ -64,11 +60,7 @@
         ],
         "x-ms-client-request-id": "e3e0ff63-8364-d21a-221e-512e9a7e719b",
         "x-ms-error-code": "BlobNotFound",
-<<<<<<< HEAD
-        "x-ms-request-id": "5f19a4e5-901e-003b-0630-f3d79f000000",
-=======
         "x-ms-request-id": "93bad20e-801e-0008-4848-0957af000000",
->>>>>>> 8d420312
         "x-ms-version": "2019-12-12"
       },
       "ResponseBody": [
@@ -102,11 +94,7 @@
           "Microsoft-HTTPAPI/2.0"
         ],
         "x-ms-client-request-id": "44c725b2-1a5c-70ee-abe4-3b9f57e3a42c",
-<<<<<<< HEAD
-        "x-ms-request-id": "5f19a4e7-901e-003b-0830-f3d79f000000",
-=======
         "x-ms-request-id": "93bad22a-801e-0008-6448-0957af000000",
->>>>>>> 8d420312
         "x-ms-version": "2019-12-12"
       },
       "ResponseBody": []
