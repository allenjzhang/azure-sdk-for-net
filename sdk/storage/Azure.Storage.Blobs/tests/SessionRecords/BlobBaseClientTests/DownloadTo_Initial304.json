--- conflicted
+++ resolved
@@ -1,22 +1,6 @@
 {
   "Entries": [
     {
-<<<<<<< HEAD
-      "RequestUri": "https://seanstagetest.blob.core.windows.net/test-container-d785b171-74e8-67fa-991d-f1ab17095e20?restype=container",
-      "RequestMethod": "PUT",
-      "RequestHeaders": {
-        "Authorization": "Sanitized",
-        "traceparent": "00-2c26ed2b5edff34e8d287d62ab30e700-061aff76ae74a94c-00",
-        "User-Agent": [
-          "azsdk-net-Storage.Blobs/12.4.0-dev.20200305.1",
-          "(.NET Core 4.6.28325.01; Microsoft Windows 10.0.18363 )"
-        ],
-        "x-ms-blob-public-access": "container",
-        "x-ms-client-request-id": "3611d694-aa1a-9c97-82d9-866a9968cbf2",
-        "x-ms-date": "Thu, 05 Mar 2020 20:55:56 GMT",
-        "x-ms-return-client-request-id": "true",
-        "x-ms-version": "2019-10-10"
-=======
       "RequestUri": "https://seanmcccanary.blob.core.windows.net/test-container-d785b171-74e8-67fa-991d-f1ab17095e20?restype=container",
       "RequestMethod": "PUT",
       "RequestHeaders": {
@@ -31,59 +15,31 @@
         "x-ms-date": "Thu, 02 Apr 2020 23:42:17 GMT",
         "x-ms-return-client-request-id": "true",
         "x-ms-version": "2019-12-12"
->>>>>>> 32e373e2
       },
       "RequestBody": null,
       "StatusCode": 201,
       "ResponseHeaders": {
         "Content-Length": "0",
-<<<<<<< HEAD
-        "Date": "Thu, 05 Mar 2020 20:55:55 GMT",
-        "ETag": "\u00220x8D7C14799BC533D\u0022",
-        "Last-Modified": "Thu, 05 Mar 2020 20:55:56 GMT",
-=======
         "Date": "Thu, 02 Apr 2020 23:42:16 GMT",
         "ETag": "\u00220x8D7D75F7A3BFA77\u0022",
         "Last-Modified": "Thu, 02 Apr 2020 23:42:16 GMT",
->>>>>>> 32e373e2
         "Server": [
           "Windows-Azure-Blob/1.0",
           "Microsoft-HTTPAPI/2.0"
         ],
         "x-ms-client-request-id": "3611d694-aa1a-9c97-82d9-866a9968cbf2",
-<<<<<<< HEAD
-        "x-ms-request-id": "c0f31b12-a01e-0020-3b30-f3e99c000000",
-        "x-ms-version": "2019-10-10"
-=======
         "x-ms-request-id": "1580205b-001e-0029-0748-0973d4000000",
         "x-ms-version": "2019-12-12"
->>>>>>> 32e373e2
       },
       "ResponseBody": []
     },
     {
-<<<<<<< HEAD
-      "RequestUri": "https://seanstagetest.blob.core.windows.net/test-container-d785b171-74e8-67fa-991d-f1ab17095e20/test-blob-375b20f9-7a75-7363-7e3d-cd9206badec6",
-=======
       "RequestUri": "https://seanmcccanary.blob.core.windows.net/test-container-d785b171-74e8-67fa-991d-f1ab17095e20/test-blob-375b20f9-7a75-7363-7e3d-cd9206badec6",
->>>>>>> 32e373e2
       "RequestMethod": "PUT",
       "RequestHeaders": {
         "Authorization": "Sanitized",
         "Content-Length": "1024",
         "If-None-Match": "*",
-<<<<<<< HEAD
-        "traceparent": "00-954a5f0e2ebc3947a32f8a590619b82e-0c5407df6f92cf46-00",
-        "User-Agent": [
-          "azsdk-net-Storage.Blobs/12.4.0-dev.20200305.1",
-          "(.NET Core 4.6.28325.01; Microsoft Windows 10.0.18363 )"
-        ],
-        "x-ms-blob-type": "BlockBlob",
-        "x-ms-client-request-id": "f0dd1144-744d-1f83-2c2b-0d8a90505a61",
-        "x-ms-date": "Thu, 05 Mar 2020 20:55:56 GMT",
-        "x-ms-return-client-request-id": "true",
-        "x-ms-version": "2019-10-10"
-=======
         "traceparent": "00-489cd6c04a8401429c92b73c6e243a8d-8f0f9e43027e054e-00",
         "User-Agent": [
           "azsdk-net-Storage.Blobs/12.5.0-dev.20200402.1",
@@ -94,58 +50,28 @@
         "x-ms-date": "Thu, 02 Apr 2020 23:42:17 GMT",
         "x-ms-return-client-request-id": "true",
         "x-ms-version": "2019-12-12"
->>>>>>> 32e373e2
       },
       "RequestBody": "wN885dQJeYspe4ECCvViGhfEFkD4JwWYe6Y3fF4dcO0bd0UlQiBYi12FDZ4olZGNdmtT1VGK\u002BpjZo2ou0fwtCwuU5pOwPdf3bIrjchpmb\u002BUUqgXyypubkX2sS5\u002B1KrlgWAGTlK7\u002B3TmUW2jGpod\u002BcjSEGSf2OkFw\u002BFUVA/E4QULRghoZ09o3FszMXm4y1Or2LtlqMBCRah2/IpxY6NlHWxom9SRsZJ5ZTQNaKtvSPiNrHtUYzRAxPxj8WbE93i3zhAJUC9/Gisk6EOMNNkBC7OR57coDL40J9LYLbwrtHG7WZ6XYfjJDpJQL3bwtJAjYumzMxPBj71R1SxYpuhq\u002BTfR0Ns\u002BaaW6yNUg1\u002BFLQ29CtMrWdIFd9c3hQYzIbGul5TY/IuO05PVD\u002BGo6oLfcBpG9Ge4hlICyd9sNWSQY7lhteu6vDCCLjdPRknwbI1UWBTr/D1Z5hFCxjK8Ep4vNKwoRzSXJMPptMYgeTAYEm1CF\u002B1ftGeMF9/aZ\u002BX91hupEBGd2CVYzSNQ8jdnKWzhOqPVagqg34A0rC9kvLzd\u002B966h2kueko36UrKDrIwFO5i6T1CKGwA\u002BDCBaTv19AB2cwZYvJHzwsBpnYDP5tDeBIdA8dN/m8NyuZ8onREeQfU6Q4ur12hMfyZ82JrrQRFvo1SkpPI89udC5gMCyyWvW0ubhZNVMj0e9IK9AsM4h2iNyPm8aZzy/VyUaOFlOaPwzX1PX7t\u002BCnEnlbB/j/QkGl6ahPI74vG\u002BqIg2sNlLqbruvDVF6Te9D76IlNPsc31oYF6S2rShxNp7kKcjN1mX2\u002Bv1kMO\u002B3iEm3YVDs14twiUa3kCKuN8GPPdayliAichk4Ljn9uKpqZIta/0vbgGMXc6CGGkJHSMc71PcZBPIlkO83tKVNdtCYSS\u002BXUzR1t7l3nyKDnFva8OF2weO3UWOVNW5co8\u002B5xfjP6dESs/mOwh05pWXPofCXXMPH2rTs4PvP/h3KGRfpudkps7KKxEDr6//Cfa/5xZN5xUMP9e9H4wjZRrHfxKkJU\u002BuMpfJCDJiC2/K1KmdL1jSKUFPQ3cfp4dCpsYGPDCNWuS3AaSOhO7SqiR34krShjWx5UXBVOHInosQdlF8a98vPXnE5i2kU6RifJlCl8VMcCCAREb6vAXy7mMpfg6NZk5VSLTBDZAIHZGhbuhYdfbFw/Yw7BeINHFz0ge6iuWV1QZK/V8Ae3KAiCa1SV0tqmhsU6oYXHom3RQzTSuYTZK8G5nSDYinxViDoGPw0uskViefTidLjXicFCA6zT5G6DqUCT2zS5zfxJ5RhLwGNfopHub0CQ9rYJ4hNelobPgaTMg5XNm9cQqav4mY\u002BfjMhe4mEb5HQu87KJiQ==",
       "StatusCode": 201,
       "ResponseHeaders": {
         "Content-Length": "0",
         "Content-MD5": "TnSe40xj98REcIywaC6NUQ==",
-<<<<<<< HEAD
-        "Date": "Thu, 05 Mar 2020 20:55:55 GMT",
-        "ETag": "\u00220x8D7C14799D06EB9\u0022",
-        "Last-Modified": "Thu, 05 Mar 2020 20:55:56 GMT",
-=======
         "Date": "Thu, 02 Apr 2020 23:42:16 GMT",
         "ETag": "\u00220x8D7D75F7A4EB16A\u0022",
         "Last-Modified": "Thu, 02 Apr 2020 23:42:17 GMT",
->>>>>>> 32e373e2
         "Server": [
           "Windows-Azure-Blob/1.0",
           "Microsoft-HTTPAPI/2.0"
         ],
         "x-ms-client-request-id": "f0dd1144-744d-1f83-2c2b-0d8a90505a61",
         "x-ms-content-crc64": "9Z0oc9ZzPaQ=",
-<<<<<<< HEAD
-        "x-ms-request-id": "c0f31b17-a01e-0020-3d30-f3e99c000000",
-        "x-ms-request-server-encrypted": "true",
-        "x-ms-version": "2019-10-10"
-=======
         "x-ms-request-id": "15802064-001e-0029-0e48-0973d4000000",
         "x-ms-request-server-encrypted": "true",
         "x-ms-version": "2019-12-12"
->>>>>>> 32e373e2
       },
       "ResponseBody": []
     },
     {
-<<<<<<< HEAD
-      "RequestUri": "https://seanstagetest.blob.core.windows.net/test-container-d785b171-74e8-67fa-991d-f1ab17095e20/test-blob-375b20f9-7a75-7363-7e3d-cd9206badec6",
-      "RequestMethod": "GET",
-      "RequestHeaders": {
-        "Authorization": "Sanitized",
-        "If-Modified-Since": "Thu, 05 Mar 2020 20:55:56 GMT",
-        "traceparent": "00-ec0b12732abf9b4383fdc2d435414954-5b8189c380a74d4c-00",
-        "User-Agent": [
-          "azsdk-net-Storage.Blobs/12.4.0-dev.20200305.1",
-          "(.NET Core 4.6.28325.01; Microsoft Windows 10.0.18363 )"
-        ],
-        "x-ms-client-request-id": "f44eebad-eddc-2079-133d-fb3d47c07063",
-        "x-ms-date": "Thu, 05 Mar 2020 20:55:56 GMT",
-        "x-ms-range": "bytes=0-268435455",
-        "x-ms-return-client-request-id": "true",
-        "x-ms-version": "2019-10-10"
-=======
       "RequestUri": "https://seanmcccanary.blob.core.windows.net/test-container-d785b171-74e8-67fa-991d-f1ab17095e20/test-blob-375b20f9-7a75-7363-7e3d-cd9206badec6",
       "RequestMethod": "GET",
       "RequestHeaders": {
@@ -161,50 +87,24 @@
         "x-ms-range": "bytes=0-268435455",
         "x-ms-return-client-request-id": "true",
         "x-ms-version": "2019-12-12"
->>>>>>> 32e373e2
       },
       "RequestBody": null,
       "StatusCode": 304,
       "ResponseHeaders": {
         "Content-Length": "0",
-<<<<<<< HEAD
-        "Date": "Thu, 05 Mar 2020 20:55:55 GMT",
-=======
         "Date": "Thu, 02 Apr 2020 23:42:17 GMT",
->>>>>>> 32e373e2
         "Server": [
           "Windows-Azure-Blob/1.0",
           "Microsoft-HTTPAPI/2.0"
         ],
-        "Vary": "Origin",
         "x-ms-client-request-id": "f44eebad-eddc-2079-133d-fb3d47c07063",
         "x-ms-error-code": "ConditionNotMet",
-<<<<<<< HEAD
-        "x-ms-request-id": "c0f31b1a-a01e-0020-3f30-f3e99c000000",
-        "x-ms-version": "2019-10-10"
-=======
         "x-ms-request-id": "15802069-001e-0029-1248-0973d4000000",
         "x-ms-version": "2019-12-12"
->>>>>>> 32e373e2
       },
       "ResponseBody": []
     },
     {
-<<<<<<< HEAD
-      "RequestUri": "https://seanstagetest.blob.core.windows.net/test-container-d785b171-74e8-67fa-991d-f1ab17095e20?restype=container",
-      "RequestMethod": "DELETE",
-      "RequestHeaders": {
-        "Authorization": "Sanitized",
-        "traceparent": "00-362ef85809fac94c81b44de9f87c10d4-ff919d575de03548-00",
-        "User-Agent": [
-          "azsdk-net-Storage.Blobs/12.4.0-dev.20200305.1",
-          "(.NET Core 4.6.28325.01; Microsoft Windows 10.0.18363 )"
-        ],
-        "x-ms-client-request-id": "a5dd2de7-6501-1885-3479-481866e25b15",
-        "x-ms-date": "Thu, 05 Mar 2020 20:55:56 GMT",
-        "x-ms-return-client-request-id": "true",
-        "x-ms-version": "2019-10-10"
-=======
       "RequestUri": "https://seanmcccanary.blob.core.windows.net/test-container-d785b171-74e8-67fa-991d-f1ab17095e20?restype=container",
       "RequestMethod": "DELETE",
       "RequestHeaders": {
@@ -218,42 +118,26 @@
         "x-ms-date": "Thu, 02 Apr 2020 23:42:18 GMT",
         "x-ms-return-client-request-id": "true",
         "x-ms-version": "2019-12-12"
->>>>>>> 32e373e2
       },
       "RequestBody": null,
       "StatusCode": 202,
       "ResponseHeaders": {
         "Content-Length": "0",
-<<<<<<< HEAD
-        "Date": "Thu, 05 Mar 2020 20:55:56 GMT",
-=======
         "Date": "Thu, 02 Apr 2020 23:42:17 GMT",
->>>>>>> 32e373e2
         "Server": [
           "Windows-Azure-Blob/1.0",
           "Microsoft-HTTPAPI/2.0"
         ],
         "x-ms-client-request-id": "a5dd2de7-6501-1885-3479-481866e25b15",
-<<<<<<< HEAD
-        "x-ms-request-id": "c0f31b1b-a01e-0020-4030-f3e99c000000",
-        "x-ms-version": "2019-10-10"
-=======
         "x-ms-request-id": "15802070-001e-0029-1648-0973d4000000",
         "x-ms-version": "2019-12-12"
->>>>>>> 32e373e2
       },
       "ResponseBody": []
     }
   ],
   "Variables": {
-<<<<<<< HEAD
-    "DateTimeOffsetNow": "2020-03-05T12:55:56.5229835-08:00",
-    "RandomSeed": "1608253729",
-    "Storage_TestConfigDefault": "ProductionTenant\nseanstagetest\nU2FuaXRpemVk\nhttps://seanstagetest.blob.core.windows.net\nhttp://seanstagetest.file.core.windows.net\nhttp://seanstagetest.queue.core.windows.net\nhttp://seanstagetest.table.core.windows.net\n\n\n\n\nhttp://seanstagetest-secondary.blob.core.windows.net\nhttp://seanstagetest-secondary.file.core.windows.net\nhttp://seanstagetest-secondary.queue.core.windows.net\nhttp://seanstagetest-secondary.table.core.windows.net\n\nSanitized\n\n\nCloud\nBlobEndpoint=https://seanstagetest.blob.core.windows.net/;QueueEndpoint=http://seanstagetest.queue.core.windows.net/;FileEndpoint=http://seanstagetest.file.core.windows.net/;BlobSecondaryEndpoint=http://seanstagetest-secondary.blob.core.windows.net/;QueueSecondaryEndpoint=http://seanstagetest-secondary.queue.core.windows.net/;FileSecondaryEndpoint=http://seanstagetest-secondary.file.core.windows.net/;AccountName=seanstagetest;AccountKey=Sanitized\nseanscope1"
-=======
     "DateTimeOffsetNow": "2020-04-02T16:42:17.9340176-07:00",
     "RandomSeed": "1608253729",
     "Storage_TestConfigDefault": "ProductionTenant\nseanmcccanary\nU2FuaXRpemVk\nhttps://seanmcccanary.blob.core.windows.net\nhttps://seanmcccanary.file.core.windows.net\nhttps://seanmcccanary.queue.core.windows.net\nhttps://seanmcccanary.table.core.windows.net\n\n\n\n\nhttps://seanmcccanary-secondary.blob.core.windows.net\nhttps://seanmcccanary-secondary.file.core.windows.net\nhttps://seanmcccanary-secondary.queue.core.windows.net\nhttps://seanmcccanary-secondary.table.core.windows.net\n\nSanitized\n\n\nCloud\nBlobEndpoint=https://seanmcccanary.blob.core.windows.net/;QueueEndpoint=https://seanmcccanary.queue.core.windows.net/;FileEndpoint=https://seanmcccanary.file.core.windows.net/;BlobSecondaryEndpoint=https://seanmcccanary-secondary.blob.core.windows.net/;QueueSecondaryEndpoint=https://seanmcccanary-secondary.queue.core.windows.net/;FileSecondaryEndpoint=https://seanmcccanary-secondary.file.core.windows.net/;AccountName=seanmcccanary;AccountKey=Sanitized\nseanscope1"
->>>>>>> 32e373e2
   }
 }