{
  "Entries": [
    {
<<<<<<< HEAD
      "RequestUri": "https://seanstagetest.blob.core.windows.net/test-container-6d08a6f2-3d56-fe37-d7bb-dac3ea662c48?restype=container",
      "RequestMethod": "PUT",
      "RequestHeaders": {
        "Authorization": "Sanitized",
        "traceparent": "00-5165ce8b343ddf48b385165dc1444da3-7c9c3dfe37c32349-00",
        "User-Agent": [
          "azsdk-net-Storage.Blobs/12.4.0-dev.20200305.1",
          "(.NET Core 4.6.28325.01; Microsoft Windows 10.0.18363 )"
        ],
        "x-ms-blob-public-access": "container",
        "x-ms-client-request-id": "a99ee474-5c72-0931-fbb8-361f6238272a",
        "x-ms-date": "Thu, 05 Mar 2020 21:05:26 GMT",
        "x-ms-return-client-request-id": "true",
        "x-ms-version": "2019-10-10"
=======
      "RequestUri": "https://seanmcccanary.blob.core.windows.net/test-container-6d08a6f2-3d56-fe37-d7bb-dac3ea662c48?restype=container",
      "RequestMethod": "PUT",
      "RequestHeaders": {
        "Authorization": "Sanitized",
        "traceparent": "00-5e8cf912f71ff545b720cb40bf36dce3-a12bac002c240840-00",
        "User-Agent": [
          "azsdk-net-Storage.Blobs/12.5.0-dev.20200402.1",
          "(.NET Core 4.6.28325.01; Microsoft Windows 10.0.18362 )"
        ],
        "x-ms-blob-public-access": "container",
        "x-ms-client-request-id": "a99ee474-5c72-0931-fbb8-361f6238272a",
        "x-ms-date": "Thu, 02 Apr 2020 23:45:24 GMT",
        "x-ms-return-client-request-id": "true",
        "x-ms-version": "2019-12-12"
>>>>>>> 32e373e2
      },
      "RequestBody": null,
      "StatusCode": 201,
      "ResponseHeaders": {
        "Content-Length": "0",
<<<<<<< HEAD
        "Date": "Thu, 05 Mar 2020 21:05:25 GMT",
        "ETag": "\u00220x8D7C148ED9193F2\u0022",
        "Last-Modified": "Thu, 05 Mar 2020 21:05:26 GMT",
=======
        "Date": "Thu, 02 Apr 2020 23:45:23 GMT",
        "ETag": "\u00220x8D7D75FE9B56C8E\u0022",
        "Last-Modified": "Thu, 02 Apr 2020 23:45:23 GMT",
>>>>>>> 32e373e2
        "Server": [
          "Windows-Azure-Blob/1.0",
          "Microsoft-HTTPAPI/2.0"
        ],
        "x-ms-client-request-id": "a99ee474-5c72-0931-fbb8-361f6238272a",
<<<<<<< HEAD
        "x-ms-request-id": "6af9e6e8-f01e-0012-0531-f3e9eb000000",
        "x-ms-version": "2019-10-10"
=======
        "x-ms-request-id": "d06e3f78-401e-004a-5848-09ee2f000000",
        "x-ms-version": "2019-12-12"
>>>>>>> 32e373e2
      },
      "ResponseBody": []
    },
    {
<<<<<<< HEAD
      "RequestUri": "https://seanstagetest.blob.core.windows.net/test-container-6d08a6f2-3d56-fe37-d7bb-dac3ea662c48/test-blob-08ff4b27-a678-2384-133f-bf3e55b6a344",
=======
      "RequestUri": "https://seanmcccanary.blob.core.windows.net/test-container-6d08a6f2-3d56-fe37-d7bb-dac3ea662c48/test-blob-08ff4b27-a678-2384-133f-bf3e55b6a344",
>>>>>>> 32e373e2
      "RequestMethod": "PUT",
      "RequestHeaders": {
        "Authorization": "Sanitized",
        "Content-Length": "1024",
<<<<<<< HEAD
        "traceparent": "00-85fed3b0bf7ba04ea596a93fdbcdcc7c-56dd152f9166c14a-00",
        "User-Agent": [
          "azsdk-net-Storage.Blobs/12.4.0-dev.20200305.1",
          "(.NET Core 4.6.28325.01; Microsoft Windows 10.0.18363 )"
        ],
        "x-ms-blob-type": "BlockBlob",
        "x-ms-client-request-id": "624bddd8-068b-a28c-4d28-06e0649e74a7",
        "x-ms-date": "Thu, 05 Mar 2020 21:05:26 GMT",
        "x-ms-return-client-request-id": "true",
        "x-ms-version": "2019-10-10"
=======
        "traceparent": "00-604b0117939f9f41b4f39560a9ff722f-3847ae8b1c619343-00",
        "User-Agent": [
          "azsdk-net-Storage.Blobs/12.5.0-dev.20200402.1",
          "(.NET Core 4.6.28325.01; Microsoft Windows 10.0.18362 )"
        ],
        "x-ms-blob-type": "BlockBlob",
        "x-ms-client-request-id": "624bddd8-068b-a28c-4d28-06e0649e74a7",
        "x-ms-date": "Thu, 02 Apr 2020 23:45:24 GMT",
        "x-ms-return-client-request-id": "true",
        "x-ms-version": "2019-12-12"
>>>>>>> 32e373e2
      },
      "RequestBody": "2ppOBceD1SSUJMW8l3JndfC9Wg6T2cfNYHqVMp3ys0UU8kXH6SFipHXac1Tgx4yg2EpNl1uUsQDTgKVN7aKHoXCAqKUsn4vPW7WZuWVz7Zju9FpTpRvqf0FF82h8FbbTU9LjYB/mczi\u002Bfjyl\u002B/ebYJMMXvhIM/xUlihk56wiU0X/xmWTj4x4CIEhlCffRINJqZPVb7a\u002Bih/Wj8r3gouMnCr3pjWSB9AHlFZ3Jp/VdVKkGz0YTeSOQDtFvQDCgYb1lfj8551OtqHCztpgRmSAARl4UmZOdE5GaGX6TErQRBPPgpCn2I20VmScVX8JLvrWxbzmSS4fpyGptX83U2lX8onHkMTT2CiMw/wCsh7PPTlrJIeO6vrksNtv/SMOfQP6RGP1QZ01AuyTWoYyHfUC2XdFyy7iyAiO4uDpZNoEfkb4B2262fycNSKa\u002Bo90spPlbCSsyLHUF3xbZ169TJ4Rj9w/ORaISAB7qZYMSM14GTBNA/e2WLWVJO/wXnKd3umEiGuzNXl8XSQjMB8byM\u002Bv404tcEimWzcmqhQml\u002BmO3cqsh79ixOS30KXTkieWelsfQXsjb26h3S0zjItkVsY6lVNVbkAPTB5qdqCi08gPkC\u002B5BlZuam5bC6qSLjhYU3nfmP3UQQsbEPRdufnO/gplI/tbq09vzCvk\u002BWOWfR7lESMmwzrLO08knfZhEbB1jQyfLQo8/agqb8zR70enhJPVd6jVpzvQmeisNg1ZDrt7b2tX908UqRR7/FNt\u002BUwHfRhjjJoHn\u002BbRz5MhkMaa0GERVn/cUI1Dwc2UWqrnYp\u002BcpLn09YEhc9CEhSe88hlO4CvyXKPMKyyKIMrMc0U76mzzhesMpdrf8OKvV8plh8\u002B0RXl/9Ab8z3mMadW3VP\u002BKSZu7yGwtQTpQEmvBHNNiJJn7GC3LvPVm97ZyfzsEKJviJA4vqr5ihgQ\u002BLuKaO7KmKkQ8vDzRv42lVdC2u8L/S\u002BrP3vjFMnramJEpjY0Ty7wDy1T3yGtfEGWAiVXurMtBP\u002BL3y1y64fjKYiOrqDH/kokTsu9tB4N\u002BcM2SRKgk7OvF502rGwBfSepcLGVIs2gzgffL2vnb1DdeeFqPJ5xPpXY35cDkVHaJs2kEENseNrxkX8OxWBHy6RMWTKOlzyFNDIfvEM6oTyyAQiaP18NcQEKeK8fZnkxkRfutzgfT4\u002BRItwRULibuvBCWMBbrYhJPuQxhB6RZc206i8rS\u002B4ElrV9CRyC/BxEbsG\u002B3Q242eOPpXRT7cts/7kOWGaNbG8CPcIO2qRrykLL6RVc0oS//AxLn6Z1sKjqDAlncKO5uv5SuKNPrgM/I9sxiACyECkwTlhWQdDIjIkZIMqbBFWjDjIXChg==",
      "StatusCode": 201,
      "ResponseHeaders": {
        "Content-Length": "0",
        "Content-MD5": "\u002BijZE3k/OrwR\u002BI2i/cWlbg==",
<<<<<<< HEAD
        "Date": "Thu, 05 Mar 2020 21:05:26 GMT",
        "ETag": "\u00220x8D7C148ED9DC3A5\u0022",
        "Last-Modified": "Thu, 05 Mar 2020 21:05:26 GMT",
=======
        "Date": "Thu, 02 Apr 2020 23:45:23 GMT",
        "ETag": "\u00220x8D7D75FE9C218F1\u0022",
        "Last-Modified": "Thu, 02 Apr 2020 23:45:23 GMT",
>>>>>>> 32e373e2
        "Server": [
          "Windows-Azure-Blob/1.0",
          "Microsoft-HTTPAPI/2.0"
        ],
        "x-ms-client-request-id": "624bddd8-068b-a28c-4d28-06e0649e74a7",
        "x-ms-content-crc64": "hRoHKW12IYE=",
<<<<<<< HEAD
        "x-ms-request-id": "6af9e6eb-f01e-0012-0631-f3e9eb000000",
        "x-ms-request-server-encrypted": "true",
        "x-ms-version": "2019-10-10"
=======
        "x-ms-request-id": "d06e3f80-401e-004a-5e48-09ee2f000000",
        "x-ms-request-server-encrypted": "true",
        "x-ms-version": "2019-12-12"
>>>>>>> 32e373e2
      },
      "ResponseBody": []
    },
    {
<<<<<<< HEAD
      "RequestUri": "https://seanstagetest.blob.core.windows.net/test-container-6d08a6f2-3d56-fe37-d7bb-dac3ea662c48/test-blob-08ff4b27-a678-2384-133f-bf3e55b6a344?comp=lease",
      "RequestMethod": "PUT",
      "RequestHeaders": {
        "Authorization": "Sanitized",
        "traceparent": "00-45fc20d3ea2cdc4483f47861c63ece39-d8430dc6f0191247-00",
        "User-Agent": [
          "azsdk-net-Storage.Blobs/12.4.0-dev.20200305.1",
          "(.NET Core 4.6.28325.01; Microsoft Windows 10.0.18363 )"
        ],
        "x-ms-client-request-id": "733d66b4-1338-460f-90f5-2338ef6f681a",
        "x-ms-date": "Thu, 05 Mar 2020 21:05:26 GMT",
=======
      "RequestUri": "https://seanmcccanary.blob.core.windows.net/test-container-6d08a6f2-3d56-fe37-d7bb-dac3ea662c48/test-blob-08ff4b27-a678-2384-133f-bf3e55b6a344?comp=lease",
      "RequestMethod": "PUT",
      "RequestHeaders": {
        "Authorization": "Sanitized",
        "traceparent": "00-5577f2ea4f112849bef87daad6acc353-1a9aa536b977a34c-00",
        "User-Agent": [
          "azsdk-net-Storage.Blobs/12.5.0-dev.20200402.1",
          "(.NET Core 4.6.28325.01; Microsoft Windows 10.0.18362 )"
        ],
        "x-ms-client-request-id": "733d66b4-1338-460f-90f5-2338ef6f681a",
        "x-ms-date": "Thu, 02 Apr 2020 23:45:24 GMT",
>>>>>>> 32e373e2
        "x-ms-lease-action": "acquire",
        "x-ms-lease-duration": "15",
        "x-ms-proposed-lease-id": "b6d384c2-9182-554d-3f52-171c3a33aeb5",
        "x-ms-return-client-request-id": "true",
<<<<<<< HEAD
        "x-ms-version": "2019-10-10"
=======
        "x-ms-version": "2019-12-12"
>>>>>>> 32e373e2
      },
      "RequestBody": null,
      "StatusCode": 201,
      "ResponseHeaders": {
        "Content-Length": "0",
<<<<<<< HEAD
        "Date": "Thu, 05 Mar 2020 21:05:26 GMT",
        "ETag": "\u00220x8D7C148ED9DC3A5\u0022",
        "Last-Modified": "Thu, 05 Mar 2020 21:05:26 GMT",
=======
        "Date": "Thu, 02 Apr 2020 23:45:23 GMT",
        "ETag": "\u00220x8D7D75FE9C218F1\u0022",
        "Last-Modified": "Thu, 02 Apr 2020 23:45:23 GMT",
>>>>>>> 32e373e2
        "Server": [
          "Windows-Azure-Blob/1.0",
          "Microsoft-HTTPAPI/2.0"
        ],
        "x-ms-client-request-id": "733d66b4-1338-460f-90f5-2338ef6f681a",
        "x-ms-lease-id": "b6d384c2-9182-554d-3f52-171c3a33aeb5",
<<<<<<< HEAD
        "x-ms-request-id": "6af9e6f1-f01e-0012-0a31-f3e9eb000000",
        "x-ms-version": "2019-10-10"
=======
        "x-ms-request-id": "d06e3f91-401e-004a-6d48-09ee2f000000",
        "x-ms-version": "2019-12-12"
>>>>>>> 32e373e2
      },
      "ResponseBody": []
    },
    {
<<<<<<< HEAD
      "RequestUri": "https://seanstagetest.blob.core.windows.net/test-container-6d08a6f2-3d56-fe37-d7bb-dac3ea662c48/test-blob-08ff4b27-a678-2384-133f-bf3e55b6a344?comp=lease",
      "RequestMethod": "PUT",
      "RequestHeaders": {
        "Authorization": "Sanitized",
        "traceparent": "00-3d55d61ff013434f88c7af4b16727995-2edc532f5bdc1641-00",
        "User-Agent": [
          "azsdk-net-Storage.Blobs/12.4.0-dev.20200305.1",
          "(.NET Core 4.6.28325.01; Microsoft Windows 10.0.18363 )"
        ],
        "x-ms-client-request-id": "d367abe5-3bf5-387c-c7a4-1d443cc28360",
        "x-ms-date": "Thu, 05 Mar 2020 21:05:26 GMT",
        "x-ms-lease-action": "renew",
        "x-ms-lease-id": "b6d384c2-9182-554d-3f52-171c3a33aeb5",
        "x-ms-return-client-request-id": "true",
        "x-ms-version": "2019-10-10"
=======
      "RequestUri": "https://seanmcccanary.blob.core.windows.net/test-container-6d08a6f2-3d56-fe37-d7bb-dac3ea662c48/test-blob-08ff4b27-a678-2384-133f-bf3e55b6a344?comp=lease",
      "RequestMethod": "PUT",
      "RequestHeaders": {
        "Authorization": "Sanitized",
        "traceparent": "00-a19b4abdee98a9428567d83aedbf9e39-979d82e46318f945-00",
        "User-Agent": [
          "azsdk-net-Storage.Blobs/12.5.0-dev.20200402.1",
          "(.NET Core 4.6.28325.01; Microsoft Windows 10.0.18362 )"
        ],
        "x-ms-client-request-id": "d367abe5-3bf5-387c-c7a4-1d443cc28360",
        "x-ms-date": "Thu, 02 Apr 2020 23:45:25 GMT",
        "x-ms-lease-action": "renew",
        "x-ms-lease-id": "b6d384c2-9182-554d-3f52-171c3a33aeb5",
        "x-ms-return-client-request-id": "true",
        "x-ms-version": "2019-12-12"
>>>>>>> 32e373e2
      },
      "RequestBody": null,
      "StatusCode": 200,
      "ResponseHeaders": {
        "Content-Length": "0",
<<<<<<< HEAD
        "Date": "Thu, 05 Mar 2020 21:05:26 GMT",
        "ETag": "\u00220x8D7C148ED9DC3A5\u0022",
        "Last-Modified": "Thu, 05 Mar 2020 21:05:26 GMT",
=======
        "Date": "Thu, 02 Apr 2020 23:45:23 GMT",
        "ETag": "\u00220x8D7D75FE9C218F1\u0022",
        "Last-Modified": "Thu, 02 Apr 2020 23:45:23 GMT",
>>>>>>> 32e373e2
        "Server": [
          "Windows-Azure-Blob/1.0",
          "Microsoft-HTTPAPI/2.0"
        ],
        "x-ms-client-request-id": "d367abe5-3bf5-387c-c7a4-1d443cc28360",
        "x-ms-lease-id": "b6d384c2-9182-554d-3f52-171c3a33aeb5",
<<<<<<< HEAD
        "x-ms-request-id": "6af9e6fa-f01e-0012-0f31-f3e9eb000000",
        "x-ms-version": "2019-10-10"
=======
        "x-ms-request-id": "d06e3fbc-401e-004a-1648-09ee2f000000",
        "x-ms-version": "2019-12-12"
>>>>>>> 32e373e2
      },
      "ResponseBody": []
    },
    {
<<<<<<< HEAD
      "RequestUri": "https://seanstagetest.blob.core.windows.net/test-container-6d08a6f2-3d56-fe37-d7bb-dac3ea662c48?restype=container",
      "RequestMethod": "DELETE",
      "RequestHeaders": {
        "Authorization": "Sanitized",
        "traceparent": "00-60aae30927ed944496f3848a1c116b32-7d8ae2b713f91344-00",
        "User-Agent": [
          "azsdk-net-Storage.Blobs/12.4.0-dev.20200305.1",
          "(.NET Core 4.6.28325.01; Microsoft Windows 10.0.18363 )"
        ],
        "x-ms-client-request-id": "4353f6b8-9407-3e24-d45c-c60ea82926c6",
        "x-ms-date": "Thu, 05 Mar 2020 21:05:26 GMT",
        "x-ms-return-client-request-id": "true",
        "x-ms-version": "2019-10-10"
=======
      "RequestUri": "https://seanmcccanary.blob.core.windows.net/test-container-6d08a6f2-3d56-fe37-d7bb-dac3ea662c48?restype=container",
      "RequestMethod": "DELETE",
      "RequestHeaders": {
        "Authorization": "Sanitized",
        "traceparent": "00-fdbaeaf76e59954492c74b7734cfbff2-d8bfe56d9431ce46-00",
        "User-Agent": [
          "azsdk-net-Storage.Blobs/12.5.0-dev.20200402.1",
          "(.NET Core 4.6.28325.01; Microsoft Windows 10.0.18362 )"
        ],
        "x-ms-client-request-id": "4353f6b8-9407-3e24-d45c-c60ea82926c6",
        "x-ms-date": "Thu, 02 Apr 2020 23:45:25 GMT",
        "x-ms-return-client-request-id": "true",
        "x-ms-version": "2019-12-12"
>>>>>>> 32e373e2
      },
      "RequestBody": null,
      "StatusCode": 202,
      "ResponseHeaders": {
        "Content-Length": "0",
<<<<<<< HEAD
        "Date": "Thu, 05 Mar 2020 21:05:26 GMT",
=======
        "Date": "Thu, 02 Apr 2020 23:45:23 GMT",
>>>>>>> 32e373e2
        "Server": [
          "Windows-Azure-Blob/1.0",
          "Microsoft-HTTPAPI/2.0"
        ],
        "x-ms-client-request-id": "4353f6b8-9407-3e24-d45c-c60ea82926c6",
<<<<<<< HEAD
        "x-ms-request-id": "6af9e6ff-f01e-0012-1231-f3e9eb000000",
        "x-ms-version": "2019-10-10"
=======
        "x-ms-request-id": "d06e3ff2-401e-004a-4b48-09ee2f000000",
        "x-ms-version": "2019-12-12"
>>>>>>> 32e373e2
      },
      "ResponseBody": []
    }
  ],
  "Variables": {
    "RandomSeed": "88968988",
<<<<<<< HEAD
    "Storage_TestConfigDefault": "ProductionTenant\nseanstagetest\nU2FuaXRpemVk\nhttps://seanstagetest.blob.core.windows.net\nhttp://seanstagetest.file.core.windows.net\nhttp://seanstagetest.queue.core.windows.net\nhttp://seanstagetest.table.core.windows.net\n\n\n\n\nhttp://seanstagetest-secondary.blob.core.windows.net\nhttp://seanstagetest-secondary.file.core.windows.net\nhttp://seanstagetest-secondary.queue.core.windows.net\nhttp://seanstagetest-secondary.table.core.windows.net\n\nSanitized\n\n\nCloud\nBlobEndpoint=https://seanstagetest.blob.core.windows.net/;QueueEndpoint=http://seanstagetest.queue.core.windows.net/;FileEndpoint=http://seanstagetest.file.core.windows.net/;BlobSecondaryEndpoint=http://seanstagetest-secondary.blob.core.windows.net/;QueueSecondaryEndpoint=http://seanstagetest-secondary.queue.core.windows.net/;FileSecondaryEndpoint=http://seanstagetest-secondary.file.core.windows.net/;AccountName=seanstagetest;AccountKey=Sanitized\nseanscope1"
=======
    "Storage_TestConfigDefault": "ProductionTenant\nseanmcccanary\nU2FuaXRpemVk\nhttps://seanmcccanary.blob.core.windows.net\nhttps://seanmcccanary.file.core.windows.net\nhttps://seanmcccanary.queue.core.windows.net\nhttps://seanmcccanary.table.core.windows.net\n\n\n\n\nhttps://seanmcccanary-secondary.blob.core.windows.net\nhttps://seanmcccanary-secondary.file.core.windows.net\nhttps://seanmcccanary-secondary.queue.core.windows.net\nhttps://seanmcccanary-secondary.table.core.windows.net\n\nSanitized\n\n\nCloud\nBlobEndpoint=https://seanmcccanary.blob.core.windows.net/;QueueEndpoint=https://seanmcccanary.queue.core.windows.net/;FileEndpoint=https://seanmcccanary.file.core.windows.net/;BlobSecondaryEndpoint=https://seanmcccanary-secondary.blob.core.windows.net/;QueueSecondaryEndpoint=https://seanmcccanary-secondary.queue.core.windows.net/;FileSecondaryEndpoint=https://seanmcccanary-secondary.file.core.windows.net/;AccountName=seanmcccanary;AccountKey=Sanitized\nseanscope1"
>>>>>>> 32e373e2
  }
}<|MERGE_RESOLUTION|>--- conflicted
+++ resolved
@@ -1,22 +1,6 @@
 {
   "Entries": [
     {
-<<<<<<< HEAD
-      "RequestUri": "https://seanstagetest.blob.core.windows.net/test-container-6d08a6f2-3d56-fe37-d7bb-dac3ea662c48?restype=container",
-      "RequestMethod": "PUT",
-      "RequestHeaders": {
-        "Authorization": "Sanitized",
-        "traceparent": "00-5165ce8b343ddf48b385165dc1444da3-7c9c3dfe37c32349-00",
-        "User-Agent": [
-          "azsdk-net-Storage.Blobs/12.4.0-dev.20200305.1",
-          "(.NET Core 4.6.28325.01; Microsoft Windows 10.0.18363 )"
-        ],
-        "x-ms-blob-public-access": "container",
-        "x-ms-client-request-id": "a99ee474-5c72-0931-fbb8-361f6238272a",
-        "x-ms-date": "Thu, 05 Mar 2020 21:05:26 GMT",
-        "x-ms-return-client-request-id": "true",
-        "x-ms-version": "2019-10-10"
-=======
       "RequestUri": "https://seanmcccanary.blob.core.windows.net/test-container-6d08a6f2-3d56-fe37-d7bb-dac3ea662c48?restype=container",
       "RequestMethod": "PUT",
       "RequestHeaders": {
@@ -31,58 +15,30 @@
         "x-ms-date": "Thu, 02 Apr 2020 23:45:24 GMT",
         "x-ms-return-client-request-id": "true",
         "x-ms-version": "2019-12-12"
->>>>>>> 32e373e2
       },
       "RequestBody": null,
       "StatusCode": 201,
       "ResponseHeaders": {
         "Content-Length": "0",
-<<<<<<< HEAD
-        "Date": "Thu, 05 Mar 2020 21:05:25 GMT",
-        "ETag": "\u00220x8D7C148ED9193F2\u0022",
-        "Last-Modified": "Thu, 05 Mar 2020 21:05:26 GMT",
-=======
         "Date": "Thu, 02 Apr 2020 23:45:23 GMT",
         "ETag": "\u00220x8D7D75FE9B56C8E\u0022",
         "Last-Modified": "Thu, 02 Apr 2020 23:45:23 GMT",
->>>>>>> 32e373e2
         "Server": [
           "Windows-Azure-Blob/1.0",
           "Microsoft-HTTPAPI/2.0"
         ],
         "x-ms-client-request-id": "a99ee474-5c72-0931-fbb8-361f6238272a",
-<<<<<<< HEAD
-        "x-ms-request-id": "6af9e6e8-f01e-0012-0531-f3e9eb000000",
-        "x-ms-version": "2019-10-10"
-=======
         "x-ms-request-id": "d06e3f78-401e-004a-5848-09ee2f000000",
         "x-ms-version": "2019-12-12"
->>>>>>> 32e373e2
       },
       "ResponseBody": []
     },
     {
-<<<<<<< HEAD
-      "RequestUri": "https://seanstagetest.blob.core.windows.net/test-container-6d08a6f2-3d56-fe37-d7bb-dac3ea662c48/test-blob-08ff4b27-a678-2384-133f-bf3e55b6a344",
-=======
       "RequestUri": "https://seanmcccanary.blob.core.windows.net/test-container-6d08a6f2-3d56-fe37-d7bb-dac3ea662c48/test-blob-08ff4b27-a678-2384-133f-bf3e55b6a344",
->>>>>>> 32e373e2
       "RequestMethod": "PUT",
       "RequestHeaders": {
         "Authorization": "Sanitized",
         "Content-Length": "1024",
-<<<<<<< HEAD
-        "traceparent": "00-85fed3b0bf7ba04ea596a93fdbcdcc7c-56dd152f9166c14a-00",
-        "User-Agent": [
-          "azsdk-net-Storage.Blobs/12.4.0-dev.20200305.1",
-          "(.NET Core 4.6.28325.01; Microsoft Windows 10.0.18363 )"
-        ],
-        "x-ms-blob-type": "BlockBlob",
-        "x-ms-client-request-id": "624bddd8-068b-a28c-4d28-06e0649e74a7",
-        "x-ms-date": "Thu, 05 Mar 2020 21:05:26 GMT",
-        "x-ms-return-client-request-id": "true",
-        "x-ms-version": "2019-10-10"
-=======
         "traceparent": "00-604b0117939f9f41b4f39560a9ff722f-3847ae8b1c619343-00",
         "User-Agent": [
           "azsdk-net-Storage.Blobs/12.5.0-dev.20200402.1",
@@ -93,54 +49,28 @@
         "x-ms-date": "Thu, 02 Apr 2020 23:45:24 GMT",
         "x-ms-return-client-request-id": "true",
         "x-ms-version": "2019-12-12"
->>>>>>> 32e373e2
       },
       "RequestBody": "2ppOBceD1SSUJMW8l3JndfC9Wg6T2cfNYHqVMp3ys0UU8kXH6SFipHXac1Tgx4yg2EpNl1uUsQDTgKVN7aKHoXCAqKUsn4vPW7WZuWVz7Zju9FpTpRvqf0FF82h8FbbTU9LjYB/mczi\u002Bfjyl\u002B/ebYJMMXvhIM/xUlihk56wiU0X/xmWTj4x4CIEhlCffRINJqZPVb7a\u002Bih/Wj8r3gouMnCr3pjWSB9AHlFZ3Jp/VdVKkGz0YTeSOQDtFvQDCgYb1lfj8551OtqHCztpgRmSAARl4UmZOdE5GaGX6TErQRBPPgpCn2I20VmScVX8JLvrWxbzmSS4fpyGptX83U2lX8onHkMTT2CiMw/wCsh7PPTlrJIeO6vrksNtv/SMOfQP6RGP1QZ01AuyTWoYyHfUC2XdFyy7iyAiO4uDpZNoEfkb4B2262fycNSKa\u002Bo90spPlbCSsyLHUF3xbZ169TJ4Rj9w/ORaISAB7qZYMSM14GTBNA/e2WLWVJO/wXnKd3umEiGuzNXl8XSQjMB8byM\u002Bv404tcEimWzcmqhQml\u002BmO3cqsh79ixOS30KXTkieWelsfQXsjb26h3S0zjItkVsY6lVNVbkAPTB5qdqCi08gPkC\u002B5BlZuam5bC6qSLjhYU3nfmP3UQQsbEPRdufnO/gplI/tbq09vzCvk\u002BWOWfR7lESMmwzrLO08knfZhEbB1jQyfLQo8/agqb8zR70enhJPVd6jVpzvQmeisNg1ZDrt7b2tX908UqRR7/FNt\u002BUwHfRhjjJoHn\u002BbRz5MhkMaa0GERVn/cUI1Dwc2UWqrnYp\u002BcpLn09YEhc9CEhSe88hlO4CvyXKPMKyyKIMrMc0U76mzzhesMpdrf8OKvV8plh8\u002B0RXl/9Ab8z3mMadW3VP\u002BKSZu7yGwtQTpQEmvBHNNiJJn7GC3LvPVm97ZyfzsEKJviJA4vqr5ihgQ\u002BLuKaO7KmKkQ8vDzRv42lVdC2u8L/S\u002BrP3vjFMnramJEpjY0Ty7wDy1T3yGtfEGWAiVXurMtBP\u002BL3y1y64fjKYiOrqDH/kokTsu9tB4N\u002BcM2SRKgk7OvF502rGwBfSepcLGVIs2gzgffL2vnb1DdeeFqPJ5xPpXY35cDkVHaJs2kEENseNrxkX8OxWBHy6RMWTKOlzyFNDIfvEM6oTyyAQiaP18NcQEKeK8fZnkxkRfutzgfT4\u002BRItwRULibuvBCWMBbrYhJPuQxhB6RZc206i8rS\u002B4ElrV9CRyC/BxEbsG\u002B3Q242eOPpXRT7cts/7kOWGaNbG8CPcIO2qRrykLL6RVc0oS//AxLn6Z1sKjqDAlncKO5uv5SuKNPrgM/I9sxiACyECkwTlhWQdDIjIkZIMqbBFWjDjIXChg==",
       "StatusCode": 201,
       "ResponseHeaders": {
         "Content-Length": "0",
         "Content-MD5": "\u002BijZE3k/OrwR\u002BI2i/cWlbg==",
-<<<<<<< HEAD
-        "Date": "Thu, 05 Mar 2020 21:05:26 GMT",
-        "ETag": "\u00220x8D7C148ED9DC3A5\u0022",
-        "Last-Modified": "Thu, 05 Mar 2020 21:05:26 GMT",
-=======
         "Date": "Thu, 02 Apr 2020 23:45:23 GMT",
         "ETag": "\u00220x8D7D75FE9C218F1\u0022",
         "Last-Modified": "Thu, 02 Apr 2020 23:45:23 GMT",
->>>>>>> 32e373e2
         "Server": [
           "Windows-Azure-Blob/1.0",
           "Microsoft-HTTPAPI/2.0"
         ],
         "x-ms-client-request-id": "624bddd8-068b-a28c-4d28-06e0649e74a7",
         "x-ms-content-crc64": "hRoHKW12IYE=",
-<<<<<<< HEAD
-        "x-ms-request-id": "6af9e6eb-f01e-0012-0631-f3e9eb000000",
-        "x-ms-request-server-encrypted": "true",
-        "x-ms-version": "2019-10-10"
-=======
         "x-ms-request-id": "d06e3f80-401e-004a-5e48-09ee2f000000",
         "x-ms-request-server-encrypted": "true",
         "x-ms-version": "2019-12-12"
->>>>>>> 32e373e2
       },
       "ResponseBody": []
     },
     {
-<<<<<<< HEAD
-      "RequestUri": "https://seanstagetest.blob.core.windows.net/test-container-6d08a6f2-3d56-fe37-d7bb-dac3ea662c48/test-blob-08ff4b27-a678-2384-133f-bf3e55b6a344?comp=lease",
-      "RequestMethod": "PUT",
-      "RequestHeaders": {
-        "Authorization": "Sanitized",
-        "traceparent": "00-45fc20d3ea2cdc4483f47861c63ece39-d8430dc6f0191247-00",
-        "User-Agent": [
-          "azsdk-net-Storage.Blobs/12.4.0-dev.20200305.1",
-          "(.NET Core 4.6.28325.01; Microsoft Windows 10.0.18363 )"
-        ],
-        "x-ms-client-request-id": "733d66b4-1338-460f-90f5-2338ef6f681a",
-        "x-ms-date": "Thu, 05 Mar 2020 21:05:26 GMT",
-=======
       "RequestUri": "https://seanmcccanary.blob.core.windows.net/test-container-6d08a6f2-3d56-fe37-d7bb-dac3ea662c48/test-blob-08ff4b27-a678-2384-133f-bf3e55b6a344?comp=lease",
       "RequestMethod": "PUT",
       "RequestHeaders": {
@@ -152,64 +82,31 @@
         ],
         "x-ms-client-request-id": "733d66b4-1338-460f-90f5-2338ef6f681a",
         "x-ms-date": "Thu, 02 Apr 2020 23:45:24 GMT",
->>>>>>> 32e373e2
         "x-ms-lease-action": "acquire",
         "x-ms-lease-duration": "15",
         "x-ms-proposed-lease-id": "b6d384c2-9182-554d-3f52-171c3a33aeb5",
         "x-ms-return-client-request-id": "true",
-<<<<<<< HEAD
-        "x-ms-version": "2019-10-10"
-=======
         "x-ms-version": "2019-12-12"
->>>>>>> 32e373e2
       },
       "RequestBody": null,
       "StatusCode": 201,
       "ResponseHeaders": {
         "Content-Length": "0",
-<<<<<<< HEAD
-        "Date": "Thu, 05 Mar 2020 21:05:26 GMT",
-        "ETag": "\u00220x8D7C148ED9DC3A5\u0022",
-        "Last-Modified": "Thu, 05 Mar 2020 21:05:26 GMT",
-=======
         "Date": "Thu, 02 Apr 2020 23:45:23 GMT",
         "ETag": "\u00220x8D7D75FE9C218F1\u0022",
         "Last-Modified": "Thu, 02 Apr 2020 23:45:23 GMT",
->>>>>>> 32e373e2
         "Server": [
           "Windows-Azure-Blob/1.0",
           "Microsoft-HTTPAPI/2.0"
         ],
         "x-ms-client-request-id": "733d66b4-1338-460f-90f5-2338ef6f681a",
         "x-ms-lease-id": "b6d384c2-9182-554d-3f52-171c3a33aeb5",
-<<<<<<< HEAD
-        "x-ms-request-id": "6af9e6f1-f01e-0012-0a31-f3e9eb000000",
-        "x-ms-version": "2019-10-10"
-=======
         "x-ms-request-id": "d06e3f91-401e-004a-6d48-09ee2f000000",
         "x-ms-version": "2019-12-12"
->>>>>>> 32e373e2
       },
       "ResponseBody": []
     },
     {
-<<<<<<< HEAD
-      "RequestUri": "https://seanstagetest.blob.core.windows.net/test-container-6d08a6f2-3d56-fe37-d7bb-dac3ea662c48/test-blob-08ff4b27-a678-2384-133f-bf3e55b6a344?comp=lease",
-      "RequestMethod": "PUT",
-      "RequestHeaders": {
-        "Authorization": "Sanitized",
-        "traceparent": "00-3d55d61ff013434f88c7af4b16727995-2edc532f5bdc1641-00",
-        "User-Agent": [
-          "azsdk-net-Storage.Blobs/12.4.0-dev.20200305.1",
-          "(.NET Core 4.6.28325.01; Microsoft Windows 10.0.18363 )"
-        ],
-        "x-ms-client-request-id": "d367abe5-3bf5-387c-c7a4-1d443cc28360",
-        "x-ms-date": "Thu, 05 Mar 2020 21:05:26 GMT",
-        "x-ms-lease-action": "renew",
-        "x-ms-lease-id": "b6d384c2-9182-554d-3f52-171c3a33aeb5",
-        "x-ms-return-client-request-id": "true",
-        "x-ms-version": "2019-10-10"
-=======
       "RequestUri": "https://seanmcccanary.blob.core.windows.net/test-container-6d08a6f2-3d56-fe37-d7bb-dac3ea662c48/test-blob-08ff4b27-a678-2384-133f-bf3e55b6a344?comp=lease",
       "RequestMethod": "PUT",
       "RequestHeaders": {
@@ -225,53 +122,26 @@
         "x-ms-lease-id": "b6d384c2-9182-554d-3f52-171c3a33aeb5",
         "x-ms-return-client-request-id": "true",
         "x-ms-version": "2019-12-12"
->>>>>>> 32e373e2
       },
       "RequestBody": null,
       "StatusCode": 200,
       "ResponseHeaders": {
         "Content-Length": "0",
-<<<<<<< HEAD
-        "Date": "Thu, 05 Mar 2020 21:05:26 GMT",
-        "ETag": "\u00220x8D7C148ED9DC3A5\u0022",
-        "Last-Modified": "Thu, 05 Mar 2020 21:05:26 GMT",
-=======
         "Date": "Thu, 02 Apr 2020 23:45:23 GMT",
         "ETag": "\u00220x8D7D75FE9C218F1\u0022",
         "Last-Modified": "Thu, 02 Apr 2020 23:45:23 GMT",
->>>>>>> 32e373e2
         "Server": [
           "Windows-Azure-Blob/1.0",
           "Microsoft-HTTPAPI/2.0"
         ],
         "x-ms-client-request-id": "d367abe5-3bf5-387c-c7a4-1d443cc28360",
         "x-ms-lease-id": "b6d384c2-9182-554d-3f52-171c3a33aeb5",
-<<<<<<< HEAD
-        "x-ms-request-id": "6af9e6fa-f01e-0012-0f31-f3e9eb000000",
-        "x-ms-version": "2019-10-10"
-=======
         "x-ms-request-id": "d06e3fbc-401e-004a-1648-09ee2f000000",
         "x-ms-version": "2019-12-12"
->>>>>>> 32e373e2
       },
       "ResponseBody": []
     },
     {
-<<<<<<< HEAD
-      "RequestUri": "https://seanstagetest.blob.core.windows.net/test-container-6d08a6f2-3d56-fe37-d7bb-dac3ea662c48?restype=container",
-      "RequestMethod": "DELETE",
-      "RequestHeaders": {
-        "Authorization": "Sanitized",
-        "traceparent": "00-60aae30927ed944496f3848a1c116b32-7d8ae2b713f91344-00",
-        "User-Agent": [
-          "azsdk-net-Storage.Blobs/12.4.0-dev.20200305.1",
-          "(.NET Core 4.6.28325.01; Microsoft Windows 10.0.18363 )"
-        ],
-        "x-ms-client-request-id": "4353f6b8-9407-3e24-d45c-c60ea82926c6",
-        "x-ms-date": "Thu, 05 Mar 2020 21:05:26 GMT",
-        "x-ms-return-client-request-id": "true",
-        "x-ms-version": "2019-10-10"
-=======
       "RequestUri": "https://seanmcccanary.blob.core.windows.net/test-container-6d08a6f2-3d56-fe37-d7bb-dac3ea662c48?restype=container",
       "RequestMethod": "DELETE",
       "RequestHeaders": {
@@ -285,39 +155,25 @@
         "x-ms-date": "Thu, 02 Apr 2020 23:45:25 GMT",
         "x-ms-return-client-request-id": "true",
         "x-ms-version": "2019-12-12"
->>>>>>> 32e373e2
       },
       "RequestBody": null,
       "StatusCode": 202,
       "ResponseHeaders": {
         "Content-Length": "0",
-<<<<<<< HEAD
-        "Date": "Thu, 05 Mar 2020 21:05:26 GMT",
-=======
         "Date": "Thu, 02 Apr 2020 23:45:23 GMT",
->>>>>>> 32e373e2
         "Server": [
           "Windows-Azure-Blob/1.0",
           "Microsoft-HTTPAPI/2.0"
         ],
         "x-ms-client-request-id": "4353f6b8-9407-3e24-d45c-c60ea82926c6",
-<<<<<<< HEAD
-        "x-ms-request-id": "6af9e6ff-f01e-0012-1231-f3e9eb000000",
-        "x-ms-version": "2019-10-10"
-=======
         "x-ms-request-id": "d06e3ff2-401e-004a-4b48-09ee2f000000",
         "x-ms-version": "2019-12-12"
->>>>>>> 32e373e2
       },
       "ResponseBody": []
     }
   ],
   "Variables": {
     "RandomSeed": "88968988",
-<<<<<<< HEAD
-    "Storage_TestConfigDefault": "ProductionTenant\nseanstagetest\nU2FuaXRpemVk\nhttps://seanstagetest.blob.core.windows.net\nhttp://seanstagetest.file.core.windows.net\nhttp://seanstagetest.queue.core.windows.net\nhttp://seanstagetest.table.core.windows.net\n\n\n\n\nhttp://seanstagetest-secondary.blob.core.windows.net\nhttp://seanstagetest-secondary.file.core.windows.net\nhttp://seanstagetest-secondary.queue.core.windows.net\nhttp://seanstagetest-secondary.table.core.windows.net\n\nSanitized\n\n\nCloud\nBlobEndpoint=https://seanstagetest.blob.core.windows.net/;QueueEndpoint=http://seanstagetest.queue.core.windows.net/;FileEndpoint=http://seanstagetest.file.core.windows.net/;BlobSecondaryEndpoint=http://seanstagetest-secondary.blob.core.windows.net/;QueueSecondaryEndpoint=http://seanstagetest-secondary.queue.core.windows.net/;FileSecondaryEndpoint=http://seanstagetest-secondary.file.core.windows.net/;AccountName=seanstagetest;AccountKey=Sanitized\nseanscope1"
-=======
     "Storage_TestConfigDefault": "ProductionTenant\nseanmcccanary\nU2FuaXRpemVk\nhttps://seanmcccanary.blob.core.windows.net\nhttps://seanmcccanary.file.core.windows.net\nhttps://seanmcccanary.queue.core.windows.net\nhttps://seanmcccanary.table.core.windows.net\n\n\n\n\nhttps://seanmcccanary-secondary.blob.core.windows.net\nhttps://seanmcccanary-secondary.file.core.windows.net\nhttps://seanmcccanary-secondary.queue.core.windows.net\nhttps://seanmcccanary-secondary.table.core.windows.net\n\nSanitized\n\n\nCloud\nBlobEndpoint=https://seanmcccanary.blob.core.windows.net/;QueueEndpoint=https://seanmcccanary.queue.core.windows.net/;FileEndpoint=https://seanmcccanary.file.core.windows.net/;BlobSecondaryEndpoint=https://seanmcccanary-secondary.blob.core.windows.net/;QueueSecondaryEndpoint=https://seanmcccanary-secondary.queue.core.windows.net/;FileSecondaryEndpoint=https://seanmcccanary-secondary.file.core.windows.net/;AccountName=seanmcccanary;AccountKey=Sanitized\nseanscope1"
->>>>>>> 32e373e2
   }
 }