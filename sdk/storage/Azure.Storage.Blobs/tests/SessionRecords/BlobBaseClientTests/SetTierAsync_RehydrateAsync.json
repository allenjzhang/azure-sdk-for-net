--- conflicted
+++ resolved
@@ -1,264 +1,139 @@
 {
   "Entries": [
     {
-<<<<<<< HEAD
-      "RequestUri": "https://seanstagetest.blob.core.windows.net/test-container-10f26b9a-77ab-cca2-d48b-0436986d6a26?restype=container",
-      "RequestMethod": "PUT",
-      "RequestHeaders": {
-        "Authorization": "Sanitized",
-        "traceparent": "00-5acf37603301164eb9b6bd3799308328-fdb847f4bb433b4b-00",
-        "User-Agent": [
-          "azsdk-net-Storage.Blobs/12.4.0-dev.20200305.1",
-          "(.NET Core 4.6.28325.01; Microsoft Windows 10.0.18363 )"
+      "RequestUri": "https://seanmcccanary.blob.core.windows.net/test-container-10f26b9a-77ab-cca2-d48b-0436986d6a26?restype=container",
+      "RequestMethod": "PUT",
+      "RequestHeaders": {
+        "Authorization": "Sanitized",
+        "traceparent": "00-3d48d767e56b154ebc9ee9e98dfb35f7-d655e4ea1a208f44-00",
+        "User-Agent": [
+          "azsdk-net-Storage.Blobs/12.5.0-dev.20200402.1",
+          "(.NET Core 4.6.28325.01; Microsoft Windows 10.0.18362 )"
         ],
         "x-ms-blob-public-access": "container",
         "x-ms-client-request-id": "55769331-07e4-3091-24a4-7888294e6b2e",
-        "x-ms-date": "Thu, 05 Mar 2020 21:05:53 GMT",
-        "x-ms-return-client-request-id": "true",
-        "x-ms-version": "2019-10-10"
-=======
-      "RequestUri": "https://seanmcccanary.blob.core.windows.net/test-container-10f26b9a-77ab-cca2-d48b-0436986d6a26?restype=container",
-      "RequestMethod": "PUT",
-      "RequestHeaders": {
-        "Authorization": "Sanitized",
-        "traceparent": "00-3d48d767e56b154ebc9ee9e98dfb35f7-d655e4ea1a208f44-00",
-        "User-Agent": [
-          "azsdk-net-Storage.Blobs/12.5.0-dev.20200402.1",
-          "(.NET Core 4.6.28325.01; Microsoft Windows 10.0.18362 )"
-        ],
-        "x-ms-blob-public-access": "container",
-        "x-ms-client-request-id": "55769331-07e4-3091-24a4-7888294e6b2e",
-        "x-ms-date": "Thu, 02 Apr 2020 23:45:52 GMT",
-        "x-ms-return-client-request-id": "true",
-        "x-ms-version": "2019-12-12"
->>>>>>> 32e373e2
+        "x-ms-date": "Thu, 02 Apr 2020 23:45:52 GMT",
+        "x-ms-return-client-request-id": "true",
+        "x-ms-version": "2019-12-12"
       },
       "RequestBody": null,
       "StatusCode": 201,
       "ResponseHeaders": {
         "Content-Length": "0",
-<<<<<<< HEAD
-        "Date": "Thu, 05 Mar 2020 21:05:53 GMT",
-        "ETag": "\u00220x8D7C148FE153B2C\u0022",
-        "Last-Modified": "Thu, 05 Mar 2020 21:05:54 GMT",
-=======
         "Date": "Thu, 02 Apr 2020 23:45:50 GMT",
         "ETag": "\u00220x8D7D75FFA1B0D7B\u0022",
         "Last-Modified": "Thu, 02 Apr 2020 23:45:51 GMT",
->>>>>>> 32e373e2
         "Server": [
           "Windows-Azure-Blob/1.0",
           "Microsoft-HTTPAPI/2.0"
         ],
         "x-ms-client-request-id": "55769331-07e4-3091-24a4-7888294e6b2e",
-<<<<<<< HEAD
-        "x-ms-request-id": "9d51560e-c01e-0044-2d31-f31804000000",
-        "x-ms-version": "2019-10-10"
-=======
         "x-ms-request-id": "ef97d413-301e-000d-2048-098574000000",
         "x-ms-version": "2019-12-12"
->>>>>>> 32e373e2
-      },
-      "ResponseBody": []
-    },
-    {
-<<<<<<< HEAD
-      "RequestUri": "https://seanstagetest.blob.core.windows.net/test-container-10f26b9a-77ab-cca2-d48b-0436986d6a26/test-blob-50b95f3d-385b-2685-c71d-a9bbc3197712",
-=======
+      },
+      "ResponseBody": []
+    },
+    {
       "RequestUri": "https://seanmcccanary.blob.core.windows.net/test-container-10f26b9a-77ab-cca2-d48b-0436986d6a26/test-blob-50b95f3d-385b-2685-c71d-a9bbc3197712",
->>>>>>> 32e373e2
       "RequestMethod": "PUT",
       "RequestHeaders": {
         "Authorization": "Sanitized",
         "Content-Length": "1024",
-<<<<<<< HEAD
-        "traceparent": "00-ff5935ce178b4048a863f246b1852046-9b929f19d6efce4f-00",
-        "User-Agent": [
-          "azsdk-net-Storage.Blobs/12.4.0-dev.20200305.1",
-          "(.NET Core 4.6.28325.01; Microsoft Windows 10.0.18363 )"
+        "traceparent": "00-ae363c989d4b26488278f4a880a9c931-4e3b2d1557145a4d-00",
+        "User-Agent": [
+          "azsdk-net-Storage.Blobs/12.5.0-dev.20200402.1",
+          "(.NET Core 4.6.28325.01; Microsoft Windows 10.0.18362 )"
         ],
         "x-ms-blob-type": "BlockBlob",
         "x-ms-client-request-id": "ca282c23-4905-8b3d-0fb4-451e57c501e7",
-        "x-ms-date": "Thu, 05 Mar 2020 21:05:54 GMT",
-        "x-ms-return-client-request-id": "true",
-        "x-ms-version": "2019-10-10"
-=======
-        "traceparent": "00-ae363c989d4b26488278f4a880a9c931-4e3b2d1557145a4d-00",
-        "User-Agent": [
-          "azsdk-net-Storage.Blobs/12.5.0-dev.20200402.1",
-          "(.NET Core 4.6.28325.01; Microsoft Windows 10.0.18362 )"
-        ],
-        "x-ms-blob-type": "BlockBlob",
-        "x-ms-client-request-id": "ca282c23-4905-8b3d-0fb4-451e57c501e7",
-        "x-ms-date": "Thu, 02 Apr 2020 23:45:52 GMT",
-        "x-ms-return-client-request-id": "true",
-        "x-ms-version": "2019-12-12"
->>>>>>> 32e373e2
+        "x-ms-date": "Thu, 02 Apr 2020 23:45:52 GMT",
+        "x-ms-return-client-request-id": "true",
+        "x-ms-version": "2019-12-12"
       },
       "RequestBody": "WSgEBPcUQWKQoCvg\u002BxurGISFS/UI4YD5DlCNxl3WbAssZS4BSmY2KB5XwLoNpCqscpA2Ps2CCnioC/anh3oFujQftJXsqs4eTiPXsCDF62kl4VTMny0\u002Bqlu1WD5vj6GjUgWG7fCUv8fBGPCqqllX4h\u002BNgqUmOBsG4Qk6NlGPr76BNF4bP/55kCGNCoc8lP8CXnYf4g37fRnqfwzmWoh2MmkxKHb6PKIhE/GDmS2TyU0KN9jacMyxhrZEMMDykjaZFtgeC2yIByHT/s4cd\u002BTsVrW\u002B3CKvm8GcgKG/tgviLoC76oJUdb7hgTC3BnH\u002BlQ7SWNoKM7YT6XsXgYrKyVEW8c9NYIxhl\u002BD23Vry\u002BJRQnuqT7F0w1/vKpwEGPfQ0FrffoBWhsDSBcMD5FFVbIfDmx\u002BOfN9zz5RnUg7mLW1rswsejE1d\u002Bru22EXudN8OmboYQH3YQlN/b67v8zS179hVmDVGOuA6ZaBj26SVgVq5VLRQyejvj3C7nxyecguDAOxpmNilyGLZ3d7ddGqq6epQMp58ZSHzagjAjpvDm/OY4Nq4L\u002Bh\u002BE4xVduwKDhcKDLUySj9pApvKdi7P4T3HFkHrRJOT8roB1iMOKu415Vv1un3mkU20L\u002BI\u002B7bW5ri5SkmCqHsmDdh37MHQcWtutlJDW2iq/3IT0NxSxUQEESCfwv5SJi8qSckBf71zZm9EKjVkk4tQHkrXbteuw0iUc9uhQK59DIAjKRGvmX/EkGptHpser42VP7SzisdXe3ZwfQvh0hXA1y2lMXp5sITLAs5tMbStdcRODAD5uXHI262bLxxz4s5UrDd9aW4TG48v6If4\u002BknB0wc3k9YE1x2r7GXM7oF4VyAAGIV9IBxmOuBxydD539FjyVwVPF74T9Up0X0IRj0Nt4FX6OG0VKLq0Vjlkw1MohyEaRU1UyrRF8iwQ16fXfSzdAJPkeb/r3S5Klr2ArzH3T9gc90X2FRmhsEZBAFUW4NkIh8K/QAllLmgfDjf2wUb6HYfLuoXm6ut6QsV1qtjVN7HkeCdzNAvOt8Td1wrhru7/RubNSypTJZzXRP1H74eTSdaCEkkjiuV7/QK9CRPglJfWdmPyC\u002BiLkVaGm/MOisRBTo0wX5il37wBUU4nkhiI8qxlbXkjnT3t\u002Bnz2mO72bXI6f76GrDj7MJqn8LaeZ/85\u002BaVCpR1PIa1PRmUfr0bRCufb6RZeBkZ3bjjif6iLT5KBvJ9Ft8RU714NO2nT34VX1unOwnro2/diyzrkbKIEx/rSne6ni1cjhv24UM7cp46zjqjCuIkblOSn4uiJcH64BHdu/UGWrEuSrzt5LIsohiOsMOH5RgttuwUJ/6hqlhaDAEhbbapNGN5dLAg==",
       "StatusCode": 201,
       "ResponseHeaders": {
         "Content-Length": "0",
         "Content-MD5": "aQ2F5b5ict0qAE48rn0dFQ==",
-<<<<<<< HEAD
-        "Date": "Thu, 05 Mar 2020 21:05:53 GMT",
-        "ETag": "\u00220x8D7C148FE2291DD\u0022",
-        "Last-Modified": "Thu, 05 Mar 2020 21:05:54 GMT",
-=======
         "Date": "Thu, 02 Apr 2020 23:45:50 GMT",
         "ETag": "\u00220x8D7D75FFA2829E1\u0022",
         "Last-Modified": "Thu, 02 Apr 2020 23:45:51 GMT",
->>>>>>> 32e373e2
         "Server": [
           "Windows-Azure-Blob/1.0",
           "Microsoft-HTTPAPI/2.0"
         ],
         "x-ms-client-request-id": "ca282c23-4905-8b3d-0fb4-451e57c501e7",
         "x-ms-content-crc64": "kzOGLKVxHgs=",
-<<<<<<< HEAD
-        "x-ms-request-id": "9d515611-c01e-0044-2e31-f31804000000",
-        "x-ms-request-server-encrypted": "true",
-        "x-ms-version": "2019-10-10"
-=======
         "x-ms-request-id": "ef97d41c-301e-000d-2448-098574000000",
         "x-ms-request-server-encrypted": "true",
         "x-ms-version": "2019-12-12"
->>>>>>> 32e373e2
-      },
-      "ResponseBody": []
-    },
-    {
-<<<<<<< HEAD
-      "RequestUri": "https://seanstagetest.blob.core.windows.net/test-container-10f26b9a-77ab-cca2-d48b-0436986d6a26/test-blob-50b95f3d-385b-2685-c71d-a9bbc3197712?comp=tier",
-      "RequestMethod": "PUT",
-      "RequestHeaders": {
-        "Authorization": "Sanitized",
-        "traceparent": "00-7ac3e1f6e5b9d44da702a473e31f7639-7675f0747f743c4d-00",
-        "User-Agent": [
-          "azsdk-net-Storage.Blobs/12.4.0-dev.20200305.1",
-          "(.NET Core 4.6.28325.01; Microsoft Windows 10.0.18363 )"
+      },
+      "ResponseBody": []
+    },
+    {
+      "RequestUri": "https://seanmcccanary.blob.core.windows.net/test-container-10f26b9a-77ab-cca2-d48b-0436986d6a26/test-blob-50b95f3d-385b-2685-c71d-a9bbc3197712?comp=tier",
+      "RequestMethod": "PUT",
+      "RequestHeaders": {
+        "Authorization": "Sanitized",
+        "traceparent": "00-829a9d5e43de224aac0a9e3a204def3a-95e0d52d89bb7c4d-00",
+        "User-Agent": [
+          "azsdk-net-Storage.Blobs/12.5.0-dev.20200402.1",
+          "(.NET Core 4.6.28325.01; Microsoft Windows 10.0.18362 )"
         ],
         "x-ms-access-tier": "Archive",
         "x-ms-client-request-id": "0b230419-816f-0afd-2a0e-07ab9113df8a",
-        "x-ms-date": "Thu, 05 Mar 2020 21:05:54 GMT",
-        "x-ms-return-client-request-id": "true",
-        "x-ms-version": "2019-10-10"
-=======
+        "x-ms-date": "Thu, 02 Apr 2020 23:45:52 GMT",
+        "x-ms-return-client-request-id": "true",
+        "x-ms-version": "2019-12-12"
+      },
+      "RequestBody": null,
+      "StatusCode": 200,
+      "ResponseHeaders": {
+        "Content-Length": "0",
+        "Date": "Thu, 02 Apr 2020 23:45:50 GMT",
+        "Server": [
+          "Windows-Azure-Blob/1.0",
+          "Microsoft-HTTPAPI/2.0"
+        ],
+        "x-ms-client-request-id": "0b230419-816f-0afd-2a0e-07ab9113df8a",
+        "x-ms-request-id": "ef97d41d-301e-000d-2548-098574000000",
+        "x-ms-version": "2019-12-12"
+      },
+      "ResponseBody": []
+    },
+    {
       "RequestUri": "https://seanmcccanary.blob.core.windows.net/test-container-10f26b9a-77ab-cca2-d48b-0436986d6a26/test-blob-50b95f3d-385b-2685-c71d-a9bbc3197712?comp=tier",
       "RequestMethod": "PUT",
       "RequestHeaders": {
         "Authorization": "Sanitized",
-        "traceparent": "00-829a9d5e43de224aac0a9e3a204def3a-95e0d52d89bb7c4d-00",
-        "User-Agent": [
-          "azsdk-net-Storage.Blobs/12.5.0-dev.20200402.1",
-          "(.NET Core 4.6.28325.01; Microsoft Windows 10.0.18362 )"
-        ],
-        "x-ms-access-tier": "Archive",
-        "x-ms-client-request-id": "0b230419-816f-0afd-2a0e-07ab9113df8a",
-        "x-ms-date": "Thu, 02 Apr 2020 23:45:52 GMT",
-        "x-ms-return-client-request-id": "true",
-        "x-ms-version": "2019-12-12"
->>>>>>> 32e373e2
-      },
-      "RequestBody": null,
-      "StatusCode": 200,
-      "ResponseHeaders": {
-        "Content-Length": "0",
-<<<<<<< HEAD
-        "Date": "Thu, 05 Mar 2020 21:05:53 GMT",
-=======
-        "Date": "Thu, 02 Apr 2020 23:45:50 GMT",
->>>>>>> 32e373e2
-        "Server": [
-          "Windows-Azure-Blob/1.0",
-          "Microsoft-HTTPAPI/2.0"
-        ],
-        "x-ms-client-request-id": "0b230419-816f-0afd-2a0e-07ab9113df8a",
-<<<<<<< HEAD
-        "x-ms-request-id": "9d515612-c01e-0044-2f31-f31804000000",
-        "x-ms-version": "2019-10-10"
-=======
-        "x-ms-request-id": "ef97d41d-301e-000d-2548-098574000000",
-        "x-ms-version": "2019-12-12"
->>>>>>> 32e373e2
-      },
-      "ResponseBody": []
-    },
-    {
-<<<<<<< HEAD
-      "RequestUri": "https://seanstagetest.blob.core.windows.net/test-container-10f26b9a-77ab-cca2-d48b-0436986d6a26/test-blob-50b95f3d-385b-2685-c71d-a9bbc3197712?comp=tier",
-      "RequestMethod": "PUT",
-      "RequestHeaders": {
-        "Authorization": "Sanitized",
-        "traceparent": "00-2e838b0cd4318c41ada419eb8d375f8d-8f833c0e3c7aa94b-00",
-        "User-Agent": [
-          "azsdk-net-Storage.Blobs/12.4.0-dev.20200305.1",
-          "(.NET Core 4.6.28325.01; Microsoft Windows 10.0.18363 )"
+        "traceparent": "00-992b33764c6f404a87d8f1027a962c24-233b19864b442f45-00",
+        "User-Agent": [
+          "azsdk-net-Storage.Blobs/12.5.0-dev.20200402.1",
+          "(.NET Core 4.6.28325.01; Microsoft Windows 10.0.18362 )"
         ],
         "x-ms-access-tier": "Cool",
         "x-ms-client-request-id": "53056b38-f5a2-8477-827c-db18237581d4",
-        "x-ms-date": "Thu, 05 Mar 2020 21:05:54 GMT",
+        "x-ms-date": "Thu, 02 Apr 2020 23:45:52 GMT",
         "x-ms-rehydrate-priority": "High",
         "x-ms-return-client-request-id": "true",
-        "x-ms-version": "2019-10-10"
-=======
-      "RequestUri": "https://seanmcccanary.blob.core.windows.net/test-container-10f26b9a-77ab-cca2-d48b-0436986d6a26/test-blob-50b95f3d-385b-2685-c71d-a9bbc3197712?comp=tier",
-      "RequestMethod": "PUT",
-      "RequestHeaders": {
-        "Authorization": "Sanitized",
-        "traceparent": "00-992b33764c6f404a87d8f1027a962c24-233b19864b442f45-00",
-        "User-Agent": [
-          "azsdk-net-Storage.Blobs/12.5.0-dev.20200402.1",
-          "(.NET Core 4.6.28325.01; Microsoft Windows 10.0.18362 )"
-        ],
-        "x-ms-access-tier": "Cool",
+        "x-ms-version": "2019-12-12"
+      },
+      "RequestBody": null,
+      "StatusCode": 202,
+      "ResponseHeaders": {
+        "Content-Length": "0",
+        "Date": "Thu, 02 Apr 2020 23:45:50 GMT",
+        "Server": [
+          "Windows-Azure-Blob/1.0",
+          "Microsoft-HTTPAPI/2.0"
+        ],
         "x-ms-client-request-id": "53056b38-f5a2-8477-827c-db18237581d4",
-        "x-ms-date": "Thu, 02 Apr 2020 23:45:52 GMT",
-        "x-ms-rehydrate-priority": "High",
-        "x-ms-return-client-request-id": "true",
-        "x-ms-version": "2019-12-12"
->>>>>>> 32e373e2
-      },
-      "RequestBody": null,
-      "StatusCode": 202,
-      "ResponseHeaders": {
-        "Content-Length": "0",
-<<<<<<< HEAD
-        "Date": "Thu, 05 Mar 2020 21:05:53 GMT",
-=======
-        "Date": "Thu, 02 Apr 2020 23:45:50 GMT",
->>>>>>> 32e373e2
-        "Server": [
-          "Windows-Azure-Blob/1.0",
-          "Microsoft-HTTPAPI/2.0"
-        ],
-        "x-ms-client-request-id": "53056b38-f5a2-8477-827c-db18237581d4",
-<<<<<<< HEAD
-        "x-ms-request-id": "9d515613-c01e-0044-3031-f31804000000",
-        "x-ms-version": "2019-10-10"
-=======
         "x-ms-request-id": "ef97d41f-301e-000d-2648-098574000000",
         "x-ms-version": "2019-12-12"
->>>>>>> 32e373e2
-      },
-      "ResponseBody": []
-    },
-    {
-<<<<<<< HEAD
-      "RequestUri": "https://seanstagetest.blob.core.windows.net/test-container-10f26b9a-77ab-cca2-d48b-0436986d6a26/test-blob-50b95f3d-385b-2685-c71d-a9bbc3197712",
-      "RequestMethod": "HEAD",
-      "RequestHeaders": {
-        "Authorization": "Sanitized",
-        "traceparent": "00-d173a1459789cc4f9cbd624a94f98389-6e5bc0879729774c-00",
-        "User-Agent": [
-          "azsdk-net-Storage.Blobs/12.4.0-dev.20200305.1",
-          "(.NET Core 4.6.28325.01; Microsoft Windows 10.0.18363 )"
-        ],
-        "x-ms-client-request-id": "25725914-8c0e-f0e8-d027-98fd6f4fd396",
-        "x-ms-date": "Thu, 05 Mar 2020 21:05:54 GMT",
-        "x-ms-return-client-request-id": "true",
-        "x-ms-version": "2019-10-10"
-=======
+      },
+      "ResponseBody": []
+    },
+    {
       "RequestUri": "https://seanmcccanary.blob.core.windows.net/test-container-10f26b9a-77ab-cca2-d48b-0436986d6a26/test-blob-50b95f3d-385b-2685-c71d-a9bbc3197712",
       "RequestMethod": "HEAD",
       "RequestHeaders": {
@@ -272,7 +147,6 @@
         "x-ms-date": "Thu, 02 Apr 2020 23:45:52 GMT",
         "x-ms-return-client-request-id": "true",
         "x-ms-version": "2019-12-12"
->>>>>>> 32e373e2
       },
       "RequestBody": null,
       "StatusCode": 200,
@@ -281,32 +155,14 @@
         "Content-Length": "1024",
         "Content-MD5": "aQ2F5b5ict0qAE48rn0dFQ==",
         "Content-Type": "application/octet-stream",
-<<<<<<< HEAD
-        "Date": "Thu, 05 Mar 2020 21:05:53 GMT",
-        "ETag": "\u00220x8D7C148FE2291DD\u0022",
-        "Last-Modified": "Thu, 05 Mar 2020 21:05:54 GMT",
-=======
         "Date": "Thu, 02 Apr 2020 23:45:50 GMT",
         "ETag": "\u00220x8D7D75FFA2829E1\u0022",
         "Last-Modified": "Thu, 02 Apr 2020 23:45:51 GMT",
->>>>>>> 32e373e2
         "Server": [
           "Windows-Azure-Blob/1.0",
           "Microsoft-HTTPAPI/2.0"
         ],
         "x-ms-access-tier": "Archive",
-<<<<<<< HEAD
-        "x-ms-access-tier-change-time": "Thu, 05 Mar 2020 21:05:54 GMT",
-        "x-ms-archive-status": "rehydrate-pending-to-cool",
-        "x-ms-blob-type": "BlockBlob",
-        "x-ms-client-request-id": "25725914-8c0e-f0e8-d027-98fd6f4fd396",
-        "x-ms-creation-time": "Thu, 05 Mar 2020 21:05:54 GMT",
-        "x-ms-lease-state": "available",
-        "x-ms-lease-status": "unlocked",
-        "x-ms-request-id": "9d515615-c01e-0044-3231-f31804000000",
-        "x-ms-server-encrypted": "true",
-        "x-ms-version": "2019-10-10"
-=======
         "x-ms-access-tier-change-time": "Thu, 02 Apr 2020 23:45:51 GMT",
         "x-ms-archive-status": "rehydrate-pending-to-cool",
         "x-ms-blob-type": "BlockBlob",
@@ -318,26 +174,10 @@
         "x-ms-request-id": "ef97d422-301e-000d-2848-098574000000",
         "x-ms-server-encrypted": "true",
         "x-ms-version": "2019-12-12"
->>>>>>> 32e373e2
-      },
-      "ResponseBody": []
-    },
-    {
-<<<<<<< HEAD
-      "RequestUri": "https://seanstagetest.blob.core.windows.net/test-container-10f26b9a-77ab-cca2-d48b-0436986d6a26?restype=container",
-      "RequestMethod": "DELETE",
-      "RequestHeaders": {
-        "Authorization": "Sanitized",
-        "traceparent": "00-d4ff45508389244daeaa090343919eaf-0404ee4df0343f46-00",
-        "User-Agent": [
-          "azsdk-net-Storage.Blobs/12.4.0-dev.20200305.1",
-          "(.NET Core 4.6.28325.01; Microsoft Windows 10.0.18363 )"
-        ],
-        "x-ms-client-request-id": "c9043585-5b02-01c6-c3e2-778ec9635e4c",
-        "x-ms-date": "Thu, 05 Mar 2020 21:05:54 GMT",
-        "x-ms-return-client-request-id": "true",
-        "x-ms-version": "2019-10-10"
-=======
+      },
+      "ResponseBody": []
+    },
+    {
       "RequestUri": "https://seanmcccanary.blob.core.windows.net/test-container-10f26b9a-77ab-cca2-d48b-0436986d6a26?restype=container",
       "RequestMethod": "DELETE",
       "RequestHeaders": {
@@ -351,39 +191,25 @@
         "x-ms-date": "Thu, 02 Apr 2020 23:45:52 GMT",
         "x-ms-return-client-request-id": "true",
         "x-ms-version": "2019-12-12"
->>>>>>> 32e373e2
       },
       "RequestBody": null,
       "StatusCode": 202,
       "ResponseHeaders": {
         "Content-Length": "0",
-<<<<<<< HEAD
-        "Date": "Thu, 05 Mar 2020 21:05:53 GMT",
-=======
-        "Date": "Thu, 02 Apr 2020 23:45:50 GMT",
->>>>>>> 32e373e2
+        "Date": "Thu, 02 Apr 2020 23:45:50 GMT",
         "Server": [
           "Windows-Azure-Blob/1.0",
           "Microsoft-HTTPAPI/2.0"
         ],
         "x-ms-client-request-id": "c9043585-5b02-01c6-c3e2-778ec9635e4c",
-<<<<<<< HEAD
-        "x-ms-request-id": "9d515616-c01e-0044-3331-f31804000000",
-        "x-ms-version": "2019-10-10"
-=======
         "x-ms-request-id": "ef97d425-301e-000d-2a48-098574000000",
         "x-ms-version": "2019-12-12"
->>>>>>> 32e373e2
       },
       "ResponseBody": []
     }
   ],
   "Variables": {
     "RandomSeed": "1506012663",
-<<<<<<< HEAD
-    "Storage_TestConfigDefault": "ProductionTenant\nseanstagetest\nU2FuaXRpemVk\nhttps://seanstagetest.blob.core.windows.net\nhttp://seanstagetest.file.core.windows.net\nhttp://seanstagetest.queue.core.windows.net\nhttp://seanstagetest.table.core.windows.net\n\n\n\n\nhttp://seanstagetest-secondary.blob.core.windows.net\nhttp://seanstagetest-secondary.file.core.windows.net\nhttp://seanstagetest-secondary.queue.core.windows.net\nhttp://seanstagetest-secondary.table.core.windows.net\n\nSanitized\n\n\nCloud\nBlobEndpoint=https://seanstagetest.blob.core.windows.net/;QueueEndpoint=http://seanstagetest.queue.core.windows.net/;FileEndpoint=http://seanstagetest.file.core.windows.net/;BlobSecondaryEndpoint=http://seanstagetest-secondary.blob.core.windows.net/;QueueSecondaryEndpoint=http://seanstagetest-secondary.queue.core.windows.net/;FileSecondaryEndpoint=http://seanstagetest-secondary.file.core.windows.net/;AccountName=seanstagetest;AccountKey=Sanitized\nseanscope1"
-=======
     "Storage_TestConfigDefault": "ProductionTenant\nseanmcccanary\nU2FuaXRpemVk\nhttps://seanmcccanary.blob.core.windows.net\nhttps://seanmcccanary.file.core.windows.net\nhttps://seanmcccanary.queue.core.windows.net\nhttps://seanmcccanary.table.core.windows.net\n\n\n\n\nhttps://seanmcccanary-secondary.blob.core.windows.net\nhttps://seanmcccanary-secondary.file.core.windows.net\nhttps://seanmcccanary-secondary.queue.core.windows.net\nhttps://seanmcccanary-secondary.table.core.windows.net\n\nSanitized\n\n\nCloud\nBlobEndpoint=https://seanmcccanary.blob.core.windows.net/;QueueEndpoint=https://seanmcccanary.queue.core.windows.net/;FileEndpoint=https://seanmcccanary.file.core.windows.net/;BlobSecondaryEndpoint=https://seanmcccanary-secondary.blob.core.windows.net/;QueueSecondaryEndpoint=https://seanmcccanary-secondary.queue.core.windows.net/;FileSecondaryEndpoint=https://seanmcccanary-secondary.file.core.windows.net/;AccountName=seanmcccanary;AccountKey=Sanitized\nseanscope1"
->>>>>>> 32e373e2
   }
 }