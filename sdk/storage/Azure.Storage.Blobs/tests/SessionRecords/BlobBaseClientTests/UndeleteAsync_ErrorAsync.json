{
  "Entries": [
    {
<<<<<<< HEAD
      "RequestUri": "https://seanstagetest.blob.core.windows.net/test-container-275fcf0f-9594-0b46-795c-b0acbdf09c47?restype=container",
      "RequestMethod": "PUT",
      "RequestHeaders": {
        "Authorization": "Sanitized",
        "traceparent": "00-ba5c659eb4d90e4dbdc37a494da13dfc-21a66ec3698dc942-00",
        "User-Agent": [
          "azsdk-net-Storage.Blobs/12.4.0-dev.20200305.1",
          "(.NET Core 4.6.28325.01; Microsoft Windows 10.0.18363 )"
        ],
        "x-ms-blob-public-access": "container",
        "x-ms-client-request-id": "035f8ece-44f9-bf2e-5f45-017bb4293f61",
        "x-ms-date": "Thu, 05 Mar 2020 21:06:13 GMT",
        "x-ms-return-client-request-id": "true",
        "x-ms-version": "2019-10-10"
=======
      "RequestUri": "https://seanmcccanary.blob.core.windows.net/test-container-275fcf0f-9594-0b46-795c-b0acbdf09c47?restype=container",
      "RequestMethod": "PUT",
      "RequestHeaders": {
        "Authorization": "Sanitized",
        "traceparent": "00-2a61c4b9cf0c9a43a5e2e62888fb1a22-e53b308f98493642-00",
        "User-Agent": [
          "azsdk-net-Storage.Blobs/12.5.0-dev.20200402.1",
          "(.NET Core 4.6.28325.01; Microsoft Windows 10.0.18362 )"
        ],
        "x-ms-blob-public-access": "container",
        "x-ms-client-request-id": "035f8ece-44f9-bf2e-5f45-017bb4293f61",
        "x-ms-date": "Thu, 02 Apr 2020 23:46:09 GMT",
        "x-ms-return-client-request-id": "true",
        "x-ms-version": "2019-12-12"
>>>>>>> 32e373e2
      },
      "RequestBody": null,
      "StatusCode": 201,
      "ResponseHeaders": {
        "Content-Length": "0",
<<<<<<< HEAD
        "Date": "Thu, 05 Mar 2020 21:06:13 GMT",
        "ETag": "\u00220x8D7C14909D8CCAA\u0022",
        "Last-Modified": "Thu, 05 Mar 2020 21:06:13 GMT",
=======
        "Date": "Thu, 02 Apr 2020 23:46:09 GMT",
        "ETag": "\u00220x8D7D76004CA5706\u0022",
        "Last-Modified": "Thu, 02 Apr 2020 23:46:09 GMT",
>>>>>>> 32e373e2
        "Server": [
          "Windows-Azure-Blob/1.0",
          "Microsoft-HTTPAPI/2.0"
        ],
        "x-ms-client-request-id": "035f8ece-44f9-bf2e-5f45-017bb4293f61",
<<<<<<< HEAD
        "x-ms-request-id": "1b75c807-e01e-001e-5331-f37ee3000000",
        "x-ms-version": "2019-10-10"
=======
        "x-ms-request-id": "db0cd1ef-e01e-0088-6048-09a8a9000000",
        "x-ms-version": "2019-12-12"
>>>>>>> 32e373e2
      },
      "ResponseBody": []
    },
    {
<<<<<<< HEAD
      "RequestUri": "https://seanstagetest.blob.core.windows.net/test-container-275fcf0f-9594-0b46-795c-b0acbdf09c47/test-blob-3fe8e319-9aaf-1cda-f498-d40713dccf4f?comp=undelete",
      "RequestMethod": "PUT",
      "RequestHeaders": {
        "Authorization": "Sanitized",
        "traceparent": "00-852787fd4fee824bbf927c759450f6a3-fe7c8d58aba5d845-00",
        "User-Agent": [
          "azsdk-net-Storage.Blobs/12.4.0-dev.20200305.1",
          "(.NET Core 4.6.28325.01; Microsoft Windows 10.0.18363 )"
        ],
        "x-ms-client-request-id": "584f204c-a140-339a-b343-0f607026ac82",
        "x-ms-date": "Thu, 05 Mar 2020 21:06:13 GMT",
        "x-ms-return-client-request-id": "true",
        "x-ms-version": "2019-10-10"
=======
      "RequestUri": "https://seanmcccanary.blob.core.windows.net/test-container-275fcf0f-9594-0b46-795c-b0acbdf09c47/test-blob-3fe8e319-9aaf-1cda-f498-d40713dccf4f?comp=undelete",
      "RequestMethod": "PUT",
      "RequestHeaders": {
        "Authorization": "Sanitized",
        "traceparent": "00-6714f7fbe050754eb2fe8f0c239d0b62-49fe87e12a31b845-00",
        "User-Agent": [
          "azsdk-net-Storage.Blobs/12.5.0-dev.20200402.1",
          "(.NET Core 4.6.28325.01; Microsoft Windows 10.0.18362 )"
        ],
        "x-ms-client-request-id": "584f204c-a140-339a-b343-0f607026ac82",
        "x-ms-date": "Thu, 02 Apr 2020 23:46:10 GMT",
        "x-ms-return-client-request-id": "true",
        "x-ms-version": "2019-12-12"
>>>>>>> 32e373e2
      },
      "RequestBody": null,
      "StatusCode": 404,
      "ResponseHeaders": {
        "Content-Length": "215",
        "Content-Type": "application/xml",
<<<<<<< HEAD
        "Date": "Thu, 05 Mar 2020 21:06:13 GMT",
=======
        "Date": "Thu, 02 Apr 2020 23:46:09 GMT",
>>>>>>> 32e373e2
        "Server": [
          "Windows-Azure-Blob/1.0",
          "Microsoft-HTTPAPI/2.0"
        ],
        "x-ms-client-request-id": "584f204c-a140-339a-b343-0f607026ac82",
        "x-ms-error-code": "BlobNotFound",
<<<<<<< HEAD
        "x-ms-request-id": "1b75c80a-e01e-001e-5431-f37ee3000000",
        "x-ms-version": "2019-10-10"
      },
      "ResponseBody": [
        "\uFEFF\u003C?xml version=\u00221.0\u0022 encoding=\u0022utf-8\u0022?\u003E\u003CError\u003E\u003CCode\u003EBlobNotFound\u003C/Code\u003E\u003CMessage\u003EThe specified blob does not exist.\n",
        "RequestId:1b75c80a-e01e-001e-5431-f37ee3000000\n",
        "Time:2020-03-05T21:06:13.9861013Z\u003C/Message\u003E\u003C/Error\u003E"
      ]
    },
    {
      "RequestUri": "https://seanstagetest.blob.core.windows.net/test-container-275fcf0f-9594-0b46-795c-b0acbdf09c47?restype=container",
      "RequestMethod": "DELETE",
      "RequestHeaders": {
        "Authorization": "Sanitized",
        "traceparent": "00-ad177d5d82a88a4ba6364909b39adb53-259d126e29c0f44e-00",
        "User-Agent": [
          "azsdk-net-Storage.Blobs/12.4.0-dev.20200305.1",
          "(.NET Core 4.6.28325.01; Microsoft Windows 10.0.18363 )"
        ],
        "x-ms-client-request-id": "f3bbab86-768c-d80f-ccaa-7c4d89ec69d0",
        "x-ms-date": "Thu, 05 Mar 2020 21:06:14 GMT",
        "x-ms-return-client-request-id": "true",
        "x-ms-version": "2019-10-10"
=======
        "x-ms-request-id": "db0cd1f3-e01e-0088-6248-09a8a9000000",
        "x-ms-version": "2019-12-12"
      },
      "ResponseBody": [
        "\uFEFF\u003C?xml version=\u00221.0\u0022 encoding=\u0022utf-8\u0022?\u003E\u003CError\u003E\u003CCode\u003EBlobNotFound\u003C/Code\u003E\u003CMessage\u003EThe specified blob does not exist.\n",
        "RequestId:db0cd1f3-e01e-0088-6248-09a8a9000000\n",
        "Time:2020-04-02T23:46:09.4456931Z\u003C/Message\u003E\u003C/Error\u003E"
      ]
    },
    {
      "RequestUri": "https://seanmcccanary.blob.core.windows.net/test-container-275fcf0f-9594-0b46-795c-b0acbdf09c47?restype=container",
      "RequestMethod": "DELETE",
      "RequestHeaders": {
        "Authorization": "Sanitized",
        "traceparent": "00-021fd6fa011d46438ebb5129c52bad4f-af250f53506aa048-00",
        "User-Agent": [
          "azsdk-net-Storage.Blobs/12.5.0-dev.20200402.1",
          "(.NET Core 4.6.28325.01; Microsoft Windows 10.0.18362 )"
        ],
        "x-ms-client-request-id": "f3bbab86-768c-d80f-ccaa-7c4d89ec69d0",
        "x-ms-date": "Thu, 02 Apr 2020 23:46:10 GMT",
        "x-ms-return-client-request-id": "true",
        "x-ms-version": "2019-12-12"
>>>>>>> 32e373e2
      },
      "RequestBody": null,
      "StatusCode": 202,
      "ResponseHeaders": {
        "Content-Length": "0",
<<<<<<< HEAD
        "Date": "Thu, 05 Mar 2020 21:06:13 GMT",
=======
        "Date": "Thu, 02 Apr 2020 23:46:09 GMT",
>>>>>>> 32e373e2
        "Server": [
          "Windows-Azure-Blob/1.0",
          "Microsoft-HTTPAPI/2.0"
        ],
        "x-ms-client-request-id": "f3bbab86-768c-d80f-ccaa-7c4d89ec69d0",
<<<<<<< HEAD
        "x-ms-request-id": "1b75c80d-e01e-001e-5631-f37ee3000000",
        "x-ms-version": "2019-10-10"
=======
        "x-ms-request-id": "db0cd1fa-e01e-0088-6748-09a8a9000000",
        "x-ms-version": "2019-12-12"
>>>>>>> 32e373e2
      },
      "ResponseBody": []
    }
  ],
  "Variables": {
    "RandomSeed": "963455537",
<<<<<<< HEAD
    "Storage_TestConfigDefault": "ProductionTenant\nseanstagetest\nU2FuaXRpemVk\nhttps://seanstagetest.blob.core.windows.net\nhttp://seanstagetest.file.core.windows.net\nhttp://seanstagetest.queue.core.windows.net\nhttp://seanstagetest.table.core.windows.net\n\n\n\n\nhttp://seanstagetest-secondary.blob.core.windows.net\nhttp://seanstagetest-secondary.file.core.windows.net\nhttp://seanstagetest-secondary.queue.core.windows.net\nhttp://seanstagetest-secondary.table.core.windows.net\n\nSanitized\n\n\nCloud\nBlobEndpoint=https://seanstagetest.blob.core.windows.net/;QueueEndpoint=http://seanstagetest.queue.core.windows.net/;FileEndpoint=http://seanstagetest.file.core.windows.net/;BlobSecondaryEndpoint=http://seanstagetest-secondary.blob.core.windows.net/;QueueSecondaryEndpoint=http://seanstagetest-secondary.queue.core.windows.net/;FileSecondaryEndpoint=http://seanstagetest-secondary.file.core.windows.net/;AccountName=seanstagetest;AccountKey=Sanitized\nseanscope1"
=======
    "Storage_TestConfigDefault": "ProductionTenant\nseanmcccanary\nU2FuaXRpemVk\nhttps://seanmcccanary.blob.core.windows.net\nhttps://seanmcccanary.file.core.windows.net\nhttps://seanmcccanary.queue.core.windows.net\nhttps://seanmcccanary.table.core.windows.net\n\n\n\n\nhttps://seanmcccanary-secondary.blob.core.windows.net\nhttps://seanmcccanary-secondary.file.core.windows.net\nhttps://seanmcccanary-secondary.queue.core.windows.net\nhttps://seanmcccanary-secondary.table.core.windows.net\n\nSanitized\n\n\nCloud\nBlobEndpoint=https://seanmcccanary.blob.core.windows.net/;QueueEndpoint=https://seanmcccanary.queue.core.windows.net/;FileEndpoint=https://seanmcccanary.file.core.windows.net/;BlobSecondaryEndpoint=https://seanmcccanary-secondary.blob.core.windows.net/;QueueSecondaryEndpoint=https://seanmcccanary-secondary.queue.core.windows.net/;FileSecondaryEndpoint=https://seanmcccanary-secondary.file.core.windows.net/;AccountName=seanmcccanary;AccountKey=Sanitized\nseanscope1"
>>>>>>> 32e373e2
  }
}<|MERGE_RESOLUTION|>--- conflicted
+++ resolved
@@ -1,22 +1,6 @@
 {
   "Entries": [
     {
-<<<<<<< HEAD
-      "RequestUri": "https://seanstagetest.blob.core.windows.net/test-container-275fcf0f-9594-0b46-795c-b0acbdf09c47?restype=container",
-      "RequestMethod": "PUT",
-      "RequestHeaders": {
-        "Authorization": "Sanitized",
-        "traceparent": "00-ba5c659eb4d90e4dbdc37a494da13dfc-21a66ec3698dc942-00",
-        "User-Agent": [
-          "azsdk-net-Storage.Blobs/12.4.0-dev.20200305.1",
-          "(.NET Core 4.6.28325.01; Microsoft Windows 10.0.18363 )"
-        ],
-        "x-ms-blob-public-access": "container",
-        "x-ms-client-request-id": "035f8ece-44f9-bf2e-5f45-017bb4293f61",
-        "x-ms-date": "Thu, 05 Mar 2020 21:06:13 GMT",
-        "x-ms-return-client-request-id": "true",
-        "x-ms-version": "2019-10-10"
-=======
       "RequestUri": "https://seanmcccanary.blob.core.windows.net/test-container-275fcf0f-9594-0b46-795c-b0acbdf09c47?restype=container",
       "RequestMethod": "PUT",
       "RequestHeaders": {
@@ -31,52 +15,25 @@
         "x-ms-date": "Thu, 02 Apr 2020 23:46:09 GMT",
         "x-ms-return-client-request-id": "true",
         "x-ms-version": "2019-12-12"
->>>>>>> 32e373e2
       },
       "RequestBody": null,
       "StatusCode": 201,
       "ResponseHeaders": {
         "Content-Length": "0",
-<<<<<<< HEAD
-        "Date": "Thu, 05 Mar 2020 21:06:13 GMT",
-        "ETag": "\u00220x8D7C14909D8CCAA\u0022",
-        "Last-Modified": "Thu, 05 Mar 2020 21:06:13 GMT",
-=======
         "Date": "Thu, 02 Apr 2020 23:46:09 GMT",
         "ETag": "\u00220x8D7D76004CA5706\u0022",
         "Last-Modified": "Thu, 02 Apr 2020 23:46:09 GMT",
->>>>>>> 32e373e2
         "Server": [
           "Windows-Azure-Blob/1.0",
           "Microsoft-HTTPAPI/2.0"
         ],
         "x-ms-client-request-id": "035f8ece-44f9-bf2e-5f45-017bb4293f61",
-<<<<<<< HEAD
-        "x-ms-request-id": "1b75c807-e01e-001e-5331-f37ee3000000",
-        "x-ms-version": "2019-10-10"
-=======
         "x-ms-request-id": "db0cd1ef-e01e-0088-6048-09a8a9000000",
         "x-ms-version": "2019-12-12"
->>>>>>> 32e373e2
       },
       "ResponseBody": []
     },
     {
-<<<<<<< HEAD
-      "RequestUri": "https://seanstagetest.blob.core.windows.net/test-container-275fcf0f-9594-0b46-795c-b0acbdf09c47/test-blob-3fe8e319-9aaf-1cda-f498-d40713dccf4f?comp=undelete",
-      "RequestMethod": "PUT",
-      "RequestHeaders": {
-        "Authorization": "Sanitized",
-        "traceparent": "00-852787fd4fee824bbf927c759450f6a3-fe7c8d58aba5d845-00",
-        "User-Agent": [
-          "azsdk-net-Storage.Blobs/12.4.0-dev.20200305.1",
-          "(.NET Core 4.6.28325.01; Microsoft Windows 10.0.18363 )"
-        ],
-        "x-ms-client-request-id": "584f204c-a140-339a-b343-0f607026ac82",
-        "x-ms-date": "Thu, 05 Mar 2020 21:06:13 GMT",
-        "x-ms-return-client-request-id": "true",
-        "x-ms-version": "2019-10-10"
-=======
       "RequestUri": "https://seanmcccanary.blob.core.windows.net/test-container-275fcf0f-9594-0b46-795c-b0acbdf09c47/test-blob-3fe8e319-9aaf-1cda-f498-d40713dccf4f?comp=undelete",
       "RequestMethod": "PUT",
       "RequestHeaders": {
@@ -90,49 +47,19 @@
         "x-ms-date": "Thu, 02 Apr 2020 23:46:10 GMT",
         "x-ms-return-client-request-id": "true",
         "x-ms-version": "2019-12-12"
->>>>>>> 32e373e2
       },
       "RequestBody": null,
       "StatusCode": 404,
       "ResponseHeaders": {
         "Content-Length": "215",
         "Content-Type": "application/xml",
-<<<<<<< HEAD
-        "Date": "Thu, 05 Mar 2020 21:06:13 GMT",
-=======
         "Date": "Thu, 02 Apr 2020 23:46:09 GMT",
->>>>>>> 32e373e2
         "Server": [
           "Windows-Azure-Blob/1.0",
           "Microsoft-HTTPAPI/2.0"
         ],
         "x-ms-client-request-id": "584f204c-a140-339a-b343-0f607026ac82",
         "x-ms-error-code": "BlobNotFound",
-<<<<<<< HEAD
-        "x-ms-request-id": "1b75c80a-e01e-001e-5431-f37ee3000000",
-        "x-ms-version": "2019-10-10"
-      },
-      "ResponseBody": [
-        "\uFEFF\u003C?xml version=\u00221.0\u0022 encoding=\u0022utf-8\u0022?\u003E\u003CError\u003E\u003CCode\u003EBlobNotFound\u003C/Code\u003E\u003CMessage\u003EThe specified blob does not exist.\n",
-        "RequestId:1b75c80a-e01e-001e-5431-f37ee3000000\n",
-        "Time:2020-03-05T21:06:13.9861013Z\u003C/Message\u003E\u003C/Error\u003E"
-      ]
-    },
-    {
-      "RequestUri": "https://seanstagetest.blob.core.windows.net/test-container-275fcf0f-9594-0b46-795c-b0acbdf09c47?restype=container",
-      "RequestMethod": "DELETE",
-      "RequestHeaders": {
-        "Authorization": "Sanitized",
-        "traceparent": "00-ad177d5d82a88a4ba6364909b39adb53-259d126e29c0f44e-00",
-        "User-Agent": [
-          "azsdk-net-Storage.Blobs/12.4.0-dev.20200305.1",
-          "(.NET Core 4.6.28325.01; Microsoft Windows 10.0.18363 )"
-        ],
-        "x-ms-client-request-id": "f3bbab86-768c-d80f-ccaa-7c4d89ec69d0",
-        "x-ms-date": "Thu, 05 Mar 2020 21:06:14 GMT",
-        "x-ms-return-client-request-id": "true",
-        "x-ms-version": "2019-10-10"
-=======
         "x-ms-request-id": "db0cd1f3-e01e-0088-6248-09a8a9000000",
         "x-ms-version": "2019-12-12"
       },
@@ -156,39 +83,25 @@
         "x-ms-date": "Thu, 02 Apr 2020 23:46:10 GMT",
         "x-ms-return-client-request-id": "true",
         "x-ms-version": "2019-12-12"
->>>>>>> 32e373e2
       },
       "RequestBody": null,
       "StatusCode": 202,
       "ResponseHeaders": {
         "Content-Length": "0",
-<<<<<<< HEAD
-        "Date": "Thu, 05 Mar 2020 21:06:13 GMT",
-=======
         "Date": "Thu, 02 Apr 2020 23:46:09 GMT",
->>>>>>> 32e373e2
         "Server": [
           "Windows-Azure-Blob/1.0",
           "Microsoft-HTTPAPI/2.0"
         ],
         "x-ms-client-request-id": "f3bbab86-768c-d80f-ccaa-7c4d89ec69d0",
-<<<<<<< HEAD
-        "x-ms-request-id": "1b75c80d-e01e-001e-5631-f37ee3000000",
-        "x-ms-version": "2019-10-10"
-=======
         "x-ms-request-id": "db0cd1fa-e01e-0088-6748-09a8a9000000",
         "x-ms-version": "2019-12-12"
->>>>>>> 32e373e2
       },
       "ResponseBody": []
     }
   ],
   "Variables": {
     "RandomSeed": "963455537",
-<<<<<<< HEAD
-    "Storage_TestConfigDefault": "ProductionTenant\nseanstagetest\nU2FuaXRpemVk\nhttps://seanstagetest.blob.core.windows.net\nhttp://seanstagetest.file.core.windows.net\nhttp://seanstagetest.queue.core.windows.net\nhttp://seanstagetest.table.core.windows.net\n\n\n\n\nhttp://seanstagetest-secondary.blob.core.windows.net\nhttp://seanstagetest-secondary.file.core.windows.net\nhttp://seanstagetest-secondary.queue.core.windows.net\nhttp://seanstagetest-secondary.table.core.windows.net\n\nSanitized\n\n\nCloud\nBlobEndpoint=https://seanstagetest.blob.core.windows.net/;QueueEndpoint=http://seanstagetest.queue.core.windows.net/;FileEndpoint=http://seanstagetest.file.core.windows.net/;BlobSecondaryEndpoint=http://seanstagetest-secondary.blob.core.windows.net/;QueueSecondaryEndpoint=http://seanstagetest-secondary.queue.core.windows.net/;FileSecondaryEndpoint=http://seanstagetest-secondary.file.core.windows.net/;AccountName=seanstagetest;AccountKey=Sanitized\nseanscope1"
-=======
     "Storage_TestConfigDefault": "ProductionTenant\nseanmcccanary\nU2FuaXRpemVk\nhttps://seanmcccanary.blob.core.windows.net\nhttps://seanmcccanary.file.core.windows.net\nhttps://seanmcccanary.queue.core.windows.net\nhttps://seanmcccanary.table.core.windows.net\n\n\n\n\nhttps://seanmcccanary-secondary.blob.core.windows.net\nhttps://seanmcccanary-secondary.file.core.windows.net\nhttps://seanmcccanary-secondary.queue.core.windows.net\nhttps://seanmcccanary-secondary.table.core.windows.net\n\nSanitized\n\n\nCloud\nBlobEndpoint=https://seanmcccanary.blob.core.windows.net/;QueueEndpoint=https://seanmcccanary.queue.core.windows.net/;FileEndpoint=https://seanmcccanary.file.core.windows.net/;BlobSecondaryEndpoint=https://seanmcccanary-secondary.blob.core.windows.net/;QueueSecondaryEndpoint=https://seanmcccanary-secondary.queue.core.windows.net/;FileSecondaryEndpoint=https://seanmcccanary-secondary.file.core.windows.net/;AccountName=seanmcccanary;AccountKey=Sanitized\nseanscope1"
->>>>>>> 32e373e2
   }
 }