--- conflicted
+++ resolved
@@ -1,22 +1,6 @@
 {
   "Entries": [
     {
-<<<<<<< HEAD
-      "RequestUri": "https://seanstagetest.blob.core.windows.net/test-container-54ea3194-6477-2d92-51d6-73f6a295f4f7?restype=container",
-      "RequestMethod": "PUT",
-      "RequestHeaders": {
-        "Authorization": "Sanitized",
-        "traceparent": "00-c19c54c54ed24d43ae4a6f50fdaa705c-7587fb215b0d434e-00",
-        "User-Agent": [
-          "azsdk-net-Storage.Blobs/12.4.0-dev.20200305.1",
-          "(.NET Core 4.6.28325.01; Microsoft Windows 10.0.18363 )"
-        ],
-        "x-ms-blob-public-access": "container",
-        "x-ms-client-request-id": "548a61d9-919a-254c-3093-af7ccc906de0",
-        "x-ms-date": "Thu, 05 Mar 2020 20:56:54 GMT",
-        "x-ms-return-client-request-id": "true",
-        "x-ms-version": "2019-10-10"
-=======
       "RequestUri": "https://seanmcccanary.blob.core.windows.net/test-container-54ea3194-6477-2d92-51d6-73f6a295f4f7?restype=container",
       "RequestMethod": "PUT",
       "RequestHeaders": {
@@ -31,58 +15,30 @@
         "x-ms-date": "Thu, 02 Apr 2020 23:43:15 GMT",
         "x-ms-return-client-request-id": "true",
         "x-ms-version": "2019-12-12"
->>>>>>> 32e373e2
       },
       "RequestBody": null,
       "StatusCode": 201,
       "ResponseHeaders": {
         "Content-Length": "0",
-<<<<<<< HEAD
-        "Date": "Thu, 05 Mar 2020 20:56:53 GMT",
-        "ETag": "\u00220x8D7C147BC9A8CED\u0022",
-        "Last-Modified": "Thu, 05 Mar 2020 20:56:54 GMT",
-=======
         "Date": "Thu, 02 Apr 2020 23:43:14 GMT",
         "ETag": "\u00220x8D7D75F9CF476AD\u0022",
         "Last-Modified": "Thu, 02 Apr 2020 23:43:15 GMT",
->>>>>>> 32e373e2
         "Server": [
           "Windows-Azure-Blob/1.0",
           "Microsoft-HTTPAPI/2.0"
         ],
         "x-ms-client-request-id": "548a61d9-919a-254c-3093-af7ccc906de0",
-<<<<<<< HEAD
-        "x-ms-request-id": "958249e7-601e-0010-2530-f35753000000",
-        "x-ms-version": "2019-10-10"
-=======
         "x-ms-request-id": "587c2365-401e-0081-3e48-09ed7a000000",
         "x-ms-version": "2019-12-12"
->>>>>>> 32e373e2
       },
       "ResponseBody": []
     },
     {
-<<<<<<< HEAD
-      "RequestUri": "https://seanstagetest.blob.core.windows.net/test-container-54ea3194-6477-2d92-51d6-73f6a295f4f7/test-blob-864cc5b6-e7a4-a702-c688-dfe7a0d0f53d",
-=======
       "RequestUri": "https://seanmcccanary.blob.core.windows.net/test-container-54ea3194-6477-2d92-51d6-73f6a295f4f7/test-blob-864cc5b6-e7a4-a702-c688-dfe7a0d0f53d",
->>>>>>> 32e373e2
       "RequestMethod": "PUT",
       "RequestHeaders": {
         "Authorization": "Sanitized",
         "Content-Length": "1024",
-<<<<<<< HEAD
-        "traceparent": "00-37e51130e500b8459e405d7ff171be61-9ab3f7d79d736f4b-00",
-        "User-Agent": [
-          "azsdk-net-Storage.Blobs/12.4.0-dev.20200305.1",
-          "(.NET Core 4.6.28325.01; Microsoft Windows 10.0.18363 )"
-        ],
-        "x-ms-blob-type": "BlockBlob",
-        "x-ms-client-request-id": "87334c3f-018a-58d6-52fa-e8c76f1af772",
-        "x-ms-date": "Thu, 05 Mar 2020 20:56:54 GMT",
-        "x-ms-return-client-request-id": "true",
-        "x-ms-version": "2019-10-10"
-=======
         "traceparent": "00-64be3f4e4408d945bf2d4170d31be693-d9366206c4938442-00",
         "User-Agent": [
           "azsdk-net-Storage.Blobs/12.5.0-dev.20200402.1",
@@ -93,54 +49,28 @@
         "x-ms-date": "Thu, 02 Apr 2020 23:43:16 GMT",
         "x-ms-return-client-request-id": "true",
         "x-ms-version": "2019-12-12"
->>>>>>> 32e373e2
       },
       "RequestBody": "IosdQAufXFPbO3AQPe6V4yLkCnLHLkPxX\u002BKOEbFlhV\u002BecVpBcyzUFmj4q2l28WnY8/vEvMWDdvRHK\u002BEpEUuhdbURcsyTVHD2D/QKzoLZe215tR22oMiZG/tm\u002BUdLqwQdVjWzZH\u002BdRJ\u002BKzqzReKhxbbBzr1st69Xtd1fQLVopq2Tv7HdNJhbt3HF\u002BK9Ibx6JT9YuW1/uo72pgxuwozBdEYSJI4YswI0eahtLqrsAC0bC1fTfPktNoR/0N7V8pxRBaOsmv0\u002BYWItFD/FEpvkGqXvQ8c07fdM5P35qOIzbncMDCj3T2Uv3Jnltli5WCP4m8Yo5r7FLCe8X7YPRLh/\u002BbW4yQZi7Mswv3c9Tyeek4zJ8R0sCnfIRuABSv\u002B/EIfRdbyi8J8dla76\u002BDc3l9zwHbwpNVOrQ/894IImYZHLga7vW9l665L9vGtuMQJAkK8TET0zhds0NiHNZQAc9yQNL3aIWEwDdSIpO4joPRLs/V/TE1Bkl/vDqxWnrXaC0MU3YQGbuDhjH5wLGlpSS/ke4HegSePTmJd6tK0mW9erllrDsNwRQTUXb/PEaX2RcV8cmM0O0pbRU8hqEQObTLPEX3P/npstDZ9CmNngHz8Z2UNOCbMKrLPD4l0DpyAxjCNAABn5odLD/5s9zEm88TSZUDewTTLwubLAO7w\u002BGVZvAQymoB8VEDdgihonzNBqBuEoelbocT7wT0ZnOWYmhdY0zrtNFlEldDAAX8Mo2OzSViTLFZ8Php/dtlDYvebRSfQz4w4lLPCf8wYW6CFr12ZZlOMxW3BHNUgrb1/wTLZZPxXe9PXuvSk0OxKY\u002BJ5\u002BYe76fyjzn\u002B6D7L21\u002Bc2Qn7ZPzbkbnOJwete6DSBdrjyprQ1xBc2dVZ8nWwg4KLNrk6tsWTrlYtUMegRBSYLOJk5xHFywH4nosmgZ5DHaOEIkTmmE8VUBxEoodJvJTAwcaTS5xxxmq3QRg6bCy36TIjGyHQsZSTTpb0gCh6r\u002BH2ZcDXsNIHE1zZLlY22\u002BTwjLlUJaBy8A8y//0FfUVCPZE2QwZs4DhgHAjF9oM9XHOyA/NvJYpBg3WwpbHVAZYWl/HFAJfdhKyA9AmXrfqM9aOJU3lS0hcH9MCRuzuHihpyrl6ReFvb1H9G7zCBqdZ7JK8NS64cxMXZvQzXTMhx\u002BGnuJf\u002Bb\u002Bn1HrX/5C\u002BPmhkrpFpeLej9sVemZuLpPBIe31PbGkoTX3yoyxp0uI7ji8jfB7TUx5n4qgs8VAULD96n3QTfsH/TFEjZsWbOhPTIxt8WCjhZShe53nA\u002B1wt7nbs7zN\u002BGB9dND\u002B9v/xI3KiEWc40l8QGmTpbtJdIPkEFBXhOrlrgVQsMLyPpI7UsFgrRTJGN6Uag==",
       "StatusCode": 201,
       "ResponseHeaders": {
         "Content-Length": "0",
         "Content-MD5": "yb8cjNzzlreuPts0q1v7IA==",
-<<<<<<< HEAD
-        "Date": "Thu, 05 Mar 2020 20:56:54 GMT",
-        "ETag": "\u00220x8D7C147BCA8FBD8\u0022",
-        "Last-Modified": "Thu, 05 Mar 2020 20:56:54 GMT",
-=======
         "Date": "Thu, 02 Apr 2020 23:43:15 GMT",
         "ETag": "\u00220x8D7D75F9D021D7D\u0022",
         "Last-Modified": "Thu, 02 Apr 2020 23:43:15 GMT",
->>>>>>> 32e373e2
         "Server": [
           "Windows-Azure-Blob/1.0",
           "Microsoft-HTTPAPI/2.0"
         ],
         "x-ms-client-request-id": "87334c3f-018a-58d6-52fa-e8c76f1af772",
         "x-ms-content-crc64": "yjgaRoR4L0U=",
-<<<<<<< HEAD
-        "x-ms-request-id": "958249eb-601e-0010-2730-f35753000000",
-        "x-ms-request-server-encrypted": "true",
-        "x-ms-version": "2019-10-10"
-=======
         "x-ms-request-id": "587c236b-401e-0081-4248-09ed7a000000",
         "x-ms-request-server-encrypted": "true",
         "x-ms-version": "2019-12-12"
->>>>>>> 32e373e2
       },
       "ResponseBody": []
     },
     {
-<<<<<<< HEAD
-      "RequestUri": "https://seanstagetest.blob.core.windows.net/test-container-54ea3194-6477-2d92-51d6-73f6a295f4f7/test-blob-864cc5b6-e7a4-a702-c688-dfe7a0d0f53d?comp=lease",
-      "RequestMethod": "PUT",
-      "RequestHeaders": {
-        "Authorization": "Sanitized",
-        "traceparent": "00-4f16ba5c0475f547bbb254040a1c64fa-7cb7774e08aa5344-00",
-        "User-Agent": [
-          "azsdk-net-Storage.Blobs/12.4.0-dev.20200305.1",
-          "(.NET Core 4.6.28325.01; Microsoft Windows 10.0.18363 )"
-        ],
-        "x-ms-client-request-id": "25e417f4-64e6-cb8c-21bb-45e8212fa7a8",
-        "x-ms-date": "Thu, 05 Mar 2020 20:56:54 GMT",
-=======
       "RequestUri": "https://seanmcccanary.blob.core.windows.net/test-container-54ea3194-6477-2d92-51d6-73f6a295f4f7/test-blob-864cc5b6-e7a4-a702-c688-dfe7a0d0f53d?comp=lease",
       "RequestMethod": "PUT",
       "RequestHeaders": {
@@ -152,64 +82,31 @@
         ],
         "x-ms-client-request-id": "25e417f4-64e6-cb8c-21bb-45e8212fa7a8",
         "x-ms-date": "Thu, 02 Apr 2020 23:43:16 GMT",
->>>>>>> 32e373e2
         "x-ms-lease-action": "acquire",
         "x-ms-lease-duration": "15",
         "x-ms-proposed-lease-id": "80bc19c3-734e-772a-41a2-e0a7b1aa81be",
         "x-ms-return-client-request-id": "true",
-<<<<<<< HEAD
-        "x-ms-version": "2019-10-10"
-=======
         "x-ms-version": "2019-12-12"
->>>>>>> 32e373e2
       },
       "RequestBody": null,
       "StatusCode": 201,
       "ResponseHeaders": {
         "Content-Length": "0",
-<<<<<<< HEAD
-        "Date": "Thu, 05 Mar 2020 20:56:54 GMT",
-        "ETag": "\u00220x8D7C147BCA8FBD8\u0022",
-        "Last-Modified": "Thu, 05 Mar 2020 20:56:54 GMT",
-=======
         "Date": "Thu, 02 Apr 2020 23:43:15 GMT",
         "ETag": "\u00220x8D7D75F9D021D7D\u0022",
         "Last-Modified": "Thu, 02 Apr 2020 23:43:15 GMT",
->>>>>>> 32e373e2
         "Server": [
           "Windows-Azure-Blob/1.0",
           "Microsoft-HTTPAPI/2.0"
         ],
         "x-ms-client-request-id": "25e417f4-64e6-cb8c-21bb-45e8212fa7a8",
         "x-ms-lease-id": "80bc19c3-734e-772a-41a2-e0a7b1aa81be",
-<<<<<<< HEAD
-        "x-ms-request-id": "958249ed-601e-0010-2930-f35753000000",
-        "x-ms-version": "2019-10-10"
-=======
         "x-ms-request-id": "587c2371-401e-0081-4748-09ed7a000000",
         "x-ms-version": "2019-12-12"
->>>>>>> 32e373e2
       },
       "ResponseBody": []
     },
     {
-<<<<<<< HEAD
-      "RequestUri": "https://seanstagetest.blob.core.windows.net/test-container-54ea3194-6477-2d92-51d6-73f6a295f4f7/test-blob-864cc5b6-e7a4-a702-c688-dfe7a0d0f53d?comp=tier",
-      "RequestMethod": "PUT",
-      "RequestHeaders": {
-        "Authorization": "Sanitized",
-        "traceparent": "00-2d377224682d0e4c9008e67dbea456ab-ae12c649364a384b-00",
-        "User-Agent": [
-          "azsdk-net-Storage.Blobs/12.4.0-dev.20200305.1",
-          "(.NET Core 4.6.28325.01; Microsoft Windows 10.0.18363 )"
-        ],
-        "x-ms-access-tier": "Cool",
-        "x-ms-client-request-id": "99b39cc1-5bc6-63d7-adbe-abeec7f70a5f",
-        "x-ms-date": "Thu, 05 Mar 2020 20:56:55 GMT",
-        "x-ms-lease-id": "80bc19c3-734e-772a-41a2-e0a7b1aa81be",
-        "x-ms-return-client-request-id": "true",
-        "x-ms-version": "2019-10-10"
-=======
       "RequestUri": "https://seanmcccanary.blob.core.windows.net/test-container-54ea3194-6477-2d92-51d6-73f6a295f4f7/test-blob-864cc5b6-e7a4-a702-c688-dfe7a0d0f53d?comp=tier",
       "RequestMethod": "PUT",
       "RequestHeaders": {
@@ -225,48 +122,23 @@
         "x-ms-lease-id": "80bc19c3-734e-772a-41a2-e0a7b1aa81be",
         "x-ms-return-client-request-id": "true",
         "x-ms-version": "2019-12-12"
->>>>>>> 32e373e2
       },
       "RequestBody": null,
       "StatusCode": 200,
       "ResponseHeaders": {
         "Content-Length": "0",
-<<<<<<< HEAD
-        "Date": "Thu, 05 Mar 2020 20:56:54 GMT",
-=======
         "Date": "Thu, 02 Apr 2020 23:43:15 GMT",
->>>>>>> 32e373e2
         "Server": [
           "Windows-Azure-Blob/1.0",
           "Microsoft-HTTPAPI/2.0"
         ],
         "x-ms-client-request-id": "99b39cc1-5bc6-63d7-adbe-abeec7f70a5f",
-<<<<<<< HEAD
-        "x-ms-request-id": "958249f0-601e-0010-2c30-f35753000000",
-        "x-ms-version": "2019-10-10"
-=======
         "x-ms-request-id": "587c2373-401e-0081-4948-09ed7a000000",
         "x-ms-version": "2019-12-12"
->>>>>>> 32e373e2
       },
       "ResponseBody": []
     },
     {
-<<<<<<< HEAD
-      "RequestUri": "https://seanstagetest.blob.core.windows.net/test-container-54ea3194-6477-2d92-51d6-73f6a295f4f7?restype=container",
-      "RequestMethod": "DELETE",
-      "RequestHeaders": {
-        "Authorization": "Sanitized",
-        "traceparent": "00-b6f2f38021250d4bb0884df3a7f05cc1-eae7ea3feb1e4049-00",
-        "User-Agent": [
-          "azsdk-net-Storage.Blobs/12.4.0-dev.20200305.1",
-          "(.NET Core 4.6.28325.01; Microsoft Windows 10.0.18363 )"
-        ],
-        "x-ms-client-request-id": "8527bd94-0e7c-1de1-529b-87d17fd9ef42",
-        "x-ms-date": "Thu, 05 Mar 2020 20:56:55 GMT",
-        "x-ms-return-client-request-id": "true",
-        "x-ms-version": "2019-10-10"
-=======
       "RequestUri": "https://seanmcccanary.blob.core.windows.net/test-container-54ea3194-6477-2d92-51d6-73f6a295f4f7?restype=container",
       "RequestMethod": "DELETE",
       "RequestHeaders": {
@@ -280,39 +152,25 @@
         "x-ms-date": "Thu, 02 Apr 2020 23:43:16 GMT",
         "x-ms-return-client-request-id": "true",
         "x-ms-version": "2019-12-12"
->>>>>>> 32e373e2
       },
       "RequestBody": null,
       "StatusCode": 202,
       "ResponseHeaders": {
         "Content-Length": "0",
-<<<<<<< HEAD
-        "Date": "Thu, 05 Mar 2020 20:56:54 GMT",
-=======
         "Date": "Thu, 02 Apr 2020 23:43:15 GMT",
->>>>>>> 32e373e2
         "Server": [
           "Windows-Azure-Blob/1.0",
           "Microsoft-HTTPAPI/2.0"
         ],
         "x-ms-client-request-id": "8527bd94-0e7c-1de1-529b-87d17fd9ef42",
-<<<<<<< HEAD
-        "x-ms-request-id": "958249f3-601e-0010-2f30-f35753000000",
-        "x-ms-version": "2019-10-10"
-=======
         "x-ms-request-id": "587c2375-401e-0081-4b48-09ed7a000000",
         "x-ms-version": "2019-12-12"
->>>>>>> 32e373e2
       },
       "ResponseBody": []
     }
   ],
   "Variables": {
     "RandomSeed": "226659489",
-<<<<<<< HEAD
-    "Storage_TestConfigDefault": "ProductionTenant\nseanstagetest\nU2FuaXRpemVk\nhttps://seanstagetest.blob.core.windows.net\nhttp://seanstagetest.file.core.windows.net\nhttp://seanstagetest.queue.core.windows.net\nhttp://seanstagetest.table.core.windows.net\n\n\n\n\nhttp://seanstagetest-secondary.blob.core.windows.net\nhttp://seanstagetest-secondary.file.core.windows.net\nhttp://seanstagetest-secondary.queue.core.windows.net\nhttp://seanstagetest-secondary.table.core.windows.net\n\nSanitized\n\n\nCloud\nBlobEndpoint=https://seanstagetest.blob.core.windows.net/;QueueEndpoint=http://seanstagetest.queue.core.windows.net/;FileEndpoint=http://seanstagetest.file.core.windows.net/;BlobSecondaryEndpoint=http://seanstagetest-secondary.blob.core.windows.net/;QueueSecondaryEndpoint=http://seanstagetest-secondary.queue.core.windows.net/;FileSecondaryEndpoint=http://seanstagetest-secondary.file.core.windows.net/;AccountName=seanstagetest;AccountKey=Sanitized\nseanscope1"
-=======
     "Storage_TestConfigDefault": "ProductionTenant\nseanmcccanary\nU2FuaXRpemVk\nhttps://seanmcccanary.blob.core.windows.net\nhttps://seanmcccanary.file.core.windows.net\nhttps://seanmcccanary.queue.core.windows.net\nhttps://seanmcccanary.table.core.windows.net\n\n\n\n\nhttps://seanmcccanary-secondary.blob.core.windows.net\nhttps://seanmcccanary-secondary.file.core.windows.net\nhttps://seanmcccanary-secondary.queue.core.windows.net\nhttps://seanmcccanary-secondary.table.core.windows.net\n\nSanitized\n\n\nCloud\nBlobEndpoint=https://seanmcccanary.blob.core.windows.net/;QueueEndpoint=https://seanmcccanary.queue.core.windows.net/;FileEndpoint=https://seanmcccanary.file.core.windows.net/;BlobSecondaryEndpoint=https://seanmcccanary-secondary.blob.core.windows.net/;QueueSecondaryEndpoint=https://seanmcccanary-secondary.queue.core.windows.net/;FileSecondaryEndpoint=https://seanmcccanary-secondary.file.core.windows.net/;AccountName=seanmcccanary;AccountKey=Sanitized\nseanscope1"
->>>>>>> 32e373e2
   }
 }