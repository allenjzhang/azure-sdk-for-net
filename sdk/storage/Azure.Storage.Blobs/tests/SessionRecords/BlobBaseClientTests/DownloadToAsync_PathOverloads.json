--- conflicted
+++ resolved
@@ -1,164 +1,90 @@
 {
   "Entries": [
     {
-<<<<<<< HEAD
-      "RequestUri": "https://seanstagetest.blob.core.windows.net/test-container-83d595f8-db42-74a2-91ca-d08f17a30e7d?restype=container",
+      "RequestUri": "https://seanmcccanary.blob.core.windows.net/test-container-83d595f8-db42-74a2-91ca-d08f17a30e7d?restype=container",
       "RequestMethod": "PUT",
       "RequestHeaders": {
         "Authorization": "Sanitized",
-        "traceparent": "00-5998d6d19880c74a8ac66e19dc8232e7-13a18a226621df4c-00",
-        "User-Agent": [
-          "azsdk-net-Storage.Blobs/12.4.0-dev.20200305.1",
-          "(.NET Core 4.6.28325.01; Microsoft Windows 10.0.18363 )"
+        "traceparent": "00-56e160061c901b40abae6be9130b6e4e-2a04b41147926444-00",
+        "User-Agent": [
+          "azsdk-net-Storage.Blobs/12.5.0-dev.20200402.1",
+          "(.NET Core 4.6.28325.01; Microsoft Windows 10.0.18362 )"
         ],
         "x-ms-blob-public-access": "container",
         "x-ms-client-request-id": "33831a82-06ea-0435-5867-3f1afe1045e5",
-        "x-ms-date": "Thu, 05 Mar 2020 20:55:57 GMT",
-        "x-ms-return-client-request-id": "true",
-        "x-ms-version": "2019-10-10"
-=======
-      "RequestUri": "https://seanmcccanary.blob.core.windows.net/test-container-83d595f8-db42-74a2-91ca-d08f17a30e7d?restype=container",
-      "RequestMethod": "PUT",
-      "RequestHeaders": {
-        "Authorization": "Sanitized",
-        "traceparent": "00-56e160061c901b40abae6be9130b6e4e-2a04b41147926444-00",
-        "User-Agent": [
-          "azsdk-net-Storage.Blobs/12.5.0-dev.20200402.1",
-          "(.NET Core 4.6.28325.01; Microsoft Windows 10.0.18362 )"
-        ],
-        "x-ms-blob-public-access": "container",
-        "x-ms-client-request-id": "33831a82-06ea-0435-5867-3f1afe1045e5",
-        "x-ms-date": "Thu, 02 Apr 2020 23:42:19 GMT",
-        "x-ms-return-client-request-id": "true",
-        "x-ms-version": "2019-12-12"
->>>>>>> 32e373e2
+        "x-ms-date": "Thu, 02 Apr 2020 23:42:19 GMT",
+        "x-ms-return-client-request-id": "true",
+        "x-ms-version": "2019-12-12"
       },
       "RequestBody": null,
       "StatusCode": 201,
       "ResponseHeaders": {
         "Content-Length": "0",
-<<<<<<< HEAD
-        "Date": "Thu, 05 Mar 2020 20:55:57 GMT",
-        "ETag": "\u00220x8D7C1479ABA39AA\u0022",
-        "Last-Modified": "Thu, 05 Mar 2020 20:55:57 GMT",
-=======
         "Date": "Thu, 02 Apr 2020 23:42:17 GMT",
         "ETag": "\u00220x8D7D75F7B38FAE3\u0022",
         "Last-Modified": "Thu, 02 Apr 2020 23:42:18 GMT",
->>>>>>> 32e373e2
         "Server": [
           "Windows-Azure-Blob/1.0",
           "Microsoft-HTTPAPI/2.0"
         ],
         "x-ms-client-request-id": "33831a82-06ea-0435-5867-3f1afe1045e5",
-<<<<<<< HEAD
-        "x-ms-request-id": "1792f970-101e-0025-5830-f33b47000000",
-        "x-ms-version": "2019-10-10"
-=======
         "x-ms-request-id": "c47d0e3c-701e-006e-3748-09188f000000",
         "x-ms-version": "2019-12-12"
->>>>>>> 32e373e2
       },
       "ResponseBody": []
     },
     {
-<<<<<<< HEAD
-      "RequestUri": "https://seanstagetest.blob.core.windows.net/test-container-83d595f8-db42-74a2-91ca-d08f17a30e7d/test-blob-5fe3fb07-fbd5-0f3c-c870-5def5e7d9f4c",
-=======
-      "RequestUri": "https://seanmcccanary.blob.core.windows.net/test-container-83d595f8-db42-74a2-91ca-d08f17a30e7d/test-blob-5fe3fb07-fbd5-0f3c-c870-5def5e7d9f4c",
->>>>>>> 32e373e2
+      "RequestUri": "https://seanmcccanary.blob.core.windows.net/test-container-83d595f8-db42-74a2-91ca-d08f17a30e7d/test-blob-5fe3fb07-fbd5-0f3c-c870-5def5e7d9f4c",
       "RequestMethod": "PUT",
       "RequestHeaders": {
         "Authorization": "Sanitized",
         "Content-Length": "1024",
-<<<<<<< HEAD
-        "traceparent": "00-3c8571c3da9bf244b7cc24a8b1688ff1-97a56b6afcf7844f-00",
-        "User-Agent": [
-          "azsdk-net-Storage.Blobs/12.4.0-dev.20200305.1",
-          "(.NET Core 4.6.28325.01; Microsoft Windows 10.0.18363 )"
+        "traceparent": "00-9fb8f387cb04fd4096baf66078ab2636-768fbf2227105247-00",
+        "User-Agent": [
+          "azsdk-net-Storage.Blobs/12.5.0-dev.20200402.1",
+          "(.NET Core 4.6.28325.01; Microsoft Windows 10.0.18362 )"
         ],
         "x-ms-blob-type": "BlockBlob",
         "x-ms-client-request-id": "1458da36-a59d-0295-e8f5-b00269069d78",
-        "x-ms-date": "Thu, 05 Mar 2020 20:55:58 GMT",
-        "x-ms-return-client-request-id": "true",
-        "x-ms-version": "2019-10-10"
-=======
-        "traceparent": "00-9fb8f387cb04fd4096baf66078ab2636-768fbf2227105247-00",
-        "User-Agent": [
-          "azsdk-net-Storage.Blobs/12.5.0-dev.20200402.1",
-          "(.NET Core 4.6.28325.01; Microsoft Windows 10.0.18362 )"
-        ],
-        "x-ms-blob-type": "BlockBlob",
-        "x-ms-client-request-id": "1458da36-a59d-0295-e8f5-b00269069d78",
-        "x-ms-date": "Thu, 02 Apr 2020 23:42:19 GMT",
-        "x-ms-return-client-request-id": "true",
-        "x-ms-version": "2019-12-12"
->>>>>>> 32e373e2
+        "x-ms-date": "Thu, 02 Apr 2020 23:42:19 GMT",
+        "x-ms-return-client-request-id": "true",
+        "x-ms-version": "2019-12-12"
       },
       "RequestBody": "Urb/fAAFzh31tB/sWs9Fw78IDf0g2pO5PyAN\u002BJuFIlMRnIB4zo7HfEtlPjbmSamIIXta9QJHxHgjRTzf\u002BNaCb5LL2r5PzfQwQZGxu5xd0/Z3hNYfKixRydcHVYlS54N0486jGm7rOFSHKrRxlgnbxnFFaHQAYkVlehHmSHhr3lkNPNfNubiIi0uBmAB43zLOK44XDH8PdICJPZ9cBPDcG0taY1kxDgy4vdwofspE7ZvfGBzpU9La/shXRHsZK4dapXy0HnvZnB2CXk6i5va2RVAEfezU88h5f2WR2smRn5FVzdhNj84fBnv\u002BZ/SDOBfSoP8rFK6ahrK0O58VR8FU8L\u002B9TBgdaLWB5Xdw1ozT9UdOvznKZovjukclmVQvCb66qnY1xuv/tDhJqS83Kq8m4EVYx4iIiYo02ZLQ985hUtu4tiwVnS9bTwsBgb1brJCY/7gO10E2MSDrAexZLrxp6FdUfnODEEMW/Hh9hgjN2C0BOPgVU3qZgoQLKptCAiBOmJhlBy4cFe5199vJuasYHSm/V/bEU5Xcuvvvd\u002Ban1PpYLu5vZ9H/5CMJoFuf0MnZ8gxyg6oqikQDiU0yLZ0IziPgcYq8qbZYv3PTurM6PekxFoXaNFBPLaSpa96EzLeFAdE3vl8\u002BHEhWGsM3V8\u002BRyUtjABYXLZnTkEPmEj7X1PO7TbjhAn6K8/k8gxqMGNbUGKKTIMugbdM4ZC0cWAkKfkbQfAkXsMfM2Q0d26p/RnhsEfqbRLMnGt/kqZ1RbZrvMgXTvJzMvWjbxke9g5IpuB61r0cPbjqTqWEqMgYpe2tzLamkq4nboFOSwH1raZdNuvB/m75S4MPKQBM7oophsUrcSlXphQ2U2Q/zfa28Jz/K3XcWqd\u002BsIE3l2mt2oP3IMA8yjx9BYzXj6sKvX2MVDRjUcMUTSwhrLykIA6qhHjgSKkyeipgfiHlBMr4d/cHq0MxSojA3teUGx1/2OWCKQcyJnDQWd4OAtOdM0RlJTTJnHjPeT3wI2nVml8I5KE8Yt/Dyk2CN01lI0e1I6\u002BTMvXksjhstrPFPgMK/r9/BRouYNBooVrrR2kraln6PwO6QmtpIDJo06gv\u002BohKdziN5h4thr7fKo2e/W7TQUxVzwMDULhQFeDrxY0kOKrOnMwwmYA/zLRA3xfdyibHlY5f1iuJSyZ8OdA5Qb0xuu3mzFyeoqfMGgJKvnGgdku6IDP\u002BxGZ/RVWptF\u002BsAor7EyQp9v3GKPbqk7wlPoi028eIgyGJMvKLa4sK9O5IHBt7U69NeoNN8/s9FDSqVgrI8NiYJ4Nlbdwxno92vzAEnnegrerdZ11AOo8qTBq94RF8QgARr/SUEeHPG9vz2zTHNHW9Bag==",
       "StatusCode": 201,
       "ResponseHeaders": {
         "Content-Length": "0",
         "Content-MD5": "r4vRtPQRotewqKAuu5T2RA==",
-<<<<<<< HEAD
-        "Date": "Thu, 05 Mar 2020 20:55:57 GMT",
-        "ETag": "\u00220x8D7C1479AC83BFD\u0022",
-        "Last-Modified": "Thu, 05 Mar 2020 20:55:57 GMT",
-=======
         "Date": "Thu, 02 Apr 2020 23:42:17 GMT",
         "ETag": "\u00220x8D7D75F7B465DE3\u0022",
         "Last-Modified": "Thu, 02 Apr 2020 23:42:18 GMT",
->>>>>>> 32e373e2
         "Server": [
           "Windows-Azure-Blob/1.0",
           "Microsoft-HTTPAPI/2.0"
         ],
         "x-ms-client-request-id": "1458da36-a59d-0295-e8f5-b00269069d78",
         "x-ms-content-crc64": "08rKVg/Epds=",
-<<<<<<< HEAD
-        "x-ms-request-id": "1792f978-101e-0025-5e30-f33b47000000",
-        "x-ms-request-server-encrypted": "true",
-        "x-ms-version": "2019-10-10"
-=======
         "x-ms-request-id": "c47d0e4d-701e-006e-3f48-09188f000000",
         "x-ms-request-server-encrypted": "true",
         "x-ms-version": "2019-12-12"
->>>>>>> 32e373e2
       },
       "ResponseBody": []
     },
     {
-<<<<<<< HEAD
-      "RequestUri": "https://seanstagetest.blob.core.windows.net/test-container-83d595f8-db42-74a2-91ca-d08f17a30e7d/test-blob-5fe3fb07-fbd5-0f3c-c870-5def5e7d9f4c",
+      "RequestUri": "https://seanmcccanary.blob.core.windows.net/test-container-83d595f8-db42-74a2-91ca-d08f17a30e7d/test-blob-5fe3fb07-fbd5-0f3c-c870-5def5e7d9f4c",
       "RequestMethod": "GET",
       "RequestHeaders": {
         "Authorization": "Sanitized",
-        "traceparent": "00-fba4294353265b4b827238d94cfe6cd9-3b0df499dcb26941-00",
-        "User-Agent": [
-          "azsdk-net-Storage.Blobs/12.4.0-dev.20200305.1",
-          "(.NET Core 4.6.28325.01; Microsoft Windows 10.0.18363 )"
+        "traceparent": "00-2408d715bb31e1459d76b9e7802bc996-0c1348f37c43b84e-00",
+        "User-Agent": [
+          "azsdk-net-Storage.Blobs/12.5.0-dev.20200402.1",
+          "(.NET Core 4.6.28325.01; Microsoft Windows 10.0.18362 )"
         ],
         "x-ms-client-request-id": "84b91d87-8a25-57af-279e-da3051402ad9",
-        "x-ms-date": "Thu, 05 Mar 2020 20:55:58 GMT",
+        "x-ms-date": "Thu, 02 Apr 2020 23:42:19 GMT",
         "x-ms-range": "bytes=0-268435455",
         "x-ms-return-client-request-id": "true",
-        "x-ms-version": "2019-10-10"
-=======
-      "RequestUri": "https://seanmcccanary.blob.core.windows.net/test-container-83d595f8-db42-74a2-91ca-d08f17a30e7d/test-blob-5fe3fb07-fbd5-0f3c-c870-5def5e7d9f4c",
-      "RequestMethod": "GET",
-      "RequestHeaders": {
-        "Authorization": "Sanitized",
-        "traceparent": "00-2408d715bb31e1459d76b9e7802bc996-0c1348f37c43b84e-00",
-        "User-Agent": [
-          "azsdk-net-Storage.Blobs/12.5.0-dev.20200402.1",
-          "(.NET Core 4.6.28325.01; Microsoft Windows 10.0.18362 )"
-        ],
-        "x-ms-client-request-id": "84b91d87-8a25-57af-279e-da3051402ad9",
-        "x-ms-date": "Thu, 02 Apr 2020 23:42:19 GMT",
-        "x-ms-range": "bytes=0-268435455",
-        "x-ms-return-client-request-id": "true",
-        "x-ms-version": "2019-12-12"
->>>>>>> 32e373e2
+        "x-ms-version": "2019-12-12"
       },
       "RequestBody": null,
       "StatusCode": 206,
@@ -167,73 +93,40 @@
         "Content-Length": "1024",
         "Content-Range": "bytes 0-1023/1024",
         "Content-Type": "application/octet-stream",
-<<<<<<< HEAD
-        "Date": "Thu, 05 Mar 2020 20:55:57 GMT",
-        "ETag": "\u00220x8D7C1479AC83BFD\u0022",
-        "Last-Modified": "Thu, 05 Mar 2020 20:55:57 GMT",
-=======
         "Date": "Thu, 02 Apr 2020 23:42:17 GMT",
         "ETag": "\u00220x8D7D75F7B465DE3\u0022",
         "Last-Modified": "Thu, 02 Apr 2020 23:42:18 GMT",
->>>>>>> 32e373e2
-        "Server": [
-          "Windows-Azure-Blob/1.0",
-          "Microsoft-HTTPAPI/2.0"
-        ],
-        "Vary": "Origin",
+        "Server": [
+          "Windows-Azure-Blob/1.0",
+          "Microsoft-HTTPAPI/2.0"
+        ],
         "x-ms-blob-content-md5": "r4vRtPQRotewqKAuu5T2RA==",
         "x-ms-blob-type": "BlockBlob",
         "x-ms-client-request-id": "84b91d87-8a25-57af-279e-da3051402ad9",
-<<<<<<< HEAD
-        "x-ms-creation-time": "Thu, 05 Mar 2020 20:55:57 GMT",
-        "x-ms-lease-state": "available",
-        "x-ms-lease-status": "unlocked",
-        "x-ms-request-id": "1792f97b-101e-0025-6130-f33b47000000",
-        "x-ms-server-encrypted": "true",
-        "x-ms-version": "2019-10-10"
-=======
         "x-ms-creation-time": "Thu, 02 Apr 2020 23:42:18 GMT",
         "x-ms-lease-state": "available",
         "x-ms-lease-status": "unlocked",
         "x-ms-request-id": "c47d0e69-701e-006e-4d48-09188f000000",
         "x-ms-server-encrypted": "true",
         "x-ms-version": "2019-12-12"
->>>>>>> 32e373e2
       },
       "ResponseBody": "Urb/fAAFzh31tB/sWs9Fw78IDf0g2pO5PyAN\u002BJuFIlMRnIB4zo7HfEtlPjbmSamIIXta9QJHxHgjRTzf\u002BNaCb5LL2r5PzfQwQZGxu5xd0/Z3hNYfKixRydcHVYlS54N0486jGm7rOFSHKrRxlgnbxnFFaHQAYkVlehHmSHhr3lkNPNfNubiIi0uBmAB43zLOK44XDH8PdICJPZ9cBPDcG0taY1kxDgy4vdwofspE7ZvfGBzpU9La/shXRHsZK4dapXy0HnvZnB2CXk6i5va2RVAEfezU88h5f2WR2smRn5FVzdhNj84fBnv\u002BZ/SDOBfSoP8rFK6ahrK0O58VR8FU8L\u002B9TBgdaLWB5Xdw1ozT9UdOvznKZovjukclmVQvCb66qnY1xuv/tDhJqS83Kq8m4EVYx4iIiYo02ZLQ985hUtu4tiwVnS9bTwsBgb1brJCY/7gO10E2MSDrAexZLrxp6FdUfnODEEMW/Hh9hgjN2C0BOPgVU3qZgoQLKptCAiBOmJhlBy4cFe5199vJuasYHSm/V/bEU5Xcuvvvd\u002Ban1PpYLu5vZ9H/5CMJoFuf0MnZ8gxyg6oqikQDiU0yLZ0IziPgcYq8qbZYv3PTurM6PekxFoXaNFBPLaSpa96EzLeFAdE3vl8\u002BHEhWGsM3V8\u002BRyUtjABYXLZnTkEPmEj7X1PO7TbjhAn6K8/k8gxqMGNbUGKKTIMugbdM4ZC0cWAkKfkbQfAkXsMfM2Q0d26p/RnhsEfqbRLMnGt/kqZ1RbZrvMgXTvJzMvWjbxke9g5IpuB61r0cPbjqTqWEqMgYpe2tzLamkq4nboFOSwH1raZdNuvB/m75S4MPKQBM7oophsUrcSlXphQ2U2Q/zfa28Jz/K3XcWqd\u002BsIE3l2mt2oP3IMA8yjx9BYzXj6sKvX2MVDRjUcMUTSwhrLykIA6qhHjgSKkyeipgfiHlBMr4d/cHq0MxSojA3teUGx1/2OWCKQcyJnDQWd4OAtOdM0RlJTTJnHjPeT3wI2nVml8I5KE8Yt/Dyk2CN01lI0e1I6\u002BTMvXksjhstrPFPgMK/r9/BRouYNBooVrrR2kraln6PwO6QmtpIDJo06gv\u002BohKdziN5h4thr7fKo2e/W7TQUxVzwMDULhQFeDrxY0kOKrOnMwwmYA/zLRA3xfdyibHlY5f1iuJSyZ8OdA5Qb0xuu3mzFyeoqfMGgJKvnGgdku6IDP\u002BxGZ/RVWptF\u002BsAor7EyQp9v3GKPbqk7wlPoi028eIgyGJMvKLa4sK9O5IHBt7U69NeoNN8/s9FDSqVgrI8NiYJ4Nlbdwxno92vzAEnnegrerdZ11AOo8qTBq94RF8QgARr/SUEeHPG9vz2zTHNHW9Bag=="
     },
     {
-<<<<<<< HEAD
-      "RequestUri": "https://seanstagetest.blob.core.windows.net/test-container-83d595f8-db42-74a2-91ca-d08f17a30e7d/test-blob-5fe3fb07-fbd5-0f3c-c870-5def5e7d9f4c",
+      "RequestUri": "https://seanmcccanary.blob.core.windows.net/test-container-83d595f8-db42-74a2-91ca-d08f17a30e7d/test-blob-5fe3fb07-fbd5-0f3c-c870-5def5e7d9f4c",
       "RequestMethod": "GET",
       "RequestHeaders": {
         "Authorization": "Sanitized",
-        "traceparent": "00-0bf75cbe7e693447b283cc0819893429-7a44251472c2d944-00",
-        "User-Agent": [
-          "azsdk-net-Storage.Blobs/12.4.0-dev.20200305.1",
-          "(.NET Core 4.6.28325.01; Microsoft Windows 10.0.18363 )"
+        "traceparent": "00-959eaf9144f6ae4082af6da3cbd074b1-4de0a0e44ee0564d-00",
+        "User-Agent": [
+          "azsdk-net-Storage.Blobs/12.5.0-dev.20200402.1",
+          "(.NET Core 4.6.28325.01; Microsoft Windows 10.0.18362 )"
         ],
         "x-ms-client-request-id": "4b7bad7e-194d-a353-3578-3a31a312b377",
-        "x-ms-date": "Thu, 05 Mar 2020 20:55:58 GMT",
+        "x-ms-date": "Thu, 02 Apr 2020 23:42:19 GMT",
         "x-ms-range": "bytes=0-268435455",
         "x-ms-return-client-request-id": "true",
-        "x-ms-version": "2019-10-10"
-=======
-      "RequestUri": "https://seanmcccanary.blob.core.windows.net/test-container-83d595f8-db42-74a2-91ca-d08f17a30e7d/test-blob-5fe3fb07-fbd5-0f3c-c870-5def5e7d9f4c",
-      "RequestMethod": "GET",
-      "RequestHeaders": {
-        "Authorization": "Sanitized",
-        "traceparent": "00-959eaf9144f6ae4082af6da3cbd074b1-4de0a0e44ee0564d-00",
-        "User-Agent": [
-          "azsdk-net-Storage.Blobs/12.5.0-dev.20200402.1",
-          "(.NET Core 4.6.28325.01; Microsoft Windows 10.0.18362 )"
-        ],
-        "x-ms-client-request-id": "4b7bad7e-194d-a353-3578-3a31a312b377",
-        "x-ms-date": "Thu, 02 Apr 2020 23:42:19 GMT",
-        "x-ms-range": "bytes=0-268435455",
-        "x-ms-return-client-request-id": "true",
-        "x-ms-version": "2019-12-12"
->>>>>>> 32e373e2
+        "x-ms-version": "2019-12-12"
       },
       "RequestBody": null,
       "StatusCode": 206,
@@ -242,73 +135,40 @@
         "Content-Length": "1024",
         "Content-Range": "bytes 0-1023/1024",
         "Content-Type": "application/octet-stream",
-<<<<<<< HEAD
-        "Date": "Thu, 05 Mar 2020 20:55:57 GMT",
-        "ETag": "\u00220x8D7C1479AC83BFD\u0022",
-        "Last-Modified": "Thu, 05 Mar 2020 20:55:57 GMT",
-=======
         "Date": "Thu, 02 Apr 2020 23:42:18 GMT",
         "ETag": "\u00220x8D7D75F7B465DE3\u0022",
         "Last-Modified": "Thu, 02 Apr 2020 23:42:18 GMT",
->>>>>>> 32e373e2
-        "Server": [
-          "Windows-Azure-Blob/1.0",
-          "Microsoft-HTTPAPI/2.0"
-        ],
-        "Vary": "Origin",
+        "Server": [
+          "Windows-Azure-Blob/1.0",
+          "Microsoft-HTTPAPI/2.0"
+        ],
         "x-ms-blob-content-md5": "r4vRtPQRotewqKAuu5T2RA==",
         "x-ms-blob-type": "BlockBlob",
         "x-ms-client-request-id": "4b7bad7e-194d-a353-3578-3a31a312b377",
-<<<<<<< HEAD
-        "x-ms-creation-time": "Thu, 05 Mar 2020 20:55:57 GMT",
-        "x-ms-lease-state": "available",
-        "x-ms-lease-status": "unlocked",
-        "x-ms-request-id": "1792f980-101e-0025-6530-f33b47000000",
-        "x-ms-server-encrypted": "true",
-        "x-ms-version": "2019-10-10"
-=======
         "x-ms-creation-time": "Thu, 02 Apr 2020 23:42:18 GMT",
         "x-ms-lease-state": "available",
         "x-ms-lease-status": "unlocked",
         "x-ms-request-id": "c47d0e7b-701e-006e-5448-09188f000000",
         "x-ms-server-encrypted": "true",
         "x-ms-version": "2019-12-12"
->>>>>>> 32e373e2
       },
       "ResponseBody": "Urb/fAAFzh31tB/sWs9Fw78IDf0g2pO5PyAN\u002BJuFIlMRnIB4zo7HfEtlPjbmSamIIXta9QJHxHgjRTzf\u002BNaCb5LL2r5PzfQwQZGxu5xd0/Z3hNYfKixRydcHVYlS54N0486jGm7rOFSHKrRxlgnbxnFFaHQAYkVlehHmSHhr3lkNPNfNubiIi0uBmAB43zLOK44XDH8PdICJPZ9cBPDcG0taY1kxDgy4vdwofspE7ZvfGBzpU9La/shXRHsZK4dapXy0HnvZnB2CXk6i5va2RVAEfezU88h5f2WR2smRn5FVzdhNj84fBnv\u002BZ/SDOBfSoP8rFK6ahrK0O58VR8FU8L\u002B9TBgdaLWB5Xdw1ozT9UdOvznKZovjukclmVQvCb66qnY1xuv/tDhJqS83Kq8m4EVYx4iIiYo02ZLQ985hUtu4tiwVnS9bTwsBgb1brJCY/7gO10E2MSDrAexZLrxp6FdUfnODEEMW/Hh9hgjN2C0BOPgVU3qZgoQLKptCAiBOmJhlBy4cFe5199vJuasYHSm/V/bEU5Xcuvvvd\u002Ban1PpYLu5vZ9H/5CMJoFuf0MnZ8gxyg6oqikQDiU0yLZ0IziPgcYq8qbZYv3PTurM6PekxFoXaNFBPLaSpa96EzLeFAdE3vl8\u002BHEhWGsM3V8\u002BRyUtjABYXLZnTkEPmEj7X1PO7TbjhAn6K8/k8gxqMGNbUGKKTIMugbdM4ZC0cWAkKfkbQfAkXsMfM2Q0d26p/RnhsEfqbRLMnGt/kqZ1RbZrvMgXTvJzMvWjbxke9g5IpuB61r0cPbjqTqWEqMgYpe2tzLamkq4nboFOSwH1raZdNuvB/m75S4MPKQBM7oophsUrcSlXphQ2U2Q/zfa28Jz/K3XcWqd\u002BsIE3l2mt2oP3IMA8yjx9BYzXj6sKvX2MVDRjUcMUTSwhrLykIA6qhHjgSKkyeipgfiHlBMr4d/cHq0MxSojA3teUGx1/2OWCKQcyJnDQWd4OAtOdM0RlJTTJnHjPeT3wI2nVml8I5KE8Yt/Dyk2CN01lI0e1I6\u002BTMvXksjhstrPFPgMK/r9/BRouYNBooVrrR2kraln6PwO6QmtpIDJo06gv\u002BohKdziN5h4thr7fKo2e/W7TQUxVzwMDULhQFeDrxY0kOKrOnMwwmYA/zLRA3xfdyibHlY5f1iuJSyZ8OdA5Qb0xuu3mzFyeoqfMGgJKvnGgdku6IDP\u002BxGZ/RVWptF\u002BsAor7EyQp9v3GKPbqk7wlPoi028eIgyGJMvKLa4sK9O5IHBt7U69NeoNN8/s9FDSqVgrI8NiYJ4Nlbdwxno92vzAEnnegrerdZ11AOo8qTBq94RF8QgARr/SUEeHPG9vz2zTHNHW9Bag=="
     },
     {
-<<<<<<< HEAD
-      "RequestUri": "https://seanstagetest.blob.core.windows.net/test-container-83d595f8-db42-74a2-91ca-d08f17a30e7d/test-blob-5fe3fb07-fbd5-0f3c-c870-5def5e7d9f4c",
+      "RequestUri": "https://seanmcccanary.blob.core.windows.net/test-container-83d595f8-db42-74a2-91ca-d08f17a30e7d/test-blob-5fe3fb07-fbd5-0f3c-c870-5def5e7d9f4c",
       "RequestMethod": "GET",
       "RequestHeaders": {
         "Authorization": "Sanitized",
-        "traceparent": "00-98e14fb19b45a84ca35e715ddd35a4d0-eef031cf67cec74a-00",
-        "User-Agent": [
-          "azsdk-net-Storage.Blobs/12.4.0-dev.20200305.1",
-          "(.NET Core 4.6.28325.01; Microsoft Windows 10.0.18363 )"
+        "traceparent": "00-c3eaf118a26016439d3e9ac3a407483c-40523ab3d2f9a449-00",
+        "User-Agent": [
+          "azsdk-net-Storage.Blobs/12.5.0-dev.20200402.1",
+          "(.NET Core 4.6.28325.01; Microsoft Windows 10.0.18362 )"
         ],
         "x-ms-client-request-id": "a4b2587e-dec5-9d8c-4c03-7e7c4d3e1484",
-        "x-ms-date": "Thu, 05 Mar 2020 20:55:58 GMT",
+        "x-ms-date": "Thu, 02 Apr 2020 23:42:19 GMT",
         "x-ms-range": "bytes=0-268435455",
         "x-ms-return-client-request-id": "true",
-        "x-ms-version": "2019-10-10"
-=======
-      "RequestUri": "https://seanmcccanary.blob.core.windows.net/test-container-83d595f8-db42-74a2-91ca-d08f17a30e7d/test-blob-5fe3fb07-fbd5-0f3c-c870-5def5e7d9f4c",
-      "RequestMethod": "GET",
-      "RequestHeaders": {
-        "Authorization": "Sanitized",
-        "traceparent": "00-c3eaf118a26016439d3e9ac3a407483c-40523ab3d2f9a449-00",
-        "User-Agent": [
-          "azsdk-net-Storage.Blobs/12.5.0-dev.20200402.1",
-          "(.NET Core 4.6.28325.01; Microsoft Windows 10.0.18362 )"
-        ],
-        "x-ms-client-request-id": "a4b2587e-dec5-9d8c-4c03-7e7c4d3e1484",
-        "x-ms-date": "Thu, 02 Apr 2020 23:42:19 GMT",
-        "x-ms-range": "bytes=0-268435455",
-        "x-ms-return-client-request-id": "true",
-        "x-ms-version": "2019-12-12"
->>>>>>> 32e373e2
+        "x-ms-version": "2019-12-12"
       },
       "RequestBody": null,
       "StatusCode": 206,
@@ -317,57 +177,26 @@
         "Content-Length": "1024",
         "Content-Range": "bytes 0-1023/1024",
         "Content-Type": "application/octet-stream",
-<<<<<<< HEAD
-        "Date": "Thu, 05 Mar 2020 20:55:57 GMT",
-        "ETag": "\u00220x8D7C1479AC83BFD\u0022",
-        "Last-Modified": "Thu, 05 Mar 2020 20:55:57 GMT",
-=======
         "Date": "Thu, 02 Apr 2020 23:42:18 GMT",
         "ETag": "\u00220x8D7D75F7B465DE3\u0022",
         "Last-Modified": "Thu, 02 Apr 2020 23:42:18 GMT",
->>>>>>> 32e373e2
-        "Server": [
-          "Windows-Azure-Blob/1.0",
-          "Microsoft-HTTPAPI/2.0"
-        ],
-        "Vary": "Origin",
+        "Server": [
+          "Windows-Azure-Blob/1.0",
+          "Microsoft-HTTPAPI/2.0"
+        ],
         "x-ms-blob-content-md5": "r4vRtPQRotewqKAuu5T2RA==",
         "x-ms-blob-type": "BlockBlob",
         "x-ms-client-request-id": "a4b2587e-dec5-9d8c-4c03-7e7c4d3e1484",
-<<<<<<< HEAD
-        "x-ms-creation-time": "Thu, 05 Mar 2020 20:55:57 GMT",
-        "x-ms-lease-state": "available",
-        "x-ms-lease-status": "unlocked",
-        "x-ms-request-id": "1792f986-101e-0025-6a30-f33b47000000",
-        "x-ms-server-encrypted": "true",
-        "x-ms-version": "2019-10-10"
-=======
         "x-ms-creation-time": "Thu, 02 Apr 2020 23:42:18 GMT",
         "x-ms-lease-state": "available",
         "x-ms-lease-status": "unlocked",
         "x-ms-request-id": "c47d0e89-701e-006e-5e48-09188f000000",
         "x-ms-server-encrypted": "true",
         "x-ms-version": "2019-12-12"
->>>>>>> 32e373e2
       },
       "ResponseBody": "Urb/fAAFzh31tB/sWs9Fw78IDf0g2pO5PyAN\u002BJuFIlMRnIB4zo7HfEtlPjbmSamIIXta9QJHxHgjRTzf\u002BNaCb5LL2r5PzfQwQZGxu5xd0/Z3hNYfKixRydcHVYlS54N0486jGm7rOFSHKrRxlgnbxnFFaHQAYkVlehHmSHhr3lkNPNfNubiIi0uBmAB43zLOK44XDH8PdICJPZ9cBPDcG0taY1kxDgy4vdwofspE7ZvfGBzpU9La/shXRHsZK4dapXy0HnvZnB2CXk6i5va2RVAEfezU88h5f2WR2smRn5FVzdhNj84fBnv\u002BZ/SDOBfSoP8rFK6ahrK0O58VR8FU8L\u002B9TBgdaLWB5Xdw1ozT9UdOvznKZovjukclmVQvCb66qnY1xuv/tDhJqS83Kq8m4EVYx4iIiYo02ZLQ985hUtu4tiwVnS9bTwsBgb1brJCY/7gO10E2MSDrAexZLrxp6FdUfnODEEMW/Hh9hgjN2C0BOPgVU3qZgoQLKptCAiBOmJhlBy4cFe5199vJuasYHSm/V/bEU5Xcuvvvd\u002Ban1PpYLu5vZ9H/5CMJoFuf0MnZ8gxyg6oqikQDiU0yLZ0IziPgcYq8qbZYv3PTurM6PekxFoXaNFBPLaSpa96EzLeFAdE3vl8\u002BHEhWGsM3V8\u002BRyUtjABYXLZnTkEPmEj7X1PO7TbjhAn6K8/k8gxqMGNbUGKKTIMugbdM4ZC0cWAkKfkbQfAkXsMfM2Q0d26p/RnhsEfqbRLMnGt/kqZ1RbZrvMgXTvJzMvWjbxke9g5IpuB61r0cPbjqTqWEqMgYpe2tzLamkq4nboFOSwH1raZdNuvB/m75S4MPKQBM7oophsUrcSlXphQ2U2Q/zfa28Jz/K3XcWqd\u002BsIE3l2mt2oP3IMA8yjx9BYzXj6sKvX2MVDRjUcMUTSwhrLykIA6qhHjgSKkyeipgfiHlBMr4d/cHq0MxSojA3teUGx1/2OWCKQcyJnDQWd4OAtOdM0RlJTTJnHjPeT3wI2nVml8I5KE8Yt/Dyk2CN01lI0e1I6\u002BTMvXksjhstrPFPgMK/r9/BRouYNBooVrrR2kraln6PwO6QmtpIDJo06gv\u002BohKdziN5h4thr7fKo2e/W7TQUxVzwMDULhQFeDrxY0kOKrOnMwwmYA/zLRA3xfdyibHlY5f1iuJSyZ8OdA5Qb0xuu3mzFyeoqfMGgJKvnGgdku6IDP\u002BxGZ/RVWptF\u002BsAor7EyQp9v3GKPbqk7wlPoi028eIgyGJMvKLa4sK9O5IHBt7U69NeoNN8/s9FDSqVgrI8NiYJ4Nlbdwxno92vzAEnnegrerdZ11AOo8qTBq94RF8QgARr/SUEeHPG9vz2zTHNHW9Bag=="
     },
     {
-<<<<<<< HEAD
-      "RequestUri": "https://seanstagetest.blob.core.windows.net/test-container-83d595f8-db42-74a2-91ca-d08f17a30e7d?restype=container",
-      "RequestMethod": "DELETE",
-      "RequestHeaders": {
-        "Authorization": "Sanitized",
-        "traceparent": "00-e9b5729439fce4469c223225005590ce-ca982a754d1cd246-00",
-        "User-Agent": [
-          "azsdk-net-Storage.Blobs/12.4.0-dev.20200305.1",
-          "(.NET Core 4.6.28325.01; Microsoft Windows 10.0.18363 )"
-        ],
-        "x-ms-client-request-id": "4bb22747-0f60-47b1-172c-f5bd4491b16e",
-        "x-ms-date": "Thu, 05 Mar 2020 20:55:58 GMT",
-        "x-ms-return-client-request-id": "true",
-        "x-ms-version": "2019-10-10"
-=======
       "RequestUri": "https://seanmcccanary.blob.core.windows.net/test-container-83d595f8-db42-74a2-91ca-d08f17a30e7d?restype=container",
       "RequestMethod": "DELETE",
       "RequestHeaders": {
@@ -381,39 +210,25 @@
         "x-ms-date": "Thu, 02 Apr 2020 23:42:19 GMT",
         "x-ms-return-client-request-id": "true",
         "x-ms-version": "2019-12-12"
->>>>>>> 32e373e2
       },
       "RequestBody": null,
       "StatusCode": 202,
       "ResponseHeaders": {
         "Content-Length": "0",
-<<<<<<< HEAD
-        "Date": "Thu, 05 Mar 2020 20:55:57 GMT",
-=======
         "Date": "Thu, 02 Apr 2020 23:42:18 GMT",
->>>>>>> 32e373e2
         "Server": [
           "Windows-Azure-Blob/1.0",
           "Microsoft-HTTPAPI/2.0"
         ],
         "x-ms-client-request-id": "4bb22747-0f60-47b1-172c-f5bd4491b16e",
-<<<<<<< HEAD
-        "x-ms-request-id": "1792f988-101e-0025-6c30-f33b47000000",
-        "x-ms-version": "2019-10-10"
-=======
         "x-ms-request-id": "c47d0e8e-701e-006e-6148-09188f000000",
         "x-ms-version": "2019-12-12"
->>>>>>> 32e373e2
       },
       "ResponseBody": []
     }
   ],
   "Variables": {
     "RandomSeed": "1222807689",
-<<<<<<< HEAD
-    "Storage_TestConfigDefault": "ProductionTenant\nseanstagetest\nU2FuaXRpemVk\nhttps://seanstagetest.blob.core.windows.net\nhttp://seanstagetest.file.core.windows.net\nhttp://seanstagetest.queue.core.windows.net\nhttp://seanstagetest.table.core.windows.net\n\n\n\n\nhttp://seanstagetest-secondary.blob.core.windows.net\nhttp://seanstagetest-secondary.file.core.windows.net\nhttp://seanstagetest-secondary.queue.core.windows.net\nhttp://seanstagetest-secondary.table.core.windows.net\n\nSanitized\n\n\nCloud\nBlobEndpoint=https://seanstagetest.blob.core.windows.net/;QueueEndpoint=http://seanstagetest.queue.core.windows.net/;FileEndpoint=http://seanstagetest.file.core.windows.net/;BlobSecondaryEndpoint=http://seanstagetest-secondary.blob.core.windows.net/;QueueSecondaryEndpoint=http://seanstagetest-secondary.queue.core.windows.net/;FileSecondaryEndpoint=http://seanstagetest-secondary.file.core.windows.net/;AccountName=seanstagetest;AccountKey=Sanitized\nseanscope1"
-=======
     "Storage_TestConfigDefault": "ProductionTenant\nseanmcccanary\nU2FuaXRpemVk\nhttps://seanmcccanary.blob.core.windows.net\nhttps://seanmcccanary.file.core.windows.net\nhttps://seanmcccanary.queue.core.windows.net\nhttps://seanmcccanary.table.core.windows.net\n\n\n\n\nhttps://seanmcccanary-secondary.blob.core.windows.net\nhttps://seanmcccanary-secondary.file.core.windows.net\nhttps://seanmcccanary-secondary.queue.core.windows.net\nhttps://seanmcccanary-secondary.table.core.windows.net\n\nSanitized\n\n\nCloud\nBlobEndpoint=https://seanmcccanary.blob.core.windows.net/;QueueEndpoint=https://seanmcccanary.queue.core.windows.net/;FileEndpoint=https://seanmcccanary.file.core.windows.net/;BlobSecondaryEndpoint=https://seanmcccanary-secondary.blob.core.windows.net/;QueueSecondaryEndpoint=https://seanmcccanary-secondary.queue.core.windows.net/;FileSecondaryEndpoint=https://seanmcccanary-secondary.file.core.windows.net/;AccountName=seanmcccanary;AccountKey=Sanitized\nseanscope1"
->>>>>>> 32e373e2
   }
 }