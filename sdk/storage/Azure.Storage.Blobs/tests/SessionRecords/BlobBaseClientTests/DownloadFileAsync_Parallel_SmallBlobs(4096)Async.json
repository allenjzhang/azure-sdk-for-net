{
  "Entries": [
    {
      "RequestUri": "https://seanmcccanary.blob.core.windows.net/test-container-986a124d-658d-4841-00bb-dd21095cbc29?restype=container",
      "RequestMethod": "PUT",
      "RequestHeaders": {
        "Authorization": "Sanitized",
        "traceparent": "00-25e476afef35e94a900927ee432a1d5a-538eb43a6da17149-00",
        "User-Agent": [
          "azsdk-net-Storage.Blobs/12.5.0-dev.20200402.1",
          "(.NET Core 4.6.28325.01; Microsoft Windows 10.0.18362 )"
        ],
        "x-ms-blob-public-access": "container",
        "x-ms-client-request-id": "7197704e-06b6-e5a4-fdc6-55d6aa55db07",
        "x-ms-date": "Thu, 02 Apr 2020 23:46:12 GMT",
        "x-ms-return-client-request-id": "true",
        "x-ms-version": "2019-12-12"
      },
      "RequestBody": null,
      "StatusCode": 201,
      "ResponseHeaders": {
        "Content-Length": "0",
        "Date": "Thu, 02 Apr 2020 23:46:11 GMT",
        "ETag": "\u00220x8D7D760069942C1\u0022",
        "Last-Modified": "Thu, 02 Apr 2020 23:46:12 GMT",
        "Server": [
          "Windows-Azure-Blob/1.0",
          "Microsoft-HTTPAPI/2.0"
        ],
        "x-ms-client-request-id": "7197704e-06b6-e5a4-fdc6-55d6aa55db07",
<<<<<<< HEAD
        "x-ms-request-id": "4a1125d7-c01e-0026-4a31-f3da23000000",
=======
        "x-ms-request-id": "0166747e-001e-0074-2548-097950000000",
>>>>>>> 8d420312
        "x-ms-version": "2019-12-12"
      },
      "ResponseBody": []
    },
    {
      "RequestUri": "https://seanmcccanary.blob.core.windows.net/test-container-986a124d-658d-4841-00bb-dd21095cbc29/test-blob-82121cd6-3c4f-c179-5871-bd3e2fcdff95",
      "RequestMethod": "PUT",
      "RequestHeaders": {
        "Authorization": "Sanitized",
        "Content-Length": "4096",
        "If-None-Match": "*",
        "traceparent": "00-315520b007be7046a9d764be76d55cd3-373560a3533a584e-00",
        "User-Agent": [
          "azsdk-net-Storage.Blobs/12.5.0-dev.20200402.1",
          "(.NET Core 4.6.28325.01; Microsoft Windows 10.0.18362 )"
        ],
        "x-ms-blob-type": "BlockBlob",
        "x-ms-client-request-id": "2b9d2f73-ec58-11f3-f7d6-18444965b62f",
        "x-ms-date": "Thu, 02 Apr 2020 23:46:13 GMT",
        "x-ms-return-client-request-id": "true",
        "x-ms-version": "2019-12-12"
      },
      "RequestBody": "Tp\u002Bb/hsd3PQd0VdrJtb9KuVE8udj7XMTvawF4tibhe0fWvfGFSX3WPjW6cO3TUUAsw0DxEDqy2Esh0FuGPocgUtpS8zfNhXATZrujASvXHBnBS7KmMCtNI6Wmo3kiUD\u002BuWd3TQF5IHz3Q3el/D5dfCvRBxLMUemKvBc9SJyI3MRa8NOcOA5u7uSx01VJBzhQOB5hEoEtMmd97JHqO9jgb2ezSwxrwEMcYhguGn6TQbTe7RB9JslCLL1rHkt9hLIM0WPulrws5HjaRbBp/xjp6avcC07HYkmdcB9O/6H4nt5mIUgapar4sgiXo\u002BAZ2SylgjSfoXhkRG8aUCWc3eTW4qbRAt3PzkQB5FlFL79ohJfyqH1tWP1mAd3Z/1SEW9UkwcE6R9ZP1rPwnrwfHxSwssyOqTRnaYqpawEA9s7vfIiDIW7\u002BLjzAo9LJfLlARuLIKU2I9bGgvFg2kNzUTuDlACE0m/2msoSPzQZhnezQaCQeN8yBZofW42QWx51g61Ty5HuYDKrkInfI\u002BSirPh9rZie3thcTZJqaXbiZj\u002BrnL\u002BGyb7lwOFx5OhVVuG1fK6RFq2B1qDU934Dh/a7yS5KM4clG\u002Bc9l\u002Bi7LPXsBvassOzITU\u002BSKcYardI85jzquh\u002B6CydajGDHV4LAyqmu6OyHUtcJ73viuAXBDmoQ/LGr0HLaNf/TViCIAPnMzWMcb8TluZNp3Mqj21MdmYH6tlbNGPo20LLwt/yygeqCFeqmoKKhL0ceQfOoNl6otbyijU6i/7Rk6ZsR8QGWt17cIcVkdvTfVYcTstcGip5URAJAD/Cf3xY2PbsHkzpBh46QyBCVRD7HxzfLk0jhXl78ua0DVqdqQEavMjU918ZIzitEdcKJwwPDeEi41EvNUN9YCtWNQjDnKovN6hIFie9xfsUhmOicdvqtP95esW/\u002B4d1V4czwu4v6YU86u9Ttve5dS1WCq7v2v5fa4AZWiHkb0wgws6gefMc9JzudYbslv4Hv/WYaeDYlYyI1GduBp9TSHujMvQ5GPs6ORYR8VVnctSSEZosTAVbSD0yF5Wbvu4Niy0bOVQJzpb6biDKxpQ3EWGSy/T1NwxmR\u002BrG9wFVnoo4BHYoXDlwmELzIe3kkIGY\u002BvYz\u002BOLpGFQgpOFpQteVlM\u002BWgrIuHsUoIjOh8gUugbdpLfwLIZWnTvwh96dIB1V7bY0eTg3PauwxC9a/RxZPAiM6ABTbmnMp/0PGDBcd4BruNpR4ADOpqcMfyiW\u002B\u002BAfV0vWEHgcwr8MZ9F7J\u002BW7VIyvLwRCBxwHvgGZBy9BNavc78CkRidITrYbRXhvU76BkOqcJ8ybnRAvzlI2Q/uPyzIlXjgk1w5lZqCOJsHjmCpC17YEpQ3fQRKwdHeVEcr6i7oGCfWGnLncdsErzbZOTDZns6wFSyYkRhzldGKWkBSV01sHnY40/Hs8aG5Ms3OcIihBbV5e9UCUIYPY4SgXBaasljobBu6oMvcwyOK3l9KpCRJ6VSL2dx4as3vKW9sS5WKH3915QRs5mXpnLeyd3EnxL5fVnPCD9h7cAFNyndbb3iO/7/f1L4g3QLvoTwlxfNcx2SxDfQiyA\u002Bn\u002BXUCHhvtji0\u002BJHiyR\u002B//Pnlw0m6cVqoO8QMTqmKDazavONtJHr7mARIO5qF6qoB0ss57sfWhCqPK8y0Y2uTLu7hBAg8UtSC7idFbjW8Ik0eCnviTCLpADS43fiqRziYuQyrpOadxX/ytwCckRnwzwmDllTzsN7P9APTh3Tf1KbuqLElEH1qfET/75keSHMexA7zKrDjqQgx36zizkILEt5Zsehoz7qMGRYT98FBra\u002BQtL9l6K32Dv\u002Bo8zTMh7IG8Ny6xJqGsfhQZxGaz7VG8C4BUhWCoSowZ6Lov9iFv5FgCQLkiukVCgLHEYWcWz9GYgMGyzWYhFO2ilz3mfIfzqd8Nsa2YmVE7EQWu4\u002BgkAhnpl3VfvBfx4CvMgCIHWwMq0biHCB4k/\u002Bdwd7xhcjAEfZUk/eURk\u002BzIHNCBzBkuM7UBhBIwnPn6xJeO70VakG36xwKN410eGD3Lv\u002BxNojPNQUQGYO4e1OCbKTlNg6OnbYxihgQWoU9X4mzVZN0NrSFkwK4AVC9/3PMi8bok0JWZI1Fg6xsut5/0rn2CSW8CjnsX6cL1phlc46oR9LCVMhLXO0CMrMIFNQkPC6Wx/ZOEH2I\u002BDefSpHw3AwdxHcLvX3xrqw0uduK5EbO45pt0quYWjNRNViUqBJfDVKi6kxdGH6wpRlGGVamAhfwzGb7hw1khW5DuoQhWQKZ2aiE5/n2ccsbvSmSUkDcrzdEp9\u002BrZ4pBPmDiHWH6j0gWqD\u002BuHRoZ\u002Bl6f38nj0jctZwtQ3LUm8nYiQ6WZEFBlIS3de6YBLo4ZLql9D4e8YWgttLZaqbKW87nJj91wgOYKNr6YAlqNKDh5N64LpeLuYeI5a1\u002BeDnd/SovoN6KwpK3DdtTFIF8RoIh93XIAj0nW3y37NxWKaCRHHLvOoPSZxI78RDMOJT2HK8rXIDEFertCEVhwuW2UOQqsggejRv\u002BX4BTjAEcayLXscA9Os0v3QaH8jJOcJQ8hZAskYac14\u002BTPQzwYInZ0J0iihEVeSYnCtTxlorZr\u002B78JwZg78msStowqg3AL2yMriGVG\u002BZzFwx6BZahm0EEuY0uBElzaODThj821N8YVttodOhpNJP4eQAJ9tojCq\u002BJO/CAoisjCTVAwZWnPDI9Ua67OSZYm3TpJYs5eXIGoIufrajel7SgRWuzKHL\u002BQUzNzJU7Z8GJMJB7l3yv\u002BZ\u002BzOhEaF46ZXsn6GvO6pXLx\u002BuROa6zc2zi6Bn0IYwBIAEvb/\u002B5h5Cm\u002BNH3bMVzdzosdeayIYY3i5m7YYBERkPu5ogqn7rWUkBa6kDc\u002B8Znr3Efx6ulTv6696RmPiXQYrJNyEZ9SNe/ViNmV3dFWs\u002BTE/JPJH7YSVfJr6fWsBRaSkeOTvOAKiZZoLFIPzeHNZzUkyozgT4ztb8us5lvqKYPC8zvtsvcEymL9YPNUEogQnnLAd0qJokJmtl0kbZM6jfLePNql76Q\u002BL/Ap4u6ZmV0znFfZGbI5OVD5dwyp4FzPwuMAddW9aq7ekkdKb89j3S0P4NFLUWQwlQN5rGinhE\u002BjWi/7iROHdiGpCodq/tmBhanvqf\u002BLhGF\u002Bz9DSM85GNw4HpxWfaEQJiHqvolbsxaYp\u002BCbOt\u002BpQF9XOfMkypTJjYtN5Y0fD8i1V1iF06\u002BIakfo6qEund38jp59PwOuK1tNITD9zc2JuZfX5aOG46zvjs\u002BrPCAzmu\u002BtkVcu4hCEx2v9eLJ\u002Bily6XzEJVrh6NasxjXB0Au97GYYBUDx2WpeHEx43iar6cQRzMNzvKgR3c1vr/RTgUIS8gh7sPXpgA8SZQgNaAmvANxwrwRHSjC9Byhygip1C5sJZuweLznPKEyzYVagBHTEv64Y4tE\u002ByqfXvqnMdv3lnFpsAwEckdGjoYe4lOnaHQOzrsN7XSjKy5tFRnGPArJOzsT7MwBypy7ddEBJhja\u002B/aCmGcg5aT4xojhl10tfE5/VacUk3ukCQAeVnujogERlhkjQ6enqFGWGyZHHDM/ifWGhdB1wmh63o9jApMtVSSHzAFACjym261RgnRVYOzQ3siCHRwsn9ewpGUYQKXCaMYBv0wx\u002B4O4364nID/wJXmekifGqzQIWzApk2HbjpcLkxmyU6GcnuNIyUFyCXuXwILrebJ9\u002B72N\u002BWQcBGgd3VEXG5EmPdHYAfNAfd32mk24lc7i8BDkiZdYJFo9gJZ7Ku/sWu3qcYatE3u/OXnjm2MWZ3KZPu1ALpH5yhl7mn1cyVbyBj9jziRINdyVKVAddIz7Jx0n3ev\u002BrCxf7KdpMXT6Ymwi8ZEntpVOUQkMqwU92FGIgHNgNO9u81oPA\u002BF83wBrnsrj/ob713CL2Yzi7gEnHhBR4LEBmimAt/43FLKzzXIEpQw\u002BWd3OkKkC2F9eiAVU6\u002BHRKv5PagSdY0aExMK91Aga2kj06MAyh1AH/r3OIiv43ijQ4qZztT8LnPqbScvqRQRTQ7G8Y/8dnqeuS2tG0z0ei\u002BaV7PFlqyEN6U/Jmz2EHbm5et52PH4ts0ACxW3TxM25eL3lVFgS7ZiMrnqzVAdmKimtjVRipE9kZD2xYuG3OiR\u002BDCJ/nslhqolF6Y4Dfls8mJtEJjt1WtBufOweXYq22XRSMUvg5otgT\u002BLLGL69ZOnicMpKbxftBLFODR3ZR0kCjwwVsUkTW7IP49ZUrj4RsRgCO\u002BzAbGpgZSyWltlthwSZyI2yp7egzxUYOo89lFp3OFwF2wtYPh6htUgcfMTYolzRvuGwYwlkXWjbqDXfIszSI1p5a6v9PYpzDPJrhFJMP5Qyb9l4wtlWnXmegJXoxpJ7Sl1qYzqw0IFXPVYW/Nkai2idrLb3VVyBIsoyXrz0ikZf7D305dxdfZtYJYWDP6Cgh/UtSxnfh/D85TxwgnXAYrcPuwyfIaWMQC8fmzPa/eMljdbHyz8sgGRI9/yf6P8hl8LOd4SUBWJPnQbuw\u002By9JetZSvSe/Jt73zqkUi2o7Fcv\u002BgdxCIpekYR0eCo0Qbx7i84VQqIKhpsrVphJ77c0orCvvsnlTB1c/rVsKoBxQ516LMpfl621IXNsRbXuEKXRQ9V5hIL2kjuwtEfsnlgWuhL6077o1Q8C\u002Bp1WeQpnbuoPnuau97seg5qOquNpxIcbVYui90Dm5GrKdonhoBkxSUVZ3P9xa8Jb3EwkWiormTIWPyd\u002BxHulJLZ/4IEtON\u002BBXV2eD\u002BuHpe3JSxbwwo5AntlXz2T1soTJtLhI9Yc9KqNspvjIjY1Kjpk1tXlgsGYoP0Wr1Wl6j67Y0FszPqxmiBx3gB\u002BRdBFIDTzPv/0PZQBSILpBlVE19hdN87k2G1Po0ylY7SxKmscwX8gsqtOtyW9W3R3yJPbLPY4EQ4BUFfHs5ujTsnfQC4XzDTWJCU9HnCZN3z41\u002Bq42jbOiRldG3EnaQ8fm3hr3gtWX/xe9QjA\u002BvKNaCjaztug\u002BnSDEMcUyrDDvssmLYMIPWlhoofuWdU\u002BDZ4W36NYXJojbpED6L1EMZVLm0ZNms1vdTrPaSxTwqCfVRMo/esNe2IhAr7iBFSsLWDyor6e4GLAt2p4iONtz5vwZJOqK0OqPi/kLJgefXDmE0vLYS/x8GSgaEaAlOJ\u002BszMi8Z\u002Bw8fIdSGSOusPKsjnpknWnom58DnQu\u002BbMNKZlNZWlU64vRJRFJrhi7Y0WQ1bYclwJs1wDUpvMrkfhPEC7bQUVqdca\u002BGG1UXfRFwJs\u002BniQM8IKW0I5YcESItZMpCp354CHwNm/vXn6VGIkMnuZX/QPUMh\u002BcNGDHAfWCJWLaO1NmS9B5Ple0LZIT8cgFS9FeILifRNh\u002BbauxOTRqbTkbyu01plMF7r6sIBSNiEKYsbYUJASqSuZ65940uAUjSbBo\u002BDbq36WOWEIJ4xSz8OVpKHd\u002BVkkkYY/2ur6A==",
      "StatusCode": 201,
      "ResponseHeaders": {
        "Content-Length": "0",
        "Content-MD5": "N\u002B7Dfb0QQNXpjbH2OrtLyw==",
        "Date": "Thu, 02 Apr 2020 23:46:11 GMT",
        "ETag": "\u00220x8D7D76006A74B38\u0022",
        "Last-Modified": "Thu, 02 Apr 2020 23:46:12 GMT",
        "Server": [
          "Windows-Azure-Blob/1.0",
          "Microsoft-HTTPAPI/2.0"
        ],
        "x-ms-client-request-id": "2b9d2f73-ec58-11f3-f7d6-18444965b62f",
        "x-ms-content-crc64": "mpk7Zexd3ho=",
        "x-ms-request-id": "0166748a-001e-0074-2f48-097950000000",
        "x-ms-request-server-encrypted": "true",
        "x-ms-version": "2019-12-12"
      },
      "ResponseBody": []
    },
    {
      "RequestUri": "https://seanmcccanary.blob.core.windows.net/test-container-986a124d-658d-4841-00bb-dd21095cbc29/test-blob-82121cd6-3c4f-c179-5871-bd3e2fcdff95",
      "RequestMethod": "GET",
      "RequestHeaders": {
        "Authorization": "Sanitized",
        "User-Agent": [
          "azsdk-net-Storage.Blobs/12.5.0-dev.20200402.1",
          "(.NET Core 4.6.28325.01; Microsoft Windows 10.0.18362 )"
        ],
        "x-ms-client-request-id": "1437264838_bytes=0-268435455",
        "x-ms-date": "Thu, 02 Apr 2020 23:46:13 GMT",
        "x-ms-range": "bytes=0-268435455",
        "x-ms-return-client-request-id": "true",
        "x-ms-version": "2019-12-12"
      },
      "RequestBody": null,
      "StatusCode": 206,
      "ResponseHeaders": {
        "Accept-Ranges": "bytes",
        "Content-Length": "4096",
        "Content-Range": "bytes 0-4095/4096",
        "Content-Type": "application/octet-stream",
        "Date": "Thu, 02 Apr 2020 23:46:12 GMT",
        "ETag": "\u00220x8D7D76006A74B38\u0022",
        "Last-Modified": "Thu, 02 Apr 2020 23:46:12 GMT",
        "Server": [
          "Windows-Azure-Blob/1.0",
          "Microsoft-HTTPAPI/2.0"
        ],
        "x-ms-blob-content-md5": "N\u002B7Dfb0QQNXpjbH2OrtLyw==",
        "x-ms-blob-type": "BlockBlob",
        "x-ms-client-request-id": "1437264838_bytes=0-268435455",
        "x-ms-creation-time": "Thu, 02 Apr 2020 23:46:12 GMT",
        "x-ms-lease-state": "available",
        "x-ms-lease-status": "unlocked",
        "x-ms-request-id": "71b54be4-901e-0076-3f48-09c7e8000000",
        "x-ms-server-encrypted": "true",
        "x-ms-version": "2019-12-12"
      },
      "ResponseBody": "Tp\u002Bb/hsd3PQd0VdrJtb9KuVE8udj7XMTvawF4tibhe0fWvfGFSX3WPjW6cO3TUUAsw0DxEDqy2Esh0FuGPocgUtpS8zfNhXATZrujASvXHBnBS7KmMCtNI6Wmo3kiUD\u002BuWd3TQF5IHz3Q3el/D5dfCvRBxLMUemKvBc9SJyI3MRa8NOcOA5u7uSx01VJBzhQOB5hEoEtMmd97JHqO9jgb2ezSwxrwEMcYhguGn6TQbTe7RB9JslCLL1rHkt9hLIM0WPulrws5HjaRbBp/xjp6avcC07HYkmdcB9O/6H4nt5mIUgapar4sgiXo\u002BAZ2SylgjSfoXhkRG8aUCWc3eTW4qbRAt3PzkQB5FlFL79ohJfyqH1tWP1mAd3Z/1SEW9UkwcE6R9ZP1rPwnrwfHxSwssyOqTRnaYqpawEA9s7vfIiDIW7\u002BLjzAo9LJfLlARuLIKU2I9bGgvFg2kNzUTuDlACE0m/2msoSPzQZhnezQaCQeN8yBZofW42QWx51g61Ty5HuYDKrkInfI\u002BSirPh9rZie3thcTZJqaXbiZj\u002BrnL\u002BGyb7lwOFx5OhVVuG1fK6RFq2B1qDU934Dh/a7yS5KM4clG\u002Bc9l\u002Bi7LPXsBvassOzITU\u002BSKcYardI85jzquh\u002B6CydajGDHV4LAyqmu6OyHUtcJ73viuAXBDmoQ/LGr0HLaNf/TViCIAPnMzWMcb8TluZNp3Mqj21MdmYH6tlbNGPo20LLwt/yygeqCFeqmoKKhL0ceQfOoNl6otbyijU6i/7Rk6ZsR8QGWt17cIcVkdvTfVYcTstcGip5URAJAD/Cf3xY2PbsHkzpBh46QyBCVRD7HxzfLk0jhXl78ua0DVqdqQEavMjU918ZIzitEdcKJwwPDeEi41EvNUN9YCtWNQjDnKovN6hIFie9xfsUhmOicdvqtP95esW/\u002B4d1V4czwu4v6YU86u9Ttve5dS1WCq7v2v5fa4AZWiHkb0wgws6gefMc9JzudYbslv4Hv/WYaeDYlYyI1GduBp9TSHujMvQ5GPs6ORYR8VVnctSSEZosTAVbSD0yF5Wbvu4Niy0bOVQJzpb6biDKxpQ3EWGSy/T1NwxmR\u002BrG9wFVnoo4BHYoXDlwmELzIe3kkIGY\u002BvYz\u002BOLpGFQgpOFpQteVlM\u002BWgrIuHsUoIjOh8gUugbdpLfwLIZWnTvwh96dIB1V7bY0eTg3PauwxC9a/RxZPAiM6ABTbmnMp/0PGDBcd4BruNpR4ADOpqcMfyiW\u002B\u002BAfV0vWEHgcwr8MZ9F7J\u002BW7VIyvLwRCBxwHvgGZBy9BNavc78CkRidITrYbRXhvU76BkOqcJ8ybnRAvzlI2Q/uPyzIlXjgk1w5lZqCOJsHjmCpC17YEpQ3fQRKwdHeVEcr6i7oGCfWGnLncdsErzbZOTDZns6wFSyYkRhzldGKWkBSV01sHnY40/Hs8aG5Ms3OcIihBbV5e9UCUIYPY4SgXBaasljobBu6oMvcwyOK3l9KpCRJ6VSL2dx4as3vKW9sS5WKH3915QRs5mXpnLeyd3EnxL5fVnPCD9h7cAFNyndbb3iO/7/f1L4g3QLvoTwlxfNcx2SxDfQiyA\u002Bn\u002BXUCHhvtji0\u002BJHiyR\u002B//Pnlw0m6cVqoO8QMTqmKDazavONtJHr7mARIO5qF6qoB0ss57sfWhCqPK8y0Y2uTLu7hBAg8UtSC7idFbjW8Ik0eCnviTCLpADS43fiqRziYuQyrpOadxX/ytwCckRnwzwmDllTzsN7P9APTh3Tf1KbuqLElEH1qfET/75keSHMexA7zKrDjqQgx36zizkILEt5Zsehoz7qMGRYT98FBra\u002BQtL9l6K32Dv\u002Bo8zTMh7IG8Ny6xJqGsfhQZxGaz7VG8C4BUhWCoSowZ6Lov9iFv5FgCQLkiukVCgLHEYWcWz9GYgMGyzWYhFO2ilz3mfIfzqd8Nsa2YmVE7EQWu4\u002BgkAhnpl3VfvBfx4CvMgCIHWwMq0biHCB4k/\u002Bdwd7xhcjAEfZUk/eURk\u002BzIHNCBzBkuM7UBhBIwnPn6xJeO70VakG36xwKN410eGD3Lv\u002BxNojPNQUQGYO4e1OCbKTlNg6OnbYxihgQWoU9X4mzVZN0NrSFkwK4AVC9/3PMi8bok0JWZI1Fg6xsut5/0rn2CSW8CjnsX6cL1phlc46oR9LCVMhLXO0CMrMIFNQkPC6Wx/ZOEH2I\u002BDefSpHw3AwdxHcLvX3xrqw0uduK5EbO45pt0quYWjNRNViUqBJfDVKi6kxdGH6wpRlGGVamAhfwzGb7hw1khW5DuoQhWQKZ2aiE5/n2ccsbvSmSUkDcrzdEp9\u002BrZ4pBPmDiHWH6j0gWqD\u002BuHRoZ\u002Bl6f38nj0jctZwtQ3LUm8nYiQ6WZEFBlIS3de6YBLo4ZLql9D4e8YWgttLZaqbKW87nJj91wgOYKNr6YAlqNKDh5N64LpeLuYeI5a1\u002BeDnd/SovoN6KwpK3DdtTFIF8RoIh93XIAj0nW3y37NxWKaCRHHLvOoPSZxI78RDMOJT2HK8rXIDEFertCEVhwuW2UOQqsggejRv\u002BX4BTjAEcayLXscA9Os0v3QaH8jJOcJQ8hZAskYac14\u002BTPQzwYInZ0J0iihEVeSYnCtTxlorZr\u002B78JwZg78msStowqg3AL2yMriGVG\u002BZzFwx6BZahm0EEuY0uBElzaODThj821N8YVttodOhpNJP4eQAJ9tojCq\u002BJO/CAoisjCTVAwZWnPDI9Ua67OSZYm3TpJYs5eXIGoIufrajel7SgRWuzKHL\u002BQUzNzJU7Z8GJMJB7l3yv\u002BZ\u002BzOhEaF46ZXsn6GvO6pXLx\u002BuROa6zc2zi6Bn0IYwBIAEvb/\u002B5h5Cm\u002BNH3bMVzdzosdeayIYY3i5m7YYBERkPu5ogqn7rWUkBa6kDc\u002B8Znr3Efx6ulTv6696RmPiXQYrJNyEZ9SNe/ViNmV3dFWs\u002BTE/JPJH7YSVfJr6fWsBRaSkeOTvOAKiZZoLFIPzeHNZzUkyozgT4ztb8us5lvqKYPC8zvtsvcEymL9YPNUEogQnnLAd0qJokJmtl0kbZM6jfLePNql76Q\u002BL/Ap4u6ZmV0znFfZGbI5OVD5dwyp4FzPwuMAddW9aq7ekkdKb89j3S0P4NFLUWQwlQN5rGinhE\u002BjWi/7iROHdiGpCodq/tmBhanvqf\u002BLhGF\u002Bz9DSM85GNw4HpxWfaEQJiHqvolbsxaYp\u002BCbOt\u002BpQF9XOfMkypTJjYtN5Y0fD8i1V1iF06\u002BIakfo6qEund38jp59PwOuK1tNITD9zc2JuZfX5aOG46zvjs\u002BrPCAzmu\u002BtkVcu4hCEx2v9eLJ\u002Bily6XzEJVrh6NasxjXB0Au97GYYBUDx2WpeHEx43iar6cQRzMNzvKgR3c1vr/RTgUIS8gh7sPXpgA8SZQgNaAmvANxwrwRHSjC9Byhygip1C5sJZuweLznPKEyzYVagBHTEv64Y4tE\u002ByqfXvqnMdv3lnFpsAwEckdGjoYe4lOnaHQOzrsN7XSjKy5tFRnGPArJOzsT7MwBypy7ddEBJhja\u002B/aCmGcg5aT4xojhl10tfE5/VacUk3ukCQAeVnujogERlhkjQ6enqFGWGyZHHDM/ifWGhdB1wmh63o9jApMtVSSHzAFACjym261RgnRVYOzQ3siCHRwsn9ewpGUYQKXCaMYBv0wx\u002B4O4364nID/wJXmekifGqzQIWzApk2HbjpcLkxmyU6GcnuNIyUFyCXuXwILrebJ9\u002B72N\u002BWQcBGgd3VEXG5EmPdHYAfNAfd32mk24lc7i8BDkiZdYJFo9gJZ7Ku/sWu3qcYatE3u/OXnjm2MWZ3KZPu1ALpH5yhl7mn1cyVbyBj9jziRINdyVKVAddIz7Jx0n3ev\u002BrCxf7KdpMXT6Ymwi8ZEntpVOUQkMqwU92FGIgHNgNO9u81oPA\u002BF83wBrnsrj/ob713CL2Yzi7gEnHhBR4LEBmimAt/43FLKzzXIEpQw\u002BWd3OkKkC2F9eiAVU6\u002BHRKv5PagSdY0aExMK91Aga2kj06MAyh1AH/r3OIiv43ijQ4qZztT8LnPqbScvqRQRTQ7G8Y/8dnqeuS2tG0z0ei\u002BaV7PFlqyEN6U/Jmz2EHbm5et52PH4ts0ACxW3TxM25eL3lVFgS7ZiMrnqzVAdmKimtjVRipE9kZD2xYuG3OiR\u002BDCJ/nslhqolF6Y4Dfls8mJtEJjt1WtBufOweXYq22XRSMUvg5otgT\u002BLLGL69ZOnicMpKbxftBLFODR3ZR0kCjwwVsUkTW7IP49ZUrj4RsRgCO\u002BzAbGpgZSyWltlthwSZyI2yp7egzxUYOo89lFp3OFwF2wtYPh6htUgcfMTYolzRvuGwYwlkXWjbqDXfIszSI1p5a6v9PYpzDPJrhFJMP5Qyb9l4wtlWnXmegJXoxpJ7Sl1qYzqw0IFXPVYW/Nkai2idrLb3VVyBIsoyXrz0ikZf7D305dxdfZtYJYWDP6Cgh/UtSxnfh/D85TxwgnXAYrcPuwyfIaWMQC8fmzPa/eMljdbHyz8sgGRI9/yf6P8hl8LOd4SUBWJPnQbuw\u002By9JetZSvSe/Jt73zqkUi2o7Fcv\u002BgdxCIpekYR0eCo0Qbx7i84VQqIKhpsrVphJ77c0orCvvsnlTB1c/rVsKoBxQ516LMpfl621IXNsRbXuEKXRQ9V5hIL2kjuwtEfsnlgWuhL6077o1Q8C\u002Bp1WeQpnbuoPnuau97seg5qOquNpxIcbVYui90Dm5GrKdonhoBkxSUVZ3P9xa8Jb3EwkWiormTIWPyd\u002BxHulJLZ/4IEtON\u002BBXV2eD\u002BuHpe3JSxbwwo5AntlXz2T1soTJtLhI9Yc9KqNspvjIjY1Kjpk1tXlgsGYoP0Wr1Wl6j67Y0FszPqxmiBx3gB\u002BRdBFIDTzPv/0PZQBSILpBlVE19hdN87k2G1Po0ylY7SxKmscwX8gsqtOtyW9W3R3yJPbLPY4EQ4BUFfHs5ujTsnfQC4XzDTWJCU9HnCZN3z41\u002Bq42jbOiRldG3EnaQ8fm3hr3gtWX/xe9QjA\u002BvKNaCjaztug\u002BnSDEMcUyrDDvssmLYMIPWlhoofuWdU\u002BDZ4W36NYXJojbpED6L1EMZVLm0ZNms1vdTrPaSxTwqCfVRMo/esNe2IhAr7iBFSsLWDyor6e4GLAt2p4iONtz5vwZJOqK0OqPi/kLJgefXDmE0vLYS/x8GSgaEaAlOJ\u002BszMi8Z\u002Bw8fIdSGSOusPKsjnpknWnom58DnQu\u002BbMNKZlNZWlU64vRJRFJrhi7Y0WQ1bYclwJs1wDUpvMrkfhPEC7bQUVqdca\u002BGG1UXfRFwJs\u002BniQM8IKW0I5YcESItZMpCp354CHwNm/vXn6VGIkMnuZX/QPUMh\u002BcNGDHAfWCJWLaO1NmS9B5Ple0LZIT8cgFS9FeILifRNh\u002BbauxOTRqbTkbyu01plMF7r6sIBSNiEKYsbYUJASqSuZ65940uAUjSbBo\u002BDbq36WOWEIJ4xSz8OVpKHd\u002BVkkkYY/2ur6A=="
    },
    {
      "RequestUri": "https://seanmcccanary.blob.core.windows.net/test-container-986a124d-658d-4841-00bb-dd21095cbc29?restype=container",
      "RequestMethod": "DELETE",
      "RequestHeaders": {
        "Authorization": "Sanitized",
        "traceparent": "00-dac5cebd8b6f4b4e894929b92e53f9c4-739f0cfe833b064f-00",
        "User-Agent": [
          "azsdk-net-Storage.Blobs/12.5.0-dev.20200402.1",
          "(.NET Core 4.6.28325.01; Microsoft Windows 10.0.18362 )"
        ],
        "x-ms-client-request-id": "5976e241-023f-ed30-1182-4542d946274b",
        "x-ms-date": "Thu, 02 Apr 2020 23:46:13 GMT",
        "x-ms-return-client-request-id": "true",
        "x-ms-version": "2019-12-12"
      },
      "RequestBody": null,
      "StatusCode": 202,
      "ResponseHeaders": {
        "Content-Length": "0",
        "Date": "Thu, 02 Apr 2020 23:46:12 GMT",
        "Server": [
          "Windows-Azure-Blob/1.0",
          "Microsoft-HTTPAPI/2.0"
        ],
        "x-ms-client-request-id": "5976e241-023f-ed30-1182-4542d946274b",
<<<<<<< HEAD
        "x-ms-request-id": "5f19c823-901e-003b-6931-f3d79f000000",
=======
        "x-ms-request-id": "71b54bf3-901e-0076-4948-09c7e8000000",
>>>>>>> 8d420312
        "x-ms-version": "2019-12-12"
      },
      "ResponseBody": []
    }
  ],
  "Variables": {
    "RandomSeed": "1071531292",
    "Storage_TestConfigDefault": "ProductionTenant\nseanmcccanary\nU2FuaXRpemVk\nhttps://seanmcccanary.blob.core.windows.net\nhttps://seanmcccanary.file.core.windows.net\nhttps://seanmcccanary.queue.core.windows.net\nhttps://seanmcccanary.table.core.windows.net\n\n\n\n\nhttps://seanmcccanary-secondary.blob.core.windows.net\nhttps://seanmcccanary-secondary.file.core.windows.net\nhttps://seanmcccanary-secondary.queue.core.windows.net\nhttps://seanmcccanary-secondary.table.core.windows.net\n\nSanitized\n\n\nCloud\nBlobEndpoint=https://seanmcccanary.blob.core.windows.net/;QueueEndpoint=https://seanmcccanary.queue.core.windows.net/;FileEndpoint=https://seanmcccanary.file.core.windows.net/;BlobSecondaryEndpoint=https://seanmcccanary-secondary.blob.core.windows.net/;QueueSecondaryEndpoint=https://seanmcccanary-secondary.queue.core.windows.net/;FileSecondaryEndpoint=https://seanmcccanary-secondary.file.core.windows.net/;AccountName=seanmcccanary;AccountKey=Sanitized\nseanscope1"
  }
}<|MERGE_RESOLUTION|>--- conflicted
+++ resolved
@@ -28,11 +28,7 @@
           "Microsoft-HTTPAPI/2.0"
         ],
         "x-ms-client-request-id": "7197704e-06b6-e5a4-fdc6-55d6aa55db07",
-<<<<<<< HEAD
-        "x-ms-request-id": "4a1125d7-c01e-0026-4a31-f3da23000000",
-=======
         "x-ms-request-id": "0166747e-001e-0074-2548-097950000000",
->>>>>>> 8d420312
         "x-ms-version": "2019-12-12"
       },
       "ResponseBody": []
@@ -141,11 +137,7 @@
           "Microsoft-HTTPAPI/2.0"
         ],
         "x-ms-client-request-id": "5976e241-023f-ed30-1182-4542d946274b",
-<<<<<<< HEAD
-        "x-ms-request-id": "5f19c823-901e-003b-6931-f3d79f000000",
-=======
         "x-ms-request-id": "71b54bf3-901e-0076-4948-09c7e8000000",
->>>>>>> 8d420312
         "x-ms-version": "2019-12-12"
       },
       "ResponseBody": []
