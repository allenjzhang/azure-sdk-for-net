{
  "Entries": [
    {
<<<<<<< HEAD
      "RequestUri": "https://seanstagetest.blob.core.windows.net/test-container-29bfdd7a-0868-bb2d-9b1a-e08feaa4e64b?restype=container",
      "RequestMethod": "PUT",
      "RequestHeaders": {
        "Authorization": "Sanitized",
        "traceparent": "00-26536662b406b8468e7a88084b68a3ff-f0bda645e25dcb41-00",
        "User-Agent": [
          "azsdk-net-Storage.Blobs/12.4.0-dev.20200305.1",
          "(.NET Core 4.6.28325.01; Microsoft Windows 10.0.18363 )"
        ],
        "x-ms-blob-public-access": "container",
        "x-ms-client-request-id": "b04a4b72-9c03-4c49-41af-ba8d89ac54b9",
        "x-ms-date": "Thu, 05 Mar 2020 21:04:46 GMT",
        "x-ms-return-client-request-id": "true",
        "x-ms-version": "2019-10-10"
=======
      "RequestUri": "https://seanmcccanary.blob.core.windows.net/test-container-decadf8c-3d88-b0eb-6251-6ff7ad0531be?restype=container",
      "RequestMethod": "PUT",
      "RequestHeaders": {
        "Authorization": "Sanitized",
        "traceparent": "00-0bda00a7b8eb344faaf500acbcdcd978-92e9c4e3b6d6d640-00",
        "User-Agent": [
          "azsdk-net-Storage.Blobs/12.5.0-dev.20200403.1",
          "(.NET Core 4.6.28325.01; Microsoft Windows 10.0.18362 )"
        ],
        "x-ms-blob-public-access": "container",
        "x-ms-client-request-id": "6357993a-2f51-1230-6a34-f48c3b35a12b",
        "x-ms-date": "Sat, 04 Apr 2020 01:34:42 GMT",
        "x-ms-return-client-request-id": "true",
        "x-ms-version": "2019-12-12"
>>>>>>> 32e373e2
      },
      "RequestBody": null,
      "StatusCode": 201,
      "ResponseHeaders": {
        "Content-Length": "0",
<<<<<<< HEAD
        "Date": "Thu, 05 Mar 2020 21:04:46 GMT",
        "ETag": "\u00220x8D7C148D5E184CE\u0022",
        "Last-Modified": "Thu, 05 Mar 2020 21:04:46 GMT",
=======
        "Date": "Sat, 04 Apr 2020 01:34:41 GMT",
        "ETag": "\u00220x8D7D838594A6F97\u0022",
        "Last-Modified": "Sat, 04 Apr 2020 01:34:42 GMT",
>>>>>>> 32e373e2
        "Server": [
          "Windows-Azure-Blob/1.0",
          "Microsoft-HTTPAPI/2.0"
        ],
<<<<<<< HEAD
        "x-ms-client-request-id": "b04a4b72-9c03-4c49-41af-ba8d89ac54b9",
        "x-ms-request-id": "728b7323-801e-0018-6131-f34d5c000000",
        "x-ms-version": "2019-10-10"
=======
        "x-ms-client-request-id": "6357993a-2f51-1230-6a34-f48c3b35a12b",
        "x-ms-request-id": "0c8db7d6-301e-0022-0321-0a88bf000000",
        "x-ms-version": "2019-12-12"
>>>>>>> 32e373e2
      },
      "ResponseBody": []
    },
    {
      "RequestUri": "https://seanmcccanary.blob.core.windows.net/test-container-decadf8c-3d88-b0eb-6251-6ff7ad0531be/test-blob-a72565d3-b43b-a11c-53c6-97aca8a94610",
      "RequestMethod": "PUT",
      "RequestHeaders": {
        "Authorization": "Sanitized",
        "Content-Length": "1024",
<<<<<<< HEAD
        "traceparent": "00-9d09f35bd2a76a44a9b8d0002dd20a20-1e1b9ee45059c244-00",
        "User-Agent": [
          "azsdk-net-Storage.Blobs/12.4.0-dev.20200305.1",
          "(.NET Core 4.6.28325.01; Microsoft Windows 10.0.18363 )"
        ],
        "x-ms-blob-type": "BlockBlob",
        "x-ms-client-request-id": "a72c981a-1f4e-045b-9145-44eab93b16aa",
        "x-ms-date": "Thu, 05 Mar 2020 21:04:46 GMT",
=======
        "traceparent": "00-77f5d21a205b63418e26727d2c62bd87-eca6e543cf85fa40-00",
        "User-Agent": [
          "azsdk-net-Storage.Blobs/12.5.0-dev.20200403.1",
          "(.NET Core 4.6.28325.01; Microsoft Windows 10.0.18362 )"
        ],
        "x-ms-blob-type": "BlockBlob",
        "x-ms-client-request-id": "440deda7-082b-bb87-8f6a-ff9048778eda",
        "x-ms-date": "Sat, 04 Apr 2020 01:34:42 GMT",
>>>>>>> 32e373e2
        "x-ms-encryption-algorithm": "AES256",
        "x-ms-encryption-key": "iYZX2Qq9BkuB4ON6i0ceqp9jfj6Izfbt2Xl0j72nWRo=",
        "x-ms-encryption-key-sha256": "UIYw8i6f2Dcc8etJVpo9bSBaGdfqDKWQhWP/sNdsyGk=",
        "x-ms-return-client-request-id": "true",
<<<<<<< HEAD
        "x-ms-version": "2019-10-10"
=======
        "x-ms-version": "2019-12-12"
>>>>>>> 32e373e2
      },
      "RequestBody": "QyOIcjAtPp6fMtQ155vRV70pvBSuzW0GhNIKLfizXNSxKgy7gSEWDVq4wx9a\u002BivPYp3OEXmNfHW1gu5dIxGl7NX/hLyPFdWcEq669gpNq4mnO8pb5EtaI62WBf8zuOpIEtdKWnVvP03HMf7K0oZrZ9ZktudHSgeKpGAO\u002BA/WaVrEceQzA1AUN/t9lLJMkFAnK54ozwICAcjPwLUVYEY98MikBmGiOGSGUH7rybVUPhQQ5s1xrZpXwXAbZEKa/te0QKPqp4nvhfM5on\u002BDFjcTeoKhBXl5y0MuTUTwhtQh7FGnN4kRapaLIGHaOAsb06o4COnA\u002BfldO3VgvFpF/v4eF7Yu3N\u002BuAQ/rFeQYn5I3E3mZuH3qYPJXSvsTsK08RiFiuyBV7PfLiQfZ1eMVRZziKKngq0aBNLfD1pLjmlBirs/CteNy4iaCzi52EIsOQQVfMYcEXJrb4YZpkRZl5\u002B62dyYUUo\u002B4cEaDXtwXCiQrtJWNg2nJXVI05tRcCFAQHOY/wJhk\u002Bu91p8BBgP29xNZiPdyA12OF7BnU32u7W2f1c0H210mLxrmlF9yph9xUdiL9\u002Bspzj0WCutN\u002BkBuDuktYTA27x\u002B2M1ncj2sCH3GU9f2hJvWGdgeT8cxx2DTWeIl2RUDrPmK80cCNTULSE\u002B95tQRGzOfzpu8spv1TQFslBhLhi9Ysqbea5FUw\u002BSjAvd3c\u002BCMsk6\u002BlgqJVvpdlaY1pZEcz8IgVTQ9Mq\u002BSSvqnGb\u002BUfdkg79HZnOAU31u8gMXrHy5ThkM1Vx6sX4\u002BfHFsf0k1KuRfdBLXPQyLSC4XYcLHZtyvMU4Nsbya6dJBSOoCVBP0ecce\u002BHgpohEMQY1uY097NxVUvQ4653lnxEoAlfRiSTPaIug7qK5kRY89AW/vbIaCxhGUrZcF\u002BVJNtzQt6MxcqfhZVACnf45nMHe\u002B/eYJeFeDvc\u002BijZuc1GlVrjG6NpyCoFd3VhhGG0aDLX1fhvusRD6cais8uhxc/L/XEZFc7Tma/B2O0eJ/PaJJH2AefQ1t6Wny3YxxheZ7GplYrsn1JkBDhIqeHbIcHWyIs5q8Pr9yqWgnqc9taXZ3U7dI5o6YlDkf2rhCj4v3loBfqRJLvxvZ5cWhjXxxFhtUZsn60zad8B\u002BhXCPG79ncb9MOzYBj65SbbwCJNsa87oSdLijB/MOJgbky6iL4EzYrxR2pIghbMLs1H2Q2FPkY5K2facGw2nMPhQwHcQGx4xvKnXGpE8y8Af2tjN1fU6z/2cW1WOk0euqqWVz8U/95g3wIK3eHb9ChIyfEA02V8HFfB1c7/Ipy1iKHPvqvv64\u002BM8lhFyg1eKo01HWBcHddFGjrXUyofYbx1VUUwHEWMWO5hc9EA==",
      "StatusCode": 201,
      "ResponseHeaders": {
        "Content-Length": "0",
<<<<<<< HEAD
        "Content-MD5": "4y\u002Biz84mBAYa9DPhQs4n9Q==",
        "Date": "Thu, 05 Mar 2020 21:04:46 GMT",
        "ETag": "\u00220x8D7C148D5F0162D\u0022",
        "Last-Modified": "Thu, 05 Mar 2020 21:04:46 GMT",
=======
        "Content-MD5": "\u002BKG2hgYC9gczPF0h2CRyTg==",
        "Date": "Sat, 04 Apr 2020 01:34:41 GMT",
        "ETag": "\u00220x8D7D838595866E4\u0022",
        "Last-Modified": "Sat, 04 Apr 2020 01:34:42 GMT",
>>>>>>> 32e373e2
        "Server": [
          "Windows-Azure-Blob/1.0",
          "Microsoft-HTTPAPI/2.0"
        ],
<<<<<<< HEAD
        "x-ms-client-request-id": "a72c981a-1f4e-045b-9145-44eab93b16aa",
        "x-ms-content-crc64": "u5a84bkME2s=",
        "x-ms-encryption-key-sha256": "ACtrSTL5CKxbMt/kUXVawKeVWrWkH3SWP3MTiv8JxBY=",
        "x-ms-request-id": "728b7326-801e-0018-6231-f34d5c000000",
        "x-ms-request-server-encrypted": "true",
        "x-ms-version": "2019-10-10"
=======
        "x-ms-client-request-id": "440deda7-082b-bb87-8f6a-ff9048778eda",
        "x-ms-content-crc64": "69xzYMuyiA0=",
        "x-ms-encryption-key-sha256": "UIYw8i6f2Dcc8etJVpo9bSBaGdfqDKWQhWP/sNdsyGk=",
        "x-ms-request-id": "0c8db7db-301e-0022-0521-0a88bf000000",
        "x-ms-request-server-encrypted": "true",
        "x-ms-version": "2019-12-12"
>>>>>>> 32e373e2
      },
      "ResponseBody": []
    },
    {
      "RequestUri": "https://seanmcccanary.blob.core.windows.net/test-container-decadf8c-3d88-b0eb-6251-6ff7ad0531be/test-blob-a72565d3-b43b-a11c-53c6-97aca8a94610",
      "RequestMethod": "GET",
      "RequestHeaders": {
        "Authorization": "Sanitized",
<<<<<<< HEAD
        "traceparent": "00-6fcb0bcb764ec942b651e18b683c12ed-31285ae71fe61446-00",
        "User-Agent": [
          "azsdk-net-Storage.Blobs/12.4.0-dev.20200305.1",
          "(.NET Core 4.6.28325.01; Microsoft Windows 10.0.18363 )"
        ],
        "x-ms-client-request-id": "28bfc6f8-9a89-e2e6-579e-d14fc642d322",
        "x-ms-date": "Thu, 05 Mar 2020 21:04:46 GMT",
=======
        "traceparent": "00-539f385d66b1294da5f99adf43cd6cf9-fc468efbf1a6304e-00",
        "User-Agent": [
          "azsdk-net-Storage.Blobs/12.5.0-dev.20200403.1",
          "(.NET Core 4.6.28325.01; Microsoft Windows 10.0.18362 )"
        ],
        "x-ms-client-request-id": "cfe76864-1499-09ef-2e4a-d0556575cde7",
        "x-ms-date": "Sat, 04 Apr 2020 01:34:42 GMT",
>>>>>>> 32e373e2
        "x-ms-encryption-algorithm": "AES256",
        "x-ms-encryption-key": "iYZX2Qq9BkuB4ON6i0ceqp9jfj6Izfbt2Xl0j72nWRo=",
        "x-ms-encryption-key-sha256": "UIYw8i6f2Dcc8etJVpo9bSBaGdfqDKWQhWP/sNdsyGk=",
        "x-ms-return-client-request-id": "true",
<<<<<<< HEAD
        "x-ms-version": "2019-10-10"
=======
        "x-ms-version": "2019-12-12"
>>>>>>> 32e373e2
      },
      "RequestBody": null,
      "StatusCode": 200,
      "ResponseHeaders": {
        "Accept-Ranges": "bytes",
        "Content-Length": "1024",
        "Content-MD5": "\u002BKG2hgYC9gczPF0h2CRyTg==",
        "Content-Type": "application/octet-stream",
<<<<<<< HEAD
        "Date": "Thu, 05 Mar 2020 21:04:46 GMT",
        "ETag": "\u00220x8D7C148D5F0162D\u0022",
        "Last-Modified": "Thu, 05 Mar 2020 21:04:46 GMT",
=======
        "Date": "Sat, 04 Apr 2020 01:34:42 GMT",
        "ETag": "\u00220x8D7D838595866E4\u0022",
        "Last-Modified": "Sat, 04 Apr 2020 01:34:42 GMT",
>>>>>>> 32e373e2
        "Server": [
          "Windows-Azure-Blob/1.0",
          "Microsoft-HTTPAPI/2.0"
        ],
        "x-ms-blob-type": "BlockBlob",
<<<<<<< HEAD
        "x-ms-client-request-id": "28bfc6f8-9a89-e2e6-579e-d14fc642d322",
        "x-ms-creation-time": "Thu, 05 Mar 2020 21:04:46 GMT",
        "x-ms-encryption-key-sha256": "ACtrSTL5CKxbMt/kUXVawKeVWrWkH3SWP3MTiv8JxBY=",
        "x-ms-lease-state": "available",
        "x-ms-lease-status": "unlocked",
        "x-ms-request-id": "728b7328-801e-0018-6431-f34d5c000000",
        "x-ms-server-encrypted": "true",
        "x-ms-version": "2019-10-10"
=======
        "x-ms-client-request-id": "cfe76864-1499-09ef-2e4a-d0556575cde7",
        "x-ms-creation-time": "Sat, 04 Apr 2020 01:34:42 GMT",
        "x-ms-encryption-key-sha256": "UIYw8i6f2Dcc8etJVpo9bSBaGdfqDKWQhWP/sNdsyGk=",
        "x-ms-lease-state": "available",
        "x-ms-lease-status": "unlocked",
        "x-ms-request-id": "0c8db7ea-301e-0022-1121-0a88bf000000",
        "x-ms-server-encrypted": "true",
        "x-ms-version": "2019-12-12"
>>>>>>> 32e373e2
      },
      "ResponseBody": "QyOIcjAtPp6fMtQ155vRV70pvBSuzW0GhNIKLfizXNSxKgy7gSEWDVq4wx9a\u002BivPYp3OEXmNfHW1gu5dIxGl7NX/hLyPFdWcEq669gpNq4mnO8pb5EtaI62WBf8zuOpIEtdKWnVvP03HMf7K0oZrZ9ZktudHSgeKpGAO\u002BA/WaVrEceQzA1AUN/t9lLJMkFAnK54ozwICAcjPwLUVYEY98MikBmGiOGSGUH7rybVUPhQQ5s1xrZpXwXAbZEKa/te0QKPqp4nvhfM5on\u002BDFjcTeoKhBXl5y0MuTUTwhtQh7FGnN4kRapaLIGHaOAsb06o4COnA\u002BfldO3VgvFpF/v4eF7Yu3N\u002BuAQ/rFeQYn5I3E3mZuH3qYPJXSvsTsK08RiFiuyBV7PfLiQfZ1eMVRZziKKngq0aBNLfD1pLjmlBirs/CteNy4iaCzi52EIsOQQVfMYcEXJrb4YZpkRZl5\u002B62dyYUUo\u002B4cEaDXtwXCiQrtJWNg2nJXVI05tRcCFAQHOY/wJhk\u002Bu91p8BBgP29xNZiPdyA12OF7BnU32u7W2f1c0H210mLxrmlF9yph9xUdiL9\u002Bspzj0WCutN\u002BkBuDuktYTA27x\u002B2M1ncj2sCH3GU9f2hJvWGdgeT8cxx2DTWeIl2RUDrPmK80cCNTULSE\u002B95tQRGzOfzpu8spv1TQFslBhLhi9Ysqbea5FUw\u002BSjAvd3c\u002BCMsk6\u002BlgqJVvpdlaY1pZEcz8IgVTQ9Mq\u002BSSvqnGb\u002BUfdkg79HZnOAU31u8gMXrHy5ThkM1Vx6sX4\u002BfHFsf0k1KuRfdBLXPQyLSC4XYcLHZtyvMU4Nsbya6dJBSOoCVBP0ecce\u002BHgpohEMQY1uY097NxVUvQ4653lnxEoAlfRiSTPaIug7qK5kRY89AW/vbIaCxhGUrZcF\u002BVJNtzQt6MxcqfhZVACnf45nMHe\u002B/eYJeFeDvc\u002BijZuc1GlVrjG6NpyCoFd3VhhGG0aDLX1fhvusRD6cais8uhxc/L/XEZFc7Tma/B2O0eJ/PaJJH2AefQ1t6Wny3YxxheZ7GplYrsn1JkBDhIqeHbIcHWyIs5q8Pr9yqWgnqc9taXZ3U7dI5o6YlDkf2rhCj4v3loBfqRJLvxvZ5cWhjXxxFhtUZsn60zad8B\u002BhXCPG79ncb9MOzYBj65SbbwCJNsa87oSdLijB/MOJgbky6iL4EzYrxR2pIghbMLs1H2Q2FPkY5K2facGw2nMPhQwHcQGx4xvKnXGpE8y8Af2tjN1fU6z/2cW1WOk0euqqWVz8U/95g3wIK3eHb9ChIyfEA02V8HFfB1c7/Ipy1iKHPvqvv64\u002BM8lhFyg1eKo01HWBcHddFGjrXUyofYbx1VUUwHEWMWO5hc9EA=="
    },
    {
<<<<<<< HEAD
      "RequestUri": "https://seanstagetest.blob.core.windows.net/test-container-29bfdd7a-0868-bb2d-9b1a-e08feaa4e64b?restype=container",
      "RequestMethod": "DELETE",
      "RequestHeaders": {
        "Authorization": "Sanitized",
        "traceparent": "00-8a8fae4ce791b94db8386b788eb8a7b4-b8c67b8903e21747-00",
        "User-Agent": [
          "azsdk-net-Storage.Blobs/12.4.0-dev.20200305.1",
          "(.NET Core 4.6.28325.01; Microsoft Windows 10.0.18363 )"
        ],
        "x-ms-client-request-id": "f3f27655-ed7c-1321-1cd8-17530d310514",
        "x-ms-date": "Thu, 05 Mar 2020 21:04:46 GMT",
        "x-ms-return-client-request-id": "true",
        "x-ms-version": "2019-10-10"
=======
      "RequestUri": "https://seanmcccanary.blob.core.windows.net/test-container-decadf8c-3d88-b0eb-6251-6ff7ad0531be?restype=container",
      "RequestMethod": "DELETE",
      "RequestHeaders": {
        "Authorization": "Sanitized",
        "traceparent": "00-17009dc647caea4bb6e25bfbb61c66a8-d2a5447bc9cb8346-00",
        "User-Agent": [
          "azsdk-net-Storage.Blobs/12.5.0-dev.20200403.1",
          "(.NET Core 4.6.28325.01; Microsoft Windows 10.0.18362 )"
        ],
        "x-ms-client-request-id": "e02cc74d-be8f-7340-d95f-a7f7ec95d4e7",
        "x-ms-date": "Sat, 04 Apr 2020 01:34:42 GMT",
        "x-ms-return-client-request-id": "true",
        "x-ms-version": "2019-12-12"
>>>>>>> 32e373e2
      },
      "RequestBody": null,
      "StatusCode": 202,
      "ResponseHeaders": {
        "Content-Length": "0",
<<<<<<< HEAD
        "Date": "Thu, 05 Mar 2020 21:04:46 GMT",
=======
        "Date": "Sat, 04 Apr 2020 01:34:42 GMT",
>>>>>>> 32e373e2
        "Server": [
          "Windows-Azure-Blob/1.0",
          "Microsoft-HTTPAPI/2.0"
        ],
<<<<<<< HEAD
        "x-ms-client-request-id": "f3f27655-ed7c-1321-1cd8-17530d310514",
        "x-ms-request-id": "728b732a-801e-0018-6631-f34d5c000000",
        "x-ms-version": "2019-10-10"
=======
        "x-ms-client-request-id": "e02cc74d-be8f-7340-d95f-a7f7ec95d4e7",
        "x-ms-request-id": "0c8db804-301e-0022-2b21-0a88bf000000",
        "x-ms-version": "2019-12-12"
>>>>>>> 32e373e2
      },
      "ResponseBody": []
    }
  ],
  "Variables": {
<<<<<<< HEAD
    "RandomSeed": "676250198",
    "Storage_TestConfigDefault": "ProductionTenant\nseanstagetest\nU2FuaXRpemVk\nhttps://seanstagetest.blob.core.windows.net\nhttp://seanstagetest.file.core.windows.net\nhttp://seanstagetest.queue.core.windows.net\nhttp://seanstagetest.table.core.windows.net\n\n\n\n\nhttp://seanstagetest-secondary.blob.core.windows.net\nhttp://seanstagetest-secondary.file.core.windows.net\nhttp://seanstagetest-secondary.queue.core.windows.net\nhttp://seanstagetest-secondary.table.core.windows.net\n\nSanitized\n\n\nCloud\nBlobEndpoint=https://seanstagetest.blob.core.windows.net/;QueueEndpoint=http://seanstagetest.queue.core.windows.net/;FileEndpoint=http://seanstagetest.file.core.windows.net/;BlobSecondaryEndpoint=http://seanstagetest-secondary.blob.core.windows.net/;QueueSecondaryEndpoint=http://seanstagetest-secondary.queue.core.windows.net/;FileSecondaryEndpoint=http://seanstagetest-secondary.file.core.windows.net/;AccountName=seanstagetest;AccountKey=Sanitized\nseanscope1"
=======
    "RandomSeed": "1867562014",
    "Storage_TestConfigDefault": "ProductionTenant\nseanmcccanary\nU2FuaXRpemVk\nhttps://seanmcccanary.blob.core.windows.net\nhttps://seanmcccanary.file.core.windows.net\nhttps://seanmcccanary.queue.core.windows.net\nhttps://seanmcccanary.table.core.windows.net\n\n\n\n\nhttps://seanmcccanary-secondary.blob.core.windows.net\nhttps://seanmcccanary-secondary.file.core.windows.net\nhttps://seanmcccanary-secondary.queue.core.windows.net\nhttps://seanmcccanary-secondary.table.core.windows.net\n\nSanitized\n\n\nCloud\nBlobEndpoint=https://seanmcccanary.blob.core.windows.net/;QueueEndpoint=https://seanmcccanary.queue.core.windows.net/;FileEndpoint=https://seanmcccanary.file.core.windows.net/;BlobSecondaryEndpoint=https://seanmcccanary-secondary.blob.core.windows.net/;QueueSecondaryEndpoint=https://seanmcccanary-secondary.queue.core.windows.net/;FileSecondaryEndpoint=https://seanmcccanary-secondary.file.core.windows.net/;AccountName=seanmcccanary;AccountKey=Sanitized\nseanscope1"
>>>>>>> 32e373e2
  }
}<|MERGE_RESOLUTION|>--- conflicted
+++ resolved
@@ -1,22 +1,6 @@
 {
   "Entries": [
     {
-<<<<<<< HEAD
-      "RequestUri": "https://seanstagetest.blob.core.windows.net/test-container-29bfdd7a-0868-bb2d-9b1a-e08feaa4e64b?restype=container",
-      "RequestMethod": "PUT",
-      "RequestHeaders": {
-        "Authorization": "Sanitized",
-        "traceparent": "00-26536662b406b8468e7a88084b68a3ff-f0bda645e25dcb41-00",
-        "User-Agent": [
-          "azsdk-net-Storage.Blobs/12.4.0-dev.20200305.1",
-          "(.NET Core 4.6.28325.01; Microsoft Windows 10.0.18363 )"
-        ],
-        "x-ms-blob-public-access": "container",
-        "x-ms-client-request-id": "b04a4b72-9c03-4c49-41af-ba8d89ac54b9",
-        "x-ms-date": "Thu, 05 Mar 2020 21:04:46 GMT",
-        "x-ms-return-client-request-id": "true",
-        "x-ms-version": "2019-10-10"
-=======
       "RequestUri": "https://seanmcccanary.blob.core.windows.net/test-container-decadf8c-3d88-b0eb-6251-6ff7ad0531be?restype=container",
       "RequestMethod": "PUT",
       "RequestHeaders": {
@@ -31,34 +15,21 @@
         "x-ms-date": "Sat, 04 Apr 2020 01:34:42 GMT",
         "x-ms-return-client-request-id": "true",
         "x-ms-version": "2019-12-12"
->>>>>>> 32e373e2
       },
       "RequestBody": null,
       "StatusCode": 201,
       "ResponseHeaders": {
         "Content-Length": "0",
-<<<<<<< HEAD
-        "Date": "Thu, 05 Mar 2020 21:04:46 GMT",
-        "ETag": "\u00220x8D7C148D5E184CE\u0022",
-        "Last-Modified": "Thu, 05 Mar 2020 21:04:46 GMT",
-=======
         "Date": "Sat, 04 Apr 2020 01:34:41 GMT",
         "ETag": "\u00220x8D7D838594A6F97\u0022",
         "Last-Modified": "Sat, 04 Apr 2020 01:34:42 GMT",
->>>>>>> 32e373e2
         "Server": [
           "Windows-Azure-Blob/1.0",
           "Microsoft-HTTPAPI/2.0"
         ],
-<<<<<<< HEAD
-        "x-ms-client-request-id": "b04a4b72-9c03-4c49-41af-ba8d89ac54b9",
-        "x-ms-request-id": "728b7323-801e-0018-6131-f34d5c000000",
-        "x-ms-version": "2019-10-10"
-=======
         "x-ms-client-request-id": "6357993a-2f51-1230-6a34-f48c3b35a12b",
         "x-ms-request-id": "0c8db7d6-301e-0022-0321-0a88bf000000",
         "x-ms-version": "2019-12-12"
->>>>>>> 32e373e2
       },
       "ResponseBody": []
     },
@@ -68,16 +39,6 @@
       "RequestHeaders": {
         "Authorization": "Sanitized",
         "Content-Length": "1024",
-<<<<<<< HEAD
-        "traceparent": "00-9d09f35bd2a76a44a9b8d0002dd20a20-1e1b9ee45059c244-00",
-        "User-Agent": [
-          "azsdk-net-Storage.Blobs/12.4.0-dev.20200305.1",
-          "(.NET Core 4.6.28325.01; Microsoft Windows 10.0.18363 )"
-        ],
-        "x-ms-blob-type": "BlockBlob",
-        "x-ms-client-request-id": "a72c981a-1f4e-045b-9145-44eab93b16aa",
-        "x-ms-date": "Thu, 05 Mar 2020 21:04:46 GMT",
-=======
         "traceparent": "00-77f5d21a205b63418e26727d2c62bd87-eca6e543cf85fa40-00",
         "User-Agent": [
           "azsdk-net-Storage.Blobs/12.5.0-dev.20200403.1",
@@ -86,51 +47,30 @@
         "x-ms-blob-type": "BlockBlob",
         "x-ms-client-request-id": "440deda7-082b-bb87-8f6a-ff9048778eda",
         "x-ms-date": "Sat, 04 Apr 2020 01:34:42 GMT",
->>>>>>> 32e373e2
         "x-ms-encryption-algorithm": "AES256",
         "x-ms-encryption-key": "iYZX2Qq9BkuB4ON6i0ceqp9jfj6Izfbt2Xl0j72nWRo=",
         "x-ms-encryption-key-sha256": "UIYw8i6f2Dcc8etJVpo9bSBaGdfqDKWQhWP/sNdsyGk=",
         "x-ms-return-client-request-id": "true",
-<<<<<<< HEAD
-        "x-ms-version": "2019-10-10"
-=======
         "x-ms-version": "2019-12-12"
->>>>>>> 32e373e2
       },
       "RequestBody": "QyOIcjAtPp6fMtQ155vRV70pvBSuzW0GhNIKLfizXNSxKgy7gSEWDVq4wx9a\u002BivPYp3OEXmNfHW1gu5dIxGl7NX/hLyPFdWcEq669gpNq4mnO8pb5EtaI62WBf8zuOpIEtdKWnVvP03HMf7K0oZrZ9ZktudHSgeKpGAO\u002BA/WaVrEceQzA1AUN/t9lLJMkFAnK54ozwICAcjPwLUVYEY98MikBmGiOGSGUH7rybVUPhQQ5s1xrZpXwXAbZEKa/te0QKPqp4nvhfM5on\u002BDFjcTeoKhBXl5y0MuTUTwhtQh7FGnN4kRapaLIGHaOAsb06o4COnA\u002BfldO3VgvFpF/v4eF7Yu3N\u002BuAQ/rFeQYn5I3E3mZuH3qYPJXSvsTsK08RiFiuyBV7PfLiQfZ1eMVRZziKKngq0aBNLfD1pLjmlBirs/CteNy4iaCzi52EIsOQQVfMYcEXJrb4YZpkRZl5\u002B62dyYUUo\u002B4cEaDXtwXCiQrtJWNg2nJXVI05tRcCFAQHOY/wJhk\u002Bu91p8BBgP29xNZiPdyA12OF7BnU32u7W2f1c0H210mLxrmlF9yph9xUdiL9\u002Bspzj0WCutN\u002BkBuDuktYTA27x\u002B2M1ncj2sCH3GU9f2hJvWGdgeT8cxx2DTWeIl2RUDrPmK80cCNTULSE\u002B95tQRGzOfzpu8spv1TQFslBhLhi9Ysqbea5FUw\u002BSjAvd3c\u002BCMsk6\u002BlgqJVvpdlaY1pZEcz8IgVTQ9Mq\u002BSSvqnGb\u002BUfdkg79HZnOAU31u8gMXrHy5ThkM1Vx6sX4\u002BfHFsf0k1KuRfdBLXPQyLSC4XYcLHZtyvMU4Nsbya6dJBSOoCVBP0ecce\u002BHgpohEMQY1uY097NxVUvQ4653lnxEoAlfRiSTPaIug7qK5kRY89AW/vbIaCxhGUrZcF\u002BVJNtzQt6MxcqfhZVACnf45nMHe\u002B/eYJeFeDvc\u002BijZuc1GlVrjG6NpyCoFd3VhhGG0aDLX1fhvusRD6cais8uhxc/L/XEZFc7Tma/B2O0eJ/PaJJH2AefQ1t6Wny3YxxheZ7GplYrsn1JkBDhIqeHbIcHWyIs5q8Pr9yqWgnqc9taXZ3U7dI5o6YlDkf2rhCj4v3loBfqRJLvxvZ5cWhjXxxFhtUZsn60zad8B\u002BhXCPG79ncb9MOzYBj65SbbwCJNsa87oSdLijB/MOJgbky6iL4EzYrxR2pIghbMLs1H2Q2FPkY5K2facGw2nMPhQwHcQGx4xvKnXGpE8y8Af2tjN1fU6z/2cW1WOk0euqqWVz8U/95g3wIK3eHb9ChIyfEA02V8HFfB1c7/Ipy1iKHPvqvv64\u002BM8lhFyg1eKo01HWBcHddFGjrXUyofYbx1VUUwHEWMWO5hc9EA==",
       "StatusCode": 201,
       "ResponseHeaders": {
         "Content-Length": "0",
-<<<<<<< HEAD
-        "Content-MD5": "4y\u002Biz84mBAYa9DPhQs4n9Q==",
-        "Date": "Thu, 05 Mar 2020 21:04:46 GMT",
-        "ETag": "\u00220x8D7C148D5F0162D\u0022",
-        "Last-Modified": "Thu, 05 Mar 2020 21:04:46 GMT",
-=======
         "Content-MD5": "\u002BKG2hgYC9gczPF0h2CRyTg==",
         "Date": "Sat, 04 Apr 2020 01:34:41 GMT",
         "ETag": "\u00220x8D7D838595866E4\u0022",
         "Last-Modified": "Sat, 04 Apr 2020 01:34:42 GMT",
->>>>>>> 32e373e2
         "Server": [
           "Windows-Azure-Blob/1.0",
           "Microsoft-HTTPAPI/2.0"
         ],
-<<<<<<< HEAD
-        "x-ms-client-request-id": "a72c981a-1f4e-045b-9145-44eab93b16aa",
-        "x-ms-content-crc64": "u5a84bkME2s=",
-        "x-ms-encryption-key-sha256": "ACtrSTL5CKxbMt/kUXVawKeVWrWkH3SWP3MTiv8JxBY=",
-        "x-ms-request-id": "728b7326-801e-0018-6231-f34d5c000000",
-        "x-ms-request-server-encrypted": "true",
-        "x-ms-version": "2019-10-10"
-=======
         "x-ms-client-request-id": "440deda7-082b-bb87-8f6a-ff9048778eda",
         "x-ms-content-crc64": "69xzYMuyiA0=",
         "x-ms-encryption-key-sha256": "UIYw8i6f2Dcc8etJVpo9bSBaGdfqDKWQhWP/sNdsyGk=",
         "x-ms-request-id": "0c8db7db-301e-0022-0521-0a88bf000000",
         "x-ms-request-server-encrypted": "true",
         "x-ms-version": "2019-12-12"
->>>>>>> 32e373e2
       },
       "ResponseBody": []
     },
@@ -139,15 +79,6 @@
       "RequestMethod": "GET",
       "RequestHeaders": {
         "Authorization": "Sanitized",
-<<<<<<< HEAD
-        "traceparent": "00-6fcb0bcb764ec942b651e18b683c12ed-31285ae71fe61446-00",
-        "User-Agent": [
-          "azsdk-net-Storage.Blobs/12.4.0-dev.20200305.1",
-          "(.NET Core 4.6.28325.01; Microsoft Windows 10.0.18363 )"
-        ],
-        "x-ms-client-request-id": "28bfc6f8-9a89-e2e6-579e-d14fc642d322",
-        "x-ms-date": "Thu, 05 Mar 2020 21:04:46 GMT",
-=======
         "traceparent": "00-539f385d66b1294da5f99adf43cd6cf9-fc468efbf1a6304e-00",
         "User-Agent": [
           "azsdk-net-Storage.Blobs/12.5.0-dev.20200403.1",
@@ -155,16 +86,11 @@
         ],
         "x-ms-client-request-id": "cfe76864-1499-09ef-2e4a-d0556575cde7",
         "x-ms-date": "Sat, 04 Apr 2020 01:34:42 GMT",
->>>>>>> 32e373e2
         "x-ms-encryption-algorithm": "AES256",
         "x-ms-encryption-key": "iYZX2Qq9BkuB4ON6i0ceqp9jfj6Izfbt2Xl0j72nWRo=",
         "x-ms-encryption-key-sha256": "UIYw8i6f2Dcc8etJVpo9bSBaGdfqDKWQhWP/sNdsyGk=",
         "x-ms-return-client-request-id": "true",
-<<<<<<< HEAD
-        "x-ms-version": "2019-10-10"
-=======
         "x-ms-version": "2019-12-12"
->>>>>>> 32e373e2
       },
       "RequestBody": null,
       "StatusCode": 200,
@@ -173,30 +99,14 @@
         "Content-Length": "1024",
         "Content-MD5": "\u002BKG2hgYC9gczPF0h2CRyTg==",
         "Content-Type": "application/octet-stream",
-<<<<<<< HEAD
-        "Date": "Thu, 05 Mar 2020 21:04:46 GMT",
-        "ETag": "\u00220x8D7C148D5F0162D\u0022",
-        "Last-Modified": "Thu, 05 Mar 2020 21:04:46 GMT",
-=======
         "Date": "Sat, 04 Apr 2020 01:34:42 GMT",
         "ETag": "\u00220x8D7D838595866E4\u0022",
         "Last-Modified": "Sat, 04 Apr 2020 01:34:42 GMT",
->>>>>>> 32e373e2
         "Server": [
           "Windows-Azure-Blob/1.0",
           "Microsoft-HTTPAPI/2.0"
         ],
         "x-ms-blob-type": "BlockBlob",
-<<<<<<< HEAD
-        "x-ms-client-request-id": "28bfc6f8-9a89-e2e6-579e-d14fc642d322",
-        "x-ms-creation-time": "Thu, 05 Mar 2020 21:04:46 GMT",
-        "x-ms-encryption-key-sha256": "ACtrSTL5CKxbMt/kUXVawKeVWrWkH3SWP3MTiv8JxBY=",
-        "x-ms-lease-state": "available",
-        "x-ms-lease-status": "unlocked",
-        "x-ms-request-id": "728b7328-801e-0018-6431-f34d5c000000",
-        "x-ms-server-encrypted": "true",
-        "x-ms-version": "2019-10-10"
-=======
         "x-ms-client-request-id": "cfe76864-1499-09ef-2e4a-d0556575cde7",
         "x-ms-creation-time": "Sat, 04 Apr 2020 01:34:42 GMT",
         "x-ms-encryption-key-sha256": "UIYw8i6f2Dcc8etJVpo9bSBaGdfqDKWQhWP/sNdsyGk=",
@@ -205,26 +115,10 @@
         "x-ms-request-id": "0c8db7ea-301e-0022-1121-0a88bf000000",
         "x-ms-server-encrypted": "true",
         "x-ms-version": "2019-12-12"
->>>>>>> 32e373e2
       },
       "ResponseBody": "QyOIcjAtPp6fMtQ155vRV70pvBSuzW0GhNIKLfizXNSxKgy7gSEWDVq4wx9a\u002BivPYp3OEXmNfHW1gu5dIxGl7NX/hLyPFdWcEq669gpNq4mnO8pb5EtaI62WBf8zuOpIEtdKWnVvP03HMf7K0oZrZ9ZktudHSgeKpGAO\u002BA/WaVrEceQzA1AUN/t9lLJMkFAnK54ozwICAcjPwLUVYEY98MikBmGiOGSGUH7rybVUPhQQ5s1xrZpXwXAbZEKa/te0QKPqp4nvhfM5on\u002BDFjcTeoKhBXl5y0MuTUTwhtQh7FGnN4kRapaLIGHaOAsb06o4COnA\u002BfldO3VgvFpF/v4eF7Yu3N\u002BuAQ/rFeQYn5I3E3mZuH3qYPJXSvsTsK08RiFiuyBV7PfLiQfZ1eMVRZziKKngq0aBNLfD1pLjmlBirs/CteNy4iaCzi52EIsOQQVfMYcEXJrb4YZpkRZl5\u002B62dyYUUo\u002B4cEaDXtwXCiQrtJWNg2nJXVI05tRcCFAQHOY/wJhk\u002Bu91p8BBgP29xNZiPdyA12OF7BnU32u7W2f1c0H210mLxrmlF9yph9xUdiL9\u002Bspzj0WCutN\u002BkBuDuktYTA27x\u002B2M1ncj2sCH3GU9f2hJvWGdgeT8cxx2DTWeIl2RUDrPmK80cCNTULSE\u002B95tQRGzOfzpu8spv1TQFslBhLhi9Ysqbea5FUw\u002BSjAvd3c\u002BCMsk6\u002BlgqJVvpdlaY1pZEcz8IgVTQ9Mq\u002BSSvqnGb\u002BUfdkg79HZnOAU31u8gMXrHy5ThkM1Vx6sX4\u002BfHFsf0k1KuRfdBLXPQyLSC4XYcLHZtyvMU4Nsbya6dJBSOoCVBP0ecce\u002BHgpohEMQY1uY097NxVUvQ4653lnxEoAlfRiSTPaIug7qK5kRY89AW/vbIaCxhGUrZcF\u002BVJNtzQt6MxcqfhZVACnf45nMHe\u002B/eYJeFeDvc\u002BijZuc1GlVrjG6NpyCoFd3VhhGG0aDLX1fhvusRD6cais8uhxc/L/XEZFc7Tma/B2O0eJ/PaJJH2AefQ1t6Wny3YxxheZ7GplYrsn1JkBDhIqeHbIcHWyIs5q8Pr9yqWgnqc9taXZ3U7dI5o6YlDkf2rhCj4v3loBfqRJLvxvZ5cWhjXxxFhtUZsn60zad8B\u002BhXCPG79ncb9MOzYBj65SbbwCJNsa87oSdLijB/MOJgbky6iL4EzYrxR2pIghbMLs1H2Q2FPkY5K2facGw2nMPhQwHcQGx4xvKnXGpE8y8Af2tjN1fU6z/2cW1WOk0euqqWVz8U/95g3wIK3eHb9ChIyfEA02V8HFfB1c7/Ipy1iKHPvqvv64\u002BM8lhFyg1eKo01HWBcHddFGjrXUyofYbx1VUUwHEWMWO5hc9EA=="
     },
     {
-<<<<<<< HEAD
-      "RequestUri": "https://seanstagetest.blob.core.windows.net/test-container-29bfdd7a-0868-bb2d-9b1a-e08feaa4e64b?restype=container",
-      "RequestMethod": "DELETE",
-      "RequestHeaders": {
-        "Authorization": "Sanitized",
-        "traceparent": "00-8a8fae4ce791b94db8386b788eb8a7b4-b8c67b8903e21747-00",
-        "User-Agent": [
-          "azsdk-net-Storage.Blobs/12.4.0-dev.20200305.1",
-          "(.NET Core 4.6.28325.01; Microsoft Windows 10.0.18363 )"
-        ],
-        "x-ms-client-request-id": "f3f27655-ed7c-1321-1cd8-17530d310514",
-        "x-ms-date": "Thu, 05 Mar 2020 21:04:46 GMT",
-        "x-ms-return-client-request-id": "true",
-        "x-ms-version": "2019-10-10"
-=======
       "RequestUri": "https://seanmcccanary.blob.core.windows.net/test-container-decadf8c-3d88-b0eb-6251-6ff7ad0531be?restype=container",
       "RequestMethod": "DELETE",
       "RequestHeaders": {
@@ -238,41 +132,25 @@
         "x-ms-date": "Sat, 04 Apr 2020 01:34:42 GMT",
         "x-ms-return-client-request-id": "true",
         "x-ms-version": "2019-12-12"
->>>>>>> 32e373e2
       },
       "RequestBody": null,
       "StatusCode": 202,
       "ResponseHeaders": {
         "Content-Length": "0",
-<<<<<<< HEAD
-        "Date": "Thu, 05 Mar 2020 21:04:46 GMT",
-=======
         "Date": "Sat, 04 Apr 2020 01:34:42 GMT",
->>>>>>> 32e373e2
         "Server": [
           "Windows-Azure-Blob/1.0",
           "Microsoft-HTTPAPI/2.0"
         ],
-<<<<<<< HEAD
-        "x-ms-client-request-id": "f3f27655-ed7c-1321-1cd8-17530d310514",
-        "x-ms-request-id": "728b732a-801e-0018-6631-f34d5c000000",
-        "x-ms-version": "2019-10-10"
-=======
         "x-ms-client-request-id": "e02cc74d-be8f-7340-d95f-a7f7ec95d4e7",
         "x-ms-request-id": "0c8db804-301e-0022-2b21-0a88bf000000",
         "x-ms-version": "2019-12-12"
->>>>>>> 32e373e2
       },
       "ResponseBody": []
     }
   ],
   "Variables": {
-<<<<<<< HEAD
-    "RandomSeed": "676250198",
-    "Storage_TestConfigDefault": "ProductionTenant\nseanstagetest\nU2FuaXRpemVk\nhttps://seanstagetest.blob.core.windows.net\nhttp://seanstagetest.file.core.windows.net\nhttp://seanstagetest.queue.core.windows.net\nhttp://seanstagetest.table.core.windows.net\n\n\n\n\nhttp://seanstagetest-secondary.blob.core.windows.net\nhttp://seanstagetest-secondary.file.core.windows.net\nhttp://seanstagetest-secondary.queue.core.windows.net\nhttp://seanstagetest-secondary.table.core.windows.net\n\nSanitized\n\n\nCloud\nBlobEndpoint=https://seanstagetest.blob.core.windows.net/;QueueEndpoint=http://seanstagetest.queue.core.windows.net/;FileEndpoint=http://seanstagetest.file.core.windows.net/;BlobSecondaryEndpoint=http://seanstagetest-secondary.blob.core.windows.net/;QueueSecondaryEndpoint=http://seanstagetest-secondary.queue.core.windows.net/;FileSecondaryEndpoint=http://seanstagetest-secondary.file.core.windows.net/;AccountName=seanstagetest;AccountKey=Sanitized\nseanscope1"
-=======
     "RandomSeed": "1867562014",
     "Storage_TestConfigDefault": "ProductionTenant\nseanmcccanary\nU2FuaXRpemVk\nhttps://seanmcccanary.blob.core.windows.net\nhttps://seanmcccanary.file.core.windows.net\nhttps://seanmcccanary.queue.core.windows.net\nhttps://seanmcccanary.table.core.windows.net\n\n\n\n\nhttps://seanmcccanary-secondary.blob.core.windows.net\nhttps://seanmcccanary-secondary.file.core.windows.net\nhttps://seanmcccanary-secondary.queue.core.windows.net\nhttps://seanmcccanary-secondary.table.core.windows.net\n\nSanitized\n\n\nCloud\nBlobEndpoint=https://seanmcccanary.blob.core.windows.net/;QueueEndpoint=https://seanmcccanary.queue.core.windows.net/;FileEndpoint=https://seanmcccanary.file.core.windows.net/;BlobSecondaryEndpoint=https://seanmcccanary-secondary.blob.core.windows.net/;QueueSecondaryEndpoint=https://seanmcccanary-secondary.queue.core.windows.net/;FileSecondaryEndpoint=https://seanmcccanary-secondary.file.core.windows.net/;AccountName=seanmcccanary;AccountKey=Sanitized\nseanscope1"
->>>>>>> 32e373e2
   }
 }