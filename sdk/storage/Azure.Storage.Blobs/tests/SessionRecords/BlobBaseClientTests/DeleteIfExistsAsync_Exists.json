{
  "Entries": [
    {
<<<<<<< HEAD
      "RequestUri": "https://seanstagetest.blob.core.windows.net/test-container-57a2153b-e17d-2454-8777-decb9ee5c770?restype=container",
      "RequestMethod": "PUT",
      "RequestHeaders": {
        "Authorization": "Sanitized",
        "traceparent": "00-d2135daaf4730a42b69d281050ea707d-a2cda4f2b080f94b-00",
        "User-Agent": [
          "azsdk-net-Storage.Blobs/12.4.0-dev.20200305.1",
          "(.NET Core 4.6.28325.01; Microsoft Windows 10.0.18363 )"
        ],
        "x-ms-blob-public-access": "container",
        "x-ms-client-request-id": "3297201e-2d96-9086-5efd-d7651a85c36a",
        "x-ms-date": "Thu, 05 Mar 2020 20:55:41 GMT",
        "x-ms-return-client-request-id": "true",
        "x-ms-version": "2019-10-10"
=======
      "RequestUri": "https://seanmcccanary.blob.core.windows.net/test-container-57a2153b-e17d-2454-8777-decb9ee5c770?restype=container",
      "RequestMethod": "PUT",
      "RequestHeaders": {
        "Authorization": "Sanitized",
        "traceparent": "00-6f6f1bb39697e045ac27d35eeb000a1a-c2b66976a2c2e445-00",
        "User-Agent": [
          "azsdk-net-Storage.Blobs/12.5.0-dev.20200402.1",
          "(.NET Core 4.6.28325.01; Microsoft Windows 10.0.18362 )"
        ],
        "x-ms-blob-public-access": "container",
        "x-ms-client-request-id": "3297201e-2d96-9086-5efd-d7651a85c36a",
        "x-ms-date": "Thu, 02 Apr 2020 23:42:03 GMT",
        "x-ms-return-client-request-id": "true",
        "x-ms-version": "2019-12-12"
>>>>>>> 32e373e2
      },
      "RequestBody": null,
      "StatusCode": 201,
      "ResponseHeaders": {
        "Content-Length": "0",
<<<<<<< HEAD
        "Date": "Thu, 05 Mar 2020 20:55:41 GMT",
        "ETag": "\u00220x8D7C147913F5195\u0022",
        "Last-Modified": "Thu, 05 Mar 2020 20:55:41 GMT",
=======
        "Date": "Thu, 02 Apr 2020 23:42:02 GMT",
        "ETag": "\u00220x8D7D75F72092232\u0022",
        "Last-Modified": "Thu, 02 Apr 2020 23:42:03 GMT",
>>>>>>> 32e373e2
        "Server": [
          "Windows-Azure-Blob/1.0",
          "Microsoft-HTTPAPI/2.0"
        ],
        "x-ms-client-request-id": "3297201e-2d96-9086-5efd-d7651a85c36a",
<<<<<<< HEAD
        "x-ms-request-id": "c74d437b-a01e-000f-6b30-f3e457000000",
        "x-ms-version": "2019-10-10"
=======
        "x-ms-request-id": "9541b21c-301e-0050-0648-098ff0000000",
        "x-ms-version": "2019-12-12"
>>>>>>> 32e373e2
      },
      "ResponseBody": []
    },
    {
<<<<<<< HEAD
      "RequestUri": "https://seanstagetest.blob.core.windows.net/test-container-57a2153b-e17d-2454-8777-decb9ee5c770/test-blob-d4095f85-4ab3-3613-08b1-e4660ae3d1de",
      "RequestMethod": "DELETE",
      "RequestHeaders": {
        "Authorization": "Sanitized",
        "traceparent": "00-3fc6bb8c2718be4796ad29e682e02494-536374920aeafa49-00",
        "User-Agent": [
          "azsdk-net-Storage.Blobs/12.4.0-dev.20200305.1",
          "(.NET Core 4.6.28325.01; Microsoft Windows 10.0.18363 )"
        ],
        "x-ms-client-request-id": "f3eb6c53-a79f-d465-0d60-29e54920857a",
        "x-ms-date": "Thu, 05 Mar 2020 20:55:42 GMT",
        "x-ms-return-client-request-id": "true",
        "x-ms-version": "2019-10-10"
=======
      "RequestUri": "https://seanmcccanary.blob.core.windows.net/test-container-57a2153b-e17d-2454-8777-decb9ee5c770/test-blob-d4095f85-4ab3-3613-08b1-e4660ae3d1de",
      "RequestMethod": "DELETE",
      "RequestHeaders": {
        "Authorization": "Sanitized",
        "traceparent": "00-2a2317aa2e9dae47a2eb84c08acdeafb-40c80de63d8a924b-00",
        "User-Agent": [
          "azsdk-net-Storage.Blobs/12.5.0-dev.20200402.1",
          "(.NET Core 4.6.28325.01; Microsoft Windows 10.0.18362 )"
        ],
        "x-ms-client-request-id": "f3eb6c53-a79f-d465-0d60-29e54920857a",
        "x-ms-date": "Thu, 02 Apr 2020 23:42:04 GMT",
        "x-ms-return-client-request-id": "true",
        "x-ms-version": "2019-12-12"
>>>>>>> 32e373e2
      },
      "RequestBody": null,
      "StatusCode": 404,
      "ResponseHeaders": {
        "Content-Length": "215",
        "Content-Type": "application/xml",
<<<<<<< HEAD
        "Date": "Thu, 05 Mar 2020 20:55:42 GMT",
=======
        "Date": "Thu, 02 Apr 2020 23:42:02 GMT",
>>>>>>> 32e373e2
        "Server": [
          "Windows-Azure-Blob/1.0",
          "Microsoft-HTTPAPI/2.0"
        ],
        "x-ms-client-request-id": "f3eb6c53-a79f-d465-0d60-29e54920857a",
        "x-ms-error-code": "BlobNotFound",
<<<<<<< HEAD
        "x-ms-request-id": "c74d437d-a01e-000f-6c30-f3e457000000",
        "x-ms-version": "2019-10-10"
      },
      "ResponseBody": [
        "\uFEFF\u003C?xml version=\u00221.0\u0022 encoding=\u0022utf-8\u0022?\u003E\u003CError\u003E\u003CCode\u003EBlobNotFound\u003C/Code\u003E\u003CMessage\u003EThe specified blob does not exist.\n",
        "RequestId:c74d437d-a01e-000f-6c30-f3e457000000\n",
        "Time:2020-03-05T20:55:42.2389286Z\u003C/Message\u003E\u003C/Error\u003E"
      ]
    },
    {
      "RequestUri": "https://seanstagetest.blob.core.windows.net/test-container-57a2153b-e17d-2454-8777-decb9ee5c770/test-blob-d4095f85-4ab3-3613-08b1-e4660ae3d1de",
      "RequestMethod": "HEAD",
      "RequestHeaders": {
        "Authorization": "Sanitized",
        "traceparent": "00-70afad067b1700438e72f23abc4f68d9-906a55a298991e44-00",
        "User-Agent": [
          "azsdk-net-Storage.Blobs/12.4.0-dev.20200305.1",
          "(.NET Core 4.6.28325.01; Microsoft Windows 10.0.18363 )"
        ],
        "x-ms-client-request-id": "9e13f7d9-def7-543f-61d8-71ed6bf588fc",
        "x-ms-date": "Thu, 05 Mar 2020 20:55:42 GMT",
        "x-ms-return-client-request-id": "true",
        "x-ms-version": "2019-10-10"
=======
        "x-ms-request-id": "9541b230-301e-0050-1048-098ff0000000",
        "x-ms-version": "2019-12-12"
      },
      "ResponseBody": [
        "\uFEFF\u003C?xml version=\u00221.0\u0022 encoding=\u0022utf-8\u0022?\u003E\u003CError\u003E\u003CCode\u003EBlobNotFound\u003C/Code\u003E\u003CMessage\u003EThe specified blob does not exist.\n",
        "RequestId:9541b230-301e-0050-1048-098ff0000000\n",
        "Time:2020-04-02T23:42:03.2141300Z\u003C/Message\u003E\u003C/Error\u003E"
      ]
    },
    {
      "RequestUri": "https://seanmcccanary.blob.core.windows.net/test-container-57a2153b-e17d-2454-8777-decb9ee5c770/test-blob-d4095f85-4ab3-3613-08b1-e4660ae3d1de",
      "RequestMethod": "HEAD",
      "RequestHeaders": {
        "Authorization": "Sanitized",
        "traceparent": "00-f8bf9f8f7da69b458590317ab52fc68b-7b83e72af3e6724d-00",
        "User-Agent": [
          "azsdk-net-Storage.Blobs/12.5.0-dev.20200402.1",
          "(.NET Core 4.6.28325.01; Microsoft Windows 10.0.18362 )"
        ],
        "x-ms-client-request-id": "9e13f7d9-def7-543f-61d8-71ed6bf588fc",
        "x-ms-date": "Thu, 02 Apr 2020 23:42:04 GMT",
        "x-ms-return-client-request-id": "true",
        "x-ms-version": "2019-12-12"
>>>>>>> 32e373e2
      },
      "RequestBody": null,
      "StatusCode": 404,
      "ResponseHeaders": {
<<<<<<< HEAD
        "Date": "Thu, 05 Mar 2020 20:55:42 GMT",
=======
        "Date": "Thu, 02 Apr 2020 23:42:02 GMT",
>>>>>>> 32e373e2
        "Server": [
          "Windows-Azure-Blob/1.0",
          "Microsoft-HTTPAPI/2.0"
        ],
        "Transfer-Encoding": "chunked",
        "x-ms-client-request-id": "9e13f7d9-def7-543f-61d8-71ed6bf588fc",
        "x-ms-error-code": "BlobNotFound",
<<<<<<< HEAD
        "x-ms-request-id": "c74d4382-a01e-000f-6f30-f3e457000000",
        "x-ms-version": "2019-10-10"
=======
        "x-ms-request-id": "9541b23a-301e-0050-1648-098ff0000000",
        "x-ms-version": "2019-12-12"
>>>>>>> 32e373e2
      },
      "ResponseBody": []
    },
    {
<<<<<<< HEAD
      "RequestUri": "https://seanstagetest.blob.core.windows.net/test-container-57a2153b-e17d-2454-8777-decb9ee5c770?restype=container",
      "RequestMethod": "DELETE",
      "RequestHeaders": {
        "Authorization": "Sanitized",
        "traceparent": "00-f733896b3986074ab94dbe78817d90d9-5be9569e83b93445-00",
        "User-Agent": [
          "azsdk-net-Storage.Blobs/12.4.0-dev.20200305.1",
          "(.NET Core 4.6.28325.01; Microsoft Windows 10.0.18363 )"
        ],
        "x-ms-client-request-id": "510bc857-e70c-4d83-b915-f2ffd32f858f",
        "x-ms-date": "Thu, 05 Mar 2020 20:55:42 GMT",
        "x-ms-return-client-request-id": "true",
        "x-ms-version": "2019-10-10"
=======
      "RequestUri": "https://seanmcccanary.blob.core.windows.net/test-container-57a2153b-e17d-2454-8777-decb9ee5c770?restype=container",
      "RequestMethod": "DELETE",
      "RequestHeaders": {
        "Authorization": "Sanitized",
        "traceparent": "00-0748e7d2a735ed4a948091f1013e964b-2a3e36343ff4534b-00",
        "User-Agent": [
          "azsdk-net-Storage.Blobs/12.5.0-dev.20200402.1",
          "(.NET Core 4.6.28325.01; Microsoft Windows 10.0.18362 )"
        ],
        "x-ms-client-request-id": "510bc857-e70c-4d83-b915-f2ffd32f858f",
        "x-ms-date": "Thu, 02 Apr 2020 23:42:04 GMT",
        "x-ms-return-client-request-id": "true",
        "x-ms-version": "2019-12-12"
>>>>>>> 32e373e2
      },
      "RequestBody": null,
      "StatusCode": 202,
      "ResponseHeaders": {
        "Content-Length": "0",
<<<<<<< HEAD
        "Date": "Thu, 05 Mar 2020 20:55:42 GMT",
=======
        "Date": "Thu, 02 Apr 2020 23:42:02 GMT",
>>>>>>> 32e373e2
        "Server": [
          "Windows-Azure-Blob/1.0",
          "Microsoft-HTTPAPI/2.0"
        ],
        "x-ms-client-request-id": "510bc857-e70c-4d83-b915-f2ffd32f858f",
<<<<<<< HEAD
        "x-ms-request-id": "c74d4383-a01e-000f-7030-f3e457000000",
        "x-ms-version": "2019-10-10"
=======
        "x-ms-request-id": "9541b243-301e-0050-1b48-098ff0000000",
        "x-ms-version": "2019-12-12"
>>>>>>> 32e373e2
      },
      "ResponseBody": []
    }
  ],
  "Variables": {
    "RandomSeed": "542523696",
<<<<<<< HEAD
    "Storage_TestConfigDefault": "ProductionTenant\nseanstagetest\nU2FuaXRpemVk\nhttps://seanstagetest.blob.core.windows.net\nhttp://seanstagetest.file.core.windows.net\nhttp://seanstagetest.queue.core.windows.net\nhttp://seanstagetest.table.core.windows.net\n\n\n\n\nhttp://seanstagetest-secondary.blob.core.windows.net\nhttp://seanstagetest-secondary.file.core.windows.net\nhttp://seanstagetest-secondary.queue.core.windows.net\nhttp://seanstagetest-secondary.table.core.windows.net\n\nSanitized\n\n\nCloud\nBlobEndpoint=https://seanstagetest.blob.core.windows.net/;QueueEndpoint=http://seanstagetest.queue.core.windows.net/;FileEndpoint=http://seanstagetest.file.core.windows.net/;BlobSecondaryEndpoint=http://seanstagetest-secondary.blob.core.windows.net/;QueueSecondaryEndpoint=http://seanstagetest-secondary.queue.core.windows.net/;FileSecondaryEndpoint=http://seanstagetest-secondary.file.core.windows.net/;AccountName=seanstagetest;AccountKey=Sanitized\nseanscope1"
=======
    "Storage_TestConfigDefault": "ProductionTenant\nseanmcccanary\nU2FuaXRpemVk\nhttps://seanmcccanary.blob.core.windows.net\nhttps://seanmcccanary.file.core.windows.net\nhttps://seanmcccanary.queue.core.windows.net\nhttps://seanmcccanary.table.core.windows.net\n\n\n\n\nhttps://seanmcccanary-secondary.blob.core.windows.net\nhttps://seanmcccanary-secondary.file.core.windows.net\nhttps://seanmcccanary-secondary.queue.core.windows.net\nhttps://seanmcccanary-secondary.table.core.windows.net\n\nSanitized\n\n\nCloud\nBlobEndpoint=https://seanmcccanary.blob.core.windows.net/;QueueEndpoint=https://seanmcccanary.queue.core.windows.net/;FileEndpoint=https://seanmcccanary.file.core.windows.net/;BlobSecondaryEndpoint=https://seanmcccanary-secondary.blob.core.windows.net/;QueueSecondaryEndpoint=https://seanmcccanary-secondary.queue.core.windows.net/;FileSecondaryEndpoint=https://seanmcccanary-secondary.file.core.windows.net/;AccountName=seanmcccanary;AccountKey=Sanitized\nseanscope1"
>>>>>>> 32e373e2
  }
}<|MERGE_RESOLUTION|>--- conflicted
+++ resolved
@@ -1,22 +1,6 @@
 {
   "Entries": [
     {
-<<<<<<< HEAD
-      "RequestUri": "https://seanstagetest.blob.core.windows.net/test-container-57a2153b-e17d-2454-8777-decb9ee5c770?restype=container",
-      "RequestMethod": "PUT",
-      "RequestHeaders": {
-        "Authorization": "Sanitized",
-        "traceparent": "00-d2135daaf4730a42b69d281050ea707d-a2cda4f2b080f94b-00",
-        "User-Agent": [
-          "azsdk-net-Storage.Blobs/12.4.0-dev.20200305.1",
-          "(.NET Core 4.6.28325.01; Microsoft Windows 10.0.18363 )"
-        ],
-        "x-ms-blob-public-access": "container",
-        "x-ms-client-request-id": "3297201e-2d96-9086-5efd-d7651a85c36a",
-        "x-ms-date": "Thu, 05 Mar 2020 20:55:41 GMT",
-        "x-ms-return-client-request-id": "true",
-        "x-ms-version": "2019-10-10"
-=======
       "RequestUri": "https://seanmcccanary.blob.core.windows.net/test-container-57a2153b-e17d-2454-8777-decb9ee5c770?restype=container",
       "RequestMethod": "PUT",
       "RequestHeaders": {
@@ -31,52 +15,25 @@
         "x-ms-date": "Thu, 02 Apr 2020 23:42:03 GMT",
         "x-ms-return-client-request-id": "true",
         "x-ms-version": "2019-12-12"
->>>>>>> 32e373e2
       },
       "RequestBody": null,
       "StatusCode": 201,
       "ResponseHeaders": {
         "Content-Length": "0",
-<<<<<<< HEAD
-        "Date": "Thu, 05 Mar 2020 20:55:41 GMT",
-        "ETag": "\u00220x8D7C147913F5195\u0022",
-        "Last-Modified": "Thu, 05 Mar 2020 20:55:41 GMT",
-=======
         "Date": "Thu, 02 Apr 2020 23:42:02 GMT",
         "ETag": "\u00220x8D7D75F72092232\u0022",
         "Last-Modified": "Thu, 02 Apr 2020 23:42:03 GMT",
->>>>>>> 32e373e2
         "Server": [
           "Windows-Azure-Blob/1.0",
           "Microsoft-HTTPAPI/2.0"
         ],
         "x-ms-client-request-id": "3297201e-2d96-9086-5efd-d7651a85c36a",
-<<<<<<< HEAD
-        "x-ms-request-id": "c74d437b-a01e-000f-6b30-f3e457000000",
-        "x-ms-version": "2019-10-10"
-=======
         "x-ms-request-id": "9541b21c-301e-0050-0648-098ff0000000",
         "x-ms-version": "2019-12-12"
->>>>>>> 32e373e2
       },
       "ResponseBody": []
     },
     {
-<<<<<<< HEAD
-      "RequestUri": "https://seanstagetest.blob.core.windows.net/test-container-57a2153b-e17d-2454-8777-decb9ee5c770/test-blob-d4095f85-4ab3-3613-08b1-e4660ae3d1de",
-      "RequestMethod": "DELETE",
-      "RequestHeaders": {
-        "Authorization": "Sanitized",
-        "traceparent": "00-3fc6bb8c2718be4796ad29e682e02494-536374920aeafa49-00",
-        "User-Agent": [
-          "azsdk-net-Storage.Blobs/12.4.0-dev.20200305.1",
-          "(.NET Core 4.6.28325.01; Microsoft Windows 10.0.18363 )"
-        ],
-        "x-ms-client-request-id": "f3eb6c53-a79f-d465-0d60-29e54920857a",
-        "x-ms-date": "Thu, 05 Mar 2020 20:55:42 GMT",
-        "x-ms-return-client-request-id": "true",
-        "x-ms-version": "2019-10-10"
-=======
       "RequestUri": "https://seanmcccanary.blob.core.windows.net/test-container-57a2153b-e17d-2454-8777-decb9ee5c770/test-blob-d4095f85-4ab3-3613-08b1-e4660ae3d1de",
       "RequestMethod": "DELETE",
       "RequestHeaders": {
@@ -90,49 +47,19 @@
         "x-ms-date": "Thu, 02 Apr 2020 23:42:04 GMT",
         "x-ms-return-client-request-id": "true",
         "x-ms-version": "2019-12-12"
->>>>>>> 32e373e2
       },
       "RequestBody": null,
       "StatusCode": 404,
       "ResponseHeaders": {
         "Content-Length": "215",
         "Content-Type": "application/xml",
-<<<<<<< HEAD
-        "Date": "Thu, 05 Mar 2020 20:55:42 GMT",
-=======
         "Date": "Thu, 02 Apr 2020 23:42:02 GMT",
->>>>>>> 32e373e2
         "Server": [
           "Windows-Azure-Blob/1.0",
           "Microsoft-HTTPAPI/2.0"
         ],
         "x-ms-client-request-id": "f3eb6c53-a79f-d465-0d60-29e54920857a",
         "x-ms-error-code": "BlobNotFound",
-<<<<<<< HEAD
-        "x-ms-request-id": "c74d437d-a01e-000f-6c30-f3e457000000",
-        "x-ms-version": "2019-10-10"
-      },
-      "ResponseBody": [
-        "\uFEFF\u003C?xml version=\u00221.0\u0022 encoding=\u0022utf-8\u0022?\u003E\u003CError\u003E\u003CCode\u003EBlobNotFound\u003C/Code\u003E\u003CMessage\u003EThe specified blob does not exist.\n",
-        "RequestId:c74d437d-a01e-000f-6c30-f3e457000000\n",
-        "Time:2020-03-05T20:55:42.2389286Z\u003C/Message\u003E\u003C/Error\u003E"
-      ]
-    },
-    {
-      "RequestUri": "https://seanstagetest.blob.core.windows.net/test-container-57a2153b-e17d-2454-8777-decb9ee5c770/test-blob-d4095f85-4ab3-3613-08b1-e4660ae3d1de",
-      "RequestMethod": "HEAD",
-      "RequestHeaders": {
-        "Authorization": "Sanitized",
-        "traceparent": "00-70afad067b1700438e72f23abc4f68d9-906a55a298991e44-00",
-        "User-Agent": [
-          "azsdk-net-Storage.Blobs/12.4.0-dev.20200305.1",
-          "(.NET Core 4.6.28325.01; Microsoft Windows 10.0.18363 )"
-        ],
-        "x-ms-client-request-id": "9e13f7d9-def7-543f-61d8-71ed6bf588fc",
-        "x-ms-date": "Thu, 05 Mar 2020 20:55:42 GMT",
-        "x-ms-return-client-request-id": "true",
-        "x-ms-version": "2019-10-10"
-=======
         "x-ms-request-id": "9541b230-301e-0050-1048-098ff0000000",
         "x-ms-version": "2019-12-12"
       },
@@ -156,16 +83,11 @@
         "x-ms-date": "Thu, 02 Apr 2020 23:42:04 GMT",
         "x-ms-return-client-request-id": "true",
         "x-ms-version": "2019-12-12"
->>>>>>> 32e373e2
       },
       "RequestBody": null,
       "StatusCode": 404,
       "ResponseHeaders": {
-<<<<<<< HEAD
-        "Date": "Thu, 05 Mar 2020 20:55:42 GMT",
-=======
         "Date": "Thu, 02 Apr 2020 23:42:02 GMT",
->>>>>>> 32e373e2
         "Server": [
           "Windows-Azure-Blob/1.0",
           "Microsoft-HTTPAPI/2.0"
@@ -173,32 +95,12 @@
         "Transfer-Encoding": "chunked",
         "x-ms-client-request-id": "9e13f7d9-def7-543f-61d8-71ed6bf588fc",
         "x-ms-error-code": "BlobNotFound",
-<<<<<<< HEAD
-        "x-ms-request-id": "c74d4382-a01e-000f-6f30-f3e457000000",
-        "x-ms-version": "2019-10-10"
-=======
         "x-ms-request-id": "9541b23a-301e-0050-1648-098ff0000000",
         "x-ms-version": "2019-12-12"
->>>>>>> 32e373e2
       },
       "ResponseBody": []
     },
     {
-<<<<<<< HEAD
-      "RequestUri": "https://seanstagetest.blob.core.windows.net/test-container-57a2153b-e17d-2454-8777-decb9ee5c770?restype=container",
-      "RequestMethod": "DELETE",
-      "RequestHeaders": {
-        "Authorization": "Sanitized",
-        "traceparent": "00-f733896b3986074ab94dbe78817d90d9-5be9569e83b93445-00",
-        "User-Agent": [
-          "azsdk-net-Storage.Blobs/12.4.0-dev.20200305.1",
-          "(.NET Core 4.6.28325.01; Microsoft Windows 10.0.18363 )"
-        ],
-        "x-ms-client-request-id": "510bc857-e70c-4d83-b915-f2ffd32f858f",
-        "x-ms-date": "Thu, 05 Mar 2020 20:55:42 GMT",
-        "x-ms-return-client-request-id": "true",
-        "x-ms-version": "2019-10-10"
-=======
       "RequestUri": "https://seanmcccanary.blob.core.windows.net/test-container-57a2153b-e17d-2454-8777-decb9ee5c770?restype=container",
       "RequestMethod": "DELETE",
       "RequestHeaders": {
@@ -212,39 +114,25 @@
         "x-ms-date": "Thu, 02 Apr 2020 23:42:04 GMT",
         "x-ms-return-client-request-id": "true",
         "x-ms-version": "2019-12-12"
->>>>>>> 32e373e2
       },
       "RequestBody": null,
       "StatusCode": 202,
       "ResponseHeaders": {
         "Content-Length": "0",
-<<<<<<< HEAD
-        "Date": "Thu, 05 Mar 2020 20:55:42 GMT",
-=======
         "Date": "Thu, 02 Apr 2020 23:42:02 GMT",
->>>>>>> 32e373e2
         "Server": [
           "Windows-Azure-Blob/1.0",
           "Microsoft-HTTPAPI/2.0"
         ],
         "x-ms-client-request-id": "510bc857-e70c-4d83-b915-f2ffd32f858f",
-<<<<<<< HEAD
-        "x-ms-request-id": "c74d4383-a01e-000f-7030-f3e457000000",
-        "x-ms-version": "2019-10-10"
-=======
         "x-ms-request-id": "9541b243-301e-0050-1b48-098ff0000000",
         "x-ms-version": "2019-12-12"
->>>>>>> 32e373e2
       },
       "ResponseBody": []
     }
   ],
   "Variables": {
     "RandomSeed": "542523696",
-<<<<<<< HEAD
-    "Storage_TestConfigDefault": "ProductionTenant\nseanstagetest\nU2FuaXRpemVk\nhttps://seanstagetest.blob.core.windows.net\nhttp://seanstagetest.file.core.windows.net\nhttp://seanstagetest.queue.core.windows.net\nhttp://seanstagetest.table.core.windows.net\n\n\n\n\nhttp://seanstagetest-secondary.blob.core.windows.net\nhttp://seanstagetest-secondary.file.core.windows.net\nhttp://seanstagetest-secondary.queue.core.windows.net\nhttp://seanstagetest-secondary.table.core.windows.net\n\nSanitized\n\n\nCloud\nBlobEndpoint=https://seanstagetest.blob.core.windows.net/;QueueEndpoint=http://seanstagetest.queue.core.windows.net/;FileEndpoint=http://seanstagetest.file.core.windows.net/;BlobSecondaryEndpoint=http://seanstagetest-secondary.blob.core.windows.net/;QueueSecondaryEndpoint=http://seanstagetest-secondary.queue.core.windows.net/;FileSecondaryEndpoint=http://seanstagetest-secondary.file.core.windows.net/;AccountName=seanstagetest;AccountKey=Sanitized\nseanscope1"
-=======
     "Storage_TestConfigDefault": "ProductionTenant\nseanmcccanary\nU2FuaXRpemVk\nhttps://seanmcccanary.blob.core.windows.net\nhttps://seanmcccanary.file.core.windows.net\nhttps://seanmcccanary.queue.core.windows.net\nhttps://seanmcccanary.table.core.windows.net\n\n\n\n\nhttps://seanmcccanary-secondary.blob.core.windows.net\nhttps://seanmcccanary-secondary.file.core.windows.net\nhttps://seanmcccanary-secondary.queue.core.windows.net\nhttps://seanmcccanary-secondary.table.core.windows.net\n\nSanitized\n\n\nCloud\nBlobEndpoint=https://seanmcccanary.blob.core.windows.net/;QueueEndpoint=https://seanmcccanary.queue.core.windows.net/;FileEndpoint=https://seanmcccanary.file.core.windows.net/;BlobSecondaryEndpoint=https://seanmcccanary-secondary.blob.core.windows.net/;QueueSecondaryEndpoint=https://seanmcccanary-secondary.queue.core.windows.net/;FileSecondaryEndpoint=https://seanmcccanary-secondary.file.core.windows.net/;AccountName=seanmcccanary;AccountKey=Sanitized\nseanscope1"
->>>>>>> 32e373e2
   }
 }