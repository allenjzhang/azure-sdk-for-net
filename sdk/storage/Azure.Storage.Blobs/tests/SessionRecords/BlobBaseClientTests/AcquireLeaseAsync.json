{
  "Entries": [
    {
      "RequestUri": "https://seanmcccanary.blob.core.windows.net/test-container-94fed6bf-dd2e-e66d-35e1-482946b8811d?restype=container",
      "RequestMethod": "PUT",
      "RequestHeaders": {
        "Authorization": "Sanitized",
        "traceparent": "00-5ec7dd4fbae40b4f8bb2da0e8243d94c-48b473b2dc77524d-00",
        "User-Agent": [
          "azsdk-net-Storage.Blobs/12.5.0-dev.20200402.1",
          "(.NET Core 4.6.28325.01; Microsoft Windows 10.0.18362 )"
        ],
        "x-ms-blob-public-access": "container",
        "x-ms-client-request-id": "876d7df8-723c-9527-01c3-4b58a792a112",
        "x-ms-date": "Thu, 02 Apr 2020 23:41:23 GMT",
        "x-ms-return-client-request-id": "true",
        "x-ms-version": "2019-12-12"
      },
      "RequestBody": null,
      "StatusCode": 201,
      "ResponseHeaders": {
        "Content-Length": "0",
        "Date": "Thu, 02 Apr 2020 23:41:22 GMT",
        "ETag": "\u00220x8D7D75F59DFB81F\u0022",
        "Last-Modified": "Thu, 02 Apr 2020 23:41:22 GMT",
        "Server": [
          "Windows-Azure-Blob/1.0",
          "Microsoft-HTTPAPI/2.0"
        ],
        "x-ms-client-request-id": "876d7df8-723c-9527-01c3-4b58a792a112",
<<<<<<< HEAD
        "x-ms-request-id": "69f833ff-701e-0033-4a30-f3cd90000000",
=======
        "x-ms-request-id": "9c5bdc16-f01e-0094-2148-09fac9000000",
>>>>>>> 8d420312
        "x-ms-version": "2019-12-12"
      },
      "ResponseBody": []
    },
    {
      "RequestUri": "https://seanmcccanary.blob.core.windows.net/test-container-94fed6bf-dd2e-e66d-35e1-482946b8811d/test-blob-a7ecb4ef-84f0-0277-6ec0-37bb26ae4ac3",
      "RequestMethod": "PUT",
      "RequestHeaders": {
        "Authorization": "Sanitized",
        "Content-Length": "1024",
        "traceparent": "00-2fd82c99bcaf9c4180bbdc196a017045-83fdeec9190f104f-00",
        "User-Agent": [
          "azsdk-net-Storage.Blobs/12.5.0-dev.20200402.1",
          "(.NET Core 4.6.28325.01; Microsoft Windows 10.0.18362 )"
        ],
        "x-ms-blob-type": "BlockBlob",
        "x-ms-client-request-id": "77ad534a-b465-f6e2-9f7e-2857d8aca0f1",
        "x-ms-date": "Thu, 02 Apr 2020 23:41:23 GMT",
        "x-ms-return-client-request-id": "true",
        "x-ms-version": "2019-12-12"
      },
      "RequestBody": "vcgwyUv54X7MmGE9cQ\u002BXytCjz\u002BeFfJBzBWsYezpsb1J5h5vfYdjH9tJt2lciOpBfKG3rg99iPkA3vcTf4WVEYCkPw\u002Blzt2j429kUGKE5UMrauVLNgOtzFklbp6QT6BRtKXktE3an63AE8qcGTiae/mz5BCcSdt8\u002Bm6yfGBDE5PPEp\u002B8nDDxUMs3hyI5EbcgjvKk3GuPtWrKa73jJCNJgQA2zQaY2dvIvpdFaMK1R\u002Bi3ke1tnjMkQ10w8jR3Eiir6gYiAkCsh7Ea2CHURkioESPRK5Yx2\u002BbREo2pa\u002BujVaxqnX68l0GoCwo8VsINU/0QhOEUoeaSehIjUPOzAx/Jd4Z1aaTN733eKSCL9YUkw76MmOMKjrPF2CNsnUJR9QfucuM7m\u002BZUQpljNnTCCoSM\u002BpExJmY4wuTSs5GFYVI/jDQcmYKh6SfYOFpJp1Q/A82e36KxHNKdtbP6ZOhQ0t1LJ6pApW0B6w1pWOoP7xuMl6/D5oGzim9hfufSp4Q/h2V9AoOt\u002BlpgmPSRR8PkkcaUac04kOhbm5k63yqFM0OJLdWEjuyX4p1VY0mNHkarfO0dOj23AvZ5IWrmdx8z22mxBBXuYALV/Isz5y2eznlWj2I9a/kF0i7jC22FsW9\u002BIYfj3BosvRjqSzmyhxvE3lbtk\u002Be89nNsqzXrC1iVUE8fscWpvu5jJdJFUxzDU08THi0WlB2HwSsUczDkQbHAUPbqltFWHx9kjm4Ve6NSrVvm2\u002B0vfrgxl/CakUu9euAcgQIl2Lx5uQMNsgWvckmLwcXY/WXAlNI\u002BtQLgv4nTpxeJ\u002BPahKNSbaSLuHcy2giWnEtOF5H16W\u002Bgv6yO5mP11OgryJXlS5pTtPZBG1ncFiDLdPay2TcKWD50KdUGw3dAldOfFwFyoUCg6lKrpN4F1JmLw3F9MvuxIWBXYSG1XOF\u002B8IV2TQ8fSMOmAf7UbqNgblU7ewAF01LX7fWRG0Au641xLLRIj4eabHqtxzEM3MLM9wLMieHReR0yrm8Jfj2DhxZhYzH/F97NoQ6VWBwh2wEy1CQ9UmGrn7OXFeEogP49KjAam3mAzd8kDtjTPBEBENNd1qoJRjSkxcN\u002BaAH9pRAQaD3cBz\u002BHohZFGVOIyFOihfUdyrpEI9QLZcW2EmXNNlnIstPjNQmTxjSDxCzRG/1v29Ic39pVzDRZwJFp0Z\u002Bwh\u002BL5sAV/v1DrefR1sG\u002BnOknIRjaDsFaPcvavmWR4KfSk00xJ52v34ByBIWXV0AvEopZXkZtZLMecak0e0CXsc1AP0O0jbULt0FYZ8o7wuZLq6vbeIIhpS7Z0vX0e2R/2lL4Vxg8ukTVDacE1Pyo4m7C6I\u002BUvHlLHppU2vr/V3wc2E23Q==",
      "StatusCode": 201,
      "ResponseHeaders": {
        "Content-Length": "0",
        "Content-MD5": "cLjwCuo\u002B2aTzY/w8wzjDNA==",
        "Date": "Thu, 02 Apr 2020 23:41:22 GMT",
        "ETag": "\u00220x8D7D75F59ECF2D4\u0022",
        "Last-Modified": "Thu, 02 Apr 2020 23:41:22 GMT",
        "Server": [
          "Windows-Azure-Blob/1.0",
          "Microsoft-HTTPAPI/2.0"
        ],
        "x-ms-client-request-id": "77ad534a-b465-f6e2-9f7e-2857d8aca0f1",
        "x-ms-content-crc64": "NJdGsH1g5HE=",
        "x-ms-request-id": "9c5bdc1f-f01e-0094-2848-09fac9000000",
        "x-ms-request-server-encrypted": "true",
        "x-ms-version": "2019-12-12"
      },
      "ResponseBody": []
    },
    {
      "RequestUri": "https://seanmcccanary.blob.core.windows.net/test-container-94fed6bf-dd2e-e66d-35e1-482946b8811d/test-blob-a7ecb4ef-84f0-0277-6ec0-37bb26ae4ac3?comp=lease",
      "RequestMethod": "PUT",
      "RequestHeaders": {
        "Authorization": "Sanitized",
        "traceparent": "00-07b4eb39f6f5c9439670df12278ea593-c4a12c35f6b2f946-00",
        "User-Agent": [
          "azsdk-net-Storage.Blobs/12.5.0-dev.20200402.1",
          "(.NET Core 4.6.28325.01; Microsoft Windows 10.0.18362 )"
        ],
        "x-ms-client-request-id": "fe0b4ed1-0f45-e3f3-d9f5-9e2cf4dace14",
        "x-ms-date": "Thu, 02 Apr 2020 23:41:23 GMT",
        "x-ms-lease-action": "acquire",
        "x-ms-lease-duration": "15",
        "x-ms-proposed-lease-id": "0c7bc5bc-66d2-b779-d939-c008288aa629",
        "x-ms-return-client-request-id": "true",
        "x-ms-version": "2019-12-12"
      },
      "RequestBody": null,
      "StatusCode": 201,
      "ResponseHeaders": {
        "Content-Length": "0",
        "Date": "Thu, 02 Apr 2020 23:41:22 GMT",
        "ETag": "\u00220x8D7D75F59ECF2D4\u0022",
        "Last-Modified": "Thu, 02 Apr 2020 23:41:22 GMT",
        "Server": [
          "Windows-Azure-Blob/1.0",
          "Microsoft-HTTPAPI/2.0"
        ],
        "x-ms-client-request-id": "fe0b4ed1-0f45-e3f3-d9f5-9e2cf4dace14",
        "x-ms-lease-id": "0c7bc5bc-66d2-b779-d939-c008288aa629",
<<<<<<< HEAD
        "x-ms-request-id": "69f83404-701e-0033-4d30-f3cd90000000",
=======
        "x-ms-request-id": "9c5bdc28-f01e-0094-2f48-09fac9000000",
>>>>>>> 8d420312
        "x-ms-version": "2019-12-12"
      },
      "ResponseBody": []
    },
    {
      "RequestUri": "https://seanmcccanary.blob.core.windows.net/test-container-94fed6bf-dd2e-e66d-35e1-482946b8811d?restype=container",
      "RequestMethod": "DELETE",
      "RequestHeaders": {
        "Authorization": "Sanitized",
        "traceparent": "00-6cf215f686ee044082592f64c7f68e6b-8b5afb19adb2d143-00",
        "User-Agent": [
          "azsdk-net-Storage.Blobs/12.5.0-dev.20200402.1",
          "(.NET Core 4.6.28325.01; Microsoft Windows 10.0.18362 )"
        ],
        "x-ms-client-request-id": "d936ff66-a87e-d1e4-a4c1-46be1f4b64f1",
        "x-ms-date": "Thu, 02 Apr 2020 23:41:23 GMT",
        "x-ms-return-client-request-id": "true",
        "x-ms-version": "2019-12-12"
      },
      "RequestBody": null,
      "StatusCode": 202,
      "ResponseHeaders": {
        "Content-Length": "0",
        "Date": "Thu, 02 Apr 2020 23:41:22 GMT",
        "Server": [
          "Windows-Azure-Blob/1.0",
          "Microsoft-HTTPAPI/2.0"
        ],
        "x-ms-client-request-id": "d936ff66-a87e-d1e4-a4c1-46be1f4b64f1",
<<<<<<< HEAD
        "x-ms-request-id": "69f83407-701e-0033-5030-f3cd90000000",
=======
        "x-ms-request-id": "9c5bdc2e-f01e-0094-3448-09fac9000000",
>>>>>>> 8d420312
        "x-ms-version": "2019-12-12"
      },
      "ResponseBody": []
    }
  ],
  "Variables": {
    "RandomSeed": "244963117",
    "Storage_TestConfigDefault": "ProductionTenant\nseanmcccanary\nU2FuaXRpemVk\nhttps://seanmcccanary.blob.core.windows.net\nhttps://seanmcccanary.file.core.windows.net\nhttps://seanmcccanary.queue.core.windows.net\nhttps://seanmcccanary.table.core.windows.net\n\n\n\n\nhttps://seanmcccanary-secondary.blob.core.windows.net\nhttps://seanmcccanary-secondary.file.core.windows.net\nhttps://seanmcccanary-secondary.queue.core.windows.net\nhttps://seanmcccanary-secondary.table.core.windows.net\n\nSanitized\n\n\nCloud\nBlobEndpoint=https://seanmcccanary.blob.core.windows.net/;QueueEndpoint=https://seanmcccanary.queue.core.windows.net/;FileEndpoint=https://seanmcccanary.file.core.windows.net/;BlobSecondaryEndpoint=https://seanmcccanary-secondary.blob.core.windows.net/;QueueSecondaryEndpoint=https://seanmcccanary-secondary.queue.core.windows.net/;FileSecondaryEndpoint=https://seanmcccanary-secondary.file.core.windows.net/;AccountName=seanmcccanary;AccountKey=Sanitized\nseanscope1"
  }
}<|MERGE_RESOLUTION|>--- conflicted
+++ resolved
@@ -28,11 +28,7 @@
           "Microsoft-HTTPAPI/2.0"
         ],
         "x-ms-client-request-id": "876d7df8-723c-9527-01c3-4b58a792a112",
-<<<<<<< HEAD
-        "x-ms-request-id": "69f833ff-701e-0033-4a30-f3cd90000000",
-=======
         "x-ms-request-id": "9c5bdc16-f01e-0094-2148-09fac9000000",
->>>>>>> 8d420312
         "x-ms-version": "2019-12-12"
       },
       "ResponseBody": []
@@ -105,11 +101,7 @@
         ],
         "x-ms-client-request-id": "fe0b4ed1-0f45-e3f3-d9f5-9e2cf4dace14",
         "x-ms-lease-id": "0c7bc5bc-66d2-b779-d939-c008288aa629",
-<<<<<<< HEAD
-        "x-ms-request-id": "69f83404-701e-0033-4d30-f3cd90000000",
-=======
         "x-ms-request-id": "9c5bdc28-f01e-0094-2f48-09fac9000000",
->>>>>>> 8d420312
         "x-ms-version": "2019-12-12"
       },
       "ResponseBody": []
@@ -139,11 +131,7 @@
           "Microsoft-HTTPAPI/2.0"
         ],
         "x-ms-client-request-id": "d936ff66-a87e-d1e4-a4c1-46be1f4b64f1",
-<<<<<<< HEAD
-        "x-ms-request-id": "69f83407-701e-0033-5030-f3cd90000000",
-=======
         "x-ms-request-id": "9c5bdc2e-f01e-0094-3448-09fac9000000",
->>>>>>> 8d420312
         "x-ms-version": "2019-12-12"
       },
       "ResponseBody": []
