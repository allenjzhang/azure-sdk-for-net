--- conflicted
+++ resolved
@@ -1,22 +1,6 @@
 {
   "Entries": [
     {
-<<<<<<< HEAD
-      "RequestUri": "http://seanstage4.blob.core.windows.net/test-container-a067a98c-8d1d-318d-63a4-8d44087c628c?restype=container",
-      "RequestMethod": "PUT",
-      "RequestHeaders": {
-        "Authorization": "Sanitized",
-        "traceparent": "00-dbdd1b51c2fecd4eb46b14b4037d2a7c-5f532211ad823540-00",
-        "User-Agent": [
-          "azsdk-net-Storage.Blobs/12.4.0-dev.20200305.1",
-          "(.NET Core 4.6.28325.01; Microsoft Windows 10.0.18363 )"
-        ],
-        "x-ms-blob-public-access": "container",
-        "x-ms-client-request-id": "17732738-99ff-b0eb-ece6-ce9483e1e954",
-        "x-ms-date": "Thu, 05 Mar 2020 20:55:55 GMT",
-        "x-ms-return-client-request-id": "true",
-        "x-ms-version": "2019-10-10"
-=======
       "RequestUri": "http://seanragrscanary.blob.core.windows.net/test-container-7829f666-efd9-51ff-0947-63004534f765?restype=container",
       "RequestMethod": "PUT",
       "RequestHeaders": {
@@ -31,59 +15,30 @@
         "x-ms-date": "Sat, 04 Apr 2020 01:34:36 GMT",
         "x-ms-return-client-request-id": "true",
         "x-ms-version": "2019-12-12"
->>>>>>> 32e373e2
       },
       "RequestBody": null,
       "StatusCode": 201,
       "ResponseHeaders": {
         "Content-Length": "0",
-<<<<<<< HEAD
-        "Date": "Thu, 05 Mar 2020 20:55:54 GMT",
-        "ETag": "\u00220x8D7C147990F5C34\u0022",
-        "Last-Modified": "Thu, 05 Mar 2020 20:55:55 GMT",
-=======
         "Date": "Sat, 04 Apr 2020 01:34:35 GMT",
         "ETag": "\u00220x8D7D83855B6C08A\u0022",
         "Last-Modified": "Sat, 04 Apr 2020 01:34:36 GMT",
->>>>>>> 32e373e2
         "Server": [
           "Windows-Azure-Blob/1.0",
           "Microsoft-HTTPAPI/2.0"
         ],
-<<<<<<< HEAD
-        "x-ms-client-request-id": "17732738-99ff-b0eb-ece6-ce9483e1e954",
-        "x-ms-request-id": "d71452f4-d01e-003a-3730-f38843000000",
-        "x-ms-version": "2019-10-10"
-=======
         "x-ms-client-request-id": "615e8fe3-b276-28af-486d-797d1abf064e",
         "x-ms-request-id": "4a5a9e6a-b01e-005e-0a21-0aa640000000",
         "x-ms-version": "2019-12-12"
->>>>>>> 32e373e2
       },
       "ResponseBody": []
     },
     {
-<<<<<<< HEAD
-      "RequestUri": "http://seanstage4.blob.core.windows.net/test-container-a067a98c-8d1d-318d-63a4-8d44087c628c/test-blob-b8078007-3693-49ae-39b4-be172ffa3ca4",
-=======
       "RequestUri": "http://seanragrscanary.blob.core.windows.net/test-container-7829f666-efd9-51ff-0947-63004534f765/test-blob-0cfa71fe-1719-c18a-a71d-13bb9db63d50",
->>>>>>> 32e373e2
       "RequestMethod": "PUT",
       "RequestHeaders": {
         "Authorization": "Sanitized",
         "Content-Length": "1024",
-<<<<<<< HEAD
-        "traceparent": "00-e47f4eb468f6f8469f5e3e3929be400b-086b6d8a23c48745-00",
-        "User-Agent": [
-          "azsdk-net-Storage.Blobs/12.4.0-dev.20200305.1",
-          "(.NET Core 4.6.28325.01; Microsoft Windows 10.0.18363 )"
-        ],
-        "x-ms-blob-type": "BlockBlob",
-        "x-ms-client-request-id": "d87ba765-17cd-f3b2-b1fe-511858aacc01",
-        "x-ms-date": "Thu, 05 Mar 2020 20:55:55 GMT",
-        "x-ms-return-client-request-id": "true",
-        "x-ms-version": "2019-10-10"
-=======
         "traceparent": "00-4fbc91c8b4dfd84ab3b8bed9c65c1e05-95386fe14ab6764e-00",
         "User-Agent": [
           "azsdk-net-Storage.Blobs/12.5.0-dev.20200403.1",
@@ -94,60 +49,28 @@
         "x-ms-date": "Sat, 04 Apr 2020 01:34:36 GMT",
         "x-ms-return-client-request-id": "true",
         "x-ms-version": "2019-12-12"
->>>>>>> 32e373e2
       },
       "RequestBody": "UiSZWc6QAOjymI\u002B2fprOi5inHbXWlu61BsB0nwOGdigdIxJf5FXtU491b90j\u002Baqtn\u002B3lcqJReLs15FINHGDlbCJmmFqIbqZDusklYSYQkg0VxgAWoQOGzKtWKgAC3zYvkAO7vGBPJTFGorjYKxeVJFJF91Vgzsoe4MyvMUSmQNqT9tAjVdWtxqHPz/5LraCUwQWtvefhzsE4nNyTn/PsoGHeRTRGcc58mDG0kf/M0zIrG3A\u002B\u002BIPysSgP67n4GSat4i\u002BdbWdsTVA2MCW1LD3BbMipZ4SCrafe65MLNoUUhH4LBq7QL2bLv80gB8hePIXqTX/wTrKhKzSIvoHTYBfKIqymqiaO8T1i3qi2YqXfgK8OIOkFJDXMadt6R3Dk9162VeUbt5JfXFtCjnAJ68iOqT7SxT8uxf522UBKE6nMfudKAAzAw8gdr8SNw5XFw34S654yEjIeiJDnpN1RFEiydhCIv\u002Bq7zuV1tBV7oAFosRbBOCgLmWu0K3h82B7qy5p7202FPAOTVh24vV0co\u002BeOf/PHj9wgptyk1JRyP/bGiul6/8W04nQTLuELUtwNmIiQ7VgrIzy\u002BWzRw4GhvIRcm8jJ0oaMh2Zx\u002Bs2H6FVT/ljsL4VGdmmasvKSRQwIMow3K5F\u002BqmfblbxS8rW/axEXfcUksYz/GiVfLx\u002BX\u002Bj5WacRBUMDD0VP1FJnI94e330vhfsdK43z/NBFoI3tER5t9\u002BITtfhpMU6hxM5z3MiKhp1PXtn93D4pHQhizV7HYrMz\u002BTv7\u002Bxl0tkSse1a/gCAXuyngrbJEcBuj6pjwBnP/6mILP9Ocnotz2qiFQWDneZzoWwI01rTw/3kQSACAhL/AvIDkpEBMeyyubNMZvz6qzHD8F7thuxOtCkBajEZ680XotJTf8sVcm9/llmnh5zBKZYuPhH0EbvF9N6n/4f7WI3mNMPqZysm7r3vbjCSpyyMAEBa6637Y5FWjYrsbXKnhD2LwZLY1sKqx09TxONLM03x279HoGzf6tEyk9mgeoELR6nyxuVZ82m98CReZ17ty1p8\u002BlHzICPQ69bBpkLoyozOSH05mCxoWChVyfBIQYNyRIh/Y0AvWGeGIhrOmEzmlOVXkB8h9HMt1GJpXRZzSGpTTyG6qadMnvAVc3XRmb/br3TLMPGkUJBVEU7dhjsRUtnwu0krLCs\u002BCvEuzED9XHrije3haBd4rz6RZVgYbxj1BCCcIN52sEMJzSYAdUQPV/UUOvhNMCqCt8wKWcbTJZuYechgYXtca91ql5sxeDm6gc1ixHQgZ9P2GajSLFa8dqdKaDu77za5947a4liPUT\u002BSj9f5cCFnt9H0ageSij\u002BG7iDz5xA\u002BPpLW6QylBYV7ZohpA==",
       "StatusCode": 201,
       "ResponseHeaders": {
         "Content-Length": "0",
-<<<<<<< HEAD
-        "Content-MD5": "MSt/T158BHamAhLGtClDkg==",
-        "Date": "Thu, 05 Mar 2020 20:55:54 GMT",
-        "ETag": "\u00220x8D7C147991CD948\u0022",
-        "Last-Modified": "Thu, 05 Mar 2020 20:55:55 GMT",
-=======
         "Content-MD5": "Hb6ZHKTqPJbmBn54q1Ligw==",
         "Date": "Sat, 04 Apr 2020 01:34:35 GMT",
         "ETag": "\u00220x8D7D83855C41233\u0022",
         "Last-Modified": "Sat, 04 Apr 2020 01:34:36 GMT",
->>>>>>> 32e373e2
         "Server": [
           "Windows-Azure-Blob/1.0",
           "Microsoft-HTTPAPI/2.0"
         ],
-<<<<<<< HEAD
-        "x-ms-client-request-id": "d87ba765-17cd-f3b2-b1fe-511858aacc01",
-        "x-ms-content-crc64": "S5Zz\u002BpvVo\u002B4=",
-        "x-ms-request-id": "d71452f6-d01e-003a-3830-f38843000000",
-        "x-ms-request-server-encrypted": "true",
-        "x-ms-version": "2019-10-10"
-=======
         "x-ms-client-request-id": "8c29a5fd-ac20-b769-117e-50dd379f077b",
         "x-ms-content-crc64": "mr3vVACGEjQ=",
         "x-ms-request-id": "4a5a9e95-b01e-005e-3121-0aa640000000",
         "x-ms-request-server-encrypted": "true",
         "x-ms-version": "2019-12-12"
->>>>>>> 32e373e2
       },
       "ResponseBody": []
     },
     {
-<<<<<<< HEAD
-      "RequestUri": "http://seanstage4.blob.core.windows.net/test-container-a067a98c-8d1d-318d-63a4-8d44087c628c/test-blob-b8078007-3693-49ae-39b4-be172ffa3ca4",
-      "RequestMethod": "GET",
-      "RequestHeaders": {
-        "Authorization": "Sanitized",
-        "traceparent": "00-1d9fada7fb462c48bb86b6f02b2af9da-5ed6fddd1fa1bb48-00",
-        "User-Agent": [
-          "azsdk-net-Storage.Blobs/12.4.0-dev.20200305.1",
-          "(.NET Core 4.6.28325.01; Microsoft Windows 10.0.18363 )"
-        ],
-        "x-ms-client-request-id": "87b21ba8-647f-1ad6-1843-7e13370a766f",
-        "x-ms-date": "Thu, 05 Mar 2020 20:55:55 GMT",
-        "x-ms-range": "bytes=0-",
-        "x-ms-return-client-request-id": "true",
-        "x-ms-version": "2019-10-10"
-=======
       "RequestUri": "http://seanragrscanary.blob.core.windows.net/test-container-7829f666-efd9-51ff-0947-63004534f765/test-blob-0cfa71fe-1719-c18a-a71d-13bb9db63d50",
       "RequestMethod": "GET",
       "RequestHeaders": {
@@ -161,7 +84,6 @@
         "x-ms-date": "Sat, 04 Apr 2020 01:34:36 GMT",
         "x-ms-return-client-request-id": "true",
         "x-ms-version": "2019-12-12"
->>>>>>> 32e373e2
       },
       "RequestBody": null,
       "StatusCode": 200,
@@ -170,29 +92,14 @@
         "Content-Length": "1024",
         "Content-MD5": "Hb6ZHKTqPJbmBn54q1Ligw==",
         "Content-Type": "application/octet-stream",
-<<<<<<< HEAD
-        "Date": "Thu, 05 Mar 2020 20:55:54 GMT",
-        "ETag": "\u00220x8D7C147991CD948\u0022",
-        "Last-Modified": "Thu, 05 Mar 2020 20:55:55 GMT",
-=======
         "Date": "Sat, 04 Apr 2020 01:34:35 GMT",
         "ETag": "\u00220x8D7D83855C41233\u0022",
         "Last-Modified": "Sat, 04 Apr 2020 01:34:36 GMT",
->>>>>>> 32e373e2
         "Server": [
           "Windows-Azure-Blob/1.0",
           "Microsoft-HTTPAPI/2.0"
         ],
         "x-ms-blob-type": "BlockBlob",
-<<<<<<< HEAD
-        "x-ms-client-request-id": "87b21ba8-647f-1ad6-1843-7e13370a766f",
-        "x-ms-creation-time": "Thu, 05 Mar 2020 20:55:55 GMT",
-        "x-ms-lease-state": "available",
-        "x-ms-lease-status": "unlocked",
-        "x-ms-request-id": "d71452f8-d01e-003a-3930-f38843000000",
-        "x-ms-server-encrypted": "true",
-        "x-ms-version": "2019-10-10"
-=======
         "x-ms-client-request-id": "f7be0539-b08c-242f-75b6-953f0167dcea",
         "x-ms-creation-time": "Sat, 04 Apr 2020 01:34:36 GMT",
         "x-ms-lease-state": "available",
@@ -200,26 +107,10 @@
         "x-ms-request-id": "4a5a9ec7-b01e-005e-6021-0aa640000000",
         "x-ms-server-encrypted": "true",
         "x-ms-version": "2019-12-12"
->>>>>>> 32e373e2
       },
       "ResponseBody": "UiSZWc6QAOjymI\u002B2fprOi5inHbXWlu61BsB0nwOGdigdIxJf5FXtU491b90j\u002Baqtn\u002B3lcqJReLs15FINHGDlbCJmmFqIbqZDusklYSYQkg0VxgAWoQOGzKtWKgAC3zYvkAO7vGBPJTFGorjYKxeVJFJF91Vgzsoe4MyvMUSmQNqT9tAjVdWtxqHPz/5LraCUwQWtvefhzsE4nNyTn/PsoGHeRTRGcc58mDG0kf/M0zIrG3A\u002B\u002BIPysSgP67n4GSat4i\u002BdbWdsTVA2MCW1LD3BbMipZ4SCrafe65MLNoUUhH4LBq7QL2bLv80gB8hePIXqTX/wTrKhKzSIvoHTYBfKIqymqiaO8T1i3qi2YqXfgK8OIOkFJDXMadt6R3Dk9162VeUbt5JfXFtCjnAJ68iOqT7SxT8uxf522UBKE6nMfudKAAzAw8gdr8SNw5XFw34S654yEjIeiJDnpN1RFEiydhCIv\u002Bq7zuV1tBV7oAFosRbBOCgLmWu0K3h82B7qy5p7202FPAOTVh24vV0co\u002BeOf/PHj9wgptyk1JRyP/bGiul6/8W04nQTLuELUtwNmIiQ7VgrIzy\u002BWzRw4GhvIRcm8jJ0oaMh2Zx\u002Bs2H6FVT/ljsL4VGdmmasvKSRQwIMow3K5F\u002BqmfblbxS8rW/axEXfcUksYz/GiVfLx\u002BX\u002Bj5WacRBUMDD0VP1FJnI94e330vhfsdK43z/NBFoI3tER5t9\u002BITtfhpMU6hxM5z3MiKhp1PXtn93D4pHQhizV7HYrMz\u002BTv7\u002Bxl0tkSse1a/gCAXuyngrbJEcBuj6pjwBnP/6mILP9Ocnotz2qiFQWDneZzoWwI01rTw/3kQSACAhL/AvIDkpEBMeyyubNMZvz6qzHD8F7thuxOtCkBajEZ680XotJTf8sVcm9/llmnh5zBKZYuPhH0EbvF9N6n/4f7WI3mNMPqZysm7r3vbjCSpyyMAEBa6637Y5FWjYrsbXKnhD2LwZLY1sKqx09TxONLM03x279HoGzf6tEyk9mgeoELR6nyxuVZ82m98CReZ17ty1p8\u002BlHzICPQ69bBpkLoyozOSH05mCxoWChVyfBIQYNyRIh/Y0AvWGeGIhrOmEzmlOVXkB8h9HMt1GJpXRZzSGpTTyG6qadMnvAVc3XRmb/br3TLMPGkUJBVEU7dhjsRUtnwu0krLCs\u002BCvEuzED9XHrije3haBd4rz6RZVgYbxj1BCCcIN52sEMJzSYAdUQPV/UUOvhNMCqCt8wKWcbTJZuYechgYXtca91ql5sxeDm6gc1ixHQgZ9P2GajSLFa8dqdKaDu77za5947a4liPUT\u002BSj9f5cCFnt9H0ageSij\u002BG7iDz5xA\u002BPpLW6QylBYV7ZohpA=="
     },
     {
-<<<<<<< HEAD
-      "RequestUri": "http://seanstage4.blob.core.windows.net/test-container-a067a98c-8d1d-318d-63a4-8d44087c628c?restype=container",
-      "RequestMethod": "DELETE",
-      "RequestHeaders": {
-        "Authorization": "Sanitized",
-        "traceparent": "00-2ec656b177f9a54e822f2be0f1d2e1a1-2b893a9423aa144e-00",
-        "User-Agent": [
-          "azsdk-net-Storage.Blobs/12.4.0-dev.20200305.1",
-          "(.NET Core 4.6.28325.01; Microsoft Windows 10.0.18363 )"
-        ],
-        "x-ms-client-request-id": "3d70df94-44f7-3982-d8b3-b61457d94653",
-        "x-ms-date": "Thu, 05 Mar 2020 20:55:55 GMT",
-        "x-ms-return-client-request-id": "true",
-        "x-ms-version": "2019-10-10"
-=======
       "RequestUri": "http://seanragrscanary.blob.core.windows.net/test-container-7829f666-efd9-51ff-0947-63004534f765?restype=container",
       "RequestMethod": "DELETE",
       "RequestHeaders": {
@@ -233,41 +124,25 @@
         "x-ms-date": "Sat, 04 Apr 2020 01:34:36 GMT",
         "x-ms-return-client-request-id": "true",
         "x-ms-version": "2019-12-12"
->>>>>>> 32e373e2
       },
       "RequestBody": null,
       "StatusCode": 202,
       "ResponseHeaders": {
         "Content-Length": "0",
-<<<<<<< HEAD
-        "Date": "Thu, 05 Mar 2020 20:55:54 GMT",
-=======
         "Date": "Sat, 04 Apr 2020 01:34:35 GMT",
->>>>>>> 32e373e2
         "Server": [
           "Windows-Azure-Blob/1.0",
           "Microsoft-HTTPAPI/2.0"
         ],
-<<<<<<< HEAD
-        "x-ms-client-request-id": "3d70df94-44f7-3982-d8b3-b61457d94653",
-        "x-ms-request-id": "d71452f9-d01e-003a-3a30-f38843000000",
-        "x-ms-version": "2019-10-10"
-=======
         "x-ms-client-request-id": "31a3db86-0fe1-a7ef-9620-9976e4a6abc5",
         "x-ms-request-id": "4a5a9ef1-b01e-005e-0821-0aa640000000",
         "x-ms-version": "2019-12-12"
->>>>>>> 32e373e2
       },
       "ResponseBody": []
     }
   ],
   "Variables": {
-<<<<<<< HEAD
-    "RandomSeed": "296140952",
-    "Storage_TestConfigSecondary": "SecondaryTenant\nseanstage4\nU2FuaXRpemVk\nhttp://seanstage4.blob.core.windows.net\nhttp://seanstage4.file.core.windows.net\nhttp://seanstage4.queue.core.windows.net\nhttp://seanstage4.table.core.windows.net\n\n\n\n\nhttp://seanstage4-secondary.blob.core.windows.net\nhttp://seanstage4-secondary.file.core.windows.net\nhttp://seanstage4-secondary.queue.core.windows.net\nhttp://seanstage4-secondary.table.core.windows.net\n\nSanitized\n\n\nCloud\nBlobEndpoint=http://seanstage4.blob.core.windows.net/;QueueEndpoint=http://seanstage4.queue.core.windows.net/;FileEndpoint=http://seanstage4.file.core.windows.net/;BlobSecondaryEndpoint=http://seanstage4-secondary.blob.core.windows.net/;QueueSecondaryEndpoint=http://seanstage4-secondary.queue.core.windows.net/;FileSecondaryEndpoint=http://seanstage4-secondary.file.core.windows.net/;AccountName=seanstage4;AccountKey=Sanitized\n"
-=======
     "RandomSeed": "1704256161",
     "Storage_TestConfigSecondary": "SecondaryTenant\nseanragrscanary\nU2FuaXRpemVk\nhttp://seanragrscanary.blob.core.windows.net\nhttp://seanragrscanary.file.core.windows.net\nhttp://seanragrscanary.queue.core.windows.net\nhttp://seanragrscanary.table.core.windows.net\n\n\n\n\nhttp://seanragrscanary-secondary.blob.core.windows.net\nhttp://seanragrscanary-secondary.file.core.windows.net\nhttp://seanragrscanary-secondary.queue.core.windows.net\nhttp://seanragrscanary-secondary.table.core.windows.net\n\nSanitized\n\n\nCloud\nBlobEndpoint=http://seanragrscanary.blob.core.windows.net/;QueueEndpoint=http://seanragrscanary.queue.core.windows.net/;FileEndpoint=http://seanragrscanary.file.core.windows.net/;BlobSecondaryEndpoint=http://seanragrscanary-secondary.blob.core.windows.net/;QueueSecondaryEndpoint=http://seanragrscanary-secondary.queue.core.windows.net/;FileSecondaryEndpoint=http://seanragrscanary-secondary.file.core.windows.net/;AccountName=seanragrscanary;AccountKey=Sanitized\n"
->>>>>>> 32e373e2
   }
 }