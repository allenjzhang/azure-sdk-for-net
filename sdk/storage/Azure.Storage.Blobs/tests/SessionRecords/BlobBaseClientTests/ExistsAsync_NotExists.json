{
  "Entries": [
    {
      "RequestUri": "https://seanmcccanary.blob.core.windows.net/test-container-83f3e602-7de3-9304-9e0d-c218fc8da91b?restype=container",
      "RequestMethod": "PUT",
      "RequestHeaders": {
        "Authorization": "Sanitized",
        "traceparent": "00-9486b15d7671b048ba448f192ec7febd-8fa1a801a1c0cd4c-00",
        "User-Agent": [
          "azsdk-net-Storage.Blobs/12.5.0-dev.20200402.1",
          "(.NET Core 4.6.28325.01; Microsoft Windows 10.0.18362 )"
        ],
        "x-ms-blob-public-access": "container",
        "x-ms-client-request-id": "afd1fc08-0828-f662-d93d-7739284e9682",
        "x-ms-date": "Thu, 02 Apr 2020 23:42:22 GMT",
        "x-ms-return-client-request-id": "true",
        "x-ms-version": "2019-12-12"
      },
      "RequestBody": null,
      "StatusCode": 201,
      "ResponseHeaders": {
        "Content-Length": "0",
        "Date": "Thu, 02 Apr 2020 23:42:20 GMT",
        "ETag": "\u00220x8D7D75F7CF78BD6\u0022",
        "Last-Modified": "Thu, 02 Apr 2020 23:42:21 GMT",
        "Server": [
          "Windows-Azure-Blob/1.0",
          "Microsoft-HTTPAPI/2.0"
        ],
        "x-ms-client-request-id": "afd1fc08-0828-f662-d93d-7739284e9682",
<<<<<<< HEAD
        "x-ms-request-id": "1dfe12ba-501e-000b-5730-f36950000000",
=======
        "x-ms-request-id": "bca93c36-501e-001b-0548-0973a3000000",
>>>>>>> 8d420312
        "x-ms-version": "2019-12-12"
      },
      "ResponseBody": []
    },
    {
      "RequestUri": "https://seanmcccanary.blob.core.windows.net/test-container-83f3e602-7de3-9304-9e0d-c218fc8da91b/test-blob-3db9ba96-5160-8c22-386f-56c8375e1f25",
      "RequestMethod": "HEAD",
      "RequestHeaders": {
        "Authorization": "Sanitized",
        "traceparent": "00-2fd4e65f13f0484885726a2c1b161f75-653338b1e3d59440-00",
        "User-Agent": [
          "azsdk-net-Storage.Blobs/12.5.0-dev.20200402.1",
          "(.NET Core 4.6.28325.01; Microsoft Windows 10.0.18362 )"
        ],
        "x-ms-client-request-id": "b90fc384-96bf-b771-da45-76b8b29abe7b",
        "x-ms-date": "Thu, 02 Apr 2020 23:42:22 GMT",
        "x-ms-return-client-request-id": "true",
        "x-ms-version": "2019-12-12"
      },
      "RequestBody": null,
      "StatusCode": 404,
      "ResponseHeaders": {
        "Date": "Thu, 02 Apr 2020 23:42:20 GMT",
        "Server": [
          "Windows-Azure-Blob/1.0",
          "Microsoft-HTTPAPI/2.0"
        ],
        "Transfer-Encoding": "chunked",
        "x-ms-client-request-id": "b90fc384-96bf-b771-da45-76b8b29abe7b",
        "x-ms-error-code": "BlobNotFound",
<<<<<<< HEAD
        "x-ms-request-id": "1dfe12c0-501e-000b-5b30-f36950000000",
=======
        "x-ms-request-id": "bca93c3e-501e-001b-0a48-0973a3000000",
>>>>>>> 8d420312
        "x-ms-version": "2019-12-12"
      },
      "ResponseBody": []
    },
    {
      "RequestUri": "https://seanmcccanary.blob.core.windows.net/test-container-83f3e602-7de3-9304-9e0d-c218fc8da91b?restype=container",
      "RequestMethod": "DELETE",
      "RequestHeaders": {
        "Authorization": "Sanitized",
        "traceparent": "00-d76882bd8a50a34d838d53920a4ba388-fc49b7d8be3c5047-00",
        "User-Agent": [
          "azsdk-net-Storage.Blobs/12.5.0-dev.20200402.1",
          "(.NET Core 4.6.28325.01; Microsoft Windows 10.0.18362 )"
        ],
        "x-ms-client-request-id": "74437714-654e-a365-7f58-2676823af04b",
        "x-ms-date": "Thu, 02 Apr 2020 23:42:22 GMT",
        "x-ms-return-client-request-id": "true",
        "x-ms-version": "2019-12-12"
      },
      "RequestBody": null,
      "StatusCode": 202,
      "ResponseHeaders": {
        "Content-Length": "0",
        "Date": "Thu, 02 Apr 2020 23:42:21 GMT",
        "Server": [
          "Windows-Azure-Blob/1.0",
          "Microsoft-HTTPAPI/2.0"
        ],
        "x-ms-client-request-id": "74437714-654e-a365-7f58-2676823af04b",
<<<<<<< HEAD
        "x-ms-request-id": "1dfe12c5-501e-000b-6030-f36950000000",
=======
        "x-ms-request-id": "bca93c44-501e-001b-1048-0973a3000000",
>>>>>>> 8d420312
        "x-ms-version": "2019-12-12"
      },
      "ResponseBody": []
    }
  ],
  "Variables": {
    "RandomSeed": "1420259909",
    "Storage_TestConfigDefault": "ProductionTenant\nseanmcccanary\nU2FuaXRpemVk\nhttps://seanmcccanary.blob.core.windows.net\nhttps://seanmcccanary.file.core.windows.net\nhttps://seanmcccanary.queue.core.windows.net\nhttps://seanmcccanary.table.core.windows.net\n\n\n\n\nhttps://seanmcccanary-secondary.blob.core.windows.net\nhttps://seanmcccanary-secondary.file.core.windows.net\nhttps://seanmcccanary-secondary.queue.core.windows.net\nhttps://seanmcccanary-secondary.table.core.windows.net\n\nSanitized\n\n\nCloud\nBlobEndpoint=https://seanmcccanary.blob.core.windows.net/;QueueEndpoint=https://seanmcccanary.queue.core.windows.net/;FileEndpoint=https://seanmcccanary.file.core.windows.net/;BlobSecondaryEndpoint=https://seanmcccanary-secondary.blob.core.windows.net/;QueueSecondaryEndpoint=https://seanmcccanary-secondary.queue.core.windows.net/;FileSecondaryEndpoint=https://seanmcccanary-secondary.file.core.windows.net/;AccountName=seanmcccanary;AccountKey=Sanitized\nseanscope1"
  }
}<|MERGE_RESOLUTION|>--- conflicted
+++ resolved
@@ -28,11 +28,7 @@
           "Microsoft-HTTPAPI/2.0"
         ],
         "x-ms-client-request-id": "afd1fc08-0828-f662-d93d-7739284e9682",
-<<<<<<< HEAD
-        "x-ms-request-id": "1dfe12ba-501e-000b-5730-f36950000000",
-=======
         "x-ms-request-id": "bca93c36-501e-001b-0548-0973a3000000",
->>>>>>> 8d420312
         "x-ms-version": "2019-12-12"
       },
       "ResponseBody": []
@@ -63,11 +59,7 @@
         "Transfer-Encoding": "chunked",
         "x-ms-client-request-id": "b90fc384-96bf-b771-da45-76b8b29abe7b",
         "x-ms-error-code": "BlobNotFound",
-<<<<<<< HEAD
-        "x-ms-request-id": "1dfe12c0-501e-000b-5b30-f36950000000",
-=======
         "x-ms-request-id": "bca93c3e-501e-001b-0a48-0973a3000000",
->>>>>>> 8d420312
         "x-ms-version": "2019-12-12"
       },
       "ResponseBody": []
@@ -97,11 +89,7 @@
           "Microsoft-HTTPAPI/2.0"
         ],
         "x-ms-client-request-id": "74437714-654e-a365-7f58-2676823af04b",
-<<<<<<< HEAD
-        "x-ms-request-id": "1dfe12c5-501e-000b-6030-f36950000000",
-=======
         "x-ms-request-id": "bca93c44-501e-001b-1048-0973a3000000",
->>>>>>> 8d420312
         "x-ms-version": "2019-12-12"
       },
       "ResponseBody": []
