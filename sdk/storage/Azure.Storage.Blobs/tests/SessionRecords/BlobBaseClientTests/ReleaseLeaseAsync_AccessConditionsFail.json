{
  "Entries": [
    {
<<<<<<< HEAD
      "RequestUri": "https://seanstagetest.blob.core.windows.net/test-container-a44f0ca6-c8df-3673-d117-f040a9058ae1?restype=container",
      "RequestMethod": "PUT",
      "RequestHeaders": {
        "Authorization": "Sanitized",
        "traceparent": "00-78cb7e7b9a53dd40aec5e5cb8bb5ab76-01793864402b2145-00",
        "User-Agent": [
          "azsdk-net-Storage.Blobs/12.4.0-dev.20200305.1",
          "(.NET Core 4.6.28325.01; Microsoft Windows 10.0.18363 )"
        ],
        "x-ms-blob-public-access": "container",
        "x-ms-client-request-id": "670806fb-ccd6-0bfa-6efc-d9ef03ff1e2d",
        "x-ms-date": "Thu, 05 Mar 2020 20:56:24 GMT",
        "x-ms-return-client-request-id": "true",
        "x-ms-version": "2019-10-10"
=======
      "RequestUri": "https://seanmcccanary.blob.core.windows.net/test-container-a44f0ca6-c8df-3673-d117-f040a9058ae1?restype=container",
      "RequestMethod": "PUT",
      "RequestHeaders": {
        "Authorization": "Sanitized",
        "traceparent": "00-40017e1f2cd1974a9e514094219cd82d-cf1ebb66a5643543-00",
        "User-Agent": [
          "azsdk-net-Storage.Blobs/12.5.0-dev.20200402.1",
          "(.NET Core 4.6.28325.01; Microsoft Windows 10.0.18362 )"
        ],
        "x-ms-blob-public-access": "container",
        "x-ms-client-request-id": "670806fb-ccd6-0bfa-6efc-d9ef03ff1e2d",
        "x-ms-date": "Thu, 02 Apr 2020 23:42:44 GMT",
        "x-ms-return-client-request-id": "true",
        "x-ms-version": "2019-12-12"
>>>>>>> 32e373e2
      },
      "RequestBody": null,
      "StatusCode": 201,
      "ResponseHeaders": {
        "Content-Length": "0",
<<<<<<< HEAD
        "Date": "Thu, 05 Mar 2020 20:56:24 GMT",
        "ETag": "\u00220x8D7C147AAC88CEF\u0022",
        "Last-Modified": "Thu, 05 Mar 2020 20:56:24 GMT",
=======
        "Date": "Thu, 02 Apr 2020 23:42:43 GMT",
        "ETag": "\u00220x8D7D75F8A8B3D85\u0022",
        "Last-Modified": "Thu, 02 Apr 2020 23:42:44 GMT",
>>>>>>> 32e373e2
        "Server": [
          "Windows-Azure-Blob/1.0",
          "Microsoft-HTTPAPI/2.0"
        ],
        "x-ms-client-request-id": "670806fb-ccd6-0bfa-6efc-d9ef03ff1e2d",
<<<<<<< HEAD
        "x-ms-request-id": "33b9cc35-201e-002e-1730-f3c02c000000",
        "x-ms-version": "2019-10-10"
=======
        "x-ms-request-id": "4d4afa69-201e-0097-1048-091bad000000",
        "x-ms-version": "2019-12-12"
>>>>>>> 32e373e2
      },
      "ResponseBody": []
    },
    {
<<<<<<< HEAD
      "RequestUri": "https://seanstagetest.blob.core.windows.net/test-container-a44f0ca6-c8df-3673-d117-f040a9058ae1/test-blob-e152b584-18be-0c42-fc20-d63508c3622e",
=======
      "RequestUri": "https://seanmcccanary.blob.core.windows.net/test-container-a44f0ca6-c8df-3673-d117-f040a9058ae1/test-blob-e152b584-18be-0c42-fc20-d63508c3622e",
>>>>>>> 32e373e2
      "RequestMethod": "PUT",
      "RequestHeaders": {
        "Authorization": "Sanitized",
        "Content-Length": "1024",
<<<<<<< HEAD
        "traceparent": "00-a9417b925059f148aa6cd54ee47c9434-fdfab99413533f4e-00",
        "User-Agent": [
          "azsdk-net-Storage.Blobs/12.4.0-dev.20200305.1",
          "(.NET Core 4.6.28325.01; Microsoft Windows 10.0.18363 )"
        ],
        "x-ms-blob-type": "BlockBlob",
        "x-ms-client-request-id": "4d37db32-89ac-8236-4c5b-0e4e0cf67649",
        "x-ms-date": "Thu, 05 Mar 2020 20:56:24 GMT",
        "x-ms-return-client-request-id": "true",
        "x-ms-version": "2019-10-10"
=======
        "traceparent": "00-526e1aa4992c9e4e8110fc9d9b60fab4-50e81e177e4d4a4d-00",
        "User-Agent": [
          "azsdk-net-Storage.Blobs/12.5.0-dev.20200402.1",
          "(.NET Core 4.6.28325.01; Microsoft Windows 10.0.18362 )"
        ],
        "x-ms-blob-type": "BlockBlob",
        "x-ms-client-request-id": "4d37db32-89ac-8236-4c5b-0e4e0cf67649",
        "x-ms-date": "Thu, 02 Apr 2020 23:42:45 GMT",
        "x-ms-return-client-request-id": "true",
        "x-ms-version": "2019-12-12"
>>>>>>> 32e373e2
      },
      "RequestBody": "voZFo/0iC8VQ7MqMwSArz4ySKh1Qdqvjw/xrtfXFAqqZqjB9uXovYqqNkNJNtkvc9QepdZhE3kfaYd8At1XPi\u002Bkg8hbwrhURYshzwubZlQ2xjsDuHIwRVcvoolibL6tVvQXpLcM07EfylxLQ0RthAczRTyiV4W5cDp1KBwu9dTMdHgTg8GhJfKJ4\u002B4R6QYOwhqGMyd\u002BCwNyXjB4m6eQ7NSLes7MWgRFjiNKFHOXq4swZmoFqMKtUml4oSGNJI5O9PcZim47QmQSPKEEN/KP3rapSDE9j0AR2ihhV7jitGWQ/yN4fh0Y\u002BSQB82ghqR526MZu59xZEWmzB6xF1e6vM4g7czTTF1yVjE8NO5vb8DEJ7mr2c9CJO\u002Bm1xXZw1yc5VsPj5jXlo9Vl2VeNT9XN2xd/O\u002BeDuL\u002B3sjtLHU3mJLkr1\u002BTb9An7JEqVjJp8\u002B\u002BgX5\u002B5i8Zs/tZoELDf6moaLf7SaZXvw9eMJgBOc6ighOrZPNzVfhzMd6B5K18vWAI3EDgzl4pZwIvILVXGHos9t4vF9r2NRK/iBeHldqh4bN4OF2NwfP1Qj2xRDVC29mklO2PTWVFEqcuIQYGYZFnTT8B3yAcnzUqOdXdBPDdfOx\u002BIwDtEpQOMuX2X6Ct7uCsSfb2QPz5SDX4ZROPqA32UORZiH6Qunqq8\u002Bw6Jj\u002BUvEr1MPr55zvvRJrK9K1AforX/868FCah28\u002B8S00Qv2I2Y\u002BjI2ndTPGnoqkOjhYWNKrUhYiYw2GgkE1UrPZuunsV41JCEt6RThMNkk6ni/hYJ7yDX7107xUuA5IbiZ/7OOct\u002BavD1CLLQzd1ijET\u002BQVU\u002B4U561u\u002BofQ9FA5LdcR0EllmeZJNlVOatxyF/2TkGgmNx40Zwk2Mb1e3hb8TgM1yAHjXrH9yBmYynzM/OKKPWfkEvq03W08M2gk6lQ\u002BThjdOEv7rDG6KGsEn5yIaTDa1JyvFDsEgO6UoytJ1N3BWnhn78SWjo0yLeqPsD3Mt8o3ShG3jznd2LddZw0KbFOJQ0EgJHlsREoTfOZMdNCsx\u002B9hEo7MCc9ChhcNOSeAK8GbBmz8rI9MxwXLpBJTjWPmsJ8dpVnEvTV14aJiYwsij1EktXJjrBtcFE\u002BFBGG88vSzJoiIYoZn0kU3is7s6mf6pRi9KtvxhwCHwZEOP7jTtPKpszyCmizKwOMpKCVIcynnil9I/8QcvZ\u002BEAKD1WZKMZ9HYQzsneArr9mn0yF7bO05nJrVZhrkqjPGc\u002BpmL1WtQmMRXcC/ywBJQYQleK/VArMVSjjLdNt0UsbZJin1xXB0CpDOWh8sidGanBSWzzGD4XE3UOUs0c2XrPr51pTWQ4wDoX4fFqiT6LBXIOi23YOVRTSw==",
      "StatusCode": 201,
      "ResponseHeaders": {
        "Content-Length": "0",
        "Content-MD5": "nM6GpI6d5GrnmrEJ7ke/lA==",
<<<<<<< HEAD
        "Date": "Thu, 05 Mar 2020 20:56:24 GMT",
        "ETag": "\u00220x8D7C147AAD51A3C\u0022",
        "Last-Modified": "Thu, 05 Mar 2020 20:56:24 GMT",
=======
        "Date": "Thu, 02 Apr 2020 23:42:43 GMT",
        "ETag": "\u00220x8D7D75F8A98D637\u0022",
        "Last-Modified": "Thu, 02 Apr 2020 23:42:44 GMT",
>>>>>>> 32e373e2
        "Server": [
          "Windows-Azure-Blob/1.0",
          "Microsoft-HTTPAPI/2.0"
        ],
        "x-ms-client-request-id": "4d37db32-89ac-8236-4c5b-0e4e0cf67649",
        "x-ms-content-crc64": "HMlhoUzX9gc=",
<<<<<<< HEAD
        "x-ms-request-id": "33b9cc3a-201e-002e-1930-f3c02c000000",
        "x-ms-request-server-encrypted": "true",
        "x-ms-version": "2019-10-10"
=======
        "x-ms-request-id": "4d4afa78-201e-0097-1c48-091bad000000",
        "x-ms-request-server-encrypted": "true",
        "x-ms-version": "2019-12-12"
>>>>>>> 32e373e2
      },
      "ResponseBody": []
    },
    {
<<<<<<< HEAD
      "RequestUri": "https://seanstagetest.blob.core.windows.net/test-container-a44f0ca6-c8df-3673-d117-f040a9058ae1/test-blob-e152b584-18be-0c42-fc20-d63508c3622e?comp=lease",
      "RequestMethod": "PUT",
      "RequestHeaders": {
        "Authorization": "Sanitized",
        "traceparent": "00-990b8b3d7dc79540b4e6c9f5a2f9f49c-c48dc3c634836345-00",
        "User-Agent": [
          "azsdk-net-Storage.Blobs/12.4.0-dev.20200305.1",
          "(.NET Core 4.6.28325.01; Microsoft Windows 10.0.18363 )"
        ],
        "x-ms-client-request-id": "c91de1cc-386b-ad12-37e3-8facd23b217a",
        "x-ms-date": "Thu, 05 Mar 2020 20:56:25 GMT",
=======
      "RequestUri": "https://seanmcccanary.blob.core.windows.net/test-container-a44f0ca6-c8df-3673-d117-f040a9058ae1/test-blob-e152b584-18be-0c42-fc20-d63508c3622e?comp=lease",
      "RequestMethod": "PUT",
      "RequestHeaders": {
        "Authorization": "Sanitized",
        "traceparent": "00-72c8d7e8259ec34f8bbd753200e3ddc5-f9b884d8f07ef041-00",
        "User-Agent": [
          "azsdk-net-Storage.Blobs/12.5.0-dev.20200402.1",
          "(.NET Core 4.6.28325.01; Microsoft Windows 10.0.18362 )"
        ],
        "x-ms-client-request-id": "c91de1cc-386b-ad12-37e3-8facd23b217a",
        "x-ms-date": "Thu, 02 Apr 2020 23:42:45 GMT",
>>>>>>> 32e373e2
        "x-ms-lease-action": "acquire",
        "x-ms-lease-duration": "15",
        "x-ms-proposed-lease-id": "51d80216-8577-54a4-beff-b7fb61d2a6c9",
        "x-ms-return-client-request-id": "true",
<<<<<<< HEAD
        "x-ms-version": "2019-10-10"
=======
        "x-ms-version": "2019-12-12"
>>>>>>> 32e373e2
      },
      "RequestBody": null,
      "StatusCode": 201,
      "ResponseHeaders": {
        "Content-Length": "0",
<<<<<<< HEAD
        "Date": "Thu, 05 Mar 2020 20:56:24 GMT",
        "ETag": "\u00220x8D7C147AAD51A3C\u0022",
        "Last-Modified": "Thu, 05 Mar 2020 20:56:24 GMT",
=======
        "Date": "Thu, 02 Apr 2020 23:42:44 GMT",
        "ETag": "\u00220x8D7D75F8A98D637\u0022",
        "Last-Modified": "Thu, 02 Apr 2020 23:42:44 GMT",
>>>>>>> 32e373e2
        "Server": [
          "Windows-Azure-Blob/1.0",
          "Microsoft-HTTPAPI/2.0"
        ],
        "x-ms-client-request-id": "c91de1cc-386b-ad12-37e3-8facd23b217a",
        "x-ms-lease-id": "51d80216-8577-54a4-beff-b7fb61d2a6c9",
<<<<<<< HEAD
        "x-ms-request-id": "33b9cc3b-201e-002e-1a30-f3c02c000000",
        "x-ms-version": "2019-10-10"
=======
        "x-ms-request-id": "4d4afa79-201e-0097-1d48-091bad000000",
        "x-ms-version": "2019-12-12"
>>>>>>> 32e373e2
      },
      "ResponseBody": []
    },
    {
<<<<<<< HEAD
      "RequestUri": "https://seanstagetest.blob.core.windows.net/test-container-a44f0ca6-c8df-3673-d117-f040a9058ae1/test-blob-e152b584-18be-0c42-fc20-d63508c3622e?comp=lease",
      "RequestMethod": "PUT",
      "RequestHeaders": {
        "Authorization": "Sanitized",
        "If-Modified-Since": "Fri, 06 Mar 2020 20:56:24 GMT",
        "traceparent": "00-e0c6d8bf0d47234abb6ffc781abed89b-c8350d0f01576b43-00",
        "User-Agent": [
          "azsdk-net-Storage.Blobs/12.4.0-dev.20200305.1",
          "(.NET Core 4.6.28325.01; Microsoft Windows 10.0.18363 )"
        ],
        "x-ms-client-request-id": "7f2edca0-ddb4-c85d-d1f9-263a76f23074",
        "x-ms-date": "Thu, 05 Mar 2020 20:56:25 GMT",
        "x-ms-lease-action": "release",
        "x-ms-lease-id": "51d80216-8577-54a4-beff-b7fb61d2a6c9",
        "x-ms-return-client-request-id": "true",
        "x-ms-version": "2019-10-10"
=======
      "RequestUri": "https://seanmcccanary.blob.core.windows.net/test-container-a44f0ca6-c8df-3673-d117-f040a9058ae1/test-blob-e152b584-18be-0c42-fc20-d63508c3622e?comp=lease",
      "RequestMethod": "PUT",
      "RequestHeaders": {
        "Authorization": "Sanitized",
        "If-Modified-Since": "Fri, 03 Apr 2020 23:42:44 GMT",
        "traceparent": "00-2ce52a58e391ed4bbc3145cef8c9bb9d-b06c9e69890e1244-00",
        "User-Agent": [
          "azsdk-net-Storage.Blobs/12.5.0-dev.20200402.1",
          "(.NET Core 4.6.28325.01; Microsoft Windows 10.0.18362 )"
        ],
        "x-ms-client-request-id": "7f2edca0-ddb4-c85d-d1f9-263a76f23074",
        "x-ms-date": "Thu, 02 Apr 2020 23:42:45 GMT",
        "x-ms-lease-action": "release",
        "x-ms-lease-id": "51d80216-8577-54a4-beff-b7fb61d2a6c9",
        "x-ms-return-client-request-id": "true",
        "x-ms-version": "2019-12-12"
>>>>>>> 32e373e2
      },
      "RequestBody": null,
      "StatusCode": 412,
      "ResponseHeaders": {
        "Content-Length": "252",
        "Content-Type": "application/xml",
<<<<<<< HEAD
        "Date": "Thu, 05 Mar 2020 20:56:24 GMT",
=======
        "Date": "Thu, 02 Apr 2020 23:42:44 GMT",
>>>>>>> 32e373e2
        "Server": [
          "Windows-Azure-Blob/1.0",
          "Microsoft-HTTPAPI/2.0"
        ],
        "x-ms-client-request-id": "7f2edca0-ddb4-c85d-d1f9-263a76f23074",
        "x-ms-error-code": "ConditionNotMet",
<<<<<<< HEAD
        "x-ms-request-id": "33b9cc3c-201e-002e-1b30-f3c02c000000",
        "x-ms-version": "2019-10-10"
      },
      "ResponseBody": [
        "\uFEFF\u003C?xml version=\u00221.0\u0022 encoding=\u0022utf-8\u0022?\u003E\u003CError\u003E\u003CCode\u003EConditionNotMet\u003C/Code\u003E\u003CMessage\u003EThe condition specified using HTTP conditional header(s) is not met.\n",
        "RequestId:33b9cc3c-201e-002e-1b30-f3c02c000000\n",
        "Time:2020-03-05T20:56:25.1153300Z\u003C/Message\u003E\u003C/Error\u003E"
      ]
    },
    {
      "RequestUri": "https://seanstagetest.blob.core.windows.net/test-container-a44f0ca6-c8df-3673-d117-f040a9058ae1?restype=container",
      "RequestMethod": "DELETE",
      "RequestHeaders": {
        "Authorization": "Sanitized",
        "traceparent": "00-f60138385845fd47882349a11a2e6e0b-0e1333dfec589e40-00",
        "User-Agent": [
          "azsdk-net-Storage.Blobs/12.4.0-dev.20200305.1",
          "(.NET Core 4.6.28325.01; Microsoft Windows 10.0.18363 )"
        ],
        "x-ms-client-request-id": "f50cb50c-a10d-d7c5-e783-5756f2f19b71",
        "x-ms-date": "Thu, 05 Mar 2020 20:56:25 GMT",
        "x-ms-return-client-request-id": "true",
        "x-ms-version": "2019-10-10"
=======
        "x-ms-request-id": "4d4afa7c-201e-0097-1f48-091bad000000",
        "x-ms-version": "2019-12-12"
      },
      "ResponseBody": [
        "\uFEFF\u003C?xml version=\u00221.0\u0022 encoding=\u0022utf-8\u0022?\u003E\u003CError\u003E\u003CCode\u003EConditionNotMet\u003C/Code\u003E\u003CMessage\u003EThe condition specified using HTTP conditional header(s) is not met.\n",
        "RequestId:4d4afa7c-201e-0097-1f48-091bad000000\n",
        "Time:2020-04-02T23:42:44.5052372Z\u003C/Message\u003E\u003C/Error\u003E"
      ]
    },
    {
      "RequestUri": "https://seanmcccanary.blob.core.windows.net/test-container-a44f0ca6-c8df-3673-d117-f040a9058ae1?restype=container",
      "RequestMethod": "DELETE",
      "RequestHeaders": {
        "Authorization": "Sanitized",
        "traceparent": "00-3f4a21d9544fb24eb9b09fc8366c86ff-d1596e8b7b7ca34b-00",
        "User-Agent": [
          "azsdk-net-Storage.Blobs/12.5.0-dev.20200402.1",
          "(.NET Core 4.6.28325.01; Microsoft Windows 10.0.18362 )"
        ],
        "x-ms-client-request-id": "f50cb50c-a10d-d7c5-e783-5756f2f19b71",
        "x-ms-date": "Thu, 02 Apr 2020 23:42:45 GMT",
        "x-ms-return-client-request-id": "true",
        "x-ms-version": "2019-12-12"
>>>>>>> 32e373e2
      },
      "RequestBody": null,
      "StatusCode": 202,
      "ResponseHeaders": {
        "Content-Length": "0",
<<<<<<< HEAD
        "Date": "Thu, 05 Mar 2020 20:56:24 GMT",
=======
        "Date": "Thu, 02 Apr 2020 23:42:44 GMT",
>>>>>>> 32e373e2
        "Server": [
          "Windows-Azure-Blob/1.0",
          "Microsoft-HTTPAPI/2.0"
        ],
        "x-ms-client-request-id": "f50cb50c-a10d-d7c5-e783-5756f2f19b71",
<<<<<<< HEAD
        "x-ms-request-id": "33b9cc3d-201e-002e-1c30-f3c02c000000",
        "x-ms-version": "2019-10-10"
=======
        "x-ms-request-id": "4d4afa81-201e-0097-2448-091bad000000",
        "x-ms-version": "2019-12-12"
>>>>>>> 32e373e2
      },
      "ResponseBody": []
    },
    {
<<<<<<< HEAD
      "RequestUri": "https://seanstagetest.blob.core.windows.net/test-container-2c0c2ca5-9d2b-6942-517a-caa878c7316f?restype=container",
      "RequestMethod": "PUT",
      "RequestHeaders": {
        "Authorization": "Sanitized",
        "traceparent": "00-83c32661420d874da48f5252da6c9763-6285c1e390a7ab47-00",
        "User-Agent": [
          "azsdk-net-Storage.Blobs/12.4.0-dev.20200305.1",
          "(.NET Core 4.6.28325.01; Microsoft Windows 10.0.18363 )"
        ],
        "x-ms-blob-public-access": "container",
        "x-ms-client-request-id": "6aeff370-6454-6e7d-72a2-a492d71c5f1f",
        "x-ms-date": "Thu, 05 Mar 2020 20:56:25 GMT",
        "x-ms-return-client-request-id": "true",
        "x-ms-version": "2019-10-10"
=======
      "RequestUri": "https://seanmcccanary.blob.core.windows.net/test-container-2c0c2ca5-9d2b-6942-517a-caa878c7316f?restype=container",
      "RequestMethod": "PUT",
      "RequestHeaders": {
        "Authorization": "Sanitized",
        "traceparent": "00-40db31b32d940e4abb036581f52f078b-3931c61a6d9c0a43-00",
        "User-Agent": [
          "azsdk-net-Storage.Blobs/12.5.0-dev.20200402.1",
          "(.NET Core 4.6.28325.01; Microsoft Windows 10.0.18362 )"
        ],
        "x-ms-blob-public-access": "container",
        "x-ms-client-request-id": "6aeff370-6454-6e7d-72a2-a492d71c5f1f",
        "x-ms-date": "Thu, 02 Apr 2020 23:42:45 GMT",
        "x-ms-return-client-request-id": "true",
        "x-ms-version": "2019-12-12"
>>>>>>> 32e373e2
      },
      "RequestBody": null,
      "StatusCode": 201,
      "ResponseHeaders": {
        "Content-Length": "0",
<<<<<<< HEAD
        "Date": "Thu, 05 Mar 2020 20:56:25 GMT",
        "ETag": "\u00220x8D7C147AB2F95C1\u0022",
        "Last-Modified": "Thu, 05 Mar 2020 20:56:25 GMT",
=======
        "Date": "Thu, 02 Apr 2020 23:42:44 GMT",
        "ETag": "\u00220x8D7D75F8AF3790E\u0022",
        "Last-Modified": "Thu, 02 Apr 2020 23:42:44 GMT",
>>>>>>> 32e373e2
        "Server": [
          "Windows-Azure-Blob/1.0",
          "Microsoft-HTTPAPI/2.0"
        ],
        "x-ms-client-request-id": "6aeff370-6454-6e7d-72a2-a492d71c5f1f",
<<<<<<< HEAD
        "x-ms-request-id": "0e68bbb0-201e-003e-1f30-f30544000000",
        "x-ms-version": "2019-10-10"
=======
        "x-ms-request-id": "804f1b82-c01e-0036-4448-09c0d0000000",
        "x-ms-version": "2019-12-12"
>>>>>>> 32e373e2
      },
      "ResponseBody": []
    },
    {
<<<<<<< HEAD
      "RequestUri": "https://seanstagetest.blob.core.windows.net/test-container-2c0c2ca5-9d2b-6942-517a-caa878c7316f/test-blob-75eee752-dac4-6b8b-c509-02a14b2e8a1d",
=======
      "RequestUri": "https://seanmcccanary.blob.core.windows.net/test-container-2c0c2ca5-9d2b-6942-517a-caa878c7316f/test-blob-75eee752-dac4-6b8b-c509-02a14b2e8a1d",
>>>>>>> 32e373e2
      "RequestMethod": "PUT",
      "RequestHeaders": {
        "Authorization": "Sanitized",
        "Content-Length": "1024",
<<<<<<< HEAD
        "traceparent": "00-6c1a20ef2f017d43bf215b2847eb417f-66411cb7beacd246-00",
        "User-Agent": [
          "azsdk-net-Storage.Blobs/12.4.0-dev.20200305.1",
          "(.NET Core 4.6.28325.01; Microsoft Windows 10.0.18363 )"
        ],
        "x-ms-blob-type": "BlockBlob",
        "x-ms-client-request-id": "638fb106-8135-117a-731d-8f699b0217fa",
        "x-ms-date": "Thu, 05 Mar 2020 20:56:25 GMT",
        "x-ms-return-client-request-id": "true",
        "x-ms-version": "2019-10-10"
=======
        "traceparent": "00-ec767e567042134298b3781ff7e67a2d-d6192a29c46aaa4c-00",
        "User-Agent": [
          "azsdk-net-Storage.Blobs/12.5.0-dev.20200402.1",
          "(.NET Core 4.6.28325.01; Microsoft Windows 10.0.18362 )"
        ],
        "x-ms-blob-type": "BlockBlob",
        "x-ms-client-request-id": "638fb106-8135-117a-731d-8f699b0217fa",
        "x-ms-date": "Thu, 02 Apr 2020 23:42:45 GMT",
        "x-ms-return-client-request-id": "true",
        "x-ms-version": "2019-12-12"
>>>>>>> 32e373e2
      },
      "RequestBody": "uQc4hNfGGwMAvk5DldQrDSsywfdFS/\u002BWaISlS2LbI0MXh9jQ5NpHi8zrdAWMSNXw3vR1GW2T120IoRxTIc\u002BhJJsKKw78WylQ6jUrWdb5CiCutGxtZgnVhK9qx0K\u002B82r8SlBpgRzH9IPLJC44Z32XDpf7pGxjM76RNKdekZPnkvbKLw\u002BGj4gD58DookHbnR0x07mqwk/\u002BmBaR2Ex0aWPw45I3bjduEH4O\u002BL2sepF8tpeKLL3ZPM\u002BnzJb59Lc7jn1c\u002BL6uoy7lw8M6nMqRUR2EFCG16jymFqfCj6KhdRzH0mk/T4LTzhJopWn6n6AEFnp5dN\u002BWhqRBtuIW6xOMRE6mcslhUQKbsEYOTEXTq3YHvXknJwA8MUzF/pmgvOL\u002B22EbUyzWo8R33cOYhzlebQtrDy6aZBxNaUF9m1Jp\u002B/RkEHDkuFdKMBq0r0o9pKoSZpGONK20ZHZFzenqWQdyDuLPM3bJebSzId4T5bXRD8WXajXB28ZGsKz5n\u002BpuX9cSQqFnbXAzSezc2hPPoH7Bc74jU\u002B7SsTMciILKz9rKRMIGAaMTaqJVYyBI5ACydxAtNywsSgvoP5FtS\u002BTuaXoSEpVRyJ7argkbzu/NiswzaRFxnJeunfq2HsISph69ZvqmNtJqYa9yU4kjEHsbGrXEOuHTfMziZHSbmqrcyAjqXmj0J1T6yAhi/0kNi41/mgMMTWs86eouw9Fez8YFloqBOLETJ/NhynHZcHyD1dnmGwCmz3qcrXR9xmOCm/lCXWm\u002Bi1LbbHMQq4P5Y3luqu74d7PGXsYQ5Yo8lmCQ3i53lxMTxEmGC6\u002BMliP3okn7Dxt0iSRGe/6irqbHntYSgMxUgsxlWuWlcmwDOcejGEJBQYZFG1UKMRsUcBaiv2zZeRZWoyB9lrQ1zxe3Q0E2/5Vkhl1PzWR3SVCxUOrPArP/Kb\u002BxTHUhw6rSD0s\u002BUu7Z3XCAPjgPiqyx31nPy0XJZsxkuBmBhbMgQsKyfL4YOfdi13J5TsR68J8T/20cUfhlCKh/2prUV1i9YPt2XA7tmKZhbfTSUBcH6cd6boVFA/HKTXMVmV5djoAau\u002B7JA5SQJWbHuuQDkriRd/DTWunSeFwKrA\u002Ba2P9HBN50t5QoPeUy6UgffkkMxrq6gyFuiTSWSEOSv1eE9k1ngLYFj9okaTkKoHCgs/kS/eVU31Td2Hqq3W9QlX6OrfP6t/6TBzbflhrnZOnD9ZVKf8JyMBb5iqc7WrJr09O7fPJ9pvv7f/avdUk59XOR5\u002BfaBhW8HH3dAS1WV6yDdMNGLOj3Rk\u002BZTv/LwrrMv5QzqXPLkcy9/l90n6XOpChKKwCG88iLmqCXQLcW8FnCEEGYIq04uOP2iS2Igqaqyw==",
      "StatusCode": 201,
      "ResponseHeaders": {
        "Content-Length": "0",
        "Content-MD5": "osvuNQXuQJW\u002B4gA2EjAaCQ==",
<<<<<<< HEAD
        "Date": "Thu, 05 Mar 2020 20:56:25 GMT",
        "ETag": "\u00220x8D7C147AB3D04F4\u0022",
        "Last-Modified": "Thu, 05 Mar 2020 20:56:25 GMT",
=======
        "Date": "Thu, 02 Apr 2020 23:42:44 GMT",
        "ETag": "\u00220x8D7D75F8B0120C8\u0022",
        "Last-Modified": "Thu, 02 Apr 2020 23:42:45 GMT",
>>>>>>> 32e373e2
        "Server": [
          "Windows-Azure-Blob/1.0",
          "Microsoft-HTTPAPI/2.0"
        ],
        "x-ms-client-request-id": "638fb106-8135-117a-731d-8f699b0217fa",
        "x-ms-content-crc64": "E9bN3TFBqzE=",
<<<<<<< HEAD
        "x-ms-request-id": "0e68bbb6-201e-003e-2330-f30544000000",
        "x-ms-request-server-encrypted": "true",
        "x-ms-version": "2019-10-10"
=======
        "x-ms-request-id": "804f1b8b-c01e-0036-4b48-09c0d0000000",
        "x-ms-request-server-encrypted": "true",
        "x-ms-version": "2019-12-12"
>>>>>>> 32e373e2
      },
      "ResponseBody": []
    },
    {
<<<<<<< HEAD
      "RequestUri": "https://seanstagetest.blob.core.windows.net/test-container-2c0c2ca5-9d2b-6942-517a-caa878c7316f/test-blob-75eee752-dac4-6b8b-c509-02a14b2e8a1d?comp=lease",
      "RequestMethod": "PUT",
      "RequestHeaders": {
        "Authorization": "Sanitized",
        "traceparent": "00-37379a33bb5ec84f827a8ee6700ffacf-a82be840bdabc344-00",
        "User-Agent": [
          "azsdk-net-Storage.Blobs/12.4.0-dev.20200305.1",
          "(.NET Core 4.6.28325.01; Microsoft Windows 10.0.18363 )"
        ],
        "x-ms-client-request-id": "db45d7f7-6806-449f-a8c5-ee6907dcabee",
        "x-ms-date": "Thu, 05 Mar 2020 20:56:25 GMT",
=======
      "RequestUri": "https://seanmcccanary.blob.core.windows.net/test-container-2c0c2ca5-9d2b-6942-517a-caa878c7316f/test-blob-75eee752-dac4-6b8b-c509-02a14b2e8a1d?comp=lease",
      "RequestMethod": "PUT",
      "RequestHeaders": {
        "Authorization": "Sanitized",
        "traceparent": "00-3e0dd770af80e84eaaf49fe5da4cce9a-814a9d059b9a7746-00",
        "User-Agent": [
          "azsdk-net-Storage.Blobs/12.5.0-dev.20200402.1",
          "(.NET Core 4.6.28325.01; Microsoft Windows 10.0.18362 )"
        ],
        "x-ms-client-request-id": "db45d7f7-6806-449f-a8c5-ee6907dcabee",
        "x-ms-date": "Thu, 02 Apr 2020 23:42:45 GMT",
>>>>>>> 32e373e2
        "x-ms-lease-action": "acquire",
        "x-ms-lease-duration": "15",
        "x-ms-proposed-lease-id": "3e0d75ed-c26f-ca09-75cc-7a9e668492e1",
        "x-ms-return-client-request-id": "true",
<<<<<<< HEAD
        "x-ms-version": "2019-10-10"
=======
        "x-ms-version": "2019-12-12"
>>>>>>> 32e373e2
      },
      "RequestBody": null,
      "StatusCode": 201,
      "ResponseHeaders": {
        "Content-Length": "0",
<<<<<<< HEAD
        "Date": "Thu, 05 Mar 2020 20:56:25 GMT",
        "ETag": "\u00220x8D7C147AB3D04F4\u0022",
        "Last-Modified": "Thu, 05 Mar 2020 20:56:25 GMT",
=======
        "Date": "Thu, 02 Apr 2020 23:42:44 GMT",
        "ETag": "\u00220x8D7D75F8B0120C8\u0022",
        "Last-Modified": "Thu, 02 Apr 2020 23:42:45 GMT",
>>>>>>> 32e373e2
        "Server": [
          "Windows-Azure-Blob/1.0",
          "Microsoft-HTTPAPI/2.0"
        ],
        "x-ms-client-request-id": "db45d7f7-6806-449f-a8c5-ee6907dcabee",
        "x-ms-lease-id": "3e0d75ed-c26f-ca09-75cc-7a9e668492e1",
<<<<<<< HEAD
        "x-ms-request-id": "0e68bbb9-201e-003e-2630-f30544000000",
        "x-ms-version": "2019-10-10"
=======
        "x-ms-request-id": "804f1b9d-c01e-0036-5d48-09c0d0000000",
        "x-ms-version": "2019-12-12"
>>>>>>> 32e373e2
      },
      "ResponseBody": []
    },
    {
<<<<<<< HEAD
      "RequestUri": "https://seanstagetest.blob.core.windows.net/test-container-2c0c2ca5-9d2b-6942-517a-caa878c7316f/test-blob-75eee752-dac4-6b8b-c509-02a14b2e8a1d?comp=lease",
      "RequestMethod": "PUT",
      "RequestHeaders": {
        "Authorization": "Sanitized",
        "If-Unmodified-Since": "Wed, 04 Mar 2020 20:56:24 GMT",
        "traceparent": "00-4d726a051f0f8546a2810c585c1efea6-5c24853c42b1e846-00",
        "User-Agent": [
          "azsdk-net-Storage.Blobs/12.4.0-dev.20200305.1",
          "(.NET Core 4.6.28325.01; Microsoft Windows 10.0.18363 )"
        ],
        "x-ms-client-request-id": "8ea6d49b-b63f-79da-803d-2851572c2180",
        "x-ms-date": "Thu, 05 Mar 2020 20:56:25 GMT",
        "x-ms-lease-action": "release",
        "x-ms-lease-id": "3e0d75ed-c26f-ca09-75cc-7a9e668492e1",
        "x-ms-return-client-request-id": "true",
        "x-ms-version": "2019-10-10"
=======
      "RequestUri": "https://seanmcccanary.blob.core.windows.net/test-container-2c0c2ca5-9d2b-6942-517a-caa878c7316f/test-blob-75eee752-dac4-6b8b-c509-02a14b2e8a1d?comp=lease",
      "RequestMethod": "PUT",
      "RequestHeaders": {
        "Authorization": "Sanitized",
        "If-Unmodified-Since": "Wed, 01 Apr 2020 23:42:44 GMT",
        "traceparent": "00-92b2a42a2414a4409ef994f7316fda81-327090ef7cd11943-00",
        "User-Agent": [
          "azsdk-net-Storage.Blobs/12.5.0-dev.20200402.1",
          "(.NET Core 4.6.28325.01; Microsoft Windows 10.0.18362 )"
        ],
        "x-ms-client-request-id": "8ea6d49b-b63f-79da-803d-2851572c2180",
        "x-ms-date": "Thu, 02 Apr 2020 23:42:46 GMT",
        "x-ms-lease-action": "release",
        "x-ms-lease-id": "3e0d75ed-c26f-ca09-75cc-7a9e668492e1",
        "x-ms-return-client-request-id": "true",
        "x-ms-version": "2019-12-12"
>>>>>>> 32e373e2
      },
      "RequestBody": null,
      "StatusCode": 412,
      "ResponseHeaders": {
        "Content-Length": "252",
        "Content-Type": "application/xml",
<<<<<<< HEAD
        "Date": "Thu, 05 Mar 2020 20:56:25 GMT",
=======
        "Date": "Thu, 02 Apr 2020 23:42:44 GMT",
>>>>>>> 32e373e2
        "Server": [
          "Windows-Azure-Blob/1.0",
          "Microsoft-HTTPAPI/2.0"
        ],
        "x-ms-client-request-id": "8ea6d49b-b63f-79da-803d-2851572c2180",
        "x-ms-error-code": "ConditionNotMet",
<<<<<<< HEAD
        "x-ms-request-id": "0e68bbbd-201e-003e-2a30-f30544000000",
        "x-ms-version": "2019-10-10"
      },
      "ResponseBody": [
        "\uFEFF\u003C?xml version=\u00221.0\u0022 encoding=\u0022utf-8\u0022?\u003E\u003CError\u003E\u003CCode\u003EConditionNotMet\u003C/Code\u003E\u003CMessage\u003EThe condition specified using HTTP conditional header(s) is not met.\n",
        "RequestId:0e68bbbd-201e-003e-2a30-f30544000000\n",
        "Time:2020-03-05T20:56:25.7986214Z\u003C/Message\u003E\u003C/Error\u003E"
      ]
    },
    {
      "RequestUri": "https://seanstagetest.blob.core.windows.net/test-container-2c0c2ca5-9d2b-6942-517a-caa878c7316f?restype=container",
      "RequestMethod": "DELETE",
      "RequestHeaders": {
        "Authorization": "Sanitized",
        "traceparent": "00-9f08a9485a57f74e82c90a896e6dbd2a-729455af15ce7443-00",
        "User-Agent": [
          "azsdk-net-Storage.Blobs/12.4.0-dev.20200305.1",
          "(.NET Core 4.6.28325.01; Microsoft Windows 10.0.18363 )"
        ],
        "x-ms-client-request-id": "33cddcb1-1c36-d4ae-d20e-fb431e924fb4",
        "x-ms-date": "Thu, 05 Mar 2020 20:56:25 GMT",
        "x-ms-return-client-request-id": "true",
        "x-ms-version": "2019-10-10"
=======
        "x-ms-request-id": "804f1ba8-c01e-0036-6448-09c0d0000000",
        "x-ms-version": "2019-12-12"
      },
      "ResponseBody": [
        "\uFEFF\u003C?xml version=\u00221.0\u0022 encoding=\u0022utf-8\u0022?\u003E\u003CError\u003E\u003CCode\u003EConditionNotMet\u003C/Code\u003E\u003CMessage\u003EThe condition specified using HTTP conditional header(s) is not met.\n",
        "RequestId:804f1ba8-c01e-0036-6448-09c0d0000000\n",
        "Time:2020-04-02T23:42:45.1883371Z\u003C/Message\u003E\u003C/Error\u003E"
      ]
    },
    {
      "RequestUri": "https://seanmcccanary.blob.core.windows.net/test-container-2c0c2ca5-9d2b-6942-517a-caa878c7316f?restype=container",
      "RequestMethod": "DELETE",
      "RequestHeaders": {
        "Authorization": "Sanitized",
        "traceparent": "00-a3109cd1eaf25c4e9698151a6e465f2d-db0a13032d2b5247-00",
        "User-Agent": [
          "azsdk-net-Storage.Blobs/12.5.0-dev.20200402.1",
          "(.NET Core 4.6.28325.01; Microsoft Windows 10.0.18362 )"
        ],
        "x-ms-client-request-id": "33cddcb1-1c36-d4ae-d20e-fb431e924fb4",
        "x-ms-date": "Thu, 02 Apr 2020 23:42:46 GMT",
        "x-ms-return-client-request-id": "true",
        "x-ms-version": "2019-12-12"
>>>>>>> 32e373e2
      },
      "RequestBody": null,
      "StatusCode": 202,
      "ResponseHeaders": {
        "Content-Length": "0",
<<<<<<< HEAD
        "Date": "Thu, 05 Mar 2020 20:56:25 GMT",
=======
        "Date": "Thu, 02 Apr 2020 23:42:44 GMT",
>>>>>>> 32e373e2
        "Server": [
          "Windows-Azure-Blob/1.0",
          "Microsoft-HTTPAPI/2.0"
        ],
        "x-ms-client-request-id": "33cddcb1-1c36-d4ae-d20e-fb431e924fb4",
<<<<<<< HEAD
        "x-ms-request-id": "0e68bbc0-201e-003e-2d30-f30544000000",
        "x-ms-version": "2019-10-10"
=======
        "x-ms-request-id": "804f1bae-c01e-0036-6948-09c0d0000000",
        "x-ms-version": "2019-12-12"
>>>>>>> 32e373e2
      },
      "ResponseBody": []
    },
    {
<<<<<<< HEAD
      "RequestUri": "https://seanstagetest.blob.core.windows.net/test-container-673a61c3-0a5c-e737-aff5-9aa1bbb9f2e0?restype=container",
      "RequestMethod": "PUT",
      "RequestHeaders": {
        "Authorization": "Sanitized",
        "traceparent": "00-37527f3f54ccdd419fe5eb1138c1b74b-ad56205ec2b6e34e-00",
        "User-Agent": [
          "azsdk-net-Storage.Blobs/12.4.0-dev.20200305.1",
          "(.NET Core 4.6.28325.01; Microsoft Windows 10.0.18363 )"
        ],
        "x-ms-blob-public-access": "container",
        "x-ms-client-request-id": "255d474d-3e65-a7de-a4e6-8440820d1919",
        "x-ms-date": "Thu, 05 Mar 2020 20:56:26 GMT",
        "x-ms-return-client-request-id": "true",
        "x-ms-version": "2019-10-10"
=======
      "RequestUri": "https://seanmcccanary.blob.core.windows.net/test-container-673a61c3-0a5c-e737-aff5-9aa1bbb9f2e0?restype=container",
      "RequestMethod": "PUT",
      "RequestHeaders": {
        "Authorization": "Sanitized",
        "traceparent": "00-4b714d0adb3d7e4dbd76dc9afd4a9c17-2df7cac4c561c049-00",
        "User-Agent": [
          "azsdk-net-Storage.Blobs/12.5.0-dev.20200402.1",
          "(.NET Core 4.6.28325.01; Microsoft Windows 10.0.18362 )"
        ],
        "x-ms-blob-public-access": "container",
        "x-ms-client-request-id": "255d474d-3e65-a7de-a4e6-8440820d1919",
        "x-ms-date": "Thu, 02 Apr 2020 23:42:46 GMT",
        "x-ms-return-client-request-id": "true",
        "x-ms-version": "2019-12-12"
>>>>>>> 32e373e2
      },
      "RequestBody": null,
      "StatusCode": 201,
      "ResponseHeaders": {
        "Content-Length": "0",
<<<<<<< HEAD
        "Date": "Thu, 05 Mar 2020 20:56:25 GMT",
        "ETag": "\u00220x8D7C147AB998F2D\u0022",
        "Last-Modified": "Thu, 05 Mar 2020 20:56:26 GMT",
=======
        "Date": "Thu, 02 Apr 2020 23:42:45 GMT",
        "ETag": "\u00220x8D7D75F8B5D5932\u0022",
        "Last-Modified": "Thu, 02 Apr 2020 23:42:45 GMT",
>>>>>>> 32e373e2
        "Server": [
          "Windows-Azure-Blob/1.0",
          "Microsoft-HTTPAPI/2.0"
        ],
        "x-ms-client-request-id": "255d474d-3e65-a7de-a4e6-8440820d1919",
<<<<<<< HEAD
        "x-ms-request-id": "417e97d7-601e-002f-4230-f39ff0000000",
        "x-ms-version": "2019-10-10"
=======
        "x-ms-request-id": "a9c8216d-c01e-0026-3248-0905b8000000",
        "x-ms-version": "2019-12-12"
>>>>>>> 32e373e2
      },
      "ResponseBody": []
    },
    {
<<<<<<< HEAD
      "RequestUri": "https://seanstagetest.blob.core.windows.net/test-container-673a61c3-0a5c-e737-aff5-9aa1bbb9f2e0/test-blob-32ac1b1c-d4f2-d655-1792-e020d46b2dcd",
=======
      "RequestUri": "https://seanmcccanary.blob.core.windows.net/test-container-673a61c3-0a5c-e737-aff5-9aa1bbb9f2e0/test-blob-32ac1b1c-d4f2-d655-1792-e020d46b2dcd",
>>>>>>> 32e373e2
      "RequestMethod": "PUT",
      "RequestHeaders": {
        "Authorization": "Sanitized",
        "Content-Length": "1024",
<<<<<<< HEAD
        "traceparent": "00-8fc99773954d134d8f998bd4724fb25b-f54f132a02bee14c-00",
        "User-Agent": [
          "azsdk-net-Storage.Blobs/12.4.0-dev.20200305.1",
          "(.NET Core 4.6.28325.01; Microsoft Windows 10.0.18363 )"
        ],
        "x-ms-blob-type": "BlockBlob",
        "x-ms-client-request-id": "9d4a9cf2-180d-70fd-74e3-b5c079db4ef8",
        "x-ms-date": "Thu, 05 Mar 2020 20:56:26 GMT",
        "x-ms-return-client-request-id": "true",
        "x-ms-version": "2019-10-10"
=======
        "traceparent": "00-366dca27dfd84c4e94cb1a108d34186f-ab293b54f766b04e-00",
        "User-Agent": [
          "azsdk-net-Storage.Blobs/12.5.0-dev.20200402.1",
          "(.NET Core 4.6.28325.01; Microsoft Windows 10.0.18362 )"
        ],
        "x-ms-blob-type": "BlockBlob",
        "x-ms-client-request-id": "9d4a9cf2-180d-70fd-74e3-b5c079db4ef8",
        "x-ms-date": "Thu, 02 Apr 2020 23:42:46 GMT",
        "x-ms-return-client-request-id": "true",
        "x-ms-version": "2019-12-12"
>>>>>>> 32e373e2
      },
      "RequestBody": "ZDhTdFvMelcO\u002BNZ4aQkkeSIcr540X2958ocO01290jm4ttxKuaW\u002BT6BVJPn\u002B3GwNbWb\u002BuLuPmATI2oLTvqb5UCacv7Mt2sB9XWD93zt1ehUbAGb3vxl\u002BKR7Xgt8j65H6W9PTYRy535OmgVtbkbjJUl9st71AApANHpaVVlfgWnLOA4Rnohn4YiHTUD69I5dlDS\u002BAtjPTuVhCxkOGJIk7xSfpjI40YrBFdFWcbLJST/v/L0gnYKM\u002B\u002B0ksJNzVcj6Xl4oW1JYJMKt/OkHeNk2m73ZIhvRAFGWDqpFECD3TcAIXBNUnPHpk9v\u002BdpyZiYMT8hTRljetJV4MlkyoFxChurMo/xjJ3f7P845D0omw/IErMR4IIbeIWza1RAahQXjHWL/tbIpmShAaAaalbVLQX5nLfOHymZT7nKPmFJn0Lq4VeHnNw4/2wOsN7hwQ5u3j4Ohs1cCW1MMq8dPqgDF6Jdb0k/DZBpgJ0Lv65Kt06rmyAjOxh1jtfqe2ptG4DEC1k8RJGFL9Bt5MYwEEn\u002BwXsgsWNH39xKJ6CxFJJl/KTcR7QVDnK9JmtPtVYSBX5OK3ovDKpdvGt88lzw1Bs\u002BB\u002BhhE8jVqfMIo4s3\u002BCpGN\u002BJiYylYdrA6vosI2FvVjBJQUa2t8PG1uEGG5qjfZYRA9rq6jrDxpdE4ZpU9jNGXMtd4p6a82EbwrOqnkVAHG1jGx\u002BGhWz1hXquctYpct\u002BuwL7PRZr4dhB4ziiHGShSBMUs8NsUv9dfaF0j64CL8VDT/N6HcNbTa6QODbZEbmxSXG4R/YEDmgHmcN091YuP7d3Xsx1Jy5PuWYU2BbEhGvnx0Y8SevTO0GLdoAD4lpUZfiDZbLpOCJHaIqP8zJRPxVXkTAT7fHPoCeO7bCuT9cPvHYaQR64\u002Bosj\u002BN1dQ0QPNjdqqFEmRHQKs8GLXk5xlRyzgDa8Nvn2mpak8/EUbmDfg7d5Q6OF5Xv\u002BE41dLZw4rmPArb8RTv85cA26gVSG8kVcr9qa\u002BFV9KZ66vidomWz2bEGRU8ChyjC0P9ORy2Qjex1L/IHBnbIOQ4AgVpDbzNagwBES8Z6AuuGp5riB62I2m0MGIJjrNM6PgxBAgXOj2G747QdTEIV\u002Bx0GcG7r1jFgd6b9N1aw9uY9Gg3KOQDlyCgpNhP5a54q9h1lXSx0Tlfa0Ipe0UgbCvzd4DI0W7IcILg2wqAddwwY0kE5W5m5uMul71h2lvbQHisnG4tr5ppbSTx0PXunzWl\u002BRf720b9TJCdmjmxZlYnBVrSE5luAvOum7gJtNYtP/iH/CFD36Tx70/dj9Wg98aOioubHItcd/YkDT/Os5e6sFoA6ap042X14CRJkHLeDeOxeupKkiNta0QrA==",
      "StatusCode": 201,
      "ResponseHeaders": {
        "Content-Length": "0",
        "Content-MD5": "qGecszalcTL2wzvDAhWcmQ==",
<<<<<<< HEAD
        "Date": "Thu, 05 Mar 2020 20:56:25 GMT",
        "ETag": "\u00220x8D7C147ABA67624\u0022",
        "Last-Modified": "Thu, 05 Mar 2020 20:56:26 GMT",
=======
        "Date": "Thu, 02 Apr 2020 23:42:45 GMT",
        "ETag": "\u00220x8D7D75F8B6B1969\u0022",
        "Last-Modified": "Thu, 02 Apr 2020 23:42:45 GMT",
>>>>>>> 32e373e2
        "Server": [
          "Windows-Azure-Blob/1.0",
          "Microsoft-HTTPAPI/2.0"
        ],
        "x-ms-client-request-id": "9d4a9cf2-180d-70fd-74e3-b5c079db4ef8",
        "x-ms-content-crc64": "iwj0DA11x/Y=",
<<<<<<< HEAD
        "x-ms-request-id": "417e97db-601e-002f-4430-f39ff0000000",
        "x-ms-request-server-encrypted": "true",
        "x-ms-version": "2019-10-10"
=======
        "x-ms-request-id": "a9c82174-c01e-0026-3648-0905b8000000",
        "x-ms-request-server-encrypted": "true",
        "x-ms-version": "2019-12-12"
>>>>>>> 32e373e2
      },
      "ResponseBody": []
    },
    {
<<<<<<< HEAD
      "RequestUri": "https://seanstagetest.blob.core.windows.net/test-container-673a61c3-0a5c-e737-aff5-9aa1bbb9f2e0/test-blob-32ac1b1c-d4f2-d655-1792-e020d46b2dcd?comp=lease",
      "RequestMethod": "PUT",
      "RequestHeaders": {
        "Authorization": "Sanitized",
        "traceparent": "00-a731f06d22428943b7fcd35c060c2fda-354bd1397da6924f-00",
        "User-Agent": [
          "azsdk-net-Storage.Blobs/12.4.0-dev.20200305.1",
          "(.NET Core 4.6.28325.01; Microsoft Windows 10.0.18363 )"
        ],
        "x-ms-client-request-id": "41d84031-478f-ff52-f904-e8c08d451b20",
        "x-ms-date": "Thu, 05 Mar 2020 20:56:26 GMT",
=======
      "RequestUri": "https://seanmcccanary.blob.core.windows.net/test-container-673a61c3-0a5c-e737-aff5-9aa1bbb9f2e0/test-blob-32ac1b1c-d4f2-d655-1792-e020d46b2dcd?comp=lease",
      "RequestMethod": "PUT",
      "RequestHeaders": {
        "Authorization": "Sanitized",
        "traceparent": "00-395bf1c89ffa894d9c94b7d17f7b1c0e-29f2d90d679c104b-00",
        "User-Agent": [
          "azsdk-net-Storage.Blobs/12.5.0-dev.20200402.1",
          "(.NET Core 4.6.28325.01; Microsoft Windows 10.0.18362 )"
        ],
        "x-ms-client-request-id": "41d84031-478f-ff52-f904-e8c08d451b20",
        "x-ms-date": "Thu, 02 Apr 2020 23:42:46 GMT",
>>>>>>> 32e373e2
        "x-ms-lease-action": "acquire",
        "x-ms-lease-duration": "15",
        "x-ms-proposed-lease-id": "4e0e2698-f342-45a2-b54c-8ab75554830b",
        "x-ms-return-client-request-id": "true",
<<<<<<< HEAD
        "x-ms-version": "2019-10-10"
=======
        "x-ms-version": "2019-12-12"
>>>>>>> 32e373e2
      },
      "RequestBody": null,
      "StatusCode": 201,
      "ResponseHeaders": {
        "Content-Length": "0",
<<<<<<< HEAD
        "Date": "Thu, 05 Mar 2020 20:56:25 GMT",
        "ETag": "\u00220x8D7C147ABA67624\u0022",
        "Last-Modified": "Thu, 05 Mar 2020 20:56:26 GMT",
=======
        "Date": "Thu, 02 Apr 2020 23:42:45 GMT",
        "ETag": "\u00220x8D7D75F8B6B1969\u0022",
        "Last-Modified": "Thu, 02 Apr 2020 23:42:45 GMT",
>>>>>>> 32e373e2
        "Server": [
          "Windows-Azure-Blob/1.0",
          "Microsoft-HTTPAPI/2.0"
        ],
        "x-ms-client-request-id": "41d84031-478f-ff52-f904-e8c08d451b20",
        "x-ms-lease-id": "4e0e2698-f342-45a2-b54c-8ab75554830b",
<<<<<<< HEAD
        "x-ms-request-id": "417e97dd-601e-002f-4630-f39ff0000000",
        "x-ms-version": "2019-10-10"
=======
        "x-ms-request-id": "a9c8217a-c01e-0026-3b48-0905b8000000",
        "x-ms-version": "2019-12-12"
>>>>>>> 32e373e2
      },
      "ResponseBody": []
    },
    {
<<<<<<< HEAD
      "RequestUri": "https://seanstagetest.blob.core.windows.net/test-container-673a61c3-0a5c-e737-aff5-9aa1bbb9f2e0/test-blob-32ac1b1c-d4f2-d655-1792-e020d46b2dcd?comp=lease",
=======
      "RequestUri": "https://seanmcccanary.blob.core.windows.net/test-container-673a61c3-0a5c-e737-aff5-9aa1bbb9f2e0/test-blob-32ac1b1c-d4f2-d655-1792-e020d46b2dcd?comp=lease",
>>>>>>> 32e373e2
      "RequestMethod": "PUT",
      "RequestHeaders": {
        "Authorization": "Sanitized",
        "If-Match": "\u0022garbage\u0022",
<<<<<<< HEAD
        "traceparent": "00-1696b23c34e7734bb298a3e916b50ee1-dbafe0d5cd1ffc45-00",
        "User-Agent": [
          "azsdk-net-Storage.Blobs/12.4.0-dev.20200305.1",
          "(.NET Core 4.6.28325.01; Microsoft Windows 10.0.18363 )"
        ],
        "x-ms-client-request-id": "15867947-427b-4b7c-609b-1f5e8bddd806",
        "x-ms-date": "Thu, 05 Mar 2020 20:56:26 GMT",
        "x-ms-lease-action": "release",
        "x-ms-lease-id": "4e0e2698-f342-45a2-b54c-8ab75554830b",
        "x-ms-return-client-request-id": "true",
        "x-ms-version": "2019-10-10"
=======
        "traceparent": "00-d5158a84b048d8459578045f9b7f55fb-9c7de939874e2d44-00",
        "User-Agent": [
          "azsdk-net-Storage.Blobs/12.5.0-dev.20200402.1",
          "(.NET Core 4.6.28325.01; Microsoft Windows 10.0.18362 )"
        ],
        "x-ms-client-request-id": "15867947-427b-4b7c-609b-1f5e8bddd806",
        "x-ms-date": "Thu, 02 Apr 2020 23:42:46 GMT",
        "x-ms-lease-action": "release",
        "x-ms-lease-id": "4e0e2698-f342-45a2-b54c-8ab75554830b",
        "x-ms-return-client-request-id": "true",
        "x-ms-version": "2019-12-12"
>>>>>>> 32e373e2
      },
      "RequestBody": null,
      "StatusCode": 412,
      "ResponseHeaders": {
        "Content-Length": "252",
        "Content-Type": "application/xml",
<<<<<<< HEAD
        "Date": "Thu, 05 Mar 2020 20:56:26 GMT",
=======
        "Date": "Thu, 02 Apr 2020 23:42:45 GMT",
>>>>>>> 32e373e2
        "Server": [
          "Windows-Azure-Blob/1.0",
          "Microsoft-HTTPAPI/2.0"
        ],
        "x-ms-client-request-id": "15867947-427b-4b7c-609b-1f5e8bddd806",
        "x-ms-error-code": "ConditionNotMet",
<<<<<<< HEAD
        "x-ms-request-id": "417e97df-601e-002f-4830-f39ff0000000",
        "x-ms-version": "2019-10-10"
      },
      "ResponseBody": [
        "\uFEFF\u003C?xml version=\u00221.0\u0022 encoding=\u0022utf-8\u0022?\u003E\u003CError\u003E\u003CCode\u003EConditionNotMet\u003C/Code\u003E\u003CMessage\u003EThe condition specified using HTTP conditional header(s) is not met.\n",
        "RequestId:417e97df-601e-002f-4830-f39ff0000000\n",
        "Time:2020-03-05T20:56:26.4943634Z\u003C/Message\u003E\u003C/Error\u003E"
      ]
    },
    {
      "RequestUri": "https://seanstagetest.blob.core.windows.net/test-container-673a61c3-0a5c-e737-aff5-9aa1bbb9f2e0?restype=container",
      "RequestMethod": "DELETE",
      "RequestHeaders": {
        "Authorization": "Sanitized",
        "traceparent": "00-b71e4a217e1bac4fa9c4cfd941c314b9-caa14e173e99a54b-00",
        "User-Agent": [
          "azsdk-net-Storage.Blobs/12.4.0-dev.20200305.1",
          "(.NET Core 4.6.28325.01; Microsoft Windows 10.0.18363 )"
        ],
        "x-ms-client-request-id": "1479ffea-05be-1da4-2ce0-66a5143799a9",
        "x-ms-date": "Thu, 05 Mar 2020 20:56:26 GMT",
        "x-ms-return-client-request-id": "true",
        "x-ms-version": "2019-10-10"
=======
        "x-ms-request-id": "a9c8217f-c01e-0026-3e48-0905b8000000",
        "x-ms-version": "2019-12-12"
      },
      "ResponseBody": [
        "\uFEFF\u003C?xml version=\u00221.0\u0022 encoding=\u0022utf-8\u0022?\u003E\u003CError\u003E\u003CCode\u003EConditionNotMet\u003C/Code\u003E\u003CMessage\u003EThe condition specified using HTTP conditional header(s) is not met.\n",
        "RequestId:a9c8217f-c01e-0026-3e48-0905b8000000\n",
        "Time:2020-04-02T23:42:45.8822039Z\u003C/Message\u003E\u003C/Error\u003E"
      ]
    },
    {
      "RequestUri": "https://seanmcccanary.blob.core.windows.net/test-container-673a61c3-0a5c-e737-aff5-9aa1bbb9f2e0?restype=container",
      "RequestMethod": "DELETE",
      "RequestHeaders": {
        "Authorization": "Sanitized",
        "traceparent": "00-4ca74da83d916642985e156eb45e7ef4-0d876b1776caad4d-00",
        "User-Agent": [
          "azsdk-net-Storage.Blobs/12.5.0-dev.20200402.1",
          "(.NET Core 4.6.28325.01; Microsoft Windows 10.0.18362 )"
        ],
        "x-ms-client-request-id": "1479ffea-05be-1da4-2ce0-66a5143799a9",
        "x-ms-date": "Thu, 02 Apr 2020 23:42:46 GMT",
        "x-ms-return-client-request-id": "true",
        "x-ms-version": "2019-12-12"
>>>>>>> 32e373e2
      },
      "RequestBody": null,
      "StatusCode": 202,
      "ResponseHeaders": {
        "Content-Length": "0",
<<<<<<< HEAD
        "Date": "Thu, 05 Mar 2020 20:56:26 GMT",
=======
        "Date": "Thu, 02 Apr 2020 23:42:45 GMT",
>>>>>>> 32e373e2
        "Server": [
          "Windows-Azure-Blob/1.0",
          "Microsoft-HTTPAPI/2.0"
        ],
        "x-ms-client-request-id": "1479ffea-05be-1da4-2ce0-66a5143799a9",
<<<<<<< HEAD
        "x-ms-request-id": "417e97e2-601e-002f-4b30-f39ff0000000",
        "x-ms-version": "2019-10-10"
=======
        "x-ms-request-id": "a9c82182-c01e-0026-4148-0905b8000000",
        "x-ms-version": "2019-12-12"
>>>>>>> 32e373e2
      },
      "ResponseBody": []
    },
    {
<<<<<<< HEAD
      "RequestUri": "https://seanstagetest.blob.core.windows.net/test-container-e116fbcf-97eb-0849-a889-6ac88895062c?restype=container",
      "RequestMethod": "PUT",
      "RequestHeaders": {
        "Authorization": "Sanitized",
        "traceparent": "00-76ae0df4613f474d8e2339cfb481467a-d01cb2ec8d2e9e47-00",
        "User-Agent": [
          "azsdk-net-Storage.Blobs/12.4.0-dev.20200305.1",
          "(.NET Core 4.6.28325.01; Microsoft Windows 10.0.18363 )"
        ],
        "x-ms-blob-public-access": "container",
        "x-ms-client-request-id": "49170f1a-431d-5276-b570-6c359adc9496",
        "x-ms-date": "Thu, 05 Mar 2020 20:56:26 GMT",
        "x-ms-return-client-request-id": "true",
        "x-ms-version": "2019-10-10"
=======
      "RequestUri": "https://seanmcccanary.blob.core.windows.net/test-container-e116fbcf-97eb-0849-a889-6ac88895062c?restype=container",
      "RequestMethod": "PUT",
      "RequestHeaders": {
        "Authorization": "Sanitized",
        "traceparent": "00-b67fbd96674687409fca110a2a5e5a9e-07336492203dfd40-00",
        "User-Agent": [
          "azsdk-net-Storage.Blobs/12.5.0-dev.20200402.1",
          "(.NET Core 4.6.28325.01; Microsoft Windows 10.0.18362 )"
        ],
        "x-ms-blob-public-access": "container",
        "x-ms-client-request-id": "49170f1a-431d-5276-b570-6c359adc9496",
        "x-ms-date": "Thu, 02 Apr 2020 23:42:46 GMT",
        "x-ms-return-client-request-id": "true",
        "x-ms-version": "2019-12-12"
>>>>>>> 32e373e2
      },
      "RequestBody": null,
      "StatusCode": 201,
      "ResponseHeaders": {
        "Content-Length": "0",
<<<<<<< HEAD
        "Date": "Thu, 05 Mar 2020 20:56:26 GMT",
        "ETag": "\u00220x8D7C147AC01CD3B\u0022",
        "Last-Modified": "Thu, 05 Mar 2020 20:56:26 GMT",
=======
        "Date": "Thu, 02 Apr 2020 23:42:45 GMT",
        "ETag": "\u00220x8D7D75F8BC56455\u0022",
        "Last-Modified": "Thu, 02 Apr 2020 23:42:46 GMT",
>>>>>>> 32e373e2
        "Server": [
          "Windows-Azure-Blob/1.0",
          "Microsoft-HTTPAPI/2.0"
        ],
        "x-ms-client-request-id": "49170f1a-431d-5276-b570-6c359adc9496",
<<<<<<< HEAD
        "x-ms-request-id": "d5215742-301e-0022-2f30-f35724000000",
        "x-ms-version": "2019-10-10"
=======
        "x-ms-request-id": "9c5bf7d9-f01e-0094-5c48-09fac9000000",
        "x-ms-version": "2019-12-12"
>>>>>>> 32e373e2
      },
      "ResponseBody": []
    },
    {
<<<<<<< HEAD
      "RequestUri": "https://seanstagetest.blob.core.windows.net/test-container-e116fbcf-97eb-0849-a889-6ac88895062c/test-blob-572d39da-0dc3-0b45-b413-8d5d428a2f7c",
=======
      "RequestUri": "https://seanmcccanary.blob.core.windows.net/test-container-e116fbcf-97eb-0849-a889-6ac88895062c/test-blob-572d39da-0dc3-0b45-b413-8d5d428a2f7c",
>>>>>>> 32e373e2
      "RequestMethod": "PUT",
      "RequestHeaders": {
        "Authorization": "Sanitized",
        "Content-Length": "1024",
<<<<<<< HEAD
        "traceparent": "00-8db330f3cd29944faeb5998c66a57ab8-8ab48a351e24554c-00",
        "User-Agent": [
          "azsdk-net-Storage.Blobs/12.4.0-dev.20200305.1",
          "(.NET Core 4.6.28325.01; Microsoft Windows 10.0.18363 )"
        ],
        "x-ms-blob-type": "BlockBlob",
        "x-ms-client-request-id": "7fad481d-9171-f4af-0e28-5549d0c0849f",
        "x-ms-date": "Thu, 05 Mar 2020 20:56:27 GMT",
        "x-ms-return-client-request-id": "true",
        "x-ms-version": "2019-10-10"
=======
        "traceparent": "00-6dd486f7e392a840a1f1c45aec2d6dbd-2accd5b39a280443-00",
        "User-Agent": [
          "azsdk-net-Storage.Blobs/12.5.0-dev.20200402.1",
          "(.NET Core 4.6.28325.01; Microsoft Windows 10.0.18362 )"
        ],
        "x-ms-blob-type": "BlockBlob",
        "x-ms-client-request-id": "7fad481d-9171-f4af-0e28-5549d0c0849f",
        "x-ms-date": "Thu, 02 Apr 2020 23:42:47 GMT",
        "x-ms-return-client-request-id": "true",
        "x-ms-version": "2019-12-12"
>>>>>>> 32e373e2
      },
      "RequestBody": "ofeteH68DjNHINbzWBJnePm\u002B5J/9kK8MygyVCrYYECtB75OjLhsYHSv5D6M2UbKhqxRkg6WQfhFIoa5yJwR9Lg\u002Bqsmh\u002BxErdpsZ0A4EL1nlZ816hs42FsHCCWo1tpvYmfOCTi59JI\u002BfKh93fHHqQPMs1GDSm3HqCJQH3/Gq8b//QTYegeErZD8921iyvppT28h3BOI3Bf59lEWadUSd9DRfdDs7y78SBWwhkLwVO0n5tAQlM\u002BzdyD83nOmbjPL2o\u002BcgV0pfFAwJYQNyEXE\u002BaFz7oMFAdMRLga/8BC7VdnR5KvDY8OADmp/4G87pa7bJ9TSMo\u002Bgxti8i2NWeXxPhN\u002BqO\u002BOqAZXd49AYhRFj1YhX1Ng72SNaMS3DBuhgOYTuMGuPgXnLMSZPBE6vmEHHSKXa/pSkE7u8X/rF1vqtbapbKlS15EQenKOx7MTUqpjcC84yhUrwSiy/0zF\u002B9VorkaaUVG39EWRhzFHw8ibm56Vh6cs8ethvWuAoBgECn5dJhlsuMFY67vpp0Mjo/0f1yOucHRue/ybONPmNxQtTXyzKp2vLyKdfNvrQwpofdmuoMj0ldoKLupckYAtcrSnvFoGcLlfcOgBETNYQviyMrr6d1ZLePdiaPvzUl2ir8onQ4bwYg1gDzAg80Tmsavxqp8FMzseXEOio8e9a95KnqEpcT9xwZBtmihmaoVye7dPwaf\u002BXXyOySdDDf4FoqNRllTjvUCsv6jOl1kS\u002BDH\u002BMCgQbap2TAEkmqgX7rPSKDdFFJRwjv524wH/L8Yju9E1hR2WNXU5G0oTvyKYlJE0/G9hjeNdTWFp2Ypod1w7AN7XImmWfDKCC/lKHQ\u002Bb3g6wyjOWwi3tmDe8bFvqkKPuGL4DwbJnXoA8n0HqE3BRjft7920opD7w6Upx2c/W17tVW8RRl9ycCauzWiKrw0SHat5gbtl2xXR/UtgoNUSwZYfGlPdr//Yen63BtUocRSXFqq8xtmih3laQEkUEtBQmwzSapS6NG2roAc8rtRAqYs2yIkrVvq8fJPZg2\u002B2w2itZ2vJVQaA3eE9ECXSZtilGZe93UlGJUQRFe4A4bD99N2fjkdpd1OFtuun7UbU6ha6NGrY\u002BeYeZ0Imt0AXf/sxPxtIMteRO6JDNyZdnzf\u002BPCrYRqxGJfv3gScFQ8ASbTfvdq0qjLg\u002BKfnIlMG/wMgKKHoWPzlO6xogUbGvjPfiMMnvbSiJ1LBymR2zfZA6OMBf\u002BhtF/C7\u002BoYuTCTsHj5wB5mT3z1OfgFPKo6Ucm22J5hnxT5HcnDOb8Myc9cp0agqAspcsQmhswHnHe1iI4gUeCiMiFT8LJEkwXN6GAouJVTibnOjVXKOwhI8XFSHaEg7GfuunUg==",
      "StatusCode": 201,
      "ResponseHeaders": {
        "Content-Length": "0",
        "Content-MD5": "ovOpLgaSqExu1mwxY/TfXg==",
<<<<<<< HEAD
        "Date": "Thu, 05 Mar 2020 20:56:26 GMT",
        "ETag": "\u00220x8D7C147AC0ED1DC\u0022",
        "Last-Modified": "Thu, 05 Mar 2020 20:56:26 GMT",
=======
        "Date": "Thu, 02 Apr 2020 23:42:45 GMT",
        "ETag": "\u00220x8D7D75F8BD36421\u0022",
        "Last-Modified": "Thu, 02 Apr 2020 23:42:46 GMT",
>>>>>>> 32e373e2
        "Server": [
          "Windows-Azure-Blob/1.0",
          "Microsoft-HTTPAPI/2.0"
        ],
        "x-ms-client-request-id": "7fad481d-9171-f4af-0e28-5549d0c0849f",
        "x-ms-content-crc64": "U1iRYkTF60U=",
<<<<<<< HEAD
        "x-ms-request-id": "d5215748-301e-0022-3430-f35724000000",
        "x-ms-request-server-encrypted": "true",
        "x-ms-version": "2019-10-10"
=======
        "x-ms-request-id": "9c5bf7e1-f01e-0094-6248-09fac9000000",
        "x-ms-request-server-encrypted": "true",
        "x-ms-version": "2019-12-12"
>>>>>>> 32e373e2
      },
      "ResponseBody": []
    },
    {
<<<<<<< HEAD
      "RequestUri": "https://seanstagetest.blob.core.windows.net/test-container-e116fbcf-97eb-0849-a889-6ac88895062c/test-blob-572d39da-0dc3-0b45-b413-8d5d428a2f7c",
      "RequestMethod": "HEAD",
      "RequestHeaders": {
        "Authorization": "Sanitized",
        "traceparent": "00-fe9bd4fdda9b9f478d7917f0e9845b8b-a8ab234ba8778f46-00",
        "User-Agent": [
          "azsdk-net-Storage.Blobs/12.4.0-dev.20200305.1",
          "(.NET Core 4.6.28325.01; Microsoft Windows 10.0.18363 )"
        ],
        "x-ms-client-request-id": "235b4f39-1d3c-c21e-bf4c-c149f3dccb36",
        "x-ms-date": "Thu, 05 Mar 2020 20:56:27 GMT",
        "x-ms-return-client-request-id": "true",
        "x-ms-version": "2019-10-10"
=======
      "RequestUri": "https://seanmcccanary.blob.core.windows.net/test-container-e116fbcf-97eb-0849-a889-6ac88895062c/test-blob-572d39da-0dc3-0b45-b413-8d5d428a2f7c",
      "RequestMethod": "HEAD",
      "RequestHeaders": {
        "Authorization": "Sanitized",
        "traceparent": "00-02d0ed8653d0b54d98d9a0e624dafdc5-9427c68a4bd6e94c-00",
        "User-Agent": [
          "azsdk-net-Storage.Blobs/12.5.0-dev.20200402.1",
          "(.NET Core 4.6.28325.01; Microsoft Windows 10.0.18362 )"
        ],
        "x-ms-client-request-id": "235b4f39-1d3c-c21e-bf4c-c149f3dccb36",
        "x-ms-date": "Thu, 02 Apr 2020 23:42:47 GMT",
        "x-ms-return-client-request-id": "true",
        "x-ms-version": "2019-12-12"
>>>>>>> 32e373e2
      },
      "RequestBody": null,
      "StatusCode": 200,
      "ResponseHeaders": {
        "Accept-Ranges": "bytes",
        "Content-Length": "1024",
        "Content-MD5": "ovOpLgaSqExu1mwxY/TfXg==",
        "Content-Type": "application/octet-stream",
<<<<<<< HEAD
        "Date": "Thu, 05 Mar 2020 20:56:26 GMT",
        "ETag": "\u00220x8D7C147AC0ED1DC\u0022",
        "Last-Modified": "Thu, 05 Mar 2020 20:56:26 GMT",
=======
        "Date": "Thu, 02 Apr 2020 23:42:45 GMT",
        "ETag": "\u00220x8D7D75F8BD36421\u0022",
        "Last-Modified": "Thu, 02 Apr 2020 23:42:46 GMT",
>>>>>>> 32e373e2
        "Server": [
          "Windows-Azure-Blob/1.0",
          "Microsoft-HTTPAPI/2.0"
        ],
        "x-ms-access-tier": "Hot",
        "x-ms-access-tier-inferred": "true",
        "x-ms-blob-type": "BlockBlob",
        "x-ms-client-request-id": "235b4f39-1d3c-c21e-bf4c-c149f3dccb36",
<<<<<<< HEAD
        "x-ms-creation-time": "Thu, 05 Mar 2020 20:56:26 GMT",
        "x-ms-lease-state": "available",
        "x-ms-lease-status": "unlocked",
        "x-ms-request-id": "d521574b-301e-0022-3730-f35724000000",
        "x-ms-server-encrypted": "true",
        "x-ms-version": "2019-10-10"
=======
        "x-ms-creation-time": "Thu, 02 Apr 2020 23:42:46 GMT",
        "x-ms-lease-state": "available",
        "x-ms-lease-status": "unlocked",
        "x-ms-request-id": "9c5bf7f4-f01e-0094-7048-09fac9000000",
        "x-ms-server-encrypted": "true",
        "x-ms-version": "2019-12-12"
>>>>>>> 32e373e2
      },
      "ResponseBody": []
    },
    {
<<<<<<< HEAD
      "RequestUri": "https://seanstagetest.blob.core.windows.net/test-container-e116fbcf-97eb-0849-a889-6ac88895062c/test-blob-572d39da-0dc3-0b45-b413-8d5d428a2f7c?comp=lease",
      "RequestMethod": "PUT",
      "RequestHeaders": {
        "Authorization": "Sanitized",
        "traceparent": "00-f2bcb5b4faeffd42a8a8346d269de0da-48e3f35172a3c146-00",
        "User-Agent": [
          "azsdk-net-Storage.Blobs/12.4.0-dev.20200305.1",
          "(.NET Core 4.6.28325.01; Microsoft Windows 10.0.18363 )"
        ],
        "x-ms-client-request-id": "d999786e-d77c-087e-a9e7-76f16697d03f",
        "x-ms-date": "Thu, 05 Mar 2020 20:56:27 GMT",
=======
      "RequestUri": "https://seanmcccanary.blob.core.windows.net/test-container-e116fbcf-97eb-0849-a889-6ac88895062c/test-blob-572d39da-0dc3-0b45-b413-8d5d428a2f7c?comp=lease",
      "RequestMethod": "PUT",
      "RequestHeaders": {
        "Authorization": "Sanitized",
        "traceparent": "00-4c396c9c03883b448c8a400e4a7ae41c-0aa7fe13c4e0ae40-00",
        "User-Agent": [
          "azsdk-net-Storage.Blobs/12.5.0-dev.20200402.1",
          "(.NET Core 4.6.28325.01; Microsoft Windows 10.0.18362 )"
        ],
        "x-ms-client-request-id": "d999786e-d77c-087e-a9e7-76f16697d03f",
        "x-ms-date": "Thu, 02 Apr 2020 23:42:47 GMT",
>>>>>>> 32e373e2
        "x-ms-lease-action": "acquire",
        "x-ms-lease-duration": "15",
        "x-ms-proposed-lease-id": "d0e302e2-5a27-6088-bd27-9ed228d8faba",
        "x-ms-return-client-request-id": "true",
<<<<<<< HEAD
        "x-ms-version": "2019-10-10"
=======
        "x-ms-version": "2019-12-12"
>>>>>>> 32e373e2
      },
      "RequestBody": null,
      "StatusCode": 201,
      "ResponseHeaders": {
        "Content-Length": "0",
<<<<<<< HEAD
        "Date": "Thu, 05 Mar 2020 20:56:26 GMT",
        "ETag": "\u00220x8D7C147AC0ED1DC\u0022",
        "Last-Modified": "Thu, 05 Mar 2020 20:56:26 GMT",
=======
        "Date": "Thu, 02 Apr 2020 23:42:45 GMT",
        "ETag": "\u00220x8D7D75F8BD36421\u0022",
        "Last-Modified": "Thu, 02 Apr 2020 23:42:46 GMT",
>>>>>>> 32e373e2
        "Server": [
          "Windows-Azure-Blob/1.0",
          "Microsoft-HTTPAPI/2.0"
        ],
        "x-ms-client-request-id": "d999786e-d77c-087e-a9e7-76f16697d03f",
        "x-ms-lease-id": "d0e302e2-5a27-6088-bd27-9ed228d8faba",
<<<<<<< HEAD
        "x-ms-request-id": "d521574c-301e-0022-3830-f35724000000",
        "x-ms-version": "2019-10-10"
=======
        "x-ms-request-id": "9c5bf7fb-f01e-0094-7748-09fac9000000",
        "x-ms-version": "2019-12-12"
>>>>>>> 32e373e2
      },
      "ResponseBody": []
    },
    {
<<<<<<< HEAD
      "RequestUri": "https://seanstagetest.blob.core.windows.net/test-container-e116fbcf-97eb-0849-a889-6ac88895062c/test-blob-572d39da-0dc3-0b45-b413-8d5d428a2f7c?comp=lease",
      "RequestMethod": "PUT",
      "RequestHeaders": {
        "Authorization": "Sanitized",
        "If-None-Match": "\u00220x8D7C147AC0ED1DC\u0022",
        "traceparent": "00-ab50f318315d0748b81fd57f3b04d082-10a8039cae759c40-00",
        "User-Agent": [
          "azsdk-net-Storage.Blobs/12.4.0-dev.20200305.1",
          "(.NET Core 4.6.28325.01; Microsoft Windows 10.0.18363 )"
        ],
        "x-ms-client-request-id": "7adaa092-f243-56ba-1c1b-5e2ed76f5389",
        "x-ms-date": "Thu, 05 Mar 2020 20:56:27 GMT",
        "x-ms-lease-action": "release",
        "x-ms-lease-id": "d0e302e2-5a27-6088-bd27-9ed228d8faba",
        "x-ms-return-client-request-id": "true",
        "x-ms-version": "2019-10-10"
=======
      "RequestUri": "https://seanmcccanary.blob.core.windows.net/test-container-e116fbcf-97eb-0849-a889-6ac88895062c/test-blob-572d39da-0dc3-0b45-b413-8d5d428a2f7c?comp=lease",
      "RequestMethod": "PUT",
      "RequestHeaders": {
        "Authorization": "Sanitized",
        "If-None-Match": "\u00220x8D7D75F8BD36421\u0022",
        "traceparent": "00-780bb52fb32a494f9efaf8c368fc4702-8d766fd84c9f8646-00",
        "User-Agent": [
          "azsdk-net-Storage.Blobs/12.5.0-dev.20200402.1",
          "(.NET Core 4.6.28325.01; Microsoft Windows 10.0.18362 )"
        ],
        "x-ms-client-request-id": "7adaa092-f243-56ba-1c1b-5e2ed76f5389",
        "x-ms-date": "Thu, 02 Apr 2020 23:42:47 GMT",
        "x-ms-lease-action": "release",
        "x-ms-lease-id": "d0e302e2-5a27-6088-bd27-9ed228d8faba",
        "x-ms-return-client-request-id": "true",
        "x-ms-version": "2019-12-12"
>>>>>>> 32e373e2
      },
      "RequestBody": null,
      "StatusCode": 412,
      "ResponseHeaders": {
        "Content-Length": "252",
        "Content-Type": "application/xml",
<<<<<<< HEAD
        "Date": "Thu, 05 Mar 2020 20:56:26 GMT",
=======
        "Date": "Thu, 02 Apr 2020 23:42:45 GMT",
>>>>>>> 32e373e2
        "Server": [
          "Windows-Azure-Blob/1.0",
          "Microsoft-HTTPAPI/2.0"
        ],
        "x-ms-client-request-id": "7adaa092-f243-56ba-1c1b-5e2ed76f5389",
        "x-ms-error-code": "ConditionNotMet",
<<<<<<< HEAD
        "x-ms-request-id": "d521574d-301e-0022-3930-f35724000000",
        "x-ms-version": "2019-10-10"
      },
      "ResponseBody": [
        "\uFEFF\u003C?xml version=\u00221.0\u0022 encoding=\u0022utf-8\u0022?\u003E\u003CError\u003E\u003CCode\u003EConditionNotMet\u003C/Code\u003E\u003CMessage\u003EThe condition specified using HTTP conditional header(s) is not met.\n",
        "RequestId:d521574d-301e-0022-3930-f35724000000\n",
        "Time:2020-03-05T20:56:27.2422561Z\u003C/Message\u003E\u003C/Error\u003E"
      ]
    },
    {
      "RequestUri": "https://seanstagetest.blob.core.windows.net/test-container-e116fbcf-97eb-0849-a889-6ac88895062c?restype=container",
      "RequestMethod": "DELETE",
      "RequestHeaders": {
        "Authorization": "Sanitized",
        "traceparent": "00-12213550dea6ab49b23720e3455b4360-98b9ac41f562aa41-00",
        "User-Agent": [
          "azsdk-net-Storage.Blobs/12.4.0-dev.20200305.1",
          "(.NET Core 4.6.28325.01; Microsoft Windows 10.0.18363 )"
        ],
        "x-ms-client-request-id": "c55f1a01-55bc-c2fc-8ea0-ef5e52e0137e",
        "x-ms-date": "Thu, 05 Mar 2020 20:56:27 GMT",
        "x-ms-return-client-request-id": "true",
        "x-ms-version": "2019-10-10"
=======
        "x-ms-request-id": "9c5bf800-f01e-0094-7c48-09fac9000000",
        "x-ms-version": "2019-12-12"
      },
      "ResponseBody": [
        "\uFEFF\u003C?xml version=\u00221.0\u0022 encoding=\u0022utf-8\u0022?\u003E\u003CError\u003E\u003CCode\u003EConditionNotMet\u003C/Code\u003E\u003CMessage\u003EThe condition specified using HTTP conditional header(s) is not met.\n",
        "RequestId:9c5bf800-f01e-0094-7c48-09fac9000000\n",
        "Time:2020-04-02T23:42:46.6491239Z\u003C/Message\u003E\u003C/Error\u003E"
      ]
    },
    {
      "RequestUri": "https://seanmcccanary.blob.core.windows.net/test-container-e116fbcf-97eb-0849-a889-6ac88895062c?restype=container",
      "RequestMethod": "DELETE",
      "RequestHeaders": {
        "Authorization": "Sanitized",
        "traceparent": "00-2dd61ba242951c45bc06aedad27a9d23-9dc195a78a44b545-00",
        "User-Agent": [
          "azsdk-net-Storage.Blobs/12.5.0-dev.20200402.1",
          "(.NET Core 4.6.28325.01; Microsoft Windows 10.0.18362 )"
        ],
        "x-ms-client-request-id": "c55f1a01-55bc-c2fc-8ea0-ef5e52e0137e",
        "x-ms-date": "Thu, 02 Apr 2020 23:42:47 GMT",
        "x-ms-return-client-request-id": "true",
        "x-ms-version": "2019-12-12"
>>>>>>> 32e373e2
      },
      "RequestBody": null,
      "StatusCode": 202,
      "ResponseHeaders": {
        "Content-Length": "0",
<<<<<<< HEAD
        "Date": "Thu, 05 Mar 2020 20:56:26 GMT",
=======
        "Date": "Thu, 02 Apr 2020 23:42:46 GMT",
>>>>>>> 32e373e2
        "Server": [
          "Windows-Azure-Blob/1.0",
          "Microsoft-HTTPAPI/2.0"
        ],
        "x-ms-client-request-id": "c55f1a01-55bc-c2fc-8ea0-ef5e52e0137e",
<<<<<<< HEAD
        "x-ms-request-id": "d521574e-301e-0022-3a30-f35724000000",
        "x-ms-version": "2019-10-10"
=======
        "x-ms-request-id": "9c5bf808-f01e-0094-0448-09fac9000000",
        "x-ms-version": "2019-12-12"
>>>>>>> 32e373e2
      },
      "ResponseBody": []
    }
  ],
  "Variables": {
<<<<<<< HEAD
    "DateTimeOffsetNow": "2020-03-05T12:56:24.6894981-08:00",
    "RandomSeed": "1449293183",
    "Storage_TestConfigDefault": "ProductionTenant\nseanstagetest\nU2FuaXRpemVk\nhttps://seanstagetest.blob.core.windows.net\nhttp://seanstagetest.file.core.windows.net\nhttp://seanstagetest.queue.core.windows.net\nhttp://seanstagetest.table.core.windows.net\n\n\n\n\nhttp://seanstagetest-secondary.blob.core.windows.net\nhttp://seanstagetest-secondary.file.core.windows.net\nhttp://seanstagetest-secondary.queue.core.windows.net\nhttp://seanstagetest-secondary.table.core.windows.net\n\nSanitized\n\n\nCloud\nBlobEndpoint=https://seanstagetest.blob.core.windows.net/;QueueEndpoint=http://seanstagetest.queue.core.windows.net/;FileEndpoint=http://seanstagetest.file.core.windows.net/;BlobSecondaryEndpoint=http://seanstagetest-secondary.blob.core.windows.net/;QueueSecondaryEndpoint=http://seanstagetest-secondary.queue.core.windows.net/;FileSecondaryEndpoint=http://seanstagetest-secondary.file.core.windows.net/;AccountName=seanstagetest;AccountKey=Sanitized\nseanscope1"
=======
    "DateTimeOffsetNow": "2020-04-02T16:42:44.8400747-07:00",
    "RandomSeed": "1449293183",
    "Storage_TestConfigDefault": "ProductionTenant\nseanmcccanary\nU2FuaXRpemVk\nhttps://seanmcccanary.blob.core.windows.net\nhttps://seanmcccanary.file.core.windows.net\nhttps://seanmcccanary.queue.core.windows.net\nhttps://seanmcccanary.table.core.windows.net\n\n\n\n\nhttps://seanmcccanary-secondary.blob.core.windows.net\nhttps://seanmcccanary-secondary.file.core.windows.net\nhttps://seanmcccanary-secondary.queue.core.windows.net\nhttps://seanmcccanary-secondary.table.core.windows.net\n\nSanitized\n\n\nCloud\nBlobEndpoint=https://seanmcccanary.blob.core.windows.net/;QueueEndpoint=https://seanmcccanary.queue.core.windows.net/;FileEndpoint=https://seanmcccanary.file.core.windows.net/;BlobSecondaryEndpoint=https://seanmcccanary-secondary.blob.core.windows.net/;QueueSecondaryEndpoint=https://seanmcccanary-secondary.queue.core.windows.net/;FileSecondaryEndpoint=https://seanmcccanary-secondary.file.core.windows.net/;AccountName=seanmcccanary;AccountKey=Sanitized\nseanscope1"
>>>>>>> 32e373e2
  }
}<|MERGE_RESOLUTION|>--- conflicted
+++ resolved
@@ -1,22 +1,6 @@
 {
   "Entries": [
     {
-<<<<<<< HEAD
-      "RequestUri": "https://seanstagetest.blob.core.windows.net/test-container-a44f0ca6-c8df-3673-d117-f040a9058ae1?restype=container",
-      "RequestMethod": "PUT",
-      "RequestHeaders": {
-        "Authorization": "Sanitized",
-        "traceparent": "00-78cb7e7b9a53dd40aec5e5cb8bb5ab76-01793864402b2145-00",
-        "User-Agent": [
-          "azsdk-net-Storage.Blobs/12.4.0-dev.20200305.1",
-          "(.NET Core 4.6.28325.01; Microsoft Windows 10.0.18363 )"
-        ],
-        "x-ms-blob-public-access": "container",
-        "x-ms-client-request-id": "670806fb-ccd6-0bfa-6efc-d9ef03ff1e2d",
-        "x-ms-date": "Thu, 05 Mar 2020 20:56:24 GMT",
-        "x-ms-return-client-request-id": "true",
-        "x-ms-version": "2019-10-10"
-=======
       "RequestUri": "https://seanmcccanary.blob.core.windows.net/test-container-a44f0ca6-c8df-3673-d117-f040a9058ae1?restype=container",
       "RequestMethod": "PUT",
       "RequestHeaders": {
@@ -31,58 +15,30 @@
         "x-ms-date": "Thu, 02 Apr 2020 23:42:44 GMT",
         "x-ms-return-client-request-id": "true",
         "x-ms-version": "2019-12-12"
->>>>>>> 32e373e2
-      },
-      "RequestBody": null,
-      "StatusCode": 201,
-      "ResponseHeaders": {
-        "Content-Length": "0",
-<<<<<<< HEAD
-        "Date": "Thu, 05 Mar 2020 20:56:24 GMT",
-        "ETag": "\u00220x8D7C147AAC88CEF\u0022",
-        "Last-Modified": "Thu, 05 Mar 2020 20:56:24 GMT",
-=======
+      },
+      "RequestBody": null,
+      "StatusCode": 201,
+      "ResponseHeaders": {
+        "Content-Length": "0",
         "Date": "Thu, 02 Apr 2020 23:42:43 GMT",
         "ETag": "\u00220x8D7D75F8A8B3D85\u0022",
         "Last-Modified": "Thu, 02 Apr 2020 23:42:44 GMT",
->>>>>>> 32e373e2
         "Server": [
           "Windows-Azure-Blob/1.0",
           "Microsoft-HTTPAPI/2.0"
         ],
         "x-ms-client-request-id": "670806fb-ccd6-0bfa-6efc-d9ef03ff1e2d",
-<<<<<<< HEAD
-        "x-ms-request-id": "33b9cc35-201e-002e-1730-f3c02c000000",
-        "x-ms-version": "2019-10-10"
-=======
         "x-ms-request-id": "4d4afa69-201e-0097-1048-091bad000000",
         "x-ms-version": "2019-12-12"
->>>>>>> 32e373e2
-      },
-      "ResponseBody": []
-    },
-    {
-<<<<<<< HEAD
-      "RequestUri": "https://seanstagetest.blob.core.windows.net/test-container-a44f0ca6-c8df-3673-d117-f040a9058ae1/test-blob-e152b584-18be-0c42-fc20-d63508c3622e",
-=======
+      },
+      "ResponseBody": []
+    },
+    {
       "RequestUri": "https://seanmcccanary.blob.core.windows.net/test-container-a44f0ca6-c8df-3673-d117-f040a9058ae1/test-blob-e152b584-18be-0c42-fc20-d63508c3622e",
->>>>>>> 32e373e2
       "RequestMethod": "PUT",
       "RequestHeaders": {
         "Authorization": "Sanitized",
         "Content-Length": "1024",
-<<<<<<< HEAD
-        "traceparent": "00-a9417b925059f148aa6cd54ee47c9434-fdfab99413533f4e-00",
-        "User-Agent": [
-          "azsdk-net-Storage.Blobs/12.4.0-dev.20200305.1",
-          "(.NET Core 4.6.28325.01; Microsoft Windows 10.0.18363 )"
-        ],
-        "x-ms-blob-type": "BlockBlob",
-        "x-ms-client-request-id": "4d37db32-89ac-8236-4c5b-0e4e0cf67649",
-        "x-ms-date": "Thu, 05 Mar 2020 20:56:24 GMT",
-        "x-ms-return-client-request-id": "true",
-        "x-ms-version": "2019-10-10"
-=======
         "traceparent": "00-526e1aa4992c9e4e8110fc9d9b60fab4-50e81e177e4d4a4d-00",
         "User-Agent": [
           "azsdk-net-Storage.Blobs/12.5.0-dev.20200402.1",
@@ -93,54 +49,28 @@
         "x-ms-date": "Thu, 02 Apr 2020 23:42:45 GMT",
         "x-ms-return-client-request-id": "true",
         "x-ms-version": "2019-12-12"
->>>>>>> 32e373e2
       },
       "RequestBody": "voZFo/0iC8VQ7MqMwSArz4ySKh1Qdqvjw/xrtfXFAqqZqjB9uXovYqqNkNJNtkvc9QepdZhE3kfaYd8At1XPi\u002Bkg8hbwrhURYshzwubZlQ2xjsDuHIwRVcvoolibL6tVvQXpLcM07EfylxLQ0RthAczRTyiV4W5cDp1KBwu9dTMdHgTg8GhJfKJ4\u002B4R6QYOwhqGMyd\u002BCwNyXjB4m6eQ7NSLes7MWgRFjiNKFHOXq4swZmoFqMKtUml4oSGNJI5O9PcZim47QmQSPKEEN/KP3rapSDE9j0AR2ihhV7jitGWQ/yN4fh0Y\u002BSQB82ghqR526MZu59xZEWmzB6xF1e6vM4g7czTTF1yVjE8NO5vb8DEJ7mr2c9CJO\u002Bm1xXZw1yc5VsPj5jXlo9Vl2VeNT9XN2xd/O\u002BeDuL\u002B3sjtLHU3mJLkr1\u002BTb9An7JEqVjJp8\u002B\u002BgX5\u002B5i8Zs/tZoELDf6moaLf7SaZXvw9eMJgBOc6ighOrZPNzVfhzMd6B5K18vWAI3EDgzl4pZwIvILVXGHos9t4vF9r2NRK/iBeHldqh4bN4OF2NwfP1Qj2xRDVC29mklO2PTWVFEqcuIQYGYZFnTT8B3yAcnzUqOdXdBPDdfOx\u002BIwDtEpQOMuX2X6Ct7uCsSfb2QPz5SDX4ZROPqA32UORZiH6Qunqq8\u002Bw6Jj\u002BUvEr1MPr55zvvRJrK9K1AforX/868FCah28\u002B8S00Qv2I2Y\u002BjI2ndTPGnoqkOjhYWNKrUhYiYw2GgkE1UrPZuunsV41JCEt6RThMNkk6ni/hYJ7yDX7107xUuA5IbiZ/7OOct\u002BavD1CLLQzd1ijET\u002BQVU\u002B4U561u\u002BofQ9FA5LdcR0EllmeZJNlVOatxyF/2TkGgmNx40Zwk2Mb1e3hb8TgM1yAHjXrH9yBmYynzM/OKKPWfkEvq03W08M2gk6lQ\u002BThjdOEv7rDG6KGsEn5yIaTDa1JyvFDsEgO6UoytJ1N3BWnhn78SWjo0yLeqPsD3Mt8o3ShG3jznd2LddZw0KbFOJQ0EgJHlsREoTfOZMdNCsx\u002B9hEo7MCc9ChhcNOSeAK8GbBmz8rI9MxwXLpBJTjWPmsJ8dpVnEvTV14aJiYwsij1EktXJjrBtcFE\u002BFBGG88vSzJoiIYoZn0kU3is7s6mf6pRi9KtvxhwCHwZEOP7jTtPKpszyCmizKwOMpKCVIcynnil9I/8QcvZ\u002BEAKD1WZKMZ9HYQzsneArr9mn0yF7bO05nJrVZhrkqjPGc\u002BpmL1WtQmMRXcC/ywBJQYQleK/VArMVSjjLdNt0UsbZJin1xXB0CpDOWh8sidGanBSWzzGD4XE3UOUs0c2XrPr51pTWQ4wDoX4fFqiT6LBXIOi23YOVRTSw==",
       "StatusCode": 201,
       "ResponseHeaders": {
         "Content-Length": "0",
         "Content-MD5": "nM6GpI6d5GrnmrEJ7ke/lA==",
-<<<<<<< HEAD
-        "Date": "Thu, 05 Mar 2020 20:56:24 GMT",
-        "ETag": "\u00220x8D7C147AAD51A3C\u0022",
-        "Last-Modified": "Thu, 05 Mar 2020 20:56:24 GMT",
-=======
         "Date": "Thu, 02 Apr 2020 23:42:43 GMT",
         "ETag": "\u00220x8D7D75F8A98D637\u0022",
         "Last-Modified": "Thu, 02 Apr 2020 23:42:44 GMT",
->>>>>>> 32e373e2
         "Server": [
           "Windows-Azure-Blob/1.0",
           "Microsoft-HTTPAPI/2.0"
         ],
         "x-ms-client-request-id": "4d37db32-89ac-8236-4c5b-0e4e0cf67649",
         "x-ms-content-crc64": "HMlhoUzX9gc=",
-<<<<<<< HEAD
-        "x-ms-request-id": "33b9cc3a-201e-002e-1930-f3c02c000000",
-        "x-ms-request-server-encrypted": "true",
-        "x-ms-version": "2019-10-10"
-=======
         "x-ms-request-id": "4d4afa78-201e-0097-1c48-091bad000000",
         "x-ms-request-server-encrypted": "true",
         "x-ms-version": "2019-12-12"
->>>>>>> 32e373e2
-      },
-      "ResponseBody": []
-    },
-    {
-<<<<<<< HEAD
-      "RequestUri": "https://seanstagetest.blob.core.windows.net/test-container-a44f0ca6-c8df-3673-d117-f040a9058ae1/test-blob-e152b584-18be-0c42-fc20-d63508c3622e?comp=lease",
-      "RequestMethod": "PUT",
-      "RequestHeaders": {
-        "Authorization": "Sanitized",
-        "traceparent": "00-990b8b3d7dc79540b4e6c9f5a2f9f49c-c48dc3c634836345-00",
-        "User-Agent": [
-          "azsdk-net-Storage.Blobs/12.4.0-dev.20200305.1",
-          "(.NET Core 4.6.28325.01; Microsoft Windows 10.0.18363 )"
-        ],
-        "x-ms-client-request-id": "c91de1cc-386b-ad12-37e3-8facd23b217a",
-        "x-ms-date": "Thu, 05 Mar 2020 20:56:25 GMT",
-=======
+      },
+      "ResponseBody": []
+    },
+    {
       "RequestUri": "https://seanmcccanary.blob.core.windows.net/test-container-a44f0ca6-c8df-3673-d117-f040a9058ae1/test-blob-e152b584-18be-0c42-fc20-d63508c3622e?comp=lease",
       "RequestMethod": "PUT",
       "RequestHeaders": {
@@ -152,65 +82,31 @@
         ],
         "x-ms-client-request-id": "c91de1cc-386b-ad12-37e3-8facd23b217a",
         "x-ms-date": "Thu, 02 Apr 2020 23:42:45 GMT",
->>>>>>> 32e373e2
         "x-ms-lease-action": "acquire",
         "x-ms-lease-duration": "15",
         "x-ms-proposed-lease-id": "51d80216-8577-54a4-beff-b7fb61d2a6c9",
         "x-ms-return-client-request-id": "true",
-<<<<<<< HEAD
-        "x-ms-version": "2019-10-10"
-=======
-        "x-ms-version": "2019-12-12"
->>>>>>> 32e373e2
-      },
-      "RequestBody": null,
-      "StatusCode": 201,
-      "ResponseHeaders": {
-        "Content-Length": "0",
-<<<<<<< HEAD
-        "Date": "Thu, 05 Mar 2020 20:56:24 GMT",
-        "ETag": "\u00220x8D7C147AAD51A3C\u0022",
-        "Last-Modified": "Thu, 05 Mar 2020 20:56:24 GMT",
-=======
+        "x-ms-version": "2019-12-12"
+      },
+      "RequestBody": null,
+      "StatusCode": 201,
+      "ResponseHeaders": {
+        "Content-Length": "0",
         "Date": "Thu, 02 Apr 2020 23:42:44 GMT",
         "ETag": "\u00220x8D7D75F8A98D637\u0022",
         "Last-Modified": "Thu, 02 Apr 2020 23:42:44 GMT",
->>>>>>> 32e373e2
         "Server": [
           "Windows-Azure-Blob/1.0",
           "Microsoft-HTTPAPI/2.0"
         ],
         "x-ms-client-request-id": "c91de1cc-386b-ad12-37e3-8facd23b217a",
         "x-ms-lease-id": "51d80216-8577-54a4-beff-b7fb61d2a6c9",
-<<<<<<< HEAD
-        "x-ms-request-id": "33b9cc3b-201e-002e-1a30-f3c02c000000",
-        "x-ms-version": "2019-10-10"
-=======
         "x-ms-request-id": "4d4afa79-201e-0097-1d48-091bad000000",
         "x-ms-version": "2019-12-12"
->>>>>>> 32e373e2
-      },
-      "ResponseBody": []
-    },
-    {
-<<<<<<< HEAD
-      "RequestUri": "https://seanstagetest.blob.core.windows.net/test-container-a44f0ca6-c8df-3673-d117-f040a9058ae1/test-blob-e152b584-18be-0c42-fc20-d63508c3622e?comp=lease",
-      "RequestMethod": "PUT",
-      "RequestHeaders": {
-        "Authorization": "Sanitized",
-        "If-Modified-Since": "Fri, 06 Mar 2020 20:56:24 GMT",
-        "traceparent": "00-e0c6d8bf0d47234abb6ffc781abed89b-c8350d0f01576b43-00",
-        "User-Agent": [
-          "azsdk-net-Storage.Blobs/12.4.0-dev.20200305.1",
-          "(.NET Core 4.6.28325.01; Microsoft Windows 10.0.18363 )"
-        ],
-        "x-ms-client-request-id": "7f2edca0-ddb4-c85d-d1f9-263a76f23074",
-        "x-ms-date": "Thu, 05 Mar 2020 20:56:25 GMT",
-        "x-ms-lease-action": "release",
-        "x-ms-lease-id": "51d80216-8577-54a4-beff-b7fb61d2a6c9",
-        "x-ms-return-client-request-id": "true",
-        "x-ms-version": "2019-10-10"
-=======
+      },
+      "ResponseBody": []
+    },
+    {
       "RequestUri": "https://seanmcccanary.blob.core.windows.net/test-container-a44f0ca6-c8df-3673-d117-f040a9058ae1/test-blob-e152b584-18be-0c42-fc20-d63508c3622e?comp=lease",
       "RequestMethod": "PUT",
       "RequestHeaders": {
@@ -227,49 +123,19 @@
         "x-ms-lease-id": "51d80216-8577-54a4-beff-b7fb61d2a6c9",
         "x-ms-return-client-request-id": "true",
         "x-ms-version": "2019-12-12"
->>>>>>> 32e373e2
       },
       "RequestBody": null,
       "StatusCode": 412,
       "ResponseHeaders": {
         "Content-Length": "252",
         "Content-Type": "application/xml",
-<<<<<<< HEAD
-        "Date": "Thu, 05 Mar 2020 20:56:24 GMT",
-=======
         "Date": "Thu, 02 Apr 2020 23:42:44 GMT",
->>>>>>> 32e373e2
         "Server": [
           "Windows-Azure-Blob/1.0",
           "Microsoft-HTTPAPI/2.0"
         ],
         "x-ms-client-request-id": "7f2edca0-ddb4-c85d-d1f9-263a76f23074",
         "x-ms-error-code": "ConditionNotMet",
-<<<<<<< HEAD
-        "x-ms-request-id": "33b9cc3c-201e-002e-1b30-f3c02c000000",
-        "x-ms-version": "2019-10-10"
-      },
-      "ResponseBody": [
-        "\uFEFF\u003C?xml version=\u00221.0\u0022 encoding=\u0022utf-8\u0022?\u003E\u003CError\u003E\u003CCode\u003EConditionNotMet\u003C/Code\u003E\u003CMessage\u003EThe condition specified using HTTP conditional header(s) is not met.\n",
-        "RequestId:33b9cc3c-201e-002e-1b30-f3c02c000000\n",
-        "Time:2020-03-05T20:56:25.1153300Z\u003C/Message\u003E\u003C/Error\u003E"
-      ]
-    },
-    {
-      "RequestUri": "https://seanstagetest.blob.core.windows.net/test-container-a44f0ca6-c8df-3673-d117-f040a9058ae1?restype=container",
-      "RequestMethod": "DELETE",
-      "RequestHeaders": {
-        "Authorization": "Sanitized",
-        "traceparent": "00-f60138385845fd47882349a11a2e6e0b-0e1333dfec589e40-00",
-        "User-Agent": [
-          "azsdk-net-Storage.Blobs/12.4.0-dev.20200305.1",
-          "(.NET Core 4.6.28325.01; Microsoft Windows 10.0.18363 )"
-        ],
-        "x-ms-client-request-id": "f50cb50c-a10d-d7c5-e783-5756f2f19b71",
-        "x-ms-date": "Thu, 05 Mar 2020 20:56:25 GMT",
-        "x-ms-return-client-request-id": "true",
-        "x-ms-version": "2019-10-10"
-=======
         "x-ms-request-id": "4d4afa7c-201e-0097-1f48-091bad000000",
         "x-ms-version": "2019-12-12"
       },
@@ -293,49 +159,23 @@
         "x-ms-date": "Thu, 02 Apr 2020 23:42:45 GMT",
         "x-ms-return-client-request-id": "true",
         "x-ms-version": "2019-12-12"
->>>>>>> 32e373e2
       },
       "RequestBody": null,
       "StatusCode": 202,
       "ResponseHeaders": {
         "Content-Length": "0",
-<<<<<<< HEAD
-        "Date": "Thu, 05 Mar 2020 20:56:24 GMT",
-=======
         "Date": "Thu, 02 Apr 2020 23:42:44 GMT",
->>>>>>> 32e373e2
         "Server": [
           "Windows-Azure-Blob/1.0",
           "Microsoft-HTTPAPI/2.0"
         ],
         "x-ms-client-request-id": "f50cb50c-a10d-d7c5-e783-5756f2f19b71",
-<<<<<<< HEAD
-        "x-ms-request-id": "33b9cc3d-201e-002e-1c30-f3c02c000000",
-        "x-ms-version": "2019-10-10"
-=======
         "x-ms-request-id": "4d4afa81-201e-0097-2448-091bad000000",
         "x-ms-version": "2019-12-12"
->>>>>>> 32e373e2
-      },
-      "ResponseBody": []
-    },
-    {
-<<<<<<< HEAD
-      "RequestUri": "https://seanstagetest.blob.core.windows.net/test-container-2c0c2ca5-9d2b-6942-517a-caa878c7316f?restype=container",
-      "RequestMethod": "PUT",
-      "RequestHeaders": {
-        "Authorization": "Sanitized",
-        "traceparent": "00-83c32661420d874da48f5252da6c9763-6285c1e390a7ab47-00",
-        "User-Agent": [
-          "azsdk-net-Storage.Blobs/12.4.0-dev.20200305.1",
-          "(.NET Core 4.6.28325.01; Microsoft Windows 10.0.18363 )"
-        ],
-        "x-ms-blob-public-access": "container",
-        "x-ms-client-request-id": "6aeff370-6454-6e7d-72a2-a492d71c5f1f",
-        "x-ms-date": "Thu, 05 Mar 2020 20:56:25 GMT",
-        "x-ms-return-client-request-id": "true",
-        "x-ms-version": "2019-10-10"
-=======
+      },
+      "ResponseBody": []
+    },
+    {
       "RequestUri": "https://seanmcccanary.blob.core.windows.net/test-container-2c0c2ca5-9d2b-6942-517a-caa878c7316f?restype=container",
       "RequestMethod": "PUT",
       "RequestHeaders": {
@@ -350,58 +190,30 @@
         "x-ms-date": "Thu, 02 Apr 2020 23:42:45 GMT",
         "x-ms-return-client-request-id": "true",
         "x-ms-version": "2019-12-12"
->>>>>>> 32e373e2
-      },
-      "RequestBody": null,
-      "StatusCode": 201,
-      "ResponseHeaders": {
-        "Content-Length": "0",
-<<<<<<< HEAD
-        "Date": "Thu, 05 Mar 2020 20:56:25 GMT",
-        "ETag": "\u00220x8D7C147AB2F95C1\u0022",
-        "Last-Modified": "Thu, 05 Mar 2020 20:56:25 GMT",
-=======
+      },
+      "RequestBody": null,
+      "StatusCode": 201,
+      "ResponseHeaders": {
+        "Content-Length": "0",
         "Date": "Thu, 02 Apr 2020 23:42:44 GMT",
         "ETag": "\u00220x8D7D75F8AF3790E\u0022",
         "Last-Modified": "Thu, 02 Apr 2020 23:42:44 GMT",
->>>>>>> 32e373e2
         "Server": [
           "Windows-Azure-Blob/1.0",
           "Microsoft-HTTPAPI/2.0"
         ],
         "x-ms-client-request-id": "6aeff370-6454-6e7d-72a2-a492d71c5f1f",
-<<<<<<< HEAD
-        "x-ms-request-id": "0e68bbb0-201e-003e-1f30-f30544000000",
-        "x-ms-version": "2019-10-10"
-=======
         "x-ms-request-id": "804f1b82-c01e-0036-4448-09c0d0000000",
         "x-ms-version": "2019-12-12"
->>>>>>> 32e373e2
-      },
-      "ResponseBody": []
-    },
-    {
-<<<<<<< HEAD
-      "RequestUri": "https://seanstagetest.blob.core.windows.net/test-container-2c0c2ca5-9d2b-6942-517a-caa878c7316f/test-blob-75eee752-dac4-6b8b-c509-02a14b2e8a1d",
-=======
+      },
+      "ResponseBody": []
+    },
+    {
       "RequestUri": "https://seanmcccanary.blob.core.windows.net/test-container-2c0c2ca5-9d2b-6942-517a-caa878c7316f/test-blob-75eee752-dac4-6b8b-c509-02a14b2e8a1d",
->>>>>>> 32e373e2
       "RequestMethod": "PUT",
       "RequestHeaders": {
         "Authorization": "Sanitized",
         "Content-Length": "1024",
-<<<<<<< HEAD
-        "traceparent": "00-6c1a20ef2f017d43bf215b2847eb417f-66411cb7beacd246-00",
-        "User-Agent": [
-          "azsdk-net-Storage.Blobs/12.4.0-dev.20200305.1",
-          "(.NET Core 4.6.28325.01; Microsoft Windows 10.0.18363 )"
-        ],
-        "x-ms-blob-type": "BlockBlob",
-        "x-ms-client-request-id": "638fb106-8135-117a-731d-8f699b0217fa",
-        "x-ms-date": "Thu, 05 Mar 2020 20:56:25 GMT",
-        "x-ms-return-client-request-id": "true",
-        "x-ms-version": "2019-10-10"
-=======
         "traceparent": "00-ec767e567042134298b3781ff7e67a2d-d6192a29c46aaa4c-00",
         "User-Agent": [
           "azsdk-net-Storage.Blobs/12.5.0-dev.20200402.1",
@@ -412,54 +224,28 @@
         "x-ms-date": "Thu, 02 Apr 2020 23:42:45 GMT",
         "x-ms-return-client-request-id": "true",
         "x-ms-version": "2019-12-12"
->>>>>>> 32e373e2
       },
       "RequestBody": "uQc4hNfGGwMAvk5DldQrDSsywfdFS/\u002BWaISlS2LbI0MXh9jQ5NpHi8zrdAWMSNXw3vR1GW2T120IoRxTIc\u002BhJJsKKw78WylQ6jUrWdb5CiCutGxtZgnVhK9qx0K\u002B82r8SlBpgRzH9IPLJC44Z32XDpf7pGxjM76RNKdekZPnkvbKLw\u002BGj4gD58DookHbnR0x07mqwk/\u002BmBaR2Ex0aWPw45I3bjduEH4O\u002BL2sepF8tpeKLL3ZPM\u002BnzJb59Lc7jn1c\u002BL6uoy7lw8M6nMqRUR2EFCG16jymFqfCj6KhdRzH0mk/T4LTzhJopWn6n6AEFnp5dN\u002BWhqRBtuIW6xOMRE6mcslhUQKbsEYOTEXTq3YHvXknJwA8MUzF/pmgvOL\u002B22EbUyzWo8R33cOYhzlebQtrDy6aZBxNaUF9m1Jp\u002B/RkEHDkuFdKMBq0r0o9pKoSZpGONK20ZHZFzenqWQdyDuLPM3bJebSzId4T5bXRD8WXajXB28ZGsKz5n\u002BpuX9cSQqFnbXAzSezc2hPPoH7Bc74jU\u002B7SsTMciILKz9rKRMIGAaMTaqJVYyBI5ACydxAtNywsSgvoP5FtS\u002BTuaXoSEpVRyJ7argkbzu/NiswzaRFxnJeunfq2HsISph69ZvqmNtJqYa9yU4kjEHsbGrXEOuHTfMziZHSbmqrcyAjqXmj0J1T6yAhi/0kNi41/mgMMTWs86eouw9Fez8YFloqBOLETJ/NhynHZcHyD1dnmGwCmz3qcrXR9xmOCm/lCXWm\u002Bi1LbbHMQq4P5Y3luqu74d7PGXsYQ5Yo8lmCQ3i53lxMTxEmGC6\u002BMliP3okn7Dxt0iSRGe/6irqbHntYSgMxUgsxlWuWlcmwDOcejGEJBQYZFG1UKMRsUcBaiv2zZeRZWoyB9lrQ1zxe3Q0E2/5Vkhl1PzWR3SVCxUOrPArP/Kb\u002BxTHUhw6rSD0s\u002BUu7Z3XCAPjgPiqyx31nPy0XJZsxkuBmBhbMgQsKyfL4YOfdi13J5TsR68J8T/20cUfhlCKh/2prUV1i9YPt2XA7tmKZhbfTSUBcH6cd6boVFA/HKTXMVmV5djoAau\u002B7JA5SQJWbHuuQDkriRd/DTWunSeFwKrA\u002Ba2P9HBN50t5QoPeUy6UgffkkMxrq6gyFuiTSWSEOSv1eE9k1ngLYFj9okaTkKoHCgs/kS/eVU31Td2Hqq3W9QlX6OrfP6t/6TBzbflhrnZOnD9ZVKf8JyMBb5iqc7WrJr09O7fPJ9pvv7f/avdUk59XOR5\u002BfaBhW8HH3dAS1WV6yDdMNGLOj3Rk\u002BZTv/LwrrMv5QzqXPLkcy9/l90n6XOpChKKwCG88iLmqCXQLcW8FnCEEGYIq04uOP2iS2Igqaqyw==",
       "StatusCode": 201,
       "ResponseHeaders": {
         "Content-Length": "0",
         "Content-MD5": "osvuNQXuQJW\u002B4gA2EjAaCQ==",
-<<<<<<< HEAD
-        "Date": "Thu, 05 Mar 2020 20:56:25 GMT",
-        "ETag": "\u00220x8D7C147AB3D04F4\u0022",
-        "Last-Modified": "Thu, 05 Mar 2020 20:56:25 GMT",
-=======
         "Date": "Thu, 02 Apr 2020 23:42:44 GMT",
         "ETag": "\u00220x8D7D75F8B0120C8\u0022",
         "Last-Modified": "Thu, 02 Apr 2020 23:42:45 GMT",
->>>>>>> 32e373e2
         "Server": [
           "Windows-Azure-Blob/1.0",
           "Microsoft-HTTPAPI/2.0"
         ],
         "x-ms-client-request-id": "638fb106-8135-117a-731d-8f699b0217fa",
         "x-ms-content-crc64": "E9bN3TFBqzE=",
-<<<<<<< HEAD
-        "x-ms-request-id": "0e68bbb6-201e-003e-2330-f30544000000",
-        "x-ms-request-server-encrypted": "true",
-        "x-ms-version": "2019-10-10"
-=======
         "x-ms-request-id": "804f1b8b-c01e-0036-4b48-09c0d0000000",
         "x-ms-request-server-encrypted": "true",
         "x-ms-version": "2019-12-12"
->>>>>>> 32e373e2
-      },
-      "ResponseBody": []
-    },
-    {
-<<<<<<< HEAD
-      "RequestUri": "https://seanstagetest.blob.core.windows.net/test-container-2c0c2ca5-9d2b-6942-517a-caa878c7316f/test-blob-75eee752-dac4-6b8b-c509-02a14b2e8a1d?comp=lease",
-      "RequestMethod": "PUT",
-      "RequestHeaders": {
-        "Authorization": "Sanitized",
-        "traceparent": "00-37379a33bb5ec84f827a8ee6700ffacf-a82be840bdabc344-00",
-        "User-Agent": [
-          "azsdk-net-Storage.Blobs/12.4.0-dev.20200305.1",
-          "(.NET Core 4.6.28325.01; Microsoft Windows 10.0.18363 )"
-        ],
-        "x-ms-client-request-id": "db45d7f7-6806-449f-a8c5-ee6907dcabee",
-        "x-ms-date": "Thu, 05 Mar 2020 20:56:25 GMT",
-=======
+      },
+      "ResponseBody": []
+    },
+    {
       "RequestUri": "https://seanmcccanary.blob.core.windows.net/test-container-2c0c2ca5-9d2b-6942-517a-caa878c7316f/test-blob-75eee752-dac4-6b8b-c509-02a14b2e8a1d?comp=lease",
       "RequestMethod": "PUT",
       "RequestHeaders": {
@@ -471,65 +257,31 @@
         ],
         "x-ms-client-request-id": "db45d7f7-6806-449f-a8c5-ee6907dcabee",
         "x-ms-date": "Thu, 02 Apr 2020 23:42:45 GMT",
->>>>>>> 32e373e2
         "x-ms-lease-action": "acquire",
         "x-ms-lease-duration": "15",
         "x-ms-proposed-lease-id": "3e0d75ed-c26f-ca09-75cc-7a9e668492e1",
         "x-ms-return-client-request-id": "true",
-<<<<<<< HEAD
-        "x-ms-version": "2019-10-10"
-=======
-        "x-ms-version": "2019-12-12"
->>>>>>> 32e373e2
-      },
-      "RequestBody": null,
-      "StatusCode": 201,
-      "ResponseHeaders": {
-        "Content-Length": "0",
-<<<<<<< HEAD
-        "Date": "Thu, 05 Mar 2020 20:56:25 GMT",
-        "ETag": "\u00220x8D7C147AB3D04F4\u0022",
-        "Last-Modified": "Thu, 05 Mar 2020 20:56:25 GMT",
-=======
+        "x-ms-version": "2019-12-12"
+      },
+      "RequestBody": null,
+      "StatusCode": 201,
+      "ResponseHeaders": {
+        "Content-Length": "0",
         "Date": "Thu, 02 Apr 2020 23:42:44 GMT",
         "ETag": "\u00220x8D7D75F8B0120C8\u0022",
         "Last-Modified": "Thu, 02 Apr 2020 23:42:45 GMT",
->>>>>>> 32e373e2
         "Server": [
           "Windows-Azure-Blob/1.0",
           "Microsoft-HTTPAPI/2.0"
         ],
         "x-ms-client-request-id": "db45d7f7-6806-449f-a8c5-ee6907dcabee",
         "x-ms-lease-id": "3e0d75ed-c26f-ca09-75cc-7a9e668492e1",
-<<<<<<< HEAD
-        "x-ms-request-id": "0e68bbb9-201e-003e-2630-f30544000000",
-        "x-ms-version": "2019-10-10"
-=======
         "x-ms-request-id": "804f1b9d-c01e-0036-5d48-09c0d0000000",
         "x-ms-version": "2019-12-12"
->>>>>>> 32e373e2
-      },
-      "ResponseBody": []
-    },
-    {
-<<<<<<< HEAD
-      "RequestUri": "https://seanstagetest.blob.core.windows.net/test-container-2c0c2ca5-9d2b-6942-517a-caa878c7316f/test-blob-75eee752-dac4-6b8b-c509-02a14b2e8a1d?comp=lease",
-      "RequestMethod": "PUT",
-      "RequestHeaders": {
-        "Authorization": "Sanitized",
-        "If-Unmodified-Since": "Wed, 04 Mar 2020 20:56:24 GMT",
-        "traceparent": "00-4d726a051f0f8546a2810c585c1efea6-5c24853c42b1e846-00",
-        "User-Agent": [
-          "azsdk-net-Storage.Blobs/12.4.0-dev.20200305.1",
-          "(.NET Core 4.6.28325.01; Microsoft Windows 10.0.18363 )"
-        ],
-        "x-ms-client-request-id": "8ea6d49b-b63f-79da-803d-2851572c2180",
-        "x-ms-date": "Thu, 05 Mar 2020 20:56:25 GMT",
-        "x-ms-lease-action": "release",
-        "x-ms-lease-id": "3e0d75ed-c26f-ca09-75cc-7a9e668492e1",
-        "x-ms-return-client-request-id": "true",
-        "x-ms-version": "2019-10-10"
-=======
+      },
+      "ResponseBody": []
+    },
+    {
       "RequestUri": "https://seanmcccanary.blob.core.windows.net/test-container-2c0c2ca5-9d2b-6942-517a-caa878c7316f/test-blob-75eee752-dac4-6b8b-c509-02a14b2e8a1d?comp=lease",
       "RequestMethod": "PUT",
       "RequestHeaders": {
@@ -546,49 +298,19 @@
         "x-ms-lease-id": "3e0d75ed-c26f-ca09-75cc-7a9e668492e1",
         "x-ms-return-client-request-id": "true",
         "x-ms-version": "2019-12-12"
->>>>>>> 32e373e2
       },
       "RequestBody": null,
       "StatusCode": 412,
       "ResponseHeaders": {
         "Content-Length": "252",
         "Content-Type": "application/xml",
-<<<<<<< HEAD
-        "Date": "Thu, 05 Mar 2020 20:56:25 GMT",
-=======
         "Date": "Thu, 02 Apr 2020 23:42:44 GMT",
->>>>>>> 32e373e2
         "Server": [
           "Windows-Azure-Blob/1.0",
           "Microsoft-HTTPAPI/2.0"
         ],
         "x-ms-client-request-id": "8ea6d49b-b63f-79da-803d-2851572c2180",
         "x-ms-error-code": "ConditionNotMet",
-<<<<<<< HEAD
-        "x-ms-request-id": "0e68bbbd-201e-003e-2a30-f30544000000",
-        "x-ms-version": "2019-10-10"
-      },
-      "ResponseBody": [
-        "\uFEFF\u003C?xml version=\u00221.0\u0022 encoding=\u0022utf-8\u0022?\u003E\u003CError\u003E\u003CCode\u003EConditionNotMet\u003C/Code\u003E\u003CMessage\u003EThe condition specified using HTTP conditional header(s) is not met.\n",
-        "RequestId:0e68bbbd-201e-003e-2a30-f30544000000\n",
-        "Time:2020-03-05T20:56:25.7986214Z\u003C/Message\u003E\u003C/Error\u003E"
-      ]
-    },
-    {
-      "RequestUri": "https://seanstagetest.blob.core.windows.net/test-container-2c0c2ca5-9d2b-6942-517a-caa878c7316f?restype=container",
-      "RequestMethod": "DELETE",
-      "RequestHeaders": {
-        "Authorization": "Sanitized",
-        "traceparent": "00-9f08a9485a57f74e82c90a896e6dbd2a-729455af15ce7443-00",
-        "User-Agent": [
-          "azsdk-net-Storage.Blobs/12.4.0-dev.20200305.1",
-          "(.NET Core 4.6.28325.01; Microsoft Windows 10.0.18363 )"
-        ],
-        "x-ms-client-request-id": "33cddcb1-1c36-d4ae-d20e-fb431e924fb4",
-        "x-ms-date": "Thu, 05 Mar 2020 20:56:25 GMT",
-        "x-ms-return-client-request-id": "true",
-        "x-ms-version": "2019-10-10"
-=======
         "x-ms-request-id": "804f1ba8-c01e-0036-6448-09c0d0000000",
         "x-ms-version": "2019-12-12"
       },
@@ -612,49 +334,23 @@
         "x-ms-date": "Thu, 02 Apr 2020 23:42:46 GMT",
         "x-ms-return-client-request-id": "true",
         "x-ms-version": "2019-12-12"
->>>>>>> 32e373e2
       },
       "RequestBody": null,
       "StatusCode": 202,
       "ResponseHeaders": {
         "Content-Length": "0",
-<<<<<<< HEAD
-        "Date": "Thu, 05 Mar 2020 20:56:25 GMT",
-=======
         "Date": "Thu, 02 Apr 2020 23:42:44 GMT",
->>>>>>> 32e373e2
         "Server": [
           "Windows-Azure-Blob/1.0",
           "Microsoft-HTTPAPI/2.0"
         ],
         "x-ms-client-request-id": "33cddcb1-1c36-d4ae-d20e-fb431e924fb4",
-<<<<<<< HEAD
-        "x-ms-request-id": "0e68bbc0-201e-003e-2d30-f30544000000",
-        "x-ms-version": "2019-10-10"
-=======
         "x-ms-request-id": "804f1bae-c01e-0036-6948-09c0d0000000",
         "x-ms-version": "2019-12-12"
->>>>>>> 32e373e2
-      },
-      "ResponseBody": []
-    },
-    {
-<<<<<<< HEAD
-      "RequestUri": "https://seanstagetest.blob.core.windows.net/test-container-673a61c3-0a5c-e737-aff5-9aa1bbb9f2e0?restype=container",
-      "RequestMethod": "PUT",
-      "RequestHeaders": {
-        "Authorization": "Sanitized",
-        "traceparent": "00-37527f3f54ccdd419fe5eb1138c1b74b-ad56205ec2b6e34e-00",
-        "User-Agent": [
-          "azsdk-net-Storage.Blobs/12.4.0-dev.20200305.1",
-          "(.NET Core 4.6.28325.01; Microsoft Windows 10.0.18363 )"
-        ],
-        "x-ms-blob-public-access": "container",
-        "x-ms-client-request-id": "255d474d-3e65-a7de-a4e6-8440820d1919",
-        "x-ms-date": "Thu, 05 Mar 2020 20:56:26 GMT",
-        "x-ms-return-client-request-id": "true",
-        "x-ms-version": "2019-10-10"
-=======
+      },
+      "ResponseBody": []
+    },
+    {
       "RequestUri": "https://seanmcccanary.blob.core.windows.net/test-container-673a61c3-0a5c-e737-aff5-9aa1bbb9f2e0?restype=container",
       "RequestMethod": "PUT",
       "RequestHeaders": {
@@ -669,58 +365,30 @@
         "x-ms-date": "Thu, 02 Apr 2020 23:42:46 GMT",
         "x-ms-return-client-request-id": "true",
         "x-ms-version": "2019-12-12"
->>>>>>> 32e373e2
-      },
-      "RequestBody": null,
-      "StatusCode": 201,
-      "ResponseHeaders": {
-        "Content-Length": "0",
-<<<<<<< HEAD
-        "Date": "Thu, 05 Mar 2020 20:56:25 GMT",
-        "ETag": "\u00220x8D7C147AB998F2D\u0022",
-        "Last-Modified": "Thu, 05 Mar 2020 20:56:26 GMT",
-=======
+      },
+      "RequestBody": null,
+      "StatusCode": 201,
+      "ResponseHeaders": {
+        "Content-Length": "0",
         "Date": "Thu, 02 Apr 2020 23:42:45 GMT",
         "ETag": "\u00220x8D7D75F8B5D5932\u0022",
         "Last-Modified": "Thu, 02 Apr 2020 23:42:45 GMT",
->>>>>>> 32e373e2
         "Server": [
           "Windows-Azure-Blob/1.0",
           "Microsoft-HTTPAPI/2.0"
         ],
         "x-ms-client-request-id": "255d474d-3e65-a7de-a4e6-8440820d1919",
-<<<<<<< HEAD
-        "x-ms-request-id": "417e97d7-601e-002f-4230-f39ff0000000",
-        "x-ms-version": "2019-10-10"
-=======
         "x-ms-request-id": "a9c8216d-c01e-0026-3248-0905b8000000",
         "x-ms-version": "2019-12-12"
->>>>>>> 32e373e2
-      },
-      "ResponseBody": []
-    },
-    {
-<<<<<<< HEAD
-      "RequestUri": "https://seanstagetest.blob.core.windows.net/test-container-673a61c3-0a5c-e737-aff5-9aa1bbb9f2e0/test-blob-32ac1b1c-d4f2-d655-1792-e020d46b2dcd",
-=======
+      },
+      "ResponseBody": []
+    },
+    {
       "RequestUri": "https://seanmcccanary.blob.core.windows.net/test-container-673a61c3-0a5c-e737-aff5-9aa1bbb9f2e0/test-blob-32ac1b1c-d4f2-d655-1792-e020d46b2dcd",
->>>>>>> 32e373e2
       "RequestMethod": "PUT",
       "RequestHeaders": {
         "Authorization": "Sanitized",
         "Content-Length": "1024",
-<<<<<<< HEAD
-        "traceparent": "00-8fc99773954d134d8f998bd4724fb25b-f54f132a02bee14c-00",
-        "User-Agent": [
-          "azsdk-net-Storage.Blobs/12.4.0-dev.20200305.1",
-          "(.NET Core 4.6.28325.01; Microsoft Windows 10.0.18363 )"
-        ],
-        "x-ms-blob-type": "BlockBlob",
-        "x-ms-client-request-id": "9d4a9cf2-180d-70fd-74e3-b5c079db4ef8",
-        "x-ms-date": "Thu, 05 Mar 2020 20:56:26 GMT",
-        "x-ms-return-client-request-id": "true",
-        "x-ms-version": "2019-10-10"
-=======
         "traceparent": "00-366dca27dfd84c4e94cb1a108d34186f-ab293b54f766b04e-00",
         "User-Agent": [
           "azsdk-net-Storage.Blobs/12.5.0-dev.20200402.1",
@@ -731,54 +399,28 @@
         "x-ms-date": "Thu, 02 Apr 2020 23:42:46 GMT",
         "x-ms-return-client-request-id": "true",
         "x-ms-version": "2019-12-12"
->>>>>>> 32e373e2
       },
       "RequestBody": "ZDhTdFvMelcO\u002BNZ4aQkkeSIcr540X2958ocO01290jm4ttxKuaW\u002BT6BVJPn\u002B3GwNbWb\u002BuLuPmATI2oLTvqb5UCacv7Mt2sB9XWD93zt1ehUbAGb3vxl\u002BKR7Xgt8j65H6W9PTYRy535OmgVtbkbjJUl9st71AApANHpaVVlfgWnLOA4Rnohn4YiHTUD69I5dlDS\u002BAtjPTuVhCxkOGJIk7xSfpjI40YrBFdFWcbLJST/v/L0gnYKM\u002B\u002B0ksJNzVcj6Xl4oW1JYJMKt/OkHeNk2m73ZIhvRAFGWDqpFECD3TcAIXBNUnPHpk9v\u002BdpyZiYMT8hTRljetJV4MlkyoFxChurMo/xjJ3f7P845D0omw/IErMR4IIbeIWza1RAahQXjHWL/tbIpmShAaAaalbVLQX5nLfOHymZT7nKPmFJn0Lq4VeHnNw4/2wOsN7hwQ5u3j4Ohs1cCW1MMq8dPqgDF6Jdb0k/DZBpgJ0Lv65Kt06rmyAjOxh1jtfqe2ptG4DEC1k8RJGFL9Bt5MYwEEn\u002BwXsgsWNH39xKJ6CxFJJl/KTcR7QVDnK9JmtPtVYSBX5OK3ovDKpdvGt88lzw1Bs\u002BB\u002BhhE8jVqfMIo4s3\u002BCpGN\u002BJiYylYdrA6vosI2FvVjBJQUa2t8PG1uEGG5qjfZYRA9rq6jrDxpdE4ZpU9jNGXMtd4p6a82EbwrOqnkVAHG1jGx\u002BGhWz1hXquctYpct\u002BuwL7PRZr4dhB4ziiHGShSBMUs8NsUv9dfaF0j64CL8VDT/N6HcNbTa6QODbZEbmxSXG4R/YEDmgHmcN091YuP7d3Xsx1Jy5PuWYU2BbEhGvnx0Y8SevTO0GLdoAD4lpUZfiDZbLpOCJHaIqP8zJRPxVXkTAT7fHPoCeO7bCuT9cPvHYaQR64\u002Bosj\u002BN1dQ0QPNjdqqFEmRHQKs8GLXk5xlRyzgDa8Nvn2mpak8/EUbmDfg7d5Q6OF5Xv\u002BE41dLZw4rmPArb8RTv85cA26gVSG8kVcr9qa\u002BFV9KZ66vidomWz2bEGRU8ChyjC0P9ORy2Qjex1L/IHBnbIOQ4AgVpDbzNagwBES8Z6AuuGp5riB62I2m0MGIJjrNM6PgxBAgXOj2G747QdTEIV\u002Bx0GcG7r1jFgd6b9N1aw9uY9Gg3KOQDlyCgpNhP5a54q9h1lXSx0Tlfa0Ipe0UgbCvzd4DI0W7IcILg2wqAddwwY0kE5W5m5uMul71h2lvbQHisnG4tr5ppbSTx0PXunzWl\u002BRf720b9TJCdmjmxZlYnBVrSE5luAvOum7gJtNYtP/iH/CFD36Tx70/dj9Wg98aOioubHItcd/YkDT/Os5e6sFoA6ap042X14CRJkHLeDeOxeupKkiNta0QrA==",
       "StatusCode": 201,
       "ResponseHeaders": {
         "Content-Length": "0",
         "Content-MD5": "qGecszalcTL2wzvDAhWcmQ==",
-<<<<<<< HEAD
-        "Date": "Thu, 05 Mar 2020 20:56:25 GMT",
-        "ETag": "\u00220x8D7C147ABA67624\u0022",
-        "Last-Modified": "Thu, 05 Mar 2020 20:56:26 GMT",
-=======
         "Date": "Thu, 02 Apr 2020 23:42:45 GMT",
         "ETag": "\u00220x8D7D75F8B6B1969\u0022",
         "Last-Modified": "Thu, 02 Apr 2020 23:42:45 GMT",
->>>>>>> 32e373e2
         "Server": [
           "Windows-Azure-Blob/1.0",
           "Microsoft-HTTPAPI/2.0"
         ],
         "x-ms-client-request-id": "9d4a9cf2-180d-70fd-74e3-b5c079db4ef8",
         "x-ms-content-crc64": "iwj0DA11x/Y=",
-<<<<<<< HEAD
-        "x-ms-request-id": "417e97db-601e-002f-4430-f39ff0000000",
-        "x-ms-request-server-encrypted": "true",
-        "x-ms-version": "2019-10-10"
-=======
         "x-ms-request-id": "a9c82174-c01e-0026-3648-0905b8000000",
         "x-ms-request-server-encrypted": "true",
         "x-ms-version": "2019-12-12"
->>>>>>> 32e373e2
-      },
-      "ResponseBody": []
-    },
-    {
-<<<<<<< HEAD
-      "RequestUri": "https://seanstagetest.blob.core.windows.net/test-container-673a61c3-0a5c-e737-aff5-9aa1bbb9f2e0/test-blob-32ac1b1c-d4f2-d655-1792-e020d46b2dcd?comp=lease",
-      "RequestMethod": "PUT",
-      "RequestHeaders": {
-        "Authorization": "Sanitized",
-        "traceparent": "00-a731f06d22428943b7fcd35c060c2fda-354bd1397da6924f-00",
-        "User-Agent": [
-          "azsdk-net-Storage.Blobs/12.4.0-dev.20200305.1",
-          "(.NET Core 4.6.28325.01; Microsoft Windows 10.0.18363 )"
-        ],
-        "x-ms-client-request-id": "41d84031-478f-ff52-f904-e8c08d451b20",
-        "x-ms-date": "Thu, 05 Mar 2020 20:56:26 GMT",
-=======
+      },
+      "ResponseBody": []
+    },
+    {
       "RequestUri": "https://seanmcccanary.blob.core.windows.net/test-container-673a61c3-0a5c-e737-aff5-9aa1bbb9f2e0/test-blob-32ac1b1c-d4f2-d655-1792-e020d46b2dcd?comp=lease",
       "RequestMethod": "PUT",
       "RequestHeaders": {
@@ -790,69 +432,36 @@
         ],
         "x-ms-client-request-id": "41d84031-478f-ff52-f904-e8c08d451b20",
         "x-ms-date": "Thu, 02 Apr 2020 23:42:46 GMT",
->>>>>>> 32e373e2
         "x-ms-lease-action": "acquire",
         "x-ms-lease-duration": "15",
         "x-ms-proposed-lease-id": "4e0e2698-f342-45a2-b54c-8ab75554830b",
         "x-ms-return-client-request-id": "true",
-<<<<<<< HEAD
-        "x-ms-version": "2019-10-10"
-=======
-        "x-ms-version": "2019-12-12"
->>>>>>> 32e373e2
-      },
-      "RequestBody": null,
-      "StatusCode": 201,
-      "ResponseHeaders": {
-        "Content-Length": "0",
-<<<<<<< HEAD
-        "Date": "Thu, 05 Mar 2020 20:56:25 GMT",
-        "ETag": "\u00220x8D7C147ABA67624\u0022",
-        "Last-Modified": "Thu, 05 Mar 2020 20:56:26 GMT",
-=======
+        "x-ms-version": "2019-12-12"
+      },
+      "RequestBody": null,
+      "StatusCode": 201,
+      "ResponseHeaders": {
+        "Content-Length": "0",
         "Date": "Thu, 02 Apr 2020 23:42:45 GMT",
         "ETag": "\u00220x8D7D75F8B6B1969\u0022",
         "Last-Modified": "Thu, 02 Apr 2020 23:42:45 GMT",
->>>>>>> 32e373e2
         "Server": [
           "Windows-Azure-Blob/1.0",
           "Microsoft-HTTPAPI/2.0"
         ],
         "x-ms-client-request-id": "41d84031-478f-ff52-f904-e8c08d451b20",
         "x-ms-lease-id": "4e0e2698-f342-45a2-b54c-8ab75554830b",
-<<<<<<< HEAD
-        "x-ms-request-id": "417e97dd-601e-002f-4630-f39ff0000000",
-        "x-ms-version": "2019-10-10"
-=======
         "x-ms-request-id": "a9c8217a-c01e-0026-3b48-0905b8000000",
         "x-ms-version": "2019-12-12"
->>>>>>> 32e373e2
-      },
-      "ResponseBody": []
-    },
-    {
-<<<<<<< HEAD
-      "RequestUri": "https://seanstagetest.blob.core.windows.net/test-container-673a61c3-0a5c-e737-aff5-9aa1bbb9f2e0/test-blob-32ac1b1c-d4f2-d655-1792-e020d46b2dcd?comp=lease",
-=======
+      },
+      "ResponseBody": []
+    },
+    {
       "RequestUri": "https://seanmcccanary.blob.core.windows.net/test-container-673a61c3-0a5c-e737-aff5-9aa1bbb9f2e0/test-blob-32ac1b1c-d4f2-d655-1792-e020d46b2dcd?comp=lease",
->>>>>>> 32e373e2
       "RequestMethod": "PUT",
       "RequestHeaders": {
         "Authorization": "Sanitized",
         "If-Match": "\u0022garbage\u0022",
-<<<<<<< HEAD
-        "traceparent": "00-1696b23c34e7734bb298a3e916b50ee1-dbafe0d5cd1ffc45-00",
-        "User-Agent": [
-          "azsdk-net-Storage.Blobs/12.4.0-dev.20200305.1",
-          "(.NET Core 4.6.28325.01; Microsoft Windows 10.0.18363 )"
-        ],
-        "x-ms-client-request-id": "15867947-427b-4b7c-609b-1f5e8bddd806",
-        "x-ms-date": "Thu, 05 Mar 2020 20:56:26 GMT",
-        "x-ms-lease-action": "release",
-        "x-ms-lease-id": "4e0e2698-f342-45a2-b54c-8ab75554830b",
-        "x-ms-return-client-request-id": "true",
-        "x-ms-version": "2019-10-10"
-=======
         "traceparent": "00-d5158a84b048d8459578045f9b7f55fb-9c7de939874e2d44-00",
         "User-Agent": [
           "azsdk-net-Storage.Blobs/12.5.0-dev.20200402.1",
@@ -864,49 +473,19 @@
         "x-ms-lease-id": "4e0e2698-f342-45a2-b54c-8ab75554830b",
         "x-ms-return-client-request-id": "true",
         "x-ms-version": "2019-12-12"
->>>>>>> 32e373e2
       },
       "RequestBody": null,
       "StatusCode": 412,
       "ResponseHeaders": {
         "Content-Length": "252",
         "Content-Type": "application/xml",
-<<<<<<< HEAD
-        "Date": "Thu, 05 Mar 2020 20:56:26 GMT",
-=======
-        "Date": "Thu, 02 Apr 2020 23:42:45 GMT",
->>>>>>> 32e373e2
+        "Date": "Thu, 02 Apr 2020 23:42:45 GMT",
         "Server": [
           "Windows-Azure-Blob/1.0",
           "Microsoft-HTTPAPI/2.0"
         ],
         "x-ms-client-request-id": "15867947-427b-4b7c-609b-1f5e8bddd806",
         "x-ms-error-code": "ConditionNotMet",
-<<<<<<< HEAD
-        "x-ms-request-id": "417e97df-601e-002f-4830-f39ff0000000",
-        "x-ms-version": "2019-10-10"
-      },
-      "ResponseBody": [
-        "\uFEFF\u003C?xml version=\u00221.0\u0022 encoding=\u0022utf-8\u0022?\u003E\u003CError\u003E\u003CCode\u003EConditionNotMet\u003C/Code\u003E\u003CMessage\u003EThe condition specified using HTTP conditional header(s) is not met.\n",
-        "RequestId:417e97df-601e-002f-4830-f39ff0000000\n",
-        "Time:2020-03-05T20:56:26.4943634Z\u003C/Message\u003E\u003C/Error\u003E"
-      ]
-    },
-    {
-      "RequestUri": "https://seanstagetest.blob.core.windows.net/test-container-673a61c3-0a5c-e737-aff5-9aa1bbb9f2e0?restype=container",
-      "RequestMethod": "DELETE",
-      "RequestHeaders": {
-        "Authorization": "Sanitized",
-        "traceparent": "00-b71e4a217e1bac4fa9c4cfd941c314b9-caa14e173e99a54b-00",
-        "User-Agent": [
-          "azsdk-net-Storage.Blobs/12.4.0-dev.20200305.1",
-          "(.NET Core 4.6.28325.01; Microsoft Windows 10.0.18363 )"
-        ],
-        "x-ms-client-request-id": "1479ffea-05be-1da4-2ce0-66a5143799a9",
-        "x-ms-date": "Thu, 05 Mar 2020 20:56:26 GMT",
-        "x-ms-return-client-request-id": "true",
-        "x-ms-version": "2019-10-10"
-=======
         "x-ms-request-id": "a9c8217f-c01e-0026-3e48-0905b8000000",
         "x-ms-version": "2019-12-12"
       },
@@ -930,49 +509,23 @@
         "x-ms-date": "Thu, 02 Apr 2020 23:42:46 GMT",
         "x-ms-return-client-request-id": "true",
         "x-ms-version": "2019-12-12"
->>>>>>> 32e373e2
       },
       "RequestBody": null,
       "StatusCode": 202,
       "ResponseHeaders": {
         "Content-Length": "0",
-<<<<<<< HEAD
-        "Date": "Thu, 05 Mar 2020 20:56:26 GMT",
-=======
-        "Date": "Thu, 02 Apr 2020 23:42:45 GMT",
->>>>>>> 32e373e2
+        "Date": "Thu, 02 Apr 2020 23:42:45 GMT",
         "Server": [
           "Windows-Azure-Blob/1.0",
           "Microsoft-HTTPAPI/2.0"
         ],
         "x-ms-client-request-id": "1479ffea-05be-1da4-2ce0-66a5143799a9",
-<<<<<<< HEAD
-        "x-ms-request-id": "417e97e2-601e-002f-4b30-f39ff0000000",
-        "x-ms-version": "2019-10-10"
-=======
         "x-ms-request-id": "a9c82182-c01e-0026-4148-0905b8000000",
         "x-ms-version": "2019-12-12"
->>>>>>> 32e373e2
-      },
-      "ResponseBody": []
-    },
-    {
-<<<<<<< HEAD
-      "RequestUri": "https://seanstagetest.blob.core.windows.net/test-container-e116fbcf-97eb-0849-a889-6ac88895062c?restype=container",
-      "RequestMethod": "PUT",
-      "RequestHeaders": {
-        "Authorization": "Sanitized",
-        "traceparent": "00-76ae0df4613f474d8e2339cfb481467a-d01cb2ec8d2e9e47-00",
-        "User-Agent": [
-          "azsdk-net-Storage.Blobs/12.4.0-dev.20200305.1",
-          "(.NET Core 4.6.28325.01; Microsoft Windows 10.0.18363 )"
-        ],
-        "x-ms-blob-public-access": "container",
-        "x-ms-client-request-id": "49170f1a-431d-5276-b570-6c359adc9496",
-        "x-ms-date": "Thu, 05 Mar 2020 20:56:26 GMT",
-        "x-ms-return-client-request-id": "true",
-        "x-ms-version": "2019-10-10"
-=======
+      },
+      "ResponseBody": []
+    },
+    {
       "RequestUri": "https://seanmcccanary.blob.core.windows.net/test-container-e116fbcf-97eb-0849-a889-6ac88895062c?restype=container",
       "RequestMethod": "PUT",
       "RequestHeaders": {
@@ -987,58 +540,30 @@
         "x-ms-date": "Thu, 02 Apr 2020 23:42:46 GMT",
         "x-ms-return-client-request-id": "true",
         "x-ms-version": "2019-12-12"
->>>>>>> 32e373e2
-      },
-      "RequestBody": null,
-      "StatusCode": 201,
-      "ResponseHeaders": {
-        "Content-Length": "0",
-<<<<<<< HEAD
-        "Date": "Thu, 05 Mar 2020 20:56:26 GMT",
-        "ETag": "\u00220x8D7C147AC01CD3B\u0022",
-        "Last-Modified": "Thu, 05 Mar 2020 20:56:26 GMT",
-=======
+      },
+      "RequestBody": null,
+      "StatusCode": 201,
+      "ResponseHeaders": {
+        "Content-Length": "0",
         "Date": "Thu, 02 Apr 2020 23:42:45 GMT",
         "ETag": "\u00220x8D7D75F8BC56455\u0022",
         "Last-Modified": "Thu, 02 Apr 2020 23:42:46 GMT",
->>>>>>> 32e373e2
         "Server": [
           "Windows-Azure-Blob/1.0",
           "Microsoft-HTTPAPI/2.0"
         ],
         "x-ms-client-request-id": "49170f1a-431d-5276-b570-6c359adc9496",
-<<<<<<< HEAD
-        "x-ms-request-id": "d5215742-301e-0022-2f30-f35724000000",
-        "x-ms-version": "2019-10-10"
-=======
         "x-ms-request-id": "9c5bf7d9-f01e-0094-5c48-09fac9000000",
         "x-ms-version": "2019-12-12"
->>>>>>> 32e373e2
-      },
-      "ResponseBody": []
-    },
-    {
-<<<<<<< HEAD
-      "RequestUri": "https://seanstagetest.blob.core.windows.net/test-container-e116fbcf-97eb-0849-a889-6ac88895062c/test-blob-572d39da-0dc3-0b45-b413-8d5d428a2f7c",
-=======
+      },
+      "ResponseBody": []
+    },
+    {
       "RequestUri": "https://seanmcccanary.blob.core.windows.net/test-container-e116fbcf-97eb-0849-a889-6ac88895062c/test-blob-572d39da-0dc3-0b45-b413-8d5d428a2f7c",
->>>>>>> 32e373e2
       "RequestMethod": "PUT",
       "RequestHeaders": {
         "Authorization": "Sanitized",
         "Content-Length": "1024",
-<<<<<<< HEAD
-        "traceparent": "00-8db330f3cd29944faeb5998c66a57ab8-8ab48a351e24554c-00",
-        "User-Agent": [
-          "azsdk-net-Storage.Blobs/12.4.0-dev.20200305.1",
-          "(.NET Core 4.6.28325.01; Microsoft Windows 10.0.18363 )"
-        ],
-        "x-ms-blob-type": "BlockBlob",
-        "x-ms-client-request-id": "7fad481d-9171-f4af-0e28-5549d0c0849f",
-        "x-ms-date": "Thu, 05 Mar 2020 20:56:27 GMT",
-        "x-ms-return-client-request-id": "true",
-        "x-ms-version": "2019-10-10"
-=======
         "traceparent": "00-6dd486f7e392a840a1f1c45aec2d6dbd-2accd5b39a280443-00",
         "User-Agent": [
           "azsdk-net-Storage.Blobs/12.5.0-dev.20200402.1",
@@ -1049,56 +574,28 @@
         "x-ms-date": "Thu, 02 Apr 2020 23:42:47 GMT",
         "x-ms-return-client-request-id": "true",
         "x-ms-version": "2019-12-12"
->>>>>>> 32e373e2
       },
       "RequestBody": "ofeteH68DjNHINbzWBJnePm\u002B5J/9kK8MygyVCrYYECtB75OjLhsYHSv5D6M2UbKhqxRkg6WQfhFIoa5yJwR9Lg\u002Bqsmh\u002BxErdpsZ0A4EL1nlZ816hs42FsHCCWo1tpvYmfOCTi59JI\u002BfKh93fHHqQPMs1GDSm3HqCJQH3/Gq8b//QTYegeErZD8921iyvppT28h3BOI3Bf59lEWadUSd9DRfdDs7y78SBWwhkLwVO0n5tAQlM\u002BzdyD83nOmbjPL2o\u002BcgV0pfFAwJYQNyEXE\u002BaFz7oMFAdMRLga/8BC7VdnR5KvDY8OADmp/4G87pa7bJ9TSMo\u002Bgxti8i2NWeXxPhN\u002BqO\u002BOqAZXd49AYhRFj1YhX1Ng72SNaMS3DBuhgOYTuMGuPgXnLMSZPBE6vmEHHSKXa/pSkE7u8X/rF1vqtbapbKlS15EQenKOx7MTUqpjcC84yhUrwSiy/0zF\u002B9VorkaaUVG39EWRhzFHw8ibm56Vh6cs8ethvWuAoBgECn5dJhlsuMFY67vpp0Mjo/0f1yOucHRue/ybONPmNxQtTXyzKp2vLyKdfNvrQwpofdmuoMj0ldoKLupckYAtcrSnvFoGcLlfcOgBETNYQviyMrr6d1ZLePdiaPvzUl2ir8onQ4bwYg1gDzAg80Tmsavxqp8FMzseXEOio8e9a95KnqEpcT9xwZBtmihmaoVye7dPwaf\u002BXXyOySdDDf4FoqNRllTjvUCsv6jOl1kS\u002BDH\u002BMCgQbap2TAEkmqgX7rPSKDdFFJRwjv524wH/L8Yju9E1hR2WNXU5G0oTvyKYlJE0/G9hjeNdTWFp2Ypod1w7AN7XImmWfDKCC/lKHQ\u002Bb3g6wyjOWwi3tmDe8bFvqkKPuGL4DwbJnXoA8n0HqE3BRjft7920opD7w6Upx2c/W17tVW8RRl9ycCauzWiKrw0SHat5gbtl2xXR/UtgoNUSwZYfGlPdr//Yen63BtUocRSXFqq8xtmih3laQEkUEtBQmwzSapS6NG2roAc8rtRAqYs2yIkrVvq8fJPZg2\u002B2w2itZ2vJVQaA3eE9ECXSZtilGZe93UlGJUQRFe4A4bD99N2fjkdpd1OFtuun7UbU6ha6NGrY\u002BeYeZ0Imt0AXf/sxPxtIMteRO6JDNyZdnzf\u002BPCrYRqxGJfv3gScFQ8ASbTfvdq0qjLg\u002BKfnIlMG/wMgKKHoWPzlO6xogUbGvjPfiMMnvbSiJ1LBymR2zfZA6OMBf\u002BhtF/C7\u002BoYuTCTsHj5wB5mT3z1OfgFPKo6Ucm22J5hnxT5HcnDOb8Myc9cp0agqAspcsQmhswHnHe1iI4gUeCiMiFT8LJEkwXN6GAouJVTibnOjVXKOwhI8XFSHaEg7GfuunUg==",
       "StatusCode": 201,
       "ResponseHeaders": {
         "Content-Length": "0",
         "Content-MD5": "ovOpLgaSqExu1mwxY/TfXg==",
-<<<<<<< HEAD
-        "Date": "Thu, 05 Mar 2020 20:56:26 GMT",
-        "ETag": "\u00220x8D7C147AC0ED1DC\u0022",
-        "Last-Modified": "Thu, 05 Mar 2020 20:56:26 GMT",
-=======
         "Date": "Thu, 02 Apr 2020 23:42:45 GMT",
         "ETag": "\u00220x8D7D75F8BD36421\u0022",
         "Last-Modified": "Thu, 02 Apr 2020 23:42:46 GMT",
->>>>>>> 32e373e2
         "Server": [
           "Windows-Azure-Blob/1.0",
           "Microsoft-HTTPAPI/2.0"
         ],
         "x-ms-client-request-id": "7fad481d-9171-f4af-0e28-5549d0c0849f",
         "x-ms-content-crc64": "U1iRYkTF60U=",
-<<<<<<< HEAD
-        "x-ms-request-id": "d5215748-301e-0022-3430-f35724000000",
-        "x-ms-request-server-encrypted": "true",
-        "x-ms-version": "2019-10-10"
-=======
         "x-ms-request-id": "9c5bf7e1-f01e-0094-6248-09fac9000000",
         "x-ms-request-server-encrypted": "true",
         "x-ms-version": "2019-12-12"
->>>>>>> 32e373e2
-      },
-      "ResponseBody": []
-    },
-    {
-<<<<<<< HEAD
-      "RequestUri": "https://seanstagetest.blob.core.windows.net/test-container-e116fbcf-97eb-0849-a889-6ac88895062c/test-blob-572d39da-0dc3-0b45-b413-8d5d428a2f7c",
-      "RequestMethod": "HEAD",
-      "RequestHeaders": {
-        "Authorization": "Sanitized",
-        "traceparent": "00-fe9bd4fdda9b9f478d7917f0e9845b8b-a8ab234ba8778f46-00",
-        "User-Agent": [
-          "azsdk-net-Storage.Blobs/12.4.0-dev.20200305.1",
-          "(.NET Core 4.6.28325.01; Microsoft Windows 10.0.18363 )"
-        ],
-        "x-ms-client-request-id": "235b4f39-1d3c-c21e-bf4c-c149f3dccb36",
-        "x-ms-date": "Thu, 05 Mar 2020 20:56:27 GMT",
-        "x-ms-return-client-request-id": "true",
-        "x-ms-version": "2019-10-10"
-=======
+      },
+      "ResponseBody": []
+    },
+    {
       "RequestUri": "https://seanmcccanary.blob.core.windows.net/test-container-e116fbcf-97eb-0849-a889-6ac88895062c/test-blob-572d39da-0dc3-0b45-b413-8d5d428a2f7c",
       "RequestMethod": "HEAD",
       "RequestHeaders": {
@@ -1112,7 +609,6 @@
         "x-ms-date": "Thu, 02 Apr 2020 23:42:47 GMT",
         "x-ms-return-client-request-id": "true",
         "x-ms-version": "2019-12-12"
->>>>>>> 32e373e2
       },
       "RequestBody": null,
       "StatusCode": 200,
@@ -1121,15 +617,9 @@
         "Content-Length": "1024",
         "Content-MD5": "ovOpLgaSqExu1mwxY/TfXg==",
         "Content-Type": "application/octet-stream",
-<<<<<<< HEAD
-        "Date": "Thu, 05 Mar 2020 20:56:26 GMT",
-        "ETag": "\u00220x8D7C147AC0ED1DC\u0022",
-        "Last-Modified": "Thu, 05 Mar 2020 20:56:26 GMT",
-=======
         "Date": "Thu, 02 Apr 2020 23:42:45 GMT",
         "ETag": "\u00220x8D7D75F8BD36421\u0022",
         "Last-Modified": "Thu, 02 Apr 2020 23:42:46 GMT",
->>>>>>> 32e373e2
         "Server": [
           "Windows-Azure-Blob/1.0",
           "Microsoft-HTTPAPI/2.0"
@@ -1138,38 +628,16 @@
         "x-ms-access-tier-inferred": "true",
         "x-ms-blob-type": "BlockBlob",
         "x-ms-client-request-id": "235b4f39-1d3c-c21e-bf4c-c149f3dccb36",
-<<<<<<< HEAD
-        "x-ms-creation-time": "Thu, 05 Mar 2020 20:56:26 GMT",
-        "x-ms-lease-state": "available",
-        "x-ms-lease-status": "unlocked",
-        "x-ms-request-id": "d521574b-301e-0022-3730-f35724000000",
-        "x-ms-server-encrypted": "true",
-        "x-ms-version": "2019-10-10"
-=======
         "x-ms-creation-time": "Thu, 02 Apr 2020 23:42:46 GMT",
         "x-ms-lease-state": "available",
         "x-ms-lease-status": "unlocked",
         "x-ms-request-id": "9c5bf7f4-f01e-0094-7048-09fac9000000",
         "x-ms-server-encrypted": "true",
         "x-ms-version": "2019-12-12"
->>>>>>> 32e373e2
-      },
-      "ResponseBody": []
-    },
-    {
-<<<<<<< HEAD
-      "RequestUri": "https://seanstagetest.blob.core.windows.net/test-container-e116fbcf-97eb-0849-a889-6ac88895062c/test-blob-572d39da-0dc3-0b45-b413-8d5d428a2f7c?comp=lease",
-      "RequestMethod": "PUT",
-      "RequestHeaders": {
-        "Authorization": "Sanitized",
-        "traceparent": "00-f2bcb5b4faeffd42a8a8346d269de0da-48e3f35172a3c146-00",
-        "User-Agent": [
-          "azsdk-net-Storage.Blobs/12.4.0-dev.20200305.1",
-          "(.NET Core 4.6.28325.01; Microsoft Windows 10.0.18363 )"
-        ],
-        "x-ms-client-request-id": "d999786e-d77c-087e-a9e7-76f16697d03f",
-        "x-ms-date": "Thu, 05 Mar 2020 20:56:27 GMT",
-=======
+      },
+      "ResponseBody": []
+    },
+    {
       "RequestUri": "https://seanmcccanary.blob.core.windows.net/test-container-e116fbcf-97eb-0849-a889-6ac88895062c/test-blob-572d39da-0dc3-0b45-b413-8d5d428a2f7c?comp=lease",
       "RequestMethod": "PUT",
       "RequestHeaders": {
@@ -1181,65 +649,31 @@
         ],
         "x-ms-client-request-id": "d999786e-d77c-087e-a9e7-76f16697d03f",
         "x-ms-date": "Thu, 02 Apr 2020 23:42:47 GMT",
->>>>>>> 32e373e2
         "x-ms-lease-action": "acquire",
         "x-ms-lease-duration": "15",
         "x-ms-proposed-lease-id": "d0e302e2-5a27-6088-bd27-9ed228d8faba",
         "x-ms-return-client-request-id": "true",
-<<<<<<< HEAD
-        "x-ms-version": "2019-10-10"
-=======
-        "x-ms-version": "2019-12-12"
->>>>>>> 32e373e2
-      },
-      "RequestBody": null,
-      "StatusCode": 201,
-      "ResponseHeaders": {
-        "Content-Length": "0",
-<<<<<<< HEAD
-        "Date": "Thu, 05 Mar 2020 20:56:26 GMT",
-        "ETag": "\u00220x8D7C147AC0ED1DC\u0022",
-        "Last-Modified": "Thu, 05 Mar 2020 20:56:26 GMT",
-=======
+        "x-ms-version": "2019-12-12"
+      },
+      "RequestBody": null,
+      "StatusCode": 201,
+      "ResponseHeaders": {
+        "Content-Length": "0",
         "Date": "Thu, 02 Apr 2020 23:42:45 GMT",
         "ETag": "\u00220x8D7D75F8BD36421\u0022",
         "Last-Modified": "Thu, 02 Apr 2020 23:42:46 GMT",
->>>>>>> 32e373e2
         "Server": [
           "Windows-Azure-Blob/1.0",
           "Microsoft-HTTPAPI/2.0"
         ],
         "x-ms-client-request-id": "d999786e-d77c-087e-a9e7-76f16697d03f",
         "x-ms-lease-id": "d0e302e2-5a27-6088-bd27-9ed228d8faba",
-<<<<<<< HEAD
-        "x-ms-request-id": "d521574c-301e-0022-3830-f35724000000",
-        "x-ms-version": "2019-10-10"
-=======
         "x-ms-request-id": "9c5bf7fb-f01e-0094-7748-09fac9000000",
         "x-ms-version": "2019-12-12"
->>>>>>> 32e373e2
-      },
-      "ResponseBody": []
-    },
-    {
-<<<<<<< HEAD
-      "RequestUri": "https://seanstagetest.blob.core.windows.net/test-container-e116fbcf-97eb-0849-a889-6ac88895062c/test-blob-572d39da-0dc3-0b45-b413-8d5d428a2f7c?comp=lease",
-      "RequestMethod": "PUT",
-      "RequestHeaders": {
-        "Authorization": "Sanitized",
-        "If-None-Match": "\u00220x8D7C147AC0ED1DC\u0022",
-        "traceparent": "00-ab50f318315d0748b81fd57f3b04d082-10a8039cae759c40-00",
-        "User-Agent": [
-          "azsdk-net-Storage.Blobs/12.4.0-dev.20200305.1",
-          "(.NET Core 4.6.28325.01; Microsoft Windows 10.0.18363 )"
-        ],
-        "x-ms-client-request-id": "7adaa092-f243-56ba-1c1b-5e2ed76f5389",
-        "x-ms-date": "Thu, 05 Mar 2020 20:56:27 GMT",
-        "x-ms-lease-action": "release",
-        "x-ms-lease-id": "d0e302e2-5a27-6088-bd27-9ed228d8faba",
-        "x-ms-return-client-request-id": "true",
-        "x-ms-version": "2019-10-10"
-=======
+      },
+      "ResponseBody": []
+    },
+    {
       "RequestUri": "https://seanmcccanary.blob.core.windows.net/test-container-e116fbcf-97eb-0849-a889-6ac88895062c/test-blob-572d39da-0dc3-0b45-b413-8d5d428a2f7c?comp=lease",
       "RequestMethod": "PUT",
       "RequestHeaders": {
@@ -1256,49 +690,19 @@
         "x-ms-lease-id": "d0e302e2-5a27-6088-bd27-9ed228d8faba",
         "x-ms-return-client-request-id": "true",
         "x-ms-version": "2019-12-12"
->>>>>>> 32e373e2
       },
       "RequestBody": null,
       "StatusCode": 412,
       "ResponseHeaders": {
         "Content-Length": "252",
         "Content-Type": "application/xml",
-<<<<<<< HEAD
-        "Date": "Thu, 05 Mar 2020 20:56:26 GMT",
-=======
-        "Date": "Thu, 02 Apr 2020 23:42:45 GMT",
->>>>>>> 32e373e2
+        "Date": "Thu, 02 Apr 2020 23:42:45 GMT",
         "Server": [
           "Windows-Azure-Blob/1.0",
           "Microsoft-HTTPAPI/2.0"
         ],
         "x-ms-client-request-id": "7adaa092-f243-56ba-1c1b-5e2ed76f5389",
         "x-ms-error-code": "ConditionNotMet",
-<<<<<<< HEAD
-        "x-ms-request-id": "d521574d-301e-0022-3930-f35724000000",
-        "x-ms-version": "2019-10-10"
-      },
-      "ResponseBody": [
-        "\uFEFF\u003C?xml version=\u00221.0\u0022 encoding=\u0022utf-8\u0022?\u003E\u003CError\u003E\u003CCode\u003EConditionNotMet\u003C/Code\u003E\u003CMessage\u003EThe condition specified using HTTP conditional header(s) is not met.\n",
-        "RequestId:d521574d-301e-0022-3930-f35724000000\n",
-        "Time:2020-03-05T20:56:27.2422561Z\u003C/Message\u003E\u003C/Error\u003E"
-      ]
-    },
-    {
-      "RequestUri": "https://seanstagetest.blob.core.windows.net/test-container-e116fbcf-97eb-0849-a889-6ac88895062c?restype=container",
-      "RequestMethod": "DELETE",
-      "RequestHeaders": {
-        "Authorization": "Sanitized",
-        "traceparent": "00-12213550dea6ab49b23720e3455b4360-98b9ac41f562aa41-00",
-        "User-Agent": [
-          "azsdk-net-Storage.Blobs/12.4.0-dev.20200305.1",
-          "(.NET Core 4.6.28325.01; Microsoft Windows 10.0.18363 )"
-        ],
-        "x-ms-client-request-id": "c55f1a01-55bc-c2fc-8ea0-ef5e52e0137e",
-        "x-ms-date": "Thu, 05 Mar 2020 20:56:27 GMT",
-        "x-ms-return-client-request-id": "true",
-        "x-ms-version": "2019-10-10"
-=======
         "x-ms-request-id": "9c5bf800-f01e-0094-7c48-09fac9000000",
         "x-ms-version": "2019-12-12"
       },
@@ -1322,42 +726,26 @@
         "x-ms-date": "Thu, 02 Apr 2020 23:42:47 GMT",
         "x-ms-return-client-request-id": "true",
         "x-ms-version": "2019-12-12"
->>>>>>> 32e373e2
       },
       "RequestBody": null,
       "StatusCode": 202,
       "ResponseHeaders": {
         "Content-Length": "0",
-<<<<<<< HEAD
-        "Date": "Thu, 05 Mar 2020 20:56:26 GMT",
-=======
         "Date": "Thu, 02 Apr 2020 23:42:46 GMT",
->>>>>>> 32e373e2
         "Server": [
           "Windows-Azure-Blob/1.0",
           "Microsoft-HTTPAPI/2.0"
         ],
         "x-ms-client-request-id": "c55f1a01-55bc-c2fc-8ea0-ef5e52e0137e",
-<<<<<<< HEAD
-        "x-ms-request-id": "d521574e-301e-0022-3a30-f35724000000",
-        "x-ms-version": "2019-10-10"
-=======
         "x-ms-request-id": "9c5bf808-f01e-0094-0448-09fac9000000",
         "x-ms-version": "2019-12-12"
->>>>>>> 32e373e2
       },
       "ResponseBody": []
     }
   ],
   "Variables": {
-<<<<<<< HEAD
-    "DateTimeOffsetNow": "2020-03-05T12:56:24.6894981-08:00",
-    "RandomSeed": "1449293183",
-    "Storage_TestConfigDefault": "ProductionTenant\nseanstagetest\nU2FuaXRpemVk\nhttps://seanstagetest.blob.core.windows.net\nhttp://seanstagetest.file.core.windows.net\nhttp://seanstagetest.queue.core.windows.net\nhttp://seanstagetest.table.core.windows.net\n\n\n\n\nhttp://seanstagetest-secondary.blob.core.windows.net\nhttp://seanstagetest-secondary.file.core.windows.net\nhttp://seanstagetest-secondary.queue.core.windows.net\nhttp://seanstagetest-secondary.table.core.windows.net\n\nSanitized\n\n\nCloud\nBlobEndpoint=https://seanstagetest.blob.core.windows.net/;QueueEndpoint=http://seanstagetest.queue.core.windows.net/;FileEndpoint=http://seanstagetest.file.core.windows.net/;BlobSecondaryEndpoint=http://seanstagetest-secondary.blob.core.windows.net/;QueueSecondaryEndpoint=http://seanstagetest-secondary.queue.core.windows.net/;FileSecondaryEndpoint=http://seanstagetest-secondary.file.core.windows.net/;AccountName=seanstagetest;AccountKey=Sanitized\nseanscope1"
-=======
     "DateTimeOffsetNow": "2020-04-02T16:42:44.8400747-07:00",
     "RandomSeed": "1449293183",
     "Storage_TestConfigDefault": "ProductionTenant\nseanmcccanary\nU2FuaXRpemVk\nhttps://seanmcccanary.blob.core.windows.net\nhttps://seanmcccanary.file.core.windows.net\nhttps://seanmcccanary.queue.core.windows.net\nhttps://seanmcccanary.table.core.windows.net\n\n\n\n\nhttps://seanmcccanary-secondary.blob.core.windows.net\nhttps://seanmcccanary-secondary.file.core.windows.net\nhttps://seanmcccanary-secondary.queue.core.windows.net\nhttps://seanmcccanary-secondary.table.core.windows.net\n\nSanitized\n\n\nCloud\nBlobEndpoint=https://seanmcccanary.blob.core.windows.net/;QueueEndpoint=https://seanmcccanary.queue.core.windows.net/;FileEndpoint=https://seanmcccanary.file.core.windows.net/;BlobSecondaryEndpoint=https://seanmcccanary-secondary.blob.core.windows.net/;QueueSecondaryEndpoint=https://seanmcccanary-secondary.queue.core.windows.net/;FileSecondaryEndpoint=https://seanmcccanary-secondary.file.core.windows.net/;AccountName=seanmcccanary;AccountKey=Sanitized\nseanscope1"
->>>>>>> 32e373e2
   }
 }