--- conflicted
+++ resolved
@@ -1,22 +1,6 @@
 {
   "Entries": [
     {
-<<<<<<< HEAD
-      "RequestUri": "https://seanstagetest.blob.core.windows.net/test-container-a631e686-9b45-1e86-dcc3-523f3c265c1e?restype=container",
-      "RequestMethod": "PUT",
-      "RequestHeaders": {
-        "Authorization": "Sanitized",
-        "traceparent": "00-4b6eb946cfa621499d51397dec0eccc5-6e4c91ba9af0094e-00",
-        "User-Agent": [
-          "azsdk-net-Storage.Blobs/12.4.0-dev.20200305.1",
-          "(.NET Core 4.6.28325.01; Microsoft Windows 10.0.18363 )"
-        ],
-        "x-ms-blob-public-access": "container",
-        "x-ms-client-request-id": "cc1d6251-f0de-9259-15f3-824555fa984a",
-        "x-ms-date": "Thu, 05 Mar 2020 20:56:00 GMT",
-        "x-ms-return-client-request-id": "true",
-        "x-ms-version": "2019-10-10"
-=======
       "RequestUri": "https://seanmcccanary.blob.core.windows.net/test-container-a631e686-9b45-1e86-dcc3-523f3c265c1e?restype=container",
       "RequestMethod": "PUT",
       "RequestHeaders": {
@@ -31,58 +15,30 @@
         "x-ms-date": "Thu, 02 Apr 2020 23:42:21 GMT",
         "x-ms-return-client-request-id": "true",
         "x-ms-version": "2019-12-12"
->>>>>>> 32e373e2
       },
       "RequestBody": null,
       "StatusCode": 201,
       "ResponseHeaders": {
         "Content-Length": "0",
-<<<<<<< HEAD
-        "Date": "Thu, 05 Mar 2020 20:55:59 GMT",
-        "ETag": "\u00220x8D7C1479C3368F5\u0022",
-        "Last-Modified": "Thu, 05 Mar 2020 20:56:00 GMT",
-=======
         "Date": "Thu, 02 Apr 2020 23:42:20 GMT",
         "ETag": "\u00220x8D7D75F7C9E4CB5\u0022",
         "Last-Modified": "Thu, 02 Apr 2020 23:42:20 GMT",
->>>>>>> 32e373e2
         "Server": [
           "Windows-Azure-Blob/1.0",
           "Microsoft-HTTPAPI/2.0"
         ],
         "x-ms-client-request-id": "cc1d6251-f0de-9259-15f3-824555fa984a",
-<<<<<<< HEAD
-        "x-ms-request-id": "916492cc-501e-0024-6730-f3649b000000",
-        "x-ms-version": "2019-10-10"
-=======
         "x-ms-request-id": "4ae8bba3-201e-0001-5c48-09127c000000",
         "x-ms-version": "2019-12-12"
->>>>>>> 32e373e2
       },
       "ResponseBody": []
     },
     {
-<<<<<<< HEAD
-      "RequestUri": "https://seanstagetest.blob.core.windows.net/test-container-a631e686-9b45-1e86-dcc3-523f3c265c1e/test-blob-e8a64577-c01f-9c9f-6b1a-3547ad322bb6",
-=======
       "RequestUri": "https://seanmcccanary.blob.core.windows.net/test-container-a631e686-9b45-1e86-dcc3-523f3c265c1e/test-blob-e8a64577-c01f-9c9f-6b1a-3547ad322bb6",
->>>>>>> 32e373e2
       "RequestMethod": "PUT",
       "RequestHeaders": {
         "Authorization": "Sanitized",
         "Content-Length": "1024",
-<<<<<<< HEAD
-        "traceparent": "00-c4ea507d7d69b34db122b0ce2a13679c-a3f4d614d657b44c-00",
-        "User-Agent": [
-          "azsdk-net-Storage.Blobs/12.4.0-dev.20200305.1",
-          "(.NET Core 4.6.28325.01; Microsoft Windows 10.0.18363 )"
-        ],
-        "x-ms-blob-type": "BlockBlob",
-        "x-ms-client-request-id": "07238759-fb05-cf7d-2b5c-48ad980c421a",
-        "x-ms-date": "Thu, 05 Mar 2020 20:56:00 GMT",
-        "x-ms-return-client-request-id": "true",
-        "x-ms-version": "2019-10-10"
-=======
         "traceparent": "00-860c1100ccbe5c4ba0bad84f587ebfd7-ab0ef5d8e1e87446-00",
         "User-Agent": [
           "azsdk-net-Storage.Blobs/12.5.0-dev.20200402.1",
@@ -93,56 +49,28 @@
         "x-ms-date": "Thu, 02 Apr 2020 23:42:21 GMT",
         "x-ms-return-client-request-id": "true",
         "x-ms-version": "2019-12-12"
->>>>>>> 32e373e2
       },
       "RequestBody": "s/Pt2giQQHAWYrPOZzXCd2aj3Kx/Jz\u002BQw4FgxLoS5OPHy5FiDL1B5wU20rwN0TQ1V77hClV/N4uzXBeHL3y1BH7PBpyjX2qoYfWmSVWCg/FMK2z8MdmOSJMGr6\u002BmuriJgM0\u002BPcuYkfhTOKlg2O42MNklOgQQuNOkQb0InbC6Aac8HciHREUmtJlzqfgwLW\u002Blz37WgX\u002B0eMf6mvsNj/NHmDcCI7olruyU/oVqnA/acxNNYs4y5IAniKUBjalJGSWlLBDBLgq1gCGSQoL5Sdy3Hybnvy0lFbS22poVIyBCSuVgxXD/GUUJmOGtn6L9Lj/ISW2DYVr3fxZcClNvn1wAT/edmYNruAbh3iZLeHURuKxbTNqzv\u002BiKaEVZow7xmviFrE\u002BqYJS7XZBnooM0rAagSlKnE1KCTJAPEzA9EhX370QtxsslZ1gXoO9JSx1kVrs\u002BuFm8SYamAmC/mk1kfUp7b7I/BuY7euL5kHNjOAFzq7x0/1m8O6W9h8NrZswKsiKkztxqJE/VAz12wrkSQspeTO\u002BQ8H7xvzQMgX8jzxQV7t1RvmokCIZsnvsbRnjsq0T5DBrdesKksw6oXqPQsjQpYNTcwYRfOkNoJFGD1nm7INY6KcL6OHQarQtbfKrjm\u002BzH8uWkD\u002BrAmdLWdFZxINyV7D7NlohxLydfwhR5A72ZhYhkvOSTFxDrepDwI8MeqIwuxpBrFQVkVcO9RE3WR5YVPe/NDWT4AtQu4Rz4gQtkQRqHSj0sLW\u002BCAGYh1dLCFTL52\u002BbUUJonNsO7PTToa9S3WQMzTvxY6A9/Sw3\u002B1ywBa8zp/qYlj/B/XxR5cPA7mpSSaXvPj8Y2oPLXVQWNKV6XudJo/20uksoSs\u002B7o33ceRLF4a22wMtsFs12zTjrr8Ta14rYd0ponY9exvNvYTsF6uBBUFL3w5of3YksPekSPJ8K4Mv3AAXEWUQiW/nb/LWScOJUpl9x4xPsvJm9OF\u002BiSIpQZHxzEubefPcO1WucQ9zXnc0GuZZDlP20BkdoBxzkfBNzi5Q1I13/eilkZw2oTHi86Z6Sn47wDNN\u002BuwijcnnaJllYLLhEnnpvCz9s3zHwC7XKrx1\u002BVeCAf3rEumhVWAezijywUCPAdEskI5BTgzGdirNS2MdYW9B0261Bf\u002BQSGbM7vVDxP7eWBjbSWjJQMPhFKy\u002B1AoNAVy5oP3hyfvRjFgnhF8XcqEr7vNKMigGiJKqw\u002BFS0WRsv92omiQA/I4tCb0Akcxk2aH7gvUWws80syhbRwYafqrzysSBfuiNKvJlLThrBebWRfpPZ15/Vf0eY9b7paWIAosSHNb302rJbmfyoaWG2b0xhQEbyxdcdGTHYwsBgXVM3Rq9WOkP3mKA==",
       "StatusCode": 201,
       "ResponseHeaders": {
         "Content-Length": "0",
         "Content-MD5": "csLlzpxLp45tozAFo8UXAw==",
-<<<<<<< HEAD
-        "Date": "Thu, 05 Mar 2020 20:55:59 GMT",
-        "ETag": "\u00220x8D7C1479C405C93\u0022",
-        "Last-Modified": "Thu, 05 Mar 2020 20:56:00 GMT",
-=======
         "Date": "Thu, 02 Apr 2020 23:42:20 GMT",
         "ETag": "\u00220x8D7D75F7CAB5F24\u0022",
         "Last-Modified": "Thu, 02 Apr 2020 23:42:20 GMT",
->>>>>>> 32e373e2
         "Server": [
           "Windows-Azure-Blob/1.0",
           "Microsoft-HTTPAPI/2.0"
         ],
         "x-ms-client-request-id": "07238759-fb05-cf7d-2b5c-48ad980c421a",
         "x-ms-content-crc64": "81URoOcK9eU=",
-<<<<<<< HEAD
-        "x-ms-request-id": "916492d9-501e-0024-6d30-f3649b000000",
-        "x-ms-request-server-encrypted": "true",
-        "x-ms-version": "2019-10-10"
-=======
         "x-ms-request-id": "4ae8bbac-201e-0001-6248-09127c000000",
         "x-ms-request-server-encrypted": "true",
         "x-ms-version": "2019-12-12"
->>>>>>> 32e373e2
       },
       "ResponseBody": []
     },
     {
-<<<<<<< HEAD
-      "RequestUri": "https://seanstagetest.blob.core.windows.net/test-container-a631e686-9b45-1e86-dcc3-523f3c265c1e/test-blob-e8a64577-c01f-9c9f-6b1a-3547ad322bb6",
-      "RequestMethod": "HEAD",
-      "RequestHeaders": {
-        "Authorization": "Sanitized",
-        "traceparent": "00-03f20d3ca84e9842a39cb78fd7d741de-f813e3f003430c44-00",
-        "User-Agent": [
-          "azsdk-net-Storage.Blobs/12.4.0-dev.20200305.1",
-          "(.NET Core 4.6.28325.01; Microsoft Windows 10.0.18363 )"
-        ],
-        "x-ms-client-request-id": "09359934-deda-fc23-e2be-3b6efccbe196",
-        "x-ms-date": "Thu, 05 Mar 2020 20:56:00 GMT",
-        "x-ms-return-client-request-id": "true",
-        "x-ms-version": "2019-10-10"
-=======
       "RequestUri": "https://seanmcccanary.blob.core.windows.net/test-container-a631e686-9b45-1e86-dcc3-523f3c265c1e/test-blob-e8a64577-c01f-9c9f-6b1a-3547ad322bb6",
       "RequestMethod": "HEAD",
       "RequestHeaders": {
@@ -156,7 +84,6 @@
         "x-ms-date": "Thu, 02 Apr 2020 23:42:21 GMT",
         "x-ms-return-client-request-id": "true",
         "x-ms-version": "2019-12-12"
->>>>>>> 32e373e2
       },
       "RequestBody": null,
       "StatusCode": 200,
@@ -165,15 +92,9 @@
         "Content-Length": "1024",
         "Content-MD5": "csLlzpxLp45tozAFo8UXAw==",
         "Content-Type": "application/octet-stream",
-<<<<<<< HEAD
-        "Date": "Thu, 05 Mar 2020 20:56:00 GMT",
-        "ETag": "\u00220x8D7C1479C405C93\u0022",
-        "Last-Modified": "Thu, 05 Mar 2020 20:56:00 GMT",
-=======
         "Date": "Thu, 02 Apr 2020 23:42:20 GMT",
         "ETag": "\u00220x8D7D75F7CAB5F24\u0022",
         "Last-Modified": "Thu, 02 Apr 2020 23:42:20 GMT",
->>>>>>> 32e373e2
         "Server": [
           "Windows-Azure-Blob/1.0",
           "Microsoft-HTTPAPI/2.0"
@@ -182,40 +103,16 @@
         "x-ms-access-tier-inferred": "true",
         "x-ms-blob-type": "BlockBlob",
         "x-ms-client-request-id": "09359934-deda-fc23-e2be-3b6efccbe196",
-<<<<<<< HEAD
-        "x-ms-creation-time": "Thu, 05 Mar 2020 20:56:00 GMT",
-        "x-ms-lease-state": "available",
-        "x-ms-lease-status": "unlocked",
-        "x-ms-request-id": "916492dc-501e-0024-6f30-f3649b000000",
-        "x-ms-server-encrypted": "true",
-        "x-ms-version": "2019-10-10"
-=======
         "x-ms-creation-time": "Thu, 02 Apr 2020 23:42:20 GMT",
         "x-ms-lease-state": "available",
         "x-ms-lease-status": "unlocked",
         "x-ms-request-id": "4ae8bbb1-201e-0001-6548-09127c000000",
         "x-ms-server-encrypted": "true",
         "x-ms-version": "2019-12-12"
->>>>>>> 32e373e2
       },
       "ResponseBody": []
     },
     {
-<<<<<<< HEAD
-      "RequestUri": "https://seanstagetest.blob.core.windows.net/test-container-a631e686-9b45-1e86-dcc3-523f3c265c1e?restype=container",
-      "RequestMethod": "DELETE",
-      "RequestHeaders": {
-        "Authorization": "Sanitized",
-        "traceparent": "00-948e98fcc3bfa5438254ea093f966d0c-438bdc1143e76840-00",
-        "User-Agent": [
-          "azsdk-net-Storage.Blobs/12.4.0-dev.20200305.1",
-          "(.NET Core 4.6.28325.01; Microsoft Windows 10.0.18363 )"
-        ],
-        "x-ms-client-request-id": "fe793ad6-38d6-8b40-c5c8-6f28240d0a32",
-        "x-ms-date": "Thu, 05 Mar 2020 20:56:00 GMT",
-        "x-ms-return-client-request-id": "true",
-        "x-ms-version": "2019-10-10"
-=======
       "RequestUri": "https://seanmcccanary.blob.core.windows.net/test-container-a631e686-9b45-1e86-dcc3-523f3c265c1e?restype=container",
       "RequestMethod": "DELETE",
       "RequestHeaders": {
@@ -229,39 +126,25 @@
         "x-ms-date": "Thu, 02 Apr 2020 23:42:21 GMT",
         "x-ms-return-client-request-id": "true",
         "x-ms-version": "2019-12-12"
->>>>>>> 32e373e2
       },
       "RequestBody": null,
       "StatusCode": 202,
       "ResponseHeaders": {
         "Content-Length": "0",
-<<<<<<< HEAD
-        "Date": "Thu, 05 Mar 2020 20:56:00 GMT",
-=======
         "Date": "Thu, 02 Apr 2020 23:42:20 GMT",
->>>>>>> 32e373e2
         "Server": [
           "Windows-Azure-Blob/1.0",
           "Microsoft-HTTPAPI/2.0"
         ],
         "x-ms-client-request-id": "fe793ad6-38d6-8b40-c5c8-6f28240d0a32",
-<<<<<<< HEAD
-        "x-ms-request-id": "916492dd-501e-0024-7030-f3649b000000",
-        "x-ms-version": "2019-10-10"
-=======
         "x-ms-request-id": "4ae8bbbb-201e-0001-6f48-09127c000000",
         "x-ms-version": "2019-12-12"
->>>>>>> 32e373e2
       },
       "ResponseBody": []
     }
   ],
   "Variables": {
     "RandomSeed": "2111848853",
-<<<<<<< HEAD
-    "Storage_TestConfigDefault": "ProductionTenant\nseanstagetest\nU2FuaXRpemVk\nhttps://seanstagetest.blob.core.windows.net\nhttp://seanstagetest.file.core.windows.net\nhttp://seanstagetest.queue.core.windows.net\nhttp://seanstagetest.table.core.windows.net\n\n\n\n\nhttp://seanstagetest-secondary.blob.core.windows.net\nhttp://seanstagetest-secondary.file.core.windows.net\nhttp://seanstagetest-secondary.queue.core.windows.net\nhttp://seanstagetest-secondary.table.core.windows.net\n\nSanitized\n\n\nCloud\nBlobEndpoint=https://seanstagetest.blob.core.windows.net/;QueueEndpoint=http://seanstagetest.queue.core.windows.net/;FileEndpoint=http://seanstagetest.file.core.windows.net/;BlobSecondaryEndpoint=http://seanstagetest-secondary.blob.core.windows.net/;QueueSecondaryEndpoint=http://seanstagetest-secondary.queue.core.windows.net/;FileSecondaryEndpoint=http://seanstagetest-secondary.file.core.windows.net/;AccountName=seanstagetest;AccountKey=Sanitized\nseanscope1"
-=======
     "Storage_TestConfigDefault": "ProductionTenant\nseanmcccanary\nU2FuaXRpemVk\nhttps://seanmcccanary.blob.core.windows.net\nhttps://seanmcccanary.file.core.windows.net\nhttps://seanmcccanary.queue.core.windows.net\nhttps://seanmcccanary.table.core.windows.net\n\n\n\n\nhttps://seanmcccanary-secondary.blob.core.windows.net\nhttps://seanmcccanary-secondary.file.core.windows.net\nhttps://seanmcccanary-secondary.queue.core.windows.net\nhttps://seanmcccanary-secondary.table.core.windows.net\n\nSanitized\n\n\nCloud\nBlobEndpoint=https://seanmcccanary.blob.core.windows.net/;QueueEndpoint=https://seanmcccanary.queue.core.windows.net/;FileEndpoint=https://seanmcccanary.file.core.windows.net/;BlobSecondaryEndpoint=https://seanmcccanary-secondary.blob.core.windows.net/;QueueSecondaryEndpoint=https://seanmcccanary-secondary.queue.core.windows.net/;FileSecondaryEndpoint=https://seanmcccanary-secondary.file.core.windows.net/;AccountName=seanmcccanary;AccountKey=Sanitized\nseanscope1"
->>>>>>> 32e373e2
   }
 }