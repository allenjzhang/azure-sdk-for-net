--- conflicted
+++ resolved
@@ -1,22 +1,6 @@
 {
   "Entries": [
     {
-<<<<<<< HEAD
-      "RequestUri": "https://seanstagetest.blob.core.windows.net/test-container-b151ffcb-f620-b11b-cdd1-c0a6b2cd9eed?restype=container",
-      "RequestMethod": "PUT",
-      "RequestHeaders": {
-        "Authorization": "Sanitized",
-        "traceparent": "00-9676bc9543765448b708c86367b6f506-2f16fce2f734bd46-00",
-        "User-Agent": [
-          "azsdk-net-Storage.Blobs/12.4.0-dev.20200305.1",
-          "(.NET Core 4.6.28325.01; Microsoft Windows 10.0.18363 )"
-        ],
-        "x-ms-blob-public-access": "container",
-        "x-ms-client-request-id": "be938e8f-c403-54dd-7e74-a11bd155a5d0",
-        "x-ms-date": "Thu, 05 Mar 2020 20:59:31 GMT",
-        "x-ms-return-client-request-id": "true",
-        "x-ms-version": "2019-10-10"
-=======
       "RequestUri": "https://seanmcccanary.blob.core.windows.net/test-container-b151ffcb-f620-b11b-cdd1-c0a6b2cd9eed?restype=container",
       "RequestMethod": "PUT",
       "RequestHeaders": {
@@ -31,58 +15,30 @@
         "x-ms-date": "Fri, 03 Apr 2020 20:00:05 GMT",
         "x-ms-return-client-request-id": "true",
         "x-ms-version": "2019-12-12"
->>>>>>> 32e373e2
       },
       "RequestBody": null,
       "StatusCode": 201,
       "ResponseHeaders": {
         "Content-Length": "0",
-<<<<<<< HEAD
-        "Date": "Thu, 05 Mar 2020 20:59:31 GMT",
-        "ETag": "\u00220x8D7C1481A5EC171\u0022",
-        "Last-Modified": "Thu, 05 Mar 2020 20:59:32 GMT",
-=======
         "Date": "Fri, 03 Apr 2020 20:00:03 GMT",
         "ETag": "\u00220x8D7D809998CC12C\u0022",
         "Last-Modified": "Fri, 03 Apr 2020 20:00:03 GMT",
->>>>>>> 32e373e2
         "Server": [
           "Windows-Azure-Blob/1.0",
           "Microsoft-HTTPAPI/2.0"
         ],
         "x-ms-client-request-id": "be938e8f-c403-54dd-7e74-a11bd155a5d0",
-<<<<<<< HEAD
-        "x-ms-request-id": "728b5a5b-801e-0018-5c30-f34d5c000000",
-        "x-ms-version": "2019-10-10"
-=======
         "x-ms-request-id": "ebc79b02-001e-0080-45f2-09b2a6000000",
         "x-ms-version": "2019-12-12"
->>>>>>> 32e373e2
       },
       "ResponseBody": []
     },
     {
-<<<<<<< HEAD
-      "RequestUri": "https://seanstagetest.blob.core.windows.net/test-container-b151ffcb-f620-b11b-cdd1-c0a6b2cd9eed/test-blob-7d90dc27-77a3-dd81-1005-24c50bfd36d8",
-=======
       "RequestUri": "https://seanmcccanary.blob.core.windows.net/test-container-b151ffcb-f620-b11b-cdd1-c0a6b2cd9eed/test-blob-7d90dc27-77a3-dd81-1005-24c50bfd36d8",
->>>>>>> 32e373e2
       "RequestMethod": "PUT",
       "RequestHeaders": {
         "Authorization": "Sanitized",
         "Content-Length": "1024",
-<<<<<<< HEAD
-        "traceparent": "00-98e53bde4c4ccc40ad3ac4e7a9f80389-0c97c0ba5fc0c44b-00",
-        "User-Agent": [
-          "azsdk-net-Storage.Blobs/12.4.0-dev.20200305.1",
-          "(.NET Core 4.6.28325.01; Microsoft Windows 10.0.18363 )"
-        ],
-        "x-ms-blob-type": "BlockBlob",
-        "x-ms-client-request-id": "e645d378-66e2-9329-54ba-b981870faf07",
-        "x-ms-date": "Thu, 05 Mar 2020 20:59:32 GMT",
-        "x-ms-return-client-request-id": "true",
-        "x-ms-version": "2019-10-10"
-=======
         "traceparent": "00-fda4100b47364c4eb99c1a09f9fbe583-e6626ffeb216ae43-00",
         "User-Agent": [
           "azsdk-net-Storage.Blobs/12.5.0-dev.20200403.1",
@@ -93,56 +49,28 @@
         "x-ms-date": "Fri, 03 Apr 2020 20:00:05 GMT",
         "x-ms-return-client-request-id": "true",
         "x-ms-version": "2019-12-12"
->>>>>>> 32e373e2
       },
       "RequestBody": "muj7JSXnHyB05ayMy3dYdF/3NX1peNTlr1Q4WWVN2Xtx22\u002BcoH8Ip25zSR4YUYgGHCy72h8oZyEUFXbRrsW6JgswGu8Hu9Tf7o0O9S\u002B2zV3LMj04kf9bSXNOiIoIN/mpuCIS5zeZ/2BY2\u002BuRGXHyXkgZBnyIgpUM1dF7uTNJ17eUZT0Mo\u002BUmMTLc4LYUyS8CWypC7zB8IDaNBhJlHUUsDgQz/bQ05rpi8tRJq6He9wuheV4JB\u002BeGGEQGfp3TwBTtr9Gx4Mx7znVv3/xcMnWUrg4Hw6PnIwccrORvLWcdjzG/XPzQLRY\u002BJqvpmSfqKuXPcs\u002BOzP1xBozKlTTnDKANUlDKndZ5xIH3yJ34/onfMYL/oLuYjsI0TlZvBZjiVxoK20fXIIwPVa1OlgNgeAgC62Ox6GvldcSNlk9/Cb7pFXGD7iJCBxH270oNSve/1NVObBo0MW6uJGaDSYo9j0zvZIGS3InlwONRu/kh1yrMzsF5MZyktOQC1Mm7vr6HuF/9HuV2LPdLaKs343V1jE07tnvIw12vS7CcjwjAKgIlygKZI7hFVaLJLcnwbNFujUd8fwhDvvQBTtM12Zzviz6pEhhz22mU9mDY/paUv97fLgLAQ6r54QwNl9XlEHwF2qGLRlq4\u002B7Le6Imnar9ebY71VquaLkiTsDAMZUOTr\u002BXk0iT0CHiDJjJP4VogUndNrypG77rRa6tZ95YqrJZuSzmjwpeaaWUWci94Sk3tcl24v7UZTL8rE2d4mxDhWXqc4ZYhfY/fskXFMH2KWSFea4U5ce3gVf55eK8wIs5UNRi122m2zPXN2AxwVBxCoLpFGS\u002BLqOeMu4yYpwTgr5B2cPtk1X23qJ\u002BPbJjgcADhN9j16gifyIwxKB/dHSXw7Sl8\u002BeMh3co8jXGQ/DxPrEuLtm8s6sSH16huMqxd2op6nn9uY3Ycv1kNuF2WDsxQ4nzUUWe1xAJl9CI7s6sd37LnFl294EjVb/YWHzJn8cjcHVAwiYkjxNp8CW5U4Qyu79iqr/hvkwIz/uJwnqTQ/gNZX5Va7VYpxFGCQNbZgY3qZzBZvELPbIlO/YqmsyY2rAtq\u002BoF2VAKCgOun7FMrWX1UhTd0dkHBivIMC\u002B/LghArTJPLboYMcxMt1jxWKH82I6MNUi3vwTXJqXCPakgStv3afKC/X\u002Br2SBIjRqAEamFy1ehLvjDjO4pdAcUWfAnLGx8/fKvfdsO5Fgoby3qVxD4OHJRfx/jM9kAWYV0k4MsIVyuAxe22k18kkqgmyHAPyDyHB2B0a1MncoZryBRmlDU\u002BEnNOFf9QWIg1OjVPpi7QBpkgndhrk\u002BvYWVNnSspKvv1z6LX8wLI9Nq/XPzEe18xYm8J7RQ==",
       "StatusCode": 201,
       "ResponseHeaders": {
         "Content-Length": "0",
         "Content-MD5": "LIlU4w7TzUBWIQ8h15erGQ==",
-<<<<<<< HEAD
-        "Date": "Thu, 05 Mar 2020 20:59:31 GMT",
-        "ETag": "\u00220x8D7C1481A6C6EA8\u0022",
-        "Last-Modified": "Thu, 05 Mar 2020 20:59:32 GMT",
-=======
         "Date": "Fri, 03 Apr 2020 20:00:03 GMT",
         "ETag": "\u00220x8D7D809999A08F2\u0022",
         "Last-Modified": "Fri, 03 Apr 2020 20:00:03 GMT",
->>>>>>> 32e373e2
         "Server": [
           "Windows-Azure-Blob/1.0",
           "Microsoft-HTTPAPI/2.0"
         ],
         "x-ms-client-request-id": "e645d378-66e2-9329-54ba-b981870faf07",
         "x-ms-content-crc64": "hOqZi0anBCY=",
-<<<<<<< HEAD
-        "x-ms-request-id": "728b5a61-801e-0018-5f30-f34d5c000000",
-        "x-ms-request-server-encrypted": "true",
-        "x-ms-version": "2019-10-10"
-=======
         "x-ms-request-id": "ebc79b1e-001e-0080-58f2-09b2a6000000",
         "x-ms-request-server-encrypted": "true",
         "x-ms-version": "2019-12-12"
->>>>>>> 32e373e2
       },
       "ResponseBody": []
     },
     {
-<<<<<<< HEAD
-      "RequestUri": "https://seanstagetest.blob.core.windows.net/test-container-b151ffcb-f620-b11b-cdd1-c0a6b2cd9eed/test-blob-7d90dc27-77a3-dd81-1005-24c50bfd36d8?comp=snapshot",
-      "RequestMethod": "PUT",
-      "RequestHeaders": {
-        "Authorization": "Sanitized",
-        "traceparent": "00-91ef2ffa9ae14f459e378894dff7fcf7-0f2d38e06d200847-00",
-        "User-Agent": [
-          "azsdk-net-Storage.Blobs/12.4.0-dev.20200305.1",
-          "(.NET Core 4.6.28325.01; Microsoft Windows 10.0.18363 )"
-        ],
-        "x-ms-client-request-id": "c7df0dfa-947d-9062-333f-2acdbd3a24d9",
-        "x-ms-date": "Thu, 05 Mar 2020 20:59:32 GMT",
-        "x-ms-return-client-request-id": "true",
-        "x-ms-version": "2019-10-10"
-=======
       "RequestUri": "https://seanmcccanary.blob.core.windows.net/test-container-b151ffcb-f620-b11b-cdd1-c0a6b2cd9eed/test-blob-7d90dc27-77a3-dd81-1005-24c50bfd36d8?comp=snapshot",
       "RequestMethod": "PUT",
       "RequestHeaders": {
@@ -156,54 +84,27 @@
         "x-ms-date": "Fri, 03 Apr 2020 20:00:05 GMT",
         "x-ms-return-client-request-id": "true",
         "x-ms-version": "2019-12-12"
->>>>>>> 32e373e2
       },
       "RequestBody": null,
       "StatusCode": 201,
       "ResponseHeaders": {
         "Content-Length": "0",
-<<<<<<< HEAD
-        "Date": "Thu, 05 Mar 2020 20:59:32 GMT",
-        "ETag": "\u00220x8D7C1481A6C6EA8\u0022",
-        "Last-Modified": "Thu, 05 Mar 2020 20:59:32 GMT",
-=======
         "Date": "Fri, 03 Apr 2020 20:00:03 GMT",
         "ETag": "\u00220x8D7D809999A08F2\u0022",
         "Last-Modified": "Fri, 03 Apr 2020 20:00:03 GMT",
->>>>>>> 32e373e2
         "Server": [
           "Windows-Azure-Blob/1.0",
           "Microsoft-HTTPAPI/2.0"
         ],
         "x-ms-client-request-id": "c7df0dfa-947d-9062-333f-2acdbd3a24d9",
-<<<<<<< HEAD
-        "x-ms-request-id": "728b5a62-801e-0018-6030-f34d5c000000",
-        "x-ms-request-server-encrypted": "false",
-        "x-ms-snapshot": "2020-03-05T20:59:32.2224693Z",
-        "x-ms-version": "2019-10-10"
-=======
         "x-ms-request-id": "ebc79b2e-001e-0080-66f2-09b2a6000000",
         "x-ms-request-server-encrypted": "false",
         "x-ms-snapshot": "2020-04-03T20:00:04.0539422Z",
         "x-ms-version": "2019-12-12"
->>>>>>> 32e373e2
       },
       "ResponseBody": []
     },
     {
-<<<<<<< HEAD
-      "RequestUri": "https://seanstagetest.blob.core.windows.net/test-container-b151ffcb-f620-b11b-cdd1-c0a6b2cd9eed/test-blob-7d90dc27-77a3-dd81-1005-24c50bfd36d8?snapshot=2020-03-05T20%3A59%3A32.2224693Z\u0026sv=2019-10-10\u0026st=2020-03-05T19%3A59%3A32Z\u0026se=2020-03-05T21%3A59%3A32Z\u0026sr=bs\u0026sp=rwd\u0026sig=Sanitized",
-      "RequestMethod": "HEAD",
-      "RequestHeaders": {
-        "traceparent": "00-88961dbae8ae614aa99507d366e82ae7-d74005bab50f8e4a-00",
-        "User-Agent": [
-          "azsdk-net-Storage.Blobs/12.4.0-dev.20200305.1",
-          "(.NET Core 4.6.28325.01; Microsoft Windows 10.0.18363 )"
-        ],
-        "x-ms-client-request-id": "7987d104-e82f-3a8a-1676-e3d40ba68cbc",
-        "x-ms-return-client-request-id": "true",
-        "x-ms-version": "2019-10-10"
-=======
       "RequestUri": "https://seanmcccanary.blob.core.windows.net/test-container-b151ffcb-f620-b11b-cdd1-c0a6b2cd9eed/test-blob-7d90dc27-77a3-dd81-1005-24c50bfd36d8?snapshot=2020-04-03T20%3A00%3A04.0539422Z\u0026sv=2019-12-12\u0026st=2020-04-03T19%3A00%3A05Z\u0026se=2020-04-03T21%3A00%3A05Z\u0026sr=bs\u0026sp=rwd\u0026sig=Sanitized",
       "RequestMethod": "HEAD",
       "RequestHeaders": {
@@ -215,7 +116,6 @@
         "x-ms-client-request-id": "7987d104-e82f-3a8a-1676-e3d40ba68cbc",
         "x-ms-return-client-request-id": "true",
         "x-ms-version": "2019-12-12"
->>>>>>> 32e373e2
       },
       "RequestBody": null,
       "StatusCode": 200,
@@ -224,15 +124,9 @@
         "Content-Length": "1024",
         "Content-MD5": "LIlU4w7TzUBWIQ8h15erGQ==",
         "Content-Type": "application/octet-stream",
-<<<<<<< HEAD
-        "Date": "Thu, 05 Mar 2020 20:59:32 GMT",
-        "ETag": "\u00220x8D7C1481A6C6EA8\u0022",
-        "Last-Modified": "Thu, 05 Mar 2020 20:59:32 GMT",
-=======
         "Date": "Fri, 03 Apr 2020 20:00:04 GMT",
         "ETag": "\u00220x8D7D809999A08F2\u0022",
         "Last-Modified": "Fri, 03 Apr 2020 20:00:03 GMT",
->>>>>>> 32e373e2
         "Server": [
           "Windows-Azure-Blob/1.0",
           "Microsoft-HTTPAPI/2.0"
@@ -241,37 +135,14 @@
         "x-ms-access-tier-inferred": "true",
         "x-ms-blob-type": "BlockBlob",
         "x-ms-client-request-id": "7987d104-e82f-3a8a-1676-e3d40ba68cbc",
-<<<<<<< HEAD
-        "x-ms-creation-time": "Thu, 05 Mar 2020 20:59:32 GMT",
-        "x-ms-request-id": "64e2d2bf-b01e-0003-0430-f3735f000000",
-        "x-ms-server-encrypted": "true",
-        "x-ms-snapshot": "2020-03-05T20:59:32.2224693Z",
-        "x-ms-version": "2019-10-10"
-=======
         "x-ms-creation-time": "Fri, 03 Apr 2020 20:00:03 GMT",
         "x-ms-request-id": "781cc14b-301e-0050-3df2-098ff0000000",
         "x-ms-server-encrypted": "true",
         "x-ms-version": "2019-12-12"
->>>>>>> 32e373e2
       },
       "ResponseBody": []
     },
     {
-<<<<<<< HEAD
-      "RequestUri": "https://seanstagetest.blob.core.windows.net/test-container-b151ffcb-f620-b11b-cdd1-c0a6b2cd9eed?restype=container",
-      "RequestMethod": "DELETE",
-      "RequestHeaders": {
-        "Authorization": "Sanitized",
-        "traceparent": "00-fea4661b0307f94e907fb415b59325a6-983ebc0fe341b748-00",
-        "User-Agent": [
-          "azsdk-net-Storage.Blobs/12.4.0-dev.20200305.1",
-          "(.NET Core 4.6.28325.01; Microsoft Windows 10.0.18363 )"
-        ],
-        "x-ms-client-request-id": "ebc82ac4-aab3-75a9-2ce1-ecbae3d436b8",
-        "x-ms-date": "Thu, 05 Mar 2020 20:59:32 GMT",
-        "x-ms-return-client-request-id": "true",
-        "x-ms-version": "2019-10-10"
-=======
       "RequestUri": "https://seanmcccanary.blob.core.windows.net/test-container-b151ffcb-f620-b11b-cdd1-c0a6b2cd9eed?restype=container",
       "RequestMethod": "DELETE",
       "RequestHeaders": {
@@ -285,42 +156,26 @@
         "x-ms-date": "Fri, 03 Apr 2020 20:00:06 GMT",
         "x-ms-return-client-request-id": "true",
         "x-ms-version": "2019-12-12"
->>>>>>> 32e373e2
       },
       "RequestBody": null,
       "StatusCode": 202,
       "ResponseHeaders": {
         "Content-Length": "0",
-<<<<<<< HEAD
-        "Date": "Thu, 05 Mar 2020 20:59:32 GMT",
-=======
         "Date": "Fri, 03 Apr 2020 20:00:04 GMT",
->>>>>>> 32e373e2
         "Server": [
           "Windows-Azure-Blob/1.0",
           "Microsoft-HTTPAPI/2.0"
         ],
         "x-ms-client-request-id": "ebc82ac4-aab3-75a9-2ce1-ecbae3d436b8",
-<<<<<<< HEAD
-        "x-ms-request-id": "64e2d2c2-b01e-0003-0530-f3735f000000",
-        "x-ms-version": "2019-10-10"
-=======
         "x-ms-request-id": "781cc17a-301e-0050-62f2-098ff0000000",
         "x-ms-version": "2019-12-12"
->>>>>>> 32e373e2
       },
       "ResponseBody": []
     }
   ],
   "Variables": {
-<<<<<<< HEAD
-    "DateTimeOffsetNow": "2020-03-05T12:59:32.3810346-08:00",
-    "RandomSeed": "932605837",
-    "Storage_TestConfigDefault": "ProductionTenant\nseanstagetest\nU2FuaXRpemVk\nhttps://seanstagetest.blob.core.windows.net\nhttp://seanstagetest.file.core.windows.net\nhttp://seanstagetest.queue.core.windows.net\nhttp://seanstagetest.table.core.windows.net\n\n\n\n\nhttp://seanstagetest-secondary.blob.core.windows.net\nhttp://seanstagetest-secondary.file.core.windows.net\nhttp://seanstagetest-secondary.queue.core.windows.net\nhttp://seanstagetest-secondary.table.core.windows.net\n\nSanitized\n\n\nCloud\nBlobEndpoint=https://seanstagetest.blob.core.windows.net/;QueueEndpoint=http://seanstagetest.queue.core.windows.net/;FileEndpoint=http://seanstagetest.file.core.windows.net/;BlobSecondaryEndpoint=http://seanstagetest-secondary.blob.core.windows.net/;QueueSecondaryEndpoint=http://seanstagetest-secondary.queue.core.windows.net/;FileSecondaryEndpoint=http://seanstagetest-secondary.file.core.windows.net/;AccountName=seanstagetest;AccountKey=Sanitized\nseanscope1"
-=======
     "DateTimeOffsetNow": "2020-04-03T13:00:05.7279375-07:00",
     "RandomSeed": "932605837",
     "Storage_TestConfigDefault": "ProductionTenant\nseanmcccanary\nU2FuaXRpemVk\nhttps://seanmcccanary.blob.core.windows.net\nhttps://seanmcccanary.file.core.windows.net\nhttps://seanmcccanary.queue.core.windows.net\nhttps://seanmcccanary.table.core.windows.net\n\n\n\n\nhttps://seanmcccanary-secondary.blob.core.windows.net\nhttps://seanmcccanary-secondary.file.core.windows.net\nhttps://seanmcccanary-secondary.queue.core.windows.net\nhttps://seanmcccanary-secondary.table.core.windows.net\n\nSanitized\n\n\nCloud\nBlobEndpoint=https://seanmcccanary.blob.core.windows.net/;QueueEndpoint=https://seanmcccanary.queue.core.windows.net/;FileEndpoint=https://seanmcccanary.file.core.windows.net/;BlobSecondaryEndpoint=https://seanmcccanary-secondary.blob.core.windows.net/;QueueSecondaryEndpoint=https://seanmcccanary-secondary.queue.core.windows.net/;FileSecondaryEndpoint=https://seanmcccanary-secondary.file.core.windows.net/;AccountName=seanmcccanary;AccountKey=Sanitized\nseanscope1"
->>>>>>> 32e373e2
   }
 }