--- conflicted
+++ resolved
@@ -1,22 +1,6 @@
 {
   "Entries": [
     {
-<<<<<<< HEAD
-      "RequestUri": "https://seanstagetest.blob.core.windows.net/test-container-8b145fee-8a6b-5d15-c871-81c5463d7f71?restype=container",
-      "RequestMethod": "PUT",
-      "RequestHeaders": {
-        "Authorization": "Sanitized",
-        "traceparent": "00-3443db81e3969542be95cc7a16a07222-60e66c3eac1d9443-00",
-        "User-Agent": [
-          "azsdk-net-Storage.Blobs/12.4.0-dev.20200305.1",
-          "(.NET Core 4.6.28325.01; Microsoft Windows 10.0.18363 )"
-        ],
-        "x-ms-blob-public-access": "container",
-        "x-ms-client-request-id": "4d769cc2-d700-437a-c645-3d81d7b6e215",
-        "x-ms-date": "Thu, 05 Mar 2020 20:57:09 GMT",
-        "x-ms-return-client-request-id": "true",
-        "x-ms-version": "2019-10-10"
-=======
       "RequestUri": "https://seanmcccanary.blob.core.windows.net/test-container-8b145fee-8a6b-5d15-c871-81c5463d7f71?restype=container",
       "RequestMethod": "PUT",
       "RequestHeaders": {
@@ -31,58 +15,30 @@
         "x-ms-date": "Thu, 02 Apr 2020 23:43:29 GMT",
         "x-ms-return-client-request-id": "true",
         "x-ms-version": "2019-12-12"
->>>>>>> 32e373e2
-      },
-      "RequestBody": null,
-      "StatusCode": 201,
-      "ResponseHeaders": {
-        "Content-Length": "0",
-<<<<<<< HEAD
-        "Date": "Thu, 05 Mar 2020 20:57:08 GMT",
-        "ETag": "\u00220x8D7C147C542044A\u0022",
-        "Last-Modified": "Thu, 05 Mar 2020 20:57:09 GMT",
-=======
+      },
+      "RequestBody": null,
+      "StatusCode": 201,
+      "ResponseHeaders": {
+        "Content-Length": "0",
         "Date": "Thu, 02 Apr 2020 23:43:28 GMT",
         "ETag": "\u00220x8D7D75FA5523E92\u0022",
         "Last-Modified": "Thu, 02 Apr 2020 23:43:29 GMT",
->>>>>>> 32e373e2
         "Server": [
           "Windows-Azure-Blob/1.0",
           "Microsoft-HTTPAPI/2.0"
         ],
         "x-ms-client-request-id": "4d769cc2-d700-437a-c645-3d81d7b6e215",
-<<<<<<< HEAD
-        "x-ms-request-id": "728b4f4d-801e-0018-5930-f34d5c000000",
-        "x-ms-version": "2019-10-10"
-=======
         "x-ms-request-id": "acaf5670-f01e-0070-3748-09f457000000",
         "x-ms-version": "2019-12-12"
->>>>>>> 32e373e2
-      },
-      "ResponseBody": []
-    },
-    {
-<<<<<<< HEAD
-      "RequestUri": "https://seanstagetest.blob.core.windows.net/test-container-8b145fee-8a6b-5d15-c871-81c5463d7f71/test-blob-d6b8af9a-bd0f-0fa4-135a-f433b8b3b99c",
-=======
+      },
+      "ResponseBody": []
+    },
+    {
       "RequestUri": "https://seanmcccanary.blob.core.windows.net/test-container-8b145fee-8a6b-5d15-c871-81c5463d7f71/test-blob-d6b8af9a-bd0f-0fa4-135a-f433b8b3b99c",
->>>>>>> 32e373e2
       "RequestMethod": "PUT",
       "RequestHeaders": {
         "Authorization": "Sanitized",
         "Content-Length": "1024",
-<<<<<<< HEAD
-        "traceparent": "00-39b34155d3003e40b6aabaf4b3ea7446-59b095a972fd394f-00",
-        "User-Agent": [
-          "azsdk-net-Storage.Blobs/12.4.0-dev.20200305.1",
-          "(.NET Core 4.6.28325.01; Microsoft Windows 10.0.18363 )"
-        ],
-        "x-ms-blob-type": "BlockBlob",
-        "x-ms-client-request-id": "8cda0343-5c9a-2b18-68fe-dd7ffcdd84e6",
-        "x-ms-date": "Thu, 05 Mar 2020 20:57:09 GMT",
-        "x-ms-return-client-request-id": "true",
-        "x-ms-version": "2019-10-10"
-=======
         "traceparent": "00-f0583daf0fb37f4b855b1769ef30d8ff-6a1463a51952dd46-00",
         "User-Agent": [
           "azsdk-net-Storage.Blobs/12.5.0-dev.20200402.1",
@@ -93,57 +49,28 @@
         "x-ms-date": "Thu, 02 Apr 2020 23:43:30 GMT",
         "x-ms-return-client-request-id": "true",
         "x-ms-version": "2019-12-12"
->>>>>>> 32e373e2
       },
       "RequestBody": "JggDqsYycZblcFHKocni31a8x/NzdGkE92c5peJHihOLoVvOszdPaD4i8J5r2m5KdxTc/OzGKLKe/7Nf\u002BMuznuU\u002BPv9uFCwebV60UYPKmBz57y3Na44mxHmpL7SE73BzblK4LZxu22PovY\u002BNEdYu02aWZgid5jJXF3mGxOR4mn3tQeMxEmuAihPK5a3/mbOje1tN7Ylo1ogfYBUi6BZ\u002BcCIRoNDy/MH7Ftv00gCEWH7G4kmIKqzzhWtbEbFVXqL8S3WL7fjisH6aUtaucwOHmgiWWwXN9kV1HRpll\u002BsQpbg594eL\u002BWqF4zLL7tjVRRJn1HaovgKcL1UvFdDefRmSiqwedHt7/KGeEHfTAQhtoNcI/cJ0Z\u002Ba1nMgyW\u002BSZp2YYOGQst9CX69jVCq6LyC5NwnX41oBWHiLFaNiySaC8BGkRusmjQOgHcBHqn104KtOa5JlvodDmwhpBZ0/45KI3GQVEeQ1kqYGM8WVua3/FjD0EGGUHTGKYK/iuYdmZDoxvs4VX9LDGNTsX47Brd1abfNoR9Ms8L8yiq04Vtken8\u002BLY/7j5bpiMPuMp8GmyLbOiE\u002BX/iBnBMoO5tEhisH/zb\u002B/NknedoQ5ChLboEj9j8H6acqJiqGrIF800QLlPKo1kNoB55Zo8BHLXvQNj2R9EVcTJxz7ckceFBHuqaWFU8lkpg9y\u002B6QvkXm0wiutnZT2t8Or1hmNOh6S59OAekZsRgsqpOVVDhWu55WjQrAbbHZ49/Xl2X2v22/w3BfUqxc3SHgggvSzoamp/PKH6fdqe3dZB4ZQimyNesl5ZC392jh\u002Bb/o3\u002Bu2ByVZIO9yPK/F0hmSge6eQ5r4PkwQrNj1/rCK2BX35NnyJ2zosBFKMAlLYBN3FXV6U6YU4JGflVpcYzIu51SJ3e1PoGqBpYOJvf5C1UzFftk7EIR/0wQ4UoISnFzfG1i0sYImN3Ua\u002BK4SmyKTXLANluRo48bAGgrpB03Ybxk2qqKlnhPKn0dUICfmXTfRlQXSFQV4dieB5KeHTSA3MomE6\u002BB//c6cQvetBMOu2bzDB3JIBloTzjSLE6l8Q0IXLP2eUWFHUZc3NdIN22Fj0wrqtEW9/zwvcS279OoVL/\u002BlhefGEIhLi6XbAMCIBeLTJzCegZ8MWT2xbuBDm2y9IgXSWEV5ncKCnyif4u5rp2s62M2pdq5gmTy6FKGYB\u002BBJHe7Kta2tWZluG\u002BJmfGZPRceFGMKfE6tnYc8Yz4kQ\u002BpdIRtUPoPG9jX80O2q8ChzGes7qEu8tugozU0PulJoATSFbLjWRP6TVx4tDWtgwq2eiQkTKNteoGpzazE2tzvjVM\u002B5JYNvnJTsaFEtT2l8yAqfsTEJFRhZJowOoxmNQ==",
       "StatusCode": 201,
       "ResponseHeaders": {
         "Content-Length": "0",
         "Content-MD5": "SJURVNBgCiw5N4tEpYlfRw==",
-<<<<<<< HEAD
-        "Date": "Thu, 05 Mar 2020 20:57:08 GMT",
-        "ETag": "\u00220x8D7C147C54F53D2\u0022",
-        "Last-Modified": "Thu, 05 Mar 2020 20:57:09 GMT",
-=======
         "Date": "Thu, 02 Apr 2020 23:43:28 GMT",
         "ETag": "\u00220x8D7D75FA55FD3A9\u0022",
         "Last-Modified": "Thu, 02 Apr 2020 23:43:29 GMT",
->>>>>>> 32e373e2
         "Server": [
           "Windows-Azure-Blob/1.0",
           "Microsoft-HTTPAPI/2.0"
         ],
         "x-ms-client-request-id": "8cda0343-5c9a-2b18-68fe-dd7ffcdd84e6",
         "x-ms-content-crc64": "rbDLvK5a3eM=",
-<<<<<<< HEAD
-        "x-ms-request-id": "728b4f50-801e-0018-5a30-f34d5c000000",
-        "x-ms-request-server-encrypted": "true",
-        "x-ms-version": "2019-10-10"
-=======
         "x-ms-request-id": "acaf567a-f01e-0070-3f48-09f457000000",
         "x-ms-request-server-encrypted": "true",
         "x-ms-version": "2019-12-12"
->>>>>>> 32e373e2
-      },
-      "ResponseBody": []
-    },
-    {
-<<<<<<< HEAD
-      "RequestUri": "https://seanstagetest.blob.core.windows.net/test-container-8b145fee-8a6b-5d15-c871-81c5463d7f71/test-blob-c32e7ced-162c-84c2-80b6-d5081253ba5f",
-      "RequestMethod": "PUT",
-      "RequestHeaders": {
-        "Authorization": "Sanitized",
-        "traceparent": "00-dfc19a467f063a4ca49ddabf5e3d2ad8-17b396cc9e8de442-00",
-        "User-Agent": [
-          "azsdk-net-Storage.Blobs/12.4.0-dev.20200305.1",
-          "(.NET Core 4.6.28325.01; Microsoft Windows 10.0.18363 )"
-        ],
-        "x-ms-client-request-id": "1ee3cb37-65d2-2d98-4055-0be3860f1815",
-        "x-ms-copy-source": "https://seanstagetest.blob.core.windows.net/test-container-8b145fee-8a6b-5d15-c871-81c5463d7f71/test-blob-d6b8af9a-bd0f-0fa4-135a-f433b8b3b99c",
-        "x-ms-date": "Thu, 05 Mar 2020 20:57:09 GMT",
-        "x-ms-return-client-request-id": "true",
-        "x-ms-version": "2019-10-10"
-=======
+      },
+      "ResponseBody": []
+    },
+    {
       "RequestUri": "https://seanmcccanary.blob.core.windows.net/test-container-8b145fee-8a6b-5d15-c871-81c5463d7f71/test-blob-c32e7ced-162c-84c2-80b6-d5081253ba5f",
       "RequestMethod": "PUT",
       "RequestHeaders": {
@@ -158,56 +85,27 @@
         "x-ms-date": "Thu, 02 Apr 2020 23:43:30 GMT",
         "x-ms-return-client-request-id": "true",
         "x-ms-version": "2019-12-12"
->>>>>>> 32e373e2
-      },
-      "RequestBody": null,
-      "StatusCode": 202,
-      "ResponseHeaders": {
-        "Content-Length": "0",
-<<<<<<< HEAD
-        "Date": "Thu, 05 Mar 2020 20:57:08 GMT",
-        "ETag": "\u00220x8D7C147C55DAA5E\u0022",
-        "Last-Modified": "Thu, 05 Mar 2020 20:57:09 GMT",
-=======
+      },
+      "RequestBody": null,
+      "StatusCode": 202,
+      "ResponseHeaders": {
+        "Content-Length": "0",
         "Date": "Thu, 02 Apr 2020 23:43:28 GMT",
         "ETag": "\u00220x8D7D75FA56DDFF3\u0022",
         "Last-Modified": "Thu, 02 Apr 2020 23:43:29 GMT",
->>>>>>> 32e373e2
         "Server": [
           "Windows-Azure-Blob/1.0",
           "Microsoft-HTTPAPI/2.0"
         ],
         "x-ms-client-request-id": "1ee3cb37-65d2-2d98-4055-0be3860f1815",
-<<<<<<< HEAD
-        "x-ms-copy-id": "725c1162-fc0b-4a4d-911e-7f9cfa971cee",
-        "x-ms-copy-status": "success",
-        "x-ms-request-id": "728b4f51-801e-0018-5b30-f34d5c000000",
-        "x-ms-version": "2019-10-10"
-=======
         "x-ms-copy-id": "957ad5f5-c71c-438a-85b7-46ce4deeaeed",
         "x-ms-copy-status": "success",
         "x-ms-request-id": "acaf5680-f01e-0070-4448-09f457000000",
         "x-ms-version": "2019-12-12"
->>>>>>> 32e373e2
-      },
-      "ResponseBody": []
-    },
-    {
-<<<<<<< HEAD
-      "RequestUri": "https://seanstagetest.blob.core.windows.net/test-container-8b145fee-8a6b-5d15-c871-81c5463d7f71?restype=container",
-      "RequestMethod": "DELETE",
-      "RequestHeaders": {
-        "Authorization": "Sanitized",
-        "traceparent": "00-ed4cc9e323f17646b1cdf8ac0a943b71-e0fbbd991d6f1849-00",
-        "User-Agent": [
-          "azsdk-net-Storage.Blobs/12.4.0-dev.20200305.1",
-          "(.NET Core 4.6.28325.01; Microsoft Windows 10.0.18363 )"
-        ],
-        "x-ms-client-request-id": "47d10a3d-9c6f-d58d-3cbf-f55cceb79058",
-        "x-ms-date": "Thu, 05 Mar 2020 20:57:09 GMT",
-        "x-ms-return-client-request-id": "true",
-        "x-ms-version": "2019-10-10"
-=======
+      },
+      "ResponseBody": []
+    },
+    {
       "RequestUri": "https://seanmcccanary.blob.core.windows.net/test-container-8b145fee-8a6b-5d15-c871-81c5463d7f71?restype=container",
       "RequestMethod": "DELETE",
       "RequestHeaders": {
@@ -221,49 +119,23 @@
         "x-ms-date": "Thu, 02 Apr 2020 23:43:30 GMT",
         "x-ms-return-client-request-id": "true",
         "x-ms-version": "2019-12-12"
->>>>>>> 32e373e2
-      },
-      "RequestBody": null,
-      "StatusCode": 202,
-      "ResponseHeaders": {
-        "Content-Length": "0",
-<<<<<<< HEAD
-        "Date": "Thu, 05 Mar 2020 20:57:08 GMT",
-=======
+      },
+      "RequestBody": null,
+      "StatusCode": 202,
+      "ResponseHeaders": {
+        "Content-Length": "0",
         "Date": "Thu, 02 Apr 2020 23:43:29 GMT",
->>>>>>> 32e373e2
         "Server": [
           "Windows-Azure-Blob/1.0",
           "Microsoft-HTTPAPI/2.0"
         ],
         "x-ms-client-request-id": "47d10a3d-9c6f-d58d-3cbf-f55cceb79058",
-<<<<<<< HEAD
-        "x-ms-request-id": "728b4f52-801e-0018-5c30-f34d5c000000",
-        "x-ms-version": "2019-10-10"
-=======
         "x-ms-request-id": "acaf5688-f01e-0070-4c48-09f457000000",
         "x-ms-version": "2019-12-12"
->>>>>>> 32e373e2
-      },
-      "ResponseBody": []
-    },
-    {
-<<<<<<< HEAD
-      "RequestUri": "https://seanstagetest.blob.core.windows.net/test-container-139fa845-51da-e9db-97d0-3cba09c9d462?restype=container",
-      "RequestMethod": "PUT",
-      "RequestHeaders": {
-        "Authorization": "Sanitized",
-        "traceparent": "00-58f8c395bac7b448a5ddf90c228a7e3c-0eaa283ef1d98d44-00",
-        "User-Agent": [
-          "azsdk-net-Storage.Blobs/12.4.0-dev.20200305.1",
-          "(.NET Core 4.6.28325.01; Microsoft Windows 10.0.18363 )"
-        ],
-        "x-ms-blob-public-access": "container",
-        "x-ms-client-request-id": "af890388-df3f-ec87-2ee8-af9f5fd2cb73",
-        "x-ms-date": "Thu, 05 Mar 2020 20:57:09 GMT",
-        "x-ms-return-client-request-id": "true",
-        "x-ms-version": "2019-10-10"
-=======
+      },
+      "ResponseBody": []
+    },
+    {
       "RequestUri": "https://seanmcccanary.blob.core.windows.net/test-container-139fa845-51da-e9db-97d0-3cba09c9d462?restype=container",
       "RequestMethod": "PUT",
       "RequestHeaders": {
@@ -278,58 +150,30 @@
         "x-ms-date": "Thu, 02 Apr 2020 23:43:30 GMT",
         "x-ms-return-client-request-id": "true",
         "x-ms-version": "2019-12-12"
->>>>>>> 32e373e2
-      },
-      "RequestBody": null,
-      "StatusCode": 201,
-      "ResponseHeaders": {
-        "Content-Length": "0",
-<<<<<<< HEAD
-        "Date": "Thu, 05 Mar 2020 20:57:09 GMT",
-        "ETag": "\u00220x8D7C147C5988309\u0022",
-        "Last-Modified": "Thu, 05 Mar 2020 20:57:09 GMT",
-=======
+      },
+      "RequestBody": null,
+      "StatusCode": 201,
+      "ResponseHeaders": {
+        "Content-Length": "0",
         "Date": "Thu, 02 Apr 2020 23:43:28 GMT",
         "ETag": "\u00220x8D7D75FA5AEC235\u0022",
         "Last-Modified": "Thu, 02 Apr 2020 23:43:29 GMT",
->>>>>>> 32e373e2
         "Server": [
           "Windows-Azure-Blob/1.0",
           "Microsoft-HTTPAPI/2.0"
         ],
         "x-ms-client-request-id": "af890388-df3f-ec87-2ee8-af9f5fd2cb73",
-<<<<<<< HEAD
-        "x-ms-request-id": "9d513065-c01e-0044-3330-f31804000000",
-        "x-ms-version": "2019-10-10"
-=======
         "x-ms-request-id": "6fd0efea-d01e-002a-3d48-0992b0000000",
         "x-ms-version": "2019-12-12"
->>>>>>> 32e373e2
-      },
-      "ResponseBody": []
-    },
-    {
-<<<<<<< HEAD
-      "RequestUri": "https://seanstagetest.blob.core.windows.net/test-container-139fa845-51da-e9db-97d0-3cba09c9d462/test-blob-23fa93eb-1311-731a-03f6-236a67aa90bf",
-=======
+      },
+      "ResponseBody": []
+    },
+    {
       "RequestUri": "https://seanmcccanary.blob.core.windows.net/test-container-139fa845-51da-e9db-97d0-3cba09c9d462/test-blob-23fa93eb-1311-731a-03f6-236a67aa90bf",
->>>>>>> 32e373e2
       "RequestMethod": "PUT",
       "RequestHeaders": {
         "Authorization": "Sanitized",
         "Content-Length": "1024",
-<<<<<<< HEAD
-        "traceparent": "00-2ceb606b5a8a944bb34875db04dc8d19-51c111b63cf82341-00",
-        "User-Agent": [
-          "azsdk-net-Storage.Blobs/12.4.0-dev.20200305.1",
-          "(.NET Core 4.6.28325.01; Microsoft Windows 10.0.18363 )"
-        ],
-        "x-ms-blob-type": "BlockBlob",
-        "x-ms-client-request-id": "c2d0461a-f709-13ca-035a-0baa13d619dc",
-        "x-ms-date": "Thu, 05 Mar 2020 20:57:09 GMT",
-        "x-ms-return-client-request-id": "true",
-        "x-ms-version": "2019-10-10"
-=======
         "traceparent": "00-dc1ba2df57d4a344b056e2f341cb75f1-bfeff04888e63e45-00",
         "User-Agent": [
           "azsdk-net-Storage.Blobs/12.5.0-dev.20200402.1",
@@ -340,58 +184,28 @@
         "x-ms-date": "Thu, 02 Apr 2020 23:43:30 GMT",
         "x-ms-return-client-request-id": "true",
         "x-ms-version": "2019-12-12"
->>>>>>> 32e373e2
       },
       "RequestBody": "ihMyBkAkIoIjuU1VIQVJHaR2RMXcIRh06BasSLschINY8BRLoMQyx3B4AFfGxVH\u002BrQbF8WbK42n7vh4qeNnHBjXJ/DHw/X3gRH1UZCDAriPErZu1VpMdjg2rUOKlCE6Xsfki/MgfDa\u002BJ5K3odX9IOw/7Zco9Ea\u002BirG4kRK2bOjsuvbImnrFapKDsLHHmNBiOYxXSqqKEWZ9Kf1BZ\u002B8kB7qpxurfMIZxeoMAqUeU9vHdVluGYyJCYqWQT3B5hAanW6j3HdHphwUJ4dAriWge5DMPYA2TnaCUa2BBTuER\u002B/J8XU2andkf99NSfIFSFtk9cWtBaiP1E74EYrZtpDgn9\u002BndrywegEZZ82w\u002BQSEjQlCLB9l50I3Oh0mTlj8irk\u002BbLoSXcGutIu0g53qzutKY4Rxl5qBeridcDyfmiu4LO0EgpxKci9Hk3eDoVOkTHsx29rEeuMerOHxhO2VDypf/Gaw5kxPD/FlOgQi/clU6SPBbc5A86H55eWqWO0xsoRdM6Ts42Yu4tvpX0Du\u002B68YrJvJw6FcDwjExvBmpLcEI4d/1coUaAXNkoryZ5RhCvo2gaxRd\u002B7i8SSsKCx1yD4k5Tu5fxXlBDSWDCEmaadkU7v2ICMKsquYnOSVaE/pR9pMzXJop5vUUY13u3vNvIeNR9Rgf5gbGjKQENIxT5v0vLRW6ZwlC6wgEd6Vgvc/2tBtGCBreMgyIbNP2Ia5owHhgw63ZtLrWEwoQG3JhZdLUEYBxDd7iTPsFLfo5TMVZn7Ms//oiHP9gc/UQzhqeKwb9HhAt97adgnKy0Ia8mMZAtn\u002B/MGXUtfSBEJ3l0YLgawb3OC61L6f4j32Hb0h4p9cyzBee3vahKGgfqOMYt7Dz0mWDxVyXj4bXxqTkUUaoCGzGtwFrQYwMVhPGlYbA39fMk5zi9N52m0CQxxhRuNchc6B2VgCviIzZc3NI0PYAFubNF72pyROSTBvA2n53vpk4oSHmTonXHQsMBYVrLcZKjLAxhKEZd6qM4AXo7q4SZbDWDDPQHcRc\u002BfaymcOOJyJRdknKQjn4Iyl7VWqD6jJY/aPQkR2Wdm7r1I6qZt3q/rjnl3RkRCN63e0GWMRd2Q/EVZwfvZYEuwPa4m2rTbhPkFatnFa59Ll8VbMskB2qjfuC5g09y0Em4th0iWW1z5AwtshtrDy1CmDin2fi1CriMFByKGuvEcUVhr16RWtXyoYi/91RON2\u002BydusXyvZRAqxklkRQ6MkhaUHWCWDPsT1jtTdv9hJjPtyt2KP/rKZOEKyyLMSQori\u002BnY4Tdy0O48SusxW\u002B4QyZAVdnohAlIbyah/mzHIV40xJ\u002BsViET8aunvXfUfmQkC6gGSttKP\u002BomHvReQ==",
       "StatusCode": 201,
       "ResponseHeaders": {
         "Content-Length": "0",
         "Content-MD5": "yXwWP6oaylw8Ehu5B0cPGA==",
-<<<<<<< HEAD
-        "Date": "Thu, 05 Mar 2020 20:57:09 GMT",
-        "ETag": "\u00220x8D7C147C5A56361\u0022",
-        "Last-Modified": "Thu, 05 Mar 2020 20:57:09 GMT",
-=======
         "Date": "Thu, 02 Apr 2020 23:43:28 GMT",
         "ETag": "\u00220x8D7D75FA5BC5C43\u0022",
         "Last-Modified": "Thu, 02 Apr 2020 23:43:29 GMT",
->>>>>>> 32e373e2
         "Server": [
           "Windows-Azure-Blob/1.0",
           "Microsoft-HTTPAPI/2.0"
         ],
         "x-ms-client-request-id": "c2d0461a-f709-13ca-035a-0baa13d619dc",
         "x-ms-content-crc64": "EM2JKgw6DjQ=",
-<<<<<<< HEAD
-        "x-ms-request-id": "9d513068-c01e-0044-3530-f31804000000",
-        "x-ms-request-server-encrypted": "true",
-        "x-ms-version": "2019-10-10"
-=======
         "x-ms-request-id": "6fd0eff1-d01e-002a-4248-0992b0000000",
         "x-ms-request-server-encrypted": "true",
         "x-ms-version": "2019-12-12"
->>>>>>> 32e373e2
-      },
-      "ResponseBody": []
-    },
-    {
-<<<<<<< HEAD
-      "RequestUri": "https://seanstagetest.blob.core.windows.net/test-container-139fa845-51da-e9db-97d0-3cba09c9d462/test-blob-7ad6d6b3-2e43-1b9f-198e-50feec0579db",
-      "RequestMethod": "PUT",
-      "RequestHeaders": {
-        "Authorization": "Sanitized",
-        "traceparent": "00-480f7e3828d64b499f0d14b4b2a69b35-afc1d1d5c407704a-00",
-        "User-Agent": [
-          "azsdk-net-Storage.Blobs/12.4.0-dev.20200305.1",
-          "(.NET Core 4.6.28325.01; Microsoft Windows 10.0.18363 )"
-        ],
-        "x-ms-client-request-id": "db61d716-3ebb-ecc0-a7b4-a97ba7cc26fe",
-        "x-ms-copy-source": "https://seanstagetest.blob.core.windows.net/test-container-139fa845-51da-e9db-97d0-3cba09c9d462/test-blob-23fa93eb-1311-731a-03f6-236a67aa90bf",
-        "x-ms-date": "Thu, 05 Mar 2020 20:57:10 GMT",
-        "x-ms-return-client-request-id": "true",
-        "x-ms-source-if-modified-since": "Wed, 04 Mar 2020 20:57:09 GMT",
-        "x-ms-version": "2019-10-10"
-=======
+      },
+      "ResponseBody": []
+    },
+    {
       "RequestUri": "https://seanmcccanary.blob.core.windows.net/test-container-139fa845-51da-e9db-97d0-3cba09c9d462/test-blob-7ad6d6b3-2e43-1b9f-198e-50feec0579db",
       "RequestMethod": "PUT",
       "RequestHeaders": {
@@ -407,56 +221,27 @@
         "x-ms-return-client-request-id": "true",
         "x-ms-source-if-modified-since": "Wed, 01 Apr 2020 23:43:29 GMT",
         "x-ms-version": "2019-12-12"
->>>>>>> 32e373e2
-      },
-      "RequestBody": null,
-      "StatusCode": 202,
-      "ResponseHeaders": {
-        "Content-Length": "0",
-<<<<<<< HEAD
-        "Date": "Thu, 05 Mar 2020 20:57:09 GMT",
-        "ETag": "\u00220x8D7C147C5B34256\u0022",
-        "Last-Modified": "Thu, 05 Mar 2020 20:57:09 GMT",
-=======
+      },
+      "RequestBody": null,
+      "StatusCode": 202,
+      "ResponseHeaders": {
+        "Content-Length": "0",
         "Date": "Thu, 02 Apr 2020 23:43:29 GMT",
         "ETag": "\u00220x8D7D75FA5CA417B\u0022",
         "Last-Modified": "Thu, 02 Apr 2020 23:43:29 GMT",
->>>>>>> 32e373e2
         "Server": [
           "Windows-Azure-Blob/1.0",
           "Microsoft-HTTPAPI/2.0"
         ],
         "x-ms-client-request-id": "db61d716-3ebb-ecc0-a7b4-a97ba7cc26fe",
-<<<<<<< HEAD
-        "x-ms-copy-id": "bf11d44b-5529-4911-b113-351e07603be2",
-        "x-ms-copy-status": "success",
-        "x-ms-request-id": "9d51306a-c01e-0044-3730-f31804000000",
-        "x-ms-version": "2019-10-10"
-=======
         "x-ms-copy-id": "abc8c31d-5ebd-4a92-a46f-13ba0b791b59",
         "x-ms-copy-status": "success",
         "x-ms-request-id": "6fd0effb-d01e-002a-4a48-0992b0000000",
         "x-ms-version": "2019-12-12"
->>>>>>> 32e373e2
-      },
-      "ResponseBody": []
-    },
-    {
-<<<<<<< HEAD
-      "RequestUri": "https://seanstagetest.blob.core.windows.net/test-container-139fa845-51da-e9db-97d0-3cba09c9d462?restype=container",
-      "RequestMethod": "DELETE",
-      "RequestHeaders": {
-        "Authorization": "Sanitized",
-        "traceparent": "00-bdeb35ba4c927d40b39829d138794f47-116648a4befdb44c-00",
-        "User-Agent": [
-          "azsdk-net-Storage.Blobs/12.4.0-dev.20200305.1",
-          "(.NET Core 4.6.28325.01; Microsoft Windows 10.0.18363 )"
-        ],
-        "x-ms-client-request-id": "14e7e69e-9ea3-3120-3ba1-aaf665f4519d",
-        "x-ms-date": "Thu, 05 Mar 2020 20:57:10 GMT",
-        "x-ms-return-client-request-id": "true",
-        "x-ms-version": "2019-10-10"
-=======
+      },
+      "ResponseBody": []
+    },
+    {
       "RequestUri": "https://seanmcccanary.blob.core.windows.net/test-container-139fa845-51da-e9db-97d0-3cba09c9d462?restype=container",
       "RequestMethod": "DELETE",
       "RequestHeaders": {
@@ -470,49 +255,23 @@
         "x-ms-date": "Thu, 02 Apr 2020 23:43:30 GMT",
         "x-ms-return-client-request-id": "true",
         "x-ms-version": "2019-12-12"
->>>>>>> 32e373e2
-      },
-      "RequestBody": null,
-      "StatusCode": 202,
-      "ResponseHeaders": {
-        "Content-Length": "0",
-<<<<<<< HEAD
-        "Date": "Thu, 05 Mar 2020 20:57:09 GMT",
-=======
+      },
+      "RequestBody": null,
+      "StatusCode": 202,
+      "ResponseHeaders": {
+        "Content-Length": "0",
         "Date": "Thu, 02 Apr 2020 23:43:29 GMT",
->>>>>>> 32e373e2
         "Server": [
           "Windows-Azure-Blob/1.0",
           "Microsoft-HTTPAPI/2.0"
         ],
         "x-ms-client-request-id": "14e7e69e-9ea3-3120-3ba1-aaf665f4519d",
-<<<<<<< HEAD
-        "x-ms-request-id": "9d51306e-c01e-0044-3a30-f31804000000",
-        "x-ms-version": "2019-10-10"
-=======
         "x-ms-request-id": "6fd0f003-d01e-002a-5248-0992b0000000",
         "x-ms-version": "2019-12-12"
->>>>>>> 32e373e2
-      },
-      "ResponseBody": []
-    },
-    {
-<<<<<<< HEAD
-      "RequestUri": "https://seanstagetest.blob.core.windows.net/test-container-fa05c521-d8fb-4f21-a6bd-74de2dc481ed?restype=container",
-      "RequestMethod": "PUT",
-      "RequestHeaders": {
-        "Authorization": "Sanitized",
-        "traceparent": "00-b6b434c6d458cf4bb3706d78655787be-19d6b00e9d65654e-00",
-        "User-Agent": [
-          "azsdk-net-Storage.Blobs/12.4.0-dev.20200305.1",
-          "(.NET Core 4.6.28325.01; Microsoft Windows 10.0.18363 )"
-        ],
-        "x-ms-blob-public-access": "container",
-        "x-ms-client-request-id": "a5da738b-f7b4-c6e8-c498-6ee62a420376",
-        "x-ms-date": "Thu, 05 Mar 2020 20:57:10 GMT",
-        "x-ms-return-client-request-id": "true",
-        "x-ms-version": "2019-10-10"
-=======
+      },
+      "ResponseBody": []
+    },
+    {
       "RequestUri": "https://seanmcccanary.blob.core.windows.net/test-container-fa05c521-d8fb-4f21-a6bd-74de2dc481ed?restype=container",
       "RequestMethod": "PUT",
       "RequestHeaders": {
@@ -527,58 +286,30 @@
         "x-ms-date": "Thu, 02 Apr 2020 23:43:30 GMT",
         "x-ms-return-client-request-id": "true",
         "x-ms-version": "2019-12-12"
->>>>>>> 32e373e2
-      },
-      "RequestBody": null,
-      "StatusCode": 201,
-      "ResponseHeaders": {
-        "Content-Length": "0",
-<<<<<<< HEAD
-        "Date": "Thu, 05 Mar 2020 20:57:09 GMT",
-        "ETag": "\u00220x8D7C147C5ED6B8F\u0022",
-        "Last-Modified": "Thu, 05 Mar 2020 20:57:10 GMT",
-=======
+      },
+      "RequestBody": null,
+      "StatusCode": 201,
+      "ResponseHeaders": {
+        "Content-Length": "0",
         "Date": "Thu, 02 Apr 2020 23:43:30 GMT",
         "ETag": "\u00220x8D7D75FA6086E49\u0022",
         "Last-Modified": "Thu, 02 Apr 2020 23:43:30 GMT",
->>>>>>> 32e373e2
         "Server": [
           "Windows-Azure-Blob/1.0",
           "Microsoft-HTTPAPI/2.0"
         ],
         "x-ms-client-request-id": "a5da738b-f7b4-c6e8-c498-6ee62a420376",
-<<<<<<< HEAD
-        "x-ms-request-id": "417e9a8e-601e-002f-7830-f39ff0000000",
-        "x-ms-version": "2019-10-10"
-=======
         "x-ms-request-id": "612a4183-101e-000a-2e48-09e917000000",
         "x-ms-version": "2019-12-12"
->>>>>>> 32e373e2
-      },
-      "ResponseBody": []
-    },
-    {
-<<<<<<< HEAD
-      "RequestUri": "https://seanstagetest.blob.core.windows.net/test-container-fa05c521-d8fb-4f21-a6bd-74de2dc481ed/test-blob-9f34bc20-9017-0eb9-6bc4-ebf1fc7a326b",
-=======
+      },
+      "ResponseBody": []
+    },
+    {
       "RequestUri": "https://seanmcccanary.blob.core.windows.net/test-container-fa05c521-d8fb-4f21-a6bd-74de2dc481ed/test-blob-9f34bc20-9017-0eb9-6bc4-ebf1fc7a326b",
->>>>>>> 32e373e2
       "RequestMethod": "PUT",
       "RequestHeaders": {
         "Authorization": "Sanitized",
         "Content-Length": "1024",
-<<<<<<< HEAD
-        "traceparent": "00-6a8753a3a10fc34994b1883515e1817d-391c607deec8e34a-00",
-        "User-Agent": [
-          "azsdk-net-Storage.Blobs/12.4.0-dev.20200305.1",
-          "(.NET Core 4.6.28325.01; Microsoft Windows 10.0.18363 )"
-        ],
-        "x-ms-blob-type": "BlockBlob",
-        "x-ms-client-request-id": "38266517-7a9c-ea65-2151-59294285b296",
-        "x-ms-date": "Thu, 05 Mar 2020 20:57:10 GMT",
-        "x-ms-return-client-request-id": "true",
-        "x-ms-version": "2019-10-10"
-=======
         "traceparent": "00-140e05dce0036e42a15f10d96445d868-e19ad4ace1acaf4c-00",
         "User-Agent": [
           "azsdk-net-Storage.Blobs/12.5.0-dev.20200402.1",
@@ -589,58 +320,28 @@
         "x-ms-date": "Thu, 02 Apr 2020 23:43:31 GMT",
         "x-ms-return-client-request-id": "true",
         "x-ms-version": "2019-12-12"
->>>>>>> 32e373e2
       },
       "RequestBody": "fgJSuurbOcrdFvxLo3MXzAZlh2EGn1r6uss67wz2ykpmAmgn70mMRIJpwQGUbWv3rR7rlvPQZd6oWAAfoUq950ux5aAL79y92ULenN5ZZkxgQkLtCzNXlZ2Jf5dIbaI4q9q14ofK7L1CLr2w8cgATvKzvl4H0NsYWlADgW9FdGygpvAEpIPFlVaEq912p6PUiTClla5EMNv\u002BnIg3x2tN/LlREEvX\u002B6pu7ikIgiT\u002BorKtLvc\u002BoN6\u002BW3UVBQf7js7rNq4jJJdX/Y2GNqaEO663APrViZhzDlzak7TVwvajc2BbHUt12n0bVTFquGk4OSDHXgUMJQQ1dydSSJHjgjqX48NGKR1iQSV9ujRnCFbzolmTDWPxlk5cJaUjI5LrN9L209Wl8Q8CZBzfjmrPzm/RX6U4T3TWpUx16gN4Px6TkoJhcDWBTbBJkahHEgfjjFc2UcPss\u002BhdIC2IMAcMiSX\u002BS/znbl06UBL07r3Lj5NEkV6sQu1ap9\u002BaA1AH\u002BBypPQeDSMYL/B75/AGx98QqkpCZQ5\u002BpX0c4pKMdTGoNMlj1S7C2SEfMOZRAskXrqLAab3HAbbR8AN2/SqMj7a\u002Bz7Mmpu6sTdElIzQoKaa0BTPzzA934TcSjeEvT9v2jqUzljMV8QuwEBvsod6CqcpYwvf6nMOnSu58FBUNgQH1LpCO9JdznhQkP7vzh0NUj\u002BQa0ojn//HhiEtEldz2po8V\u002B3NJ87Ey6STj0l0Ht8OvJ4Qs8rJ5ES6iqWxILwQ7MZko3Y/MDpgy5\u002BlkAC2Q3dSHmXJUxbPcnOZEp0ZE5rocpJzH3tY33xjr/grFFQz9Ec\u002BXxJWV5mvlSDyli2dV6f0vR1\u002BMyQL\u002BU7pVbMupF4vZR5V6sSIghsI04pKZklexlhAJlc2xbETMmXTfPHWcODC0yEPR2zjfDryZW\u002BZwZL1ip9a7n4G6K9dQqhetRUpIlKZd4MYX47rXLosNFBReXDC3eJii5Jyy\u002BqBsfTEhLcV2UMM8Eof7TsAf4HD2rRPC8k3i\u002BcitqawJquYhq2KJtfzBlsdRHkmsvC3YhwQvvE2MqY7jPjf4yKsXNmud1adhki5wMRZMbdAANjme0Sar3e6UlP3XpnfExM4cPeviEuqKevDVu4s7QDu64wv6XfeAa1R5BTylie\u002B6q2hEMDPoIiNTEFox0iZjWVDCGMdrymrWm9KXZQmp4O0BHwwi9wwL0rzkq02dUpUyGa/r520oTt0BcZhdVLkZqS9tLLMWQGZEukoGgyMdOUk9YU9dvf1/2MwzHYF3qnoHzwIeMCHiG9VFpyknIc\u002B95DRTI/Npv\u002Bsx7VPi5yLgzQ/MArQdAwknW0l6FBbUWLsAcTlJJIaKmg8W7ELN/zQ==",
       "StatusCode": 201,
       "ResponseHeaders": {
         "Content-Length": "0",
         "Content-MD5": "AI/Z0ZJgS4DYN1HnZGhhRg==",
-<<<<<<< HEAD
-        "Date": "Thu, 05 Mar 2020 20:57:10 GMT",
-        "ETag": "\u00220x8D7C147C5FA0FA7\u0022",
-        "Last-Modified": "Thu, 05 Mar 2020 20:57:10 GMT",
-=======
         "Date": "Thu, 02 Apr 2020 23:43:30 GMT",
         "ETag": "\u00220x8D7D75FA6153ABC\u0022",
         "Last-Modified": "Thu, 02 Apr 2020 23:43:30 GMT",
->>>>>>> 32e373e2
         "Server": [
           "Windows-Azure-Blob/1.0",
           "Microsoft-HTTPAPI/2.0"
         ],
         "x-ms-client-request-id": "38266517-7a9c-ea65-2151-59294285b296",
         "x-ms-content-crc64": "vTYqdiGEEI8=",
-<<<<<<< HEAD
-        "x-ms-request-id": "417e9a94-601e-002f-7a30-f39ff0000000",
-        "x-ms-request-server-encrypted": "true",
-        "x-ms-version": "2019-10-10"
-=======
         "x-ms-request-id": "612a4186-101e-000a-2f48-09e917000000",
         "x-ms-request-server-encrypted": "true",
         "x-ms-version": "2019-12-12"
->>>>>>> 32e373e2
-      },
-      "ResponseBody": []
-    },
-    {
-<<<<<<< HEAD
-      "RequestUri": "https://seanstagetest.blob.core.windows.net/test-container-fa05c521-d8fb-4f21-a6bd-74de2dc481ed/test-blob-ec310556-2ecf-65c1-fa35-15077e2f7829",
-      "RequestMethod": "PUT",
-      "RequestHeaders": {
-        "Authorization": "Sanitized",
-        "traceparent": "00-d7e0db1969636a459d0475b2e0172ee1-59283a431ffa344f-00",
-        "User-Agent": [
-          "azsdk-net-Storage.Blobs/12.4.0-dev.20200305.1",
-          "(.NET Core 4.6.28325.01; Microsoft Windows 10.0.18363 )"
-        ],
-        "x-ms-client-request-id": "249c3499-fd4b-e925-a4c0-3d67645e6cf2",
-        "x-ms-copy-source": "https://seanstagetest.blob.core.windows.net/test-container-fa05c521-d8fb-4f21-a6bd-74de2dc481ed/test-blob-9f34bc20-9017-0eb9-6bc4-ebf1fc7a326b",
-        "x-ms-date": "Thu, 05 Mar 2020 20:57:10 GMT",
-        "x-ms-return-client-request-id": "true",
-        "x-ms-source-if-unmodified-since": "Fri, 06 Mar 2020 20:57:09 GMT",
-        "x-ms-version": "2019-10-10"
-=======
+      },
+      "ResponseBody": []
+    },
+    {
       "RequestUri": "https://seanmcccanary.blob.core.windows.net/test-container-fa05c521-d8fb-4f21-a6bd-74de2dc481ed/test-blob-ec310556-2ecf-65c1-fa35-15077e2f7829",
       "RequestMethod": "PUT",
       "RequestHeaders": {
@@ -656,56 +357,27 @@
         "x-ms-return-client-request-id": "true",
         "x-ms-source-if-unmodified-since": "Fri, 03 Apr 2020 23:43:29 GMT",
         "x-ms-version": "2019-12-12"
->>>>>>> 32e373e2
-      },
-      "RequestBody": null,
-      "StatusCode": 202,
-      "ResponseHeaders": {
-        "Content-Length": "0",
-<<<<<<< HEAD
-        "Date": "Thu, 05 Mar 2020 20:57:10 GMT",
-        "ETag": "\u00220x8D7C147C6086723\u0022",
-        "Last-Modified": "Thu, 05 Mar 2020 20:57:10 GMT",
-=======
+      },
+      "RequestBody": null,
+      "StatusCode": 202,
+      "ResponseHeaders": {
+        "Content-Length": "0",
         "Date": "Thu, 02 Apr 2020 23:43:30 GMT",
         "ETag": "\u00220x8D7D75FA6223565\u0022",
         "Last-Modified": "Thu, 02 Apr 2020 23:43:30 GMT",
->>>>>>> 32e373e2
         "Server": [
           "Windows-Azure-Blob/1.0",
           "Microsoft-HTTPAPI/2.0"
         ],
         "x-ms-client-request-id": "249c3499-fd4b-e925-a4c0-3d67645e6cf2",
-<<<<<<< HEAD
-        "x-ms-copy-id": "a7765374-1d7a-4a54-a1cc-b8b2ea0587a8",
-        "x-ms-copy-status": "success",
-        "x-ms-request-id": "417e9a96-601e-002f-7c30-f39ff0000000",
-        "x-ms-version": "2019-10-10"
-=======
         "x-ms-copy-id": "e0f889e5-fdab-4f10-91fa-1c548a5b06df",
         "x-ms-copy-status": "success",
         "x-ms-request-id": "612a418e-101e-000a-3748-09e917000000",
         "x-ms-version": "2019-12-12"
->>>>>>> 32e373e2
-      },
-      "ResponseBody": []
-    },
-    {
-<<<<<<< HEAD
-      "RequestUri": "https://seanstagetest.blob.core.windows.net/test-container-fa05c521-d8fb-4f21-a6bd-74de2dc481ed?restype=container",
-      "RequestMethod": "DELETE",
-      "RequestHeaders": {
-        "Authorization": "Sanitized",
-        "traceparent": "00-360ec533014f184a8225be9bceeef04a-ecc6f20a9eaa8941-00",
-        "User-Agent": [
-          "azsdk-net-Storage.Blobs/12.4.0-dev.20200305.1",
-          "(.NET Core 4.6.28325.01; Microsoft Windows 10.0.18363 )"
-        ],
-        "x-ms-client-request-id": "4a6d618f-5393-9cde-abba-06cc0ac84dd4",
-        "x-ms-date": "Thu, 05 Mar 2020 20:57:10 GMT",
-        "x-ms-return-client-request-id": "true",
-        "x-ms-version": "2019-10-10"
-=======
+      },
+      "ResponseBody": []
+    },
+    {
       "RequestUri": "https://seanmcccanary.blob.core.windows.net/test-container-fa05c521-d8fb-4f21-a6bd-74de2dc481ed?restype=container",
       "RequestMethod": "DELETE",
       "RequestHeaders": {
@@ -719,49 +391,23 @@
         "x-ms-date": "Thu, 02 Apr 2020 23:43:31 GMT",
         "x-ms-return-client-request-id": "true",
         "x-ms-version": "2019-12-12"
->>>>>>> 32e373e2
-      },
-      "RequestBody": null,
-      "StatusCode": 202,
-      "ResponseHeaders": {
-        "Content-Length": "0",
-<<<<<<< HEAD
-        "Date": "Thu, 05 Mar 2020 20:57:10 GMT",
-=======
+      },
+      "RequestBody": null,
+      "StatusCode": 202,
+      "ResponseHeaders": {
+        "Content-Length": "0",
         "Date": "Thu, 02 Apr 2020 23:43:30 GMT",
->>>>>>> 32e373e2
         "Server": [
           "Windows-Azure-Blob/1.0",
           "Microsoft-HTTPAPI/2.0"
         ],
         "x-ms-client-request-id": "4a6d618f-5393-9cde-abba-06cc0ac84dd4",
-<<<<<<< HEAD
-        "x-ms-request-id": "417e9a9d-601e-002f-0130-f39ff0000000",
-        "x-ms-version": "2019-10-10"
-=======
         "x-ms-request-id": "612a4192-101e-000a-3b48-09e917000000",
         "x-ms-version": "2019-12-12"
->>>>>>> 32e373e2
-      },
-      "ResponseBody": []
-    },
-    {
-<<<<<<< HEAD
-      "RequestUri": "https://seanstagetest.blob.core.windows.net/test-container-3e2b72de-340d-92d2-2b8d-50cb43a020e6?restype=container",
-      "RequestMethod": "PUT",
-      "RequestHeaders": {
-        "Authorization": "Sanitized",
-        "traceparent": "00-e9c57f5fc4a53c4cb2fb82ae8c9c11fd-bf9bb18c16a2064e-00",
-        "User-Agent": [
-          "azsdk-net-Storage.Blobs/12.4.0-dev.20200305.1",
-          "(.NET Core 4.6.28325.01; Microsoft Windows 10.0.18363 )"
-        ],
-        "x-ms-blob-public-access": "container",
-        "x-ms-client-request-id": "56a6e431-b892-5b51-8edb-1e050312580b",
-        "x-ms-date": "Thu, 05 Mar 2020 20:57:10 GMT",
-        "x-ms-return-client-request-id": "true",
-        "x-ms-version": "2019-10-10"
-=======
+      },
+      "ResponseBody": []
+    },
+    {
       "RequestUri": "https://seanmcccanary.blob.core.windows.net/test-container-3e2b72de-340d-92d2-2b8d-50cb43a020e6?restype=container",
       "RequestMethod": "PUT",
       "RequestHeaders": {
@@ -776,58 +422,30 @@
         "x-ms-date": "Thu, 02 Apr 2020 23:43:31 GMT",
         "x-ms-return-client-request-id": "true",
         "x-ms-version": "2019-12-12"
->>>>>>> 32e373e2
-      },
-      "RequestBody": null,
-      "StatusCode": 201,
-      "ResponseHeaders": {
-        "Content-Length": "0",
-<<<<<<< HEAD
-        "Date": "Thu, 05 Mar 2020 20:57:10 GMT",
-        "ETag": "\u00220x8D7C147C64512DE\u0022",
-        "Last-Modified": "Thu, 05 Mar 2020 20:57:10 GMT",
-=======
+      },
+      "RequestBody": null,
+      "StatusCode": 201,
+      "ResponseHeaders": {
+        "Content-Length": "0",
         "Date": "Thu, 02 Apr 2020 23:43:30 GMT",
         "ETag": "\u00220x8D7D75FA6602F0A\u0022",
         "Last-Modified": "Thu, 02 Apr 2020 23:43:30 GMT",
->>>>>>> 32e373e2
         "Server": [
           "Windows-Azure-Blob/1.0",
           "Microsoft-HTTPAPI/2.0"
         ],
         "x-ms-client-request-id": "56a6e431-b892-5b51-8edb-1e050312580b",
-<<<<<<< HEAD
-        "x-ms-request-id": "a5275c4a-401e-0007-3030-f3fe58000000",
-        "x-ms-version": "2019-10-10"
-=======
         "x-ms-request-id": "ab74cc94-b01e-0013-6848-0969ac000000",
         "x-ms-version": "2019-12-12"
->>>>>>> 32e373e2
-      },
-      "ResponseBody": []
-    },
-    {
-<<<<<<< HEAD
-      "RequestUri": "https://seanstagetest.blob.core.windows.net/test-container-3e2b72de-340d-92d2-2b8d-50cb43a020e6/test-blob-2b02209a-4bf1-bce3-13a6-ec196eac91ee",
-=======
+      },
+      "ResponseBody": []
+    },
+    {
       "RequestUri": "https://seanmcccanary.blob.core.windows.net/test-container-3e2b72de-340d-92d2-2b8d-50cb43a020e6/test-blob-2b02209a-4bf1-bce3-13a6-ec196eac91ee",
->>>>>>> 32e373e2
       "RequestMethod": "PUT",
       "RequestHeaders": {
         "Authorization": "Sanitized",
         "Content-Length": "1024",
-<<<<<<< HEAD
-        "traceparent": "00-7583c1b92f106b468757d8390e5ea090-41497d0cefe0344c-00",
-        "User-Agent": [
-          "azsdk-net-Storage.Blobs/12.4.0-dev.20200305.1",
-          "(.NET Core 4.6.28325.01; Microsoft Windows 10.0.18363 )"
-        ],
-        "x-ms-blob-type": "BlockBlob",
-        "x-ms-client-request-id": "23151559-2f63-4fd7-aed6-13cd4ee1b681",
-        "x-ms-date": "Thu, 05 Mar 2020 20:57:11 GMT",
-        "x-ms-return-client-request-id": "true",
-        "x-ms-version": "2019-10-10"
-=======
         "traceparent": "00-be619323f6b6404e99d8006221379f1d-282b5f23b678264f-00",
         "User-Agent": [
           "azsdk-net-Storage.Blobs/12.5.0-dev.20200402.1",
@@ -838,56 +456,28 @@
         "x-ms-date": "Thu, 02 Apr 2020 23:43:31 GMT",
         "x-ms-return-client-request-id": "true",
         "x-ms-version": "2019-12-12"
->>>>>>> 32e373e2
       },
       "RequestBody": "iUSaX/nJVBCOfHQVA1mBP5q6i\u002BA52RrmAOlC68w37eFJL3y\u002Bd/kR0cvynHTWzri6Ja1\u002BsyGxtbAqtF4Qh2hEVo6Sy9PdwsehqboURzylDzIwiMYfuDnAmHrLlMObAUljrkXlRALl3WLl3QpnnG10hKUr3/6hJJ5V0TNZES0EBqdwsJj2wMovS6tjOdsvWPwMVxAdbyJLwomnkHLPjMs14dZi9\u002BvVfcPb\u002B5NTPerCJXk2TLoc5peFJe4PTy9XX7/fLlgFzGEQN9lMQnOO94Se5Gr5mT8RGPo/3NL8xS6Ug5zTcw\u002BSvVkXJRTgz6Mj9y1pcGrFXsaAzhVexe\u002BPE3GquL/Xu4N1DCYR4nMrMEhWG\u002BWkklXEzyXVU6X5NPhphxGiNhfkTDuq9GRDs3xTVJ7MB6kK64Ec5umaAWfee9cuqFphiPoxcs\u002Bp\u002BZ7xgBuogf4GLSxOXpyQhk8uSkrUzHiMFQsi8sykm5XaYPHiK2bN8X9o106q4Em90AKqAyiF1S0mZGsQho8yYpKXc/6rrlroYFjKa/Qp4TTCZCLK\u002BZdtVYrDu8b7vWrwNnW8E2xKEiGnwqLPumo5/IM2TiJtaGj6Kh5z5/KU7aPt2jV/bM7Hd1IAIzf1nZogir9DxG9Igs4NwulO1iovE9T\u002B4uA0uo\u002B1b9bPbUQwBIyEU10zUCg0pFdmcarleaEn0Q9j9ru5688vjlWYeBWJ3L1cyoPN\u002B8Ksyj2Jzkjl0PU1qJs1zQ7QymeNA8LSmyxB3ZXsiK4dWtVNtix\u002BLx2HSb5fY9B5VA6vi/8bP/f/2S4RSPCz\u002BEdHF03G5xbhUppJBroEcjhbx4iGPfyvAhvdTdz\u002Bbecs1FF2GEyCs2z3zTlk0jg9\u002B2b2tYBnLLpKlxQy6Jk64\u002BSyHDJojVrr2RQbjnDDSjDioFJ1B7hnxKeWLIE3T8rTvelUsbUF1G0MCttrS51KhkzkT0hHxNssS1eK0mHYtIlKSNCHb5h73cvkaP3c/HgJS6U0Uv\u002BBjPkNJ2ZdewEMM1VRIAPNwxezaXJ9YlveUE7egIa8pGGJybzXeUcyHWHJ2DWnitt1PIiNgOiNAymeL9cYfvp7UI/0x1dG9UnPgUsQtIomNsVyaUT\u002BLiR4/MWSOUpwGZ9nToils8KELkc/vv6dfE\u002Bfd/gRpRS2fCJre8uStLz\u002BX2erqWUCgIIC7jr9vm8l24B188FRXnSLsdFlOjj38XqKQF\u002BW8dLpnfZ2DrbZub6yRZ9KHMD6rQDzIPiUnEZJCvzAcn4QjuqtjFbK21C\u002BsfcTs/SYrNW5kJNeo9DaVQGwLAO5GUY/oba1nZBqL9GwNG8AgehRsF4nBuLqsusa0jZVGq5MBJex0xE94w9FT2DBrg==",
       "StatusCode": 201,
       "ResponseHeaders": {
         "Content-Length": "0",
         "Content-MD5": "6SSrXlrNwFRx0tONA\u002BF17A==",
-<<<<<<< HEAD
-        "Date": "Thu, 05 Mar 2020 20:57:10 GMT",
-        "ETag": "\u00220x8D7C147C6521A48\u0022",
-        "Last-Modified": "Thu, 05 Mar 2020 20:57:11 GMT",
-=======
         "Date": "Thu, 02 Apr 2020 23:43:30 GMT",
         "ETag": "\u00220x8D7D75FA66D2EAA\u0022",
         "Last-Modified": "Thu, 02 Apr 2020 23:43:31 GMT",
->>>>>>> 32e373e2
         "Server": [
           "Windows-Azure-Blob/1.0",
           "Microsoft-HTTPAPI/2.0"
         ],
         "x-ms-client-request-id": "23151559-2f63-4fd7-aed6-13cd4ee1b681",
         "x-ms-content-crc64": "JLM7COIjT/8=",
-<<<<<<< HEAD
-        "x-ms-request-id": "a5275c4d-401e-0007-3130-f3fe58000000",
-        "x-ms-request-server-encrypted": "true",
-        "x-ms-version": "2019-10-10"
-=======
         "x-ms-request-id": "ab74cc99-b01e-0013-6b48-0969ac000000",
         "x-ms-request-server-encrypted": "true",
         "x-ms-version": "2019-12-12"
->>>>>>> 32e373e2
-      },
-      "ResponseBody": []
-    },
-    {
-<<<<<<< HEAD
-      "RequestUri": "https://seanstagetest.blob.core.windows.net/test-container-3e2b72de-340d-92d2-2b8d-50cb43a020e6/test-blob-2b02209a-4bf1-bce3-13a6-ec196eac91ee",
-      "RequestMethod": "HEAD",
-      "RequestHeaders": {
-        "Authorization": "Sanitized",
-        "traceparent": "00-58597a5b442c26469af4d869e2816e82-c2132da4d6a9c34b-00",
-        "User-Agent": [
-          "azsdk-net-Storage.Blobs/12.4.0-dev.20200305.1",
-          "(.NET Core 4.6.28325.01; Microsoft Windows 10.0.18363 )"
-        ],
-        "x-ms-client-request-id": "3aeb4448-9e4a-3f4a-888a-25424bae56b0",
-        "x-ms-date": "Thu, 05 Mar 2020 20:57:11 GMT",
-        "x-ms-return-client-request-id": "true",
-        "x-ms-version": "2019-10-10"
-=======
+      },
+      "ResponseBody": []
+    },
+    {
       "RequestUri": "https://seanmcccanary.blob.core.windows.net/test-container-3e2b72de-340d-92d2-2b8d-50cb43a020e6/test-blob-2b02209a-4bf1-bce3-13a6-ec196eac91ee",
       "RequestMethod": "HEAD",
       "RequestHeaders": {
@@ -901,7 +491,6 @@
         "x-ms-date": "Thu, 02 Apr 2020 23:43:31 GMT",
         "x-ms-return-client-request-id": "true",
         "x-ms-version": "2019-12-12"
->>>>>>> 32e373e2
       },
       "RequestBody": null,
       "StatusCode": 200,
@@ -910,15 +499,9 @@
         "Content-Length": "1024",
         "Content-MD5": "6SSrXlrNwFRx0tONA\u002BF17A==",
         "Content-Type": "application/octet-stream",
-<<<<<<< HEAD
-        "Date": "Thu, 05 Mar 2020 20:57:10 GMT",
-        "ETag": "\u00220x8D7C147C6521A48\u0022",
-        "Last-Modified": "Thu, 05 Mar 2020 20:57:11 GMT",
-=======
         "Date": "Thu, 02 Apr 2020 23:43:30 GMT",
         "ETag": "\u00220x8D7D75FA66D2EAA\u0022",
         "Last-Modified": "Thu, 02 Apr 2020 23:43:31 GMT",
->>>>>>> 32e373e2
         "Server": [
           "Windows-Azure-Blob/1.0",
           "Microsoft-HTTPAPI/2.0"
@@ -927,42 +510,16 @@
         "x-ms-access-tier-inferred": "true",
         "x-ms-blob-type": "BlockBlob",
         "x-ms-client-request-id": "3aeb4448-9e4a-3f4a-888a-25424bae56b0",
-<<<<<<< HEAD
-        "x-ms-creation-time": "Thu, 05 Mar 2020 20:57:11 GMT",
-        "x-ms-lease-state": "available",
-        "x-ms-lease-status": "unlocked",
-        "x-ms-request-id": "a5275c4e-401e-0007-3230-f3fe58000000",
-        "x-ms-server-encrypted": "true",
-        "x-ms-version": "2019-10-10"
-=======
         "x-ms-creation-time": "Thu, 02 Apr 2020 23:43:31 GMT",
         "x-ms-lease-state": "available",
         "x-ms-lease-status": "unlocked",
         "x-ms-request-id": "ab74cca6-b01e-0013-7848-0969ac000000",
         "x-ms-server-encrypted": "true",
         "x-ms-version": "2019-12-12"
->>>>>>> 32e373e2
-      },
-      "ResponseBody": []
-    },
-    {
-<<<<<<< HEAD
-      "RequestUri": "https://seanstagetest.blob.core.windows.net/test-container-3e2b72de-340d-92d2-2b8d-50cb43a020e6/test-blob-ec2be25c-e14f-f6d1-d85a-f0bdbd530230",
-      "RequestMethod": "PUT",
-      "RequestHeaders": {
-        "Authorization": "Sanitized",
-        "traceparent": "00-92dd67b64e39f4439bff2c223e185d18-57380fe62b7e5147-00",
-        "User-Agent": [
-          "azsdk-net-Storage.Blobs/12.4.0-dev.20200305.1",
-          "(.NET Core 4.6.28325.01; Microsoft Windows 10.0.18363 )"
-        ],
-        "x-ms-client-request-id": "6928c14f-3652-6622-72f5-62efad8d8135",
-        "x-ms-copy-source": "https://seanstagetest.blob.core.windows.net/test-container-3e2b72de-340d-92d2-2b8d-50cb43a020e6/test-blob-2b02209a-4bf1-bce3-13a6-ec196eac91ee",
-        "x-ms-date": "Thu, 05 Mar 2020 20:57:11 GMT",
-        "x-ms-return-client-request-id": "true",
-        "x-ms-source-if-match": "\u00220x8D7C147C6521A48\u0022",
-        "x-ms-version": "2019-10-10"
-=======
+      },
+      "ResponseBody": []
+    },
+    {
       "RequestUri": "https://seanmcccanary.blob.core.windows.net/test-container-3e2b72de-340d-92d2-2b8d-50cb43a020e6/test-blob-ec2be25c-e14f-f6d1-d85a-f0bdbd530230",
       "RequestMethod": "PUT",
       "RequestHeaders": {
@@ -978,56 +535,27 @@
         "x-ms-return-client-request-id": "true",
         "x-ms-source-if-match": "\u00220x8D7D75FA66D2EAA\u0022",
         "x-ms-version": "2019-12-12"
->>>>>>> 32e373e2
-      },
-      "RequestBody": null,
-      "StatusCode": 202,
-      "ResponseHeaders": {
-        "Content-Length": "0",
-<<<<<<< HEAD
-        "Date": "Thu, 05 Mar 2020 20:57:10 GMT",
-        "ETag": "\u00220x8D7C147C66D6A7E\u0022",
-        "Last-Modified": "Thu, 05 Mar 2020 20:57:11 GMT",
-=======
+      },
+      "RequestBody": null,
+      "StatusCode": 202,
+      "ResponseHeaders": {
+        "Content-Length": "0",
         "Date": "Thu, 02 Apr 2020 23:43:31 GMT",
         "ETag": "\u00220x8D7D75FA686879C\u0022",
         "Last-Modified": "Thu, 02 Apr 2020 23:43:31 GMT",
->>>>>>> 32e373e2
         "Server": [
           "Windows-Azure-Blob/1.0",
           "Microsoft-HTTPAPI/2.0"
         ],
         "x-ms-client-request-id": "6928c14f-3652-6622-72f5-62efad8d8135",
-<<<<<<< HEAD
-        "x-ms-copy-id": "ff46e942-15a5-4f1c-858e-411f3701660d",
-        "x-ms-copy-status": "success",
-        "x-ms-request-id": "a5275c51-401e-0007-3430-f3fe58000000",
-        "x-ms-version": "2019-10-10"
-=======
         "x-ms-copy-id": "2d3c36b2-cc77-466a-9737-6b8e420893cf",
         "x-ms-copy-status": "success",
         "x-ms-request-id": "ab74ccaf-b01e-0013-0148-0969ac000000",
         "x-ms-version": "2019-12-12"
->>>>>>> 32e373e2
-      },
-      "ResponseBody": []
-    },
-    {
-<<<<<<< HEAD
-      "RequestUri": "https://seanstagetest.blob.core.windows.net/test-container-3e2b72de-340d-92d2-2b8d-50cb43a020e6?restype=container",
-      "RequestMethod": "DELETE",
-      "RequestHeaders": {
-        "Authorization": "Sanitized",
-        "traceparent": "00-cb14ac6c2c9f8e4184f2a7a3cb9da436-e01d1303dcf06c46-00",
-        "User-Agent": [
-          "azsdk-net-Storage.Blobs/12.4.0-dev.20200305.1",
-          "(.NET Core 4.6.28325.01; Microsoft Windows 10.0.18363 )"
-        ],
-        "x-ms-client-request-id": "fb6d6bec-982a-7dde-7f1d-98ff1947dd2b",
-        "x-ms-date": "Thu, 05 Mar 2020 20:57:11 GMT",
-        "x-ms-return-client-request-id": "true",
-        "x-ms-version": "2019-10-10"
-=======
+      },
+      "ResponseBody": []
+    },
+    {
       "RequestUri": "https://seanmcccanary.blob.core.windows.net/test-container-3e2b72de-340d-92d2-2b8d-50cb43a020e6?restype=container",
       "RequestMethod": "DELETE",
       "RequestHeaders": {
@@ -1041,49 +569,23 @@
         "x-ms-date": "Thu, 02 Apr 2020 23:43:32 GMT",
         "x-ms-return-client-request-id": "true",
         "x-ms-version": "2019-12-12"
->>>>>>> 32e373e2
-      },
-      "RequestBody": null,
-      "StatusCode": 202,
-      "ResponseHeaders": {
-        "Content-Length": "0",
-<<<<<<< HEAD
-        "Date": "Thu, 05 Mar 2020 20:57:10 GMT",
-=======
+      },
+      "RequestBody": null,
+      "StatusCode": 202,
+      "ResponseHeaders": {
+        "Content-Length": "0",
         "Date": "Thu, 02 Apr 2020 23:43:31 GMT",
->>>>>>> 32e373e2
         "Server": [
           "Windows-Azure-Blob/1.0",
           "Microsoft-HTTPAPI/2.0"
         ],
         "x-ms-client-request-id": "fb6d6bec-982a-7dde-7f1d-98ff1947dd2b",
-<<<<<<< HEAD
-        "x-ms-request-id": "a5275c55-401e-0007-3630-f3fe58000000",
-        "x-ms-version": "2019-10-10"
-=======
         "x-ms-request-id": "ab74ccb9-b01e-0013-0b48-0969ac000000",
         "x-ms-version": "2019-12-12"
->>>>>>> 32e373e2
-      },
-      "ResponseBody": []
-    },
-    {
-<<<<<<< HEAD
-      "RequestUri": "https://seanstagetest.blob.core.windows.net/test-container-49e6fabb-c46c-035a-0747-beb1030fb50e?restype=container",
-      "RequestMethod": "PUT",
-      "RequestHeaders": {
-        "Authorization": "Sanitized",
-        "traceparent": "00-bc06766c53e21c419d6caa01df767fd4-27d326ffa85e3d49-00",
-        "User-Agent": [
-          "azsdk-net-Storage.Blobs/12.4.0-dev.20200305.1",
-          "(.NET Core 4.6.28325.01; Microsoft Windows 10.0.18363 )"
-        ],
-        "x-ms-blob-public-access": "container",
-        "x-ms-client-request-id": "b65707c2-6e7d-2772-116a-f4e3da2c7a70",
-        "x-ms-date": "Thu, 05 Mar 2020 20:57:11 GMT",
-        "x-ms-return-client-request-id": "true",
-        "x-ms-version": "2019-10-10"
-=======
+      },
+      "ResponseBody": []
+    },
+    {
       "RequestUri": "https://seanmcccanary.blob.core.windows.net/test-container-49e6fabb-c46c-035a-0747-beb1030fb50e?restype=container",
       "RequestMethod": "PUT",
       "RequestHeaders": {
@@ -1098,58 +600,30 @@
         "x-ms-date": "Thu, 02 Apr 2020 23:43:32 GMT",
         "x-ms-return-client-request-id": "true",
         "x-ms-version": "2019-12-12"
->>>>>>> 32e373e2
-      },
-      "RequestBody": null,
-      "StatusCode": 201,
-      "ResponseHeaders": {
-        "Content-Length": "0",
-<<<<<<< HEAD
-        "Date": "Thu, 05 Mar 2020 20:57:11 GMT",
-        "ETag": "\u00220x8D7C147C6ABCE42\u0022",
-        "Last-Modified": "Thu, 05 Mar 2020 20:57:11 GMT",
-=======
+      },
+      "RequestBody": null,
+      "StatusCode": 201,
+      "ResponseHeaders": {
+        "Content-Length": "0",
         "Date": "Thu, 02 Apr 2020 23:43:31 GMT",
         "ETag": "\u00220x8D7D75FA6C64F3A\u0022",
         "Last-Modified": "Thu, 02 Apr 2020 23:43:31 GMT",
->>>>>>> 32e373e2
         "Server": [
           "Windows-Azure-Blob/1.0",
           "Microsoft-HTTPAPI/2.0"
         ],
         "x-ms-client-request-id": "b65707c2-6e7d-2772-116a-f4e3da2c7a70",
-<<<<<<< HEAD
-        "x-ms-request-id": "50f479df-701e-0041-7d30-f3cadf000000",
-        "x-ms-version": "2019-10-10"
-=======
         "x-ms-request-id": "bfb914fb-a01e-0030-7748-09f36f000000",
         "x-ms-version": "2019-12-12"
->>>>>>> 32e373e2
-      },
-      "ResponseBody": []
-    },
-    {
-<<<<<<< HEAD
-      "RequestUri": "https://seanstagetest.blob.core.windows.net/test-container-49e6fabb-c46c-035a-0747-beb1030fb50e/test-blob-95c18968-9b43-350c-eff6-325b994e4f4c",
-=======
+      },
+      "ResponseBody": []
+    },
+    {
       "RequestUri": "https://seanmcccanary.blob.core.windows.net/test-container-49e6fabb-c46c-035a-0747-beb1030fb50e/test-blob-95c18968-9b43-350c-eff6-325b994e4f4c",
->>>>>>> 32e373e2
       "RequestMethod": "PUT",
       "RequestHeaders": {
         "Authorization": "Sanitized",
         "Content-Length": "1024",
-<<<<<<< HEAD
-        "traceparent": "00-528d9a586a1d0d42b64e6704c43a07b1-a0c5dba87af25645-00",
-        "User-Agent": [
-          "azsdk-net-Storage.Blobs/12.4.0-dev.20200305.1",
-          "(.NET Core 4.6.28325.01; Microsoft Windows 10.0.18363 )"
-        ],
-        "x-ms-blob-type": "BlockBlob",
-        "x-ms-client-request-id": "a909bd40-92d1-56f0-16ab-8ab62fc52413",
-        "x-ms-date": "Thu, 05 Mar 2020 20:57:11 GMT",
-        "x-ms-return-client-request-id": "true",
-        "x-ms-version": "2019-10-10"
-=======
         "traceparent": "00-4302280ead342c4ea9f2043d0794d931-1a4eb5877d50f24b-00",
         "User-Agent": [
           "azsdk-net-Storage.Blobs/12.5.0-dev.20200402.1",
@@ -1160,58 +634,28 @@
         "x-ms-date": "Thu, 02 Apr 2020 23:43:32 GMT",
         "x-ms-return-client-request-id": "true",
         "x-ms-version": "2019-12-12"
->>>>>>> 32e373e2
       },
       "RequestBody": "gFnu\u002B7f\u002Bkc8R2zC1kScV6ZW6pCr4MCEm\u002BiHHhzsWjsIap2KAPn\u002B4afjyhGdrV6PI4UjG3qolU084xwGWNwmT\u002Bk1umurElKsWAjoyBqy5u6N\u002B/6XzUK8X9VMTSHZ9IjLuXokZ/Ly5A02dsNxv8k2jfgtdFzhkoKqeVqWWsUw1mOAIQ6cin77nxPtYVp/TpwIGb8lqIAr6ir7ee6YWI1EBZxf8Z6\u002BlgN5MdlM8C0oKy66jj0GCynjVDbnpQyQY0KCqV\u002B6I1kBTYe/qHam2vn5z07D3c5MPfp2fJln1vDy6NKaykbRcgvRuUC5SmKzOH087dW90IFwNmthQ6bDmXaWyL\u002BkCBCzKF1G7iSNlvebw0AcJukbMRhNJpffbC5lDiPKJoGjDyxojcF4euJc4p93yYBip3KJe5enVuV407gu3eAEx2xx\u002BLQTs5knnro57EP0a6auAmqtPKrt\u002B7RK774JSZ0CWB8zAczIUvfZZdzdbWqhhGgVgNt5V4bFh/0DxMPfHlEZO5QkxWXV4bN219rKEIpNqWtR88jBiQCYaX3TyIoz/keLwDXSfL8CQ6MoAoOv\u002B3dyth9YiS6IW66TiFvoBhUlQtmTQkxUeyyoU6wlmYaA6HIKXRZu23EZA2SHPvBjGj2KAsOmHLknHjrurDV\u002BYsIoDqPp4aT\u002Btmtkdj7nzTg4RTlym5bG2s\u002B44z7fgCs/npymWzBQeTiUi0hUQaZ6P0z\u002Bsmb8D8svZTPQMP5qIzY8KNeeQXYL68wA2gxKbpklPqft3M3EP5LVevX8fEg6LmgWGBjO2/na9sqa\u002BzG64PqaqvJWeEZoe\u002BlEyMqAD2uDxq\u002BkNFaAVmKqFuYDKUBhHpX7ZdVZ57IhqaAvihMzWutjGzSCEqykFlCPrGFcaU6k564whKWWKeL5goqyUMxTer/\u002BoBIP3wvlV0\u002BAyjtMxUBRiqZk/tJByO1RiIwh8cGEPDWlYcU4lQiiSzFaEV\u002BrqL1KYMop6nvpvNcgulJ7x2GJ/I4Bq2N7FPGdwrOg67uRqd/O25D7XlG5v6DuG9q2KofPzBTRpgFZz0vYiCvERNUfkxB2qOvQkqI4S\u002BvCiP0W55gv1RuivAPedQhFItIl9XbP0oTKQ32b\u002Bz12lV4Vm0JOwaSTmG\u002B9eNcMlDfjj2/QElZw8rp0SKQak93aLCalxNnF\u002Bl0tllkLElWxuatJuGvRooMLoKiL1nT8eQiR40isZtNeGZUOpn/5adxgxpL8zNdyBImjniAtPiPoLR1QeS8JBVLX757WwvwHDjrMJxPl/6gxH97DCMivLNtxJnVepPCtV708JOE4n0WJnI/pYRsQAjF1I1lQSfyKKMLDZZiKpGVGHs9SqdrG\u002BICVNWg4wcg==",
       "StatusCode": 201,
       "ResponseHeaders": {
         "Content-Length": "0",
         "Content-MD5": "pN3BL32Ina5JNsk07GS\u002BrQ==",
-<<<<<<< HEAD
-        "Date": "Thu, 05 Mar 2020 20:57:11 GMT",
-        "ETag": "\u00220x8D7C147C6BA54C7\u0022",
-        "Last-Modified": "Thu, 05 Mar 2020 20:57:11 GMT",
-=======
         "Date": "Thu, 02 Apr 2020 23:43:31 GMT",
         "ETag": "\u00220x8D7D75FA6D4678F\u0022",
         "Last-Modified": "Thu, 02 Apr 2020 23:43:31 GMT",
->>>>>>> 32e373e2
         "Server": [
           "Windows-Azure-Blob/1.0",
           "Microsoft-HTTPAPI/2.0"
         ],
         "x-ms-client-request-id": "a909bd40-92d1-56f0-16ab-8ab62fc52413",
         "x-ms-content-crc64": "29s6p22MVnk=",
-<<<<<<< HEAD
-        "x-ms-request-id": "50f479e2-701e-0041-7e30-f3cadf000000",
-        "x-ms-request-server-encrypted": "true",
-        "x-ms-version": "2019-10-10"
-=======
         "x-ms-request-id": "bfb91506-a01e-0030-7f48-09f36f000000",
         "x-ms-request-server-encrypted": "true",
         "x-ms-version": "2019-12-12"
->>>>>>> 32e373e2
-      },
-      "ResponseBody": []
-    },
-    {
-<<<<<<< HEAD
-      "RequestUri": "https://seanstagetest.blob.core.windows.net/test-container-49e6fabb-c46c-035a-0747-beb1030fb50e/test-blob-c2c0bd59-111d-b8af-ebb0-70647df6a920",
-      "RequestMethod": "PUT",
-      "RequestHeaders": {
-        "Authorization": "Sanitized",
-        "traceparent": "00-ce507a5a45efb0478e0c07534c2d01ed-6edb447795189a4e-00",
-        "User-Agent": [
-          "azsdk-net-Storage.Blobs/12.4.0-dev.20200305.1",
-          "(.NET Core 4.6.28325.01; Microsoft Windows 10.0.18363 )"
-        ],
-        "x-ms-client-request-id": "4a25194c-8bdc-2f4d-0e51-bd20228bd81f",
-        "x-ms-copy-source": "https://seanstagetest.blob.core.windows.net/test-container-49e6fabb-c46c-035a-0747-beb1030fb50e/test-blob-95c18968-9b43-350c-eff6-325b994e4f4c",
-        "x-ms-date": "Thu, 05 Mar 2020 20:57:11 GMT",
-        "x-ms-return-client-request-id": "true",
-        "x-ms-source-if-none-match": "\u0022garbage\u0022",
-        "x-ms-version": "2019-10-10"
-=======
+      },
+      "ResponseBody": []
+    },
+    {
       "RequestUri": "https://seanmcccanary.blob.core.windows.net/test-container-49e6fabb-c46c-035a-0747-beb1030fb50e/test-blob-c2c0bd59-111d-b8af-ebb0-70647df6a920",
       "RequestMethod": "PUT",
       "RequestHeaders": {
@@ -1227,56 +671,27 @@
         "x-ms-return-client-request-id": "true",
         "x-ms-source-if-none-match": "\u0022garbage\u0022",
         "x-ms-version": "2019-12-12"
->>>>>>> 32e373e2
-      },
-      "RequestBody": null,
-      "StatusCode": 202,
-      "ResponseHeaders": {
-        "Content-Length": "0",
-<<<<<<< HEAD
-        "Date": "Thu, 05 Mar 2020 20:57:11 GMT",
-        "ETag": "\u00220x8D7C147C6C920C6\u0022",
-        "Last-Modified": "Thu, 05 Mar 2020 20:57:11 GMT",
-=======
+      },
+      "RequestBody": null,
+      "StatusCode": 202,
+      "ResponseHeaders": {
+        "Content-Length": "0",
         "Date": "Thu, 02 Apr 2020 23:43:31 GMT",
         "ETag": "\u00220x8D7D75FA6E273DA\u0022",
         "Last-Modified": "Thu, 02 Apr 2020 23:43:31 GMT",
->>>>>>> 32e373e2
         "Server": [
           "Windows-Azure-Blob/1.0",
           "Microsoft-HTTPAPI/2.0"
         ],
         "x-ms-client-request-id": "4a25194c-8bdc-2f4d-0e51-bd20228bd81f",
-<<<<<<< HEAD
-        "x-ms-copy-id": "49ea113f-5ed7-4ce3-bc78-d152307d0f89",
-        "x-ms-copy-status": "success",
-        "x-ms-request-id": "50f479e4-701e-0041-7f30-f3cadf000000",
-        "x-ms-version": "2019-10-10"
-=======
         "x-ms-copy-id": "ea7a0a82-a1db-4dca-bb7f-898db2e6a8ba",
         "x-ms-copy-status": "success",
         "x-ms-request-id": "bfb9150a-a01e-0030-0248-09f36f000000",
         "x-ms-version": "2019-12-12"
->>>>>>> 32e373e2
-      },
-      "ResponseBody": []
-    },
-    {
-<<<<<<< HEAD
-      "RequestUri": "https://seanstagetest.blob.core.windows.net/test-container-49e6fabb-c46c-035a-0747-beb1030fb50e?restype=container",
-      "RequestMethod": "DELETE",
-      "RequestHeaders": {
-        "Authorization": "Sanitized",
-        "traceparent": "00-bb9412e0f9900b4c8548ad91ebc41f00-0cdd096f7d90024d-00",
-        "User-Agent": [
-          "azsdk-net-Storage.Blobs/12.4.0-dev.20200305.1",
-          "(.NET Core 4.6.28325.01; Microsoft Windows 10.0.18363 )"
-        ],
-        "x-ms-client-request-id": "6417f309-5ed1-4744-6cdd-8fb3c9813b9b",
-        "x-ms-date": "Thu, 05 Mar 2020 20:57:11 GMT",
-        "x-ms-return-client-request-id": "true",
-        "x-ms-version": "2019-10-10"
-=======
+      },
+      "ResponseBody": []
+    },
+    {
       "RequestUri": "https://seanmcccanary.blob.core.windows.net/test-container-49e6fabb-c46c-035a-0747-beb1030fb50e?restype=container",
       "RequestMethod": "DELETE",
       "RequestHeaders": {
@@ -1290,42 +705,26 @@
         "x-ms-date": "Thu, 02 Apr 2020 23:43:32 GMT",
         "x-ms-return-client-request-id": "true",
         "x-ms-version": "2019-12-12"
->>>>>>> 32e373e2
-      },
-      "RequestBody": null,
-      "StatusCode": 202,
-      "ResponseHeaders": {
-        "Content-Length": "0",
-<<<<<<< HEAD
-        "Date": "Thu, 05 Mar 2020 20:57:11 GMT",
-=======
+      },
+      "RequestBody": null,
+      "StatusCode": 202,
+      "ResponseHeaders": {
+        "Content-Length": "0",
         "Date": "Thu, 02 Apr 2020 23:43:31 GMT",
->>>>>>> 32e373e2
         "Server": [
           "Windows-Azure-Blob/1.0",
           "Microsoft-HTTPAPI/2.0"
         ],
         "x-ms-client-request-id": "6417f309-5ed1-4744-6cdd-8fb3c9813b9b",
-<<<<<<< HEAD
-        "x-ms-request-id": "50f479e5-701e-0041-8030-f3cadf000000",
-        "x-ms-version": "2019-10-10"
-=======
         "x-ms-request-id": "bfb9150e-a01e-0030-0548-09f36f000000",
         "x-ms-version": "2019-12-12"
->>>>>>> 32e373e2
       },
       "ResponseBody": []
     }
   ],
   "Variables": {
-<<<<<<< HEAD
-    "DateTimeOffsetNow": "2020-03-05T12:57:09.0816177-08:00",
-    "RandomSeed": "263121476",
-    "Storage_TestConfigDefault": "ProductionTenant\nseanstagetest\nU2FuaXRpemVk\nhttps://seanstagetest.blob.core.windows.net\nhttp://seanstagetest.file.core.windows.net\nhttp://seanstagetest.queue.core.windows.net\nhttp://seanstagetest.table.core.windows.net\n\n\n\n\nhttp://seanstagetest-secondary.blob.core.windows.net\nhttp://seanstagetest-secondary.file.core.windows.net\nhttp://seanstagetest-secondary.queue.core.windows.net\nhttp://seanstagetest-secondary.table.core.windows.net\n\nSanitized\n\n\nCloud\nBlobEndpoint=https://seanstagetest.blob.core.windows.net/;QueueEndpoint=http://seanstagetest.queue.core.windows.net/;FileEndpoint=http://seanstagetest.file.core.windows.net/;BlobSecondaryEndpoint=http://seanstagetest-secondary.blob.core.windows.net/;QueueSecondaryEndpoint=http://seanstagetest-secondary.queue.core.windows.net/;FileSecondaryEndpoint=http://seanstagetest-secondary.file.core.windows.net/;AccountName=seanstagetest;AccountKey=Sanitized\nseanscope1"
-=======
     "DateTimeOffsetNow": "2020-04-02T16:43:29.7629965-07:00",
     "RandomSeed": "263121476",
     "Storage_TestConfigDefault": "ProductionTenant\nseanmcccanary\nU2FuaXRpemVk\nhttps://seanmcccanary.blob.core.windows.net\nhttps://seanmcccanary.file.core.windows.net\nhttps://seanmcccanary.queue.core.windows.net\nhttps://seanmcccanary.table.core.windows.net\n\n\n\n\nhttps://seanmcccanary-secondary.blob.core.windows.net\nhttps://seanmcccanary-secondary.file.core.windows.net\nhttps://seanmcccanary-secondary.queue.core.windows.net\nhttps://seanmcccanary-secondary.table.core.windows.net\n\nSanitized\n\n\nCloud\nBlobEndpoint=https://seanmcccanary.blob.core.windows.net/;QueueEndpoint=https://seanmcccanary.queue.core.windows.net/;FileEndpoint=https://seanmcccanary.file.core.windows.net/;BlobSecondaryEndpoint=https://seanmcccanary-secondary.blob.core.windows.net/;QueueSecondaryEndpoint=https://seanmcccanary-secondary.queue.core.windows.net/;FileSecondaryEndpoint=https://seanmcccanary-secondary.file.core.windows.net/;AccountName=seanmcccanary;AccountKey=Sanitized\nseanscope1"
->>>>>>> 32e373e2
   }
 }