--- conflicted
+++ resolved
@@ -1,22 +1,6 @@
 {
   "Entries": [
     {
-<<<<<<< HEAD
-      "RequestUri": "https://seanstagetest.blob.core.windows.net/test-container-0ecec652-b28b-5e66-6547-5ae1a8f05589?restype=container",
-      "RequestMethod": "PUT",
-      "RequestHeaders": {
-        "Authorization": "Sanitized",
-        "traceparent": "00-c8297c8a6e52bc4e8b1ce88dc59ab40a-7a3a5740f09cd342-00",
-        "User-Agent": [
-          "azsdk-net-Storage.Blobs/12.4.0-dev.20200305.1",
-          "(.NET Core 4.6.28325.01; Microsoft Windows 10.0.18363 )"
-        ],
-        "x-ms-blob-public-access": "container",
-        "x-ms-client-request-id": "27535a5c-c19d-7ffc-5afe-2dcd09ccf8ff",
-        "x-ms-date": "Thu, 05 Mar 2020 20:56:58 GMT",
-        "x-ms-return-client-request-id": "true",
-        "x-ms-version": "2019-10-10"
-=======
       "RequestUri": "https://seanmcccanary.blob.core.windows.net/test-container-0ecec652-b28b-5e66-6547-5ae1a8f05589?restype=container",
       "RequestMethod": "PUT",
       "RequestHeaders": {
@@ -31,58 +15,30 @@
         "x-ms-date": "Thu, 02 Apr 2020 23:43:19 GMT",
         "x-ms-return-client-request-id": "true",
         "x-ms-version": "2019-12-12"
->>>>>>> 32e373e2
-      },
-      "RequestBody": null,
-      "StatusCode": 201,
-      "ResponseHeaders": {
-        "Content-Length": "0",
-<<<<<<< HEAD
-        "Date": "Thu, 05 Mar 2020 20:56:58 GMT",
-        "ETag": "\u00220x8D7C147BF3E5F62\u0022",
-        "Last-Modified": "Thu, 05 Mar 2020 20:56:59 GMT",
-=======
+      },
+      "RequestBody": null,
+      "StatusCode": 201,
+      "ResponseHeaders": {
+        "Content-Length": "0",
         "Date": "Thu, 02 Apr 2020 23:43:18 GMT",
         "ETag": "\u00220x8D7D75F9F658D2E\u0022",
         "Last-Modified": "Thu, 02 Apr 2020 23:43:19 GMT",
->>>>>>> 32e373e2
         "Server": [
           "Windows-Azure-Blob/1.0",
           "Microsoft-HTTPAPI/2.0"
         ],
         "x-ms-client-request-id": "27535a5c-c19d-7ffc-5afe-2dcd09ccf8ff",
-<<<<<<< HEAD
-        "x-ms-request-id": "9d512fa6-c01e-0044-1a30-f31804000000",
-        "x-ms-version": "2019-10-10"
-=======
         "x-ms-request-id": "b977ec7c-001e-005b-0348-09749b000000",
         "x-ms-version": "2019-12-12"
->>>>>>> 32e373e2
-      },
-      "ResponseBody": []
-    },
-    {
-<<<<<<< HEAD
-      "RequestUri": "https://seanstagetest.blob.core.windows.net/test-container-0ecec652-b28b-5e66-6547-5ae1a8f05589/test-blob-958a9ab0-e279-5169-fd1d-71f748f422ef",
-=======
+      },
+      "ResponseBody": []
+    },
+    {
       "RequestUri": "https://seanmcccanary.blob.core.windows.net/test-container-0ecec652-b28b-5e66-6547-5ae1a8f05589/test-blob-958a9ab0-e279-5169-fd1d-71f748f422ef",
->>>>>>> 32e373e2
-      "RequestMethod": "PUT",
-      "RequestHeaders": {
-        "Authorization": "Sanitized",
-        "Content-Length": "1024",
-<<<<<<< HEAD
-        "traceparent": "00-2724cfeb5852e04fb4bc00bd308e7c82-3d745ddb8618db4d-00",
-        "User-Agent": [
-          "azsdk-net-Storage.Blobs/12.4.0-dev.20200305.1",
-          "(.NET Core 4.6.28325.01; Microsoft Windows 10.0.18363 )"
-        ],
-        "x-ms-blob-type": "BlockBlob",
-        "x-ms-client-request-id": "c6c0759b-20e4-5f04-4cc7-92c6baaaa4e8",
-        "x-ms-date": "Thu, 05 Mar 2020 20:56:59 GMT",
-        "x-ms-return-client-request-id": "true",
-        "x-ms-version": "2019-10-10"
-=======
+      "RequestMethod": "PUT",
+      "RequestHeaders": {
+        "Authorization": "Sanitized",
+        "Content-Length": "1024",
         "traceparent": "00-b5dbc7ac7baea94a9d84dc1054aa3a64-02c65a22967efb47-00",
         "User-Agent": [
           "azsdk-net-Storage.Blobs/12.5.0-dev.20200402.1",
@@ -93,62 +49,33 @@
         "x-ms-date": "Thu, 02 Apr 2020 23:43:20 GMT",
         "x-ms-return-client-request-id": "true",
         "x-ms-version": "2019-12-12"
->>>>>>> 32e373e2
       },
       "RequestBody": "62bXH7R8WJsZh4DBQdmdLLUnhE2dLewNNDdU7InePMHRcKJZYXJ/4AK3DRVAOz2BYAAY4keqYr16yep8KGsSO0q/8NE3RMtCp6RK5iDWzfn60ouIxlp6Jw7k35eHAreWpdLLgEtsShw11TuiX3udo/vxglXgiXXwRcjCUmQzu6Tss0FNC0yujYhvUvAf18iSRjycloBithtd2zuCqve3AhqWtas6T5euQ/TMcTeE0G0ALwsolyQkiv0l8DARK\u002BORt1DViCIcWPek7VKLlkXk2ArNgnrrjmv1ciuuFF5nnRcRO7nmrkhL49cUhKrRmPO3QRglQ6lppSjl4Bb2bkOYPE87elqL/SnCgp6i1grBI9o39tJGQVltp5WQAc4yVHWUfEdalh2YK0TuY8ALxs4eJLw8v3dwUfv1zdLF\u002B/xajy0pDlrCZo28nsqOWN2ZYuHHctwS9ZX9IytMZMhK0zBHk9OS4rh0W70vfyCt4vkdXGvx/YkfSJmYK\u002BoudgLEccuaRsQJBoAoUhYf4nZ1UEEyLgddWdWnKEo5\u002BrbOReS7ag1VEps0FFbqyKtyAGUjI9qo/Ej7Zxj18h55zwvJWgwxZHhoHz2m/RmwcpEqNCflFtfbJUmcvwP1XyB9u0RKIG2eQZztugOdAv8uSvSHy732lLk07jXDlaR0cr8dKULVZlEji/OL91vTPiNKbXUPbpRihiaLFjI426v4eEdDgNm9WeSiYz/Ja5xdYK8ReSguZQQquqIbSU8e6rBIkn4TkL5KjBSRbQtVmBqKLrWDJmGDyhNDGMU2og\u002BUg3iOgdgdSdDxx\u002BwUnPj51SKHkRuZm8ROxchr0Hf5E\u002BoE/emSxhZBbOTlkV91bi0aSkOirhDz\u002Bue0QLwQsnhY\u002BLMBD58OZw4LRSQ3tAll2FabUIYzVmXZEQIC3YZaMbprjJmrc1\u002BODOI1l2jsvEXdT2dldWHyJKJOJ/6cDIqIsBRqyyhwuWT3DUSj/r787VW9JI0e9bxYeWf3XExh8QBYrOdUgfAdbZUCbmgdTyXjUjmp3\u002Bf8abtXElHBeF0YlhtESlLXp2xkoLb3HIZUOypBFAoStxIYXEMr/G6eW/Q46dhM2ATTC6rNRD8wBU00A9YngGRTBt4JK\u002B4Oq6v9xUTCvjKuB2IlbQhgRHPS51b29/mYd9uQ5eP5Q6wWxV//z3/7bkYahft0ARJc8sFrNkSXGLSxZU1oMtlPtMS1D6ioYHXz13gQ23H9I3XJNPIhjgxofqyrTWoxkjxsy9A2vvJqs5JMd17LhzxCs0HYn/7mLSa3TZH7/RMKwkU8oxChxmWDXoBg1ReunPZwaJkoWPM\u002Bhp6qfnFgb7V\u002BQbUZj\u002BQsoezcVUB9hlcOCQ==",
       "StatusCode": 201,
       "ResponseHeaders": {
         "Content-Length": "0",
         "Content-MD5": "N/J4fWKDBG13mqvYJEW94Q==",
-<<<<<<< HEAD
-        "Date": "Thu, 05 Mar 2020 20:56:59 GMT",
-        "ETag": "\u00220x8D7C147BF4C2B06\u0022",
-        "Last-Modified": "Thu, 05 Mar 2020 20:56:59 GMT",
-=======
         "Date": "Thu, 02 Apr 2020 23:43:18 GMT",
         "ETag": "\u00220x8D7D75F9F722EDA\u0022",
         "Last-Modified": "Thu, 02 Apr 2020 23:43:19 GMT",
->>>>>>> 32e373e2
         "Server": [
           "Windows-Azure-Blob/1.0",
           "Microsoft-HTTPAPI/2.0"
         ],
         "x-ms-client-request-id": "c6c0759b-20e4-5f04-4cc7-92c6baaaa4e8",
         "x-ms-content-crc64": "iG42g3Rt2qE=",
-<<<<<<< HEAD
-        "x-ms-request-id": "9d512fa9-c01e-0044-1b30-f31804000000",
-        "x-ms-request-server-encrypted": "true",
-        "x-ms-version": "2019-10-10"
-=======
         "x-ms-request-id": "b977ec85-001e-005b-0848-09749b000000",
         "x-ms-request-server-encrypted": "true",
         "x-ms-version": "2019-12-12"
->>>>>>> 32e373e2
-      },
-      "ResponseBody": []
-    },
-    {
-<<<<<<< HEAD
-      "RequestUri": "https://seanstagetest.blob.core.windows.net/test-container-0ecec652-b28b-5e66-6547-5ae1a8f05589/test-blob-a4b25033-adc4-a374-8746-cdcd95669e3c",
-=======
+      },
+      "ResponseBody": []
+    },
+    {
       "RequestUri": "https://seanmcccanary.blob.core.windows.net/test-container-0ecec652-b28b-5e66-6547-5ae1a8f05589/test-blob-a4b25033-adc4-a374-8746-cdcd95669e3c",
->>>>>>> 32e373e2
-      "RequestMethod": "PUT",
-      "RequestHeaders": {
-        "Authorization": "Sanitized",
-        "Content-Length": "1024",
-<<<<<<< HEAD
-        "traceparent": "00-ee124a365394324cb45b11a38780ac17-bee492eabe64584c-00",
-        "User-Agent": [
-          "azsdk-net-Storage.Blobs/12.4.0-dev.20200305.1",
-          "(.NET Core 4.6.28325.01; Microsoft Windows 10.0.18363 )"
-        ],
-        "x-ms-blob-type": "BlockBlob",
-        "x-ms-client-request-id": "63cf6407-5a0e-ee82-001d-3e9d5237c9e6",
-        "x-ms-date": "Thu, 05 Mar 2020 20:56:59 GMT",
-        "x-ms-return-client-request-id": "true",
-        "x-ms-version": "2019-10-10"
-=======
+      "RequestMethod": "PUT",
+      "RequestHeaders": {
+        "Authorization": "Sanitized",
+        "Content-Length": "1024",
         "traceparent": "00-76127e3b61aba54bb9edac3ea117849d-14ce51bc35fb0040-00",
         "User-Agent": [
           "azsdk-net-Storage.Blobs/12.5.0-dev.20200402.1",
@@ -159,57 +86,28 @@
         "x-ms-date": "Thu, 02 Apr 2020 23:43:20 GMT",
         "x-ms-return-client-request-id": "true",
         "x-ms-version": "2019-12-12"
->>>>>>> 32e373e2
       },
       "RequestBody": "62bXH7R8WJsZh4DBQdmdLLUnhE2dLewNNDdU7InePMHRcKJZYXJ/4AK3DRVAOz2BYAAY4keqYr16yep8KGsSO0q/8NE3RMtCp6RK5iDWzfn60ouIxlp6Jw7k35eHAreWpdLLgEtsShw11TuiX3udo/vxglXgiXXwRcjCUmQzu6Tss0FNC0yujYhvUvAf18iSRjycloBithtd2zuCqve3AhqWtas6T5euQ/TMcTeE0G0ALwsolyQkiv0l8DARK\u002BORt1DViCIcWPek7VKLlkXk2ArNgnrrjmv1ciuuFF5nnRcRO7nmrkhL49cUhKrRmPO3QRglQ6lppSjl4Bb2bkOYPE87elqL/SnCgp6i1grBI9o39tJGQVltp5WQAc4yVHWUfEdalh2YK0TuY8ALxs4eJLw8v3dwUfv1zdLF\u002B/xajy0pDlrCZo28nsqOWN2ZYuHHctwS9ZX9IytMZMhK0zBHk9OS4rh0W70vfyCt4vkdXGvx/YkfSJmYK\u002BoudgLEccuaRsQJBoAoUhYf4nZ1UEEyLgddWdWnKEo5\u002BrbOReS7ag1VEps0FFbqyKtyAGUjI9qo/Ej7Zxj18h55zwvJWgwxZHhoHz2m/RmwcpEqNCflFtfbJUmcvwP1XyB9u0RKIG2eQZztugOdAv8uSvSHy732lLk07jXDlaR0cr8dKULVZlEji/OL91vTPiNKbXUPbpRihiaLFjI426v4eEdDgNm9WeSiYz/Ja5xdYK8ReSguZQQquqIbSU8e6rBIkn4TkL5KjBSRbQtVmBqKLrWDJmGDyhNDGMU2og\u002BUg3iOgdgdSdDxx\u002BwUnPj51SKHkRuZm8ROxchr0Hf5E\u002BoE/emSxhZBbOTlkV91bi0aSkOirhDz\u002Bue0QLwQsnhY\u002BLMBD58OZw4LRSQ3tAll2FabUIYzVmXZEQIC3YZaMbprjJmrc1\u002BODOI1l2jsvEXdT2dldWHyJKJOJ/6cDIqIsBRqyyhwuWT3DUSj/r787VW9JI0e9bxYeWf3XExh8QBYrOdUgfAdbZUCbmgdTyXjUjmp3\u002Bf8abtXElHBeF0YlhtESlLXp2xkoLb3HIZUOypBFAoStxIYXEMr/G6eW/Q46dhM2ATTC6rNRD8wBU00A9YngGRTBt4JK\u002B4Oq6v9xUTCvjKuB2IlbQhgRHPS51b29/mYd9uQ5eP5Q6wWxV//z3/7bkYahft0ARJc8sFrNkSXGLSxZU1oMtlPtMS1D6ioYHXz13gQ23H9I3XJNPIhjgxofqyrTWoxkjxsy9A2vvJqs5JMd17LhzxCs0HYn/7mLSa3TZH7/RMKwkU8oxChxmWDXoBg1ReunPZwaJkoWPM\u002Bhp6qfnFgb7V\u002BQbUZj\u002BQsoezcVUB9hlcOCQ==",
       "StatusCode": 201,
       "ResponseHeaders": {
         "Content-Length": "0",
         "Content-MD5": "N/J4fWKDBG13mqvYJEW94Q==",
-<<<<<<< HEAD
-        "Date": "Thu, 05 Mar 2020 20:56:59 GMT",
-        "ETag": "\u00220x8D7C147BF5A0E49\u0022",
-        "Last-Modified": "Thu, 05 Mar 2020 20:56:59 GMT",
-=======
         "Date": "Thu, 02 Apr 2020 23:43:18 GMT",
         "ETag": "\u00220x8D7D75F9F7E8D2C\u0022",
         "Last-Modified": "Thu, 02 Apr 2020 23:43:19 GMT",
->>>>>>> 32e373e2
         "Server": [
           "Windows-Azure-Blob/1.0",
           "Microsoft-HTTPAPI/2.0"
         ],
         "x-ms-client-request-id": "63cf6407-5a0e-ee82-001d-3e9d5237c9e6",
         "x-ms-content-crc64": "iG42g3Rt2qE=",
-<<<<<<< HEAD
-        "x-ms-request-id": "9d512fac-c01e-0044-1e30-f31804000000",
-        "x-ms-request-server-encrypted": "true",
-        "x-ms-version": "2019-10-10"
-=======
         "x-ms-request-id": "b977ec96-001e-005b-1748-09749b000000",
         "x-ms-request-server-encrypted": "true",
         "x-ms-version": "2019-12-12"
->>>>>>> 32e373e2
-      },
-      "ResponseBody": []
-    },
-    {
-<<<<<<< HEAD
-      "RequestUri": "https://seanstagetest.blob.core.windows.net/test-container-0ecec652-b28b-5e66-6547-5ae1a8f05589/test-blob-a4b25033-adc4-a374-8746-cdcd95669e3c",
-      "RequestMethod": "PUT",
-      "RequestHeaders": {
-        "Authorization": "Sanitized",
-        "traceparent": "00-8801ca328aa23948a4a85765bf4d7458-58b1cb85c1fc4d44-00",
-        "User-Agent": [
-          "azsdk-net-Storage.Blobs/12.4.0-dev.20200305.1",
-          "(.NET Core 4.6.28325.01; Microsoft Windows 10.0.18363 )"
-        ],
-        "x-ms-client-request-id": "31c5b1bc-3a96-c22d-a96d-d1161c6e57a5",
-        "x-ms-copy-source": "https://seanstagetest.blob.core.windows.net/test-container-0ecec652-b28b-5e66-6547-5ae1a8f05589/test-blob-958a9ab0-e279-5169-fd1d-71f748f422ef",
-        "x-ms-date": "Thu, 05 Mar 2020 20:56:59 GMT",
-        "x-ms-return-client-request-id": "true",
-        "x-ms-version": "2019-10-10"
-=======
+      },
+      "ResponseBody": []
+    },
+    {
       "RequestUri": "https://seanmcccanary.blob.core.windows.net/test-container-0ecec652-b28b-5e66-6547-5ae1a8f05589/test-blob-a4b25033-adc4-a374-8746-cdcd95669e3c",
       "RequestMethod": "PUT",
       "RequestHeaders": {
@@ -224,56 +122,27 @@
         "x-ms-date": "Thu, 02 Apr 2020 23:43:20 GMT",
         "x-ms-return-client-request-id": "true",
         "x-ms-version": "2019-12-12"
->>>>>>> 32e373e2
       },
       "RequestBody": null,
       "StatusCode": 202,
       "ResponseHeaders": {
         "Content-Length": "0",
-<<<<<<< HEAD
-        "Date": "Thu, 05 Mar 2020 20:56:59 GMT",
-        "ETag": "\u00220x8D7C147BF69502E\u0022",
-        "Last-Modified": "Thu, 05 Mar 2020 20:56:59 GMT",
-=======
         "Date": "Thu, 02 Apr 2020 23:43:18 GMT",
         "ETag": "\u00220x8D7D75F9F8B87D1\u0022",
         "Last-Modified": "Thu, 02 Apr 2020 23:43:19 GMT",
->>>>>>> 32e373e2
         "Server": [
           "Windows-Azure-Blob/1.0",
           "Microsoft-HTTPAPI/2.0"
         ],
         "x-ms-client-request-id": "31c5b1bc-3a96-c22d-a96d-d1161c6e57a5",
-<<<<<<< HEAD
-        "x-ms-copy-id": "b7d32b3f-0611-4afe-b1c2-92604d051eaa",
-        "x-ms-copy-status": "success",
-        "x-ms-request-id": "9d512fae-c01e-0044-2030-f31804000000",
-        "x-ms-version": "2019-10-10"
-=======
         "x-ms-copy-id": "0804901e-b093-4e55-86d7-1f7bc664429e",
         "x-ms-copy-status": "success",
         "x-ms-request-id": "b977ec9d-001e-005b-1c48-09749b000000",
         "x-ms-version": "2019-12-12"
->>>>>>> 32e373e2
-      },
-      "ResponseBody": []
-    },
-    {
-<<<<<<< HEAD
-      "RequestUri": "https://seanstagetest.blob.core.windows.net/test-container-0ecec652-b28b-5e66-6547-5ae1a8f05589?restype=container",
-      "RequestMethod": "DELETE",
-      "RequestHeaders": {
-        "Authorization": "Sanitized",
-        "traceparent": "00-c2dc59d4fbfabd41a77af4961f6df922-23d3218c2d74b646-00",
-        "User-Agent": [
-          "azsdk-net-Storage.Blobs/12.4.0-dev.20200305.1",
-          "(.NET Core 4.6.28325.01; Microsoft Windows 10.0.18363 )"
-        ],
-        "x-ms-client-request-id": "a1e003f4-9771-ee4f-27e6-e5e0009ebbd5",
-        "x-ms-date": "Thu, 05 Mar 2020 20:56:59 GMT",
-        "x-ms-return-client-request-id": "true",
-        "x-ms-version": "2019-10-10"
-=======
+      },
+      "ResponseBody": []
+    },
+    {
       "RequestUri": "https://seanmcccanary.blob.core.windows.net/test-container-0ecec652-b28b-5e66-6547-5ae1a8f05589?restype=container",
       "RequestMethod": "DELETE",
       "RequestHeaders": {
@@ -287,49 +156,23 @@
         "x-ms-date": "Thu, 02 Apr 2020 23:43:20 GMT",
         "x-ms-return-client-request-id": "true",
         "x-ms-version": "2019-12-12"
->>>>>>> 32e373e2
       },
       "RequestBody": null,
       "StatusCode": 202,
       "ResponseHeaders": {
         "Content-Length": "0",
-<<<<<<< HEAD
-        "Date": "Thu, 05 Mar 2020 20:56:59 GMT",
-=======
         "Date": "Thu, 02 Apr 2020 23:43:18 GMT",
->>>>>>> 32e373e2
         "Server": [
           "Windows-Azure-Blob/1.0",
           "Microsoft-HTTPAPI/2.0"
         ],
         "x-ms-client-request-id": "a1e003f4-9771-ee4f-27e6-e5e0009ebbd5",
-<<<<<<< HEAD
-        "x-ms-request-id": "9d512fb2-c01e-0044-2230-f31804000000",
-        "x-ms-version": "2019-10-10"
-=======
         "x-ms-request-id": "b977eca5-001e-005b-2148-09749b000000",
         "x-ms-version": "2019-12-12"
->>>>>>> 32e373e2
-      },
-      "ResponseBody": []
-    },
-    {
-<<<<<<< HEAD
-      "RequestUri": "https://seanstagetest.blob.core.windows.net/test-container-672321b0-0302-c198-e290-819f1b272fb6?restype=container",
-      "RequestMethod": "PUT",
-      "RequestHeaders": {
-        "Authorization": "Sanitized",
-        "traceparent": "00-53d02b7d64e11845aef9347272c793dd-7613e876a92c044f-00",
-        "User-Agent": [
-          "azsdk-net-Storage.Blobs/12.4.0-dev.20200305.1",
-          "(.NET Core 4.6.28325.01; Microsoft Windows 10.0.18363 )"
-        ],
-        "x-ms-blob-public-access": "container",
-        "x-ms-client-request-id": "7155483b-eecf-f157-6a1e-bfe115b0d200",
-        "x-ms-date": "Thu, 05 Mar 2020 20:56:59 GMT",
-        "x-ms-return-client-request-id": "true",
-        "x-ms-version": "2019-10-10"
-=======
+      },
+      "ResponseBody": []
+    },
+    {
       "RequestUri": "https://seanmcccanary.blob.core.windows.net/test-container-672321b0-0302-c198-e290-819f1b272fb6?restype=container",
       "RequestMethod": "PUT",
       "RequestHeaders": {
@@ -344,58 +187,30 @@
         "x-ms-date": "Thu, 02 Apr 2020 23:43:20 GMT",
         "x-ms-return-client-request-id": "true",
         "x-ms-version": "2019-12-12"
->>>>>>> 32e373e2
-      },
-      "RequestBody": null,
-      "StatusCode": 201,
-      "ResponseHeaders": {
-        "Content-Length": "0",
-<<<<<<< HEAD
-        "Date": "Thu, 05 Mar 2020 20:56:59 GMT",
-        "ETag": "\u00220x8D7C147BFAEE65A\u0022",
-        "Last-Modified": "Thu, 05 Mar 2020 20:56:59 GMT",
-=======
+      },
+      "RequestBody": null,
+      "StatusCode": 201,
+      "ResponseHeaders": {
+        "Content-Length": "0",
         "Date": "Thu, 02 Apr 2020 23:43:18 GMT",
         "ETag": "\u00220x8D7D75F9FCB998D\u0022",
         "Last-Modified": "Thu, 02 Apr 2020 23:43:19 GMT",
->>>>>>> 32e373e2
         "Server": [
           "Windows-Azure-Blob/1.0",
           "Microsoft-HTTPAPI/2.0"
         ],
         "x-ms-client-request-id": "7155483b-eecf-f157-6a1e-bfe115b0d200",
-<<<<<<< HEAD
-        "x-ms-request-id": "0faedb5f-d01e-0015-0230-f38588000000",
-        "x-ms-version": "2019-10-10"
-=======
         "x-ms-request-id": "0ea782e8-001e-0064-4348-09bc38000000",
         "x-ms-version": "2019-12-12"
->>>>>>> 32e373e2
-      },
-      "ResponseBody": []
-    },
-    {
-<<<<<<< HEAD
-      "RequestUri": "https://seanstagetest.blob.core.windows.net/test-container-672321b0-0302-c198-e290-819f1b272fb6/test-blob-169b5b33-4c42-9ec9-7526-4046acdce353",
-=======
+      },
+      "ResponseBody": []
+    },
+    {
       "RequestUri": "https://seanmcccanary.blob.core.windows.net/test-container-672321b0-0302-c198-e290-819f1b272fb6/test-blob-169b5b33-4c42-9ec9-7526-4046acdce353",
->>>>>>> 32e373e2
-      "RequestMethod": "PUT",
-      "RequestHeaders": {
-        "Authorization": "Sanitized",
-        "Content-Length": "1024",
-<<<<<<< HEAD
-        "traceparent": "00-e23fa7650c757b44b3a1fbf29b652806-dabefc6023c5d740-00",
-        "User-Agent": [
-          "azsdk-net-Storage.Blobs/12.4.0-dev.20200305.1",
-          "(.NET Core 4.6.28325.01; Microsoft Windows 10.0.18363 )"
-        ],
-        "x-ms-blob-type": "BlockBlob",
-        "x-ms-client-request-id": "0ba0498e-f52a-af43-8cad-8b0435bf2058",
-        "x-ms-date": "Thu, 05 Mar 2020 20:57:00 GMT",
-        "x-ms-return-client-request-id": "true",
-        "x-ms-version": "2019-10-10"
-=======
+      "RequestMethod": "PUT",
+      "RequestHeaders": {
+        "Authorization": "Sanitized",
+        "Content-Length": "1024",
         "traceparent": "00-9fddf18888a045409febd5d160817d37-7e10249e73f5e14d-00",
         "User-Agent": [
           "azsdk-net-Storage.Blobs/12.5.0-dev.20200402.1",
@@ -406,62 +221,33 @@
         "x-ms-date": "Thu, 02 Apr 2020 23:43:20 GMT",
         "x-ms-return-client-request-id": "true",
         "x-ms-version": "2019-12-12"
->>>>>>> 32e373e2
       },
       "RequestBody": "ti/JiHyiSPrtT4hNBdus9FpwY9LSveYoIDCub/ZTvi/i/QbmI62UmQBahIBmCeuPcsqGpE3/LvhIoWdM9NgDmZBYagjVxtGt3MrSdzlmwRZEHvwszBnh488OnoJFR6QnVurvDZ/juqz52MiDLba/4eBQB9Xc1813d4c5xidPZ5QlqiBOd7N3YWRQM/NRXrUYT7yh9T/PS38deJYYqfOEqnEzXYOVcGkt2aZwi6PZJhjRIHdrrXJUVV6hMf8cXrdxzImCHQAxg95SdBuZX7/cRFJ\u002BR4l7Gfz\u002B3ggl9D9qEHru/78ZVggXn52ZGDlWu/aexe2tnhcu9bONhD74DI6f6GOgq18Awu1JZqfs4gDCpyMRhi9SvHJjwAkMjNLJHpMO\u002BTDWtg\u002BWngL/YzdwQROyytwb54ZfTSvwPetW8zUbf0cU3ejQ7PEUeugsUlk68371WsL1rjcMr6wE5XgkQKrN4\u002BTwXGMq4d3rB2ydMvrStklsYJlyJtEPBy48zAd47zo9X250SpcbynjlCqfKb32xMS4ut98RWr0T4FQ07hXVchcyYNKMXWuyUZYhjRspRZixi5rZSThaLAWwYWpC5txiEJeQmA6qJNPDe2VJ8Myh6Zq8g2J7/Cje1zPN2/wAcGu5vn2EmayJB2bGFc7TETw4DnfPhWJ55hNvscDb3EnXwgv5jzFPHVDuM3z8teZaC8b3lMyEMOsIQNdpFefrriod7lPC2YEK6fEn4VHmfTEtFKb640d8U5Eg8U9Z5QhoAoVR3saTlzJE7avbXE\u002BZIsKlPABB8crjoJvBougysATpvt7LlZ5rmXxztfWcofZBhs6MtKgHJxG6bT4r0vVKEjym8p5wzYwkOqOEzTvVRv\u002BkfxsZpvxb4ZfNESdgP8eHKaO49a5Y0LlBZ3kFg1nV5Sc\u002Bh1LZMGtASxAGo7xlxPrb/KSYHFFQS65i1z6CVl4\u002B\u002BCsAIbh0rfg3eKqdUi383KN/KYa0PMnV7Tukd1ktvfSxyKqQZKNCZ0\u002BrYKOms/mAZfqaAy3YibthKjN80DWfCrq17ImDa3gAPMI2CdwlLjpCIxJekrrH2T/vLzlvxZYZDFbp8cdv/fmCmsZqoYDeO/z4Oa0jQHcA7hJKkzw\u002BkHYrHPyGPD1z0yUY3PjzXDe/EPM9dozp9czf6AK0JWm8QwlQPoSDWP\u002B\u002BhWaHC2R\u002BDJHbioNJARnqQicvp1Q7v667XJjuox6yO7f0fvEmYepoYNtw2Zrmc0LvZftdU7Grg8W4zK/Lj2lzKE/MVYInxOE8x0Z4yuYT1ehW/z0iVOcGSfssbZU7nNFy/bBLGh3AyKAaIYtqMrnfpPbGdZArUdNnxgyG\u002B1ZMACt1Bcw1yLvLlTacBw==",
       "StatusCode": 201,
       "ResponseHeaders": {
         "Content-Length": "0",
         "Content-MD5": "fM7zi4JYGxtqpDvTaBxIlg==",
-<<<<<<< HEAD
-        "Date": "Thu, 05 Mar 2020 20:56:59 GMT",
-        "ETag": "\u00220x8D7C147BFBC9FEA\u0022",
-        "Last-Modified": "Thu, 05 Mar 2020 20:56:59 GMT",
-=======
         "Date": "Thu, 02 Apr 2020 23:43:19 GMT",
         "ETag": "\u00220x8D7D75F9FD98EDF\u0022",
         "Last-Modified": "Thu, 02 Apr 2020 23:43:19 GMT",
->>>>>>> 32e373e2
         "Server": [
           "Windows-Azure-Blob/1.0",
           "Microsoft-HTTPAPI/2.0"
         ],
         "x-ms-client-request-id": "0ba0498e-f52a-af43-8cad-8b0435bf2058",
         "x-ms-content-crc64": "dv3vBkdJxk8=",
-<<<<<<< HEAD
-        "x-ms-request-id": "0faedb65-d01e-0015-0730-f38588000000",
-        "x-ms-request-server-encrypted": "true",
-        "x-ms-version": "2019-10-10"
-=======
         "x-ms-request-id": "0ea782f8-001e-0064-4c48-09bc38000000",
         "x-ms-request-server-encrypted": "true",
         "x-ms-version": "2019-12-12"
->>>>>>> 32e373e2
-      },
-      "ResponseBody": []
-    },
-    {
-<<<<<<< HEAD
-      "RequestUri": "https://seanstagetest.blob.core.windows.net/test-container-672321b0-0302-c198-e290-819f1b272fb6/test-blob-5cb967e4-526a-1239-fba5-e956a2ee637a",
-=======
+      },
+      "ResponseBody": []
+    },
+    {
       "RequestUri": "https://seanmcccanary.blob.core.windows.net/test-container-672321b0-0302-c198-e290-819f1b272fb6/test-blob-5cb967e4-526a-1239-fba5-e956a2ee637a",
->>>>>>> 32e373e2
-      "RequestMethod": "PUT",
-      "RequestHeaders": {
-        "Authorization": "Sanitized",
-        "Content-Length": "1024",
-<<<<<<< HEAD
-        "traceparent": "00-6fdc19bf25e27c4893a56f7250e04028-a47574bdc3af1549-00",
-        "User-Agent": [
-          "azsdk-net-Storage.Blobs/12.4.0-dev.20200305.1",
-          "(.NET Core 4.6.28325.01; Microsoft Windows 10.0.18363 )"
-        ],
-        "x-ms-blob-type": "BlockBlob",
-        "x-ms-client-request-id": "d3f651cc-8341-3cef-0f8e-0f850ced0c9e",
-        "x-ms-date": "Thu, 05 Mar 2020 20:57:00 GMT",
-        "x-ms-return-client-request-id": "true",
-        "x-ms-version": "2019-10-10"
-=======
+      "RequestMethod": "PUT",
+      "RequestHeaders": {
+        "Authorization": "Sanitized",
+        "Content-Length": "1024",
         "traceparent": "00-43e8b45ab500b040a4227bd6bfc4a609-91a52356c775eb4f-00",
         "User-Agent": [
           "azsdk-net-Storage.Blobs/12.5.0-dev.20200402.1",
@@ -472,58 +258,28 @@
         "x-ms-date": "Thu, 02 Apr 2020 23:43:20 GMT",
         "x-ms-return-client-request-id": "true",
         "x-ms-version": "2019-12-12"
->>>>>>> 32e373e2
       },
       "RequestBody": "ti/JiHyiSPrtT4hNBdus9FpwY9LSveYoIDCub/ZTvi/i/QbmI62UmQBahIBmCeuPcsqGpE3/LvhIoWdM9NgDmZBYagjVxtGt3MrSdzlmwRZEHvwszBnh488OnoJFR6QnVurvDZ/juqz52MiDLba/4eBQB9Xc1813d4c5xidPZ5QlqiBOd7N3YWRQM/NRXrUYT7yh9T/PS38deJYYqfOEqnEzXYOVcGkt2aZwi6PZJhjRIHdrrXJUVV6hMf8cXrdxzImCHQAxg95SdBuZX7/cRFJ\u002BR4l7Gfz\u002B3ggl9D9qEHru/78ZVggXn52ZGDlWu/aexe2tnhcu9bONhD74DI6f6GOgq18Awu1JZqfs4gDCpyMRhi9SvHJjwAkMjNLJHpMO\u002BTDWtg\u002BWngL/YzdwQROyytwb54ZfTSvwPetW8zUbf0cU3ejQ7PEUeugsUlk68371WsL1rjcMr6wE5XgkQKrN4\u002BTwXGMq4d3rB2ydMvrStklsYJlyJtEPBy48zAd47zo9X250SpcbynjlCqfKb32xMS4ut98RWr0T4FQ07hXVchcyYNKMXWuyUZYhjRspRZixi5rZSThaLAWwYWpC5txiEJeQmA6qJNPDe2VJ8Myh6Zq8g2J7/Cje1zPN2/wAcGu5vn2EmayJB2bGFc7TETw4DnfPhWJ55hNvscDb3EnXwgv5jzFPHVDuM3z8teZaC8b3lMyEMOsIQNdpFefrriod7lPC2YEK6fEn4VHmfTEtFKb640d8U5Eg8U9Z5QhoAoVR3saTlzJE7avbXE\u002BZIsKlPABB8crjoJvBougysATpvt7LlZ5rmXxztfWcofZBhs6MtKgHJxG6bT4r0vVKEjym8p5wzYwkOqOEzTvVRv\u002BkfxsZpvxb4ZfNESdgP8eHKaO49a5Y0LlBZ3kFg1nV5Sc\u002Bh1LZMGtASxAGo7xlxPrb/KSYHFFQS65i1z6CVl4\u002B\u002BCsAIbh0rfg3eKqdUi383KN/KYa0PMnV7Tukd1ktvfSxyKqQZKNCZ0\u002BrYKOms/mAZfqaAy3YibthKjN80DWfCrq17ImDa3gAPMI2CdwlLjpCIxJekrrH2T/vLzlvxZYZDFbp8cdv/fmCmsZqoYDeO/z4Oa0jQHcA7hJKkzw\u002BkHYrHPyGPD1z0yUY3PjzXDe/EPM9dozp9czf6AK0JWm8QwlQPoSDWP\u002B\u002BhWaHC2R\u002BDJHbioNJARnqQicvp1Q7v667XJjuox6yO7f0fvEmYepoYNtw2Zrmc0LvZftdU7Grg8W4zK/Lj2lzKE/MVYInxOE8x0Z4yuYT1ehW/z0iVOcGSfssbZU7nNFy/bBLGh3AyKAaIYtqMrnfpPbGdZArUdNnxgyG\u002B1ZMACt1Bcw1yLvLlTacBw==",
       "StatusCode": 201,
       "ResponseHeaders": {
         "Content-Length": "0",
         "Content-MD5": "fM7zi4JYGxtqpDvTaBxIlg==",
-<<<<<<< HEAD
-        "Date": "Thu, 05 Mar 2020 20:56:59 GMT",
-        "ETag": "\u00220x8D7C147BFCA34BD\u0022",
-        "Last-Modified": "Thu, 05 Mar 2020 20:57:00 GMT",
-=======
         "Date": "Thu, 02 Apr 2020 23:43:19 GMT",
         "ETag": "\u00220x8D7D75F9FE6B09F\u0022",
         "Last-Modified": "Thu, 02 Apr 2020 23:43:20 GMT",
->>>>>>> 32e373e2
         "Server": [
           "Windows-Azure-Blob/1.0",
           "Microsoft-HTTPAPI/2.0"
         ],
         "x-ms-client-request-id": "d3f651cc-8341-3cef-0f8e-0f850ced0c9e",
         "x-ms-content-crc64": "dv3vBkdJxk8=",
-<<<<<<< HEAD
-        "x-ms-request-id": "0faedb68-d01e-0015-0a30-f38588000000",
-        "x-ms-request-server-encrypted": "true",
-        "x-ms-version": "2019-10-10"
-=======
         "x-ms-request-id": "0ea78302-001e-0064-5448-09bc38000000",
         "x-ms-request-server-encrypted": "true",
         "x-ms-version": "2019-12-12"
->>>>>>> 32e373e2
-      },
-      "ResponseBody": []
-    },
-    {
-<<<<<<< HEAD
-      "RequestUri": "https://seanstagetest.blob.core.windows.net/test-container-672321b0-0302-c198-e290-819f1b272fb6/test-blob-5cb967e4-526a-1239-fba5-e956a2ee637a",
-      "RequestMethod": "PUT",
-      "RequestHeaders": {
-        "Authorization": "Sanitized",
-        "If-Modified-Since": "Wed, 04 Mar 2020 20:56:58 GMT",
-        "traceparent": "00-d230afd54a2d1748969265b6e41fd611-82af49a09c771f41-00",
-        "User-Agent": [
-          "azsdk-net-Storage.Blobs/12.4.0-dev.20200305.1",
-          "(.NET Core 4.6.28325.01; Microsoft Windows 10.0.18363 )"
-        ],
-        "x-ms-client-request-id": "508a7ae5-8ff7-c338-f77c-53adc8a30f07",
-        "x-ms-copy-source": "https://seanstagetest.blob.core.windows.net/test-container-672321b0-0302-c198-e290-819f1b272fb6/test-blob-169b5b33-4c42-9ec9-7526-4046acdce353",
-        "x-ms-date": "Thu, 05 Mar 2020 20:57:00 GMT",
-        "x-ms-return-client-request-id": "true",
-        "x-ms-version": "2019-10-10"
-=======
+      },
+      "ResponseBody": []
+    },
+    {
       "RequestUri": "https://seanmcccanary.blob.core.windows.net/test-container-672321b0-0302-c198-e290-819f1b272fb6/test-blob-5cb967e4-526a-1239-fba5-e956a2ee637a",
       "RequestMethod": "PUT",
       "RequestHeaders": {
@@ -539,56 +295,27 @@
         "x-ms-date": "Thu, 02 Apr 2020 23:43:21 GMT",
         "x-ms-return-client-request-id": "true",
         "x-ms-version": "2019-12-12"
->>>>>>> 32e373e2
       },
       "RequestBody": null,
       "StatusCode": 202,
       "ResponseHeaders": {
         "Content-Length": "0",
-<<<<<<< HEAD
-        "Date": "Thu, 05 Mar 2020 20:57:00 GMT",
-        "ETag": "\u00220x8D7C147BFDBE7B3\u0022",
-        "Last-Modified": "Thu, 05 Mar 2020 20:57:00 GMT",
-=======
         "Date": "Thu, 02 Apr 2020 23:43:19 GMT",
         "ETag": "\u00220x8D7D75F9FF495D3\u0022",
         "Last-Modified": "Thu, 02 Apr 2020 23:43:20 GMT",
->>>>>>> 32e373e2
         "Server": [
           "Windows-Azure-Blob/1.0",
           "Microsoft-HTTPAPI/2.0"
         ],
         "x-ms-client-request-id": "508a7ae5-8ff7-c338-f77c-53adc8a30f07",
-<<<<<<< HEAD
-        "x-ms-copy-id": "b1abfbee-db71-44c3-8b2e-3b3c683a9497",
-        "x-ms-copy-status": "success",
-        "x-ms-request-id": "0faedb69-d01e-0015-0b30-f38588000000",
-        "x-ms-version": "2019-10-10"
-=======
         "x-ms-copy-id": "ded8ef18-18cc-4d3f-a58c-e6a77e69b61e",
         "x-ms-copy-status": "success",
         "x-ms-request-id": "0ea7830a-001e-0064-5a48-09bc38000000",
         "x-ms-version": "2019-12-12"
->>>>>>> 32e373e2
-      },
-      "ResponseBody": []
-    },
-    {
-<<<<<<< HEAD
-      "RequestUri": "https://seanstagetest.blob.core.windows.net/test-container-672321b0-0302-c198-e290-819f1b272fb6?restype=container",
-      "RequestMethod": "DELETE",
-      "RequestHeaders": {
-        "Authorization": "Sanitized",
-        "traceparent": "00-f75465b846b66445a326b922aa3c1e80-49b5ab5aee277141-00",
-        "User-Agent": [
-          "azsdk-net-Storage.Blobs/12.4.0-dev.20200305.1",
-          "(.NET Core 4.6.28325.01; Microsoft Windows 10.0.18363 )"
-        ],
-        "x-ms-client-request-id": "919f6f11-bc63-baa6-d7fa-568a696e439a",
-        "x-ms-date": "Thu, 05 Mar 2020 20:57:00 GMT",
-        "x-ms-return-client-request-id": "true",
-        "x-ms-version": "2019-10-10"
-=======
+      },
+      "ResponseBody": []
+    },
+    {
       "RequestUri": "https://seanmcccanary.blob.core.windows.net/test-container-672321b0-0302-c198-e290-819f1b272fb6?restype=container",
       "RequestMethod": "DELETE",
       "RequestHeaders": {
@@ -602,49 +329,23 @@
         "x-ms-date": "Thu, 02 Apr 2020 23:43:21 GMT",
         "x-ms-return-client-request-id": "true",
         "x-ms-version": "2019-12-12"
->>>>>>> 32e373e2
       },
       "RequestBody": null,
       "StatusCode": 202,
       "ResponseHeaders": {
         "Content-Length": "0",
-<<<<<<< HEAD
-        "Date": "Thu, 05 Mar 2020 20:57:00 GMT",
-=======
         "Date": "Thu, 02 Apr 2020 23:43:19 GMT",
->>>>>>> 32e373e2
         "Server": [
           "Windows-Azure-Blob/1.0",
           "Microsoft-HTTPAPI/2.0"
         ],
         "x-ms-client-request-id": "919f6f11-bc63-baa6-d7fa-568a696e439a",
-<<<<<<< HEAD
-        "x-ms-request-id": "0faedb6f-d01e-0015-1030-f38588000000",
-        "x-ms-version": "2019-10-10"
-=======
         "x-ms-request-id": "0ea78317-001e-0064-6648-09bc38000000",
         "x-ms-version": "2019-12-12"
->>>>>>> 32e373e2
-      },
-      "ResponseBody": []
-    },
-    {
-<<<<<<< HEAD
-      "RequestUri": "https://seanstagetest.blob.core.windows.net/test-container-753c5f8e-f842-7302-137b-1a0cfa95a755?restype=container",
-      "RequestMethod": "PUT",
-      "RequestHeaders": {
-        "Authorization": "Sanitized",
-        "traceparent": "00-554e1b8809dd8142a9638934c9417155-f3c0408ba04ee345-00",
-        "User-Agent": [
-          "azsdk-net-Storage.Blobs/12.4.0-dev.20200305.1",
-          "(.NET Core 4.6.28325.01; Microsoft Windows 10.0.18363 )"
-        ],
-        "x-ms-blob-public-access": "container",
-        "x-ms-client-request-id": "bc15faa7-3165-19b4-6d2c-7de7a199bf42",
-        "x-ms-date": "Thu, 05 Mar 2020 20:57:00 GMT",
-        "x-ms-return-client-request-id": "true",
-        "x-ms-version": "2019-10-10"
-=======
+      },
+      "ResponseBody": []
+    },
+    {
       "RequestUri": "https://seanmcccanary.blob.core.windows.net/test-container-753c5f8e-f842-7302-137b-1a0cfa95a755?restype=container",
       "RequestMethod": "PUT",
       "RequestHeaders": {
@@ -659,58 +360,30 @@
         "x-ms-date": "Thu, 02 Apr 2020 23:43:21 GMT",
         "x-ms-return-client-request-id": "true",
         "x-ms-version": "2019-12-12"
->>>>>>> 32e373e2
-      },
-      "RequestBody": null,
-      "StatusCode": 201,
-      "ResponseHeaders": {
-        "Content-Length": "0",
-<<<<<<< HEAD
-        "Date": "Thu, 05 Mar 2020 20:56:59 GMT",
-        "ETag": "\u00220x8D7C147C0219285\u0022",
-        "Last-Modified": "Thu, 05 Mar 2020 20:57:00 GMT",
-=======
+      },
+      "RequestBody": null,
+      "StatusCode": 201,
+      "ResponseHeaders": {
+        "Content-Length": "0",
         "Date": "Thu, 02 Apr 2020 23:43:19 GMT",
         "ETag": "\u00220x8D7D75FA0355B00\u0022",
         "Last-Modified": "Thu, 02 Apr 2020 23:43:20 GMT",
->>>>>>> 32e373e2
         "Server": [
           "Windows-Azure-Blob/1.0",
           "Microsoft-HTTPAPI/2.0"
         ],
         "x-ms-client-request-id": "bc15faa7-3165-19b4-6d2c-7de7a199bf42",
-<<<<<<< HEAD
-        "x-ms-request-id": "b5198507-501e-0046-5230-f3a6bc000000",
-        "x-ms-version": "2019-10-10"
-=======
         "x-ms-request-id": "094e65d4-a01e-006d-3948-09f9eb000000",
         "x-ms-version": "2019-12-12"
->>>>>>> 32e373e2
-      },
-      "ResponseBody": []
-    },
-    {
-<<<<<<< HEAD
-      "RequestUri": "https://seanstagetest.blob.core.windows.net/test-container-753c5f8e-f842-7302-137b-1a0cfa95a755/test-blob-ab5fd471-5e7a-9125-464d-f21de376b561",
-=======
+      },
+      "ResponseBody": []
+    },
+    {
       "RequestUri": "https://seanmcccanary.blob.core.windows.net/test-container-753c5f8e-f842-7302-137b-1a0cfa95a755/test-blob-ab5fd471-5e7a-9125-464d-f21de376b561",
->>>>>>> 32e373e2
-      "RequestMethod": "PUT",
-      "RequestHeaders": {
-        "Authorization": "Sanitized",
-        "Content-Length": "1024",
-<<<<<<< HEAD
-        "traceparent": "00-8d68fc63e6339e4facc1d743521d7ba1-e63eb31100b6a54d-00",
-        "User-Agent": [
-          "azsdk-net-Storage.Blobs/12.4.0-dev.20200305.1",
-          "(.NET Core 4.6.28325.01; Microsoft Windows 10.0.18363 )"
-        ],
-        "x-ms-blob-type": "BlockBlob",
-        "x-ms-client-request-id": "f5910539-fbaf-7339-570b-8b2612b69034",
-        "x-ms-date": "Thu, 05 Mar 2020 20:57:00 GMT",
-        "x-ms-return-client-request-id": "true",
-        "x-ms-version": "2019-10-10"
-=======
+      "RequestMethod": "PUT",
+      "RequestHeaders": {
+        "Authorization": "Sanitized",
+        "Content-Length": "1024",
         "traceparent": "00-3d25b9035e369a4ba52310a5098eda97-efc603b17092f444-00",
         "User-Agent": [
           "azsdk-net-Storage.Blobs/12.5.0-dev.20200402.1",
@@ -721,62 +394,33 @@
         "x-ms-date": "Thu, 02 Apr 2020 23:43:21 GMT",
         "x-ms-return-client-request-id": "true",
         "x-ms-version": "2019-12-12"
->>>>>>> 32e373e2
       },
       "RequestBody": "UwC1DNLqlhC66P0lS2BXN9ZTZf9/6vCkqYLr2P\u002B8st5daU8aJpn0vGQEAXwzj80M1EYRTTTAw2gQEWJP/r4R/jUex\u002BERPRE8X6ibeuhzcBq13gS5qmWqnabmChQ2pb6m8wNHFcfr\u002B5c01O6LJEiAnKFImiC6V1PQdCo7KzL8Brrq9YflLFtSyeJthdZ2HnhdZW5z7Qud65yvdqCcsNBkN840oS/BmnBF9tE9TdJ9WVWy3sXEiRivTAnqNba6thgSCE0HQn1InMr9Lfc5YJ7KMRxL6tIKoK21hVQm1mW6iz\u002B4KkSEdRfXaUH6xlwhdetqIAOZbstGB2efUr0pIsVlQ6G3gTVZRrwFdICQENpRlA9ou7ZhIBx0cSPd5CNZrkZ8lYK6afO2ENpHlPpKtveNTr2twGYOAyOFQxASfGGYq8U6FHpXlyocsqrcGYwhKbsrT5Zlq\u002B3fbZFfNSXjo5R4r\u002Bg0EKJ8NbeTkQ68MuqWYxpU5izLMgDXWqbp92EFOQ4WY2qj7RgZrxrf0hrfIzqnyNELjrxnrXzoXLb7kj1VjVf/ps9/83YCOzcS7GDl\u002BDZrQi\u002BQ\u002BapSrrXuu5BhHRzciUTC4H1rJ9VbCVOFVcEcAmSAkFAOxZOsrPcZkDjmoB0aNWIbIxe4/xpZNPBXzFj00rgr4Y3MzcSxFTOFUpeddWg2ax9fAN9Mx5A1tJCiVeCfJL5/ur\u002BPTWidag3kMqyDvL\u002BIIGE5ldHZ3hn9lhg0Dr9T5i7YHbqopx23wZbRaJTjsvjQGjR/Zo/tptumkbdPaFxNkUx\u002Bq58F4HlDgdM6B3aEGeQgZPSL04Cf63beAhVmaFg6g9dIZQdZyjq6POS7sp5lIXjTLgRowr3L378oJt1k3Bh6AISeO7Pcx5m50Jec4znYeeCckzpU0sAZfYZHMaRcVl/LQLEaxubE9mdqrvIlL/uGT639x0neJi3DhL4tlZb1XXk40KKHvrL62J3S6STO9E6KwOH3Xo8W7RqDVkEnl2HRdVB47V5Z/5H6A\u002B\u002BsCz0J9ZBwotS0/f7qIuOIA2dw0kA7AXPTVQbvMcFP/FugauHdemCxt/SNHHdRjst70PspiTGucAnJNZ\u002BKgXASZQGjSrgCq4kHvxpLruX7gsc7c2DFJXIp8fnXE0TBJjaDerZ2rkQSeSVyIsoWYsEkzrPYTg0PTD\u002BOeVi\u002BKphERZjkxzMvhdSCKPk7UgOoE484s0WQ6NgodC135zTrVE6NLdwxMpqN9UnfVSYU1Po85mbJhndStF3Au1MGt52fl9OqriUmd\u002BD0qr38sZOxFJ8zOwDNIs7XOnl/cHdGhz2rP75SaSXUFW\u002BG1Nu5VgLKDqaz0nyc0nQF03SrpwZorSKAUA==",
       "StatusCode": 201,
       "ResponseHeaders": {
         "Content-Length": "0",
         "Content-MD5": "4p1AtV7UFoCNgNsmi3T4FA==",
-<<<<<<< HEAD
-        "Date": "Thu, 05 Mar 2020 20:56:59 GMT",
-        "ETag": "\u00220x8D7C147C03071FB\u0022",
-        "Last-Modified": "Thu, 05 Mar 2020 20:57:00 GMT",
-=======
         "Date": "Thu, 02 Apr 2020 23:43:19 GMT",
         "ETag": "\u00220x8D7D75FA042C3F9\u0022",
         "Last-Modified": "Thu, 02 Apr 2020 23:43:20 GMT",
->>>>>>> 32e373e2
         "Server": [
           "Windows-Azure-Blob/1.0",
           "Microsoft-HTTPAPI/2.0"
         ],
         "x-ms-client-request-id": "f5910539-fbaf-7339-570b-8b2612b69034",
         "x-ms-content-crc64": "1e\u002BnEbmPSNI=",
-<<<<<<< HEAD
-        "x-ms-request-id": "b519850a-501e-0046-5430-f3a6bc000000",
-        "x-ms-request-server-encrypted": "true",
-        "x-ms-version": "2019-10-10"
-=======
         "x-ms-request-id": "094e65ea-a01e-006d-4a48-09f9eb000000",
         "x-ms-request-server-encrypted": "true",
         "x-ms-version": "2019-12-12"
->>>>>>> 32e373e2
-      },
-      "ResponseBody": []
-    },
-    {
-<<<<<<< HEAD
-      "RequestUri": "https://seanstagetest.blob.core.windows.net/test-container-753c5f8e-f842-7302-137b-1a0cfa95a755/test-blob-1a97a4f1-bf6d-0441-8a12-15c935b72828",
-=======
+      },
+      "ResponseBody": []
+    },
+    {
       "RequestUri": "https://seanmcccanary.blob.core.windows.net/test-container-753c5f8e-f842-7302-137b-1a0cfa95a755/test-blob-1a97a4f1-bf6d-0441-8a12-15c935b72828",
->>>>>>> 32e373e2
-      "RequestMethod": "PUT",
-      "RequestHeaders": {
-        "Authorization": "Sanitized",
-        "Content-Length": "1024",
-<<<<<<< HEAD
-        "traceparent": "00-8ca4572a005524469528c7beffbff98d-251a56ed5a35af42-00",
-        "User-Agent": [
-          "azsdk-net-Storage.Blobs/12.4.0-dev.20200305.1",
-          "(.NET Core 4.6.28325.01; Microsoft Windows 10.0.18363 )"
-        ],
-        "x-ms-blob-type": "BlockBlob",
-        "x-ms-client-request-id": "c47cf420-0d86-794b-c48d-6b9ce5703d9f",
-        "x-ms-date": "Thu, 05 Mar 2020 20:57:00 GMT",
-        "x-ms-return-client-request-id": "true",
-        "x-ms-version": "2019-10-10"
-=======
+      "RequestMethod": "PUT",
+      "RequestHeaders": {
+        "Authorization": "Sanitized",
+        "Content-Length": "1024",
         "traceparent": "00-ee7075028a443d4588ec518fcc6f8743-1ab9a5277f50f94b-00",
         "User-Agent": [
           "azsdk-net-Storage.Blobs/12.5.0-dev.20200402.1",
@@ -787,58 +431,28 @@
         "x-ms-date": "Thu, 02 Apr 2020 23:43:21 GMT",
         "x-ms-return-client-request-id": "true",
         "x-ms-version": "2019-12-12"
->>>>>>> 32e373e2
       },
       "RequestBody": "UwC1DNLqlhC66P0lS2BXN9ZTZf9/6vCkqYLr2P\u002B8st5daU8aJpn0vGQEAXwzj80M1EYRTTTAw2gQEWJP/r4R/jUex\u002BERPRE8X6ibeuhzcBq13gS5qmWqnabmChQ2pb6m8wNHFcfr\u002B5c01O6LJEiAnKFImiC6V1PQdCo7KzL8Brrq9YflLFtSyeJthdZ2HnhdZW5z7Qud65yvdqCcsNBkN840oS/BmnBF9tE9TdJ9WVWy3sXEiRivTAnqNba6thgSCE0HQn1InMr9Lfc5YJ7KMRxL6tIKoK21hVQm1mW6iz\u002B4KkSEdRfXaUH6xlwhdetqIAOZbstGB2efUr0pIsVlQ6G3gTVZRrwFdICQENpRlA9ou7ZhIBx0cSPd5CNZrkZ8lYK6afO2ENpHlPpKtveNTr2twGYOAyOFQxASfGGYq8U6FHpXlyocsqrcGYwhKbsrT5Zlq\u002B3fbZFfNSXjo5R4r\u002Bg0EKJ8NbeTkQ68MuqWYxpU5izLMgDXWqbp92EFOQ4WY2qj7RgZrxrf0hrfIzqnyNELjrxnrXzoXLb7kj1VjVf/ps9/83YCOzcS7GDl\u002BDZrQi\u002BQ\u002BapSrrXuu5BhHRzciUTC4H1rJ9VbCVOFVcEcAmSAkFAOxZOsrPcZkDjmoB0aNWIbIxe4/xpZNPBXzFj00rgr4Y3MzcSxFTOFUpeddWg2ax9fAN9Mx5A1tJCiVeCfJL5/ur\u002BPTWidag3kMqyDvL\u002BIIGE5ldHZ3hn9lhg0Dr9T5i7YHbqopx23wZbRaJTjsvjQGjR/Zo/tptumkbdPaFxNkUx\u002Bq58F4HlDgdM6B3aEGeQgZPSL04Cf63beAhVmaFg6g9dIZQdZyjq6POS7sp5lIXjTLgRowr3L378oJt1k3Bh6AISeO7Pcx5m50Jec4znYeeCckzpU0sAZfYZHMaRcVl/LQLEaxubE9mdqrvIlL/uGT639x0neJi3DhL4tlZb1XXk40KKHvrL62J3S6STO9E6KwOH3Xo8W7RqDVkEnl2HRdVB47V5Z/5H6A\u002B\u002BsCz0J9ZBwotS0/f7qIuOIA2dw0kA7AXPTVQbvMcFP/FugauHdemCxt/SNHHdRjst70PspiTGucAnJNZ\u002BKgXASZQGjSrgCq4kHvxpLruX7gsc7c2DFJXIp8fnXE0TBJjaDerZ2rkQSeSVyIsoWYsEkzrPYTg0PTD\u002BOeVi\u002BKphERZjkxzMvhdSCKPk7UgOoE484s0WQ6NgodC135zTrVE6NLdwxMpqN9UnfVSYU1Po85mbJhndStF3Au1MGt52fl9OqriUmd\u002BD0qr38sZOxFJ8zOwDNIs7XOnl/cHdGhz2rP75SaSXUFW\u002BG1Nu5VgLKDqaz0nyc0nQF03SrpwZorSKAUA==",
       "StatusCode": 201,
       "ResponseHeaders": {
         "Content-Length": "0",
         "Content-MD5": "4p1AtV7UFoCNgNsmi3T4FA==",
-<<<<<<< HEAD
-        "Date": "Thu, 05 Mar 2020 20:57:00 GMT",
-        "ETag": "\u00220x8D7C147C03E2DA5\u0022",
-        "Last-Modified": "Thu, 05 Mar 2020 20:57:00 GMT",
-=======
         "Date": "Thu, 02 Apr 2020 23:43:20 GMT",
         "ETag": "\u00220x8D7D75FA0505B02\u0022",
         "Last-Modified": "Thu, 02 Apr 2020 23:43:20 GMT",
->>>>>>> 32e373e2
         "Server": [
           "Windows-Azure-Blob/1.0",
           "Microsoft-HTTPAPI/2.0"
         ],
         "x-ms-client-request-id": "c47cf420-0d86-794b-c48d-6b9ce5703d9f",
         "x-ms-content-crc64": "1e\u002BnEbmPSNI=",
-<<<<<<< HEAD
-        "x-ms-request-id": "b519850d-501e-0046-5730-f3a6bc000000",
-        "x-ms-request-server-encrypted": "true",
-        "x-ms-version": "2019-10-10"
-=======
         "x-ms-request-id": "094e65ed-a01e-006d-4d48-09f9eb000000",
         "x-ms-request-server-encrypted": "true",
         "x-ms-version": "2019-12-12"
->>>>>>> 32e373e2
-      },
-      "ResponseBody": []
-    },
-    {
-<<<<<<< HEAD
-      "RequestUri": "https://seanstagetest.blob.core.windows.net/test-container-753c5f8e-f842-7302-137b-1a0cfa95a755/test-blob-1a97a4f1-bf6d-0441-8a12-15c935b72828",
-      "RequestMethod": "PUT",
-      "RequestHeaders": {
-        "Authorization": "Sanitized",
-        "If-Unmodified-Since": "Fri, 06 Mar 2020 20:56:58 GMT",
-        "traceparent": "00-81f3b955b570e745b93def5d77cea28c-fb2ae6a3f5fbcf42-00",
-        "User-Agent": [
-          "azsdk-net-Storage.Blobs/12.4.0-dev.20200305.1",
-          "(.NET Core 4.6.28325.01; Microsoft Windows 10.0.18363 )"
-        ],
-        "x-ms-client-request-id": "41a837d8-633a-19a2-ef69-19585415f0e8",
-        "x-ms-copy-source": "https://seanstagetest.blob.core.windows.net/test-container-753c5f8e-f842-7302-137b-1a0cfa95a755/test-blob-ab5fd471-5e7a-9125-464d-f21de376b561",
-        "x-ms-date": "Thu, 05 Mar 2020 20:57:00 GMT",
-        "x-ms-return-client-request-id": "true",
-        "x-ms-version": "2019-10-10"
-=======
+      },
+      "ResponseBody": []
+    },
+    {
       "RequestUri": "https://seanmcccanary.blob.core.windows.net/test-container-753c5f8e-f842-7302-137b-1a0cfa95a755/test-blob-1a97a4f1-bf6d-0441-8a12-15c935b72828",
       "RequestMethod": "PUT",
       "RequestHeaders": {
@@ -854,56 +468,27 @@
         "x-ms-date": "Thu, 02 Apr 2020 23:43:21 GMT",
         "x-ms-return-client-request-id": "true",
         "x-ms-version": "2019-12-12"
->>>>>>> 32e373e2
       },
       "RequestBody": null,
       "StatusCode": 202,
       "ResponseHeaders": {
         "Content-Length": "0",
-<<<<<<< HEAD
-        "Date": "Thu, 05 Mar 2020 20:57:00 GMT",
-        "ETag": "\u00220x8D7C147C04D4866\u0022",
-        "Last-Modified": "Thu, 05 Mar 2020 20:57:00 GMT",
-=======
         "Date": "Thu, 02 Apr 2020 23:43:20 GMT",
         "ETag": "\u00220x8D7D75FA05E4032\u0022",
         "Last-Modified": "Thu, 02 Apr 2020 23:43:20 GMT",
->>>>>>> 32e373e2
         "Server": [
           "Windows-Azure-Blob/1.0",
           "Microsoft-HTTPAPI/2.0"
         ],
         "x-ms-client-request-id": "41a837d8-633a-19a2-ef69-19585415f0e8",
-<<<<<<< HEAD
-        "x-ms-copy-id": "5aa22f32-f58f-41a0-a091-e2011211de45",
-        "x-ms-copy-status": "success",
-        "x-ms-request-id": "b5198510-501e-0046-5a30-f3a6bc000000",
-        "x-ms-version": "2019-10-10"
-=======
         "x-ms-copy-id": "067085c3-4310-4150-a54b-bc7bbc359cf2",
         "x-ms-copy-status": "success",
         "x-ms-request-id": "094e65f9-a01e-006d-5848-09f9eb000000",
         "x-ms-version": "2019-12-12"
->>>>>>> 32e373e2
-      },
-      "ResponseBody": []
-    },
-    {
-<<<<<<< HEAD
-      "RequestUri": "https://seanstagetest.blob.core.windows.net/test-container-753c5f8e-f842-7302-137b-1a0cfa95a755?restype=container",
-      "RequestMethod": "DELETE",
-      "RequestHeaders": {
-        "Authorization": "Sanitized",
-        "traceparent": "00-206214f1c4e603459c1f5ad2a09765d9-2c6f89f7fdab1348-00",
-        "User-Agent": [
-          "azsdk-net-Storage.Blobs/12.4.0-dev.20200305.1",
-          "(.NET Core 4.6.28325.01; Microsoft Windows 10.0.18363 )"
-        ],
-        "x-ms-client-request-id": "adc4036a-fcc7-7f65-c0e7-e86999f7dedc",
-        "x-ms-date": "Thu, 05 Mar 2020 20:57:01 GMT",
-        "x-ms-return-client-request-id": "true",
-        "x-ms-version": "2019-10-10"
-=======
+      },
+      "ResponseBody": []
+    },
+    {
       "RequestUri": "https://seanmcccanary.blob.core.windows.net/test-container-753c5f8e-f842-7302-137b-1a0cfa95a755?restype=container",
       "RequestMethod": "DELETE",
       "RequestHeaders": {
@@ -917,49 +502,23 @@
         "x-ms-date": "Thu, 02 Apr 2020 23:43:21 GMT",
         "x-ms-return-client-request-id": "true",
         "x-ms-version": "2019-12-12"
->>>>>>> 32e373e2
       },
       "RequestBody": null,
       "StatusCode": 202,
       "ResponseHeaders": {
         "Content-Length": "0",
-<<<<<<< HEAD
-        "Date": "Thu, 05 Mar 2020 20:57:00 GMT",
-=======
         "Date": "Thu, 02 Apr 2020 23:43:20 GMT",
->>>>>>> 32e373e2
         "Server": [
           "Windows-Azure-Blob/1.0",
           "Microsoft-HTTPAPI/2.0"
         ],
         "x-ms-client-request-id": "adc4036a-fcc7-7f65-c0e7-e86999f7dedc",
-<<<<<<< HEAD
-        "x-ms-request-id": "b5198512-501e-0046-5c30-f3a6bc000000",
-        "x-ms-version": "2019-10-10"
-=======
         "x-ms-request-id": "094e6606-a01e-006d-6348-09f9eb000000",
         "x-ms-version": "2019-12-12"
->>>>>>> 32e373e2
-      },
-      "ResponseBody": []
-    },
-    {
-<<<<<<< HEAD
-      "RequestUri": "https://seanstagetest.blob.core.windows.net/test-container-8b26d8d0-a31c-7544-2b3a-9cf092ddcdcf?restype=container",
-      "RequestMethod": "PUT",
-      "RequestHeaders": {
-        "Authorization": "Sanitized",
-        "traceparent": "00-64bb7dcce76a5a46bfe1435df5ca55ad-a81ff9fa2a711144-00",
-        "User-Agent": [
-          "azsdk-net-Storage.Blobs/12.4.0-dev.20200305.1",
-          "(.NET Core 4.6.28325.01; Microsoft Windows 10.0.18363 )"
-        ],
-        "x-ms-blob-public-access": "container",
-        "x-ms-client-request-id": "73f4f56b-98f8-c66a-be4e-828d5f74ede3",
-        "x-ms-date": "Thu, 05 Mar 2020 20:57:01 GMT",
-        "x-ms-return-client-request-id": "true",
-        "x-ms-version": "2019-10-10"
-=======
+      },
+      "ResponseBody": []
+    },
+    {
       "RequestUri": "https://seanmcccanary.blob.core.windows.net/test-container-8b26d8d0-a31c-7544-2b3a-9cf092ddcdcf?restype=container",
       "RequestMethod": "PUT",
       "RequestHeaders": {
@@ -974,58 +533,30 @@
         "x-ms-date": "Thu, 02 Apr 2020 23:43:21 GMT",
         "x-ms-return-client-request-id": "true",
         "x-ms-version": "2019-12-12"
->>>>>>> 32e373e2
-      },
-      "RequestBody": null,
-      "StatusCode": 201,
-      "ResponseHeaders": {
-        "Content-Length": "0",
-<<<<<<< HEAD
-        "Date": "Thu, 05 Mar 2020 20:57:01 GMT",
-        "ETag": "\u00220x8D7C147C08D4621\u0022",
-        "Last-Modified": "Thu, 05 Mar 2020 20:57:01 GMT",
-=======
+      },
+      "RequestBody": null,
+      "StatusCode": 201,
+      "ResponseHeaders": {
+        "Content-Length": "0",
         "Date": "Thu, 02 Apr 2020 23:43:20 GMT",
         "ETag": "\u00220x8D7D75FA09F4016\u0022",
         "Last-Modified": "Thu, 02 Apr 2020 23:43:21 GMT",
->>>>>>> 32e373e2
         "Server": [
           "Windows-Azure-Blob/1.0",
           "Microsoft-HTTPAPI/2.0"
         ],
         "x-ms-client-request-id": "73f4f56b-98f8-c66a-be4e-828d5f74ede3",
-<<<<<<< HEAD
-        "x-ms-request-id": "0faedb97-d01e-0015-3730-f38588000000",
-        "x-ms-version": "2019-10-10"
-=======
         "x-ms-request-id": "10722bc5-101e-0025-8048-09e4dc000000",
         "x-ms-version": "2019-12-12"
->>>>>>> 32e373e2
-      },
-      "ResponseBody": []
-    },
-    {
-<<<<<<< HEAD
-      "RequestUri": "https://seanstagetest.blob.core.windows.net/test-container-8b26d8d0-a31c-7544-2b3a-9cf092ddcdcf/test-blob-48290249-8243-0465-49e3-c74e33849e5a",
-=======
+      },
+      "ResponseBody": []
+    },
+    {
       "RequestUri": "https://seanmcccanary.blob.core.windows.net/test-container-8b26d8d0-a31c-7544-2b3a-9cf092ddcdcf/test-blob-48290249-8243-0465-49e3-c74e33849e5a",
->>>>>>> 32e373e2
-      "RequestMethod": "PUT",
-      "RequestHeaders": {
-        "Authorization": "Sanitized",
-        "Content-Length": "1024",
-<<<<<<< HEAD
-        "traceparent": "00-b0154898bb75144580a97fe458bd5ddb-2f5ad121b5712b44-00",
-        "User-Agent": [
-          "azsdk-net-Storage.Blobs/12.4.0-dev.20200305.1",
-          "(.NET Core 4.6.28325.01; Microsoft Windows 10.0.18363 )"
-        ],
-        "x-ms-blob-type": "BlockBlob",
-        "x-ms-client-request-id": "a8755a29-537d-064d-a527-cc04a1e474de",
-        "x-ms-date": "Thu, 05 Mar 2020 20:57:01 GMT",
-        "x-ms-return-client-request-id": "true",
-        "x-ms-version": "2019-10-10"
-=======
+      "RequestMethod": "PUT",
+      "RequestHeaders": {
+        "Authorization": "Sanitized",
+        "Content-Length": "1024",
         "traceparent": "00-c3a1c583e69ca2498c036cfec7c7f6c5-3abd2ed4ec90544f-00",
         "User-Agent": [
           "azsdk-net-Storage.Blobs/12.5.0-dev.20200402.1",
@@ -1036,62 +567,33 @@
         "x-ms-date": "Thu, 02 Apr 2020 23:43:22 GMT",
         "x-ms-return-client-request-id": "true",
         "x-ms-version": "2019-12-12"
->>>>>>> 32e373e2
       },
       "RequestBody": "GRkkBgmNio23Hid65Qn8iWXuhJzoWdatKCeSA8CTqO\u002B02iFffs6k3mpmvNpx7\u002BC0UfkncPBQ\u002BsBCdt7h\u002BofNI3U3xQronAuXSqUxgZz8PDhG3bHHazj/ZN9gHAfwwuTjmZlkOSnWzLTtkCZKHnkjRjqlmxzWBbc9OGEqh4AEp4fBTucDlwIPcBH82dsRtEVmPdbMSifHDZThJgDIq0Q06eieic\u002BRIK44lioL2SzcK4MbxEqqN1xg\u002BUFTInABRsXMyO/ycyt11R0nlLT8vDNoBft9rOf6irGMPo\u002BOPf09Nk9lPhA86bhXpe4tgqOoYz0N6xx1hJne0j0\u002BZjWc55gf6V1kln0iKxtCJQf4zQgN5NpRgFHhyLG1h2zT/YODu71VDphGQ8zA678BMl\u002BS5QU1MIFaSmdGPSGrrw8QTy6Yv2lJor5vx6ENkZWR4JVSI6Fnnc0BKHFWDtB3mpS9r5uRaHP1SUJGxmjgTbjStV2MWItuqbFglpf385Pu9y0NUOL5/3chXdpeIddkINu5g1ly6kEITwbpMdHb/VWuV8470/zV2bXmavuxD4fa\u002B3W8Pm86ewzrBAHcD86lRl\u002BEr8kIKU3e46qki4BFVj9\u002BDzVcH77mdNvCUM77\u002BcnmQSScLV\u002B\u002B0tIo3lvElvCMpa7BXQCYSSagnTvtRth\u002B4unhvUpcqSngwDxjM0FjId7rNaogOZzJTvj9\u002B48j0Iz5qfty49ilMPyE4Z3DNRXlPXxdARAuXqhMF29SXq2avO\u002BwaolF8D4FRgWunFj/BRjiGL4Txs97y0tSJctpU9FO6SStEsuLn0w9V7sLf8JPTRJWcEbuh/UgNZ8\u002B8stym/MzX7IzUfNNVnhy1W4UcEuJAte5E\u002BKLYGIvjd0sTayBy7zH1yAPHPseCBnOfLGGC8VTte/zuIgQqP9PBMQWIQnL8AmyTJkqeebcmgrIvOOwqIEY2Je9jRI0ty4hwBc3COcQAoun1L8sKTwJFx19R\u002Bscn1xC/klxDmP3fpRqCbnOpJIjuLpXCNPC7K9btHX0tm9CBCC79Qqdn/MosFUqwR\u002BCOnOLWY8xxJaIgBGZFVrtAsglKASYE66HhRjGL1h\u002BlyqP2HkCaVzgEUCKM3X4A4mZOq2NBZka6ibEA9R3apU9CujnCT3g6plrRRbEDeA5j4GOLfSq8JGRde1TPWWIaKaqTCmMEflMuE8UIsCCVt1Gi3RS6D2hkxlXVpRPja0049xwGcC2rH2HQXSkls7RDh4QDLHxNYBpCbkPNbtl/Sui3z7kEjwcj9/2yqbI/PxLhUd2PoD7Q61bBhAGp3bCIkRJAbaP7Pzi9H3S\u002BmrZoQy9xK9z7r\u002BrppyRiAssFehoM6hif/tFvJhKlA==",
       "StatusCode": 201,
       "ResponseHeaders": {
         "Content-Length": "0",
         "Content-MD5": "tnX8lvEqDjgbXl89tMziYQ==",
-<<<<<<< HEAD
-        "Date": "Thu, 05 Mar 2020 20:57:01 GMT",
-        "ETag": "\u00220x8D7C147C09B41D9\u0022",
-        "Last-Modified": "Thu, 05 Mar 2020 20:57:01 GMT",
-=======
         "Date": "Thu, 02 Apr 2020 23:43:20 GMT",
         "ETag": "\u00220x8D7D75FA0AC956E\u0022",
         "Last-Modified": "Thu, 02 Apr 2020 23:43:21 GMT",
->>>>>>> 32e373e2
         "Server": [
           "Windows-Azure-Blob/1.0",
           "Microsoft-HTTPAPI/2.0"
         ],
         "x-ms-client-request-id": "a8755a29-537d-064d-a527-cc04a1e474de",
         "x-ms-content-crc64": "Vwwl\u002BBJqmOo=",
-<<<<<<< HEAD
-        "x-ms-request-id": "0faedb9c-d01e-0015-3b30-f38588000000",
-        "x-ms-request-server-encrypted": "true",
-        "x-ms-version": "2019-10-10"
-=======
         "x-ms-request-id": "10722be6-101e-0025-1b48-09e4dc000000",
         "x-ms-request-server-encrypted": "true",
         "x-ms-version": "2019-12-12"
->>>>>>> 32e373e2
-      },
-      "ResponseBody": []
-    },
-    {
-<<<<<<< HEAD
-      "RequestUri": "https://seanstagetest.blob.core.windows.net/test-container-8b26d8d0-a31c-7544-2b3a-9cf092ddcdcf/test-blob-bd2ba0e0-5834-6bde-6dbf-81800b43f3d1",
-=======
+      },
+      "ResponseBody": []
+    },
+    {
       "RequestUri": "https://seanmcccanary.blob.core.windows.net/test-container-8b26d8d0-a31c-7544-2b3a-9cf092ddcdcf/test-blob-bd2ba0e0-5834-6bde-6dbf-81800b43f3d1",
->>>>>>> 32e373e2
-      "RequestMethod": "PUT",
-      "RequestHeaders": {
-        "Authorization": "Sanitized",
-        "Content-Length": "1024",
-<<<<<<< HEAD
-        "traceparent": "00-f80589ed5ed27a4c8322df9e0670d63d-4134c38023b20a40-00",
-        "User-Agent": [
-          "azsdk-net-Storage.Blobs/12.4.0-dev.20200305.1",
-          "(.NET Core 4.6.28325.01; Microsoft Windows 10.0.18363 )"
-        ],
-        "x-ms-blob-type": "BlockBlob",
-        "x-ms-client-request-id": "7140984d-4a4c-d0e2-7c0a-3abed2cdfa61",
-        "x-ms-date": "Thu, 05 Mar 2020 20:57:01 GMT",
-        "x-ms-return-client-request-id": "true",
-        "x-ms-version": "2019-10-10"
-=======
+      "RequestMethod": "PUT",
+      "RequestHeaders": {
+        "Authorization": "Sanitized",
+        "Content-Length": "1024",
         "traceparent": "00-0b66a22d9ab7da46aa75d920209333b3-7ea3e6bc347d2b45-00",
         "User-Agent": [
           "azsdk-net-Storage.Blobs/12.5.0-dev.20200402.1",
@@ -1102,56 +604,28 @@
         "x-ms-date": "Thu, 02 Apr 2020 23:43:22 GMT",
         "x-ms-return-client-request-id": "true",
         "x-ms-version": "2019-12-12"
->>>>>>> 32e373e2
       },
       "RequestBody": "GRkkBgmNio23Hid65Qn8iWXuhJzoWdatKCeSA8CTqO\u002B02iFffs6k3mpmvNpx7\u002BC0UfkncPBQ\u002BsBCdt7h\u002BofNI3U3xQronAuXSqUxgZz8PDhG3bHHazj/ZN9gHAfwwuTjmZlkOSnWzLTtkCZKHnkjRjqlmxzWBbc9OGEqh4AEp4fBTucDlwIPcBH82dsRtEVmPdbMSifHDZThJgDIq0Q06eieic\u002BRIK44lioL2SzcK4MbxEqqN1xg\u002BUFTInABRsXMyO/ycyt11R0nlLT8vDNoBft9rOf6irGMPo\u002BOPf09Nk9lPhA86bhXpe4tgqOoYz0N6xx1hJne0j0\u002BZjWc55gf6V1kln0iKxtCJQf4zQgN5NpRgFHhyLG1h2zT/YODu71VDphGQ8zA678BMl\u002BS5QU1MIFaSmdGPSGrrw8QTy6Yv2lJor5vx6ENkZWR4JVSI6Fnnc0BKHFWDtB3mpS9r5uRaHP1SUJGxmjgTbjStV2MWItuqbFglpf385Pu9y0NUOL5/3chXdpeIddkINu5g1ly6kEITwbpMdHb/VWuV8470/zV2bXmavuxD4fa\u002B3W8Pm86ewzrBAHcD86lRl\u002BEr8kIKU3e46qki4BFVj9\u002BDzVcH77mdNvCUM77\u002BcnmQSScLV\u002B\u002B0tIo3lvElvCMpa7BXQCYSSagnTvtRth\u002B4unhvUpcqSngwDxjM0FjId7rNaogOZzJTvj9\u002B48j0Iz5qfty49ilMPyE4Z3DNRXlPXxdARAuXqhMF29SXq2avO\u002BwaolF8D4FRgWunFj/BRjiGL4Txs97y0tSJctpU9FO6SStEsuLn0w9V7sLf8JPTRJWcEbuh/UgNZ8\u002B8stym/MzX7IzUfNNVnhy1W4UcEuJAte5E\u002BKLYGIvjd0sTayBy7zH1yAPHPseCBnOfLGGC8VTte/zuIgQqP9PBMQWIQnL8AmyTJkqeebcmgrIvOOwqIEY2Je9jRI0ty4hwBc3COcQAoun1L8sKTwJFx19R\u002Bscn1xC/klxDmP3fpRqCbnOpJIjuLpXCNPC7K9btHX0tm9CBCC79Qqdn/MosFUqwR\u002BCOnOLWY8xxJaIgBGZFVrtAsglKASYE66HhRjGL1h\u002BlyqP2HkCaVzgEUCKM3X4A4mZOq2NBZka6ibEA9R3apU9CujnCT3g6plrRRbEDeA5j4GOLfSq8JGRde1TPWWIaKaqTCmMEflMuE8UIsCCVt1Gi3RS6D2hkxlXVpRPja0049xwGcC2rH2HQXSkls7RDh4QDLHxNYBpCbkPNbtl/Sui3z7kEjwcj9/2yqbI/PxLhUd2PoD7Q61bBhAGp3bCIkRJAbaP7Pzi9H3S\u002BmrZoQy9xK9z7r\u002BrppyRiAssFehoM6hif/tFvJhKlA==",
       "StatusCode": 201,
       "ResponseHeaders": {
         "Content-Length": "0",
         "Content-MD5": "tnX8lvEqDjgbXl89tMziYQ==",
-<<<<<<< HEAD
-        "Date": "Thu, 05 Mar 2020 20:57:01 GMT",
-        "ETag": "\u00220x8D7C147C0A88670\u0022",
-        "Last-Modified": "Thu, 05 Mar 2020 20:57:01 GMT",
-=======
         "Date": "Thu, 02 Apr 2020 23:43:20 GMT",
         "ETag": "\u00220x8D7D75FA0B9DE42\u0022",
         "Last-Modified": "Thu, 02 Apr 2020 23:43:21 GMT",
->>>>>>> 32e373e2
         "Server": [
           "Windows-Azure-Blob/1.0",
           "Microsoft-HTTPAPI/2.0"
         ],
         "x-ms-client-request-id": "7140984d-4a4c-d0e2-7c0a-3abed2cdfa61",
         "x-ms-content-crc64": "Vwwl\u002BBJqmOo=",
-<<<<<<< HEAD
-        "x-ms-request-id": "0faedb9f-d01e-0015-3e30-f38588000000",
-        "x-ms-request-server-encrypted": "true",
-        "x-ms-version": "2019-10-10"
-=======
         "x-ms-request-id": "10722bfc-101e-0025-2f48-09e4dc000000",
         "x-ms-request-server-encrypted": "true",
         "x-ms-version": "2019-12-12"
->>>>>>> 32e373e2
-      },
-      "ResponseBody": []
-    },
-    {
-<<<<<<< HEAD
-      "RequestUri": "https://seanstagetest.blob.core.windows.net/test-container-8b26d8d0-a31c-7544-2b3a-9cf092ddcdcf/test-blob-bd2ba0e0-5834-6bde-6dbf-81800b43f3d1",
-      "RequestMethod": "HEAD",
-      "RequestHeaders": {
-        "Authorization": "Sanitized",
-        "traceparent": "00-db3f65ab66a78f45ac180fe0339a13c3-059ce583873af94e-00",
-        "User-Agent": [
-          "azsdk-net-Storage.Blobs/12.4.0-dev.20200305.1",
-          "(.NET Core 4.6.28325.01; Microsoft Windows 10.0.18363 )"
-        ],
-        "x-ms-client-request-id": "72329ff7-8102-9184-ce54-5c04ba1ef4e3",
-        "x-ms-date": "Thu, 05 Mar 2020 20:57:01 GMT",
-        "x-ms-return-client-request-id": "true",
-        "x-ms-version": "2019-10-10"
-=======
+      },
+      "ResponseBody": []
+    },
+    {
       "RequestUri": "https://seanmcccanary.blob.core.windows.net/test-container-8b26d8d0-a31c-7544-2b3a-9cf092ddcdcf/test-blob-bd2ba0e0-5834-6bde-6dbf-81800b43f3d1",
       "RequestMethod": "HEAD",
       "RequestHeaders": {
@@ -1165,7 +639,6 @@
         "x-ms-date": "Thu, 02 Apr 2020 23:43:22 GMT",
         "x-ms-return-client-request-id": "true",
         "x-ms-version": "2019-12-12"
->>>>>>> 32e373e2
       },
       "RequestBody": null,
       "StatusCode": 200,
@@ -1174,15 +647,9 @@
         "Content-Length": "1024",
         "Content-MD5": "tnX8lvEqDjgbXl89tMziYQ==",
         "Content-Type": "application/octet-stream",
-<<<<<<< HEAD
-        "Date": "Thu, 05 Mar 2020 20:57:01 GMT",
-        "ETag": "\u00220x8D7C147C0A88670\u0022",
-        "Last-Modified": "Thu, 05 Mar 2020 20:57:01 GMT",
-=======
         "Date": "Thu, 02 Apr 2020 23:43:20 GMT",
         "ETag": "\u00220x8D7D75FA0B9DE42\u0022",
         "Last-Modified": "Thu, 02 Apr 2020 23:43:21 GMT",
->>>>>>> 32e373e2
         "Server": [
           "Windows-Azure-Blob/1.0",
           "Microsoft-HTTPAPI/2.0"
@@ -1191,42 +658,16 @@
         "x-ms-access-tier-inferred": "true",
         "x-ms-blob-type": "BlockBlob",
         "x-ms-client-request-id": "72329ff7-8102-9184-ce54-5c04ba1ef4e3",
-<<<<<<< HEAD
-        "x-ms-creation-time": "Thu, 05 Mar 2020 20:57:01 GMT",
-        "x-ms-lease-state": "available",
-        "x-ms-lease-status": "unlocked",
-        "x-ms-request-id": "0faedba5-d01e-0015-4330-f38588000000",
-        "x-ms-server-encrypted": "true",
-        "x-ms-version": "2019-10-10"
-=======
         "x-ms-creation-time": "Thu, 02 Apr 2020 23:43:21 GMT",
         "x-ms-lease-state": "available",
         "x-ms-lease-status": "unlocked",
         "x-ms-request-id": "10722c08-101e-0025-3b48-09e4dc000000",
         "x-ms-server-encrypted": "true",
         "x-ms-version": "2019-12-12"
->>>>>>> 32e373e2
-      },
-      "ResponseBody": []
-    },
-    {
-<<<<<<< HEAD
-      "RequestUri": "https://seanstagetest.blob.core.windows.net/test-container-8b26d8d0-a31c-7544-2b3a-9cf092ddcdcf/test-blob-bd2ba0e0-5834-6bde-6dbf-81800b43f3d1",
-      "RequestMethod": "PUT",
-      "RequestHeaders": {
-        "Authorization": "Sanitized",
-        "If-Match": "\u00220x8D7C147C0A88670\u0022",
-        "traceparent": "00-53118f25fbcc1c40af5dc3f904668286-1d7255e1dfeefe42-00",
-        "User-Agent": [
-          "azsdk-net-Storage.Blobs/12.4.0-dev.20200305.1",
-          "(.NET Core 4.6.28325.01; Microsoft Windows 10.0.18363 )"
-        ],
-        "x-ms-client-request-id": "32c75eb1-889a-b25e-7598-226b3fc930a4",
-        "x-ms-copy-source": "https://seanstagetest.blob.core.windows.net/test-container-8b26d8d0-a31c-7544-2b3a-9cf092ddcdcf/test-blob-48290249-8243-0465-49e3-c74e33849e5a",
-        "x-ms-date": "Thu, 05 Mar 2020 20:57:01 GMT",
-        "x-ms-return-client-request-id": "true",
-        "x-ms-version": "2019-10-10"
-=======
+      },
+      "ResponseBody": []
+    },
+    {
       "RequestUri": "https://seanmcccanary.blob.core.windows.net/test-container-8b26d8d0-a31c-7544-2b3a-9cf092ddcdcf/test-blob-bd2ba0e0-5834-6bde-6dbf-81800b43f3d1",
       "RequestMethod": "PUT",
       "RequestHeaders": {
@@ -1242,56 +683,27 @@
         "x-ms-date": "Thu, 02 Apr 2020 23:43:22 GMT",
         "x-ms-return-client-request-id": "true",
         "x-ms-version": "2019-12-12"
->>>>>>> 32e373e2
       },
       "RequestBody": null,
       "StatusCode": 202,
       "ResponseHeaders": {
         "Content-Length": "0",
-<<<<<<< HEAD
-        "Date": "Thu, 05 Mar 2020 20:57:01 GMT",
-        "ETag": "\u00220x8D7C147C0C388B0\u0022",
-        "Last-Modified": "Thu, 05 Mar 2020 20:57:01 GMT",
-=======
         "Date": "Thu, 02 Apr 2020 23:43:20 GMT",
         "ETag": "\u00220x8D7D75FA0D4E53A\u0022",
         "Last-Modified": "Thu, 02 Apr 2020 23:43:21 GMT",
->>>>>>> 32e373e2
         "Server": [
           "Windows-Azure-Blob/1.0",
           "Microsoft-HTTPAPI/2.0"
         ],
         "x-ms-client-request-id": "32c75eb1-889a-b25e-7598-226b3fc930a4",
-<<<<<<< HEAD
-        "x-ms-copy-id": "b3fd6beb-669e-48c6-89eb-c4df9a4f1017",
-        "x-ms-copy-status": "success",
-        "x-ms-request-id": "0faedba8-d01e-0015-4630-f38588000000",
-        "x-ms-version": "2019-10-10"
-=======
         "x-ms-copy-id": "1fdbfc9f-5a90-40ce-a437-062f753d7a57",
         "x-ms-copy-status": "success",
         "x-ms-request-id": "10722c1b-101e-0025-4e48-09e4dc000000",
         "x-ms-version": "2019-12-12"
->>>>>>> 32e373e2
-      },
-      "ResponseBody": []
-    },
-    {
-<<<<<<< HEAD
-      "RequestUri": "https://seanstagetest.blob.core.windows.net/test-container-8b26d8d0-a31c-7544-2b3a-9cf092ddcdcf?restype=container",
-      "RequestMethod": "DELETE",
-      "RequestHeaders": {
-        "Authorization": "Sanitized",
-        "traceparent": "00-cbed88cafc5a22498badf76adce53409-017acdee9c7e0c48-00",
-        "User-Agent": [
-          "azsdk-net-Storage.Blobs/12.4.0-dev.20200305.1",
-          "(.NET Core 4.6.28325.01; Microsoft Windows 10.0.18363 )"
-        ],
-        "x-ms-client-request-id": "5c533090-c157-db48-8ca6-a2ceb5b772ff",
-        "x-ms-date": "Thu, 05 Mar 2020 20:57:01 GMT",
-        "x-ms-return-client-request-id": "true",
-        "x-ms-version": "2019-10-10"
-=======
+      },
+      "ResponseBody": []
+    },
+    {
       "RequestUri": "https://seanmcccanary.blob.core.windows.net/test-container-8b26d8d0-a31c-7544-2b3a-9cf092ddcdcf?restype=container",
       "RequestMethod": "DELETE",
       "RequestHeaders": {
@@ -1305,49 +717,23 @@
         "x-ms-date": "Thu, 02 Apr 2020 23:43:22 GMT",
         "x-ms-return-client-request-id": "true",
         "x-ms-version": "2019-12-12"
->>>>>>> 32e373e2
       },
       "RequestBody": null,
       "StatusCode": 202,
       "ResponseHeaders": {
         "Content-Length": "0",
-<<<<<<< HEAD
-        "Date": "Thu, 05 Mar 2020 20:57:01 GMT",
-=======
         "Date": "Thu, 02 Apr 2020 23:43:20 GMT",
->>>>>>> 32e373e2
         "Server": [
           "Windows-Azure-Blob/1.0",
           "Microsoft-HTTPAPI/2.0"
         ],
         "x-ms-client-request-id": "5c533090-c157-db48-8ca6-a2ceb5b772ff",
-<<<<<<< HEAD
-        "x-ms-request-id": "0faedbab-d01e-0015-4930-f38588000000",
-        "x-ms-version": "2019-10-10"
-=======
         "x-ms-request-id": "10722c30-101e-0025-6248-09e4dc000000",
         "x-ms-version": "2019-12-12"
->>>>>>> 32e373e2
-      },
-      "ResponseBody": []
-    },
-    {
-<<<<<<< HEAD
-      "RequestUri": "https://seanstagetest.blob.core.windows.net/test-container-12770925-a29a-6f35-e8a7-b519e0b1dfd8?restype=container",
-      "RequestMethod": "PUT",
-      "RequestHeaders": {
-        "Authorization": "Sanitized",
-        "traceparent": "00-55a7dd411a11c74a8631c7df7a265e5e-ed2ea948d325084d-00",
-        "User-Agent": [
-          "azsdk-net-Storage.Blobs/12.4.0-dev.20200305.1",
-          "(.NET Core 4.6.28325.01; Microsoft Windows 10.0.18363 )"
-        ],
-        "x-ms-blob-public-access": "container",
-        "x-ms-client-request-id": "c987a80e-4226-ee27-fae4-74af0c2ffbda",
-        "x-ms-date": "Thu, 05 Mar 2020 20:57:01 GMT",
-        "x-ms-return-client-request-id": "true",
-        "x-ms-version": "2019-10-10"
-=======
+      },
+      "ResponseBody": []
+    },
+    {
       "RequestUri": "https://seanmcccanary.blob.core.windows.net/test-container-12770925-a29a-6f35-e8a7-b519e0b1dfd8?restype=container",
       "RequestMethod": "PUT",
       "RequestHeaders": {
@@ -1362,58 +748,30 @@
         "x-ms-date": "Thu, 02 Apr 2020 23:43:22 GMT",
         "x-ms-return-client-request-id": "true",
         "x-ms-version": "2019-12-12"
->>>>>>> 32e373e2
-      },
-      "RequestBody": null,
-      "StatusCode": 201,
-      "ResponseHeaders": {
-        "Content-Length": "0",
-<<<<<<< HEAD
-        "Date": "Thu, 05 Mar 2020 20:57:01 GMT",
-        "ETag": "\u00220x8D7C147C1008801\u0022",
-        "Last-Modified": "Thu, 05 Mar 2020 20:57:02 GMT",
-=======
+      },
+      "RequestBody": null,
+      "StatusCode": 201,
+      "ResponseHeaders": {
+        "Content-Length": "0",
         "Date": "Thu, 02 Apr 2020 23:43:21 GMT",
         "ETag": "\u00220x8D7D75FA115EAF8\u0022",
         "Last-Modified": "Thu, 02 Apr 2020 23:43:22 GMT",
->>>>>>> 32e373e2
         "Server": [
           "Windows-Azure-Blob/1.0",
           "Microsoft-HTTPAPI/2.0"
         ],
         "x-ms-client-request-id": "c987a80e-4226-ee27-fae4-74af0c2ffbda",
-<<<<<<< HEAD
-        "x-ms-request-id": "5f19a5a4-901e-003b-1630-f3d79f000000",
-        "x-ms-version": "2019-10-10"
-=======
         "x-ms-request-id": "8e692c12-701e-007e-2e48-09dde7000000",
         "x-ms-version": "2019-12-12"
->>>>>>> 32e373e2
-      },
-      "ResponseBody": []
-    },
-    {
-<<<<<<< HEAD
-      "RequestUri": "https://seanstagetest.blob.core.windows.net/test-container-12770925-a29a-6f35-e8a7-b519e0b1dfd8/test-blob-d3aa7430-2e1d-4af5-c877-de9acc495440",
-=======
+      },
+      "ResponseBody": []
+    },
+    {
       "RequestUri": "https://seanmcccanary.blob.core.windows.net/test-container-12770925-a29a-6f35-e8a7-b519e0b1dfd8/test-blob-d3aa7430-2e1d-4af5-c877-de9acc495440",
->>>>>>> 32e373e2
-      "RequestMethod": "PUT",
-      "RequestHeaders": {
-        "Authorization": "Sanitized",
-        "Content-Length": "1024",
-<<<<<<< HEAD
-        "traceparent": "00-107f0b2b3dd34b43abd5f5dcec0761a8-9d6be9643e0deb4e-00",
-        "User-Agent": [
-          "azsdk-net-Storage.Blobs/12.4.0-dev.20200305.1",
-          "(.NET Core 4.6.28325.01; Microsoft Windows 10.0.18363 )"
-        ],
-        "x-ms-blob-type": "BlockBlob",
-        "x-ms-client-request-id": "f8e32416-0d18-11c6-883c-89147c9e79c9",
-        "x-ms-date": "Thu, 05 Mar 2020 20:57:02 GMT",
-        "x-ms-return-client-request-id": "true",
-        "x-ms-version": "2019-10-10"
-=======
+      "RequestMethod": "PUT",
+      "RequestHeaders": {
+        "Authorization": "Sanitized",
+        "Content-Length": "1024",
         "traceparent": "00-9352105b11e4e64cbd8d496e598351da-34db4ef34e1be94a-00",
         "User-Agent": [
           "azsdk-net-Storage.Blobs/12.5.0-dev.20200402.1",
@@ -1424,62 +782,33 @@
         "x-ms-date": "Thu, 02 Apr 2020 23:43:22 GMT",
         "x-ms-return-client-request-id": "true",
         "x-ms-version": "2019-12-12"
->>>>>>> 32e373e2
       },
       "RequestBody": "x8mJVNxiiVK8yDAEDOTQQD3uCjcqFbICOewUkV6dorKbu4nVHhbqrB41DF0RI\u002BIWEzRyHSXDsLIWhxrvTfjzHyV\u002BaFBb\u002BiImBF4Z9AhU8BYK/n0qKoSN1wvWv5b7\u002Bl4mQe04k7qRuhkSSxjGqrupwpcE5E96yfWg8JBFhDuLKwr/87MbHFxbeURkGN5rxi1PLPz/9hUPrHj4l6IpSzXdhiAOxrYIjqU6qWsKFbEWNSpi9lc\u002BjDX08EY7I4S5MS0OhpG\u002BXf92R55XxE2qBJbH4WJ4xlXdn/nrGtZvzGsggHc\u002B\u002B44fV9cq666558jnSuywdEEiQWrXMeeY00MpBnoyNkTVbAgHp4qKTdunI7gxA8/qv1gq/j4MZsqnhoSUAeQzh7GDEt3jqMy3mPOPMA0uZ9BzPkchCDcFyAU\u002BYCEF9Uz2c5wGrfHyBheMcmVLfTW8eB\u002B0IcKdEX55fknXpEiqsaKnmbxxKLnegTgwlZbSuUvQgecBUdSJWGEejS\u002BnGmHO4cHDpON5S1Bl1aCKbXzop8T9ByNgqWDOHUBaUpqKN2fWYbPUDhVoVjaWm3w0/\u002BrlNeZqqRI\u002Bbjhg9IaiHvi22504tAzIE5iulbHsyg3jmR1VdR2zII1Ul/J7dBmPxTg94MDe\u002B0veHCJOvBRhUqMrfFtoTKnbAroQ4x0ZTZ9\u002BH894rulMBZ7Sd1j6ZWR580VPUPe\u002BJnmPYt0GzRcuxM6D0JxE6KO63ne8ltVQ4J1Wl/DYyv2ov/lW6UwLRjiGpLKKd5XHNAuhlHGAAY\u002BjPoJArzYnVvrR2xCj7f5Xrpg/NvEixmgIj2LlNjWMJ71psqrJy5cBX064uZyEJEYMSebZQcuegXgZOB/TQh/ERLNTOTpUjeMBPdejag3MhGob2OxPs\u002BbyyzExsJJ3Lhwu83TpMOoMuLwD1wP0\u002BhdrTbS0t2kzdZHMYW4JIt1QiQ\u002B6dHeY4lOADyAwTNvj/dAaxmPewnaz\u002B33iHc98A5bes070OoWg0mpgNKdJAim26GOd7lt6ccaYBnn5tsWDAwyJUZmM78NKevP4fY7OafhUKzRr3xQ6ZEGHWzMMpxul3TGbv7GQKfmgUnRogfM4yp2ApIuQGCT4T\u002BxXBZOPPtPXU6BdM6lHxAE7y4yg0uNOTpGWjAKQFMUMo3DFOSRmEBSgkC1S25bzOeCJVUyYWHwICbYB\u002BbLQRj7bUI85govd1Lp4/0K2\u002B3L6o1MiB794dEvzvDBtZBdi0EnudosHubdUrICSH1g6Ug1EB1Zerj9/Y9xERcVbb3CiFi74x4Xn8\u002BmczVo/5VTyuWoiKV3BAyEJbxKvwnTx\u002BTwQ8AkqQYuIXBNtwuHkP36HUotbOEYS4RIN7ldyOA==",
       "StatusCode": 201,
       "ResponseHeaders": {
         "Content-Length": "0",
         "Content-MD5": "\u002By0nndYz2HG5l9Sfx/FsNQ==",
-<<<<<<< HEAD
-        "Date": "Thu, 05 Mar 2020 20:57:01 GMT",
-        "ETag": "\u00220x8D7C147C10DFF8C\u0022",
-        "Last-Modified": "Thu, 05 Mar 2020 20:57:02 GMT",
-=======
         "Date": "Thu, 02 Apr 2020 23:43:21 GMT",
         "ETag": "\u00220x8D7D75FA123FDEA\u0022",
         "Last-Modified": "Thu, 02 Apr 2020 23:43:22 GMT",
->>>>>>> 32e373e2
         "Server": [
           "Windows-Azure-Blob/1.0",
           "Microsoft-HTTPAPI/2.0"
         ],
         "x-ms-client-request-id": "f8e32416-0d18-11c6-883c-89147c9e79c9",
         "x-ms-content-crc64": "wpHemhdUsP4=",
-<<<<<<< HEAD
-        "x-ms-request-id": "5f19a5aa-901e-003b-1a30-f3d79f000000",
-        "x-ms-request-server-encrypted": "true",
-        "x-ms-version": "2019-10-10"
-=======
         "x-ms-request-id": "8e692c30-701e-007e-4748-09dde7000000",
         "x-ms-request-server-encrypted": "true",
         "x-ms-version": "2019-12-12"
->>>>>>> 32e373e2
-      },
-      "ResponseBody": []
-    },
-    {
-<<<<<<< HEAD
-      "RequestUri": "https://seanstagetest.blob.core.windows.net/test-container-12770925-a29a-6f35-e8a7-b519e0b1dfd8/test-blob-c9ccd28d-dd27-bf10-8b14-122631e653ab",
-=======
+      },
+      "ResponseBody": []
+    },
+    {
       "RequestUri": "https://seanmcccanary.blob.core.windows.net/test-container-12770925-a29a-6f35-e8a7-b519e0b1dfd8/test-blob-c9ccd28d-dd27-bf10-8b14-122631e653ab",
->>>>>>> 32e373e2
-      "RequestMethod": "PUT",
-      "RequestHeaders": {
-        "Authorization": "Sanitized",
-        "Content-Length": "1024",
-<<<<<<< HEAD
-        "traceparent": "00-840c5d7573bce0499be36dc7c2921e47-cabc562ab87e7245-00",
-        "User-Agent": [
-          "azsdk-net-Storage.Blobs/12.4.0-dev.20200305.1",
-          "(.NET Core 4.6.28325.01; Microsoft Windows 10.0.18363 )"
-        ],
-        "x-ms-blob-type": "BlockBlob",
-        "x-ms-client-request-id": "2481347d-8950-390c-1423-6d04fb9fdfa1",
-        "x-ms-date": "Thu, 05 Mar 2020 20:57:02 GMT",
-        "x-ms-return-client-request-id": "true",
-        "x-ms-version": "2019-10-10"
-=======
+      "RequestMethod": "PUT",
+      "RequestHeaders": {
+        "Authorization": "Sanitized",
+        "Content-Length": "1024",
         "traceparent": "00-5cac2a0c3331344cadee3d3d5e7144f5-9d4fb35de5637640-00",
         "User-Agent": [
           "azsdk-net-Storage.Blobs/12.5.0-dev.20200402.1",
@@ -1490,62 +819,33 @@
         "x-ms-date": "Thu, 02 Apr 2020 23:43:23 GMT",
         "x-ms-return-client-request-id": "true",
         "x-ms-version": "2019-12-12"
->>>>>>> 32e373e2
       },
       "RequestBody": "x8mJVNxiiVK8yDAEDOTQQD3uCjcqFbICOewUkV6dorKbu4nVHhbqrB41DF0RI\u002BIWEzRyHSXDsLIWhxrvTfjzHyV\u002BaFBb\u002BiImBF4Z9AhU8BYK/n0qKoSN1wvWv5b7\u002Bl4mQe04k7qRuhkSSxjGqrupwpcE5E96yfWg8JBFhDuLKwr/87MbHFxbeURkGN5rxi1PLPz/9hUPrHj4l6IpSzXdhiAOxrYIjqU6qWsKFbEWNSpi9lc\u002BjDX08EY7I4S5MS0OhpG\u002BXf92R55XxE2qBJbH4WJ4xlXdn/nrGtZvzGsggHc\u002B\u002B44fV9cq666558jnSuywdEEiQWrXMeeY00MpBnoyNkTVbAgHp4qKTdunI7gxA8/qv1gq/j4MZsqnhoSUAeQzh7GDEt3jqMy3mPOPMA0uZ9BzPkchCDcFyAU\u002BYCEF9Uz2c5wGrfHyBheMcmVLfTW8eB\u002B0IcKdEX55fknXpEiqsaKnmbxxKLnegTgwlZbSuUvQgecBUdSJWGEejS\u002BnGmHO4cHDpON5S1Bl1aCKbXzop8T9ByNgqWDOHUBaUpqKN2fWYbPUDhVoVjaWm3w0/\u002BrlNeZqqRI\u002Bbjhg9IaiHvi22504tAzIE5iulbHsyg3jmR1VdR2zII1Ul/J7dBmPxTg94MDe\u002B0veHCJOvBRhUqMrfFtoTKnbAroQ4x0ZTZ9\u002BH894rulMBZ7Sd1j6ZWR580VPUPe\u002BJnmPYt0GzRcuxM6D0JxE6KO63ne8ltVQ4J1Wl/DYyv2ov/lW6UwLRjiGpLKKd5XHNAuhlHGAAY\u002BjPoJArzYnVvrR2xCj7f5Xrpg/NvEixmgIj2LlNjWMJ71psqrJy5cBX064uZyEJEYMSebZQcuegXgZOB/TQh/ERLNTOTpUjeMBPdejag3MhGob2OxPs\u002BbyyzExsJJ3Lhwu83TpMOoMuLwD1wP0\u002BhdrTbS0t2kzdZHMYW4JIt1QiQ\u002B6dHeY4lOADyAwTNvj/dAaxmPewnaz\u002B33iHc98A5bes070OoWg0mpgNKdJAim26GOd7lt6ccaYBnn5tsWDAwyJUZmM78NKevP4fY7OafhUKzRr3xQ6ZEGHWzMMpxul3TGbv7GQKfmgUnRogfM4yp2ApIuQGCT4T\u002BxXBZOPPtPXU6BdM6lHxAE7y4yg0uNOTpGWjAKQFMUMo3DFOSRmEBSgkC1S25bzOeCJVUyYWHwICbYB\u002BbLQRj7bUI85govd1Lp4/0K2\u002B3L6o1MiB794dEvzvDBtZBdi0EnudosHubdUrICSH1g6Ug1EB1Zerj9/Y9xERcVbb3CiFi74x4Xn8\u002BmczVo/5VTyuWoiKV3BAyEJbxKvwnTx\u002BTwQ8AkqQYuIXBNtwuHkP36HUotbOEYS4RIN7ldyOA==",
       "StatusCode": 201,
       "ResponseHeaders": {
         "Content-Length": "0",
         "Content-MD5": "\u002By0nndYz2HG5l9Sfx/FsNQ==",
-<<<<<<< HEAD
-        "Date": "Thu, 05 Mar 2020 20:57:01 GMT",
-        "ETag": "\u00220x8D7C147C11AF8ED\u0022",
-        "Last-Modified": "Thu, 05 Mar 2020 20:57:02 GMT",
-=======
         "Date": "Thu, 02 Apr 2020 23:43:21 GMT",
         "ETag": "\u00220x8D7D75FA13146C1\u0022",
         "Last-Modified": "Thu, 02 Apr 2020 23:43:22 GMT",
->>>>>>> 32e373e2
         "Server": [
           "Windows-Azure-Blob/1.0",
           "Microsoft-HTTPAPI/2.0"
         ],
         "x-ms-client-request-id": "2481347d-8950-390c-1423-6d04fb9fdfa1",
         "x-ms-content-crc64": "wpHemhdUsP4=",
-<<<<<<< HEAD
-        "x-ms-request-id": "5f19a5ac-901e-003b-1c30-f3d79f000000",
-        "x-ms-request-server-encrypted": "true",
-        "x-ms-version": "2019-10-10"
-=======
         "x-ms-request-id": "8e692c50-701e-007e-6748-09dde7000000",
         "x-ms-request-server-encrypted": "true",
         "x-ms-version": "2019-12-12"
->>>>>>> 32e373e2
-      },
-      "ResponseBody": []
-    },
-    {
-<<<<<<< HEAD
-      "RequestUri": "https://seanstagetest.blob.core.windows.net/test-container-12770925-a29a-6f35-e8a7-b519e0b1dfd8/test-blob-c9ccd28d-dd27-bf10-8b14-122631e653ab",
-=======
+      },
+      "ResponseBody": []
+    },
+    {
       "RequestUri": "https://seanmcccanary.blob.core.windows.net/test-container-12770925-a29a-6f35-e8a7-b519e0b1dfd8/test-blob-c9ccd28d-dd27-bf10-8b14-122631e653ab",
->>>>>>> 32e373e2
       "RequestMethod": "PUT",
       "RequestHeaders": {
         "Authorization": "Sanitized",
         "If-None-Match": "\u0022garbage\u0022",
-<<<<<<< HEAD
-        "traceparent": "00-dfa3a3a5e039e742a9d21101c83a0304-84086e54ff28a942-00",
-        "User-Agent": [
-          "azsdk-net-Storage.Blobs/12.4.0-dev.20200305.1",
-          "(.NET Core 4.6.28325.01; Microsoft Windows 10.0.18363 )"
-        ],
-        "x-ms-client-request-id": "fca9effa-2f65-9a5b-9d4a-9343ed2338be",
-        "x-ms-copy-source": "https://seanstagetest.blob.core.windows.net/test-container-12770925-a29a-6f35-e8a7-b519e0b1dfd8/test-blob-d3aa7430-2e1d-4af5-c877-de9acc495440",
-        "x-ms-date": "Thu, 05 Mar 2020 20:57:02 GMT",
-        "x-ms-return-client-request-id": "true",
-        "x-ms-version": "2019-10-10"
-=======
         "traceparent": "00-ebf3158986407b41ba8d4c4f84925bbd-70c7b19bdc7c2e43-00",
         "User-Agent": [
           "azsdk-net-Storage.Blobs/12.5.0-dev.20200402.1",
@@ -1556,56 +856,27 @@
         "x-ms-date": "Thu, 02 Apr 2020 23:43:23 GMT",
         "x-ms-return-client-request-id": "true",
         "x-ms-version": "2019-12-12"
->>>>>>> 32e373e2
       },
       "RequestBody": null,
       "StatusCode": 202,
       "ResponseHeaders": {
         "Content-Length": "0",
-<<<<<<< HEAD
-        "Date": "Thu, 05 Mar 2020 20:57:01 GMT",
-        "ETag": "\u00220x8D7C147C129C602\u0022",
-        "Last-Modified": "Thu, 05 Mar 2020 20:57:02 GMT",
-=======
         "Date": "Thu, 02 Apr 2020 23:43:21 GMT",
         "ETag": "\u00220x8D7D75FA13F04DE\u0022",
         "Last-Modified": "Thu, 02 Apr 2020 23:43:22 GMT",
->>>>>>> 32e373e2
         "Server": [
           "Windows-Azure-Blob/1.0",
           "Microsoft-HTTPAPI/2.0"
         ],
         "x-ms-client-request-id": "fca9effa-2f65-9a5b-9d4a-9343ed2338be",
-<<<<<<< HEAD
-        "x-ms-copy-id": "25e41d15-0dde-424a-a093-182337f4a74f",
-        "x-ms-copy-status": "success",
-        "x-ms-request-id": "5f19a5af-901e-003b-1f30-f3d79f000000",
-        "x-ms-version": "2019-10-10"
-=======
         "x-ms-copy-id": "bae9acf4-3bcc-47fd-843d-eb098dda8a5f",
         "x-ms-copy-status": "success",
         "x-ms-request-id": "8e692c67-701e-007e-7e48-09dde7000000",
         "x-ms-version": "2019-12-12"
->>>>>>> 32e373e2
-      },
-      "ResponseBody": []
-    },
-    {
-<<<<<<< HEAD
-      "RequestUri": "https://seanstagetest.blob.core.windows.net/test-container-12770925-a29a-6f35-e8a7-b519e0b1dfd8?restype=container",
-      "RequestMethod": "DELETE",
-      "RequestHeaders": {
-        "Authorization": "Sanitized",
-        "traceparent": "00-6eace1d0722d344d98b803033ad77db4-48356e8da31e8f40-00",
-        "User-Agent": [
-          "azsdk-net-Storage.Blobs/12.4.0-dev.20200305.1",
-          "(.NET Core 4.6.28325.01; Microsoft Windows 10.0.18363 )"
-        ],
-        "x-ms-client-request-id": "0b09b64a-e3f6-b93c-8355-33cf3e1f4487",
-        "x-ms-date": "Thu, 05 Mar 2020 20:57:02 GMT",
-        "x-ms-return-client-request-id": "true",
-        "x-ms-version": "2019-10-10"
-=======
+      },
+      "ResponseBody": []
+    },
+    {
       "RequestUri": "https://seanmcccanary.blob.core.windows.net/test-container-12770925-a29a-6f35-e8a7-b519e0b1dfd8?restype=container",
       "RequestMethod": "DELETE",
       "RequestHeaders": {
@@ -1619,49 +890,23 @@
         "x-ms-date": "Thu, 02 Apr 2020 23:43:23 GMT",
         "x-ms-return-client-request-id": "true",
         "x-ms-version": "2019-12-12"
->>>>>>> 32e373e2
       },
       "RequestBody": null,
       "StatusCode": 202,
       "ResponseHeaders": {
         "Content-Length": "0",
-<<<<<<< HEAD
-        "Date": "Thu, 05 Mar 2020 20:57:01 GMT",
-=======
         "Date": "Thu, 02 Apr 2020 23:43:21 GMT",
->>>>>>> 32e373e2
         "Server": [
           "Windows-Azure-Blob/1.0",
           "Microsoft-HTTPAPI/2.0"
         ],
         "x-ms-client-request-id": "0b09b64a-e3f6-b93c-8355-33cf3e1f4487",
-<<<<<<< HEAD
-        "x-ms-request-id": "5f19a5b1-901e-003b-2130-f3d79f000000",
-        "x-ms-version": "2019-10-10"
-=======
         "x-ms-request-id": "8e692c6c-701e-007e-0348-09dde7000000",
         "x-ms-version": "2019-12-12"
->>>>>>> 32e373e2
-      },
-      "ResponseBody": []
-    },
-    {
-<<<<<<< HEAD
-      "RequestUri": "https://seanstagetest.blob.core.windows.net/test-container-66c9ad61-d021-b2d2-e6fd-2a15b5a47c99?restype=container",
-      "RequestMethod": "PUT",
-      "RequestHeaders": {
-        "Authorization": "Sanitized",
-        "traceparent": "00-869a3202749187408137a300bec28df1-1d70606b53dff444-00",
-        "User-Agent": [
-          "azsdk-net-Storage.Blobs/12.4.0-dev.20200305.1",
-          "(.NET Core 4.6.28325.01; Microsoft Windows 10.0.18363 )"
-        ],
-        "x-ms-blob-public-access": "container",
-        "x-ms-client-request-id": "7155f20b-013a-7ace-e457-25f8b82603de",
-        "x-ms-date": "Thu, 05 Mar 2020 20:57:02 GMT",
-        "x-ms-return-client-request-id": "true",
-        "x-ms-version": "2019-10-10"
-=======
+      },
+      "ResponseBody": []
+    },
+    {
       "RequestUri": "https://seanmcccanary.blob.core.windows.net/test-container-66c9ad61-d021-b2d2-e6fd-2a15b5a47c99?restype=container",
       "RequestMethod": "PUT",
       "RequestHeaders": {
@@ -1676,58 +921,30 @@
         "x-ms-date": "Thu, 02 Apr 2020 23:43:23 GMT",
         "x-ms-return-client-request-id": "true",
         "x-ms-version": "2019-12-12"
->>>>>>> 32e373e2
-      },
-      "RequestBody": null,
-      "StatusCode": 201,
-      "ResponseHeaders": {
-        "Content-Length": "0",
-<<<<<<< HEAD
-        "Date": "Thu, 05 Mar 2020 20:57:01 GMT",
-        "ETag": "\u00220x8D7C147C166B257\u0022",
-        "Last-Modified": "Thu, 05 Mar 2020 20:57:02 GMT",
-=======
+      },
+      "RequestBody": null,
+      "StatusCode": 201,
+      "ResponseHeaders": {
+        "Content-Length": "0",
         "Date": "Thu, 02 Apr 2020 23:43:22 GMT",
         "ETag": "\u00220x8D7D75FA17FA046\u0022",
         "Last-Modified": "Thu, 02 Apr 2020 23:43:22 GMT",
->>>>>>> 32e373e2
         "Server": [
           "Windows-Azure-Blob/1.0",
           "Microsoft-HTTPAPI/2.0"
         ],
         "x-ms-client-request-id": "7155f20b-013a-7ace-e457-25f8b82603de",
-<<<<<<< HEAD
-        "x-ms-request-id": "27a98201-e01e-000e-4a30-f3bb8b000000",
-        "x-ms-version": "2019-10-10"
-=======
         "x-ms-request-id": "d077a07c-301e-009b-1c48-098ca5000000",
         "x-ms-version": "2019-12-12"
->>>>>>> 32e373e2
-      },
-      "ResponseBody": []
-    },
-    {
-<<<<<<< HEAD
-      "RequestUri": "https://seanstagetest.blob.core.windows.net/test-container-66c9ad61-d021-b2d2-e6fd-2a15b5a47c99/test-blob-a47c36c5-97d6-6657-48d5-84cfa9946485",
-=======
+      },
+      "ResponseBody": []
+    },
+    {
       "RequestUri": "https://seanmcccanary.blob.core.windows.net/test-container-66c9ad61-d021-b2d2-e6fd-2a15b5a47c99/test-blob-a47c36c5-97d6-6657-48d5-84cfa9946485",
->>>>>>> 32e373e2
-      "RequestMethod": "PUT",
-      "RequestHeaders": {
-        "Authorization": "Sanitized",
-        "Content-Length": "1024",
-<<<<<<< HEAD
-        "traceparent": "00-e13b21e0f5c62b40a1682ce1751539c5-85bffaa26855ec4c-00",
-        "User-Agent": [
-          "azsdk-net-Storage.Blobs/12.4.0-dev.20200305.1",
-          "(.NET Core 4.6.28325.01; Microsoft Windows 10.0.18363 )"
-        ],
-        "x-ms-blob-type": "BlockBlob",
-        "x-ms-client-request-id": "ca9c2dfd-bcc7-52f5-d1ed-b91bdad62043",
-        "x-ms-date": "Thu, 05 Mar 2020 20:57:02 GMT",
-        "x-ms-return-client-request-id": "true",
-        "x-ms-version": "2019-10-10"
-=======
+      "RequestMethod": "PUT",
+      "RequestHeaders": {
+        "Authorization": "Sanitized",
+        "Content-Length": "1024",
         "traceparent": "00-95e1ee044d49a144b4b86a5b2e16b694-ef089b7b508df345-00",
         "User-Agent": [
           "azsdk-net-Storage.Blobs/12.5.0-dev.20200402.1",
@@ -1738,62 +955,33 @@
         "x-ms-date": "Thu, 02 Apr 2020 23:43:23 GMT",
         "x-ms-return-client-request-id": "true",
         "x-ms-version": "2019-12-12"
->>>>>>> 32e373e2
       },
       "RequestBody": "2ZrsmycMbTXlbjjXSkKerJB4CsNOCl/h1H1TwgbPowdGprZ6TdKL/oQgjMzI9zChuXloPxxAkM46CsapuKsuFssxkKOMJF697Qs\u002BLX6TGd1NsQiMZmPqBhbnP0MM4kXZ8XYBlmaMFZUbqlIRAWJQp/HoWwejoq9nR4qNpOQbsQvFZTwIkoJ3wZxzcbwR2QS0l5dRI4c\u002BNk/GmU/b/3Gw//hGS5wlRxVvcZlqLzHzVW2F2AxMyo6Ehi/tQfgzm8ErwnHDyo1njlCC4rLt1AYd0kPhVSZkYzVqwsVtOAUcPNXXP22/MIvfHUq8yufbl7Ioz260UUWbxl47WAfI\u002BlVKZabdFZSZXqK4AjfbqJlNjysSRGiWaOqPPHkOhNeDFiP0cmRB/oEej3HM\u002B08Nvx3F7cnbtrXss/27TdgaitnKNesU5jY0DJCp9LX3ymybgX1cSJYOp2BtCL5nhrCpAwWXAcZj\u002BdjnkeE4McEA9emQH8xbvkFDvI2Kpt53zIXfAPGvX8mlN4ekdbe11XWebRLV1mbkTUTDVEQ52VP5b8RbWTHQUJYf6uhEt0mJjucX6zjMovUf\u002B7Ks7AuEbF40qgXzWXtEzhx7tex\u002BoJb7OcVdIe0aLczOPF5\u002BJGSLm36JEAxDljRr0x0cUOwJoFobsLJFJ0txGX05JR0dxam48Bpu9ZCKuKOR8U3P/tzgxJsDYnOxRXMyF/aPCnAXTQ1zY1/Sm6vKkfgPtDX\u002BoRugWGGCGmM1B6qmO92Z\u002Bq0zeaM/XJp9DSjvONF7opE9NHXa77EPlDOqPVy0K2DNMZdK3DqSvkWAI0s4kuKRumQZaAdnvgv8I\u002BVwlB4\u002ByOHIIQc6MMZXq3UvWsxm1gJQGYL3m8NYZnKLTrhVISonQlppcHHaV4qewbyROGQ\u002BlU3iIHubRiweb7uVruENAopLCBdx/GWQdcH4WdoGxy0NTLhrcgGui/wuSwG1RamokL8yRS9NzZnnUqq6ou1SF6eNh2EoopCJnXwbQ7Fk2y8XUMgb1IH\u002BwH8fgyBW8\u002BkP3DNZJ71If\u002B4uqaizMYrngnZ6o1IkN0Mmj8fhCR5wMqmTDGd9CrNxz9Da7CvYSo71NwCp3FCW6qTwMpj2ZnbPvnb/ICUjaXjDCNSBSkoXTkQ47NEexlZY/CHCjdcae2haCy202Cpp0s2I5tN8FaBZ2ORTvnqlsfggpyMDYNygqI1rJz4dYnUZzxkDleCC2\u002BaBaLTzx73ttVo1lDEHZnHx6D1GEe5hPHVvOe5goRsXncs8gfgoreHPfXHk585DEmmoEqyjO8r4ICs\u002Bg43OjRM\u002BHvZlyuR5yDtcdpN8fFSnKyaFuI9udGIBRGHM6SlTAfBepsnX3UiELklxRg==",
       "StatusCode": 201,
       "ResponseHeaders": {
         "Content-Length": "0",
         "Content-MD5": "R450o/2TlXTaae1MvFa/DQ==",
-<<<<<<< HEAD
-        "Date": "Thu, 05 Mar 2020 20:57:01 GMT",
-        "ETag": "\u00220x8D7C147C1746368\u0022",
-        "Last-Modified": "Thu, 05 Mar 2020 20:57:02 GMT",
-=======
         "Date": "Thu, 02 Apr 2020 23:43:22 GMT",
         "ETag": "\u00220x8D7D75FA18CE4D1\u0022",
         "Last-Modified": "Thu, 02 Apr 2020 23:43:22 GMT",
->>>>>>> 32e373e2
         "Server": [
           "Windows-Azure-Blob/1.0",
           "Microsoft-HTTPAPI/2.0"
         ],
         "x-ms-client-request-id": "ca9c2dfd-bcc7-52f5-d1ed-b91bdad62043",
         "x-ms-content-crc64": "\u002B13mJKPADlE=",
-<<<<<<< HEAD
-        "x-ms-request-id": "27a98205-e01e-000e-4c30-f3bb8b000000",
-        "x-ms-request-server-encrypted": "true",
-        "x-ms-version": "2019-10-10"
-=======
         "x-ms-request-id": "d077a08b-301e-009b-2848-098ca5000000",
         "x-ms-request-server-encrypted": "true",
         "x-ms-version": "2019-12-12"
->>>>>>> 32e373e2
-      },
-      "ResponseBody": []
-    },
-    {
-<<<<<<< HEAD
-      "RequestUri": "https://seanstagetest.blob.core.windows.net/test-container-66c9ad61-d021-b2d2-e6fd-2a15b5a47c99/test-blob-8101c279-606a-503e-935e-ce4bc7098847",
-=======
+      },
+      "ResponseBody": []
+    },
+    {
       "RequestUri": "https://seanmcccanary.blob.core.windows.net/test-container-66c9ad61-d021-b2d2-e6fd-2a15b5a47c99/test-blob-8101c279-606a-503e-935e-ce4bc7098847",
->>>>>>> 32e373e2
-      "RequestMethod": "PUT",
-      "RequestHeaders": {
-        "Authorization": "Sanitized",
-        "Content-Length": "1024",
-<<<<<<< HEAD
-        "traceparent": "00-777e4d9b72a29540a78562bb0dd89820-03a149773398d14d-00",
-        "User-Agent": [
-          "azsdk-net-Storage.Blobs/12.4.0-dev.20200305.1",
-          "(.NET Core 4.6.28325.01; Microsoft Windows 10.0.18363 )"
-        ],
-        "x-ms-blob-type": "BlockBlob",
-        "x-ms-client-request-id": "1bd58b6b-07ff-9cdb-ee4c-3769eeaa8bc8",
-        "x-ms-date": "Thu, 05 Mar 2020 20:57:03 GMT",
-        "x-ms-return-client-request-id": "true",
-        "x-ms-version": "2019-10-10"
-=======
+      "RequestMethod": "PUT",
+      "RequestHeaders": {
+        "Authorization": "Sanitized",
+        "Content-Length": "1024",
         "traceparent": "00-a892314bc07e9f47a0ae1b2a15c78209-0e6bfd05cc93c84e-00",
         "User-Agent": [
           "azsdk-net-Storage.Blobs/12.5.0-dev.20200402.1",
@@ -1804,54 +992,28 @@
         "x-ms-date": "Thu, 02 Apr 2020 23:43:23 GMT",
         "x-ms-return-client-request-id": "true",
         "x-ms-version": "2019-12-12"
->>>>>>> 32e373e2
       },
       "RequestBody": "2ZrsmycMbTXlbjjXSkKerJB4CsNOCl/h1H1TwgbPowdGprZ6TdKL/oQgjMzI9zChuXloPxxAkM46CsapuKsuFssxkKOMJF697Qs\u002BLX6TGd1NsQiMZmPqBhbnP0MM4kXZ8XYBlmaMFZUbqlIRAWJQp/HoWwejoq9nR4qNpOQbsQvFZTwIkoJ3wZxzcbwR2QS0l5dRI4c\u002BNk/GmU/b/3Gw//hGS5wlRxVvcZlqLzHzVW2F2AxMyo6Ehi/tQfgzm8ErwnHDyo1njlCC4rLt1AYd0kPhVSZkYzVqwsVtOAUcPNXXP22/MIvfHUq8yufbl7Ioz260UUWbxl47WAfI\u002BlVKZabdFZSZXqK4AjfbqJlNjysSRGiWaOqPPHkOhNeDFiP0cmRB/oEej3HM\u002B08Nvx3F7cnbtrXss/27TdgaitnKNesU5jY0DJCp9LX3ymybgX1cSJYOp2BtCL5nhrCpAwWXAcZj\u002BdjnkeE4McEA9emQH8xbvkFDvI2Kpt53zIXfAPGvX8mlN4ekdbe11XWebRLV1mbkTUTDVEQ52VP5b8RbWTHQUJYf6uhEt0mJjucX6zjMovUf\u002B7Ks7AuEbF40qgXzWXtEzhx7tex\u002BoJb7OcVdIe0aLczOPF5\u002BJGSLm36JEAxDljRr0x0cUOwJoFobsLJFJ0txGX05JR0dxam48Bpu9ZCKuKOR8U3P/tzgxJsDYnOxRXMyF/aPCnAXTQ1zY1/Sm6vKkfgPtDX\u002BoRugWGGCGmM1B6qmO92Z\u002Bq0zeaM/XJp9DSjvONF7opE9NHXa77EPlDOqPVy0K2DNMZdK3DqSvkWAI0s4kuKRumQZaAdnvgv8I\u002BVwlB4\u002ByOHIIQc6MMZXq3UvWsxm1gJQGYL3m8NYZnKLTrhVISonQlppcHHaV4qewbyROGQ\u002BlU3iIHubRiweb7uVruENAopLCBdx/GWQdcH4WdoGxy0NTLhrcgGui/wuSwG1RamokL8yRS9NzZnnUqq6ou1SF6eNh2EoopCJnXwbQ7Fk2y8XUMgb1IH\u002BwH8fgyBW8\u002BkP3DNZJ71If\u002B4uqaizMYrngnZ6o1IkN0Mmj8fhCR5wMqmTDGd9CrNxz9Da7CvYSo71NwCp3FCW6qTwMpj2ZnbPvnb/ICUjaXjDCNSBSkoXTkQ47NEexlZY/CHCjdcae2haCy202Cpp0s2I5tN8FaBZ2ORTvnqlsfggpyMDYNygqI1rJz4dYnUZzxkDleCC2\u002BaBaLTzx73ttVo1lDEHZnHx6D1GEe5hPHVvOe5goRsXncs8gfgoreHPfXHk585DEmmoEqyjO8r4ICs\u002Bg43OjRM\u002BHvZlyuR5yDtcdpN8fFSnKyaFuI9udGIBRGHM6SlTAfBepsnX3UiELklxRg==",
       "StatusCode": 201,
       "ResponseHeaders": {
         "Content-Length": "0",
         "Content-MD5": "R450o/2TlXTaae1MvFa/DQ==",
-<<<<<<< HEAD
-        "Date": "Thu, 05 Mar 2020 20:57:01 GMT",
-        "ETag": "\u00220x8D7C147C181AAB6\u0022",
-        "Last-Modified": "Thu, 05 Mar 2020 20:57:02 GMT",
-=======
         "Date": "Thu, 02 Apr 2020 23:43:22 GMT",
         "ETag": "\u00220x8D7D75FA199DF7E\u0022",
         "Last-Modified": "Thu, 02 Apr 2020 23:43:22 GMT",
->>>>>>> 32e373e2
         "Server": [
           "Windows-Azure-Blob/1.0",
           "Microsoft-HTTPAPI/2.0"
         ],
         "x-ms-client-request-id": "1bd58b6b-07ff-9cdb-ee4c-3769eeaa8bc8",
         "x-ms-content-crc64": "\u002B13mJKPADlE=",
-<<<<<<< HEAD
-        "x-ms-request-id": "27a98208-e01e-000e-4f30-f3bb8b000000",
-        "x-ms-request-server-encrypted": "true",
-        "x-ms-version": "2019-10-10"
-=======
         "x-ms-request-id": "d077a091-301e-009b-2e48-098ca5000000",
         "x-ms-request-server-encrypted": "true",
         "x-ms-version": "2019-12-12"
->>>>>>> 32e373e2
-      },
-      "ResponseBody": []
-    },
-    {
-<<<<<<< HEAD
-      "RequestUri": "https://seanstagetest.blob.core.windows.net/test-container-66c9ad61-d021-b2d2-e6fd-2a15b5a47c99/test-blob-8101c279-606a-503e-935e-ce4bc7098847?comp=lease",
-      "RequestMethod": "PUT",
-      "RequestHeaders": {
-        "Authorization": "Sanitized",
-        "traceparent": "00-5d3eab176c03e44496f6f9896f49d7a6-fea07f76df526f41-00",
-        "User-Agent": [
-          "azsdk-net-Storage.Blobs/12.4.0-dev.20200305.1",
-          "(.NET Core 4.6.28325.01; Microsoft Windows 10.0.18363 )"
-        ],
-        "x-ms-client-request-id": "4ab57600-a7b8-c7fa-3ff5-17c43cfc7cca",
-        "x-ms-date": "Thu, 05 Mar 2020 20:57:03 GMT",
-=======
+      },
+      "ResponseBody": []
+    },
+    {
       "RequestUri": "https://seanmcccanary.blob.core.windows.net/test-container-66c9ad61-d021-b2d2-e6fd-2a15b5a47c99/test-blob-8101c279-606a-503e-935e-ce4bc7098847?comp=lease",
       "RequestMethod": "PUT",
       "RequestHeaders": {
@@ -1863,64 +1025,31 @@
         ],
         "x-ms-client-request-id": "4ab57600-a7b8-c7fa-3ff5-17c43cfc7cca",
         "x-ms-date": "Thu, 02 Apr 2020 23:43:23 GMT",
->>>>>>> 32e373e2
         "x-ms-lease-action": "acquire",
         "x-ms-lease-duration": "-1",
         "x-ms-proposed-lease-id": "9ccf7165-a304-df4b-043b-cade2024940b",
         "x-ms-return-client-request-id": "true",
-<<<<<<< HEAD
-        "x-ms-version": "2019-10-10"
-=======
-        "x-ms-version": "2019-12-12"
->>>>>>> 32e373e2
-      },
-      "RequestBody": null,
-      "StatusCode": 201,
-      "ResponseHeaders": {
-        "Content-Length": "0",
-<<<<<<< HEAD
-        "Date": "Thu, 05 Mar 2020 20:57:02 GMT",
-        "ETag": "\u00220x8D7C147C181AAB6\u0022",
-        "Last-Modified": "Thu, 05 Mar 2020 20:57:02 GMT",
-=======
+        "x-ms-version": "2019-12-12"
+      },
+      "RequestBody": null,
+      "StatusCode": 201,
+      "ResponseHeaders": {
+        "Content-Length": "0",
         "Date": "Thu, 02 Apr 2020 23:43:22 GMT",
         "ETag": "\u00220x8D7D75FA199DF7E\u0022",
         "Last-Modified": "Thu, 02 Apr 2020 23:43:22 GMT",
->>>>>>> 32e373e2
         "Server": [
           "Windows-Azure-Blob/1.0",
           "Microsoft-HTTPAPI/2.0"
         ],
         "x-ms-client-request-id": "4ab57600-a7b8-c7fa-3ff5-17c43cfc7cca",
         "x-ms-lease-id": "9ccf7165-a304-df4b-043b-cade2024940b",
-<<<<<<< HEAD
-        "x-ms-request-id": "27a9820b-e01e-000e-5130-f3bb8b000000",
-        "x-ms-version": "2019-10-10"
-=======
         "x-ms-request-id": "d077a096-301e-009b-3348-098ca5000000",
         "x-ms-version": "2019-12-12"
->>>>>>> 32e373e2
-      },
-      "ResponseBody": []
-    },
-    {
-<<<<<<< HEAD
-      "RequestUri": "https://seanstagetest.blob.core.windows.net/test-container-66c9ad61-d021-b2d2-e6fd-2a15b5a47c99/test-blob-8101c279-606a-503e-935e-ce4bc7098847",
-      "RequestMethod": "PUT",
-      "RequestHeaders": {
-        "Authorization": "Sanitized",
-        "traceparent": "00-410c1fdd697dcf4690280d4bcac0cccb-c836b3631c598042-00",
-        "User-Agent": [
-          "azsdk-net-Storage.Blobs/12.4.0-dev.20200305.1",
-          "(.NET Core 4.6.28325.01; Microsoft Windows 10.0.18363 )"
-        ],
-        "x-ms-client-request-id": "a9ddbd63-4a6e-7353-d319-fb3f55830665",
-        "x-ms-copy-source": "https://seanstagetest.blob.core.windows.net/test-container-66c9ad61-d021-b2d2-e6fd-2a15b5a47c99/test-blob-a47c36c5-97d6-6657-48d5-84cfa9946485",
-        "x-ms-date": "Thu, 05 Mar 2020 20:57:03 GMT",
-        "x-ms-lease-id": "9ccf7165-a304-df4b-043b-cade2024940b",
-        "x-ms-return-client-request-id": "true",
-        "x-ms-version": "2019-10-10"
-=======
+      },
+      "ResponseBody": []
+    },
+    {
       "RequestUri": "https://seanmcccanary.blob.core.windows.net/test-container-66c9ad61-d021-b2d2-e6fd-2a15b5a47c99/test-blob-8101c279-606a-503e-935e-ce4bc7098847",
       "RequestMethod": "PUT",
       "RequestHeaders": {
@@ -1936,56 +1065,27 @@
         "x-ms-lease-id": "9ccf7165-a304-df4b-043b-cade2024940b",
         "x-ms-return-client-request-id": "true",
         "x-ms-version": "2019-12-12"
->>>>>>> 32e373e2
       },
       "RequestBody": null,
       "StatusCode": 202,
       "ResponseHeaders": {
         "Content-Length": "0",
-<<<<<<< HEAD
-        "Date": "Thu, 05 Mar 2020 20:57:02 GMT",
-        "ETag": "\u00220x8D7C147C19CF9DF\u0022",
-        "Last-Modified": "Thu, 05 Mar 2020 20:57:03 GMT",
-=======
         "Date": "Thu, 02 Apr 2020 23:43:22 GMT",
         "ETag": "\u00220x8D7D75FA1B4712D\u0022",
         "Last-Modified": "Thu, 02 Apr 2020 23:43:23 GMT",
->>>>>>> 32e373e2
         "Server": [
           "Windows-Azure-Blob/1.0",
           "Microsoft-HTTPAPI/2.0"
         ],
         "x-ms-client-request-id": "a9ddbd63-4a6e-7353-d319-fb3f55830665",
-<<<<<<< HEAD
-        "x-ms-copy-id": "e4fe60ff-bab6-4174-b7bc-37fafcc3b691",
-        "x-ms-copy-status": "success",
-        "x-ms-request-id": "27a9820d-e01e-000e-5330-f3bb8b000000",
-        "x-ms-version": "2019-10-10"
-=======
         "x-ms-copy-id": "37373e55-ed11-4497-bbf3-d8af2e2e6ec7",
         "x-ms-copy-status": "success",
         "x-ms-request-id": "d077a09c-301e-009b-3948-098ca5000000",
         "x-ms-version": "2019-12-12"
->>>>>>> 32e373e2
-      },
-      "ResponseBody": []
-    },
-    {
-<<<<<<< HEAD
-      "RequestUri": "https://seanstagetest.blob.core.windows.net/test-container-66c9ad61-d021-b2d2-e6fd-2a15b5a47c99?restype=container",
-      "RequestMethod": "DELETE",
-      "RequestHeaders": {
-        "Authorization": "Sanitized",
-        "traceparent": "00-3544232d4adc4140964f607f7e0d5a56-a58608554756ff4a-00",
-        "User-Agent": [
-          "azsdk-net-Storage.Blobs/12.4.0-dev.20200305.1",
-          "(.NET Core 4.6.28325.01; Microsoft Windows 10.0.18363 )"
-        ],
-        "x-ms-client-request-id": "7e616677-d21f-6e5c-d8db-4bb05355a2a6",
-        "x-ms-date": "Thu, 05 Mar 2020 20:57:03 GMT",
-        "x-ms-return-client-request-id": "true",
-        "x-ms-version": "2019-10-10"
-=======
+      },
+      "ResponseBody": []
+    },
+    {
       "RequestUri": "https://seanmcccanary.blob.core.windows.net/test-container-66c9ad61-d021-b2d2-e6fd-2a15b5a47c99?restype=container",
       "RequestMethod": "DELETE",
       "RequestHeaders": {
@@ -1999,42 +1099,26 @@
         "x-ms-date": "Thu, 02 Apr 2020 23:43:24 GMT",
         "x-ms-return-client-request-id": "true",
         "x-ms-version": "2019-12-12"
->>>>>>> 32e373e2
       },
       "RequestBody": null,
       "StatusCode": 202,
       "ResponseHeaders": {
         "Content-Length": "0",
-<<<<<<< HEAD
-        "Date": "Thu, 05 Mar 2020 20:57:02 GMT",
-=======
         "Date": "Thu, 02 Apr 2020 23:43:22 GMT",
->>>>>>> 32e373e2
         "Server": [
           "Windows-Azure-Blob/1.0",
           "Microsoft-HTTPAPI/2.0"
         ],
         "x-ms-client-request-id": "7e616677-d21f-6e5c-d8db-4bb05355a2a6",
-<<<<<<< HEAD
-        "x-ms-request-id": "27a98210-e01e-000e-5630-f3bb8b000000",
-        "x-ms-version": "2019-10-10"
-=======
         "x-ms-request-id": "d077a0ad-301e-009b-4848-098ca5000000",
         "x-ms-version": "2019-12-12"
->>>>>>> 32e373e2
       },
       "ResponseBody": []
     }
   ],
   "Variables": {
-<<<<<<< HEAD
-    "DateTimeOffsetNow": "2020-03-05T12:56:58.9692554-08:00",
-    "RandomSeed": "942939387",
-    "Storage_TestConfigDefault": "ProductionTenant\nseanstagetest\nU2FuaXRpemVk\nhttps://seanstagetest.blob.core.windows.net\nhttp://seanstagetest.file.core.windows.net\nhttp://seanstagetest.queue.core.windows.net\nhttp://seanstagetest.table.core.windows.net\n\n\n\n\nhttp://seanstagetest-secondary.blob.core.windows.net\nhttp://seanstagetest-secondary.file.core.windows.net\nhttp://seanstagetest-secondary.queue.core.windows.net\nhttp://seanstagetest-secondary.table.core.windows.net\n\nSanitized\n\n\nCloud\nBlobEndpoint=https://seanstagetest.blob.core.windows.net/;QueueEndpoint=http://seanstagetest.queue.core.windows.net/;FileEndpoint=http://seanstagetest.file.core.windows.net/;BlobSecondaryEndpoint=http://seanstagetest-secondary.blob.core.windows.net/;QueueSecondaryEndpoint=http://seanstagetest-secondary.queue.core.windows.net/;FileSecondaryEndpoint=http://seanstagetest-secondary.file.core.windows.net/;AccountName=seanstagetest;AccountKey=Sanitized\nseanscope1"
-=======
     "DateTimeOffsetNow": "2020-04-02T16:43:19.8398673-07:00",
     "RandomSeed": "942939387",
     "Storage_TestConfigDefault": "ProductionTenant\nseanmcccanary\nU2FuaXRpemVk\nhttps://seanmcccanary.blob.core.windows.net\nhttps://seanmcccanary.file.core.windows.net\nhttps://seanmcccanary.queue.core.windows.net\nhttps://seanmcccanary.table.core.windows.net\n\n\n\n\nhttps://seanmcccanary-secondary.blob.core.windows.net\nhttps://seanmcccanary-secondary.file.core.windows.net\nhttps://seanmcccanary-secondary.queue.core.windows.net\nhttps://seanmcccanary-secondary.table.core.windows.net\n\nSanitized\n\n\nCloud\nBlobEndpoint=https://seanmcccanary.blob.core.windows.net/;QueueEndpoint=https://seanmcccanary.queue.core.windows.net/;FileEndpoint=https://seanmcccanary.file.core.windows.net/;BlobSecondaryEndpoint=https://seanmcccanary-secondary.blob.core.windows.net/;QueueSecondaryEndpoint=https://seanmcccanary-secondary.queue.core.windows.net/;FileSecondaryEndpoint=https://seanmcccanary-secondary.file.core.windows.net/;AccountName=seanmcccanary;AccountKey=Sanitized\nseanscope1"
->>>>>>> 32e373e2
   }
 }