{
  "Entries": [
    {
<<<<<<< HEAD
      "RequestUri": "https://seanstagetest.blob.core.windows.net/test-container-d53a0f07-5748-e250-72c5-0db8f4725897?restype=container",
      "RequestMethod": "PUT",
      "RequestHeaders": {
        "Authorization": "Sanitized",
        "traceparent": "00-e0335bda480a5c488331e35fbc4ca2b9-57e9b9668b6aec4f-00",
        "User-Agent": [
          "azsdk-net-Storage.Blobs/12.4.0-dev.20200305.1",
          "(.NET Core 4.6.28325.01; Microsoft Windows 10.0.18363 )"
        ],
        "x-ms-blob-public-access": "container",
        "x-ms-client-request-id": "78dccecc-5deb-15dd-3c78-2030af34167f",
        "x-ms-date": "Thu, 05 Mar 2020 21:12:01 GMT",
        "x-ms-return-client-request-id": "true",
        "x-ms-version": "2019-10-10"
=======
      "RequestUri": "https://seanmcccanary.blob.core.windows.net/test-container-d53a0f07-5748-e250-72c5-0db8f4725897?restype=container",
      "RequestMethod": "PUT",
      "RequestHeaders": {
        "Authorization": "Sanitized",
        "traceparent": "00-37cbb8105891b140b6b30301398a0fa4-619050415df2c14a-00",
        "User-Agent": [
          "azsdk-net-Storage.Blobs/12.5.0-dev.20200402.1",
          "(.NET Core 4.6.28325.01; Microsoft Windows 10.0.18362 )"
        ],
        "x-ms-blob-public-access": "container",
        "x-ms-client-request-id": "78dccecc-5deb-15dd-3c78-2030af34167f",
        "x-ms-date": "Thu, 02 Apr 2020 23:56:26 GMT",
        "x-ms-return-client-request-id": "true",
        "x-ms-version": "2019-12-12"
>>>>>>> 32e373e2
      },
      "RequestBody": null,
      "StatusCode": 201,
      "ResponseHeaders": {
        "Content-Length": "0",
<<<<<<< HEAD
        "Date": "Thu, 05 Mar 2020 21:12:01 GMT",
        "ETag": "\u00220x8D7C149D91F8E19\u0022",
        "Last-Modified": "Thu, 05 Mar 2020 21:12:01 GMT",
=======
        "Date": "Thu, 02 Apr 2020 23:56:25 GMT",
        "ETag": "\u00220x8D7D761747C59AD\u0022",
        "Last-Modified": "Thu, 02 Apr 2020 23:56:26 GMT",
>>>>>>> 32e373e2
        "Server": [
          "Windows-Azure-Blob/1.0",
          "Microsoft-HTTPAPI/2.0"
        ],
        "x-ms-client-request-id": "78dccecc-5deb-15dd-3c78-2030af34167f",
<<<<<<< HEAD
        "x-ms-request-id": "c0f36b65-a01e-0020-3932-f3e99c000000",
        "x-ms-version": "2019-10-10"
=======
        "x-ms-request-id": "e2932ab0-f01e-0084-774a-093fa1000000",
        "x-ms-version": "2019-12-12"
>>>>>>> 32e373e2
      },
      "ResponseBody": []
    },
    {
<<<<<<< HEAD
      "RequestUri": "https://seanstagetest.blob.core.windows.net/test-container-d53a0f07-5748-e250-72c5-0db8f4725897/test-blob-5c7a5f3c-7859-35eb-ba6f-196cc719742a",
=======
      "RequestUri": "https://seanmcccanary.blob.core.windows.net/test-container-d53a0f07-5748-e250-72c5-0db8f4725897/test-blob-5c7a5f3c-7859-35eb-ba6f-196cc719742a",
>>>>>>> 32e373e2
      "RequestMethod": "PUT",
      "RequestHeaders": {
        "Authorization": "Sanitized",
        "Content-Length": "1024",
<<<<<<< HEAD
        "traceparent": "00-599298daee507f42a73cde0cd0a3f74c-8b5873e7e13bb949-00",
        "User-Agent": [
          "azsdk-net-Storage.Blobs/12.4.0-dev.20200305.1",
          "(.NET Core 4.6.28325.01; Microsoft Windows 10.0.18363 )"
        ],
        "x-ms-blob-type": "BlockBlob",
        "x-ms-client-request-id": "13d42cdc-cc3a-b7db-1821-e00343006059",
        "x-ms-date": "Thu, 05 Mar 2020 21:12:01 GMT",
        "x-ms-return-client-request-id": "true",
        "x-ms-version": "2019-10-10"
=======
        "traceparent": "00-99943d9847b75f43ad8b67ff6dcb886f-6e1836b9207ed14e-00",
        "User-Agent": [
          "azsdk-net-Storage.Blobs/12.5.0-dev.20200402.1",
          "(.NET Core 4.6.28325.01; Microsoft Windows 10.0.18362 )"
        ],
        "x-ms-blob-type": "BlockBlob",
        "x-ms-client-request-id": "13d42cdc-cc3a-b7db-1821-e00343006059",
        "x-ms-date": "Thu, 02 Apr 2020 23:56:27 GMT",
        "x-ms-return-client-request-id": "true",
        "x-ms-version": "2019-12-12"
>>>>>>> 32e373e2
      },
      "RequestBody": "WBos5gPzxl7dvc5W3RMjkp5k7CWW36znl8s5d4gBztLa\u002BuSks0Cl2Ah9my6PhjgoVI6RSkjx6HluRU83uU/V2\u002B77fOIvf99evhMcGEN\u002BVxCTECL6b4OJ6RFqNm7wbR\u002B5p8A/lApV\u002BdWuMos11NA28O0\u002BpKgs22trcZLQxEhxbVHzY3CDPsMGPRdMTD33VBVBNEaAssl2jMxU1CJ3hTWNPMQ6QXBfsrEpN2eR4I4ucx19j48C8LuHfdakLmqgjrjivw94vRKk4oKUVnti5aw9JmAF\u002BfalikwJssOauoNGiaiuriB/tbUK2awNbZlAJZgpZggJmpXCPDXDbwpOCif\u002BTc3SszaMvnCq\u002ByBJmByyyY0rcFR7Pe4T7HLrvEaru8\u002BEDyDMbXJinaiYX591eKQYEaV9I5nTghDfvsbEoQEp/0BQxIj85lsbydKs4t5PnnTN0quhLZg1sYwP7K\u002Brnvymbl9eJLMbGypJYlnHJp8yjx9S9s5WiNGoGhP87fmrbyvWBnR\u002B8HrAsbaAV8s\u002Bbors3FyQWKctT\u002BaNtgmgHy4xnfIu8CArtJ\u002BlkkUX1jEGaquIDxCcGxeEqbaO8DlwIJKITrnZD35pwCi968ZiFXm0h0xdFw8dlILaqkdqncNlNHKyj4d3LVotH0/o3zBRIZM92WntEgmCa7o3/mU3/yNkV7ZUr4bxPVryMPfANLVRiYizLMRaeCJoMCTNQC709h8rg4d6/XINS5wO\u002BuIRwjYE5nTcg9JfCt6T639iJPwr/TnYlLEu1owWpeEnS35AV23tyVq6F3JMzHio5hHyqyef4/yoOC2F1Q/oxt3xN79gU5MRdFuiceXHi8g4hfB6I/q6iGeBmB4/aPNK0VGUWpW4SJN\u002B4DfL/HEX4K1lTFAfbaPjN65Y37t10QtoV5\u002BUMjEzfz1d/ELD7ov1ardx2huiK2SusSPmYGjXCQ4rY6TSgq58Ms0TwnFgIEkiYnUEA/fvxSw75oENTB7UhfMzl4rnI\u002BcJ9adOj2nyTZDZw/7z0wUXO554l5wsbuWuPjx\u002BLIi\u002BOz\u002BO\u002Bw5PoTXCSZjwNIgg4LLtHFzsboxK3IfCn1EtcyEIG4i/Zdj3x5potU4EOzpdjl2KkBAs0c2zQx6GjQHkldV26BgAYHva9lTBg7g9RaBNZBHzouMQ20m7DCG5cDqYhCB5jVMhXC7ir5q7ak4Udf19OSjw8PLxZgzORVRZIIUaKP6YxLhNKwjjEfNJVXD7ppckOzYRqJMthydGUhfZiI4UoUJPe7BFMA0gDd//qBCc0568NeVPCIBraj2QB9jwCYhkNLMuqyrn3gso8Zu0Lt4Wqn54HVOpxZnB5BFytCk1LwRWmnNdbShz1VbZJhbltw==",
      "StatusCode": 201,
      "ResponseHeaders": {
        "Content-Length": "0",
        "Content-MD5": "VrBPCmFqMc9G8Mk2dGQoEQ==",
<<<<<<< HEAD
        "Date": "Thu, 05 Mar 2020 21:12:01 GMT",
        "ETag": "\u00220x8D7C149D92C1107\u0022",
        "Last-Modified": "Thu, 05 Mar 2020 21:12:01 GMT",
=======
        "Date": "Thu, 02 Apr 2020 23:56:25 GMT",
        "ETag": "\u00220x8D7D761748A1E15\u0022",
        "Last-Modified": "Thu, 02 Apr 2020 23:56:26 GMT",
>>>>>>> 32e373e2
        "Server": [
          "Windows-Azure-Blob/1.0",
          "Microsoft-HTTPAPI/2.0"
        ],
        "x-ms-client-request-id": "13d42cdc-cc3a-b7db-1821-e00343006059",
        "x-ms-content-crc64": "bct2Zap3hN4=",
<<<<<<< HEAD
        "x-ms-request-id": "c0f36b68-a01e-0020-3b32-f3e99c000000",
        "x-ms-request-server-encrypted": "true",
        "x-ms-version": "2019-10-10"
=======
        "x-ms-request-id": "e2932aba-f01e-0084-7f4a-093fa1000000",
        "x-ms-request-server-encrypted": "true",
        "x-ms-version": "2019-12-12"
>>>>>>> 32e373e2
      },
      "ResponseBody": []
    },
    {
<<<<<<< HEAD
      "RequestUri": "https://seanstagetest.blob.core.windows.net/test-container-d53a0f07-5748-e250-72c5-0db8f4725897/test-blob-32f62c60-4d54-a95a-f4c1-1f0373a338ea?comp=block\u0026blockid=dGVzdC1ibG9jay05YThmOTdkMC02MTQ1LTE1ZWYtMTgwYi03ZTNiYjI2Njc1M2I%3D",
=======
      "RequestUri": "https://seanmcccanary.blob.core.windows.net/test-container-d53a0f07-5748-e250-72c5-0db8f4725897/test-blob-32f62c60-4d54-a95a-f4c1-1f0373a338ea?comp=block\u0026blockid=dGVzdC1ibG9jay05YThmOTdkMC02MTQ1LTE1ZWYtMTgwYi03ZTNiYjI2Njc1M2I%3D",
>>>>>>> 32e373e2
      "RequestMethod": "PUT",
      "RequestHeaders": {
        "Authorization": "Sanitized",
        "Content-Length": "0",
<<<<<<< HEAD
        "traceparent": "00-4aafa706bf2dc645bb6ad4b9a1f947fa-42b1ac28f8de7642-00",
        "User-Agent": [
          "azsdk-net-Storage.Blobs/12.4.0-dev.20200305.1",
          "(.NET Core 4.6.28325.01; Microsoft Windows 10.0.18363 )"
        ],
        "x-ms-client-request-id": "ac33f5e8-c671-fe14-3ce0-1949cf1ef78d",
        "x-ms-copy-source": "https://seanstagetest.blob.core.windows.net/test-container-d53a0f07-5748-e250-72c5-0db8f4725897/test-blob-5c7a5f3c-7859-35eb-ba6f-196cc719742a",
        "x-ms-date": "Thu, 05 Mar 2020 21:12:01 GMT",
        "x-ms-return-client-request-id": "true",
        "x-ms-source-range": "bytes=0-",
        "x-ms-version": "2019-10-10"
=======
        "traceparent": "00-90b8e7e4bfd7fa4da66055fd56b0ac41-c1ead16a240f8242-00",
        "User-Agent": [
          "azsdk-net-Storage.Blobs/12.5.0-dev.20200402.1",
          "(.NET Core 4.6.28325.01; Microsoft Windows 10.0.18362 )"
        ],
        "x-ms-client-request-id": "ac33f5e8-c671-fe14-3ce0-1949cf1ef78d",
        "x-ms-copy-source": "https://seanmcccanary.blob.core.windows.net/test-container-d53a0f07-5748-e250-72c5-0db8f4725897/test-blob-5c7a5f3c-7859-35eb-ba6f-196cc719742a",
        "x-ms-date": "Thu, 02 Apr 2020 23:56:27 GMT",
        "x-ms-return-client-request-id": "true",
        "x-ms-source-range": "bytes=0-",
        "x-ms-version": "2019-12-12"
>>>>>>> 32e373e2
      },
      "RequestBody": null,
      "StatusCode": 201,
      "ResponseHeaders": {
        "Content-Length": "0",
<<<<<<< HEAD
        "Date": "Thu, 05 Mar 2020 21:12:02 GMT",
=======
        "Date": "Thu, 02 Apr 2020 23:56:25 GMT",
>>>>>>> 32e373e2
        "Server": [
          "Windows-Azure-Blob/1.0",
          "Microsoft-HTTPAPI/2.0"
        ],
        "x-ms-client-request-id": "ac33f5e8-c671-fe14-3ce0-1949cf1ef78d",
        "x-ms-content-crc64": "bct2Zap3hN4=",
<<<<<<< HEAD
        "x-ms-request-id": "c0f36b6d-a01e-0020-4032-f3e99c000000",
        "x-ms-request-server-encrypted": "true",
        "x-ms-version": "2019-10-10"
=======
        "x-ms-request-id": "e2932abd-f01e-0084-024a-093fa1000000",
        "x-ms-request-server-encrypted": "true",
        "x-ms-version": "2019-12-12"
>>>>>>> 32e373e2
      },
      "ResponseBody": []
    },
    {
<<<<<<< HEAD
      "RequestUri": "https://seanstagetest.blob.core.windows.net/test-container-d53a0f07-5748-e250-72c5-0db8f4725897?restype=container",
      "RequestMethod": "DELETE",
      "RequestHeaders": {
        "Authorization": "Sanitized",
        "traceparent": "00-514d6c0e90c00847920f4d786b518342-74e32ebc12d74042-00",
        "User-Agent": [
          "azsdk-net-Storage.Blobs/12.4.0-dev.20200305.1",
          "(.NET Core 4.6.28325.01; Microsoft Windows 10.0.18363 )"
        ],
        "x-ms-client-request-id": "bc5309c7-c833-2fca-97e8-93f853e5bfb4",
        "x-ms-date": "Thu, 05 Mar 2020 21:12:02 GMT",
        "x-ms-return-client-request-id": "true",
        "x-ms-version": "2019-10-10"
=======
      "RequestUri": "https://seanmcccanary.blob.core.windows.net/test-container-d53a0f07-5748-e250-72c5-0db8f4725897?restype=container",
      "RequestMethod": "DELETE",
      "RequestHeaders": {
        "Authorization": "Sanitized",
        "traceparent": "00-dea0601663de4349ac650d9b57e1597c-6035581322417448-00",
        "User-Agent": [
          "azsdk-net-Storage.Blobs/12.5.0-dev.20200402.1",
          "(.NET Core 4.6.28325.01; Microsoft Windows 10.0.18362 )"
        ],
        "x-ms-client-request-id": "bc5309c7-c833-2fca-97e8-93f853e5bfb4",
        "x-ms-date": "Thu, 02 Apr 2020 23:56:27 GMT",
        "x-ms-return-client-request-id": "true",
        "x-ms-version": "2019-12-12"
>>>>>>> 32e373e2
      },
      "RequestBody": null,
      "StatusCode": 202,
      "ResponseHeaders": {
        "Content-Length": "0",
<<<<<<< HEAD
        "Date": "Thu, 05 Mar 2020 21:12:02 GMT",
=======
        "Date": "Thu, 02 Apr 2020 23:56:25 GMT",
>>>>>>> 32e373e2
        "Server": [
          "Windows-Azure-Blob/1.0",
          "Microsoft-HTTPAPI/2.0"
        ],
        "x-ms-client-request-id": "bc5309c7-c833-2fca-97e8-93f853e5bfb4",
<<<<<<< HEAD
        "x-ms-request-id": "c0f36b70-a01e-0020-4232-f3e99c000000",
        "x-ms-version": "2019-10-10"
=======
        "x-ms-request-id": "e2932ac0-f01e-0084-044a-093fa1000000",
        "x-ms-version": "2019-12-12"
>>>>>>> 32e373e2
      },
      "ResponseBody": []
    },
    {
<<<<<<< HEAD
      "RequestUri": "https://seanstagetest.blob.core.windows.net/test-container-c82d9133-7cca-7fb8-e5cf-4470fef8bbc6?restype=container",
      "RequestMethod": "PUT",
      "RequestHeaders": {
        "Authorization": "Sanitized",
        "traceparent": "00-385ab47b09aa1f4e8b49db6db621ddee-dfba3e4c2e869b4c-00",
        "User-Agent": [
          "azsdk-net-Storage.Blobs/12.4.0-dev.20200305.1",
          "(.NET Core 4.6.28325.01; Microsoft Windows 10.0.18363 )"
        ],
        "x-ms-blob-public-access": "container",
        "x-ms-client-request-id": "b1e81341-a048-4b75-51d3-d7648459319e",
        "x-ms-date": "Thu, 05 Mar 2020 21:12:02 GMT",
        "x-ms-return-client-request-id": "true",
        "x-ms-version": "2019-10-10"
=======
      "RequestUri": "https://seanmcccanary.blob.core.windows.net/test-container-c82d9133-7cca-7fb8-e5cf-4470fef8bbc6?restype=container",
      "RequestMethod": "PUT",
      "RequestHeaders": {
        "Authorization": "Sanitized",
        "traceparent": "00-6177534ae6838c45a9d880422477f166-9b23e49db842524f-00",
        "User-Agent": [
          "azsdk-net-Storage.Blobs/12.5.0-dev.20200402.1",
          "(.NET Core 4.6.28325.01; Microsoft Windows 10.0.18362 )"
        ],
        "x-ms-blob-public-access": "container",
        "x-ms-client-request-id": "b1e81341-a048-4b75-51d3-d7648459319e",
        "x-ms-date": "Thu, 02 Apr 2020 23:56:27 GMT",
        "x-ms-return-client-request-id": "true",
        "x-ms-version": "2019-12-12"
>>>>>>> 32e373e2
      },
      "RequestBody": null,
      "StatusCode": 201,
      "ResponseHeaders": {
        "Content-Length": "0",
<<<<<<< HEAD
        "Date": "Thu, 05 Mar 2020 21:12:02 GMT",
        "ETag": "\u00220x8D7C149D9B31812\u0022",
        "Last-Modified": "Thu, 05 Mar 2020 21:12:02 GMT",
=======
        "Date": "Thu, 02 Apr 2020 23:56:26 GMT",
        "ETag": "\u00220x8D7D76174DAD3F9\u0022",
        "Last-Modified": "Thu, 02 Apr 2020 23:56:26 GMT",
>>>>>>> 32e373e2
        "Server": [
          "Windows-Azure-Blob/1.0",
          "Microsoft-HTTPAPI/2.0"
        ],
        "x-ms-client-request-id": "b1e81341-a048-4b75-51d3-d7648459319e",
<<<<<<< HEAD
        "x-ms-request-id": "ffaa759b-301e-0040-0532-f39503000000",
        "x-ms-version": "2019-10-10"
=======
        "x-ms-request-id": "77dc774c-901e-0004-5d4a-09c0a7000000",
        "x-ms-version": "2019-12-12"
>>>>>>> 32e373e2
      },
      "ResponseBody": []
    },
    {
<<<<<<< HEAD
      "RequestUri": "https://seanstagetest.blob.core.windows.net/test-container-c82d9133-7cca-7fb8-e5cf-4470fef8bbc6/test-blob-f66040b2-7f79-fa36-3d88-b8e60c86b258",
=======
      "RequestUri": "https://seanmcccanary.blob.core.windows.net/test-container-c82d9133-7cca-7fb8-e5cf-4470fef8bbc6/test-blob-f66040b2-7f79-fa36-3d88-b8e60c86b258",
>>>>>>> 32e373e2
      "RequestMethod": "PUT",
      "RequestHeaders": {
        "Authorization": "Sanitized",
        "Content-Length": "1024",
<<<<<<< HEAD
        "traceparent": "00-ed691552f91ca04080bbb7346c9d8f99-1252feff6bf0884f-00",
        "User-Agent": [
          "azsdk-net-Storage.Blobs/12.4.0-dev.20200305.1",
          "(.NET Core 4.6.28325.01; Microsoft Windows 10.0.18363 )"
        ],
        "x-ms-blob-type": "BlockBlob",
        "x-ms-client-request-id": "d7d689c0-1372-7c7c-d7b7-011da24dca18",
        "x-ms-date": "Thu, 05 Mar 2020 21:12:02 GMT",
        "x-ms-return-client-request-id": "true",
        "x-ms-version": "2019-10-10"
=======
        "traceparent": "00-1aba295b591e2544a43d81c71c3cc280-ae99d38302b49c47-00",
        "User-Agent": [
          "azsdk-net-Storage.Blobs/12.5.0-dev.20200402.1",
          "(.NET Core 4.6.28325.01; Microsoft Windows 10.0.18362 )"
        ],
        "x-ms-blob-type": "BlockBlob",
        "x-ms-client-request-id": "d7d689c0-1372-7c7c-d7b7-011da24dca18",
        "x-ms-date": "Thu, 02 Apr 2020 23:56:27 GMT",
        "x-ms-return-client-request-id": "true",
        "x-ms-version": "2019-12-12"
>>>>>>> 32e373e2
      },
      "RequestBody": "LM2AemP56fg3qa/tS\u002BSqzL7AL\u002BsQCn3XYzZ092L1/7\u002BskqYHl5YfRynvep/wiP9sKAqlwypFjSJQqRcshfKWQarvQbk\u002BozUooOjBII/e5to3B85XTzuVZgSDtu5/88E3WTj0AUdGLoXVfSNChGyTcsI89X4jPvJvWtu0uuxGqK0micdX6eWT8NhJgdEYUuGX8EQrQv1CFBpGhaZskXSYj9R1G/ulPIjdqQSl2rwgVgf5HcmoGmav43WtEGM/J19ksPL8ojfm8rS7Tpn5nTldJS\u002BecnSr8HRuxjeG\u002BCslnYKlQSrKJLTQEyoU7MzNtkY7T\u002Bs0obTqub9\u002Bjtz/X/qJlrAWU1wPkwF6zV9KlgSnoA/wSqg/8PzNu4dqTJbX0LMwilUbtmPqK7zqudNUoCK71u3MDxRRSaa0SJjUpUdro/ysGgyujOqsBR/sVTYpeRplrnWoCsGe3kCvZ27KFoZ1fxbWqIYWDUkDIAn1ZfRvi899b/bRwpg7DTvL/iV84e\u002BZd9YgUtCUTqEspeq4qHhMP9ueTaePo7x\u002Bm5tKSw4khj4aXO4eTzj/6SBUpRyug2TDfr5J3ZRHCdMZobc0SgOTBx6rnkyKLvCjnmOGOv6g0Bc2hsxP2qmp0lMaBK2Byp8dwZ39AuUYOVDOpj8wwc7UedGf/sM2Qy11Acv5bylCIdTEaXhhos0yHU18gDNpeBGERovb4czc5n5vhwAZH8kmi4RrbFdVctYEbOF1usL5DIi6dCieZj8H6IL68RrNGf6EVfWv/gy5LtO013XqZiu7dnt3XqqghyVFY4PUWoG7NlPj8WXNSg18AUZV6o/KHYFXP3ufVbpT483PaZuJ5dNS\u002BKAhB3XG7Sxu\u002B11kS52VekYBfRsFHOCZjw2X/eBx8xtyA/LuqRULkFJPMFpc7pgwOu9Vh2e4TNu/h3hoL\u002B9L/AhB8kiqp9Ew9u3JtuyGPKB1ZsPxHGy0ubYWLiGdo2FiAzNSGvxPhZIeJJF675bvOUrX8sgsWuCbjTiSlHivk1KMZ7K4MyKkJeEw0/faOcofJ/TXxrCYNalTto3EvfEZb5E\u002B7ojjNgUoMszn\u002B4bpwFNtcmyD182h8zEIZXyU32jvFmRmnEtCPPHvrpPksToiafU5VkuFlpfDnftW29GJk1Nk\u002BOQigiQIKzZ6lCg6vUL35fuHW4kcaYDMov9Q62AgZRs/f7lVAObRMSoVCgFuid\u002B4X/XVATjKSI5jVuAlt0DVWi4N\u002Bj6IoeUUtileB19/Xhgfl4trSmTidTcq8aoGq3rpQK/SYI\u002BhL70PwUsPa0Av5PjHBh\u002B1aRDKK4QHXrA7DgqudMevrf2JfWfOXIkY0gr2\u002Bw2xP6VaNNafBzULmtEN0w==",
      "StatusCode": 201,
      "ResponseHeaders": {
        "Content-Length": "0",
        "Content-MD5": "i2owZuPCOvs5RLGtqXUeag==",
<<<<<<< HEAD
        "Date": "Thu, 05 Mar 2020 21:12:02 GMT",
        "ETag": "\u00220x8D7C149D9BF9B39\u0022",
        "Last-Modified": "Thu, 05 Mar 2020 21:12:02 GMT",
=======
        "Date": "Thu, 02 Apr 2020 23:56:26 GMT",
        "ETag": "\u00220x8D7D76174E7B84D\u0022",
        "Last-Modified": "Thu, 02 Apr 2020 23:56:26 GMT",
>>>>>>> 32e373e2
        "Server": [
          "Windows-Azure-Blob/1.0",
          "Microsoft-HTTPAPI/2.0"
        ],
        "x-ms-client-request-id": "d7d689c0-1372-7c7c-d7b7-011da24dca18",
        "x-ms-content-crc64": "nPu1i\u002B/yVYQ=",
<<<<<<< HEAD
        "x-ms-request-id": "ffaa759e-301e-0040-0732-f39503000000",
        "x-ms-request-server-encrypted": "true",
        "x-ms-version": "2019-10-10"
=======
        "x-ms-request-id": "77dc775b-901e-0004-684a-09c0a7000000",
        "x-ms-request-server-encrypted": "true",
        "x-ms-version": "2019-12-12"
>>>>>>> 32e373e2
      },
      "ResponseBody": []
    },
    {
<<<<<<< HEAD
      "RequestUri": "https://seanstagetest.blob.core.windows.net/test-container-c82d9133-7cca-7fb8-e5cf-4470fef8bbc6/test-blob-8991dc55-6a6f-e349-db0c-b7896f9033bf?comp=block\u0026blockid=dGVzdC1ibG9jay04MjI2MjJhNC1kYWIwLTY2ZTYtOTNlNi1jYmQyY2Q0OGIyZjE%3D",
=======
      "RequestUri": "https://seanmcccanary.blob.core.windows.net/test-container-c82d9133-7cca-7fb8-e5cf-4470fef8bbc6/test-blob-8991dc55-6a6f-e349-db0c-b7896f9033bf?comp=block\u0026blockid=dGVzdC1ibG9jay04MjI2MjJhNC1kYWIwLTY2ZTYtOTNlNi1jYmQyY2Q0OGIyZjE%3D",
>>>>>>> 32e373e2
      "RequestMethod": "PUT",
      "RequestHeaders": {
        "Authorization": "Sanitized",
        "Content-Length": "0",
<<<<<<< HEAD
        "traceparent": "00-5d67f5475f686c4eba2758bf8dceb9e2-d6ffdc4ab0161946-00",
        "User-Agent": [
          "azsdk-net-Storage.Blobs/12.4.0-dev.20200305.1",
          "(.NET Core 4.6.28325.01; Microsoft Windows 10.0.18363 )"
        ],
        "x-ms-client-request-id": "80784283-4727-7a68-f62a-f5889f761593",
        "x-ms-copy-source": "https://seanstagetest.blob.core.windows.net/test-container-c82d9133-7cca-7fb8-e5cf-4470fef8bbc6/test-blob-f66040b2-7f79-fa36-3d88-b8e60c86b258",
        "x-ms-date": "Thu, 05 Mar 2020 21:12:02 GMT",
        "x-ms-return-client-request-id": "true",
        "x-ms-source-if-modified-since": "Wed, 04 Mar 2020 21:12:01 GMT",
        "x-ms-source-range": "bytes=0-",
        "x-ms-version": "2019-10-10"
=======
        "traceparent": "00-b409bfc953a1e04a8467dd0eb0f7af02-ee0d26fa207e1a4b-00",
        "User-Agent": [
          "azsdk-net-Storage.Blobs/12.5.0-dev.20200402.1",
          "(.NET Core 4.6.28325.01; Microsoft Windows 10.0.18362 )"
        ],
        "x-ms-client-request-id": "80784283-4727-7a68-f62a-f5889f761593",
        "x-ms-copy-source": "https://seanmcccanary.blob.core.windows.net/test-container-c82d9133-7cca-7fb8-e5cf-4470fef8bbc6/test-blob-f66040b2-7f79-fa36-3d88-b8e60c86b258",
        "x-ms-date": "Thu, 02 Apr 2020 23:56:27 GMT",
        "x-ms-return-client-request-id": "true",
        "x-ms-source-if-modified-since": "Wed, 01 Apr 2020 23:56:26 GMT",
        "x-ms-source-range": "bytes=0-",
        "x-ms-version": "2019-12-12"
>>>>>>> 32e373e2
      },
      "RequestBody": null,
      "StatusCode": 201,
      "ResponseHeaders": {
        "Content-Length": "0",
<<<<<<< HEAD
        "Date": "Thu, 05 Mar 2020 21:12:02 GMT",
=======
        "Date": "Thu, 02 Apr 2020 23:56:26 GMT",
>>>>>>> 32e373e2
        "Server": [
          "Windows-Azure-Blob/1.0",
          "Microsoft-HTTPAPI/2.0"
        ],
        "x-ms-client-request-id": "80784283-4727-7a68-f62a-f5889f761593",
        "x-ms-content-crc64": "nPu1i\u002B/yVYQ=",
<<<<<<< HEAD
        "x-ms-request-id": "ffaa75a0-301e-0040-0932-f39503000000",
        "x-ms-request-server-encrypted": "true",
        "x-ms-version": "2019-10-10"
=======
        "x-ms-request-id": "77dc7760-901e-0004-6d4a-09c0a7000000",
        "x-ms-request-server-encrypted": "true",
        "x-ms-version": "2019-12-12"
>>>>>>> 32e373e2
      },
      "ResponseBody": []
    },
    {
<<<<<<< HEAD
      "RequestUri": "https://seanstagetest.blob.core.windows.net/test-container-c82d9133-7cca-7fb8-e5cf-4470fef8bbc6?restype=container",
      "RequestMethod": "DELETE",
      "RequestHeaders": {
        "Authorization": "Sanitized",
        "traceparent": "00-6263c2db65312946b3a2ffd384d35357-27b333351bf18145-00",
        "User-Agent": [
          "azsdk-net-Storage.Blobs/12.4.0-dev.20200305.1",
          "(.NET Core 4.6.28325.01; Microsoft Windows 10.0.18363 )"
        ],
        "x-ms-client-request-id": "8b4e84da-32cf-deca-8ed6-f3c3639db6c9",
        "x-ms-date": "Thu, 05 Mar 2020 21:12:02 GMT",
        "x-ms-return-client-request-id": "true",
        "x-ms-version": "2019-10-10"
=======
      "RequestUri": "https://seanmcccanary.blob.core.windows.net/test-container-c82d9133-7cca-7fb8-e5cf-4470fef8bbc6?restype=container",
      "RequestMethod": "DELETE",
      "RequestHeaders": {
        "Authorization": "Sanitized",
        "traceparent": "00-a7c7eae195335a4a853558efd25c7df9-12b30f6495b90b4d-00",
        "User-Agent": [
          "azsdk-net-Storage.Blobs/12.5.0-dev.20200402.1",
          "(.NET Core 4.6.28325.01; Microsoft Windows 10.0.18362 )"
        ],
        "x-ms-client-request-id": "8b4e84da-32cf-deca-8ed6-f3c3639db6c9",
        "x-ms-date": "Thu, 02 Apr 2020 23:56:28 GMT",
        "x-ms-return-client-request-id": "true",
        "x-ms-version": "2019-12-12"
>>>>>>> 32e373e2
      },
      "RequestBody": null,
      "StatusCode": 202,
      "ResponseHeaders": {
        "Content-Length": "0",
<<<<<<< HEAD
        "Date": "Thu, 05 Mar 2020 21:12:02 GMT",
=======
        "Date": "Thu, 02 Apr 2020 23:56:26 GMT",
>>>>>>> 32e373e2
        "Server": [
          "Windows-Azure-Blob/1.0",
          "Microsoft-HTTPAPI/2.0"
        ],
        "x-ms-client-request-id": "8b4e84da-32cf-deca-8ed6-f3c3639db6c9",
<<<<<<< HEAD
        "x-ms-request-id": "ffaa75a1-301e-0040-0a32-f39503000000",
        "x-ms-version": "2019-10-10"
=======
        "x-ms-request-id": "77dc776f-901e-0004-794a-09c0a7000000",
        "x-ms-version": "2019-12-12"
>>>>>>> 32e373e2
      },
      "ResponseBody": []
    },
    {
<<<<<<< HEAD
      "RequestUri": "https://seanstagetest.blob.core.windows.net/test-container-960c68dc-9490-3b06-702d-845604aa9b76?restype=container",
      "RequestMethod": "PUT",
      "RequestHeaders": {
        "Authorization": "Sanitized",
        "traceparent": "00-b197368276008f49b97c2c9f25cfd95c-afc457433a5cab4e-00",
        "User-Agent": [
          "azsdk-net-Storage.Blobs/12.4.0-dev.20200305.1",
          "(.NET Core 4.6.28325.01; Microsoft Windows 10.0.18363 )"
        ],
        "x-ms-blob-public-access": "container",
        "x-ms-client-request-id": "76e0791a-7373-460f-7e13-1ba2ad73d9e3",
        "x-ms-date": "Thu, 05 Mar 2020 21:12:03 GMT",
        "x-ms-return-client-request-id": "true",
        "x-ms-version": "2019-10-10"
=======
      "RequestUri": "https://seanmcccanary.blob.core.windows.net/test-container-960c68dc-9490-3b06-702d-845604aa9b76?restype=container",
      "RequestMethod": "PUT",
      "RequestHeaders": {
        "Authorization": "Sanitized",
        "traceparent": "00-50ef7af0884cef4c85bd5ebbdf90678c-6453306a7ab1de42-00",
        "User-Agent": [
          "azsdk-net-Storage.Blobs/12.5.0-dev.20200402.1",
          "(.NET Core 4.6.28325.01; Microsoft Windows 10.0.18362 )"
        ],
        "x-ms-blob-public-access": "container",
        "x-ms-client-request-id": "76e0791a-7373-460f-7e13-1ba2ad73d9e3",
        "x-ms-date": "Thu, 02 Apr 2020 23:56:28 GMT",
        "x-ms-return-client-request-id": "true",
        "x-ms-version": "2019-12-12"
>>>>>>> 32e373e2
      },
      "RequestBody": null,
      "StatusCode": 201,
      "ResponseHeaders": {
        "Content-Length": "0",
<<<<<<< HEAD
        "Date": "Thu, 05 Mar 2020 21:12:03 GMT",
        "ETag": "\u00220x8D7C149DA18F92A\u0022",
        "Last-Modified": "Thu, 05 Mar 2020 21:12:03 GMT",
=======
        "Date": "Thu, 02 Apr 2020 23:56:27 GMT",
        "ETag": "\u00220x8D7D761754149B3\u0022",
        "Last-Modified": "Thu, 02 Apr 2020 23:56:27 GMT",
>>>>>>> 32e373e2
        "Server": [
          "Windows-Azure-Blob/1.0",
          "Microsoft-HTTPAPI/2.0"
        ],
        "x-ms-client-request-id": "76e0791a-7373-460f-7e13-1ba2ad73d9e3",
<<<<<<< HEAD
        "x-ms-request-id": "0faf7846-d01e-0015-5932-f38588000000",
        "x-ms-version": "2019-10-10"
=======
        "x-ms-request-id": "e9d714f5-a01e-000f-7a4a-093bcc000000",
        "x-ms-version": "2019-12-12"
>>>>>>> 32e373e2
      },
      "ResponseBody": []
    },
    {
<<<<<<< HEAD
      "RequestUri": "https://seanstagetest.blob.core.windows.net/test-container-960c68dc-9490-3b06-702d-845604aa9b76/test-blob-a93464b3-c647-9714-5670-2b5aedb455a2",
=======
      "RequestUri": "https://seanmcccanary.blob.core.windows.net/test-container-960c68dc-9490-3b06-702d-845604aa9b76/test-blob-a93464b3-c647-9714-5670-2b5aedb455a2",
>>>>>>> 32e373e2
      "RequestMethod": "PUT",
      "RequestHeaders": {
        "Authorization": "Sanitized",
        "Content-Length": "1024",
<<<<<<< HEAD
        "traceparent": "00-23497e7f68dadd4989dc0cf805e41c5d-450d35863f923b4e-00",
        "User-Agent": [
          "azsdk-net-Storage.Blobs/12.4.0-dev.20200305.1",
          "(.NET Core 4.6.28325.01; Microsoft Windows 10.0.18363 )"
        ],
        "x-ms-blob-type": "BlockBlob",
        "x-ms-client-request-id": "edbff78c-521c-9f2b-e272-0bd317477ba3",
        "x-ms-date": "Thu, 05 Mar 2020 21:12:03 GMT",
        "x-ms-return-client-request-id": "true",
        "x-ms-version": "2019-10-10"
=======
        "traceparent": "00-38d852fc90c96040b10ff9d9d2790996-0e002f7e2ad27247-00",
        "User-Agent": [
          "azsdk-net-Storage.Blobs/12.5.0-dev.20200402.1",
          "(.NET Core 4.6.28325.01; Microsoft Windows 10.0.18362 )"
        ],
        "x-ms-blob-type": "BlockBlob",
        "x-ms-client-request-id": "edbff78c-521c-9f2b-e272-0bd317477ba3",
        "x-ms-date": "Thu, 02 Apr 2020 23:56:28 GMT",
        "x-ms-return-client-request-id": "true",
        "x-ms-version": "2019-12-12"
>>>>>>> 32e373e2
      },
      "RequestBody": "O32jDe6boVKk5JsLqp3mYkYmPIvKJAKrRWicFG4heoerBS3XatlufteO0o/YBJvgLblchzZNGRd6\u002BMiG/43jgmoTX6RwDvdst76zO1Jz00HNvOa1xfJRXewWXXIR6H9Kqk8lxKX3bx7B7894md3EBiSHuUKmLr13wgG4WrGFW84\u002BaZECTg6c1U3I9NYi2MMOUVdNii89o3ySrQGjPxRtO5MBOjBMwbgV6uP13jnmVOo9qglZN9GfAcYUcKAN\u002BJY4WrhCIZ6TwY\u002BeN59MR8VCq1kXZZQLEwTCYjhqN1EYCPJMvIOBpDNLquh5uwAxUrkA0sRG9pMBLEe0f79lKYk\u002Bhi\u002Bt/4tBwAcly7qsklgDkA9/aWWM0RJeSpA8zSRz5oBfOjTRhFMuvxG9ICvYVZrusO6w5sAksrUcTrT6BfPjsuQ6TVcjMgy7UKpTz7DnhfX2TR01wwDAOoh/tDWeM7ke2m5GnghCy33i9JUW0OMENcm/BLjWre7keRLPo37WHB3wNfRBoOfss4GfUs9qqWmle35s3y4ASCyAYST2cif/DNd4JZvuw5Th0lA2NloeedCoKij/aT3u8O3HwD/C9kFan0b38oTOtrfqigzeyRHSYudUTUj\u002BAKKZiTWuJgJVH9wP3JcTJodL2nNxFd4xECbb9V5Xban4W5\u002BkXmhPH5C1lGsvzu16vjtgCHLVjevDaHkO0zGj/rEzF4D3b8ge/Lvju4BzAUE5YTcj9mQ2I86z4PbvQExeEZW5/Ldsgk5yQgy38dFqT2Y31HH5gAhM/fSyRI7SL7tuhKrruQWKzd7osLRYfjH8SJGPt2zaZZGNbP/CuT6/oBJQSW0nf5VhrQaTEM9U9H7Ctvv9QnhPlB8ZXU0FxxSgKRChCDXE1Mn7LgplR1TBOXiAAANCwV2aALVODiFIW\u002BXy8ue/suxJ/uIyAhNt6UzKVyTUhccQXWeyBgd/dsWnstMlc1RtAYaMNwEhEL9JLRdog7b9c9Yd4ZV/DazkyYgci1BASHb4XVaeSE3G70yoaNnvF/IOqT79B5G\u002B7fTap214BIVuCeShcCZgXyuIV/JI1qTS9bKWDeERQ0HkOW9hw6DgTerHOV/1TqbMrUoTdbCfdRZQB7K64vejXcajvDa2/5uKpwoHgZ1F3aYMyl\u002BX/c2QRcNYEbzuJmrzI9uYUZFvFa6uiM2mmPN5CikMrhiXDF/4EndzXu3fnIGfE17BrIsUnLSw6HUA6q3P3waS4ndRXBZ8oD8a/LbBz\u002BxMBoSVuF6d9xJj5iPq\u002BCfKo37mTLoJTrdIRQxM\u002Bp/\u002B7xmIs\u002BQoOieo9Opl7XXykacXUFg32oIyQ7jNTHJSUfxyZfcJYURDomlXPljPo2BBVQ==",
      "StatusCode": 201,
      "ResponseHeaders": {
        "Content-Length": "0",
        "Content-MD5": "uFTKC3e91B2i3bvDv2JxKA==",
<<<<<<< HEAD
        "Date": "Thu, 05 Mar 2020 21:12:03 GMT",
        "ETag": "\u00220x8D7C149DA262585\u0022",
        "Last-Modified": "Thu, 05 Mar 2020 21:12:03 GMT",
=======
        "Date": "Thu, 02 Apr 2020 23:56:27 GMT",
        "ETag": "\u00220x8D7D761754EF151\u0022",
        "Last-Modified": "Thu, 02 Apr 2020 23:56:27 GMT",
>>>>>>> 32e373e2
        "Server": [
          "Windows-Azure-Blob/1.0",
          "Microsoft-HTTPAPI/2.0"
        ],
        "x-ms-client-request-id": "edbff78c-521c-9f2b-e272-0bd317477ba3",
        "x-ms-content-crc64": "HRTIv/70oug=",
<<<<<<< HEAD
        "x-ms-request-id": "0faf784c-d01e-0015-5e32-f38588000000",
        "x-ms-request-server-encrypted": "true",
        "x-ms-version": "2019-10-10"
=======
        "x-ms-request-id": "e9d71501-a01e-000f-044a-093bcc000000",
        "x-ms-request-server-encrypted": "true",
        "x-ms-version": "2019-12-12"
>>>>>>> 32e373e2
      },
      "ResponseBody": []
    },
    {
<<<<<<< HEAD
      "RequestUri": "https://seanstagetest.blob.core.windows.net/test-container-960c68dc-9490-3b06-702d-845604aa9b76/test-blob-b0e1b5e8-c3d8-836c-0060-fb57e5786df2?comp=block\u0026blockid=dGVzdC1ibG9jay1mNmNlZDRkMS02N2Y1LTliODYtYzhlOC05Yjc2MjM4ZmJjNjY%3D",
=======
      "RequestUri": "https://seanmcccanary.blob.core.windows.net/test-container-960c68dc-9490-3b06-702d-845604aa9b76/test-blob-b0e1b5e8-c3d8-836c-0060-fb57e5786df2?comp=block\u0026blockid=dGVzdC1ibG9jay1mNmNlZDRkMS02N2Y1LTliODYtYzhlOC05Yjc2MjM4ZmJjNjY%3D",
>>>>>>> 32e373e2
      "RequestMethod": "PUT",
      "RequestHeaders": {
        "Authorization": "Sanitized",
        "Content-Length": "0",
<<<<<<< HEAD
        "traceparent": "00-098f8039d3a45040a4599a822c02cd7e-466bd3e989533747-00",
        "User-Agent": [
          "azsdk-net-Storage.Blobs/12.4.0-dev.20200305.1",
          "(.NET Core 4.6.28325.01; Microsoft Windows 10.0.18363 )"
        ],
        "x-ms-client-request-id": "43021804-8479-80ae-2f46-e8f028f56071",
        "x-ms-copy-source": "https://seanstagetest.blob.core.windows.net/test-container-960c68dc-9490-3b06-702d-845604aa9b76/test-blob-a93464b3-c647-9714-5670-2b5aedb455a2",
        "x-ms-date": "Thu, 05 Mar 2020 21:12:03 GMT",
        "x-ms-return-client-request-id": "true",
        "x-ms-source-if-unmodified-since": "Fri, 06 Mar 2020 21:12:01 GMT",
        "x-ms-source-range": "bytes=0-",
        "x-ms-version": "2019-10-10"
=======
        "traceparent": "00-8335e479bc90a64293090c2a201a75ae-94689c05f935d841-00",
        "User-Agent": [
          "azsdk-net-Storage.Blobs/12.5.0-dev.20200402.1",
          "(.NET Core 4.6.28325.01; Microsoft Windows 10.0.18362 )"
        ],
        "x-ms-client-request-id": "43021804-8479-80ae-2f46-e8f028f56071",
        "x-ms-copy-source": "https://seanmcccanary.blob.core.windows.net/test-container-960c68dc-9490-3b06-702d-845604aa9b76/test-blob-a93464b3-c647-9714-5670-2b5aedb455a2",
        "x-ms-date": "Thu, 02 Apr 2020 23:56:28 GMT",
        "x-ms-return-client-request-id": "true",
        "x-ms-source-if-unmodified-since": "Fri, 03 Apr 2020 23:56:26 GMT",
        "x-ms-source-range": "bytes=0-",
        "x-ms-version": "2019-12-12"
>>>>>>> 32e373e2
      },
      "RequestBody": null,
      "StatusCode": 201,
      "ResponseHeaders": {
        "Content-Length": "0",
<<<<<<< HEAD
        "Date": "Thu, 05 Mar 2020 21:12:03 GMT",
=======
        "Date": "Thu, 02 Apr 2020 23:56:27 GMT",
>>>>>>> 32e373e2
        "Server": [
          "Windows-Azure-Blob/1.0",
          "Microsoft-HTTPAPI/2.0"
        ],
        "x-ms-client-request-id": "43021804-8479-80ae-2f46-e8f028f56071",
        "x-ms-content-crc64": "HRTIv/70oug=",
<<<<<<< HEAD
        "x-ms-request-id": "0faf7852-d01e-0015-6332-f38588000000",
        "x-ms-request-server-encrypted": "true",
        "x-ms-version": "2019-10-10"
=======
        "x-ms-request-id": "e9d71509-a01e-000f-0b4a-093bcc000000",
        "x-ms-request-server-encrypted": "true",
        "x-ms-version": "2019-12-12"
>>>>>>> 32e373e2
      },
      "ResponseBody": []
    },
    {
<<<<<<< HEAD
      "RequestUri": "https://seanstagetest.blob.core.windows.net/test-container-960c68dc-9490-3b06-702d-845604aa9b76?restype=container",
      "RequestMethod": "DELETE",
      "RequestHeaders": {
        "Authorization": "Sanitized",
        "traceparent": "00-63082226f653ff49b6239687612e1e34-a109659be9fa3b4b-00",
        "User-Agent": [
          "azsdk-net-Storage.Blobs/12.4.0-dev.20200305.1",
          "(.NET Core 4.6.28325.01; Microsoft Windows 10.0.18363 )"
        ],
        "x-ms-client-request-id": "0b72302e-788d-efec-8e32-453c078fa095",
        "x-ms-date": "Thu, 05 Mar 2020 21:12:03 GMT",
        "x-ms-return-client-request-id": "true",
        "x-ms-version": "2019-10-10"
=======
      "RequestUri": "https://seanmcccanary.blob.core.windows.net/test-container-960c68dc-9490-3b06-702d-845604aa9b76?restype=container",
      "RequestMethod": "DELETE",
      "RequestHeaders": {
        "Authorization": "Sanitized",
        "traceparent": "00-ac96fb7fd9414d4d9f1c044e03a339bc-28631eafff792d4b-00",
        "User-Agent": [
          "azsdk-net-Storage.Blobs/12.5.0-dev.20200402.1",
          "(.NET Core 4.6.28325.01; Microsoft Windows 10.0.18362 )"
        ],
        "x-ms-client-request-id": "0b72302e-788d-efec-8e32-453c078fa095",
        "x-ms-date": "Thu, 02 Apr 2020 23:56:28 GMT",
        "x-ms-return-client-request-id": "true",
        "x-ms-version": "2019-12-12"
>>>>>>> 32e373e2
      },
      "RequestBody": null,
      "StatusCode": 202,
      "ResponseHeaders": {
        "Content-Length": "0",
<<<<<<< HEAD
        "Date": "Thu, 05 Mar 2020 21:12:03 GMT",
=======
        "Date": "Thu, 02 Apr 2020 23:56:27 GMT",
>>>>>>> 32e373e2
        "Server": [
          "Windows-Azure-Blob/1.0",
          "Microsoft-HTTPAPI/2.0"
        ],
        "x-ms-client-request-id": "0b72302e-788d-efec-8e32-453c078fa095",
<<<<<<< HEAD
        "x-ms-request-id": "0faf7860-d01e-0015-7032-f38588000000",
        "x-ms-version": "2019-10-10"
=======
        "x-ms-request-id": "e9d71517-a01e-000f-174a-093bcc000000",
        "x-ms-version": "2019-12-12"
>>>>>>> 32e373e2
      },
      "ResponseBody": []
    },
    {
<<<<<<< HEAD
      "RequestUri": "https://seanstagetest.blob.core.windows.net/test-container-c2187cdb-11ef-0ca5-a720-ee7418f40565?restype=container",
      "RequestMethod": "PUT",
      "RequestHeaders": {
        "Authorization": "Sanitized",
        "traceparent": "00-e5c402160e1aae46816ec1e95144dd48-f4381c382a1e9a42-00",
        "User-Agent": [
          "azsdk-net-Storage.Blobs/12.4.0-dev.20200305.1",
          "(.NET Core 4.6.28325.01; Microsoft Windows 10.0.18363 )"
        ],
        "x-ms-blob-public-access": "container",
        "x-ms-client-request-id": "feded765-81b1-1d04-8a65-636d8a78d79a",
        "x-ms-date": "Thu, 05 Mar 2020 21:12:03 GMT",
        "x-ms-return-client-request-id": "true",
        "x-ms-version": "2019-10-10"
=======
      "RequestUri": "https://seanmcccanary.blob.core.windows.net/test-container-c2187cdb-11ef-0ca5-a720-ee7418f40565?restype=container",
      "RequestMethod": "PUT",
      "RequestHeaders": {
        "Authorization": "Sanitized",
        "traceparent": "00-081fa6d77190c5458c17adada6dfeb04-ba90435b79beec4f-00",
        "User-Agent": [
          "azsdk-net-Storage.Blobs/12.5.0-dev.20200402.1",
          "(.NET Core 4.6.28325.01; Microsoft Windows 10.0.18362 )"
        ],
        "x-ms-blob-public-access": "container",
        "x-ms-client-request-id": "feded765-81b1-1d04-8a65-636d8a78d79a",
        "x-ms-date": "Thu, 02 Apr 2020 23:56:28 GMT",
        "x-ms-return-client-request-id": "true",
        "x-ms-version": "2019-12-12"
>>>>>>> 32e373e2
      },
      "RequestBody": null,
      "StatusCode": 201,
      "ResponseHeaders": {
        "Content-Length": "0",
<<<<<<< HEAD
        "Date": "Thu, 05 Mar 2020 21:12:03 GMT",
        "ETag": "\u00220x8D7C149DA9B1CFA\u0022",
        "Last-Modified": "Thu, 05 Mar 2020 21:12:04 GMT",
=======
        "Date": "Thu, 02 Apr 2020 23:56:37 GMT",
        "ETag": "\u00220x8D7D76175A5A431\u0022",
        "Last-Modified": "Thu, 02 Apr 2020 23:56:28 GMT",
>>>>>>> 32e373e2
        "Server": [
          "Windows-Azure-Blob/1.0",
          "Microsoft-HTTPAPI/2.0"
        ],
        "x-ms-client-request-id": "feded765-81b1-1d04-8a65-636d8a78d79a",
<<<<<<< HEAD
        "x-ms-request-id": "959e5782-b01e-003c-1032-f3bbfc000000",
        "x-ms-version": "2019-10-10"
=======
        "x-ms-request-id": "217b0de3-601e-002f-394a-09406b000000",
        "x-ms-version": "2019-12-12"
>>>>>>> 32e373e2
      },
      "ResponseBody": []
    },
    {
<<<<<<< HEAD
      "RequestUri": "https://seanstagetest.blob.core.windows.net/test-container-c2187cdb-11ef-0ca5-a720-ee7418f40565/test-blob-070fb040-b22f-89aa-ca94-eeeb4cd8eab1",
=======
      "RequestUri": "https://seanmcccanary.blob.core.windows.net/test-container-c2187cdb-11ef-0ca5-a720-ee7418f40565/test-blob-070fb040-b22f-89aa-ca94-eeeb4cd8eab1",
>>>>>>> 32e373e2
      "RequestMethod": "PUT",
      "RequestHeaders": {
        "Authorization": "Sanitized",
        "Content-Length": "1024",
<<<<<<< HEAD
        "traceparent": "00-df8764d8c3071d428989a669444d82af-e091d6adbb908d43-00",
        "User-Agent": [
          "azsdk-net-Storage.Blobs/12.4.0-dev.20200305.1",
          "(.NET Core 4.6.28325.01; Microsoft Windows 10.0.18363 )"
        ],
        "x-ms-blob-type": "BlockBlob",
        "x-ms-client-request-id": "15703819-f072-b590-c6f8-dc026888711b",
        "x-ms-date": "Thu, 05 Mar 2020 21:12:04 GMT",
        "x-ms-return-client-request-id": "true",
        "x-ms-version": "2019-10-10"
=======
        "traceparent": "00-998f9fe746e4fe40adb59a86cde338ff-f77e45e345d56f43-00",
        "User-Agent": [
          "azsdk-net-Storage.Blobs/12.5.0-dev.20200402.1",
          "(.NET Core 4.6.28325.01; Microsoft Windows 10.0.18362 )"
        ],
        "x-ms-blob-type": "BlockBlob",
        "x-ms-client-request-id": "15703819-f072-b590-c6f8-dc026888711b",
        "x-ms-date": "Thu, 02 Apr 2020 23:56:39 GMT",
        "x-ms-return-client-request-id": "true",
        "x-ms-version": "2019-12-12"
>>>>>>> 32e373e2
      },
      "RequestBody": "LeA5E82oEYaY7Br89xNZc0UoDkEVB7SA7qRtHfF1oS8bf2TS\u002Bsf4vMVYZcRnCCZ3DO8oYWmWhSUruSUoO/SUIkvq4Hiuhnh9MFJ7vaHvGeV\u002B9RACTUDFhPk\u002BpkGhz4HRw0N5fCeuyIZ3qjAXG8eEPKA/qkXjktULJVt\u002Bb9833GHQqvlddpy\u002B0C2JiqIPrWkyuWqhYSQ87TFtbVfLL1inQM7PRnDOJsYDgdoXWQcy\u002B3fxTLZ0lXo8lLzH8AhE8qDV4krUQGb5Y5OjneBJJJQqOnHg2uOiMqpTkrKzBja\u002Bv486Qne8XrsQ\u002BOgi0PiZ83AonbWWZBe8M6\u002BggK20RVxc5d5RDuEdbdy2z\u002BH7f2Gyup9Bi2iBJ1p3fg/HHN0OXLKLxuoZSOSOCzDY4JU2wbNO7sYNcrrz276E2pDSVVH/qHMvb7h2mHG7s384qEfFQb1beS0WAOn4mOsslW5Tu7Xf2DgiBlH611VVUr86uzJ3vpjSdtwj6aeJN9fNSgIDZ/fKWc8OojprYKHXwa0qvd24tdbVgUXYu\u002B\u002BQmM96LYxTUurHcGFiaBxeZxY6Syj6Xnr5FZUrLeay8Z7gfgpr8DMVhG7CY0x7VUy6dxounXDHljpVgBf3JyQEFX/DguoR83bjJca5N/stfr9IcbXMg1MuGOjQFW8bHV1Kvk7NuNJhqISjS3ipDl4\u002BJwJXrrZvN5ErlWkCQd0Gxwhpb3itYMXt5sgxKDjbhAqJke5tw26m2oa9oSNpX2ennYNvP57lkcY9asjuPQ9YTxBeeLDumASZwpTx8L6ihIZhiYq0a0VrowAnL1imuJ13ZFETCue2uQR/1nwK86AImuZBjLSEo\u002BTK8tSwxmmr8wn3eotsj3mfqtCFNZXIYbBfH5VyZSvp88BtSBcSBvKb1ONzE3kVmwtsoeLj/m5PApEkUKfTOI7dDobL/0dijaPe6WCyVU02SoSJBcNJBfRRHkWF7rVKx5tUlQXySZzEChQ\u002BBBQNnaxE7QYjSjLKlAiSeeEB3J/tkyHFXcBHRADnxPuvCgDfQ4GYQQCvJ31oigD9YNC7wy10UHHySD/s/KkGO4U3GokHsjVfaJqePmukXNK/SuQvLAHNOrmP7PtBrEVXqOz3MW929a2bW1uS1hIFTuxsLbHE1g6Ead/Qd8U6HrxUR5V/rCtiSFQ2lNGmOmSnip4O1H6UktLdc8eQpn7nYDyePo98hqHBCeRcjkE93S56KO0mK0k9wLTDoThj0qLWTzOUB/zVKwP9TcqZNwSQoJaZFX6QwDXzYX3auORoXTdChj4OqNUxpfzpKd5/o4mvMwCiyr0jRY7\u002BoaZ/\u002B3MflO\u002BTV7DFgvjAZ3CBppdXdL30KoTkxZN5Hg==",
      "StatusCode": 201,
      "ResponseHeaders": {
        "Content-Length": "0",
        "Content-MD5": "67bXunKigRg7kqzjv3Deow==",
<<<<<<< HEAD
        "Date": "Thu, 05 Mar 2020 21:12:04 GMT",
        "ETag": "\u00220x8D7C149DAA8E9C0\u0022",
        "Last-Modified": "Thu, 05 Mar 2020 21:12:04 GMT",
=======
        "Date": "Thu, 02 Apr 2020 23:56:37 GMT",
        "ETag": "\u00220x8D7D7617BA90228\u0022",
        "Last-Modified": "Thu, 02 Apr 2020 23:56:38 GMT",
>>>>>>> 32e373e2
        "Server": [
          "Windows-Azure-Blob/1.0",
          "Microsoft-HTTPAPI/2.0"
        ],
        "x-ms-client-request-id": "15703819-f072-b590-c6f8-dc026888711b",
        "x-ms-content-crc64": "f2zTbuNliMY=",
<<<<<<< HEAD
        "x-ms-request-id": "959e5788-b01e-003c-1332-f3bbfc000000",
        "x-ms-request-server-encrypted": "true",
        "x-ms-version": "2019-10-10"
=======
        "x-ms-request-id": "217b0fa9-601e-002f-134a-09406b000000",
        "x-ms-request-server-encrypted": "true",
        "x-ms-version": "2019-12-12"
>>>>>>> 32e373e2
      },
      "ResponseBody": []
    },
    {
<<<<<<< HEAD
      "RequestUri": "https://seanstagetest.blob.core.windows.net/test-container-c2187cdb-11ef-0ca5-a720-ee7418f40565/test-blob-070fb040-b22f-89aa-ca94-eeeb4cd8eab1",
      "RequestMethod": "HEAD",
      "RequestHeaders": {
        "Authorization": "Sanitized",
        "traceparent": "00-721463aef8738c4da7f31515ae6d5376-18e148b98421044e-00",
        "User-Agent": [
          "azsdk-net-Storage.Blobs/12.4.0-dev.20200305.1",
          "(.NET Core 4.6.28325.01; Microsoft Windows 10.0.18363 )"
        ],
        "x-ms-client-request-id": "13d292c5-d568-183e-51ac-86a9c2f43ea4",
        "x-ms-date": "Thu, 05 Mar 2020 21:12:04 GMT",
        "x-ms-return-client-request-id": "true",
        "x-ms-version": "2019-10-10"
=======
      "RequestUri": "https://seanmcccanary.blob.core.windows.net/test-container-c2187cdb-11ef-0ca5-a720-ee7418f40565/test-blob-070fb040-b22f-89aa-ca94-eeeb4cd8eab1",
      "RequestMethod": "HEAD",
      "RequestHeaders": {
        "Authorization": "Sanitized",
        "traceparent": "00-a6dfde63c72ee44d8f64441033e84054-6267eac50f87dc40-00",
        "User-Agent": [
          "azsdk-net-Storage.Blobs/12.5.0-dev.20200402.1",
          "(.NET Core 4.6.28325.01; Microsoft Windows 10.0.18362 )"
        ],
        "x-ms-client-request-id": "13d292c5-d568-183e-51ac-86a9c2f43ea4",
        "x-ms-date": "Thu, 02 Apr 2020 23:56:39 GMT",
        "x-ms-return-client-request-id": "true",
        "x-ms-version": "2019-12-12"
>>>>>>> 32e373e2
      },
      "RequestBody": null,
      "StatusCode": 200,
      "ResponseHeaders": {
        "Accept-Ranges": "bytes",
        "Content-Length": "1024",
        "Content-MD5": "67bXunKigRg7kqzjv3Deow==",
        "Content-Type": "application/octet-stream",
<<<<<<< HEAD
        "Date": "Thu, 05 Mar 2020 21:12:04 GMT",
        "ETag": "\u00220x8D7C149DAA8E9C0\u0022",
        "Last-Modified": "Thu, 05 Mar 2020 21:12:04 GMT",
=======
        "Date": "Thu, 02 Apr 2020 23:56:37 GMT",
        "ETag": "\u00220x8D7D7617BA90228\u0022",
        "Last-Modified": "Thu, 02 Apr 2020 23:56:38 GMT",
>>>>>>> 32e373e2
        "Server": [
          "Windows-Azure-Blob/1.0",
          "Microsoft-HTTPAPI/2.0"
        ],
        "x-ms-access-tier": "Hot",
        "x-ms-access-tier-inferred": "true",
        "x-ms-blob-type": "BlockBlob",
        "x-ms-client-request-id": "13d292c5-d568-183e-51ac-86a9c2f43ea4",
<<<<<<< HEAD
        "x-ms-creation-time": "Thu, 05 Mar 2020 21:12:04 GMT",
        "x-ms-lease-state": "available",
        "x-ms-lease-status": "unlocked",
        "x-ms-request-id": "959e578f-b01e-003c-1732-f3bbfc000000",
        "x-ms-server-encrypted": "true",
        "x-ms-version": "2019-10-10"
=======
        "x-ms-creation-time": "Thu, 02 Apr 2020 23:56:38 GMT",
        "x-ms-lease-state": "available",
        "x-ms-lease-status": "unlocked",
        "x-ms-request-id": "217b0fad-601e-002f-164a-09406b000000",
        "x-ms-server-encrypted": "true",
        "x-ms-version": "2019-12-12"
>>>>>>> 32e373e2
      },
      "ResponseBody": []
    },
    {
<<<<<<< HEAD
      "RequestUri": "https://seanstagetest.blob.core.windows.net/test-container-c2187cdb-11ef-0ca5-a720-ee7418f40565/test-blob-1a8f6f77-eb5f-ec2a-bbce-5b0a16498fec?comp=block\u0026blockid=dGVzdC1ibG9jay1kNTNjNGM1ZC01ZGI2LTZiYjMtOTRjMy05MTg1YTZkM2RmYzQ%3D",
=======
      "RequestUri": "https://seanmcccanary.blob.core.windows.net/test-container-c2187cdb-11ef-0ca5-a720-ee7418f40565/test-blob-1a8f6f77-eb5f-ec2a-bbce-5b0a16498fec?comp=block\u0026blockid=dGVzdC1ibG9jay1kNTNjNGM1ZC01ZGI2LTZiYjMtOTRjMy05MTg1YTZkM2RmYzQ%3D",
>>>>>>> 32e373e2
      "RequestMethod": "PUT",
      "RequestHeaders": {
        "Authorization": "Sanitized",
        "Content-Length": "0",
<<<<<<< HEAD
        "traceparent": "00-52a0ed9ba7360144a54caf1234669f4b-ca7837ee92a91442-00",
        "User-Agent": [
          "azsdk-net-Storage.Blobs/12.4.0-dev.20200305.1",
          "(.NET Core 4.6.28325.01; Microsoft Windows 10.0.18363 )"
        ],
        "x-ms-client-request-id": "754b9a1d-69b8-19ee-bc24-859b5aa546e7",
        "x-ms-copy-source": "https://seanstagetest.blob.core.windows.net/test-container-c2187cdb-11ef-0ca5-a720-ee7418f40565/test-blob-070fb040-b22f-89aa-ca94-eeeb4cd8eab1",
        "x-ms-date": "Thu, 05 Mar 2020 21:12:04 GMT",
        "x-ms-return-client-request-id": "true",
        "x-ms-source-if-match": "\u00220x8D7C149DAA8E9C0\u0022",
        "x-ms-source-range": "bytes=0-",
        "x-ms-version": "2019-10-10"
=======
        "traceparent": "00-6c34006acf00d8479d3bbd80db871dcd-3b2bc23b53c8cc45-00",
        "User-Agent": [
          "azsdk-net-Storage.Blobs/12.5.0-dev.20200402.1",
          "(.NET Core 4.6.28325.01; Microsoft Windows 10.0.18362 )"
        ],
        "x-ms-client-request-id": "754b9a1d-69b8-19ee-bc24-859b5aa546e7",
        "x-ms-copy-source": "https://seanmcccanary.blob.core.windows.net/test-container-c2187cdb-11ef-0ca5-a720-ee7418f40565/test-blob-070fb040-b22f-89aa-ca94-eeeb4cd8eab1",
        "x-ms-date": "Thu, 02 Apr 2020 23:56:39 GMT",
        "x-ms-return-client-request-id": "true",
        "x-ms-source-if-match": "\u00220x8D7D7617BA90228\u0022",
        "x-ms-source-range": "bytes=0-",
        "x-ms-version": "2019-12-12"
>>>>>>> 32e373e2
      },
      "RequestBody": null,
      "StatusCode": 201,
      "ResponseHeaders": {
        "Content-Length": "0",
<<<<<<< HEAD
        "Date": "Thu, 05 Mar 2020 21:12:04 GMT",
=======
        "Date": "Thu, 02 Apr 2020 23:56:37 GMT",
>>>>>>> 32e373e2
        "Server": [
          "Windows-Azure-Blob/1.0",
          "Microsoft-HTTPAPI/2.0"
        ],
        "x-ms-client-request-id": "754b9a1d-69b8-19ee-bc24-859b5aa546e7",
        "x-ms-content-crc64": "f2zTbuNliMY=",
<<<<<<< HEAD
        "x-ms-request-id": "959e579b-b01e-003c-1e32-f3bbfc000000",
        "x-ms-request-server-encrypted": "true",
        "x-ms-version": "2019-10-10"
=======
        "x-ms-request-id": "217b0fb1-601e-002f-1a4a-09406b000000",
        "x-ms-request-server-encrypted": "true",
        "x-ms-version": "2019-12-12"
>>>>>>> 32e373e2
      },
      "ResponseBody": []
    },
    {
<<<<<<< HEAD
      "RequestUri": "https://seanstagetest.blob.core.windows.net/test-container-c2187cdb-11ef-0ca5-a720-ee7418f40565?restype=container",
      "RequestMethod": "DELETE",
      "RequestHeaders": {
        "Authorization": "Sanitized",
        "traceparent": "00-90b9dc58ce90c14bb0f5fa4d2627f811-9f1b28fc5f38d145-00",
        "User-Agent": [
          "azsdk-net-Storage.Blobs/12.4.0-dev.20200305.1",
          "(.NET Core 4.6.28325.01; Microsoft Windows 10.0.18363 )"
        ],
        "x-ms-client-request-id": "0b6789c1-6988-bf0c-47b6-fa26fa947fc3",
        "x-ms-date": "Thu, 05 Mar 2020 21:12:04 GMT",
        "x-ms-return-client-request-id": "true",
        "x-ms-version": "2019-10-10"
=======
      "RequestUri": "https://seanmcccanary.blob.core.windows.net/test-container-c2187cdb-11ef-0ca5-a720-ee7418f40565?restype=container",
      "RequestMethod": "DELETE",
      "RequestHeaders": {
        "Authorization": "Sanitized",
        "traceparent": "00-85aac2ed90e40e43a6db8cf7c15473d1-f52b1ab161100f45-00",
        "User-Agent": [
          "azsdk-net-Storage.Blobs/12.5.0-dev.20200402.1",
          "(.NET Core 4.6.28325.01; Microsoft Windows 10.0.18362 )"
        ],
        "x-ms-client-request-id": "0b6789c1-6988-bf0c-47b6-fa26fa947fc3",
        "x-ms-date": "Thu, 02 Apr 2020 23:56:39 GMT",
        "x-ms-return-client-request-id": "true",
        "x-ms-version": "2019-12-12"
>>>>>>> 32e373e2
      },
      "RequestBody": null,
      "StatusCode": 202,
      "ResponseHeaders": {
        "Content-Length": "0",
<<<<<<< HEAD
        "Date": "Thu, 05 Mar 2020 21:12:04 GMT",
=======
        "Date": "Thu, 02 Apr 2020 23:56:37 GMT",
>>>>>>> 32e373e2
        "Server": [
          "Windows-Azure-Blob/1.0",
          "Microsoft-HTTPAPI/2.0"
        ],
        "x-ms-client-request-id": "0b6789c1-6988-bf0c-47b6-fa26fa947fc3",
<<<<<<< HEAD
        "x-ms-request-id": "959e57aa-b01e-003c-2632-f3bbfc000000",
        "x-ms-version": "2019-10-10"
=======
        "x-ms-request-id": "217b0fb7-601e-002f-1e4a-09406b000000",
        "x-ms-version": "2019-12-12"
>>>>>>> 32e373e2
      },
      "ResponseBody": []
    },
    {
<<<<<<< HEAD
      "RequestUri": "https://seanstagetest.blob.core.windows.net/test-container-e2ab719f-2152-458d-f86d-5855fb1d14a2?restype=container",
      "RequestMethod": "PUT",
      "RequestHeaders": {
        "Authorization": "Sanitized",
        "traceparent": "00-c22ca3508a4b58408e0879682d541137-2ecf629bb15a2142-00",
        "User-Agent": [
          "azsdk-net-Storage.Blobs/12.4.0-dev.20200305.1",
          "(.NET Core 4.6.28325.01; Microsoft Windows 10.0.18363 )"
        ],
        "x-ms-blob-public-access": "container",
        "x-ms-client-request-id": "9331a9e2-106e-a00e-fc22-121a11b6c329",
        "x-ms-date": "Thu, 05 Mar 2020 21:12:04 GMT",
        "x-ms-return-client-request-id": "true",
        "x-ms-version": "2019-10-10"
=======
      "RequestUri": "https://seanmcccanary.blob.core.windows.net/test-container-e2ab719f-2152-458d-f86d-5855fb1d14a2?restype=container",
      "RequestMethod": "PUT",
      "RequestHeaders": {
        "Authorization": "Sanitized",
        "traceparent": "00-14ac32ee4834f24b83dd685a323b3d26-8665d648f0f8e14e-00",
        "User-Agent": [
          "azsdk-net-Storage.Blobs/12.5.0-dev.20200402.1",
          "(.NET Core 4.6.28325.01; Microsoft Windows 10.0.18362 )"
        ],
        "x-ms-blob-public-access": "container",
        "x-ms-client-request-id": "9331a9e2-106e-a00e-fc22-121a11b6c329",
        "x-ms-date": "Thu, 02 Apr 2020 23:56:39 GMT",
        "x-ms-return-client-request-id": "true",
        "x-ms-version": "2019-12-12"
>>>>>>> 32e373e2
      },
      "RequestBody": null,
      "StatusCode": 201,
      "ResponseHeaders": {
        "Content-Length": "0",
<<<<<<< HEAD
        "Date": "Thu, 05 Mar 2020 21:12:04 GMT",
        "ETag": "\u00220x8D7C149DB0E50FE\u0022",
        "Last-Modified": "Thu, 05 Mar 2020 21:12:04 GMT",
=======
        "Date": "Thu, 02 Apr 2020 23:56:38 GMT",
        "ETag": "\u00220x8D7D7617C0A15B4\u0022",
        "Last-Modified": "Thu, 02 Apr 2020 23:56:38 GMT",
>>>>>>> 32e373e2
        "Server": [
          "Windows-Azure-Blob/1.0",
          "Microsoft-HTTPAPI/2.0"
        ],
        "x-ms-client-request-id": "9331a9e2-106e-a00e-fc22-121a11b6c329",
<<<<<<< HEAD
        "x-ms-request-id": "1dfe6724-501e-000b-1832-f36950000000",
        "x-ms-version": "2019-10-10"
=======
        "x-ms-request-id": "de421fe6-601e-0062-254a-098f87000000",
        "x-ms-version": "2019-12-12"
>>>>>>> 32e373e2
      },
      "ResponseBody": []
    },
    {
<<<<<<< HEAD
      "RequestUri": "https://seanstagetest.blob.core.windows.net/test-container-e2ab719f-2152-458d-f86d-5855fb1d14a2/test-blob-586a26ae-8687-1907-aa43-4b721c1b6541",
=======
      "RequestUri": "https://seanmcccanary.blob.core.windows.net/test-container-e2ab719f-2152-458d-f86d-5855fb1d14a2/test-blob-586a26ae-8687-1907-aa43-4b721c1b6541",
>>>>>>> 32e373e2
      "RequestMethod": "PUT",
      "RequestHeaders": {
        "Authorization": "Sanitized",
        "Content-Length": "1024",
<<<<<<< HEAD
        "traceparent": "00-671f92242896c145a4e2fef4b1652332-bfad690bf9bb944a-00",
        "User-Agent": [
          "azsdk-net-Storage.Blobs/12.4.0-dev.20200305.1",
          "(.NET Core 4.6.28325.01; Microsoft Windows 10.0.18363 )"
        ],
        "x-ms-blob-type": "BlockBlob",
        "x-ms-client-request-id": "ec6fb87b-ae23-e235-ca75-51d7b7c55121",
        "x-ms-date": "Thu, 05 Mar 2020 21:12:04 GMT",
        "x-ms-return-client-request-id": "true",
        "x-ms-version": "2019-10-10"
=======
        "traceparent": "00-d33a9494f552494889f1d82c2f9ddbc1-7bc92b35b4ccfa47-00",
        "User-Agent": [
          "azsdk-net-Storage.Blobs/12.5.0-dev.20200402.1",
          "(.NET Core 4.6.28325.01; Microsoft Windows 10.0.18362 )"
        ],
        "x-ms-blob-type": "BlockBlob",
        "x-ms-client-request-id": "ec6fb87b-ae23-e235-ca75-51d7b7c55121",
        "x-ms-date": "Thu, 02 Apr 2020 23:56:39 GMT",
        "x-ms-return-client-request-id": "true",
        "x-ms-version": "2019-12-12"
>>>>>>> 32e373e2
      },
      "RequestBody": "olj01bqvhmMSJlcwh8pnfYrQclLsgDMhFjnTGihDc9RdbyCEhw3OMyPNgUe53hkxupWQQENxPSEk0r\u002BA22s7zrKC0hep4vV8Aj8uH//raDcgol\u002BTszOQ7DL\u002BX7ROTVe3krKUNgsBiNifEz4DQx4iOGqHYDkMpxt/8eblqoJBLrTodoxMVjErHxqH9KD0jagU3CdKxu0eq\u002BuXFUQlG91VXeSJG8yR1eE4XEEfhLJ6i2Q90M5b92jHysqhtUHtBQM8Mpa7anHcgwZFEWqs/ic4HIrf6EsO\u002BWZ8wlEB7yCgS1Y94lIbvyDzYE3IFuX\u002BG8ujaJi3DR24LjkwPqgg2pPlpcYTbhzVHV1p7If9RuKBfaeFXoeI6D04hbQY64B30oa64nEe6q2uzko7TSCVuudWrsEBm3wMXbyJ2\u002BhovDLc8hoBQ2NwYpP61pA8TJocosvMwjy/djcKrYW0lQ/ERhEYX1sGlHaD5UwtB8TszxEibDgdm/r2HHzi95Xeu82ENZB\u002BI\u002B0/Fg5USdzwkW9zHd50kinXp6oXIkLfJJ3gpCl\u002BqdEzbasj41UqyFIdBYsMb9m3aimjrY7mZgGrX/Jwc6SyceidP68yUK/TrN5Y\u002BRy30rXDKTkA2vxDTQeqeINjuVWta5Siby8phRp50ACvjmzk9I09rEpqsZbrWvKoh9csb/OJqo6IFGKFmqQfhwr8k7\u002BaxoT1JgwKQrn9txU8gf1CTWAMJuPeW\u002BAqtxKlSyqL78czDcFTNknnfmfUilxNSRmm3Tqq72zbvGqky2/6ZPePcchOCXM87hYXJah7CtGD3W75/m3v4f9aWFFWr2va7RlwRBiU/0Clau4jk8rEX7KZIO0AAGWJn4/I87Ah5T\u002BqPDiOC8W47t0tU5R/zE41lfmfvY592eyz5qSIzAuPhIWveVaSNlPs4TIQ063RCtNBk123giixLWNL2iQgLyLSns4P0FP4ol\u002BlsttbbQY\u002B4tzRRzit1wJc/UvyRlsvzLEQPTTewjqASPD\u002BEs9MVb9dDfdHT\u002BfpJMbMstIHBVwDdeYpSy/RYB\u002BiUP5Hr8UzD6iMlTlj53zKJhluEhBneUOT\u002BpzoIgmPi6zYpf7ooXUBmaIpem8jn41pXyUWY04POte7tLQoSu2e/AqMi0J\u002B4YSkbXhtPf7TcFsPf8LkeSdeyGonLe3A2E\u002B1i31llxNK636gcvbVov3Y6ENZGcsquoPiLcPYVrOW45Qpt7KAbdhHxJNDQwcxiCZtTkWpZ7\u002BEi9H6gmlQcpTLCo5irOpKV3prEVQ35nZ7saWdawhu7HvUpSzhhutv9lL/eDl4ztw8IvbLPlVqTKRaftHEswaMXB0SjQe9adGP/BoCOG09A\u002BLJYUkRow==",
      "StatusCode": 201,
      "ResponseHeaders": {
        "Content-Length": "0",
        "Content-MD5": "Zp9g\u002BvySQi76ClBCw1goeQ==",
<<<<<<< HEAD
        "Date": "Thu, 05 Mar 2020 21:12:04 GMT",
        "ETag": "\u00220x8D7C149DB1BA8C4\u0022",
        "Last-Modified": "Thu, 05 Mar 2020 21:12:04 GMT",
=======
        "Date": "Thu, 02 Apr 2020 23:56:38 GMT",
        "ETag": "\u00220x8D7D7617C178F90\u0022",
        "Last-Modified": "Thu, 02 Apr 2020 23:56:38 GMT",
>>>>>>> 32e373e2
        "Server": [
          "Windows-Azure-Blob/1.0",
          "Microsoft-HTTPAPI/2.0"
        ],
        "x-ms-client-request-id": "ec6fb87b-ae23-e235-ca75-51d7b7c55121",
        "x-ms-content-crc64": "hwBwxIX6fR0=",
<<<<<<< HEAD
        "x-ms-request-id": "1dfe672a-501e-000b-1a32-f36950000000",
        "x-ms-request-server-encrypted": "true",
        "x-ms-version": "2019-10-10"
=======
        "x-ms-request-id": "de421ff0-601e-0062-2d4a-098f87000000",
        "x-ms-request-server-encrypted": "true",
        "x-ms-version": "2019-12-12"
>>>>>>> 32e373e2
      },
      "ResponseBody": []
    },
    {
<<<<<<< HEAD
      "RequestUri": "https://seanstagetest.blob.core.windows.net/test-container-e2ab719f-2152-458d-f86d-5855fb1d14a2/test-blob-e2f4a09d-ec8f-6c67-eb02-4450698b2aaf?comp=block\u0026blockid=dGVzdC1ibG9jay02M2Y3OGRmMS03OWFjLTI2MWUtNDhkNy01YWM2ZjA2M2IwNGQ%3D",
=======
      "RequestUri": "https://seanmcccanary.blob.core.windows.net/test-container-e2ab719f-2152-458d-f86d-5855fb1d14a2/test-blob-e2f4a09d-ec8f-6c67-eb02-4450698b2aaf?comp=block\u0026blockid=dGVzdC1ibG9jay02M2Y3OGRmMS03OWFjLTI2MWUtNDhkNy01YWM2ZjA2M2IwNGQ%3D",
>>>>>>> 32e373e2
      "RequestMethod": "PUT",
      "RequestHeaders": {
        "Authorization": "Sanitized",
        "Content-Length": "0",
<<<<<<< HEAD
        "traceparent": "00-52ff11472097d24f8d85b808b7f2f3f5-8678199d5e6ac548-00",
        "User-Agent": [
          "azsdk-net-Storage.Blobs/12.4.0-dev.20200305.1",
          "(.NET Core 4.6.28325.01; Microsoft Windows 10.0.18363 )"
        ],
        "x-ms-client-request-id": "29e5a24b-edce-2475-82ce-99b891a17b88",
        "x-ms-copy-source": "https://seanstagetest.blob.core.windows.net/test-container-e2ab719f-2152-458d-f86d-5855fb1d14a2/test-blob-586a26ae-8687-1907-aa43-4b721c1b6541",
        "x-ms-date": "Thu, 05 Mar 2020 21:12:05 GMT",
        "x-ms-return-client-request-id": "true",
        "x-ms-source-if-none-match": "\u0022garbage\u0022",
        "x-ms-source-range": "bytes=0-",
        "x-ms-version": "2019-10-10"
=======
        "traceparent": "00-2c4964d3201d7045a66de9f33330c212-777b5ba4900b4a42-00",
        "User-Agent": [
          "azsdk-net-Storage.Blobs/12.5.0-dev.20200402.1",
          "(.NET Core 4.6.28325.01; Microsoft Windows 10.0.18362 )"
        ],
        "x-ms-client-request-id": "29e5a24b-edce-2475-82ce-99b891a17b88",
        "x-ms-copy-source": "https://seanmcccanary.blob.core.windows.net/test-container-e2ab719f-2152-458d-f86d-5855fb1d14a2/test-blob-586a26ae-8687-1907-aa43-4b721c1b6541",
        "x-ms-date": "Thu, 02 Apr 2020 23:56:39 GMT",
        "x-ms-return-client-request-id": "true",
        "x-ms-source-if-none-match": "\u0022garbage\u0022",
        "x-ms-source-range": "bytes=0-",
        "x-ms-version": "2019-12-12"
>>>>>>> 32e373e2
      },
      "RequestBody": null,
      "StatusCode": 201,
      "ResponseHeaders": {
        "Content-Length": "0",
<<<<<<< HEAD
        "Date": "Thu, 05 Mar 2020 21:12:04 GMT",
=======
        "Date": "Thu, 02 Apr 2020 23:56:38 GMT",
>>>>>>> 32e373e2
        "Server": [
          "Windows-Azure-Blob/1.0",
          "Microsoft-HTTPAPI/2.0"
        ],
        "x-ms-client-request-id": "29e5a24b-edce-2475-82ce-99b891a17b88",
        "x-ms-content-crc64": "hwBwxIX6fR0=",
<<<<<<< HEAD
        "x-ms-request-id": "1dfe672b-501e-000b-1b32-f36950000000",
        "x-ms-request-server-encrypted": "true",
        "x-ms-version": "2019-10-10"
=======
        "x-ms-request-id": "de421ff7-601e-0062-324a-098f87000000",
        "x-ms-request-server-encrypted": "true",
        "x-ms-version": "2019-12-12"
>>>>>>> 32e373e2
      },
      "ResponseBody": []
    },
    {
<<<<<<< HEAD
      "RequestUri": "https://seanstagetest.blob.core.windows.net/test-container-e2ab719f-2152-458d-f86d-5855fb1d14a2?restype=container",
      "RequestMethod": "DELETE",
      "RequestHeaders": {
        "Authorization": "Sanitized",
        "traceparent": "00-5c1e4aa55dc8cf488adc88247fda1b74-23d7b6fdfe928640-00",
        "User-Agent": [
          "azsdk-net-Storage.Blobs/12.4.0-dev.20200305.1",
          "(.NET Core 4.6.28325.01; Microsoft Windows 10.0.18363 )"
        ],
        "x-ms-client-request-id": "4e7b1b5e-877d-f87f-86b9-cb38d575fdaf",
        "x-ms-date": "Thu, 05 Mar 2020 21:12:05 GMT",
        "x-ms-return-client-request-id": "true",
        "x-ms-version": "2019-10-10"
=======
      "RequestUri": "https://seanmcccanary.blob.core.windows.net/test-container-e2ab719f-2152-458d-f86d-5855fb1d14a2?restype=container",
      "RequestMethod": "DELETE",
      "RequestHeaders": {
        "Authorization": "Sanitized",
        "traceparent": "00-acce890b78cc6d41adfae4158a157454-e599d667e5bb2248-00",
        "User-Agent": [
          "azsdk-net-Storage.Blobs/12.5.0-dev.20200402.1",
          "(.NET Core 4.6.28325.01; Microsoft Windows 10.0.18362 )"
        ],
        "x-ms-client-request-id": "4e7b1b5e-877d-f87f-86b9-cb38d575fdaf",
        "x-ms-date": "Thu, 02 Apr 2020 23:56:40 GMT",
        "x-ms-return-client-request-id": "true",
        "x-ms-version": "2019-12-12"
>>>>>>> 32e373e2
      },
      "RequestBody": null,
      "StatusCode": 202,
      "ResponseHeaders": {
        "Content-Length": "0",
<<<<<<< HEAD
        "Date": "Thu, 05 Mar 2020 21:12:04 GMT",
=======
        "Date": "Thu, 02 Apr 2020 23:56:38 GMT",
>>>>>>> 32e373e2
        "Server": [
          "Windows-Azure-Blob/1.0",
          "Microsoft-HTTPAPI/2.0"
        ],
        "x-ms-client-request-id": "4e7b1b5e-877d-f87f-86b9-cb38d575fdaf",
<<<<<<< HEAD
        "x-ms-request-id": "1dfe672c-501e-000b-1c32-f36950000000",
        "x-ms-version": "2019-10-10"
=======
        "x-ms-request-id": "de421fff-601e-0062-3a4a-098f87000000",
        "x-ms-version": "2019-12-12"
>>>>>>> 32e373e2
      },
      "ResponseBody": []
    }
  ],
  "Variables": {
<<<<<<< HEAD
    "DateTimeOffsetNow": "2020-03-05T13:12:01.4059332-08:00",
    "RandomSeed": "1517054409",
    "Storage_TestConfigDefault": "ProductionTenant\nseanstagetest\nU2FuaXRpemVk\nhttps://seanstagetest.blob.core.windows.net\nhttp://seanstagetest.file.core.windows.net\nhttp://seanstagetest.queue.core.windows.net\nhttp://seanstagetest.table.core.windows.net\n\n\n\n\nhttp://seanstagetest-secondary.blob.core.windows.net\nhttp://seanstagetest-secondary.file.core.windows.net\nhttp://seanstagetest-secondary.queue.core.windows.net\nhttp://seanstagetest-secondary.table.core.windows.net\n\nSanitized\n\n\nCloud\nBlobEndpoint=https://seanstagetest.blob.core.windows.net/;QueueEndpoint=http://seanstagetest.queue.core.windows.net/;FileEndpoint=http://seanstagetest.file.core.windows.net/;BlobSecondaryEndpoint=http://seanstagetest-secondary.blob.core.windows.net/;QueueSecondaryEndpoint=http://seanstagetest-secondary.queue.core.windows.net/;FileSecondaryEndpoint=http://seanstagetest-secondary.file.core.windows.net/;AccountName=seanstagetest;AccountKey=Sanitized\nseanscope1"
=======
    "DateTimeOffsetNow": "2020-04-02T16:56:26.8145006-07:00",
    "RandomSeed": "1517054409",
    "Storage_TestConfigDefault": "ProductionTenant\nseanmcccanary\nU2FuaXRpemVk\nhttps://seanmcccanary.blob.core.windows.net\nhttps://seanmcccanary.file.core.windows.net\nhttps://seanmcccanary.queue.core.windows.net\nhttps://seanmcccanary.table.core.windows.net\n\n\n\n\nhttps://seanmcccanary-secondary.blob.core.windows.net\nhttps://seanmcccanary-secondary.file.core.windows.net\nhttps://seanmcccanary-secondary.queue.core.windows.net\nhttps://seanmcccanary-secondary.table.core.windows.net\n\nSanitized\n\n\nCloud\nBlobEndpoint=https://seanmcccanary.blob.core.windows.net/;QueueEndpoint=https://seanmcccanary.queue.core.windows.net/;FileEndpoint=https://seanmcccanary.file.core.windows.net/;BlobSecondaryEndpoint=https://seanmcccanary-secondary.blob.core.windows.net/;QueueSecondaryEndpoint=https://seanmcccanary-secondary.queue.core.windows.net/;FileSecondaryEndpoint=https://seanmcccanary-secondary.file.core.windows.net/;AccountName=seanmcccanary;AccountKey=Sanitized\nseanscope1"
>>>>>>> 32e373e2
  }
}<|MERGE_RESOLUTION|>--- conflicted
+++ resolved
@@ -1,22 +1,6 @@
 {
   "Entries": [
     {
-<<<<<<< HEAD
-      "RequestUri": "https://seanstagetest.blob.core.windows.net/test-container-d53a0f07-5748-e250-72c5-0db8f4725897?restype=container",
-      "RequestMethod": "PUT",
-      "RequestHeaders": {
-        "Authorization": "Sanitized",
-        "traceparent": "00-e0335bda480a5c488331e35fbc4ca2b9-57e9b9668b6aec4f-00",
-        "User-Agent": [
-          "azsdk-net-Storage.Blobs/12.4.0-dev.20200305.1",
-          "(.NET Core 4.6.28325.01; Microsoft Windows 10.0.18363 )"
-        ],
-        "x-ms-blob-public-access": "container",
-        "x-ms-client-request-id": "78dccecc-5deb-15dd-3c78-2030af34167f",
-        "x-ms-date": "Thu, 05 Mar 2020 21:12:01 GMT",
-        "x-ms-return-client-request-id": "true",
-        "x-ms-version": "2019-10-10"
-=======
       "RequestUri": "https://seanmcccanary.blob.core.windows.net/test-container-d53a0f07-5748-e250-72c5-0db8f4725897?restype=container",
       "RequestMethod": "PUT",
       "RequestHeaders": {
@@ -31,58 +15,30 @@
         "x-ms-date": "Thu, 02 Apr 2020 23:56:26 GMT",
         "x-ms-return-client-request-id": "true",
         "x-ms-version": "2019-12-12"
->>>>>>> 32e373e2
-      },
-      "RequestBody": null,
-      "StatusCode": 201,
-      "ResponseHeaders": {
-        "Content-Length": "0",
-<<<<<<< HEAD
-        "Date": "Thu, 05 Mar 2020 21:12:01 GMT",
-        "ETag": "\u00220x8D7C149D91F8E19\u0022",
-        "Last-Modified": "Thu, 05 Mar 2020 21:12:01 GMT",
-=======
+      },
+      "RequestBody": null,
+      "StatusCode": 201,
+      "ResponseHeaders": {
+        "Content-Length": "0",
         "Date": "Thu, 02 Apr 2020 23:56:25 GMT",
         "ETag": "\u00220x8D7D761747C59AD\u0022",
         "Last-Modified": "Thu, 02 Apr 2020 23:56:26 GMT",
->>>>>>> 32e373e2
         "Server": [
           "Windows-Azure-Blob/1.0",
           "Microsoft-HTTPAPI/2.0"
         ],
         "x-ms-client-request-id": "78dccecc-5deb-15dd-3c78-2030af34167f",
-<<<<<<< HEAD
-        "x-ms-request-id": "c0f36b65-a01e-0020-3932-f3e99c000000",
-        "x-ms-version": "2019-10-10"
-=======
         "x-ms-request-id": "e2932ab0-f01e-0084-774a-093fa1000000",
         "x-ms-version": "2019-12-12"
->>>>>>> 32e373e2
-      },
-      "ResponseBody": []
-    },
-    {
-<<<<<<< HEAD
-      "RequestUri": "https://seanstagetest.blob.core.windows.net/test-container-d53a0f07-5748-e250-72c5-0db8f4725897/test-blob-5c7a5f3c-7859-35eb-ba6f-196cc719742a",
-=======
+      },
+      "ResponseBody": []
+    },
+    {
       "RequestUri": "https://seanmcccanary.blob.core.windows.net/test-container-d53a0f07-5748-e250-72c5-0db8f4725897/test-blob-5c7a5f3c-7859-35eb-ba6f-196cc719742a",
->>>>>>> 32e373e2
       "RequestMethod": "PUT",
       "RequestHeaders": {
         "Authorization": "Sanitized",
         "Content-Length": "1024",
-<<<<<<< HEAD
-        "traceparent": "00-599298daee507f42a73cde0cd0a3f74c-8b5873e7e13bb949-00",
-        "User-Agent": [
-          "azsdk-net-Storage.Blobs/12.4.0-dev.20200305.1",
-          "(.NET Core 4.6.28325.01; Microsoft Windows 10.0.18363 )"
-        ],
-        "x-ms-blob-type": "BlockBlob",
-        "x-ms-client-request-id": "13d42cdc-cc3a-b7db-1821-e00343006059",
-        "x-ms-date": "Thu, 05 Mar 2020 21:12:01 GMT",
-        "x-ms-return-client-request-id": "true",
-        "x-ms-version": "2019-10-10"
-=======
         "traceparent": "00-99943d9847b75f43ad8b67ff6dcb886f-6e1836b9207ed14e-00",
         "User-Agent": [
           "azsdk-net-Storage.Blobs/12.5.0-dev.20200402.1",
@@ -93,63 +49,33 @@
         "x-ms-date": "Thu, 02 Apr 2020 23:56:27 GMT",
         "x-ms-return-client-request-id": "true",
         "x-ms-version": "2019-12-12"
->>>>>>> 32e373e2
       },
       "RequestBody": "WBos5gPzxl7dvc5W3RMjkp5k7CWW36znl8s5d4gBztLa\u002BuSks0Cl2Ah9my6PhjgoVI6RSkjx6HluRU83uU/V2\u002B77fOIvf99evhMcGEN\u002BVxCTECL6b4OJ6RFqNm7wbR\u002B5p8A/lApV\u002BdWuMos11NA28O0\u002BpKgs22trcZLQxEhxbVHzY3CDPsMGPRdMTD33VBVBNEaAssl2jMxU1CJ3hTWNPMQ6QXBfsrEpN2eR4I4ucx19j48C8LuHfdakLmqgjrjivw94vRKk4oKUVnti5aw9JmAF\u002BfalikwJssOauoNGiaiuriB/tbUK2awNbZlAJZgpZggJmpXCPDXDbwpOCif\u002BTc3SszaMvnCq\u002ByBJmByyyY0rcFR7Pe4T7HLrvEaru8\u002BEDyDMbXJinaiYX591eKQYEaV9I5nTghDfvsbEoQEp/0BQxIj85lsbydKs4t5PnnTN0quhLZg1sYwP7K\u002Brnvymbl9eJLMbGypJYlnHJp8yjx9S9s5WiNGoGhP87fmrbyvWBnR\u002B8HrAsbaAV8s\u002Bbors3FyQWKctT\u002BaNtgmgHy4xnfIu8CArtJ\u002BlkkUX1jEGaquIDxCcGxeEqbaO8DlwIJKITrnZD35pwCi968ZiFXm0h0xdFw8dlILaqkdqncNlNHKyj4d3LVotH0/o3zBRIZM92WntEgmCa7o3/mU3/yNkV7ZUr4bxPVryMPfANLVRiYizLMRaeCJoMCTNQC709h8rg4d6/XINS5wO\u002BuIRwjYE5nTcg9JfCt6T639iJPwr/TnYlLEu1owWpeEnS35AV23tyVq6F3JMzHio5hHyqyef4/yoOC2F1Q/oxt3xN79gU5MRdFuiceXHi8g4hfB6I/q6iGeBmB4/aPNK0VGUWpW4SJN\u002B4DfL/HEX4K1lTFAfbaPjN65Y37t10QtoV5\u002BUMjEzfz1d/ELD7ov1ardx2huiK2SusSPmYGjXCQ4rY6TSgq58Ms0TwnFgIEkiYnUEA/fvxSw75oENTB7UhfMzl4rnI\u002BcJ9adOj2nyTZDZw/7z0wUXO554l5wsbuWuPjx\u002BLIi\u002BOz\u002BO\u002Bw5PoTXCSZjwNIgg4LLtHFzsboxK3IfCn1EtcyEIG4i/Zdj3x5potU4EOzpdjl2KkBAs0c2zQx6GjQHkldV26BgAYHva9lTBg7g9RaBNZBHzouMQ20m7DCG5cDqYhCB5jVMhXC7ir5q7ak4Udf19OSjw8PLxZgzORVRZIIUaKP6YxLhNKwjjEfNJVXD7ppckOzYRqJMthydGUhfZiI4UoUJPe7BFMA0gDd//qBCc0568NeVPCIBraj2QB9jwCYhkNLMuqyrn3gso8Zu0Lt4Wqn54HVOpxZnB5BFytCk1LwRWmnNdbShz1VbZJhbltw==",
       "StatusCode": 201,
       "ResponseHeaders": {
         "Content-Length": "0",
         "Content-MD5": "VrBPCmFqMc9G8Mk2dGQoEQ==",
-<<<<<<< HEAD
-        "Date": "Thu, 05 Mar 2020 21:12:01 GMT",
-        "ETag": "\u00220x8D7C149D92C1107\u0022",
-        "Last-Modified": "Thu, 05 Mar 2020 21:12:01 GMT",
-=======
         "Date": "Thu, 02 Apr 2020 23:56:25 GMT",
         "ETag": "\u00220x8D7D761748A1E15\u0022",
         "Last-Modified": "Thu, 02 Apr 2020 23:56:26 GMT",
->>>>>>> 32e373e2
         "Server": [
           "Windows-Azure-Blob/1.0",
           "Microsoft-HTTPAPI/2.0"
         ],
         "x-ms-client-request-id": "13d42cdc-cc3a-b7db-1821-e00343006059",
         "x-ms-content-crc64": "bct2Zap3hN4=",
-<<<<<<< HEAD
-        "x-ms-request-id": "c0f36b68-a01e-0020-3b32-f3e99c000000",
-        "x-ms-request-server-encrypted": "true",
-        "x-ms-version": "2019-10-10"
-=======
         "x-ms-request-id": "e2932aba-f01e-0084-7f4a-093fa1000000",
         "x-ms-request-server-encrypted": "true",
         "x-ms-version": "2019-12-12"
->>>>>>> 32e373e2
-      },
-      "ResponseBody": []
-    },
-    {
-<<<<<<< HEAD
-      "RequestUri": "https://seanstagetest.blob.core.windows.net/test-container-d53a0f07-5748-e250-72c5-0db8f4725897/test-blob-32f62c60-4d54-a95a-f4c1-1f0373a338ea?comp=block\u0026blockid=dGVzdC1ibG9jay05YThmOTdkMC02MTQ1LTE1ZWYtMTgwYi03ZTNiYjI2Njc1M2I%3D",
-=======
+      },
+      "ResponseBody": []
+    },
+    {
       "RequestUri": "https://seanmcccanary.blob.core.windows.net/test-container-d53a0f07-5748-e250-72c5-0db8f4725897/test-blob-32f62c60-4d54-a95a-f4c1-1f0373a338ea?comp=block\u0026blockid=dGVzdC1ibG9jay05YThmOTdkMC02MTQ1LTE1ZWYtMTgwYi03ZTNiYjI2Njc1M2I%3D",
->>>>>>> 32e373e2
-      "RequestMethod": "PUT",
-      "RequestHeaders": {
-        "Authorization": "Sanitized",
-        "Content-Length": "0",
-<<<<<<< HEAD
-        "traceparent": "00-4aafa706bf2dc645bb6ad4b9a1f947fa-42b1ac28f8de7642-00",
-        "User-Agent": [
-          "azsdk-net-Storage.Blobs/12.4.0-dev.20200305.1",
-          "(.NET Core 4.6.28325.01; Microsoft Windows 10.0.18363 )"
-        ],
-        "x-ms-client-request-id": "ac33f5e8-c671-fe14-3ce0-1949cf1ef78d",
-        "x-ms-copy-source": "https://seanstagetest.blob.core.windows.net/test-container-d53a0f07-5748-e250-72c5-0db8f4725897/test-blob-5c7a5f3c-7859-35eb-ba6f-196cc719742a",
-        "x-ms-date": "Thu, 05 Mar 2020 21:12:01 GMT",
-        "x-ms-return-client-request-id": "true",
-        "x-ms-source-range": "bytes=0-",
-        "x-ms-version": "2019-10-10"
-=======
+      "RequestMethod": "PUT",
+      "RequestHeaders": {
+        "Authorization": "Sanitized",
+        "Content-Length": "0",
         "traceparent": "00-90b8e7e4bfd7fa4da66055fd56b0ac41-c1ead16a240f8242-00",
         "User-Agent": [
           "azsdk-net-Storage.Blobs/12.5.0-dev.20200402.1",
@@ -161,51 +87,25 @@
         "x-ms-return-client-request-id": "true",
         "x-ms-source-range": "bytes=0-",
         "x-ms-version": "2019-12-12"
->>>>>>> 32e373e2
-      },
-      "RequestBody": null,
-      "StatusCode": 201,
-      "ResponseHeaders": {
-        "Content-Length": "0",
-<<<<<<< HEAD
-        "Date": "Thu, 05 Mar 2020 21:12:02 GMT",
-=======
+      },
+      "RequestBody": null,
+      "StatusCode": 201,
+      "ResponseHeaders": {
+        "Content-Length": "0",
         "Date": "Thu, 02 Apr 2020 23:56:25 GMT",
->>>>>>> 32e373e2
         "Server": [
           "Windows-Azure-Blob/1.0",
           "Microsoft-HTTPAPI/2.0"
         ],
         "x-ms-client-request-id": "ac33f5e8-c671-fe14-3ce0-1949cf1ef78d",
         "x-ms-content-crc64": "bct2Zap3hN4=",
-<<<<<<< HEAD
-        "x-ms-request-id": "c0f36b6d-a01e-0020-4032-f3e99c000000",
-        "x-ms-request-server-encrypted": "true",
-        "x-ms-version": "2019-10-10"
-=======
         "x-ms-request-id": "e2932abd-f01e-0084-024a-093fa1000000",
         "x-ms-request-server-encrypted": "true",
         "x-ms-version": "2019-12-12"
->>>>>>> 32e373e2
-      },
-      "ResponseBody": []
-    },
-    {
-<<<<<<< HEAD
-      "RequestUri": "https://seanstagetest.blob.core.windows.net/test-container-d53a0f07-5748-e250-72c5-0db8f4725897?restype=container",
-      "RequestMethod": "DELETE",
-      "RequestHeaders": {
-        "Authorization": "Sanitized",
-        "traceparent": "00-514d6c0e90c00847920f4d786b518342-74e32ebc12d74042-00",
-        "User-Agent": [
-          "azsdk-net-Storage.Blobs/12.4.0-dev.20200305.1",
-          "(.NET Core 4.6.28325.01; Microsoft Windows 10.0.18363 )"
-        ],
-        "x-ms-client-request-id": "bc5309c7-c833-2fca-97e8-93f853e5bfb4",
-        "x-ms-date": "Thu, 05 Mar 2020 21:12:02 GMT",
-        "x-ms-return-client-request-id": "true",
-        "x-ms-version": "2019-10-10"
-=======
+      },
+      "ResponseBody": []
+    },
+    {
       "RequestUri": "https://seanmcccanary.blob.core.windows.net/test-container-d53a0f07-5748-e250-72c5-0db8f4725897?restype=container",
       "RequestMethod": "DELETE",
       "RequestHeaders": {
@@ -219,49 +119,23 @@
         "x-ms-date": "Thu, 02 Apr 2020 23:56:27 GMT",
         "x-ms-return-client-request-id": "true",
         "x-ms-version": "2019-12-12"
->>>>>>> 32e373e2
       },
       "RequestBody": null,
       "StatusCode": 202,
       "ResponseHeaders": {
         "Content-Length": "0",
-<<<<<<< HEAD
-        "Date": "Thu, 05 Mar 2020 21:12:02 GMT",
-=======
         "Date": "Thu, 02 Apr 2020 23:56:25 GMT",
->>>>>>> 32e373e2
         "Server": [
           "Windows-Azure-Blob/1.0",
           "Microsoft-HTTPAPI/2.0"
         ],
         "x-ms-client-request-id": "bc5309c7-c833-2fca-97e8-93f853e5bfb4",
-<<<<<<< HEAD
-        "x-ms-request-id": "c0f36b70-a01e-0020-4232-f3e99c000000",
-        "x-ms-version": "2019-10-10"
-=======
         "x-ms-request-id": "e2932ac0-f01e-0084-044a-093fa1000000",
         "x-ms-version": "2019-12-12"
->>>>>>> 32e373e2
-      },
-      "ResponseBody": []
-    },
-    {
-<<<<<<< HEAD
-      "RequestUri": "https://seanstagetest.blob.core.windows.net/test-container-c82d9133-7cca-7fb8-e5cf-4470fef8bbc6?restype=container",
-      "RequestMethod": "PUT",
-      "RequestHeaders": {
-        "Authorization": "Sanitized",
-        "traceparent": "00-385ab47b09aa1f4e8b49db6db621ddee-dfba3e4c2e869b4c-00",
-        "User-Agent": [
-          "azsdk-net-Storage.Blobs/12.4.0-dev.20200305.1",
-          "(.NET Core 4.6.28325.01; Microsoft Windows 10.0.18363 )"
-        ],
-        "x-ms-blob-public-access": "container",
-        "x-ms-client-request-id": "b1e81341-a048-4b75-51d3-d7648459319e",
-        "x-ms-date": "Thu, 05 Mar 2020 21:12:02 GMT",
-        "x-ms-return-client-request-id": "true",
-        "x-ms-version": "2019-10-10"
-=======
+      },
+      "ResponseBody": []
+    },
+    {
       "RequestUri": "https://seanmcccanary.blob.core.windows.net/test-container-c82d9133-7cca-7fb8-e5cf-4470fef8bbc6?restype=container",
       "RequestMethod": "PUT",
       "RequestHeaders": {
@@ -276,58 +150,30 @@
         "x-ms-date": "Thu, 02 Apr 2020 23:56:27 GMT",
         "x-ms-return-client-request-id": "true",
         "x-ms-version": "2019-12-12"
->>>>>>> 32e373e2
-      },
-      "RequestBody": null,
-      "StatusCode": 201,
-      "ResponseHeaders": {
-        "Content-Length": "0",
-<<<<<<< HEAD
-        "Date": "Thu, 05 Mar 2020 21:12:02 GMT",
-        "ETag": "\u00220x8D7C149D9B31812\u0022",
-        "Last-Modified": "Thu, 05 Mar 2020 21:12:02 GMT",
-=======
+      },
+      "RequestBody": null,
+      "StatusCode": 201,
+      "ResponseHeaders": {
+        "Content-Length": "0",
         "Date": "Thu, 02 Apr 2020 23:56:26 GMT",
         "ETag": "\u00220x8D7D76174DAD3F9\u0022",
         "Last-Modified": "Thu, 02 Apr 2020 23:56:26 GMT",
->>>>>>> 32e373e2
         "Server": [
           "Windows-Azure-Blob/1.0",
           "Microsoft-HTTPAPI/2.0"
         ],
         "x-ms-client-request-id": "b1e81341-a048-4b75-51d3-d7648459319e",
-<<<<<<< HEAD
-        "x-ms-request-id": "ffaa759b-301e-0040-0532-f39503000000",
-        "x-ms-version": "2019-10-10"
-=======
         "x-ms-request-id": "77dc774c-901e-0004-5d4a-09c0a7000000",
         "x-ms-version": "2019-12-12"
->>>>>>> 32e373e2
-      },
-      "ResponseBody": []
-    },
-    {
-<<<<<<< HEAD
-      "RequestUri": "https://seanstagetest.blob.core.windows.net/test-container-c82d9133-7cca-7fb8-e5cf-4470fef8bbc6/test-blob-f66040b2-7f79-fa36-3d88-b8e60c86b258",
-=======
+      },
+      "ResponseBody": []
+    },
+    {
       "RequestUri": "https://seanmcccanary.blob.core.windows.net/test-container-c82d9133-7cca-7fb8-e5cf-4470fef8bbc6/test-blob-f66040b2-7f79-fa36-3d88-b8e60c86b258",
->>>>>>> 32e373e2
       "RequestMethod": "PUT",
       "RequestHeaders": {
         "Authorization": "Sanitized",
         "Content-Length": "1024",
-<<<<<<< HEAD
-        "traceparent": "00-ed691552f91ca04080bbb7346c9d8f99-1252feff6bf0884f-00",
-        "User-Agent": [
-          "azsdk-net-Storage.Blobs/12.4.0-dev.20200305.1",
-          "(.NET Core 4.6.28325.01; Microsoft Windows 10.0.18363 )"
-        ],
-        "x-ms-blob-type": "BlockBlob",
-        "x-ms-client-request-id": "d7d689c0-1372-7c7c-d7b7-011da24dca18",
-        "x-ms-date": "Thu, 05 Mar 2020 21:12:02 GMT",
-        "x-ms-return-client-request-id": "true",
-        "x-ms-version": "2019-10-10"
-=======
         "traceparent": "00-1aba295b591e2544a43d81c71c3cc280-ae99d38302b49c47-00",
         "User-Agent": [
           "azsdk-net-Storage.Blobs/12.5.0-dev.20200402.1",
@@ -338,64 +184,33 @@
         "x-ms-date": "Thu, 02 Apr 2020 23:56:27 GMT",
         "x-ms-return-client-request-id": "true",
         "x-ms-version": "2019-12-12"
->>>>>>> 32e373e2
       },
       "RequestBody": "LM2AemP56fg3qa/tS\u002BSqzL7AL\u002BsQCn3XYzZ092L1/7\u002BskqYHl5YfRynvep/wiP9sKAqlwypFjSJQqRcshfKWQarvQbk\u002BozUooOjBII/e5to3B85XTzuVZgSDtu5/88E3WTj0AUdGLoXVfSNChGyTcsI89X4jPvJvWtu0uuxGqK0micdX6eWT8NhJgdEYUuGX8EQrQv1CFBpGhaZskXSYj9R1G/ulPIjdqQSl2rwgVgf5HcmoGmav43WtEGM/J19ksPL8ojfm8rS7Tpn5nTldJS\u002BecnSr8HRuxjeG\u002BCslnYKlQSrKJLTQEyoU7MzNtkY7T\u002Bs0obTqub9\u002Bjtz/X/qJlrAWU1wPkwF6zV9KlgSnoA/wSqg/8PzNu4dqTJbX0LMwilUbtmPqK7zqudNUoCK71u3MDxRRSaa0SJjUpUdro/ysGgyujOqsBR/sVTYpeRplrnWoCsGe3kCvZ27KFoZ1fxbWqIYWDUkDIAn1ZfRvi899b/bRwpg7DTvL/iV84e\u002BZd9YgUtCUTqEspeq4qHhMP9ueTaePo7x\u002Bm5tKSw4khj4aXO4eTzj/6SBUpRyug2TDfr5J3ZRHCdMZobc0SgOTBx6rnkyKLvCjnmOGOv6g0Bc2hsxP2qmp0lMaBK2Byp8dwZ39AuUYOVDOpj8wwc7UedGf/sM2Qy11Acv5bylCIdTEaXhhos0yHU18gDNpeBGERovb4czc5n5vhwAZH8kmi4RrbFdVctYEbOF1usL5DIi6dCieZj8H6IL68RrNGf6EVfWv/gy5LtO013XqZiu7dnt3XqqghyVFY4PUWoG7NlPj8WXNSg18AUZV6o/KHYFXP3ufVbpT483PaZuJ5dNS\u002BKAhB3XG7Sxu\u002B11kS52VekYBfRsFHOCZjw2X/eBx8xtyA/LuqRULkFJPMFpc7pgwOu9Vh2e4TNu/h3hoL\u002B9L/AhB8kiqp9Ew9u3JtuyGPKB1ZsPxHGy0ubYWLiGdo2FiAzNSGvxPhZIeJJF675bvOUrX8sgsWuCbjTiSlHivk1KMZ7K4MyKkJeEw0/faOcofJ/TXxrCYNalTto3EvfEZb5E\u002B7ojjNgUoMszn\u002B4bpwFNtcmyD182h8zEIZXyU32jvFmRmnEtCPPHvrpPksToiafU5VkuFlpfDnftW29GJk1Nk\u002BOQigiQIKzZ6lCg6vUL35fuHW4kcaYDMov9Q62AgZRs/f7lVAObRMSoVCgFuid\u002B4X/XVATjKSI5jVuAlt0DVWi4N\u002Bj6IoeUUtileB19/Xhgfl4trSmTidTcq8aoGq3rpQK/SYI\u002BhL70PwUsPa0Av5PjHBh\u002B1aRDKK4QHXrA7DgqudMevrf2JfWfOXIkY0gr2\u002Bw2xP6VaNNafBzULmtEN0w==",
       "StatusCode": 201,
       "ResponseHeaders": {
         "Content-Length": "0",
         "Content-MD5": "i2owZuPCOvs5RLGtqXUeag==",
-<<<<<<< HEAD
-        "Date": "Thu, 05 Mar 2020 21:12:02 GMT",
-        "ETag": "\u00220x8D7C149D9BF9B39\u0022",
-        "Last-Modified": "Thu, 05 Mar 2020 21:12:02 GMT",
-=======
         "Date": "Thu, 02 Apr 2020 23:56:26 GMT",
         "ETag": "\u00220x8D7D76174E7B84D\u0022",
         "Last-Modified": "Thu, 02 Apr 2020 23:56:26 GMT",
->>>>>>> 32e373e2
         "Server": [
           "Windows-Azure-Blob/1.0",
           "Microsoft-HTTPAPI/2.0"
         ],
         "x-ms-client-request-id": "d7d689c0-1372-7c7c-d7b7-011da24dca18",
         "x-ms-content-crc64": "nPu1i\u002B/yVYQ=",
-<<<<<<< HEAD
-        "x-ms-request-id": "ffaa759e-301e-0040-0732-f39503000000",
-        "x-ms-request-server-encrypted": "true",
-        "x-ms-version": "2019-10-10"
-=======
         "x-ms-request-id": "77dc775b-901e-0004-684a-09c0a7000000",
         "x-ms-request-server-encrypted": "true",
         "x-ms-version": "2019-12-12"
->>>>>>> 32e373e2
-      },
-      "ResponseBody": []
-    },
-    {
-<<<<<<< HEAD
-      "RequestUri": "https://seanstagetest.blob.core.windows.net/test-container-c82d9133-7cca-7fb8-e5cf-4470fef8bbc6/test-blob-8991dc55-6a6f-e349-db0c-b7896f9033bf?comp=block\u0026blockid=dGVzdC1ibG9jay04MjI2MjJhNC1kYWIwLTY2ZTYtOTNlNi1jYmQyY2Q0OGIyZjE%3D",
-=======
+      },
+      "ResponseBody": []
+    },
+    {
       "RequestUri": "https://seanmcccanary.blob.core.windows.net/test-container-c82d9133-7cca-7fb8-e5cf-4470fef8bbc6/test-blob-8991dc55-6a6f-e349-db0c-b7896f9033bf?comp=block\u0026blockid=dGVzdC1ibG9jay04MjI2MjJhNC1kYWIwLTY2ZTYtOTNlNi1jYmQyY2Q0OGIyZjE%3D",
->>>>>>> 32e373e2
-      "RequestMethod": "PUT",
-      "RequestHeaders": {
-        "Authorization": "Sanitized",
-        "Content-Length": "0",
-<<<<<<< HEAD
-        "traceparent": "00-5d67f5475f686c4eba2758bf8dceb9e2-d6ffdc4ab0161946-00",
-        "User-Agent": [
-          "azsdk-net-Storage.Blobs/12.4.0-dev.20200305.1",
-          "(.NET Core 4.6.28325.01; Microsoft Windows 10.0.18363 )"
-        ],
-        "x-ms-client-request-id": "80784283-4727-7a68-f62a-f5889f761593",
-        "x-ms-copy-source": "https://seanstagetest.blob.core.windows.net/test-container-c82d9133-7cca-7fb8-e5cf-4470fef8bbc6/test-blob-f66040b2-7f79-fa36-3d88-b8e60c86b258",
-        "x-ms-date": "Thu, 05 Mar 2020 21:12:02 GMT",
-        "x-ms-return-client-request-id": "true",
-        "x-ms-source-if-modified-since": "Wed, 04 Mar 2020 21:12:01 GMT",
-        "x-ms-source-range": "bytes=0-",
-        "x-ms-version": "2019-10-10"
-=======
+      "RequestMethod": "PUT",
+      "RequestHeaders": {
+        "Authorization": "Sanitized",
+        "Content-Length": "0",
         "traceparent": "00-b409bfc953a1e04a8467dd0eb0f7af02-ee0d26fa207e1a4b-00",
         "User-Agent": [
           "azsdk-net-Storage.Blobs/12.5.0-dev.20200402.1",
@@ -408,51 +223,25 @@
         "x-ms-source-if-modified-since": "Wed, 01 Apr 2020 23:56:26 GMT",
         "x-ms-source-range": "bytes=0-",
         "x-ms-version": "2019-12-12"
->>>>>>> 32e373e2
-      },
-      "RequestBody": null,
-      "StatusCode": 201,
-      "ResponseHeaders": {
-        "Content-Length": "0",
-<<<<<<< HEAD
-        "Date": "Thu, 05 Mar 2020 21:12:02 GMT",
-=======
+      },
+      "RequestBody": null,
+      "StatusCode": 201,
+      "ResponseHeaders": {
+        "Content-Length": "0",
         "Date": "Thu, 02 Apr 2020 23:56:26 GMT",
->>>>>>> 32e373e2
         "Server": [
           "Windows-Azure-Blob/1.0",
           "Microsoft-HTTPAPI/2.0"
         ],
         "x-ms-client-request-id": "80784283-4727-7a68-f62a-f5889f761593",
         "x-ms-content-crc64": "nPu1i\u002B/yVYQ=",
-<<<<<<< HEAD
-        "x-ms-request-id": "ffaa75a0-301e-0040-0932-f39503000000",
-        "x-ms-request-server-encrypted": "true",
-        "x-ms-version": "2019-10-10"
-=======
         "x-ms-request-id": "77dc7760-901e-0004-6d4a-09c0a7000000",
         "x-ms-request-server-encrypted": "true",
         "x-ms-version": "2019-12-12"
->>>>>>> 32e373e2
-      },
-      "ResponseBody": []
-    },
-    {
-<<<<<<< HEAD
-      "RequestUri": "https://seanstagetest.blob.core.windows.net/test-container-c82d9133-7cca-7fb8-e5cf-4470fef8bbc6?restype=container",
-      "RequestMethod": "DELETE",
-      "RequestHeaders": {
-        "Authorization": "Sanitized",
-        "traceparent": "00-6263c2db65312946b3a2ffd384d35357-27b333351bf18145-00",
-        "User-Agent": [
-          "azsdk-net-Storage.Blobs/12.4.0-dev.20200305.1",
-          "(.NET Core 4.6.28325.01; Microsoft Windows 10.0.18363 )"
-        ],
-        "x-ms-client-request-id": "8b4e84da-32cf-deca-8ed6-f3c3639db6c9",
-        "x-ms-date": "Thu, 05 Mar 2020 21:12:02 GMT",
-        "x-ms-return-client-request-id": "true",
-        "x-ms-version": "2019-10-10"
-=======
+      },
+      "ResponseBody": []
+    },
+    {
       "RequestUri": "https://seanmcccanary.blob.core.windows.net/test-container-c82d9133-7cca-7fb8-e5cf-4470fef8bbc6?restype=container",
       "RequestMethod": "DELETE",
       "RequestHeaders": {
@@ -466,49 +255,23 @@
         "x-ms-date": "Thu, 02 Apr 2020 23:56:28 GMT",
         "x-ms-return-client-request-id": "true",
         "x-ms-version": "2019-12-12"
->>>>>>> 32e373e2
       },
       "RequestBody": null,
       "StatusCode": 202,
       "ResponseHeaders": {
         "Content-Length": "0",
-<<<<<<< HEAD
-        "Date": "Thu, 05 Mar 2020 21:12:02 GMT",
-=======
         "Date": "Thu, 02 Apr 2020 23:56:26 GMT",
->>>>>>> 32e373e2
         "Server": [
           "Windows-Azure-Blob/1.0",
           "Microsoft-HTTPAPI/2.0"
         ],
         "x-ms-client-request-id": "8b4e84da-32cf-deca-8ed6-f3c3639db6c9",
-<<<<<<< HEAD
-        "x-ms-request-id": "ffaa75a1-301e-0040-0a32-f39503000000",
-        "x-ms-version": "2019-10-10"
-=======
         "x-ms-request-id": "77dc776f-901e-0004-794a-09c0a7000000",
         "x-ms-version": "2019-12-12"
->>>>>>> 32e373e2
-      },
-      "ResponseBody": []
-    },
-    {
-<<<<<<< HEAD
-      "RequestUri": "https://seanstagetest.blob.core.windows.net/test-container-960c68dc-9490-3b06-702d-845604aa9b76?restype=container",
-      "RequestMethod": "PUT",
-      "RequestHeaders": {
-        "Authorization": "Sanitized",
-        "traceparent": "00-b197368276008f49b97c2c9f25cfd95c-afc457433a5cab4e-00",
-        "User-Agent": [
-          "azsdk-net-Storage.Blobs/12.4.0-dev.20200305.1",
-          "(.NET Core 4.6.28325.01; Microsoft Windows 10.0.18363 )"
-        ],
-        "x-ms-blob-public-access": "container",
-        "x-ms-client-request-id": "76e0791a-7373-460f-7e13-1ba2ad73d9e3",
-        "x-ms-date": "Thu, 05 Mar 2020 21:12:03 GMT",
-        "x-ms-return-client-request-id": "true",
-        "x-ms-version": "2019-10-10"
-=======
+      },
+      "ResponseBody": []
+    },
+    {
       "RequestUri": "https://seanmcccanary.blob.core.windows.net/test-container-960c68dc-9490-3b06-702d-845604aa9b76?restype=container",
       "RequestMethod": "PUT",
       "RequestHeaders": {
@@ -523,58 +286,30 @@
         "x-ms-date": "Thu, 02 Apr 2020 23:56:28 GMT",
         "x-ms-return-client-request-id": "true",
         "x-ms-version": "2019-12-12"
->>>>>>> 32e373e2
-      },
-      "RequestBody": null,
-      "StatusCode": 201,
-      "ResponseHeaders": {
-        "Content-Length": "0",
-<<<<<<< HEAD
-        "Date": "Thu, 05 Mar 2020 21:12:03 GMT",
-        "ETag": "\u00220x8D7C149DA18F92A\u0022",
-        "Last-Modified": "Thu, 05 Mar 2020 21:12:03 GMT",
-=======
+      },
+      "RequestBody": null,
+      "StatusCode": 201,
+      "ResponseHeaders": {
+        "Content-Length": "0",
         "Date": "Thu, 02 Apr 2020 23:56:27 GMT",
         "ETag": "\u00220x8D7D761754149B3\u0022",
         "Last-Modified": "Thu, 02 Apr 2020 23:56:27 GMT",
->>>>>>> 32e373e2
         "Server": [
           "Windows-Azure-Blob/1.0",
           "Microsoft-HTTPAPI/2.0"
         ],
         "x-ms-client-request-id": "76e0791a-7373-460f-7e13-1ba2ad73d9e3",
-<<<<<<< HEAD
-        "x-ms-request-id": "0faf7846-d01e-0015-5932-f38588000000",
-        "x-ms-version": "2019-10-10"
-=======
         "x-ms-request-id": "e9d714f5-a01e-000f-7a4a-093bcc000000",
         "x-ms-version": "2019-12-12"
->>>>>>> 32e373e2
-      },
-      "ResponseBody": []
-    },
-    {
-<<<<<<< HEAD
-      "RequestUri": "https://seanstagetest.blob.core.windows.net/test-container-960c68dc-9490-3b06-702d-845604aa9b76/test-blob-a93464b3-c647-9714-5670-2b5aedb455a2",
-=======
+      },
+      "ResponseBody": []
+    },
+    {
       "RequestUri": "https://seanmcccanary.blob.core.windows.net/test-container-960c68dc-9490-3b06-702d-845604aa9b76/test-blob-a93464b3-c647-9714-5670-2b5aedb455a2",
->>>>>>> 32e373e2
       "RequestMethod": "PUT",
       "RequestHeaders": {
         "Authorization": "Sanitized",
         "Content-Length": "1024",
-<<<<<<< HEAD
-        "traceparent": "00-23497e7f68dadd4989dc0cf805e41c5d-450d35863f923b4e-00",
-        "User-Agent": [
-          "azsdk-net-Storage.Blobs/12.4.0-dev.20200305.1",
-          "(.NET Core 4.6.28325.01; Microsoft Windows 10.0.18363 )"
-        ],
-        "x-ms-blob-type": "BlockBlob",
-        "x-ms-client-request-id": "edbff78c-521c-9f2b-e272-0bd317477ba3",
-        "x-ms-date": "Thu, 05 Mar 2020 21:12:03 GMT",
-        "x-ms-return-client-request-id": "true",
-        "x-ms-version": "2019-10-10"
-=======
         "traceparent": "00-38d852fc90c96040b10ff9d9d2790996-0e002f7e2ad27247-00",
         "User-Agent": [
           "azsdk-net-Storage.Blobs/12.5.0-dev.20200402.1",
@@ -585,64 +320,33 @@
         "x-ms-date": "Thu, 02 Apr 2020 23:56:28 GMT",
         "x-ms-return-client-request-id": "true",
         "x-ms-version": "2019-12-12"
->>>>>>> 32e373e2
       },
       "RequestBody": "O32jDe6boVKk5JsLqp3mYkYmPIvKJAKrRWicFG4heoerBS3XatlufteO0o/YBJvgLblchzZNGRd6\u002BMiG/43jgmoTX6RwDvdst76zO1Jz00HNvOa1xfJRXewWXXIR6H9Kqk8lxKX3bx7B7894md3EBiSHuUKmLr13wgG4WrGFW84\u002BaZECTg6c1U3I9NYi2MMOUVdNii89o3ySrQGjPxRtO5MBOjBMwbgV6uP13jnmVOo9qglZN9GfAcYUcKAN\u002BJY4WrhCIZ6TwY\u002BeN59MR8VCq1kXZZQLEwTCYjhqN1EYCPJMvIOBpDNLquh5uwAxUrkA0sRG9pMBLEe0f79lKYk\u002Bhi\u002Bt/4tBwAcly7qsklgDkA9/aWWM0RJeSpA8zSRz5oBfOjTRhFMuvxG9ICvYVZrusO6w5sAksrUcTrT6BfPjsuQ6TVcjMgy7UKpTz7DnhfX2TR01wwDAOoh/tDWeM7ke2m5GnghCy33i9JUW0OMENcm/BLjWre7keRLPo37WHB3wNfRBoOfss4GfUs9qqWmle35s3y4ASCyAYST2cif/DNd4JZvuw5Th0lA2NloeedCoKij/aT3u8O3HwD/C9kFan0b38oTOtrfqigzeyRHSYudUTUj\u002BAKKZiTWuJgJVH9wP3JcTJodL2nNxFd4xECbb9V5Xban4W5\u002BkXmhPH5C1lGsvzu16vjtgCHLVjevDaHkO0zGj/rEzF4D3b8ge/Lvju4BzAUE5YTcj9mQ2I86z4PbvQExeEZW5/Ldsgk5yQgy38dFqT2Y31HH5gAhM/fSyRI7SL7tuhKrruQWKzd7osLRYfjH8SJGPt2zaZZGNbP/CuT6/oBJQSW0nf5VhrQaTEM9U9H7Ctvv9QnhPlB8ZXU0FxxSgKRChCDXE1Mn7LgplR1TBOXiAAANCwV2aALVODiFIW\u002BXy8ue/suxJ/uIyAhNt6UzKVyTUhccQXWeyBgd/dsWnstMlc1RtAYaMNwEhEL9JLRdog7b9c9Yd4ZV/DazkyYgci1BASHb4XVaeSE3G70yoaNnvF/IOqT79B5G\u002B7fTap214BIVuCeShcCZgXyuIV/JI1qTS9bKWDeERQ0HkOW9hw6DgTerHOV/1TqbMrUoTdbCfdRZQB7K64vejXcajvDa2/5uKpwoHgZ1F3aYMyl\u002BX/c2QRcNYEbzuJmrzI9uYUZFvFa6uiM2mmPN5CikMrhiXDF/4EndzXu3fnIGfE17BrIsUnLSw6HUA6q3P3waS4ndRXBZ8oD8a/LbBz\u002BxMBoSVuF6d9xJj5iPq\u002BCfKo37mTLoJTrdIRQxM\u002Bp/\u002B7xmIs\u002BQoOieo9Opl7XXykacXUFg32oIyQ7jNTHJSUfxyZfcJYURDomlXPljPo2BBVQ==",
       "StatusCode": 201,
       "ResponseHeaders": {
         "Content-Length": "0",
         "Content-MD5": "uFTKC3e91B2i3bvDv2JxKA==",
-<<<<<<< HEAD
-        "Date": "Thu, 05 Mar 2020 21:12:03 GMT",
-        "ETag": "\u00220x8D7C149DA262585\u0022",
-        "Last-Modified": "Thu, 05 Mar 2020 21:12:03 GMT",
-=======
         "Date": "Thu, 02 Apr 2020 23:56:27 GMT",
         "ETag": "\u00220x8D7D761754EF151\u0022",
         "Last-Modified": "Thu, 02 Apr 2020 23:56:27 GMT",
->>>>>>> 32e373e2
         "Server": [
           "Windows-Azure-Blob/1.0",
           "Microsoft-HTTPAPI/2.0"
         ],
         "x-ms-client-request-id": "edbff78c-521c-9f2b-e272-0bd317477ba3",
         "x-ms-content-crc64": "HRTIv/70oug=",
-<<<<<<< HEAD
-        "x-ms-request-id": "0faf784c-d01e-0015-5e32-f38588000000",
-        "x-ms-request-server-encrypted": "true",
-        "x-ms-version": "2019-10-10"
-=======
         "x-ms-request-id": "e9d71501-a01e-000f-044a-093bcc000000",
         "x-ms-request-server-encrypted": "true",
         "x-ms-version": "2019-12-12"
->>>>>>> 32e373e2
-      },
-      "ResponseBody": []
-    },
-    {
-<<<<<<< HEAD
-      "RequestUri": "https://seanstagetest.blob.core.windows.net/test-container-960c68dc-9490-3b06-702d-845604aa9b76/test-blob-b0e1b5e8-c3d8-836c-0060-fb57e5786df2?comp=block\u0026blockid=dGVzdC1ibG9jay1mNmNlZDRkMS02N2Y1LTliODYtYzhlOC05Yjc2MjM4ZmJjNjY%3D",
-=======
+      },
+      "ResponseBody": []
+    },
+    {
       "RequestUri": "https://seanmcccanary.blob.core.windows.net/test-container-960c68dc-9490-3b06-702d-845604aa9b76/test-blob-b0e1b5e8-c3d8-836c-0060-fb57e5786df2?comp=block\u0026blockid=dGVzdC1ibG9jay1mNmNlZDRkMS02N2Y1LTliODYtYzhlOC05Yjc2MjM4ZmJjNjY%3D",
->>>>>>> 32e373e2
-      "RequestMethod": "PUT",
-      "RequestHeaders": {
-        "Authorization": "Sanitized",
-        "Content-Length": "0",
-<<<<<<< HEAD
-        "traceparent": "00-098f8039d3a45040a4599a822c02cd7e-466bd3e989533747-00",
-        "User-Agent": [
-          "azsdk-net-Storage.Blobs/12.4.0-dev.20200305.1",
-          "(.NET Core 4.6.28325.01; Microsoft Windows 10.0.18363 )"
-        ],
-        "x-ms-client-request-id": "43021804-8479-80ae-2f46-e8f028f56071",
-        "x-ms-copy-source": "https://seanstagetest.blob.core.windows.net/test-container-960c68dc-9490-3b06-702d-845604aa9b76/test-blob-a93464b3-c647-9714-5670-2b5aedb455a2",
-        "x-ms-date": "Thu, 05 Mar 2020 21:12:03 GMT",
-        "x-ms-return-client-request-id": "true",
-        "x-ms-source-if-unmodified-since": "Fri, 06 Mar 2020 21:12:01 GMT",
-        "x-ms-source-range": "bytes=0-",
-        "x-ms-version": "2019-10-10"
-=======
+      "RequestMethod": "PUT",
+      "RequestHeaders": {
+        "Authorization": "Sanitized",
+        "Content-Length": "0",
         "traceparent": "00-8335e479bc90a64293090c2a201a75ae-94689c05f935d841-00",
         "User-Agent": [
           "azsdk-net-Storage.Blobs/12.5.0-dev.20200402.1",
@@ -655,51 +359,25 @@
         "x-ms-source-if-unmodified-since": "Fri, 03 Apr 2020 23:56:26 GMT",
         "x-ms-source-range": "bytes=0-",
         "x-ms-version": "2019-12-12"
->>>>>>> 32e373e2
-      },
-      "RequestBody": null,
-      "StatusCode": 201,
-      "ResponseHeaders": {
-        "Content-Length": "0",
-<<<<<<< HEAD
-        "Date": "Thu, 05 Mar 2020 21:12:03 GMT",
-=======
+      },
+      "RequestBody": null,
+      "StatusCode": 201,
+      "ResponseHeaders": {
+        "Content-Length": "0",
         "Date": "Thu, 02 Apr 2020 23:56:27 GMT",
->>>>>>> 32e373e2
         "Server": [
           "Windows-Azure-Blob/1.0",
           "Microsoft-HTTPAPI/2.0"
         ],
         "x-ms-client-request-id": "43021804-8479-80ae-2f46-e8f028f56071",
         "x-ms-content-crc64": "HRTIv/70oug=",
-<<<<<<< HEAD
-        "x-ms-request-id": "0faf7852-d01e-0015-6332-f38588000000",
-        "x-ms-request-server-encrypted": "true",
-        "x-ms-version": "2019-10-10"
-=======
         "x-ms-request-id": "e9d71509-a01e-000f-0b4a-093bcc000000",
         "x-ms-request-server-encrypted": "true",
         "x-ms-version": "2019-12-12"
->>>>>>> 32e373e2
-      },
-      "ResponseBody": []
-    },
-    {
-<<<<<<< HEAD
-      "RequestUri": "https://seanstagetest.blob.core.windows.net/test-container-960c68dc-9490-3b06-702d-845604aa9b76?restype=container",
-      "RequestMethod": "DELETE",
-      "RequestHeaders": {
-        "Authorization": "Sanitized",
-        "traceparent": "00-63082226f653ff49b6239687612e1e34-a109659be9fa3b4b-00",
-        "User-Agent": [
-          "azsdk-net-Storage.Blobs/12.4.0-dev.20200305.1",
-          "(.NET Core 4.6.28325.01; Microsoft Windows 10.0.18363 )"
-        ],
-        "x-ms-client-request-id": "0b72302e-788d-efec-8e32-453c078fa095",
-        "x-ms-date": "Thu, 05 Mar 2020 21:12:03 GMT",
-        "x-ms-return-client-request-id": "true",
-        "x-ms-version": "2019-10-10"
-=======
+      },
+      "ResponseBody": []
+    },
+    {
       "RequestUri": "https://seanmcccanary.blob.core.windows.net/test-container-960c68dc-9490-3b06-702d-845604aa9b76?restype=container",
       "RequestMethod": "DELETE",
       "RequestHeaders": {
@@ -713,49 +391,23 @@
         "x-ms-date": "Thu, 02 Apr 2020 23:56:28 GMT",
         "x-ms-return-client-request-id": "true",
         "x-ms-version": "2019-12-12"
->>>>>>> 32e373e2
       },
       "RequestBody": null,
       "StatusCode": 202,
       "ResponseHeaders": {
         "Content-Length": "0",
-<<<<<<< HEAD
-        "Date": "Thu, 05 Mar 2020 21:12:03 GMT",
-=======
         "Date": "Thu, 02 Apr 2020 23:56:27 GMT",
->>>>>>> 32e373e2
         "Server": [
           "Windows-Azure-Blob/1.0",
           "Microsoft-HTTPAPI/2.0"
         ],
         "x-ms-client-request-id": "0b72302e-788d-efec-8e32-453c078fa095",
-<<<<<<< HEAD
-        "x-ms-request-id": "0faf7860-d01e-0015-7032-f38588000000",
-        "x-ms-version": "2019-10-10"
-=======
         "x-ms-request-id": "e9d71517-a01e-000f-174a-093bcc000000",
         "x-ms-version": "2019-12-12"
->>>>>>> 32e373e2
-      },
-      "ResponseBody": []
-    },
-    {
-<<<<<<< HEAD
-      "RequestUri": "https://seanstagetest.blob.core.windows.net/test-container-c2187cdb-11ef-0ca5-a720-ee7418f40565?restype=container",
-      "RequestMethod": "PUT",
-      "RequestHeaders": {
-        "Authorization": "Sanitized",
-        "traceparent": "00-e5c402160e1aae46816ec1e95144dd48-f4381c382a1e9a42-00",
-        "User-Agent": [
-          "azsdk-net-Storage.Blobs/12.4.0-dev.20200305.1",
-          "(.NET Core 4.6.28325.01; Microsoft Windows 10.0.18363 )"
-        ],
-        "x-ms-blob-public-access": "container",
-        "x-ms-client-request-id": "feded765-81b1-1d04-8a65-636d8a78d79a",
-        "x-ms-date": "Thu, 05 Mar 2020 21:12:03 GMT",
-        "x-ms-return-client-request-id": "true",
-        "x-ms-version": "2019-10-10"
-=======
+      },
+      "ResponseBody": []
+    },
+    {
       "RequestUri": "https://seanmcccanary.blob.core.windows.net/test-container-c2187cdb-11ef-0ca5-a720-ee7418f40565?restype=container",
       "RequestMethod": "PUT",
       "RequestHeaders": {
@@ -770,58 +422,30 @@
         "x-ms-date": "Thu, 02 Apr 2020 23:56:28 GMT",
         "x-ms-return-client-request-id": "true",
         "x-ms-version": "2019-12-12"
->>>>>>> 32e373e2
-      },
-      "RequestBody": null,
-      "StatusCode": 201,
-      "ResponseHeaders": {
-        "Content-Length": "0",
-<<<<<<< HEAD
-        "Date": "Thu, 05 Mar 2020 21:12:03 GMT",
-        "ETag": "\u00220x8D7C149DA9B1CFA\u0022",
-        "Last-Modified": "Thu, 05 Mar 2020 21:12:04 GMT",
-=======
+      },
+      "RequestBody": null,
+      "StatusCode": 201,
+      "ResponseHeaders": {
+        "Content-Length": "0",
         "Date": "Thu, 02 Apr 2020 23:56:37 GMT",
         "ETag": "\u00220x8D7D76175A5A431\u0022",
         "Last-Modified": "Thu, 02 Apr 2020 23:56:28 GMT",
->>>>>>> 32e373e2
         "Server": [
           "Windows-Azure-Blob/1.0",
           "Microsoft-HTTPAPI/2.0"
         ],
         "x-ms-client-request-id": "feded765-81b1-1d04-8a65-636d8a78d79a",
-<<<<<<< HEAD
-        "x-ms-request-id": "959e5782-b01e-003c-1032-f3bbfc000000",
-        "x-ms-version": "2019-10-10"
-=======
         "x-ms-request-id": "217b0de3-601e-002f-394a-09406b000000",
         "x-ms-version": "2019-12-12"
->>>>>>> 32e373e2
-      },
-      "ResponseBody": []
-    },
-    {
-<<<<<<< HEAD
-      "RequestUri": "https://seanstagetest.blob.core.windows.net/test-container-c2187cdb-11ef-0ca5-a720-ee7418f40565/test-blob-070fb040-b22f-89aa-ca94-eeeb4cd8eab1",
-=======
+      },
+      "ResponseBody": []
+    },
+    {
       "RequestUri": "https://seanmcccanary.blob.core.windows.net/test-container-c2187cdb-11ef-0ca5-a720-ee7418f40565/test-blob-070fb040-b22f-89aa-ca94-eeeb4cd8eab1",
->>>>>>> 32e373e2
       "RequestMethod": "PUT",
       "RequestHeaders": {
         "Authorization": "Sanitized",
         "Content-Length": "1024",
-<<<<<<< HEAD
-        "traceparent": "00-df8764d8c3071d428989a669444d82af-e091d6adbb908d43-00",
-        "User-Agent": [
-          "azsdk-net-Storage.Blobs/12.4.0-dev.20200305.1",
-          "(.NET Core 4.6.28325.01; Microsoft Windows 10.0.18363 )"
-        ],
-        "x-ms-blob-type": "BlockBlob",
-        "x-ms-client-request-id": "15703819-f072-b590-c6f8-dc026888711b",
-        "x-ms-date": "Thu, 05 Mar 2020 21:12:04 GMT",
-        "x-ms-return-client-request-id": "true",
-        "x-ms-version": "2019-10-10"
-=======
         "traceparent": "00-998f9fe746e4fe40adb59a86cde338ff-f77e45e345d56f43-00",
         "User-Agent": [
           "azsdk-net-Storage.Blobs/12.5.0-dev.20200402.1",
@@ -832,56 +456,28 @@
         "x-ms-date": "Thu, 02 Apr 2020 23:56:39 GMT",
         "x-ms-return-client-request-id": "true",
         "x-ms-version": "2019-12-12"
->>>>>>> 32e373e2
       },
       "RequestBody": "LeA5E82oEYaY7Br89xNZc0UoDkEVB7SA7qRtHfF1oS8bf2TS\u002Bsf4vMVYZcRnCCZ3DO8oYWmWhSUruSUoO/SUIkvq4Hiuhnh9MFJ7vaHvGeV\u002B9RACTUDFhPk\u002BpkGhz4HRw0N5fCeuyIZ3qjAXG8eEPKA/qkXjktULJVt\u002Bb9833GHQqvlddpy\u002B0C2JiqIPrWkyuWqhYSQ87TFtbVfLL1inQM7PRnDOJsYDgdoXWQcy\u002B3fxTLZ0lXo8lLzH8AhE8qDV4krUQGb5Y5OjneBJJJQqOnHg2uOiMqpTkrKzBja\u002Bv486Qne8XrsQ\u002BOgi0PiZ83AonbWWZBe8M6\u002BggK20RVxc5d5RDuEdbdy2z\u002BH7f2Gyup9Bi2iBJ1p3fg/HHN0OXLKLxuoZSOSOCzDY4JU2wbNO7sYNcrrz276E2pDSVVH/qHMvb7h2mHG7s384qEfFQb1beS0WAOn4mOsslW5Tu7Xf2DgiBlH611VVUr86uzJ3vpjSdtwj6aeJN9fNSgIDZ/fKWc8OojprYKHXwa0qvd24tdbVgUXYu\u002B\u002BQmM96LYxTUurHcGFiaBxeZxY6Syj6Xnr5FZUrLeay8Z7gfgpr8DMVhG7CY0x7VUy6dxounXDHljpVgBf3JyQEFX/DguoR83bjJca5N/stfr9IcbXMg1MuGOjQFW8bHV1Kvk7NuNJhqISjS3ipDl4\u002BJwJXrrZvN5ErlWkCQd0Gxwhpb3itYMXt5sgxKDjbhAqJke5tw26m2oa9oSNpX2ennYNvP57lkcY9asjuPQ9YTxBeeLDumASZwpTx8L6ihIZhiYq0a0VrowAnL1imuJ13ZFETCue2uQR/1nwK86AImuZBjLSEo\u002BTK8tSwxmmr8wn3eotsj3mfqtCFNZXIYbBfH5VyZSvp88BtSBcSBvKb1ONzE3kVmwtsoeLj/m5PApEkUKfTOI7dDobL/0dijaPe6WCyVU02SoSJBcNJBfRRHkWF7rVKx5tUlQXySZzEChQ\u002BBBQNnaxE7QYjSjLKlAiSeeEB3J/tkyHFXcBHRADnxPuvCgDfQ4GYQQCvJ31oigD9YNC7wy10UHHySD/s/KkGO4U3GokHsjVfaJqePmukXNK/SuQvLAHNOrmP7PtBrEVXqOz3MW929a2bW1uS1hIFTuxsLbHE1g6Ead/Qd8U6HrxUR5V/rCtiSFQ2lNGmOmSnip4O1H6UktLdc8eQpn7nYDyePo98hqHBCeRcjkE93S56KO0mK0k9wLTDoThj0qLWTzOUB/zVKwP9TcqZNwSQoJaZFX6QwDXzYX3auORoXTdChj4OqNUxpfzpKd5/o4mvMwCiyr0jRY7\u002BoaZ/\u002B3MflO\u002BTV7DFgvjAZ3CBppdXdL30KoTkxZN5Hg==",
       "StatusCode": 201,
       "ResponseHeaders": {
         "Content-Length": "0",
         "Content-MD5": "67bXunKigRg7kqzjv3Deow==",
-<<<<<<< HEAD
-        "Date": "Thu, 05 Mar 2020 21:12:04 GMT",
-        "ETag": "\u00220x8D7C149DAA8E9C0\u0022",
-        "Last-Modified": "Thu, 05 Mar 2020 21:12:04 GMT",
-=======
         "Date": "Thu, 02 Apr 2020 23:56:37 GMT",
         "ETag": "\u00220x8D7D7617BA90228\u0022",
         "Last-Modified": "Thu, 02 Apr 2020 23:56:38 GMT",
->>>>>>> 32e373e2
         "Server": [
           "Windows-Azure-Blob/1.0",
           "Microsoft-HTTPAPI/2.0"
         ],
         "x-ms-client-request-id": "15703819-f072-b590-c6f8-dc026888711b",
         "x-ms-content-crc64": "f2zTbuNliMY=",
-<<<<<<< HEAD
-        "x-ms-request-id": "959e5788-b01e-003c-1332-f3bbfc000000",
-        "x-ms-request-server-encrypted": "true",
-        "x-ms-version": "2019-10-10"
-=======
         "x-ms-request-id": "217b0fa9-601e-002f-134a-09406b000000",
         "x-ms-request-server-encrypted": "true",
         "x-ms-version": "2019-12-12"
->>>>>>> 32e373e2
-      },
-      "ResponseBody": []
-    },
-    {
-<<<<<<< HEAD
-      "RequestUri": "https://seanstagetest.blob.core.windows.net/test-container-c2187cdb-11ef-0ca5-a720-ee7418f40565/test-blob-070fb040-b22f-89aa-ca94-eeeb4cd8eab1",
-      "RequestMethod": "HEAD",
-      "RequestHeaders": {
-        "Authorization": "Sanitized",
-        "traceparent": "00-721463aef8738c4da7f31515ae6d5376-18e148b98421044e-00",
-        "User-Agent": [
-          "azsdk-net-Storage.Blobs/12.4.0-dev.20200305.1",
-          "(.NET Core 4.6.28325.01; Microsoft Windows 10.0.18363 )"
-        ],
-        "x-ms-client-request-id": "13d292c5-d568-183e-51ac-86a9c2f43ea4",
-        "x-ms-date": "Thu, 05 Mar 2020 21:12:04 GMT",
-        "x-ms-return-client-request-id": "true",
-        "x-ms-version": "2019-10-10"
-=======
+      },
+      "ResponseBody": []
+    },
+    {
       "RequestUri": "https://seanmcccanary.blob.core.windows.net/test-container-c2187cdb-11ef-0ca5-a720-ee7418f40565/test-blob-070fb040-b22f-89aa-ca94-eeeb4cd8eab1",
       "RequestMethod": "HEAD",
       "RequestHeaders": {
@@ -895,7 +491,6 @@
         "x-ms-date": "Thu, 02 Apr 2020 23:56:39 GMT",
         "x-ms-return-client-request-id": "true",
         "x-ms-version": "2019-12-12"
->>>>>>> 32e373e2
       },
       "RequestBody": null,
       "StatusCode": 200,
@@ -904,15 +499,9 @@
         "Content-Length": "1024",
         "Content-MD5": "67bXunKigRg7kqzjv3Deow==",
         "Content-Type": "application/octet-stream",
-<<<<<<< HEAD
-        "Date": "Thu, 05 Mar 2020 21:12:04 GMT",
-        "ETag": "\u00220x8D7C149DAA8E9C0\u0022",
-        "Last-Modified": "Thu, 05 Mar 2020 21:12:04 GMT",
-=======
         "Date": "Thu, 02 Apr 2020 23:56:37 GMT",
         "ETag": "\u00220x8D7D7617BA90228\u0022",
         "Last-Modified": "Thu, 02 Apr 2020 23:56:38 GMT",
->>>>>>> 32e373e2
         "Server": [
           "Windows-Azure-Blob/1.0",
           "Microsoft-HTTPAPI/2.0"
@@ -921,48 +510,21 @@
         "x-ms-access-tier-inferred": "true",
         "x-ms-blob-type": "BlockBlob",
         "x-ms-client-request-id": "13d292c5-d568-183e-51ac-86a9c2f43ea4",
-<<<<<<< HEAD
-        "x-ms-creation-time": "Thu, 05 Mar 2020 21:12:04 GMT",
-        "x-ms-lease-state": "available",
-        "x-ms-lease-status": "unlocked",
-        "x-ms-request-id": "959e578f-b01e-003c-1732-f3bbfc000000",
-        "x-ms-server-encrypted": "true",
-        "x-ms-version": "2019-10-10"
-=======
         "x-ms-creation-time": "Thu, 02 Apr 2020 23:56:38 GMT",
         "x-ms-lease-state": "available",
         "x-ms-lease-status": "unlocked",
         "x-ms-request-id": "217b0fad-601e-002f-164a-09406b000000",
         "x-ms-server-encrypted": "true",
         "x-ms-version": "2019-12-12"
->>>>>>> 32e373e2
-      },
-      "ResponseBody": []
-    },
-    {
-<<<<<<< HEAD
-      "RequestUri": "https://seanstagetest.blob.core.windows.net/test-container-c2187cdb-11ef-0ca5-a720-ee7418f40565/test-blob-1a8f6f77-eb5f-ec2a-bbce-5b0a16498fec?comp=block\u0026blockid=dGVzdC1ibG9jay1kNTNjNGM1ZC01ZGI2LTZiYjMtOTRjMy05MTg1YTZkM2RmYzQ%3D",
-=======
+      },
+      "ResponseBody": []
+    },
+    {
       "RequestUri": "https://seanmcccanary.blob.core.windows.net/test-container-c2187cdb-11ef-0ca5-a720-ee7418f40565/test-blob-1a8f6f77-eb5f-ec2a-bbce-5b0a16498fec?comp=block\u0026blockid=dGVzdC1ibG9jay1kNTNjNGM1ZC01ZGI2LTZiYjMtOTRjMy05MTg1YTZkM2RmYzQ%3D",
->>>>>>> 32e373e2
-      "RequestMethod": "PUT",
-      "RequestHeaders": {
-        "Authorization": "Sanitized",
-        "Content-Length": "0",
-<<<<<<< HEAD
-        "traceparent": "00-52a0ed9ba7360144a54caf1234669f4b-ca7837ee92a91442-00",
-        "User-Agent": [
-          "azsdk-net-Storage.Blobs/12.4.0-dev.20200305.1",
-          "(.NET Core 4.6.28325.01; Microsoft Windows 10.0.18363 )"
-        ],
-        "x-ms-client-request-id": "754b9a1d-69b8-19ee-bc24-859b5aa546e7",
-        "x-ms-copy-source": "https://seanstagetest.blob.core.windows.net/test-container-c2187cdb-11ef-0ca5-a720-ee7418f40565/test-blob-070fb040-b22f-89aa-ca94-eeeb4cd8eab1",
-        "x-ms-date": "Thu, 05 Mar 2020 21:12:04 GMT",
-        "x-ms-return-client-request-id": "true",
-        "x-ms-source-if-match": "\u00220x8D7C149DAA8E9C0\u0022",
-        "x-ms-source-range": "bytes=0-",
-        "x-ms-version": "2019-10-10"
-=======
+      "RequestMethod": "PUT",
+      "RequestHeaders": {
+        "Authorization": "Sanitized",
+        "Content-Length": "0",
         "traceparent": "00-6c34006acf00d8479d3bbd80db871dcd-3b2bc23b53c8cc45-00",
         "User-Agent": [
           "azsdk-net-Storage.Blobs/12.5.0-dev.20200402.1",
@@ -975,51 +537,25 @@
         "x-ms-source-if-match": "\u00220x8D7D7617BA90228\u0022",
         "x-ms-source-range": "bytes=0-",
         "x-ms-version": "2019-12-12"
->>>>>>> 32e373e2
-      },
-      "RequestBody": null,
-      "StatusCode": 201,
-      "ResponseHeaders": {
-        "Content-Length": "0",
-<<<<<<< HEAD
-        "Date": "Thu, 05 Mar 2020 21:12:04 GMT",
-=======
+      },
+      "RequestBody": null,
+      "StatusCode": 201,
+      "ResponseHeaders": {
+        "Content-Length": "0",
         "Date": "Thu, 02 Apr 2020 23:56:37 GMT",
->>>>>>> 32e373e2
         "Server": [
           "Windows-Azure-Blob/1.0",
           "Microsoft-HTTPAPI/2.0"
         ],
         "x-ms-client-request-id": "754b9a1d-69b8-19ee-bc24-859b5aa546e7",
         "x-ms-content-crc64": "f2zTbuNliMY=",
-<<<<<<< HEAD
-        "x-ms-request-id": "959e579b-b01e-003c-1e32-f3bbfc000000",
-        "x-ms-request-server-encrypted": "true",
-        "x-ms-version": "2019-10-10"
-=======
         "x-ms-request-id": "217b0fb1-601e-002f-1a4a-09406b000000",
         "x-ms-request-server-encrypted": "true",
         "x-ms-version": "2019-12-12"
->>>>>>> 32e373e2
-      },
-      "ResponseBody": []
-    },
-    {
-<<<<<<< HEAD
-      "RequestUri": "https://seanstagetest.blob.core.windows.net/test-container-c2187cdb-11ef-0ca5-a720-ee7418f40565?restype=container",
-      "RequestMethod": "DELETE",
-      "RequestHeaders": {
-        "Authorization": "Sanitized",
-        "traceparent": "00-90b9dc58ce90c14bb0f5fa4d2627f811-9f1b28fc5f38d145-00",
-        "User-Agent": [
-          "azsdk-net-Storage.Blobs/12.4.0-dev.20200305.1",
-          "(.NET Core 4.6.28325.01; Microsoft Windows 10.0.18363 )"
-        ],
-        "x-ms-client-request-id": "0b6789c1-6988-bf0c-47b6-fa26fa947fc3",
-        "x-ms-date": "Thu, 05 Mar 2020 21:12:04 GMT",
-        "x-ms-return-client-request-id": "true",
-        "x-ms-version": "2019-10-10"
-=======
+      },
+      "ResponseBody": []
+    },
+    {
       "RequestUri": "https://seanmcccanary.blob.core.windows.net/test-container-c2187cdb-11ef-0ca5-a720-ee7418f40565?restype=container",
       "RequestMethod": "DELETE",
       "RequestHeaders": {
@@ -1033,49 +569,23 @@
         "x-ms-date": "Thu, 02 Apr 2020 23:56:39 GMT",
         "x-ms-return-client-request-id": "true",
         "x-ms-version": "2019-12-12"
->>>>>>> 32e373e2
       },
       "RequestBody": null,
       "StatusCode": 202,
       "ResponseHeaders": {
         "Content-Length": "0",
-<<<<<<< HEAD
-        "Date": "Thu, 05 Mar 2020 21:12:04 GMT",
-=======
         "Date": "Thu, 02 Apr 2020 23:56:37 GMT",
->>>>>>> 32e373e2
         "Server": [
           "Windows-Azure-Blob/1.0",
           "Microsoft-HTTPAPI/2.0"
         ],
         "x-ms-client-request-id": "0b6789c1-6988-bf0c-47b6-fa26fa947fc3",
-<<<<<<< HEAD
-        "x-ms-request-id": "959e57aa-b01e-003c-2632-f3bbfc000000",
-        "x-ms-version": "2019-10-10"
-=======
         "x-ms-request-id": "217b0fb7-601e-002f-1e4a-09406b000000",
         "x-ms-version": "2019-12-12"
->>>>>>> 32e373e2
-      },
-      "ResponseBody": []
-    },
-    {
-<<<<<<< HEAD
-      "RequestUri": "https://seanstagetest.blob.core.windows.net/test-container-e2ab719f-2152-458d-f86d-5855fb1d14a2?restype=container",
-      "RequestMethod": "PUT",
-      "RequestHeaders": {
-        "Authorization": "Sanitized",
-        "traceparent": "00-c22ca3508a4b58408e0879682d541137-2ecf629bb15a2142-00",
-        "User-Agent": [
-          "azsdk-net-Storage.Blobs/12.4.0-dev.20200305.1",
-          "(.NET Core 4.6.28325.01; Microsoft Windows 10.0.18363 )"
-        ],
-        "x-ms-blob-public-access": "container",
-        "x-ms-client-request-id": "9331a9e2-106e-a00e-fc22-121a11b6c329",
-        "x-ms-date": "Thu, 05 Mar 2020 21:12:04 GMT",
-        "x-ms-return-client-request-id": "true",
-        "x-ms-version": "2019-10-10"
-=======
+      },
+      "ResponseBody": []
+    },
+    {
       "RequestUri": "https://seanmcccanary.blob.core.windows.net/test-container-e2ab719f-2152-458d-f86d-5855fb1d14a2?restype=container",
       "RequestMethod": "PUT",
       "RequestHeaders": {
@@ -1090,58 +600,30 @@
         "x-ms-date": "Thu, 02 Apr 2020 23:56:39 GMT",
         "x-ms-return-client-request-id": "true",
         "x-ms-version": "2019-12-12"
->>>>>>> 32e373e2
-      },
-      "RequestBody": null,
-      "StatusCode": 201,
-      "ResponseHeaders": {
-        "Content-Length": "0",
-<<<<<<< HEAD
-        "Date": "Thu, 05 Mar 2020 21:12:04 GMT",
-        "ETag": "\u00220x8D7C149DB0E50FE\u0022",
-        "Last-Modified": "Thu, 05 Mar 2020 21:12:04 GMT",
-=======
+      },
+      "RequestBody": null,
+      "StatusCode": 201,
+      "ResponseHeaders": {
+        "Content-Length": "0",
         "Date": "Thu, 02 Apr 2020 23:56:38 GMT",
         "ETag": "\u00220x8D7D7617C0A15B4\u0022",
         "Last-Modified": "Thu, 02 Apr 2020 23:56:38 GMT",
->>>>>>> 32e373e2
         "Server": [
           "Windows-Azure-Blob/1.0",
           "Microsoft-HTTPAPI/2.0"
         ],
         "x-ms-client-request-id": "9331a9e2-106e-a00e-fc22-121a11b6c329",
-<<<<<<< HEAD
-        "x-ms-request-id": "1dfe6724-501e-000b-1832-f36950000000",
-        "x-ms-version": "2019-10-10"
-=======
         "x-ms-request-id": "de421fe6-601e-0062-254a-098f87000000",
         "x-ms-version": "2019-12-12"
->>>>>>> 32e373e2
-      },
-      "ResponseBody": []
-    },
-    {
-<<<<<<< HEAD
-      "RequestUri": "https://seanstagetest.blob.core.windows.net/test-container-e2ab719f-2152-458d-f86d-5855fb1d14a2/test-blob-586a26ae-8687-1907-aa43-4b721c1b6541",
-=======
+      },
+      "ResponseBody": []
+    },
+    {
       "RequestUri": "https://seanmcccanary.blob.core.windows.net/test-container-e2ab719f-2152-458d-f86d-5855fb1d14a2/test-blob-586a26ae-8687-1907-aa43-4b721c1b6541",
->>>>>>> 32e373e2
       "RequestMethod": "PUT",
       "RequestHeaders": {
         "Authorization": "Sanitized",
         "Content-Length": "1024",
-<<<<<<< HEAD
-        "traceparent": "00-671f92242896c145a4e2fef4b1652332-bfad690bf9bb944a-00",
-        "User-Agent": [
-          "azsdk-net-Storage.Blobs/12.4.0-dev.20200305.1",
-          "(.NET Core 4.6.28325.01; Microsoft Windows 10.0.18363 )"
-        ],
-        "x-ms-blob-type": "BlockBlob",
-        "x-ms-client-request-id": "ec6fb87b-ae23-e235-ca75-51d7b7c55121",
-        "x-ms-date": "Thu, 05 Mar 2020 21:12:04 GMT",
-        "x-ms-return-client-request-id": "true",
-        "x-ms-version": "2019-10-10"
-=======
         "traceparent": "00-d33a9494f552494889f1d82c2f9ddbc1-7bc92b35b4ccfa47-00",
         "User-Agent": [
           "azsdk-net-Storage.Blobs/12.5.0-dev.20200402.1",
@@ -1152,64 +634,33 @@
         "x-ms-date": "Thu, 02 Apr 2020 23:56:39 GMT",
         "x-ms-return-client-request-id": "true",
         "x-ms-version": "2019-12-12"
->>>>>>> 32e373e2
       },
       "RequestBody": "olj01bqvhmMSJlcwh8pnfYrQclLsgDMhFjnTGihDc9RdbyCEhw3OMyPNgUe53hkxupWQQENxPSEk0r\u002BA22s7zrKC0hep4vV8Aj8uH//raDcgol\u002BTszOQ7DL\u002BX7ROTVe3krKUNgsBiNifEz4DQx4iOGqHYDkMpxt/8eblqoJBLrTodoxMVjErHxqH9KD0jagU3CdKxu0eq\u002BuXFUQlG91VXeSJG8yR1eE4XEEfhLJ6i2Q90M5b92jHysqhtUHtBQM8Mpa7anHcgwZFEWqs/ic4HIrf6EsO\u002BWZ8wlEB7yCgS1Y94lIbvyDzYE3IFuX\u002BG8ujaJi3DR24LjkwPqgg2pPlpcYTbhzVHV1p7If9RuKBfaeFXoeI6D04hbQY64B30oa64nEe6q2uzko7TSCVuudWrsEBm3wMXbyJ2\u002BhovDLc8hoBQ2NwYpP61pA8TJocosvMwjy/djcKrYW0lQ/ERhEYX1sGlHaD5UwtB8TszxEibDgdm/r2HHzi95Xeu82ENZB\u002BI\u002B0/Fg5USdzwkW9zHd50kinXp6oXIkLfJJ3gpCl\u002BqdEzbasj41UqyFIdBYsMb9m3aimjrY7mZgGrX/Jwc6SyceidP68yUK/TrN5Y\u002BRy30rXDKTkA2vxDTQeqeINjuVWta5Siby8phRp50ACvjmzk9I09rEpqsZbrWvKoh9csb/OJqo6IFGKFmqQfhwr8k7\u002BaxoT1JgwKQrn9txU8gf1CTWAMJuPeW\u002BAqtxKlSyqL78czDcFTNknnfmfUilxNSRmm3Tqq72zbvGqky2/6ZPePcchOCXM87hYXJah7CtGD3W75/m3v4f9aWFFWr2va7RlwRBiU/0Clau4jk8rEX7KZIO0AAGWJn4/I87Ah5T\u002BqPDiOC8W47t0tU5R/zE41lfmfvY592eyz5qSIzAuPhIWveVaSNlPs4TIQ063RCtNBk123giixLWNL2iQgLyLSns4P0FP4ol\u002BlsttbbQY\u002B4tzRRzit1wJc/UvyRlsvzLEQPTTewjqASPD\u002BEs9MVb9dDfdHT\u002BfpJMbMstIHBVwDdeYpSy/RYB\u002BiUP5Hr8UzD6iMlTlj53zKJhluEhBneUOT\u002BpzoIgmPi6zYpf7ooXUBmaIpem8jn41pXyUWY04POte7tLQoSu2e/AqMi0J\u002B4YSkbXhtPf7TcFsPf8LkeSdeyGonLe3A2E\u002B1i31llxNK636gcvbVov3Y6ENZGcsquoPiLcPYVrOW45Qpt7KAbdhHxJNDQwcxiCZtTkWpZ7\u002BEi9H6gmlQcpTLCo5irOpKV3prEVQ35nZ7saWdawhu7HvUpSzhhutv9lL/eDl4ztw8IvbLPlVqTKRaftHEswaMXB0SjQe9adGP/BoCOG09A\u002BLJYUkRow==",
       "StatusCode": 201,
       "ResponseHeaders": {
         "Content-Length": "0",
         "Content-MD5": "Zp9g\u002BvySQi76ClBCw1goeQ==",
-<<<<<<< HEAD
-        "Date": "Thu, 05 Mar 2020 21:12:04 GMT",
-        "ETag": "\u00220x8D7C149DB1BA8C4\u0022",
-        "Last-Modified": "Thu, 05 Mar 2020 21:12:04 GMT",
-=======
         "Date": "Thu, 02 Apr 2020 23:56:38 GMT",
         "ETag": "\u00220x8D7D7617C178F90\u0022",
         "Last-Modified": "Thu, 02 Apr 2020 23:56:38 GMT",
->>>>>>> 32e373e2
         "Server": [
           "Windows-Azure-Blob/1.0",
           "Microsoft-HTTPAPI/2.0"
         ],
         "x-ms-client-request-id": "ec6fb87b-ae23-e235-ca75-51d7b7c55121",
         "x-ms-content-crc64": "hwBwxIX6fR0=",
-<<<<<<< HEAD
-        "x-ms-request-id": "1dfe672a-501e-000b-1a32-f36950000000",
-        "x-ms-request-server-encrypted": "true",
-        "x-ms-version": "2019-10-10"
-=======
         "x-ms-request-id": "de421ff0-601e-0062-2d4a-098f87000000",
         "x-ms-request-server-encrypted": "true",
         "x-ms-version": "2019-12-12"
->>>>>>> 32e373e2
-      },
-      "ResponseBody": []
-    },
-    {
-<<<<<<< HEAD
-      "RequestUri": "https://seanstagetest.blob.core.windows.net/test-container-e2ab719f-2152-458d-f86d-5855fb1d14a2/test-blob-e2f4a09d-ec8f-6c67-eb02-4450698b2aaf?comp=block\u0026blockid=dGVzdC1ibG9jay02M2Y3OGRmMS03OWFjLTI2MWUtNDhkNy01YWM2ZjA2M2IwNGQ%3D",
-=======
+      },
+      "ResponseBody": []
+    },
+    {
       "RequestUri": "https://seanmcccanary.blob.core.windows.net/test-container-e2ab719f-2152-458d-f86d-5855fb1d14a2/test-blob-e2f4a09d-ec8f-6c67-eb02-4450698b2aaf?comp=block\u0026blockid=dGVzdC1ibG9jay02M2Y3OGRmMS03OWFjLTI2MWUtNDhkNy01YWM2ZjA2M2IwNGQ%3D",
->>>>>>> 32e373e2
-      "RequestMethod": "PUT",
-      "RequestHeaders": {
-        "Authorization": "Sanitized",
-        "Content-Length": "0",
-<<<<<<< HEAD
-        "traceparent": "00-52ff11472097d24f8d85b808b7f2f3f5-8678199d5e6ac548-00",
-        "User-Agent": [
-          "azsdk-net-Storage.Blobs/12.4.0-dev.20200305.1",
-          "(.NET Core 4.6.28325.01; Microsoft Windows 10.0.18363 )"
-        ],
-        "x-ms-client-request-id": "29e5a24b-edce-2475-82ce-99b891a17b88",
-        "x-ms-copy-source": "https://seanstagetest.blob.core.windows.net/test-container-e2ab719f-2152-458d-f86d-5855fb1d14a2/test-blob-586a26ae-8687-1907-aa43-4b721c1b6541",
-        "x-ms-date": "Thu, 05 Mar 2020 21:12:05 GMT",
-        "x-ms-return-client-request-id": "true",
-        "x-ms-source-if-none-match": "\u0022garbage\u0022",
-        "x-ms-source-range": "bytes=0-",
-        "x-ms-version": "2019-10-10"
-=======
+      "RequestMethod": "PUT",
+      "RequestHeaders": {
+        "Authorization": "Sanitized",
+        "Content-Length": "0",
         "traceparent": "00-2c4964d3201d7045a66de9f33330c212-777b5ba4900b4a42-00",
         "User-Agent": [
           "azsdk-net-Storage.Blobs/12.5.0-dev.20200402.1",
@@ -1222,51 +673,25 @@
         "x-ms-source-if-none-match": "\u0022garbage\u0022",
         "x-ms-source-range": "bytes=0-",
         "x-ms-version": "2019-12-12"
->>>>>>> 32e373e2
-      },
-      "RequestBody": null,
-      "StatusCode": 201,
-      "ResponseHeaders": {
-        "Content-Length": "0",
-<<<<<<< HEAD
-        "Date": "Thu, 05 Mar 2020 21:12:04 GMT",
-=======
+      },
+      "RequestBody": null,
+      "StatusCode": 201,
+      "ResponseHeaders": {
+        "Content-Length": "0",
         "Date": "Thu, 02 Apr 2020 23:56:38 GMT",
->>>>>>> 32e373e2
         "Server": [
           "Windows-Azure-Blob/1.0",
           "Microsoft-HTTPAPI/2.0"
         ],
         "x-ms-client-request-id": "29e5a24b-edce-2475-82ce-99b891a17b88",
         "x-ms-content-crc64": "hwBwxIX6fR0=",
-<<<<<<< HEAD
-        "x-ms-request-id": "1dfe672b-501e-000b-1b32-f36950000000",
-        "x-ms-request-server-encrypted": "true",
-        "x-ms-version": "2019-10-10"
-=======
         "x-ms-request-id": "de421ff7-601e-0062-324a-098f87000000",
         "x-ms-request-server-encrypted": "true",
         "x-ms-version": "2019-12-12"
->>>>>>> 32e373e2
-      },
-      "ResponseBody": []
-    },
-    {
-<<<<<<< HEAD
-      "RequestUri": "https://seanstagetest.blob.core.windows.net/test-container-e2ab719f-2152-458d-f86d-5855fb1d14a2?restype=container",
-      "RequestMethod": "DELETE",
-      "RequestHeaders": {
-        "Authorization": "Sanitized",
-        "traceparent": "00-5c1e4aa55dc8cf488adc88247fda1b74-23d7b6fdfe928640-00",
-        "User-Agent": [
-          "azsdk-net-Storage.Blobs/12.4.0-dev.20200305.1",
-          "(.NET Core 4.6.28325.01; Microsoft Windows 10.0.18363 )"
-        ],
-        "x-ms-client-request-id": "4e7b1b5e-877d-f87f-86b9-cb38d575fdaf",
-        "x-ms-date": "Thu, 05 Mar 2020 21:12:05 GMT",
-        "x-ms-return-client-request-id": "true",
-        "x-ms-version": "2019-10-10"
-=======
+      },
+      "ResponseBody": []
+    },
+    {
       "RequestUri": "https://seanmcccanary.blob.core.windows.net/test-container-e2ab719f-2152-458d-f86d-5855fb1d14a2?restype=container",
       "RequestMethod": "DELETE",
       "RequestHeaders": {
@@ -1280,42 +705,26 @@
         "x-ms-date": "Thu, 02 Apr 2020 23:56:40 GMT",
         "x-ms-return-client-request-id": "true",
         "x-ms-version": "2019-12-12"
->>>>>>> 32e373e2
       },
       "RequestBody": null,
       "StatusCode": 202,
       "ResponseHeaders": {
         "Content-Length": "0",
-<<<<<<< HEAD
-        "Date": "Thu, 05 Mar 2020 21:12:04 GMT",
-=======
         "Date": "Thu, 02 Apr 2020 23:56:38 GMT",
->>>>>>> 32e373e2
         "Server": [
           "Windows-Azure-Blob/1.0",
           "Microsoft-HTTPAPI/2.0"
         ],
         "x-ms-client-request-id": "4e7b1b5e-877d-f87f-86b9-cb38d575fdaf",
-<<<<<<< HEAD
-        "x-ms-request-id": "1dfe672c-501e-000b-1c32-f36950000000",
-        "x-ms-version": "2019-10-10"
-=======
         "x-ms-request-id": "de421fff-601e-0062-3a4a-098f87000000",
         "x-ms-version": "2019-12-12"
->>>>>>> 32e373e2
       },
       "ResponseBody": []
     }
   ],
   "Variables": {
-<<<<<<< HEAD
-    "DateTimeOffsetNow": "2020-03-05T13:12:01.4059332-08:00",
-    "RandomSeed": "1517054409",
-    "Storage_TestConfigDefault": "ProductionTenant\nseanstagetest\nU2FuaXRpemVk\nhttps://seanstagetest.blob.core.windows.net\nhttp://seanstagetest.file.core.windows.net\nhttp://seanstagetest.queue.core.windows.net\nhttp://seanstagetest.table.core.windows.net\n\n\n\n\nhttp://seanstagetest-secondary.blob.core.windows.net\nhttp://seanstagetest-secondary.file.core.windows.net\nhttp://seanstagetest-secondary.queue.core.windows.net\nhttp://seanstagetest-secondary.table.core.windows.net\n\nSanitized\n\n\nCloud\nBlobEndpoint=https://seanstagetest.blob.core.windows.net/;QueueEndpoint=http://seanstagetest.queue.core.windows.net/;FileEndpoint=http://seanstagetest.file.core.windows.net/;BlobSecondaryEndpoint=http://seanstagetest-secondary.blob.core.windows.net/;QueueSecondaryEndpoint=http://seanstagetest-secondary.queue.core.windows.net/;FileSecondaryEndpoint=http://seanstagetest-secondary.file.core.windows.net/;AccountName=seanstagetest;AccountKey=Sanitized\nseanscope1"
-=======
     "DateTimeOffsetNow": "2020-04-02T16:56:26.8145006-07:00",
     "RandomSeed": "1517054409",
     "Storage_TestConfigDefault": "ProductionTenant\nseanmcccanary\nU2FuaXRpemVk\nhttps://seanmcccanary.blob.core.windows.net\nhttps://seanmcccanary.file.core.windows.net\nhttps://seanmcccanary.queue.core.windows.net\nhttps://seanmcccanary.table.core.windows.net\n\n\n\n\nhttps://seanmcccanary-secondary.blob.core.windows.net\nhttps://seanmcccanary-secondary.file.core.windows.net\nhttps://seanmcccanary-secondary.queue.core.windows.net\nhttps://seanmcccanary-secondary.table.core.windows.net\n\nSanitized\n\n\nCloud\nBlobEndpoint=https://seanmcccanary.blob.core.windows.net/;QueueEndpoint=https://seanmcccanary.queue.core.windows.net/;FileEndpoint=https://seanmcccanary.file.core.windows.net/;BlobSecondaryEndpoint=https://seanmcccanary-secondary.blob.core.windows.net/;QueueSecondaryEndpoint=https://seanmcccanary-secondary.queue.core.windows.net/;FileSecondaryEndpoint=https://seanmcccanary-secondary.file.core.windows.net/;AccountName=seanmcccanary;AccountKey=Sanitized\nseanscope1"
->>>>>>> 32e373e2
   }
 }