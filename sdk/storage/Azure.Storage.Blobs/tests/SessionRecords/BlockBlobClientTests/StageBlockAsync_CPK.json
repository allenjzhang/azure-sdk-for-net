{
  "Entries": [
    {
      "RequestUri": "https://seanmcccanary.blob.core.windows.net/test-container-b6a284de-a734-bb0a-c12c-c6af52d9955b?restype=container",
      "RequestMethod": "PUT",
      "RequestHeaders": {
        "Authorization": "Sanitized",
        "traceparent": "00-c52baae3c18ead41ab815cdb9622f873-148552109d8a4645-00",
        "User-Agent": [
          "azsdk-net-Storage.Blobs/12.5.0-dev.20200402.1",
          "(.NET Core 4.6.28325.01; Microsoft Windows 10.0.18362 )"
        ],
        "x-ms-blob-public-access": "container",
        "x-ms-client-request-id": "38921496-50ed-1290-6dba-ef8b31d765e8",
        "x-ms-date": "Thu, 02 Apr 2020 23:52:37 GMT",
        "x-ms-return-client-request-id": "true",
        "x-ms-version": "2019-12-12"
      },
      "RequestBody": null,
      "StatusCode": 201,
      "ResponseHeaders": {
        "Content-Length": "0",
        "Date": "Thu, 02 Apr 2020 23:52:37 GMT",
        "ETag": "\u00220x8D7D760EBEA5729\u0022",
        "Last-Modified": "Thu, 02 Apr 2020 23:52:37 GMT",
        "Server": [
          "Windows-Azure-Blob/1.0",
          "Microsoft-HTTPAPI/2.0"
        ],
        "x-ms-client-request-id": "38921496-50ed-1290-6dba-ef8b31d765e8",
<<<<<<< HEAD
        "x-ms-request-id": "8d51678c-d01e-0048-3c32-f38f0c000000",
=======
        "x-ms-request-id": "aaa20414-201e-002e-1549-091fb7000000",
>>>>>>> 8d420312
        "x-ms-version": "2019-12-12"
      },
      "ResponseBody": []
    },
    {
      "RequestUri": "https://seanmcccanary.blob.core.windows.net/test-container-b6a284de-a734-bb0a-c12c-c6af52d9955b/test-blob-f8c70e76-96f0-10c7-5229-51753235fdff",
      "RequestMethod": "PUT",
      "RequestHeaders": {
        "Authorization": "Sanitized",
        "Content-Length": "4096",
        "traceparent": "00-e33c3ec0b8118e449a8648e5b178b1e3-f3ae8c55e375fa4c-00",
        "User-Agent": [
          "azsdk-net-Storage.Blobs/12.5.0-dev.20200402.1",
          "(.NET Core 4.6.28325.01; Microsoft Windows 10.0.18362 )"
        ],
        "x-ms-blob-type": "BlockBlob",
        "x-ms-client-request-id": "541747b9-14b5-11d5-1289-345831451327",
        "x-ms-date": "Thu, 02 Apr 2020 23:52:39 GMT",
        "x-ms-encryption-algorithm": "AES256",
        "x-ms-encryption-key": "BHYZPUddbYn1taHF36ZHjVmNXq/6Ll//TYLmxP8b4Dg=",
        "x-ms-encryption-key-sha256": "yPStphv/Uya85Mtt/cyT0AUKp7hh\u002BQ1jU6MCb4cORaE=",
        "x-ms-return-client-request-id": "true",
        "x-ms-version": "2019-12-12"
      },
      "RequestBody": "vO\u002BGu74noRmgPQM69QExrOLDHKXWTgXVFhrwxXepitrVaQnvH4vPMetEDrwrJQpLUDnhO/47YW3psKWkNtyi97MoZYv4QY1X9Oq5kkBIqvEQpXQ9yE/bmgibBW7lKvoPoRYJAr9\u002BUw\u002BriUYUgc4toAa0k5FnZS9jTcuCXDseccnwqfApP6cxkVJkkT4Ixxg5bmRnMZdppzznpbX0\u002B/bUjBd8I9feA2FfggI/A9PwW4WySe3WtkAyhwGzQZrxPZZbkAQmjKNAW2sDCK6UKaRp90owQbIJ/dXXSZzWKsHHbUVs43POyc7hce2C0q6Rnl1cSkpQwfvjUpIuT0IHajCqPJtoKEUxmy57TtDEhyonRas/eeB2dqtKiJHgn3mL2ge915YSKHUXK68c1HIrH8tnBwqXx/FQM8XvHqC0Ufu073TJB6\u002BUFRw2J00wWqI4HmjGeZhv9BIVbKTQIgrVY9qzaOT\u002BYhgc0vHtYaCjINkitv837tdjRPths5oKw/ISYMRzffK\u002BOrxQqqamgpNyckzLrWwKnXUCUCTpna59EQ//2wDbL6PmZHxD50MxvcFo7kFOPxWGCMNPcSzN1J0O0pmXpqeSl0Kp5Ejvx7Ux0JNiga5tLtH5edM8jL12GZDfNBWqmhYa1Vf\u002BpVvNlkENHaGZa1PvoaPHnS3UVQuEMsu4EJKghjZ8SKtWb4l2LOKRL24c3K4875Nx4/zoRn9MeXKQFIaubJdrHSKnmTIaUHFKQiadaFYcfCD\u002BL6M5kwIsCfUW5hdc48LWsb\u002BLlFZhVpKKngNYrxEcc5hlrz3zMYkge488A2pZ7l5kxraXkefJndgRrvX\u002B1Frk\u002BnN/9zOF44A2ahnHJVMnMK\u002Bl9OlahOGwmxJk4oKTIqY1Vwj32vcr3\u002BI2YSfNAniF6X5FWeBwinWSz1shIAH9okhykc1KMFa4ehQGJCO645ma3/gETsnGxM2SZQubCb/hOL7eWnCqOrgnjd/LamVS1\u002BvChkAI\u002BVR\u002BrM3/t8tLHHBVJOxk24go76U/3MHq\u002B1pnQI0f2YN\u002B2T5qYK6jqoLt3HBudUV57fxjmpabyB2TlLByl3c\u002BLEPt10ut\u002BXvahEUiUgBRe4UV7lKRuz/s4hAh18v9MBMLrq8sgZ75zPOAiRVReXUdQhkqXKkkrXAEAfQ7jCKv3FQxFqRQJPnnHCJfEDIpmmmbA5Wy09Np5wE/J4Cqvj/R0a3BIGPRzR0fQ0CHxZw\u002B2meKn4iM/QmAyC6iEP15PV3ijT\u002BFaHoGyjZ4ko\u002BT4iJkAUwZHx62RNOjQVc0LrwgpgXipDdduHLthNVSFGp57OUMPg\u002BwXx0/K0lr4Sci0pt5WOyKsD3rB0jaLJtIZC9pKlRxJ/Csb0fno3nt8ddKyrE52Lx\u002B7zyoITbH1TOC9sYZArfTsKqrzeilogzD/RVwkGHpD4xz6jsXyQa55ZkUZa2y1O8fdxoHjgvT2Eww5CMhVkXRmec6phd8u\u002Bek8udOkT1fESklUBlH4oCAnxLu5\u002BTil45UQsvGdy3Xo7szYpwjhUcP0dP6\u002BwYsirdmugYFjdQDwlpZ\u002Bk5xmJn7Tq1dFH/kXRrK3xYQ55uIKLgUX70n0hXnL6BByor4nTg6/61YznU3gl3sO6698tq\u002B0dGWXTnc1HyXduTfopKP0UHe1ujuL1pC3dxgOpdnKT3Fg/i4YkD\u002BXSsxwVeRV\u002BDKXGls3xzy0KF3U4BcfJnlME2nGR6a1m4B33i9vW0DsYX8ld4t\u002Bkkg07NWQQ/AoeGRTJEJ6j7BMIX6agCkNRM0dKH6YOa7tzUEhkZrQ5VfQT2WK3Hb\u002BcZHOmVYM49JfJ6gIsxtxUH61pRcBWP3Vu3wmynCDQmhWHrbsyaBYoSlugmoyyDI8Xz8m1Tcf/RjT\u002BR4aJdmhm\u002BU/slSkhEaeXQQtkpZTorMJ6msxnG0xdiGd2NCCfrsPzSaE81Xdl5q4SLgzMmpCQBZq0Dtur/\u002B3zjwyxqu2HB5I3cWvzu9dbFLQeVP1PkP3W5i6V25/4V0nDSUZqtEvAixZqhSk0nFmzaPonjarws/4e2sS\u002B8TwCTyoSMGKA4GB4XcnW1QvUoknE0mKlwMmu0pVIW9l3AZnqaEYPImv3IoiZvz/RGd7yOjh66h7JbH5QY13dOJSG8Uwv7Hy11Y/d3a/qDBGZzbjGVhGQ/Bd7EQvXrr8OKenkAs3jsT1SPGS4nRx\u002B71BsxqWlBuJy9fUkpMtw7ibAz7O19glTphx7ZBms2G8LDDGreugZaRMHYRzIzwxh0V5N581ouOlHCRCJKZLI1h2WKaiJxWM\u002Bt2aQvpTsiucACZLLbvCRokNYVGHXgD9wTpsPMpVj6Av7DzBmyApUWo4peRAADXcs9IdVMWDxZzc3IG/57VhBrCGGwF\u002BwKto5BAnjrgcfYDEj4j4eDqaa\u002Baf5P6eaWn0l59zuiT0XbNmtLD1nHckwF7A\u002B1gsaI62K69anxvsynrmMvbY6IOb0DHVkcNJ5I\u002BvuySfna3RiG7QvY51mb6Xeao2D6lAC9ebZOtmFtbLLEbf6yP3TSzM1KqICCs1JnZzflgZU5UmL29MxHjCq3GYBVFHVe6an\u002By9aTr\u002B\u002BAOsZj608ti\u002Bsdix\u002Bbu0qkj0Cik5L8LZrdCH2J5rnCqaJ3droF56TfiY2VO41Zwy5jVjiV7RxYgA0vhuLNo6ExWuF5JESQnqufxwoBavINg0VTJox9LLiGGvao2mDGDeXsZ9yv3J7l0ruQ9ioWWxUbHgOZfn0UsC4o9wlN58BG2bkgFQMRYaKmaVPU7DaOb7/djbxdKI9o27eyhumVm\u002B73Shxs9kYWCbxc9xUpP8f3modJcFYH6bEptz1PXt65DNFk3aIWHXl5y4f8ADF6Q5vvvuhiSCeU72BvRz8Ixqrhp\u002BZHwF4h4XkN06jSC\u002Bl/s3elX6PyVsSp0/I9pto\u002BcQDZHlhLNn85zd1zVHh\u002Bxud685fHY2sG800hmfBv4Dqez16n9OmNNHj0b5HGfv5ILw0OxrdGew2Z1i8LJZiOyemi0IkZ2s357bsazvfVQHBS1W7nYR2DWFRRCiK\u002Bgg7gaaGoI6p1MlA/ENj8L6gVxJG6uEwtp2jMI3gwyMyrO2uoNmVWLRzF2acapExAhyyoO0WNB8W\u002BssI42AAyQGWHl9VtU/VGw5d08OKpEv8Yi5hLhI2HGjel6YOjHVEYl5VBkxB21zM7ZXuyGBLnFaPDHFBr5r/X/Hmhy2pxo6ZCXF1Ja3/upbRlECMV1QIkwtfj3/0ArKzZaZaa1Q/IycHVb7uxma4j1HqcAtacvit3eQSSjcelQa\u002Bsc/3pU8yknEZdQGlKcyklwAuGYK3WPKtvJ1wHNj/\u002BMC4MBSWsNoCp92aQP33CLQXfbMm8Htz92jdWfixwoWYKYww/Om4DeY2G3GlLRf0prPZWJ8lyQhFNDi7uVbRUNVX8hdxthvKb3/M8NT5ztpA2KNE2Hn2YlCD67ixDESPVLqcXSsAguCYHukvaNgjW2VeauCznHhrYY/G7cpTCWMrPZwabXGvQFWyrMmAxwl4YJBTYpFj27hCIPurOZUmRQWF9CtMCO3zvyqK8O\u002B\u002B6pqGTo0p/6bBt2HT2Dx2BAawnFez\u002BtLuPFeyb7Nm2NrIg0ZhJPsH/FVutDy5aCChfasjymSYCu/HmBI1d4/zWt6XC0T2BN8LuKACRTaWJNQ3APIIQx52MIhWqYzo0nTFe1leIlzbu2jMGBG0hbWpMXNODnad6xfAIMrMn2tSItY7PNndN/J3W1WJPCr8sarSvXgJqtP\u002BJ4BBngGCHxwNeeU7iUjry/mAxqMhFL7sw38v\u002BeHzWIgCPRVJm5ng5Uw5e8I1wShh9uF\u002BeNQg3RLRVMqSYiU6GhFtOVwzkjBfn9Fm95jspwJGzgLwdN\u002Bj0V/yeDbfXnMW/2Gg2IfMLlSxHtjyueV55K24S6QSOZVBuVgMMRn5gEFuT/g3O96Kip\u002BuT1X2sRdqiIOZFwLfBMXMbx8/v\u002B1Kx46HlHn9MrjfPbEEc/pPSwgwkbiWYGlOj0syesy/StqyY3fHbxytfUXKuelByoDLjSQW/y40pGclSQUuusfsL\u002BLmUhByd9vrgxRiy6aP/MTKZv2oqEu8jb8QoiYHjsKN7pn2a3hwWQVIK3wJweiwlVxAZFPaM3enOcRRUcW15ARR1O0ciZFcWg3oYIzforvWUAzZxypus6sSXzGkHvdPgkdnp/0LpBu69ApF8dL6x4cYivG47Bzp4yEx\u002BjpvqDsGmN41Z/rO2rvxHsMQKLHIF4eqm4QFhqYqjcTLyanRW0vPP1kEtV\u002BMSaBFx91Z2cpvaeKitRynARIoGuo2AwECH7OHQOlow1I4LkHjv87Y0LQKXF/HPqY/GC5G3KplRkafM6gZ0ojRBqaAaobaw0FDX0o2O6axSuENSCi7Eea3wtf7RIwWvv4rKUW5RsQvZFTs841QPxqv7fi3DIpgJfTP2Keu347FPJBMCxJRB/Qs7ePT3h5ZV4PNW1aDX6JzywNQ6X4ccITGF8btBDP4TuX0mi6WnEfWZnET0XQoMdzt2EAPAB6GAG1fDbZXfENfxRxwnrWD7T67eoL8\u002BK8QndXp/zvz\u002BT7HbpmxN46BjvotxAxnt6MXafsRU5WbiQfOTn/QbX0XW9vdqSAr0qWgKeuI3zSSuNYy0pVA4pWZO9WR4ukesSF9Fmggih5y\u002B4dFYSmqArnTO5WZrZrnxnlGRH1Kme\u002B8kXjKG7jMYi7Hv9cd\u002B3F7/ykrvrdThQOGlV/u6kWhKGGXmN\u002Bg7/bxBslmwe2zycsHykVELts4aQxlM4Zo3XfpJpd1dmKhyx8yKrf97LMl0suE5x/wXQmGbz/DO6xwiClBfatWPlNYZg82EgQTSnxZT1C60/ZX\u002BMmd/xcy3o9iwZKOrG8H36R4PIEQukr1YySzafxLtaQy\u002BYThyE88JYd/w1BhlJ4NUW\u002B8QqdlRz6OmIvyf2STJwvuS7LqJhdVPAb5kPbqg96GthiMj3MM3aJGUy/DSaYi7KxEg1jrIytYVxaQe6ZHlASta8lcBpeY4X4Ak8LnkeJg1rRKlgCFm5LtJDhsbGIMDr8rFd3sxuYEu5Ha6p9YcMUkP5Th/P30J9A2btJvPIUb9IUDvIwEdA/eRepuqqDzhLNzOCzNGgHBJv4NtmgDpY8czuYKVLQ5L8uFE7cThX0vMtou\u002B/RYTtpzQpWOBr2XyqBbUeu6\u002BT//OghhR/ZarZFw3oOd5KmKxIAbhwIuuykN7VkWuDORZDmaL8H75wbUKJT0HSg6CeX20I1rr2I90H7vY1qtQ/Vt33pJ87Tnnt15N25tKp3ww9NzL\u002BemNbTXbF9DDHO8NuSvlj298AYhDzG/4ngDwKXg/q93OhQNt6m1cpdVpJJpzQCJvYRgQtPdQhCl9kNM05u5Yg3UNQzAoe6ECH1\u002By2qvViV3ehMRcLvLqegDV7FWaJ8LrEKEhYfzyRul3DpWXoa2BqAt1VmIl\u002BFSGJsg==",
      "StatusCode": 201,
      "ResponseHeaders": {
        "Content-Length": "0",
        "Content-MD5": "QpjdgfCQPh/Hh5H\u002BRa5TCA==",
        "Date": "Thu, 02 Apr 2020 23:52:37 GMT",
        "ETag": "\u00220x8D7D760EC916832\u0022",
        "Last-Modified": "Thu, 02 Apr 2020 23:52:38 GMT",
        "Server": [
          "Windows-Azure-Blob/1.0",
          "Microsoft-HTTPAPI/2.0"
        ],
        "x-ms-client-request-id": "541747b9-14b5-11d5-1289-345831451327",
        "x-ms-content-crc64": "geACY7YRMyI=",
        "x-ms-encryption-key-sha256": "yPStphv/Uya85Mtt/cyT0AUKp7hh\u002BQ1jU6MCb4cORaE=",
        "x-ms-request-id": "aaa2046d-201e-002e-6149-091fb7000000",
        "x-ms-request-server-encrypted": "true",
        "x-ms-version": "2019-12-12"
      },
      "ResponseBody": []
    },
    {
      "RequestUri": "https://seanmcccanary.blob.core.windows.net/test-container-b6a284de-a734-bb0a-c12c-c6af52d9955b/test-blob-f8c70e76-96f0-10c7-5229-51753235fdff?comp=block\u0026blockid=dGVzdC1ibG9jay1iZGYwY2RjZi04YTE3LWE3ZTktN2ZiNi03OWRmYmRmOTA1MWE%3D",
      "RequestMethod": "PUT",
      "RequestHeaders": {
        "Authorization": "Sanitized",
        "Content-Length": "4096",
        "traceparent": "00-2d30fc5cc675f942be2b28a478296388-af52a508206e7a43-00",
        "User-Agent": [
          "azsdk-net-Storage.Blobs/12.5.0-dev.20200402.1",
          "(.NET Core 4.6.28325.01; Microsoft Windows 10.0.18362 )"
        ],
        "x-ms-client-request-id": "0a39856e-514a-2f5f-5d6f-d5ff9bf65319",
        "x-ms-date": "Thu, 02 Apr 2020 23:52:39 GMT",
        "x-ms-encryption-algorithm": "AES256",
        "x-ms-encryption-key": "BHYZPUddbYn1taHF36ZHjVmNXq/6Ll//TYLmxP8b4Dg=",
        "x-ms-encryption-key-sha256": "yPStphv/Uya85Mtt/cyT0AUKp7hh\u002BQ1jU6MCb4cORaE=",
        "x-ms-return-client-request-id": "true",
        "x-ms-version": "2019-12-12"
      },
      "RequestBody": "vO\u002BGu74noRmgPQM69QExrOLDHKXWTgXVFhrwxXepitrVaQnvH4vPMetEDrwrJQpLUDnhO/47YW3psKWkNtyi97MoZYv4QY1X9Oq5kkBIqvEQpXQ9yE/bmgibBW7lKvoPoRYJAr9\u002BUw\u002BriUYUgc4toAa0k5FnZS9jTcuCXDseccnwqfApP6cxkVJkkT4Ixxg5bmRnMZdppzznpbX0\u002B/bUjBd8I9feA2FfggI/A9PwW4WySe3WtkAyhwGzQZrxPZZbkAQmjKNAW2sDCK6UKaRp90owQbIJ/dXXSZzWKsHHbUVs43POyc7hce2C0q6Rnl1cSkpQwfvjUpIuT0IHajCqPJtoKEUxmy57TtDEhyonRas/eeB2dqtKiJHgn3mL2ge915YSKHUXK68c1HIrH8tnBwqXx/FQM8XvHqC0Ufu073TJB6\u002BUFRw2J00wWqI4HmjGeZhv9BIVbKTQIgrVY9qzaOT\u002BYhgc0vHtYaCjINkitv837tdjRPths5oKw/ISYMRzffK\u002BOrxQqqamgpNyckzLrWwKnXUCUCTpna59EQ//2wDbL6PmZHxD50MxvcFo7kFOPxWGCMNPcSzN1J0O0pmXpqeSl0Kp5Ejvx7Ux0JNiga5tLtH5edM8jL12GZDfNBWqmhYa1Vf\u002BpVvNlkENHaGZa1PvoaPHnS3UVQuEMsu4EJKghjZ8SKtWb4l2LOKRL24c3K4875Nx4/zoRn9MeXKQFIaubJdrHSKnmTIaUHFKQiadaFYcfCD\u002BL6M5kwIsCfUW5hdc48LWsb\u002BLlFZhVpKKngNYrxEcc5hlrz3zMYkge488A2pZ7l5kxraXkefJndgRrvX\u002B1Frk\u002BnN/9zOF44A2ahnHJVMnMK\u002Bl9OlahOGwmxJk4oKTIqY1Vwj32vcr3\u002BI2YSfNAniF6X5FWeBwinWSz1shIAH9okhykc1KMFa4ehQGJCO645ma3/gETsnGxM2SZQubCb/hOL7eWnCqOrgnjd/LamVS1\u002BvChkAI\u002BVR\u002BrM3/t8tLHHBVJOxk24go76U/3MHq\u002B1pnQI0f2YN\u002B2T5qYK6jqoLt3HBudUV57fxjmpabyB2TlLByl3c\u002BLEPt10ut\u002BXvahEUiUgBRe4UV7lKRuz/s4hAh18v9MBMLrq8sgZ75zPOAiRVReXUdQhkqXKkkrXAEAfQ7jCKv3FQxFqRQJPnnHCJfEDIpmmmbA5Wy09Np5wE/J4Cqvj/R0a3BIGPRzR0fQ0CHxZw\u002B2meKn4iM/QmAyC6iEP15PV3ijT\u002BFaHoGyjZ4ko\u002BT4iJkAUwZHx62RNOjQVc0LrwgpgXipDdduHLthNVSFGp57OUMPg\u002BwXx0/K0lr4Sci0pt5WOyKsD3rB0jaLJtIZC9pKlRxJ/Csb0fno3nt8ddKyrE52Lx\u002B7zyoITbH1TOC9sYZArfTsKqrzeilogzD/RVwkGHpD4xz6jsXyQa55ZkUZa2y1O8fdxoHjgvT2Eww5CMhVkXRmec6phd8u\u002Bek8udOkT1fESklUBlH4oCAnxLu5\u002BTil45UQsvGdy3Xo7szYpwjhUcP0dP6\u002BwYsirdmugYFjdQDwlpZ\u002Bk5xmJn7Tq1dFH/kXRrK3xYQ55uIKLgUX70n0hXnL6BByor4nTg6/61YznU3gl3sO6698tq\u002B0dGWXTnc1HyXduTfopKP0UHe1ujuL1pC3dxgOpdnKT3Fg/i4YkD\u002BXSsxwVeRV\u002BDKXGls3xzy0KF3U4BcfJnlME2nGR6a1m4B33i9vW0DsYX8ld4t\u002Bkkg07NWQQ/AoeGRTJEJ6j7BMIX6agCkNRM0dKH6YOa7tzUEhkZrQ5VfQT2WK3Hb\u002BcZHOmVYM49JfJ6gIsxtxUH61pRcBWP3Vu3wmynCDQmhWHrbsyaBYoSlugmoyyDI8Xz8m1Tcf/RjT\u002BR4aJdmhm\u002BU/slSkhEaeXQQtkpZTorMJ6msxnG0xdiGd2NCCfrsPzSaE81Xdl5q4SLgzMmpCQBZq0Dtur/\u002B3zjwyxqu2HB5I3cWvzu9dbFLQeVP1PkP3W5i6V25/4V0nDSUZqtEvAixZqhSk0nFmzaPonjarws/4e2sS\u002B8TwCTyoSMGKA4GB4XcnW1QvUoknE0mKlwMmu0pVIW9l3AZnqaEYPImv3IoiZvz/RGd7yOjh66h7JbH5QY13dOJSG8Uwv7Hy11Y/d3a/qDBGZzbjGVhGQ/Bd7EQvXrr8OKenkAs3jsT1SPGS4nRx\u002B71BsxqWlBuJy9fUkpMtw7ibAz7O19glTphx7ZBms2G8LDDGreugZaRMHYRzIzwxh0V5N581ouOlHCRCJKZLI1h2WKaiJxWM\u002Bt2aQvpTsiucACZLLbvCRokNYVGHXgD9wTpsPMpVj6Av7DzBmyApUWo4peRAADXcs9IdVMWDxZzc3IG/57VhBrCGGwF\u002BwKto5BAnjrgcfYDEj4j4eDqaa\u002Baf5P6eaWn0l59zuiT0XbNmtLD1nHckwF7A\u002B1gsaI62K69anxvsynrmMvbY6IOb0DHVkcNJ5I\u002BvuySfna3RiG7QvY51mb6Xeao2D6lAC9ebZOtmFtbLLEbf6yP3TSzM1KqICCs1JnZzflgZU5UmL29MxHjCq3GYBVFHVe6an\u002By9aTr\u002B\u002BAOsZj608ti\u002Bsdix\u002Bbu0qkj0Cik5L8LZrdCH2J5rnCqaJ3droF56TfiY2VO41Zwy5jVjiV7RxYgA0vhuLNo6ExWuF5JESQnqufxwoBavINg0VTJox9LLiGGvao2mDGDeXsZ9yv3J7l0ruQ9ioWWxUbHgOZfn0UsC4o9wlN58BG2bkgFQMRYaKmaVPU7DaOb7/djbxdKI9o27eyhumVm\u002B73Shxs9kYWCbxc9xUpP8f3modJcFYH6bEptz1PXt65DNFk3aIWHXl5y4f8ADF6Q5vvvuhiSCeU72BvRz8Ixqrhp\u002BZHwF4h4XkN06jSC\u002Bl/s3elX6PyVsSp0/I9pto\u002BcQDZHlhLNn85zd1zVHh\u002Bxud685fHY2sG800hmfBv4Dqez16n9OmNNHj0b5HGfv5ILw0OxrdGew2Z1i8LJZiOyemi0IkZ2s357bsazvfVQHBS1W7nYR2DWFRRCiK\u002Bgg7gaaGoI6p1MlA/ENj8L6gVxJG6uEwtp2jMI3gwyMyrO2uoNmVWLRzF2acapExAhyyoO0WNB8W\u002BssI42AAyQGWHl9VtU/VGw5d08OKpEv8Yi5hLhI2HGjel6YOjHVEYl5VBkxB21zM7ZXuyGBLnFaPDHFBr5r/X/Hmhy2pxo6ZCXF1Ja3/upbRlECMV1QIkwtfj3/0ArKzZaZaa1Q/IycHVb7uxma4j1HqcAtacvit3eQSSjcelQa\u002Bsc/3pU8yknEZdQGlKcyklwAuGYK3WPKtvJ1wHNj/\u002BMC4MBSWsNoCp92aQP33CLQXfbMm8Htz92jdWfixwoWYKYww/Om4DeY2G3GlLRf0prPZWJ8lyQhFNDi7uVbRUNVX8hdxthvKb3/M8NT5ztpA2KNE2Hn2YlCD67ixDESPVLqcXSsAguCYHukvaNgjW2VeauCznHhrYY/G7cpTCWMrPZwabXGvQFWyrMmAxwl4YJBTYpFj27hCIPurOZUmRQWF9CtMCO3zvyqK8O\u002B\u002B6pqGTo0p/6bBt2HT2Dx2BAawnFez\u002BtLuPFeyb7Nm2NrIg0ZhJPsH/FVutDy5aCChfasjymSYCu/HmBI1d4/zWt6XC0T2BN8LuKACRTaWJNQ3APIIQx52MIhWqYzo0nTFe1leIlzbu2jMGBG0hbWpMXNODnad6xfAIMrMn2tSItY7PNndN/J3W1WJPCr8sarSvXgJqtP\u002BJ4BBngGCHxwNeeU7iUjry/mAxqMhFL7sw38v\u002BeHzWIgCPRVJm5ng5Uw5e8I1wShh9uF\u002BeNQg3RLRVMqSYiU6GhFtOVwzkjBfn9Fm95jspwJGzgLwdN\u002Bj0V/yeDbfXnMW/2Gg2IfMLlSxHtjyueV55K24S6QSOZVBuVgMMRn5gEFuT/g3O96Kip\u002BuT1X2sRdqiIOZFwLfBMXMbx8/v\u002B1Kx46HlHn9MrjfPbEEc/pPSwgwkbiWYGlOj0syesy/StqyY3fHbxytfUXKuelByoDLjSQW/y40pGclSQUuusfsL\u002BLmUhByd9vrgxRiy6aP/MTKZv2oqEu8jb8QoiYHjsKN7pn2a3hwWQVIK3wJweiwlVxAZFPaM3enOcRRUcW15ARR1O0ciZFcWg3oYIzforvWUAzZxypus6sSXzGkHvdPgkdnp/0LpBu69ApF8dL6x4cYivG47Bzp4yEx\u002BjpvqDsGmN41Z/rO2rvxHsMQKLHIF4eqm4QFhqYqjcTLyanRW0vPP1kEtV\u002BMSaBFx91Z2cpvaeKitRynARIoGuo2AwECH7OHQOlow1I4LkHjv87Y0LQKXF/HPqY/GC5G3KplRkafM6gZ0ojRBqaAaobaw0FDX0o2O6axSuENSCi7Eea3wtf7RIwWvv4rKUW5RsQvZFTs841QPxqv7fi3DIpgJfTP2Keu347FPJBMCxJRB/Qs7ePT3h5ZV4PNW1aDX6JzywNQ6X4ccITGF8btBDP4TuX0mi6WnEfWZnET0XQoMdzt2EAPAB6GAG1fDbZXfENfxRxwnrWD7T67eoL8\u002BK8QndXp/zvz\u002BT7HbpmxN46BjvotxAxnt6MXafsRU5WbiQfOTn/QbX0XW9vdqSAr0qWgKeuI3zSSuNYy0pVA4pWZO9WR4ukesSF9Fmggih5y\u002B4dFYSmqArnTO5WZrZrnxnlGRH1Kme\u002B8kXjKG7jMYi7Hv9cd\u002B3F7/ykrvrdThQOGlV/u6kWhKGGXmN\u002Bg7/bxBslmwe2zycsHykVELts4aQxlM4Zo3XfpJpd1dmKhyx8yKrf97LMl0suE5x/wXQmGbz/DO6xwiClBfatWPlNYZg82EgQTSnxZT1C60/ZX\u002BMmd/xcy3o9iwZKOrG8H36R4PIEQukr1YySzafxLtaQy\u002BYThyE88JYd/w1BhlJ4NUW\u002B8QqdlRz6OmIvyf2STJwvuS7LqJhdVPAb5kPbqg96GthiMj3MM3aJGUy/DSaYi7KxEg1jrIytYVxaQe6ZHlASta8lcBpeY4X4Ak8LnkeJg1rRKlgCFm5LtJDhsbGIMDr8rFd3sxuYEu5Ha6p9YcMUkP5Th/P30J9A2btJvPIUb9IUDvIwEdA/eRepuqqDzhLNzOCzNGgHBJv4NtmgDpY8czuYKVLQ5L8uFE7cThX0vMtou\u002B/RYTtpzQpWOBr2XyqBbUeu6\u002BT//OghhR/ZarZFw3oOd5KmKxIAbhwIuuykN7VkWuDORZDmaL8H75wbUKJT0HSg6CeX20I1rr2I90H7vY1qtQ/Vt33pJ87Tnnt15N25tKp3ww9NzL\u002BemNbTXbF9DDHO8NuSvlj298AYhDzG/4ngDwKXg/q93OhQNt6m1cpdVpJJpzQCJvYRgQtPdQhCl9kNM05u5Yg3UNQzAoe6ECH1\u002By2qvViV3ehMRcLvLqegDV7FWaJ8LrEKEhYfzyRul3DpWXoa2BqAt1VmIl\u002BFSGJsg==",
      "StatusCode": 201,
      "ResponseHeaders": {
        "Content-Length": "0",
        "Date": "Thu, 02 Apr 2020 23:52:37 GMT",
        "Server": [
          "Windows-Azure-Blob/1.0",
          "Microsoft-HTTPAPI/2.0"
        ],
        "x-ms-client-request-id": "0a39856e-514a-2f5f-5d6f-d5ff9bf65319",
        "x-ms-content-crc64": "geACY7YRMyI=",
        "x-ms-encryption-key-sha256": "yPStphv/Uya85Mtt/cyT0AUKp7hh\u002BQ1jU6MCb4cORaE=",
        "x-ms-request-id": "aaa20487-201e-002e-7949-091fb7000000",
        "x-ms-request-server-encrypted": "true",
        "x-ms-version": "2019-12-12"
      },
      "ResponseBody": []
    },
    {
      "RequestUri": "https://seanmcccanary.blob.core.windows.net/test-container-b6a284de-a734-bb0a-c12c-c6af52d9955b?restype=container",
      "RequestMethod": "DELETE",
      "RequestHeaders": {
        "Authorization": "Sanitized",
        "traceparent": "00-7445b7ada4e3c74baedae618c1058441-ac9a4a16a8ff5840-00",
        "User-Agent": [
          "azsdk-net-Storage.Blobs/12.5.0-dev.20200402.1",
          "(.NET Core 4.6.28325.01; Microsoft Windows 10.0.18362 )"
        ],
        "x-ms-client-request-id": "3770cdb5-fbbf-37d0-b295-709a5ffc9b08",
        "x-ms-date": "Thu, 02 Apr 2020 23:52:39 GMT",
        "x-ms-return-client-request-id": "true",
        "x-ms-version": "2019-12-12"
      },
      "RequestBody": null,
      "StatusCode": 202,
      "ResponseHeaders": {
        "Content-Length": "0",
        "Date": "Thu, 02 Apr 2020 23:52:37 GMT",
        "Server": [
          "Windows-Azure-Blob/1.0",
          "Microsoft-HTTPAPI/2.0"
        ],
        "x-ms-client-request-id": "3770cdb5-fbbf-37d0-b295-709a5ffc9b08",
<<<<<<< HEAD
        "x-ms-request-id": "8d516791-d01e-0048-3f32-f38f0c000000",
=======
        "x-ms-request-id": "aaa20498-201e-002e-0a49-091fb7000000",
>>>>>>> 8d420312
        "x-ms-version": "2019-12-12"
      },
      "ResponseBody": []
    }
  ],
  "Variables": {
    "RandomSeed": "2001737362",
    "Storage_TestConfigDefault": "ProductionTenant\nseanmcccanary\nU2FuaXRpemVk\nhttps://seanmcccanary.blob.core.windows.net\nhttps://seanmcccanary.file.core.windows.net\nhttps://seanmcccanary.queue.core.windows.net\nhttps://seanmcccanary.table.core.windows.net\n\n\n\n\nhttps://seanmcccanary-secondary.blob.core.windows.net\nhttps://seanmcccanary-secondary.file.core.windows.net\nhttps://seanmcccanary-secondary.queue.core.windows.net\nhttps://seanmcccanary-secondary.table.core.windows.net\n\nSanitized\n\n\nCloud\nBlobEndpoint=https://seanmcccanary.blob.core.windows.net/;QueueEndpoint=https://seanmcccanary.queue.core.windows.net/;FileEndpoint=https://seanmcccanary.file.core.windows.net/;BlobSecondaryEndpoint=https://seanmcccanary-secondary.blob.core.windows.net/;QueueSecondaryEndpoint=https://seanmcccanary-secondary.queue.core.windows.net/;FileSecondaryEndpoint=https://seanmcccanary-secondary.file.core.windows.net/;AccountName=seanmcccanary;AccountKey=Sanitized\nseanscope1"
  }
}<|MERGE_RESOLUTION|>--- conflicted
+++ resolved
@@ -28,11 +28,7 @@
           "Microsoft-HTTPAPI/2.0"
         ],
         "x-ms-client-request-id": "38921496-50ed-1290-6dba-ef8b31d765e8",
-<<<<<<< HEAD
-        "x-ms-request-id": "8d51678c-d01e-0048-3c32-f38f0c000000",
-=======
         "x-ms-request-id": "aaa20414-201e-002e-1549-091fb7000000",
->>>>>>> 8d420312
         "x-ms-version": "2019-12-12"
       },
       "ResponseBody": []
@@ -140,11 +136,7 @@
           "Microsoft-HTTPAPI/2.0"
         ],
         "x-ms-client-request-id": "3770cdb5-fbbf-37d0-b295-709a5ffc9b08",
-<<<<<<< HEAD
-        "x-ms-request-id": "8d516791-d01e-0048-3f32-f38f0c000000",
-=======
         "x-ms-request-id": "aaa20498-201e-002e-0a49-091fb7000000",
->>>>>>> 8d420312
         "x-ms-version": "2019-12-12"
       },
       "ResponseBody": []
