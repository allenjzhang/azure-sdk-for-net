--- conflicted
+++ resolved
@@ -1,22 +1,6 @@
 {
   "Entries": [
     {
-<<<<<<< HEAD
-      "RequestUri": "https://seanstagetest.blob.core.windows.net/test-container-78729be4-3f0d-ae4a-0a67-cda6401b12d8?restype=container",
-      "RequestMethod": "PUT",
-      "RequestHeaders": {
-        "Authorization": "Sanitized",
-        "traceparent": "00-83e85d2ba8939e4cba365e271d6f5865-9dbb7a159bb8a148-00",
-        "User-Agent": [
-          "azsdk-net-Storage.Blobs/12.4.0-dev.20200305.1",
-          "(.NET Core 4.6.28325.01; Microsoft Windows 10.0.18363 )"
-        ],
-        "x-ms-blob-public-access": "container",
-        "x-ms-client-request-id": "b6bf7385-dc89-80c2-e253-060fed9e4d2d",
-        "x-ms-date": "Thu, 05 Mar 2020 21:11:59 GMT",
-        "x-ms-return-client-request-id": "true",
-        "x-ms-version": "2019-10-10"
-=======
       "RequestUri": "https://seanmcccanary.blob.core.windows.net/test-container-78729be4-3f0d-ae4a-0a67-cda6401b12d8?restype=container",
       "RequestMethod": "PUT",
       "RequestHeaders": {
@@ -31,58 +15,30 @@
         "x-ms-date": "Thu, 02 Apr 2020 23:56:14 GMT",
         "x-ms-return-client-request-id": "true",
         "x-ms-version": "2019-12-12"
->>>>>>> 32e373e2
       },
       "RequestBody": null,
       "StatusCode": 201,
       "ResponseHeaders": {
         "Content-Length": "0",
-<<<<<<< HEAD
-        "Date": "Thu, 05 Mar 2020 21:11:59 GMT",
-        "ETag": "\u00220x8D7C149D7E8A4EF\u0022",
-        "Last-Modified": "Thu, 05 Mar 2020 21:11:59 GMT",
-=======
         "Date": "Thu, 02 Apr 2020 23:56:13 GMT",
         "ETag": "\u00220x8D7D7616D5C2988\u0022",
         "Last-Modified": "Thu, 02 Apr 2020 23:56:14 GMT",
->>>>>>> 32e373e2
         "Server": [
           "Windows-Azure-Blob/1.0",
           "Microsoft-HTTPAPI/2.0"
         ],
         "x-ms-client-request-id": "b6bf7385-dc89-80c2-e253-060fed9e4d2d",
-<<<<<<< HEAD
-        "x-ms-request-id": "b9ea1771-001e-0016-7832-f364ec000000",
-        "x-ms-version": "2019-10-10"
-=======
         "x-ms-request-id": "a95e1a84-d01e-0077-7d4a-099834000000",
         "x-ms-version": "2019-12-12"
->>>>>>> 32e373e2
       },
       "ResponseBody": []
     },
     {
-<<<<<<< HEAD
-      "RequestUri": "https://seanstagetest.blob.core.windows.net/test-container-78729be4-3f0d-ae4a-0a67-cda6401b12d8/test-blob-c896bfc6-77f4-6d60-61ef-188bd3f2946c",
-=======
       "RequestUri": "https://seanmcccanary.blob.core.windows.net/test-container-78729be4-3f0d-ae4a-0a67-cda6401b12d8/test-blob-c896bfc6-77f4-6d60-61ef-188bd3f2946c",
->>>>>>> 32e373e2
       "RequestMethod": "PUT",
       "RequestHeaders": {
         "Authorization": "Sanitized",
         "Content-Length": "1024",
-<<<<<<< HEAD
-        "traceparent": "00-7bc6315fc37d1348aff9536026374659-890eb76fbf5f4743-00",
-        "User-Agent": [
-          "azsdk-net-Storage.Blobs/12.4.0-dev.20200305.1",
-          "(.NET Core 4.6.28325.01; Microsoft Windows 10.0.18363 )"
-        ],
-        "x-ms-blob-type": "BlockBlob",
-        "x-ms-client-request-id": "c33e196e-7e9d-5e35-10e0-8f43c3f35e4b",
-        "x-ms-date": "Thu, 05 Mar 2020 21:11:59 GMT",
-        "x-ms-return-client-request-id": "true",
-        "x-ms-version": "2019-10-10"
-=======
         "traceparent": "00-7643792195d8044dbd06d2fc2c1d0ca2-2c873ec43bc1a649-00",
         "User-Agent": [
           "azsdk-net-Storage.Blobs/12.5.0-dev.20200402.1",
@@ -93,64 +49,33 @@
         "x-ms-date": "Thu, 02 Apr 2020 23:56:15 GMT",
         "x-ms-return-client-request-id": "true",
         "x-ms-version": "2019-12-12"
->>>>>>> 32e373e2
       },
       "RequestBody": "E7mpL98If9o08QzZ2UzPRrFgIc1cW07GP\u002BXE3wNXk8zmOOolGoWNffPlgZjP6aeWhL9djH2A0bdr4/D6Q5/W3V5A8qFhqiss06PZd9q29lU\u002BLVtD\u002BQdPZWcyuTeUkzlTDqM5j/YGNNqTMLnZp1ndteyauxVEkuRX8Iw6L/D0l0BqhWk2fGdeOPmBsMhNdr4NVQRL\u002BdcjD3u/4p5qywXpn5h4byHwpziEO4Mcw\u002BIbCXrNLNnsqZ5pRnbtdpnJ9GzzlxAw1AedHK7Lxr1TBkyYpNkknJ8r/fb6DyirAjCfu0cXKSvR6zRzMA8rIOLgFUAqVNK/pVjNyJoaNcXe8hl\u002BLAt2O90gx7mlsGuPAN0UGvnogK5d3xXvSmGRt7VvlD71rfTWadpiCY0ZGvTsPce9BhrL9nFrIEz2h/F8jw8DNhwtmVLpPrAfhXcgRMUhAgyZ07Cao53Nio2n3\u002BLo5nl9FuPXv6R11Mhqq3H5S9yH1ITl47tfaJJ\u002BXw/FQV7ON5/\u002Boi7hSUNnI//oMPgs0z6xIAtdAwO9Hq1QWV\u002BVsJJqm3TS\u002B6mtpYtBfb\u002B8djeaUovQFCBTcTObQIOAkfDk0nNtfpSDWdiVA3t/G4VEAad1tgbTxJtxFipANrslLRSbXapLT/ijFvizOxGl01WuVz7bC9vpEA7X\u002B2dqQyMdb9Zn5L7b\u002BLKv0p8OH4iKzEPVkt58SSE5sUycc1OQOdPVlsw6Pu6W01\u002BMLDg72/GFTS8jlLFEoCW0LjNyPoReHpnMOIm8T41VPr9/8B3p/dVbFiYkbaQhkfWmhhC7JJTaLQ2fb6Jnyf2hzlXyxLAIyzBdFydeOrH0qqeTFsl9mhoqpcMPSo0z800pg55OLsxFnbvfXQ1tfPJcqsT71LIzIzQ7yB/s\u002BIGjKiPZNbYSpnvbTXgOnjwNvSjQs5/JNx6b9V9qE2atWKQ6OzPpk0Y7SQRIIIY5JYT4Lgr2HEXh2vIFPkBWqJIVLfTU02IIIyrhlGmbgBeXYc/bceVctjxeWGFB5FQG5KFxM/KSZVEh7wrgFIfcRlnabdxwezatuHe3dXsBxz/V26/HKUwlBfx9uYLae6G1ghIHZnZ4lmlrxHp62u/WICjLCznXFRwNtWfg88K00j3WAvNo\u002BWDIXERGXGTRqisMpphZD3Bn3W31\u002BrAPl6Kmt/I9pNf8bifHAq70kbm4Owo800wqWsLNbiWFcv6wucWin6RxlAZTEDhwkQ3Bcku0Pb6l0sRWfFwwcDWydvsoF0npUvEURqcE6MMTuci1C/zZ0TVACuYASyNHQSTQoZk9SHrE2B9an/cXoeoAQsOUe2Q52aTF6A1i6AfOzASDNEcq1nBO8DPcfzE\u002BKGn7AAhfsw==",
       "StatusCode": 201,
       "ResponseHeaders": {
         "Content-Length": "0",
         "Content-MD5": "I144vldDVOwsgRZsyu\u002BGFQ==",
-<<<<<<< HEAD
-        "Date": "Thu, 05 Mar 2020 21:11:59 GMT",
-        "ETag": "\u00220x8D7C149D7F62658\u0022",
-        "Last-Modified": "Thu, 05 Mar 2020 21:11:59 GMT",
-=======
         "Date": "Thu, 02 Apr 2020 23:56:13 GMT",
         "ETag": "\u00220x8D7D7616D69B2DD\u0022",
         "Last-Modified": "Thu, 02 Apr 2020 23:56:14 GMT",
->>>>>>> 32e373e2
         "Server": [
           "Windows-Azure-Blob/1.0",
           "Microsoft-HTTPAPI/2.0"
         ],
         "x-ms-client-request-id": "c33e196e-7e9d-5e35-10e0-8f43c3f35e4b",
         "x-ms-content-crc64": "bpVUDFoiyXs=",
-<<<<<<< HEAD
-        "x-ms-request-id": "b9ea1776-001e-0016-7b32-f364ec000000",
-        "x-ms-request-server-encrypted": "true",
-        "x-ms-version": "2019-10-10"
-=======
         "x-ms-request-id": "a95e1a8b-d01e-0077-024a-099834000000",
         "x-ms-request-server-encrypted": "true",
         "x-ms-version": "2019-12-12"
->>>>>>> 32e373e2
       },
       "ResponseBody": []
     },
     {
-<<<<<<< HEAD
-      "RequestUri": "https://seanstagetest.blob.core.windows.net/test-container-78729be4-3f0d-ae4a-0a67-cda6401b12d8/test-blob-2958fc94-0c9b-3c6c-8d39-6e81efa0c9fa?comp=block\u0026blockid=dGVzdC1ibG9jay1iOTFjMWEwNy1kMGI0LTI0Y2YtYTEwZS00MjY1ZmFlZTlhNjU%3D",
-=======
       "RequestUri": "https://seanmcccanary.blob.core.windows.net/test-container-78729be4-3f0d-ae4a-0a67-cda6401b12d8/test-blob-2958fc94-0c9b-3c6c-8d39-6e81efa0c9fa?comp=block\u0026blockid=dGVzdC1ibG9jay1iOTFjMWEwNy1kMGI0LTI0Y2YtYTEwZS00MjY1ZmFlZTlhNjU%3D",
->>>>>>> 32e373e2
       "RequestMethod": "PUT",
       "RequestHeaders": {
         "Authorization": "Sanitized",
         "Content-Length": "0",
-<<<<<<< HEAD
-        "traceparent": "00-d011c644e507e54badc1a3ec359f27c7-081ff4548fbc8648-00",
-        "User-Agent": [
-          "azsdk-net-Storage.Blobs/12.4.0-dev.20200305.1",
-          "(.NET Core 4.6.28325.01; Microsoft Windows 10.0.18363 )"
-        ],
-        "x-ms-client-request-id": "a83b9416-a5d7-c497-2c34-888dca07419e",
-        "x-ms-copy-source": "https://seanstagetest.blob.core.windows.net/test-container-78729be4-3f0d-ae4a-0a67-cda6401b12d8/test-blob-c896bfc6-77f4-6d60-61ef-188bd3f2946c",
-        "x-ms-date": "Thu, 05 Mar 2020 21:11:59 GMT",
-        "x-ms-return-client-request-id": "true",
-        "x-ms-source-content-md5": "yOjfiVwsrhZrrQJ/3xUzWw==",
-        "x-ms-source-range": "bytes=0-",
-        "x-ms-version": "2019-10-10"
-=======
         "traceparent": "00-8a3e8be45d69da479ec49fb65bdbb54e-162dc9173bc20c4d-00",
         "User-Agent": [
           "azsdk-net-Storage.Blobs/12.5.0-dev.20200402.1",
@@ -163,49 +88,19 @@
         "x-ms-source-content-md5": "yOjfiVwsrhZrrQJ/3xUzWw==",
         "x-ms-source-range": "bytes=0-",
         "x-ms-version": "2019-12-12"
->>>>>>> 32e373e2
       },
       "RequestBody": null,
       "StatusCode": 400,
       "ResponseHeaders": {
         "Content-Length": "405",
         "Content-Type": "application/xml",
-<<<<<<< HEAD
-        "Date": "Thu, 05 Mar 2020 21:11:59 GMT",
-=======
         "Date": "Thu, 02 Apr 2020 23:56:13 GMT",
->>>>>>> 32e373e2
         "Server": [
           "Windows-Azure-Blob/1.0",
           "Microsoft-HTTPAPI/2.0"
         ],
         "x-ms-client-request-id": "a83b9416-a5d7-c497-2c34-888dca07419e",
         "x-ms-error-code": "Md5Mismatch",
-<<<<<<< HEAD
-        "x-ms-request-id": "b9ea1779-001e-0016-7e32-f364ec000000",
-        "x-ms-version": "2019-10-10"
-      },
-      "ResponseBody": [
-        "\uFEFF\u003C?xml version=\u00221.0\u0022 encoding=\u0022utf-8\u0022?\u003E\u003CError\u003E\u003CCode\u003EMd5Mismatch\u003C/Code\u003E\u003CMessage\u003EThe MD5 value specified in the request did not match with the MD5 value calculated by the server.\n",
-        "RequestId:b9ea1779-001e-0016-7e32-f364ec000000\n",
-        "Time:2020-03-05T21:11:59.7375933Z\u003C/Message\u003E\u003CUserSpecifiedMd5\u003EyOjfiVwsrhZrrQJ/3xUzWw==\u003C/UserSpecifiedMd5\u003E\u003CServerCalculatedMd5\u003EI144vldDVOwsgRZsyu\u002BGFQ==\u003C/ServerCalculatedMd5\u003E\u003C/Error\u003E"
-      ]
-    },
-    {
-      "RequestUri": "https://seanstagetest.blob.core.windows.net/test-container-78729be4-3f0d-ae4a-0a67-cda6401b12d8?restype=container",
-      "RequestMethod": "DELETE",
-      "RequestHeaders": {
-        "Authorization": "Sanitized",
-        "traceparent": "00-35fb4c51e5c38b4dac9bb8235547e134-8a976afb078b2d46-00",
-        "User-Agent": [
-          "azsdk-net-Storage.Blobs/12.4.0-dev.20200305.1",
-          "(.NET Core 4.6.28325.01; Microsoft Windows 10.0.18363 )"
-        ],
-        "x-ms-client-request-id": "664fd29f-f1b3-6e8e-a466-7ada36d497a5",
-        "x-ms-date": "Thu, 05 Mar 2020 21:11:59 GMT",
-        "x-ms-return-client-request-id": "true",
-        "x-ms-version": "2019-10-10"
-=======
         "x-ms-request-id": "a95e1a99-d01e-0077-0f4a-099834000000",
         "x-ms-version": "2019-12-12"
       },
@@ -229,39 +124,25 @@
         "x-ms-date": "Thu, 02 Apr 2020 23:56:15 GMT",
         "x-ms-return-client-request-id": "true",
         "x-ms-version": "2019-12-12"
->>>>>>> 32e373e2
       },
       "RequestBody": null,
       "StatusCode": 202,
       "ResponseHeaders": {
         "Content-Length": "0",
-<<<<<<< HEAD
-        "Date": "Thu, 05 Mar 2020 21:11:59 GMT",
-=======
         "Date": "Thu, 02 Apr 2020 23:56:14 GMT",
->>>>>>> 32e373e2
         "Server": [
           "Windows-Azure-Blob/1.0",
           "Microsoft-HTTPAPI/2.0"
         ],
         "x-ms-client-request-id": "664fd29f-f1b3-6e8e-a466-7ada36d497a5",
-<<<<<<< HEAD
-        "x-ms-request-id": "b9ea177a-001e-0016-7f32-f364ec000000",
-        "x-ms-version": "2019-10-10"
-=======
         "x-ms-request-id": "a95e1aa3-d01e-0077-184a-099834000000",
         "x-ms-version": "2019-12-12"
->>>>>>> 32e373e2
       },
       "ResponseBody": []
     }
   ],
   "Variables": {
     "RandomSeed": "356560034",
-<<<<<<< HEAD
-    "Storage_TestConfigDefault": "ProductionTenant\nseanstagetest\nU2FuaXRpemVk\nhttps://seanstagetest.blob.core.windows.net\nhttp://seanstagetest.file.core.windows.net\nhttp://seanstagetest.queue.core.windows.net\nhttp://seanstagetest.table.core.windows.net\n\n\n\n\nhttp://seanstagetest-secondary.blob.core.windows.net\nhttp://seanstagetest-secondary.file.core.windows.net\nhttp://seanstagetest-secondary.queue.core.windows.net\nhttp://seanstagetest-secondary.table.core.windows.net\n\nSanitized\n\n\nCloud\nBlobEndpoint=https://seanstagetest.blob.core.windows.net/;QueueEndpoint=http://seanstagetest.queue.core.windows.net/;FileEndpoint=http://seanstagetest.file.core.windows.net/;BlobSecondaryEndpoint=http://seanstagetest-secondary.blob.core.windows.net/;QueueSecondaryEndpoint=http://seanstagetest-secondary.queue.core.windows.net/;FileSecondaryEndpoint=http://seanstagetest-secondary.file.core.windows.net/;AccountName=seanstagetest;AccountKey=Sanitized\nseanscope1"
-=======
     "Storage_TestConfigDefault": "ProductionTenant\nseanmcccanary\nU2FuaXRpemVk\nhttps://seanmcccanary.blob.core.windows.net\nhttps://seanmcccanary.file.core.windows.net\nhttps://seanmcccanary.queue.core.windows.net\nhttps://seanmcccanary.table.core.windows.net\n\n\n\n\nhttps://seanmcccanary-secondary.blob.core.windows.net\nhttps://seanmcccanary-secondary.file.core.windows.net\nhttps://seanmcccanary-secondary.queue.core.windows.net\nhttps://seanmcccanary-secondary.table.core.windows.net\n\nSanitized\n\n\nCloud\nBlobEndpoint=https://seanmcccanary.blob.core.windows.net/;QueueEndpoint=https://seanmcccanary.queue.core.windows.net/;FileEndpoint=https://seanmcccanary.file.core.windows.net/;BlobSecondaryEndpoint=https://seanmcccanary-secondary.blob.core.windows.net/;QueueSecondaryEndpoint=https://seanmcccanary-secondary.queue.core.windows.net/;FileSecondaryEndpoint=https://seanmcccanary-secondary.file.core.windows.net/;AccountName=seanmcccanary;AccountKey=Sanitized\nseanscope1"
->>>>>>> 32e373e2
   }
 }