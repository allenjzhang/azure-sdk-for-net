{
  "Entries": [
    {
      "RequestUri": "https://seanmcccanary.blob.core.windows.net/test-container-78729be4-3f0d-ae4a-0a67-cda6401b12d8?restype=container",
      "RequestMethod": "PUT",
      "RequestHeaders": {
        "Authorization": "Sanitized",
        "traceparent": "00-1b7c9fbee74a4c4683fa02f950e0788f-66ae06cf26e17b46-00",
        "User-Agent": [
          "azsdk-net-Storage.Blobs/12.5.0-dev.20200402.1",
          "(.NET Core 4.6.28325.01; Microsoft Windows 10.0.18362 )"
        ],
        "x-ms-blob-public-access": "container",
        "x-ms-client-request-id": "b6bf7385-dc89-80c2-e253-060fed9e4d2d",
        "x-ms-date": "Thu, 02 Apr 2020 23:56:14 GMT",
        "x-ms-return-client-request-id": "true",
        "x-ms-version": "2019-12-12"
      },
      "RequestBody": null,
      "StatusCode": 201,
      "ResponseHeaders": {
        "Content-Length": "0",
        "Date": "Thu, 02 Apr 2020 23:56:13 GMT",
        "ETag": "\u00220x8D7D7616D5C2988\u0022",
        "Last-Modified": "Thu, 02 Apr 2020 23:56:14 GMT",
        "Server": [
          "Windows-Azure-Blob/1.0",
          "Microsoft-HTTPAPI/2.0"
        ],
        "x-ms-client-request-id": "b6bf7385-dc89-80c2-e253-060fed9e4d2d",
<<<<<<< HEAD
        "x-ms-request-id": "b9ea1771-001e-0016-7832-f364ec000000",
=======
        "x-ms-request-id": "a95e1a84-d01e-0077-7d4a-099834000000",
>>>>>>> 8d420312
        "x-ms-version": "2019-12-12"
      },
      "ResponseBody": []
    },
    {
      "RequestUri": "https://seanmcccanary.blob.core.windows.net/test-container-78729be4-3f0d-ae4a-0a67-cda6401b12d8/test-blob-c896bfc6-77f4-6d60-61ef-188bd3f2946c",
      "RequestMethod": "PUT",
      "RequestHeaders": {
        "Authorization": "Sanitized",
        "Content-Length": "1024",
        "traceparent": "00-7643792195d8044dbd06d2fc2c1d0ca2-2c873ec43bc1a649-00",
        "User-Agent": [
          "azsdk-net-Storage.Blobs/12.5.0-dev.20200402.1",
          "(.NET Core 4.6.28325.01; Microsoft Windows 10.0.18362 )"
        ],
        "x-ms-blob-type": "BlockBlob",
        "x-ms-client-request-id": "c33e196e-7e9d-5e35-10e0-8f43c3f35e4b",
        "x-ms-date": "Thu, 02 Apr 2020 23:56:15 GMT",
        "x-ms-return-client-request-id": "true",
        "x-ms-version": "2019-12-12"
      },
      "RequestBody": "E7mpL98If9o08QzZ2UzPRrFgIc1cW07GP\u002BXE3wNXk8zmOOolGoWNffPlgZjP6aeWhL9djH2A0bdr4/D6Q5/W3V5A8qFhqiss06PZd9q29lU\u002BLVtD\u002BQdPZWcyuTeUkzlTDqM5j/YGNNqTMLnZp1ndteyauxVEkuRX8Iw6L/D0l0BqhWk2fGdeOPmBsMhNdr4NVQRL\u002BdcjD3u/4p5qywXpn5h4byHwpziEO4Mcw\u002BIbCXrNLNnsqZ5pRnbtdpnJ9GzzlxAw1AedHK7Lxr1TBkyYpNkknJ8r/fb6DyirAjCfu0cXKSvR6zRzMA8rIOLgFUAqVNK/pVjNyJoaNcXe8hl\u002BLAt2O90gx7mlsGuPAN0UGvnogK5d3xXvSmGRt7VvlD71rfTWadpiCY0ZGvTsPce9BhrL9nFrIEz2h/F8jw8DNhwtmVLpPrAfhXcgRMUhAgyZ07Cao53Nio2n3\u002BLo5nl9FuPXv6R11Mhqq3H5S9yH1ITl47tfaJJ\u002BXw/FQV7ON5/\u002Boi7hSUNnI//oMPgs0z6xIAtdAwO9Hq1QWV\u002BVsJJqm3TS\u002B6mtpYtBfb\u002B8djeaUovQFCBTcTObQIOAkfDk0nNtfpSDWdiVA3t/G4VEAad1tgbTxJtxFipANrslLRSbXapLT/ijFvizOxGl01WuVz7bC9vpEA7X\u002B2dqQyMdb9Zn5L7b\u002BLKv0p8OH4iKzEPVkt58SSE5sUycc1OQOdPVlsw6Pu6W01\u002BMLDg72/GFTS8jlLFEoCW0LjNyPoReHpnMOIm8T41VPr9/8B3p/dVbFiYkbaQhkfWmhhC7JJTaLQ2fb6Jnyf2hzlXyxLAIyzBdFydeOrH0qqeTFsl9mhoqpcMPSo0z800pg55OLsxFnbvfXQ1tfPJcqsT71LIzIzQ7yB/s\u002BIGjKiPZNbYSpnvbTXgOnjwNvSjQs5/JNx6b9V9qE2atWKQ6OzPpk0Y7SQRIIIY5JYT4Lgr2HEXh2vIFPkBWqJIVLfTU02IIIyrhlGmbgBeXYc/bceVctjxeWGFB5FQG5KFxM/KSZVEh7wrgFIfcRlnabdxwezatuHe3dXsBxz/V26/HKUwlBfx9uYLae6G1ghIHZnZ4lmlrxHp62u/WICjLCznXFRwNtWfg88K00j3WAvNo\u002BWDIXERGXGTRqisMpphZD3Bn3W31\u002BrAPl6Kmt/I9pNf8bifHAq70kbm4Owo800wqWsLNbiWFcv6wucWin6RxlAZTEDhwkQ3Bcku0Pb6l0sRWfFwwcDWydvsoF0npUvEURqcE6MMTuci1C/zZ0TVACuYASyNHQSTQoZk9SHrE2B9an/cXoeoAQsOUe2Q52aTF6A1i6AfOzASDNEcq1nBO8DPcfzE\u002BKGn7AAhfsw==",
      "StatusCode": 201,
      "ResponseHeaders": {
        "Content-Length": "0",
        "Content-MD5": "I144vldDVOwsgRZsyu\u002BGFQ==",
        "Date": "Thu, 02 Apr 2020 23:56:13 GMT",
        "ETag": "\u00220x8D7D7616D69B2DD\u0022",
        "Last-Modified": "Thu, 02 Apr 2020 23:56:14 GMT",
        "Server": [
          "Windows-Azure-Blob/1.0",
          "Microsoft-HTTPAPI/2.0"
        ],
        "x-ms-client-request-id": "c33e196e-7e9d-5e35-10e0-8f43c3f35e4b",
        "x-ms-content-crc64": "bpVUDFoiyXs=",
        "x-ms-request-id": "a95e1a8b-d01e-0077-024a-099834000000",
        "x-ms-request-server-encrypted": "true",
        "x-ms-version": "2019-12-12"
      },
      "ResponseBody": []
    },
    {
      "RequestUri": "https://seanmcccanary.blob.core.windows.net/test-container-78729be4-3f0d-ae4a-0a67-cda6401b12d8/test-blob-2958fc94-0c9b-3c6c-8d39-6e81efa0c9fa?comp=block\u0026blockid=dGVzdC1ibG9jay1iOTFjMWEwNy1kMGI0LTI0Y2YtYTEwZS00MjY1ZmFlZTlhNjU%3D",
      "RequestMethod": "PUT",
      "RequestHeaders": {
        "Authorization": "Sanitized",
        "Content-Length": "0",
        "traceparent": "00-8a3e8be45d69da479ec49fb65bdbb54e-162dc9173bc20c4d-00",
        "User-Agent": [
          "azsdk-net-Storage.Blobs/12.5.0-dev.20200402.1",
          "(.NET Core 4.6.28325.01; Microsoft Windows 10.0.18362 )"
        ],
        "x-ms-client-request-id": "a83b9416-a5d7-c497-2c34-888dca07419e",
        "x-ms-copy-source": "https://seanmcccanary.blob.core.windows.net/test-container-78729be4-3f0d-ae4a-0a67-cda6401b12d8/test-blob-c896bfc6-77f4-6d60-61ef-188bd3f2946c",
        "x-ms-date": "Thu, 02 Apr 2020 23:56:15 GMT",
        "x-ms-return-client-request-id": "true",
        "x-ms-source-content-md5": "yOjfiVwsrhZrrQJ/3xUzWw==",
        "x-ms-source-range": "bytes=0-",
        "x-ms-version": "2019-12-12"
      },
      "RequestBody": null,
      "StatusCode": 400,
      "ResponseHeaders": {
        "Content-Length": "405",
        "Content-Type": "application/xml",
        "Date": "Thu, 02 Apr 2020 23:56:13 GMT",
        "Server": [
          "Windows-Azure-Blob/1.0",
          "Microsoft-HTTPAPI/2.0"
        ],
        "x-ms-client-request-id": "a83b9416-a5d7-c497-2c34-888dca07419e",
        "x-ms-error-code": "Md5Mismatch",
<<<<<<< HEAD
        "x-ms-request-id": "b9ea1779-001e-0016-7e32-f364ec000000",
=======
        "x-ms-request-id": "a95e1a99-d01e-0077-0f4a-099834000000",
>>>>>>> 8d420312
        "x-ms-version": "2019-12-12"
      },
      "ResponseBody": [
        "\uFEFF\u003C?xml version=\u00221.0\u0022 encoding=\u0022utf-8\u0022?\u003E\u003CError\u003E\u003CCode\u003EMd5Mismatch\u003C/Code\u003E\u003CMessage\u003EThe MD5 value specified in the request did not match with the MD5 value calculated by the server.\n",
        "RequestId:a95e1a99-d01e-0077-0f4a-099834000000\n",
        "Time:2020-04-02T23:56:14.5012158Z\u003C/Message\u003E\u003CUserSpecifiedMd5\u003EyOjfiVwsrhZrrQJ/3xUzWw==\u003C/UserSpecifiedMd5\u003E\u003CServerCalculatedMd5\u003EI144vldDVOwsgRZsyu\u002BGFQ==\u003C/ServerCalculatedMd5\u003E\u003C/Error\u003E"
      ]
    },
    {
      "RequestUri": "https://seanmcccanary.blob.core.windows.net/test-container-78729be4-3f0d-ae4a-0a67-cda6401b12d8?restype=container",
      "RequestMethod": "DELETE",
      "RequestHeaders": {
        "Authorization": "Sanitized",
        "traceparent": "00-8c7c27155033384abc649cf65273e5f0-9b876a16fe18fc4d-00",
        "User-Agent": [
          "azsdk-net-Storage.Blobs/12.5.0-dev.20200402.1",
          "(.NET Core 4.6.28325.01; Microsoft Windows 10.0.18362 )"
        ],
        "x-ms-client-request-id": "664fd29f-f1b3-6e8e-a466-7ada36d497a5",
        "x-ms-date": "Thu, 02 Apr 2020 23:56:15 GMT",
        "x-ms-return-client-request-id": "true",
        "x-ms-version": "2019-12-12"
      },
      "RequestBody": null,
      "StatusCode": 202,
      "ResponseHeaders": {
        "Content-Length": "0",
        "Date": "Thu, 02 Apr 2020 23:56:14 GMT",
        "Server": [
          "Windows-Azure-Blob/1.0",
          "Microsoft-HTTPAPI/2.0"
        ],
        "x-ms-client-request-id": "664fd29f-f1b3-6e8e-a466-7ada36d497a5",
<<<<<<< HEAD
        "x-ms-request-id": "b9ea177a-001e-0016-7f32-f364ec000000",
=======
        "x-ms-request-id": "a95e1aa3-d01e-0077-184a-099834000000",
>>>>>>> 8d420312
        "x-ms-version": "2019-12-12"
      },
      "ResponseBody": []
    }
  ],
  "Variables": {
    "RandomSeed": "356560034",
    "Storage_TestConfigDefault": "ProductionTenant\nseanmcccanary\nU2FuaXRpemVk\nhttps://seanmcccanary.blob.core.windows.net\nhttps://seanmcccanary.file.core.windows.net\nhttps://seanmcccanary.queue.core.windows.net\nhttps://seanmcccanary.table.core.windows.net\n\n\n\n\nhttps://seanmcccanary-secondary.blob.core.windows.net\nhttps://seanmcccanary-secondary.file.core.windows.net\nhttps://seanmcccanary-secondary.queue.core.windows.net\nhttps://seanmcccanary-secondary.table.core.windows.net\n\nSanitized\n\n\nCloud\nBlobEndpoint=https://seanmcccanary.blob.core.windows.net/;QueueEndpoint=https://seanmcccanary.queue.core.windows.net/;FileEndpoint=https://seanmcccanary.file.core.windows.net/;BlobSecondaryEndpoint=https://seanmcccanary-secondary.blob.core.windows.net/;QueueSecondaryEndpoint=https://seanmcccanary-secondary.queue.core.windows.net/;FileSecondaryEndpoint=https://seanmcccanary-secondary.file.core.windows.net/;AccountName=seanmcccanary;AccountKey=Sanitized\nseanscope1"
  }
}<|MERGE_RESOLUTION|>--- conflicted
+++ resolved
@@ -28,11 +28,7 @@
           "Microsoft-HTTPAPI/2.0"
         ],
         "x-ms-client-request-id": "b6bf7385-dc89-80c2-e253-060fed9e4d2d",
-<<<<<<< HEAD
-        "x-ms-request-id": "b9ea1771-001e-0016-7832-f364ec000000",
-=======
         "x-ms-request-id": "a95e1a84-d01e-0077-7d4a-099834000000",
->>>>>>> 8d420312
         "x-ms-version": "2019-12-12"
       },
       "ResponseBody": []
@@ -105,11 +101,7 @@
         ],
         "x-ms-client-request-id": "a83b9416-a5d7-c497-2c34-888dca07419e",
         "x-ms-error-code": "Md5Mismatch",
-<<<<<<< HEAD
-        "x-ms-request-id": "b9ea1779-001e-0016-7e32-f364ec000000",
-=======
         "x-ms-request-id": "a95e1a99-d01e-0077-0f4a-099834000000",
->>>>>>> 8d420312
         "x-ms-version": "2019-12-12"
       },
       "ResponseBody": [
@@ -143,11 +135,7 @@
           "Microsoft-HTTPAPI/2.0"
         ],
         "x-ms-client-request-id": "664fd29f-f1b3-6e8e-a466-7ada36d497a5",
-<<<<<<< HEAD
-        "x-ms-request-id": "b9ea177a-001e-0016-7f32-f364ec000000",
-=======
         "x-ms-request-id": "a95e1aa3-d01e-0077-184a-099834000000",
->>>>>>> 8d420312
         "x-ms-version": "2019-12-12"
       },
       "ResponseBody": []
