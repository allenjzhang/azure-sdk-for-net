--- conflicted
+++ resolved
@@ -27,13 +27,8 @@
           "Windows-Azure-Blob/1.0",
           "Microsoft-HTTPAPI/2.0"
         ],
-<<<<<<< HEAD
-        "x-ms-client-request-id": "23d29ad8-b03a-3570-d264-d73952151143",
-        "x-ms-request-id": "4a113a7d-c01e-0026-1c32-f3da23000000",
-=======
         "x-ms-client-request-id": "11352636-7794-28db-ab63-970ad8537fce",
         "x-ms-request-id": "aa95867c-a01e-0030-6222-0af36f000000",
->>>>>>> 8d420312
         "x-ms-version": "2019-12-12"
       },
       "ResponseBody": []
@@ -67,11 +62,7 @@
         ],
         "x-ms-client-request-id": "285f7fb3-c600-3f5b-9938-7c6a07a4c63b",
         "x-ms-error-code": "InvalidBlockList",
-<<<<<<< HEAD
-        "x-ms-request-id": "4a113a7f-c01e-0026-1d32-f3da23000000",
-=======
         "x-ms-request-id": "aa958686-a01e-0030-6722-0af36f000000",
->>>>>>> 8d420312
         "x-ms-version": "2019-12-12"
       },
       "ResponseBody": [
@@ -104,13 +95,8 @@
           "Windows-Azure-Blob/1.0",
           "Microsoft-HTTPAPI/2.0"
         ],
-<<<<<<< HEAD
-        "x-ms-client-request-id": "19410804-a58b-0d26-0efb-b3ff2acc2c75",
-        "x-ms-request-id": "4a113a80-c01e-0026-1e32-f3da23000000",
-=======
         "x-ms-client-request-id": "faf8ba28-5a76-b698-a9ff-254c2cccc536",
         "x-ms-request-id": "aa95869d-a01e-0030-7622-0af36f000000",
->>>>>>> 8d420312
         "x-ms-version": "2019-12-12"
       },
       "ResponseBody": []
