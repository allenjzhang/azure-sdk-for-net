--- conflicted
+++ resolved
@@ -1,22 +1,6 @@
 {
   "Entries": [
     {
-<<<<<<< HEAD
-      "RequestUri": "https://seanstagetest.blob.core.windows.net/test-container-f9690462-e581-6ef4-8168-86e10a639fee?restype=container",
-      "RequestMethod": "PUT",
-      "RequestHeaders": {
-        "Authorization": "Sanitized",
-        "traceparent": "00-a93476510dd652449c56f278371ab68d-7d2c926d5ab41346-00",
-        "User-Agent": [
-          "azsdk-net-Storage.Blobs/12.4.0-dev.20200305.1",
-          "(.NET Core 4.6.28325.01; Microsoft Windows 10.0.18363 )"
-        ],
-        "x-ms-blob-public-access": "container",
-        "x-ms-client-request-id": "bdd2742e-4516-4ab1-f106-d348120d2e43",
-        "x-ms-date": "Thu, 05 Mar 2020 21:12:16 GMT",
-        "x-ms-return-client-request-id": "true",
-        "x-ms-version": "2019-10-10"
-=======
       "RequestUri": "https://seanmcccanary.blob.core.windows.net/test-container-f9690462-e581-6ef4-8168-86e10a639fee?restype=container",
       "RequestMethod": "PUT",
       "RequestHeaders": {
@@ -31,56 +15,30 @@
         "x-ms-date": "Thu, 02 Apr 2020 23:57:42 GMT",
         "x-ms-return-client-request-id": "true",
         "x-ms-version": "2019-12-12"
->>>>>>> 32e373e2
       },
       "RequestBody": null,
       "StatusCode": 201,
       "ResponseHeaders": {
         "Content-Length": "0",
-<<<<<<< HEAD
-        "Date": "Thu, 05 Mar 2020 21:12:15 GMT",
-        "ETag": "\u00220x8D7C149E223D152\u0022",
-        "Last-Modified": "Thu, 05 Mar 2020 21:12:16 GMT",
-=======
         "Date": "Thu, 02 Apr 2020 23:57:41 GMT",
         "ETag": "\u00220x8D7D761A1C3D611\u0022",
         "Last-Modified": "Thu, 02 Apr 2020 23:57:42 GMT",
->>>>>>> 32e373e2
         "Server": [
           "Windows-Azure-Blob/1.0",
           "Microsoft-HTTPAPI/2.0"
         ],
         "x-ms-client-request-id": "bdd2742e-4516-4ab1-f106-d348120d2e43",
-<<<<<<< HEAD
-        "x-ms-request-id": "1793bb2c-101e-0025-1432-f33b47000000",
-        "x-ms-version": "2019-10-10"
-=======
         "x-ms-request-id": "93bc8228-801e-0008-584a-0957af000000",
         "x-ms-version": "2019-12-12"
->>>>>>> 32e373e2
       },
       "ResponseBody": []
     },
     {
-<<<<<<< HEAD
-      "RequestUri": "https://seanstagetest.blob.core.windows.net/test-container-f9690462-e581-6ef4-8168-86e10a639fee/test-blob-061c831d-936c-cb3d-67c9-cec9752a2c9c",
-=======
       "RequestUri": "https://seanmcccanary.blob.core.windows.net/test-container-f9690462-e581-6ef4-8168-86e10a639fee/test-blob-061c831d-936c-cb3d-67c9-cec9752a2c9c",
->>>>>>> 32e373e2
       "RequestMethod": "PUT",
       "RequestHeaders": {
         "Authorization": "Sanitized",
         "Content-Length": "4096",
-<<<<<<< HEAD
-        "traceparent": "00-98bb32eac3d85a4dba19b8f627b45b5e-b461b06bc0300d40-00",
-        "User-Agent": [
-          "azsdk-net-Storage.Blobs/12.4.0-dev.20200305.1",
-          "(.NET Core 4.6.28325.01; Microsoft Windows 10.0.18363 )"
-        ],
-        "x-ms-blob-type": "BlockBlob",
-        "x-ms-client-request-id": "ce7038f6-754e-0c33-2722-8ed7040db82d",
-        "x-ms-date": "Thu, 05 Mar 2020 21:12:16 GMT",
-=======
         "traceparent": "00-f0e828a443567848b5bcf1b0a88674f1-25bff9b997af6248-00",
         "User-Agent": [
           "azsdk-net-Storage.Blobs/12.5.0-dev.20200402.1",
@@ -89,66 +47,34 @@
         "x-ms-blob-type": "BlockBlob",
         "x-ms-client-request-id": "ce7038f6-754e-0c33-2722-8ed7040db82d",
         "x-ms-date": "Thu, 02 Apr 2020 23:57:43 GMT",
->>>>>>> 32e373e2
         "x-ms-meta-Capital": "letter",
         "x-ms-meta-foo": "bar",
         "x-ms-meta-meta": "data",
         "x-ms-meta-UPPER": "case",
         "x-ms-return-client-request-id": "true",
-<<<<<<< HEAD
-        "x-ms-version": "2019-10-10"
-=======
         "x-ms-version": "2019-12-12"
->>>>>>> 32e373e2
       },
       "RequestBody": "5RWzlpHh1xKehhHcw1SNHYkrrL/IfAWaNgZWTXbn1MbZNmL9WZiyO6sKZ\u002BaCYQgSPLE/Sn1t1GkQGF\u002BKi4qbt7FKAozxj8PxeXETvhQeGNX\u002BQxHFqIpJa2L57UA5KK8gb7A0N157IKztTtALWRZU8QCJjEh51Q4mAJYq96KCt1HC8k5k6uF2giJk2Fm5PRJLpftAr5tmp5qiDjbIUSkJapZ/SWfH8AceEwolFPy0bMKE3lKnQgi1W0u0wtyqrjD5W27DOvSqhLX0IpyRQZOd7aFzQ3LWYiiNyu0cEi4qdGXZLLiO8TLO2VqcsiBsIxq3F9Q6Nmq\u002BIvlGNXAHjnKHya02uBTaD/xupWoYOq8HIabTZPpZ8D36Ggq/R7vCxkrnFelyNWsG3QjYy5EApuhJPhTJNCp3LdlwO50KGsdArN4fMCTGles7zYfygCSr\u002BnQhdgmn\u002BJIgcOcPAfnN\u002B8JAmB\u002By4XXDgqgojWaihK21xEEo6KS\u002BmbNM/sA9t5TybdHEsugE\u002BRn/XfRgf2orfes6Wjy4pBIegv9rZuK1hssUNSCV3tHEsMsoKYqwXRlIIIDUAlxXOsm\u002BpjDpmJM2SdYoTElKlp8adalxkHqIbiTlI0Vi4YRuvPtW1zeh2xc48d\u002BzhxHP/Yrguoyy5qpONjcLA3VN1GhSuY9O9L9neJqSOJ6b1OcSFSW7gSb3u9ZRCKD/ldeh6h12Yc2CgQnLeEHxIK0Ls2JQ\u002Be5QklJBW/25/eseaOLD8E6BJHIZkJMb8AjlBZsoRVU\u002BrpzoUVjKNQXPyYQdrBBfLTBfio/vN2haNKFJXFVikLeW4LlG2571tu9tScYP/UP3htdqybvFT3czjhy2gNiwbTjMh8xXGVKSadOggu2hSjZeUdZ9\u002BMf80JBBEkyBPzUWvNyOQnZ2oG2E2F/nJcyJkkPlWC8BMnRx0LY7FQYFECqeicUREwfA57Fp\u002BCBoFarEuH8Jm\u002BYGFYpoHHK/Oopmf8g0SJwHeH47JXB9lzlUCboLd12H/HRDmHQ7qfaVAK0mA3lXM8wOvD8AznZ2iH1QExO3tMMt3oJT8bAoy8\u002BIpiXDV5S//Nbu/bodhi79zQ/265Xi3Uzq\u002BCT3BEEb5fFweCdRszHokBY9ybYIEFhUViShMeA5pcnY2V5vyPiU0hfJrA0GrBndDVp\u002BpROV4ejMoq0derQQN9NeeNrTecceqfafPmNKTakKwyOFugC1Qvd1oyZKdlhjuXU6qDM/CpSTYPwd9qOEgVQEE7aQinzTqTXjXdWh0zKdO4XuEKV2yriP8loEl0xT8SLRRmOh0i74Z/79XK2\u002B8YzJf7selnCvjkj\u002BAZcizhHpj2yz0I3P/GlW9ammeG4K0ADNOheRNVqxIbgao9GW1pjtFMxBCyH/\u002BoNRx6DHCBbZ8zCXVZT5WFkRAa7VtFiXvx8QuWOhyMTezkCUP2666hmiQa\u002Bg/4AE87tzMApzKUUqugiAt0\u002ByNypsuIdTZRnrVxeUM3Op98CfDMaoLpi6a6T7aYVmOTPK7wmENEf5sI2iiNny3vbRgcJI4aqJCgmSsU3iWPuUhR7kykNqJMN4pVs4Baa/yIytKejCHVeIQOX/8oL6FliRDgK7DhOyZ1z/zzxPUQRi0\u002BnANC4T0mfGXIldajJAfo4CpvejA7p4\u002B8GLwk4bOO/gnR6ZOeEpfjyb9LGJVf0pv1CtTKoNvs8vRzlsiA8YqyOafM0Up0Ss2Ci6CA8I7qbEYQP9betE095PavKovfUsgkmN79gvFRgLAHSCUrbAJliTpyYLGj04VanvxDxSBBsyjobGev/OlUzr8W13woAnj0OZFBXPIGcLVZouQFDbuftYUMQw\u002BqxZxRLaICjQwJIoxzX5ufAGYm0euiRkn1T7EDhxHnG895WXP08C9QA\u002BO5QHBXkb4f8LUu1XET\u002BH9SW\u002B3xDwXqIhbM\u002BgYnqhBG1t4H\u002BPXZna4C45ZsyEZOVVD0kpQxbvTtzy5pipen\u002BEak2A6jHA\u002BJiL5P7itvjWnAfpS1IweMFXfZGjnXYBMGWutPt\u002BA3q0lRexnV4XDZfjHEmRvy8sVPKMKWyfHVohirOZNAL8V5mNNbU7ftpiP3D6v4Atb3A2gWAJ8doNFHi8kBKrftiV5sWwBIp58dUXKun8pV3a8xtDYrKh8mW\u002BfyE9f\u002B7It8GXZNi7fGvmvJCL8sfxEW4a4Zz3Zxsm8/Rf8YRoPHHmTnMnZUGFHnevXKUiFgCezW6zIp1R0U\u002BlcXHkXIrmfoAepKNUyastlcMlRwt2A9zzwSQWtBrUlHwkgfPPoMLsyN4lBHJcSgPCho3aLIpDL26U8Jtm0MlmSQ8nMEe4XfQAOX8sUP5ql3cgVC6M\u002Bmjy4FKFO7AnhfgVvrtiNRm7CiiY2fMKF95vKVkjRXya2U\u002BnNE/1MiJE2LOGF5FDCGFdZEoF9CB158hzFhFWA0B8euVruwHKxtgGVAFAhP9MKyH3xuAyleUuMUyHghsQ7dVyCp2s10xgk55x/p8fNWPIJurwXz1fSuQAPYm1QkO89WcszXlioFTUljNCwJZGD/zovlswII2YE8C4rJrDq1BatQg382fqZoaWG8gJHYpOuS2MzIToi9XalLm4qvO5Eevj5wqNDhyU/VfVmgXFjvY2avJsNt7LcikzXV\u002BuMryS3QrcJTV/wKsR984sE/HPFAXDgT8BTNoMGHXgWbC95subQrz66GjBt6pHWz8Pnl44ZEhZ6rB8kZAw0A2/n2b6UxADkNA01CycAsqVuvCb/HkWqPVoY/sbH7EsyhdbARhDTAcuDA2NA48cvejl5taflNOTqPZwkvAU53EfCAoUQAGyUm3obO9riaRmS6YTNTjajDVEx1gh0roXGSScbvuEB3znM5RptyjjJx9SCkZJAbI4RXvU0HmokX\u002Bz0FPLzxqo4UQqKwGkcdUNYKA4zshzzhdyZCh/sDcDPqIVtebUGFgEqSgCHtWxk9Smxm/YcMK2QAI8WWvyKTEMJ\u002B1ejrzvOUhHMySgcK9CwNBU2OnIKs7gX3TkmL/tEoD29ffoUgUYt40nkTydFc9S\u002BpianVBHRP0efi9HC6GJWiCkqXq3WW7LPCFcoJmSQkmlkZ4nUnUvr7H6ytPV0KzsnjYb\u002BWxUmqApz2Av66NkjDzmoXkDYQirdPrJvY\u002Bb9Wt0cAJidkjcUPf9/YIUAMMNlj6W7i4y6TwucIVyi90Rjtn1unugARX0CVGCBWSFlnQ2uyZQBAY8QYfGMwbCasUZ7G6oH0VIbZQoouXdsOPXqdkRO8\u002B2wIrTuHj02c4PMZ\u002BMaBn13Hcu7k6RKGEhX5Gj7oossS/1Yyvk1WfMU5PGGXBFUUfK4s1i4k2BJZgosVjnUOpD4n9wlgXtEQYQYZq6yg7x2w1J2Qy9ys/icz2TuyMO5QOogzbw1bpC3NDGUYCyxlqJN9ZLnnfehhewjiPHWlXiAXyXEkfXAAVTB/w89nhOL63jCYRNw0eLyvwfQEeXeoF741AEG7QTsjbQ95d6oZCeYl525FHQlT41C0hKuMC9u4x6wBIoSRP40FdOfcuwEChsgN7pIZYwq04RzxBsyPl2EjwKAOF9dhhLfRP6ghdzhPof3jji1Jr1ShXEF3oDjAhd12qOpRBG7grFnqSCNig2nUoVTOnBlD6hFbbMuV6dR/ALnKqt5N/p2PAtHDb2chPsjXkw7UAem0Ir7JBaejWrJ1azd5l9iblqLHP5k3gIq6Ki3yzlbVqw7AFogfdPjl67gvTfQvt6bgS/xcHMJQjKI0HtuJsIxbr8A4qYFQfBG50VPRGDKGmnKHEnJaiY48f5nV62YtbDsr064z5x4Vj9/qojtuj3RvvXRo8p4J8SYx/Dn3ipC7nHUotTSUUqNUYYKif9dS3fAlZi3htGmdEdKH8frkLgVPLxXGRco/22rBBJEbZ3FO7y450hRiydgLm5NiHFC4cEONY1DBnIgl5ZrDIL/YcbpRORLMqkvg3GVNuqom3b8KGIRNnfQgjVKWE\u002ByJr6kYMxnpANNN69X3nJbrg9Ht/xfbuQgrmuO2MLuwNpZvZzzMJYeATczrzDy\u002BRfFtNPlwuBTEreaQ/Kg2IsAnjbU/mCVaL25aXbFK//zbbUTiWPuyT45xmrlWKzjfWhr8tD6Hfq3cExWbFlpjib35tY9TU9nUZU4mzg1sA/QlewOWTju\u002BU/6nFkXWJykkHhELXHW5i/YxKF7wULCQYA8hZatGzTtyO2GArE2T/k4k8r/8YKeOe/8NZSXszgNOBqY2tLGN7VDVmSEEKN\u002B4rSoA214Ak/9nkvmsOWgFhW1eQpWXXUmMlxVvFteGelMfVLf76/K1PWK23xHH0aPo0AOzpdZKIU/gdDQ4kY0n0SiWnOSgCal6qQUi0I4nxMVxdkbTwsSM1SNoG2fOfKvljv35ITS/SMZaOQzBF0DByL9utytGVB5UGcfBN/5BvCxpTVGAPpOAwi1weYnHu83SpkK4X8VwrzrvlQd87gDIGIzQV8n/MZob7eUNxdqEnG4J7pGriWxm\u002BJ4moJmcE\u002BQcqFEM51Pz42S4rGHQctlQavipcv9/LI8QeV8r2JDwj8oA4R15d7UKBgss8uz6hoW0xjWg4qDkrYvR7H4EyBrDyCyn34G71uNDr2z0UjmiJfLZdwJbX50pLEORp5s3BU3wWSrAUrbz\u002BP9SXTMz8FtSL8aLK1EIaHiPfqNOKi9YDKoe8/kO4cM71X4DCPJp5Tv4T4fEu9n89/CiMOQDtd7QCkCZFPxSQ03zT0Xi9W92JYl3Veqng1DAIgv4bKDvOC\u002BfMw6xwNA/lfw50XyEGfKBLBtanG/0KHb/yPLwWeadBBcmQ7JgxFS5R7/ubaHUTBgZdzCVlJu/qxqHwgfdPzwVnN1lXcYwIGe2oVSgBcrFG4za5uK2B397Zpin2QJc3AiD2MDUfu5B2UbI3uNHH6VPsqaK8lhJX5Vd\u002Bec9iEdVacVMHCz54KyemQ2r7SiMJFbzWCZrwdmgOnkrhoT3FED/c3UeCvN4RcH57GlKrXJswdWQOiAg\u002BZf7m\u002BGz3monl3TMrHmzfhlTixJUYdVwZZ0GzrS/ZtoQznndIm8RxHdX0kT0jfEIqVO8PL8d3JfCizZErQ\u002B1eDCaq\u002B4P5ku6Qbaa/I\u002BAe\u002BesDhVQ8yoq8vHSCqc43RdnomoUWdITCMMH8fr4gtAIMg9OmK76VHUWf6jsLdukcXSvI0olfCIVmQVSWQE/InAR2din6jRofV3k/dopJtrnY4CGSW\u002BF0rXdOQ\u002Bpp/tz5104ykQDDIcwRqX8QI5H7GIqauVwqNkQm/ciyrEkvtVSYRaM8GyW5Gb5RgK5mZI3hUytjz0V8z6EGD5M0DHWG4fQmd9nyvwFg4aOh2LGZwJk\u002BzVkhz\u002BYTH3n\u002BNguSgQlEzp62P/Cz8pQl/u2h2vbvbE75\u002BUMYYRYOF1Rf8IT10lyaXQoW44Coit7E\u002B8z4cUCHEsW8lIvKKGmIqCSYU/4PMCw==",
       "StatusCode": 201,
       "ResponseHeaders": {
         "Content-Length": "0",
         "Content-MD5": "G87vXiM2yNJTg46we7OR5w==",
-<<<<<<< HEAD
-        "Date": "Thu, 05 Mar 2020 21:12:15 GMT",
-        "ETag": "\u00220x8D7C149E2323991\u0022",
-        "Last-Modified": "Thu, 05 Mar 2020 21:12:16 GMT",
-=======
         "Date": "Thu, 02 Apr 2020 23:57:41 GMT",
         "ETag": "\u00220x8D7D761A1D03EB9\u0022",
         "Last-Modified": "Thu, 02 Apr 2020 23:57:42 GMT",
->>>>>>> 32e373e2
         "Server": [
           "Windows-Azure-Blob/1.0",
           "Microsoft-HTTPAPI/2.0"
         ],
         "x-ms-client-request-id": "ce7038f6-754e-0c33-2722-8ed7040db82d",
         "x-ms-content-crc64": "B1g1k9spnSE=",
-<<<<<<< HEAD
-        "x-ms-request-id": "1793bb35-101e-0025-1b32-f33b47000000",
-        "x-ms-request-server-encrypted": "true",
-        "x-ms-version": "2019-10-10"
-=======
         "x-ms-request-id": "93bc8230-801e-0008-5d4a-0957af000000",
         "x-ms-request-server-encrypted": "true",
         "x-ms-version": "2019-12-12"
->>>>>>> 32e373e2
       },
       "ResponseBody": []
     },
     {
-<<<<<<< HEAD
-      "RequestUri": "https://seanstagetest.blob.core.windows.net/test-container-f9690462-e581-6ef4-8168-86e10a639fee/test-blob-061c831d-936c-cb3d-67c9-cec9752a2c9c",
-      "RequestMethod": "HEAD",
-      "RequestHeaders": {
-        "Authorization": "Sanitized",
-        "traceparent": "00-80cd618646f99d44984c3e767768c353-97769b76ded3624f-00",
-        "User-Agent": [
-          "azsdk-net-Storage.Blobs/12.4.0-dev.20200305.1",
-          "(.NET Core 4.6.28325.01; Microsoft Windows 10.0.18363 )"
-        ],
-        "x-ms-client-request-id": "c71ea0a0-fd13-aebc-0ed3-5213945b904f",
-        "x-ms-date": "Thu, 05 Mar 2020 21:12:16 GMT",
-        "x-ms-return-client-request-id": "true",
-        "x-ms-version": "2019-10-10"
-=======
       "RequestUri": "https://seanmcccanary.blob.core.windows.net/test-container-f9690462-e581-6ef4-8168-86e10a639fee/test-blob-061c831d-936c-cb3d-67c9-cec9752a2c9c",
       "RequestMethod": "HEAD",
       "RequestHeaders": {
@@ -162,7 +88,6 @@
         "x-ms-date": "Thu, 02 Apr 2020 23:57:43 GMT",
         "x-ms-return-client-request-id": "true",
         "x-ms-version": "2019-12-12"
->>>>>>> 32e373e2
       },
       "RequestBody": null,
       "StatusCode": 200,
@@ -171,15 +96,9 @@
         "Content-Length": "4096",
         "Content-MD5": "G87vXiM2yNJTg46we7OR5w==",
         "Content-Type": "application/octet-stream",
-<<<<<<< HEAD
-        "Date": "Thu, 05 Mar 2020 21:12:15 GMT",
-        "ETag": "\u00220x8D7C149E2323991\u0022",
-        "Last-Modified": "Thu, 05 Mar 2020 21:12:16 GMT",
-=======
         "Date": "Thu, 02 Apr 2020 23:57:41 GMT",
         "ETag": "\u00220x8D7D761A1D03EB9\u0022",
         "Last-Modified": "Thu, 02 Apr 2020 23:57:42 GMT",
->>>>>>> 32e373e2
         "Server": [
           "Windows-Azure-Blob/1.0",
           "Microsoft-HTTPAPI/2.0"
@@ -188,45 +107,20 @@
         "x-ms-access-tier-inferred": "true",
         "x-ms-blob-type": "BlockBlob",
         "x-ms-client-request-id": "c71ea0a0-fd13-aebc-0ed3-5213945b904f",
-<<<<<<< HEAD
-        "x-ms-creation-time": "Thu, 05 Mar 2020 21:12:16 GMT",
-=======
         "x-ms-creation-time": "Thu, 02 Apr 2020 23:57:42 GMT",
->>>>>>> 32e373e2
         "x-ms-lease-state": "available",
         "x-ms-lease-status": "unlocked",
         "x-ms-meta-Capital": "letter",
         "x-ms-meta-foo": "bar",
         "x-ms-meta-meta": "data",
         "x-ms-meta-UPPER": "case",
-<<<<<<< HEAD
-        "x-ms-request-id": "1793bb3a-101e-0025-2032-f33b47000000",
-        "x-ms-server-encrypted": "true",
-        "x-ms-version": "2019-10-10"
-=======
         "x-ms-request-id": "93bc8239-801e-0008-634a-0957af000000",
         "x-ms-server-encrypted": "true",
         "x-ms-version": "2019-12-12"
->>>>>>> 32e373e2
       },
       "ResponseBody": []
     },
     {
-<<<<<<< HEAD
-      "RequestUri": "https://seanstagetest.blob.core.windows.net/test-container-f9690462-e581-6ef4-8168-86e10a639fee?restype=container",
-      "RequestMethod": "DELETE",
-      "RequestHeaders": {
-        "Authorization": "Sanitized",
-        "traceparent": "00-6cb501a39a7e2543995e33d89f88b38f-87786f4091a2e148-00",
-        "User-Agent": [
-          "azsdk-net-Storage.Blobs/12.4.0-dev.20200305.1",
-          "(.NET Core 4.6.28325.01; Microsoft Windows 10.0.18363 )"
-        ],
-        "x-ms-client-request-id": "6336a912-f1ee-741a-2b6d-cb9d547bfae1",
-        "x-ms-date": "Thu, 05 Mar 2020 21:12:17 GMT",
-        "x-ms-return-client-request-id": "true",
-        "x-ms-version": "2019-10-10"
-=======
       "RequestUri": "https://seanmcccanary.blob.core.windows.net/test-container-f9690462-e581-6ef4-8168-86e10a639fee?restype=container",
       "RequestMethod": "DELETE",
       "RequestHeaders": {
@@ -240,39 +134,25 @@
         "x-ms-date": "Thu, 02 Apr 2020 23:57:43 GMT",
         "x-ms-return-client-request-id": "true",
         "x-ms-version": "2019-12-12"
->>>>>>> 32e373e2
       },
       "RequestBody": null,
       "StatusCode": 202,
       "ResponseHeaders": {
         "Content-Length": "0",
-<<<<<<< HEAD
-        "Date": "Thu, 05 Mar 2020 21:12:16 GMT",
-=======
         "Date": "Thu, 02 Apr 2020 23:57:41 GMT",
->>>>>>> 32e373e2
         "Server": [
           "Windows-Azure-Blob/1.0",
           "Microsoft-HTTPAPI/2.0"
         ],
         "x-ms-client-request-id": "6336a912-f1ee-741a-2b6d-cb9d547bfae1",
-<<<<<<< HEAD
-        "x-ms-request-id": "1793bb40-101e-0025-2632-f33b47000000",
-        "x-ms-version": "2019-10-10"
-=======
         "x-ms-request-id": "93bc8244-801e-0008-6c4a-0957af000000",
         "x-ms-version": "2019-12-12"
->>>>>>> 32e373e2
       },
       "ResponseBody": []
     }
   ],
   "Variables": {
     "RandomSeed": "1343233592",
-<<<<<<< HEAD
-    "Storage_TestConfigDefault": "ProductionTenant\nseanstagetest\nU2FuaXRpemVk\nhttps://seanstagetest.blob.core.windows.net\nhttp://seanstagetest.file.core.windows.net\nhttp://seanstagetest.queue.core.windows.net\nhttp://seanstagetest.table.core.windows.net\n\n\n\n\nhttp://seanstagetest-secondary.blob.core.windows.net\nhttp://seanstagetest-secondary.file.core.windows.net\nhttp://seanstagetest-secondary.queue.core.windows.net\nhttp://seanstagetest-secondary.table.core.windows.net\n\nSanitized\n\n\nCloud\nBlobEndpoint=https://seanstagetest.blob.core.windows.net/;QueueEndpoint=http://seanstagetest.queue.core.windows.net/;FileEndpoint=http://seanstagetest.file.core.windows.net/;BlobSecondaryEndpoint=http://seanstagetest-secondary.blob.core.windows.net/;QueueSecondaryEndpoint=http://seanstagetest-secondary.queue.core.windows.net/;FileSecondaryEndpoint=http://seanstagetest-secondary.file.core.windows.net/;AccountName=seanstagetest;AccountKey=Sanitized\nseanscope1"
-=======
     "Storage_TestConfigDefault": "ProductionTenant\nseanmcccanary\nU2FuaXRpemVk\nhttps://seanmcccanary.blob.core.windows.net\nhttps://seanmcccanary.file.core.windows.net\nhttps://seanmcccanary.queue.core.windows.net\nhttps://seanmcccanary.table.core.windows.net\n\n\n\n\nhttps://seanmcccanary-secondary.blob.core.windows.net\nhttps://seanmcccanary-secondary.file.core.windows.net\nhttps://seanmcccanary-secondary.queue.core.windows.net\nhttps://seanmcccanary-secondary.table.core.windows.net\n\nSanitized\n\n\nCloud\nBlobEndpoint=https://seanmcccanary.blob.core.windows.net/;QueueEndpoint=https://seanmcccanary.queue.core.windows.net/;FileEndpoint=https://seanmcccanary.file.core.windows.net/;BlobSecondaryEndpoint=https://seanmcccanary-secondary.blob.core.windows.net/;QueueSecondaryEndpoint=https://seanmcccanary-secondary.queue.core.windows.net/;FileSecondaryEndpoint=https://seanmcccanary-secondary.file.core.windows.net/;AccountName=seanmcccanary;AccountKey=Sanitized\nseanscope1"
->>>>>>> 32e373e2
   }
 }