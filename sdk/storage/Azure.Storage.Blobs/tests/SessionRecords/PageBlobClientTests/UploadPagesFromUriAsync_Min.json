--- conflicted
+++ resolved
@@ -1,347 +1,189 @@
 {
   "Entries": [
     {
-<<<<<<< HEAD
-      "RequestUri": "https://seanstagetest.blob.core.windows.net/test-container-1ff93125-f6a5-6b44-40f6-9574bb7f9f3f?restype=container",
-      "RequestMethod": "PUT",
-      "RequestHeaders": {
-        "Authorization": "Sanitized",
-        "traceparent": "00-7414e0a1c3b8b042ae6f9699b26d5e13-6aa9d1ac44d35c46-00",
-        "User-Agent": [
-          "azsdk-net-Storage.Blobs/12.4.0-dev.20200305.1",
-          "(.NET Core 4.6.28325.01; Microsoft Windows 10.0.18363 )"
+      "RequestUri": "https://seanmcccanary.blob.core.windows.net/test-container-1ff93125-f6a5-6b44-40f6-9574bb7f9f3f?restype=container",
+      "RequestMethod": "PUT",
+      "RequestHeaders": {
+        "Authorization": "Sanitized",
+        "traceparent": "00-bee006fbd993f44ea1b300e771a4f8f0-7df9125e76d16144-00",
+        "User-Agent": [
+          "azsdk-net-Storage.Blobs/12.5.0-dev.20200402.1",
+          "(.NET Core 4.6.28325.01; Microsoft Windows 10.0.18362 )"
         ],
         "x-ms-blob-public-access": "container",
         "x-ms-client-request-id": "3cc66bef-4677-a19a-de91-4cfc53460f70",
-        "x-ms-date": "Thu, 05 Mar 2020 21:21:39 GMT",
-        "x-ms-return-client-request-id": "true",
-        "x-ms-version": "2019-10-10"
-=======
-      "RequestUri": "https://seanmcccanary.blob.core.windows.net/test-container-1ff93125-f6a5-6b44-40f6-9574bb7f9f3f?restype=container",
-      "RequestMethod": "PUT",
-      "RequestHeaders": {
-        "Authorization": "Sanitized",
-        "traceparent": "00-bee006fbd993f44ea1b300e771a4f8f0-7df9125e76d16144-00",
-        "User-Agent": [
-          "azsdk-net-Storage.Blobs/12.5.0-dev.20200402.1",
-          "(.NET Core 4.6.28325.01; Microsoft Windows 10.0.18362 )"
-        ],
-        "x-ms-blob-public-access": "container",
-        "x-ms-client-request-id": "3cc66bef-4677-a19a-de91-4cfc53460f70",
-        "x-ms-date": "Fri, 03 Apr 2020 00:06:41 GMT",
-        "x-ms-return-client-request-id": "true",
-        "x-ms-version": "2019-12-12"
->>>>>>> 32e373e2
-      },
-      "RequestBody": null,
-      "StatusCode": 201,
-      "ResponseHeaders": {
-        "Content-Length": "0",
-<<<<<<< HEAD
-        "Date": "Thu, 05 Mar 2020 21:21:38 GMT",
-        "ETag": "\u00220x8D7C14B31BA0104\u0022",
-        "Last-Modified": "Thu, 05 Mar 2020 21:21:39 GMT",
-=======
+        "x-ms-date": "Fri, 03 Apr 2020 00:06:41 GMT",
+        "x-ms-return-client-request-id": "true",
+        "x-ms-version": "2019-12-12"
+      },
+      "RequestBody": null,
+      "StatusCode": 201,
+      "ResponseHeaders": {
+        "Content-Length": "0",
         "Date": "Fri, 03 Apr 2020 00:06:39 GMT",
         "ETag": "\u00220x8D7D762E2AF22A4\u0022",
         "Last-Modified": "Fri, 03 Apr 2020 00:06:40 GMT",
->>>>>>> 32e373e2
         "Server": [
           "Windows-Azure-Blob/1.0",
           "Microsoft-HTTPAPI/2.0"
         ],
         "x-ms-client-request-id": "3cc66bef-4677-a19a-de91-4cfc53460f70",
-<<<<<<< HEAD
-        "x-ms-request-id": "c74deb49-a01e-000f-4f34-f3e457000000",
-        "x-ms-version": "2019-10-10"
-=======
         "x-ms-request-id": "14036242-c01e-0009-0f4b-090873000000",
         "x-ms-version": "2019-12-12"
->>>>>>> 32e373e2
-      },
-      "ResponseBody": []
-    },
-    {
-<<<<<<< HEAD
-      "RequestUri": "https://seanstagetest.blob.core.windows.net/test-container-1ff93125-f6a5-6b44-40f6-9574bb7f9f3f?restype=container\u0026comp=acl",
-=======
+      },
+      "ResponseBody": []
+    },
+    {
       "RequestUri": "https://seanmcccanary.blob.core.windows.net/test-container-1ff93125-f6a5-6b44-40f6-9574bb7f9f3f?restype=container\u0026comp=acl",
->>>>>>> 32e373e2
       "RequestMethod": "PUT",
       "RequestHeaders": {
         "Authorization": "Sanitized",
         "Content-Length": "21",
         "Content-Type": "application/xml",
-<<<<<<< HEAD
-        "traceparent": "00-a03be2fdea517a49b6bf44de54504eec-d213d1cff0080b42-00",
-        "User-Agent": [
-          "azsdk-net-Storage.Blobs/12.4.0-dev.20200305.1",
-          "(.NET Core 4.6.28325.01; Microsoft Windows 10.0.18363 )"
+        "traceparent": "00-2c5c6ff7baa47745a6eb436b43941eb6-8220bea185e40745-00",
+        "User-Agent": [
+          "azsdk-net-Storage.Blobs/12.5.0-dev.20200402.1",
+          "(.NET Core 4.6.28325.01; Microsoft Windows 10.0.18362 )"
         ],
         "x-ms-blob-public-access": "container",
         "x-ms-client-request-id": "50848ee3-62b9-c5c7-8ee4-faa7064a1d0c",
-        "x-ms-date": "Thu, 05 Mar 2020 21:21:39 GMT",
-        "x-ms-return-client-request-id": "true",
-        "x-ms-version": "2019-10-10"
-=======
-        "traceparent": "00-2c5c6ff7baa47745a6eb436b43941eb6-8220bea185e40745-00",
-        "User-Agent": [
-          "azsdk-net-Storage.Blobs/12.5.0-dev.20200402.1",
-          "(.NET Core 4.6.28325.01; Microsoft Windows 10.0.18362 )"
-        ],
-        "x-ms-blob-public-access": "container",
-        "x-ms-client-request-id": "50848ee3-62b9-c5c7-8ee4-faa7064a1d0c",
-        "x-ms-date": "Fri, 03 Apr 2020 00:06:41 GMT",
-        "x-ms-return-client-request-id": "true",
-        "x-ms-version": "2019-12-12"
->>>>>>> 32e373e2
+        "x-ms-date": "Fri, 03 Apr 2020 00:06:41 GMT",
+        "x-ms-return-client-request-id": "true",
+        "x-ms-version": "2019-12-12"
       },
       "RequestBody": "\u003CSignedIdentifiers /\u003E",
       "StatusCode": 200,
       "ResponseHeaders": {
         "Content-Length": "0",
-<<<<<<< HEAD
-        "Date": "Thu, 05 Mar 2020 21:21:38 GMT",
-        "ETag": "\u00220x8D7C14B31C74E8B\u0022",
-        "Last-Modified": "Thu, 05 Mar 2020 21:21:39 GMT",
-=======
         "Date": "Fri, 03 Apr 2020 00:06:40 GMT",
         "ETag": "\u00220x8D7D762E2BB9CEA\u0022",
         "Last-Modified": "Fri, 03 Apr 2020 00:06:40 GMT",
->>>>>>> 32e373e2
         "Server": [
           "Windows-Azure-Blob/1.0",
           "Microsoft-HTTPAPI/2.0"
         ],
         "x-ms-client-request-id": "50848ee3-62b9-c5c7-8ee4-faa7064a1d0c",
-<<<<<<< HEAD
-        "x-ms-request-id": "c74deb4c-a01e-000f-5034-f3e457000000",
-        "x-ms-version": "2019-10-10"
-=======
         "x-ms-request-id": "1403625d-c01e-0009-254b-090873000000",
         "x-ms-version": "2019-12-12"
->>>>>>> 32e373e2
-      },
-      "ResponseBody": []
-    },
-    {
-<<<<<<< HEAD
-      "RequestUri": "https://seanstagetest.blob.core.windows.net/test-container-1ff93125-f6a5-6b44-40f6-9574bb7f9f3f/test-blob-75bd7cde-6baa-d0b7-ec42-c26bb87a3d23",
-=======
+      },
+      "ResponseBody": []
+    },
+    {
       "RequestUri": "https://seanmcccanary.blob.core.windows.net/test-container-1ff93125-f6a5-6b44-40f6-9574bb7f9f3f/test-blob-75bd7cde-6baa-d0b7-ec42-c26bb87a3d23",
->>>>>>> 32e373e2
-      "RequestMethod": "PUT",
-      "RequestHeaders": {
-        "Authorization": "Sanitized",
-        "Content-Length": "0",
-<<<<<<< HEAD
-        "traceparent": "00-37f722634ab1564286a34d1a9f48502f-590c831ba7753946-00",
-        "User-Agent": [
-          "azsdk-net-Storage.Blobs/12.4.0-dev.20200305.1",
-          "(.NET Core 4.6.28325.01; Microsoft Windows 10.0.18363 )"
-=======
+      "RequestMethod": "PUT",
+      "RequestHeaders": {
+        "Authorization": "Sanitized",
+        "Content-Length": "0",
         "traceparent": "00-22c197b0e586ed478d55b6ad6f0260c1-2a695df28375a34e-00",
         "User-Agent": [
           "azsdk-net-Storage.Blobs/12.5.0-dev.20200402.1",
           "(.NET Core 4.6.28325.01; Microsoft Windows 10.0.18362 )"
->>>>>>> 32e373e2
         ],
         "x-ms-blob-content-length": "1024",
         "x-ms-blob-type": "PageBlob",
         "x-ms-client-request-id": "03375570-721a-5d62-ee52-cb15452bac91",
-<<<<<<< HEAD
-        "x-ms-date": "Thu, 05 Mar 2020 21:21:39 GMT",
-        "x-ms-return-client-request-id": "true",
-        "x-ms-version": "2019-10-10"
-=======
-        "x-ms-date": "Fri, 03 Apr 2020 00:06:41 GMT",
-        "x-ms-return-client-request-id": "true",
-        "x-ms-version": "2019-12-12"
->>>>>>> 32e373e2
-      },
-      "RequestBody": null,
-      "StatusCode": 201,
-      "ResponseHeaders": {
-        "Content-Length": "0",
-<<<<<<< HEAD
-        "Date": "Thu, 05 Mar 2020 21:21:38 GMT",
-        "ETag": "\u00220x8D7C14B31D45A43\u0022",
-        "Last-Modified": "Thu, 05 Mar 2020 21:21:39 GMT",
-=======
+        "x-ms-date": "Fri, 03 Apr 2020 00:06:41 GMT",
+        "x-ms-return-client-request-id": "true",
+        "x-ms-version": "2019-12-12"
+      },
+      "RequestBody": null,
+      "StatusCode": 201,
+      "ResponseHeaders": {
+        "Content-Length": "0",
         "Date": "Fri, 03 Apr 2020 00:06:40 GMT",
         "ETag": "\u00220x8D7D762E2C81DC1\u0022",
         "Last-Modified": "Fri, 03 Apr 2020 00:06:40 GMT",
->>>>>>> 32e373e2
         "Server": [
           "Windows-Azure-Blob/1.0",
           "Microsoft-HTTPAPI/2.0"
         ],
         "x-ms-client-request-id": "03375570-721a-5d62-ee52-cb15452bac91",
-<<<<<<< HEAD
-        "x-ms-request-id": "c74deb4e-a01e-000f-5134-f3e457000000",
-        "x-ms-request-server-encrypted": "true",
-        "x-ms-version": "2019-10-10"
-=======
         "x-ms-request-id": "1403627c-c01e-0009-3f4b-090873000000",
         "x-ms-request-server-encrypted": "true",
         "x-ms-version": "2019-12-12"
->>>>>>> 32e373e2
-      },
-      "ResponseBody": []
-    },
-    {
-<<<<<<< HEAD
-      "RequestUri": "https://seanstagetest.blob.core.windows.net/test-container-1ff93125-f6a5-6b44-40f6-9574bb7f9f3f/test-blob-75bd7cde-6baa-d0b7-ec42-c26bb87a3d23?comp=page",
-=======
+      },
+      "ResponseBody": []
+    },
+    {
       "RequestUri": "https://seanmcccanary.blob.core.windows.net/test-container-1ff93125-f6a5-6b44-40f6-9574bb7f9f3f/test-blob-75bd7cde-6baa-d0b7-ec42-c26bb87a3d23?comp=page",
->>>>>>> 32e373e2
       "RequestMethod": "PUT",
       "RequestHeaders": {
         "Authorization": "Sanitized",
         "Content-Length": "1024",
-<<<<<<< HEAD
-        "traceparent": "00-ebd201f347e6d04eb9e67ab6898d9967-8878f6c2b34abd4c-00",
-        "User-Agent": [
-          "azsdk-net-Storage.Blobs/12.4.0-dev.20200305.1",
-          "(.NET Core 4.6.28325.01; Microsoft Windows 10.0.18363 )"
+        "traceparent": "00-7ce080b0084cff44a4f2aa0606a985da-879c17047f5e764a-00",
+        "User-Agent": [
+          "azsdk-net-Storage.Blobs/12.5.0-dev.20200402.1",
+          "(.NET Core 4.6.28325.01; Microsoft Windows 10.0.18362 )"
         ],
         "x-ms-client-request-id": "62fbeabd-3942-a509-6531-5b59a98ca040",
-        "x-ms-date": "Thu, 05 Mar 2020 21:21:40 GMT",
+        "x-ms-date": "Fri, 03 Apr 2020 00:06:41 GMT",
         "x-ms-page-write": "update",
         "x-ms-range": "bytes=0-1023",
         "x-ms-return-client-request-id": "true",
-        "x-ms-version": "2019-10-10"
-=======
-        "traceparent": "00-7ce080b0084cff44a4f2aa0606a985da-879c17047f5e764a-00",
-        "User-Agent": [
-          "azsdk-net-Storage.Blobs/12.5.0-dev.20200402.1",
-          "(.NET Core 4.6.28325.01; Microsoft Windows 10.0.18362 )"
-        ],
-        "x-ms-client-request-id": "62fbeabd-3942-a509-6531-5b59a98ca040",
-        "x-ms-date": "Fri, 03 Apr 2020 00:06:41 GMT",
-        "x-ms-page-write": "update",
-        "x-ms-range": "bytes=0-1023",
-        "x-ms-return-client-request-id": "true",
-        "x-ms-version": "2019-12-12"
->>>>>>> 32e373e2
+        "x-ms-version": "2019-12-12"
       },
       "RequestBody": "bOhTzldNJa0s81LueXEE9uDWGcTCv7emJK02/UeYy59rwLu0lOIflmjXI8UQ2Usc4APGLzFYSq0xrKmpFihlkyezg7m1UGL\u002Bt4Jc6pvylktiGRxE0ZxtEnYOguc4dX9AcZCdXFWSZ5Chx3iu/F8RPxZdRv0LIMGLRnFCp816xUEDG3kLVDn20LKMowokvhUX/ULR2y6CNFDOERbkT7/CJgE2q\u002BDmBevcZ3ZKfn23Z4dbK6qKqeoTgeYoPUIiEoDyynwI7RM1MfdX9HS3N7XTFqqPiCQVN30WIyr5vciouVT2V7QArnl0JvmyM7R2W0kxVSaYk4lb3ZL/8crpO3MurzofweAB0mcwG2IqYgTIoMjgyGihECbLmnoiAL2vi\u002BqGhIN6V5lpL4K\u002BZ3cmMXqNN1EBCHILjJ8TUyZl3tKqgJB3pN6ATkgud5jl46iupGkAlMhrrYJ4evfkZgNyA1GwFObnr4ybDOkI05DZJan3Za\u002B9ZUoJPtMN/ynmnOhEu3RHNc7Bx/XcZIffYtrynlVO7QBUtZ0Hp9UT2q9jtHABxBcbku/aNZ654ADCKdv4G2DTmK/n7wbWQI74rexFea8X3p7D1gxmc7dim9SdRX35G79PjxzBGdQQRFJh4Yexc2dQq0s8NURUbST3hVQxOfsQ/pIt9uqTVsTKspG6BJEvsSdtTJkyveV6\u002ByH3yZR/3gtWUOP1g318vVWGcoKymWmTx9MtxO1h3kGss/vIm4wwStOGY7OuOi2q8I5ErEpix2G4ZALAUhod9XKhSNCCtCLIVievLDa15Iymg9NeHDH3SeuZEDaJb/e4aG1ADfJdJzxsfFUis5srAoB1Gs9GvtlBqv7k6KPrP\u002BYv9sPIdNeZSFuX8qDb1JZQbg22FFUocqmT/2P0eD\u002BYgD1v8rzXYo2o29F0r8w5ZdVnlHmWNSuRB4QZNXVzpdAb/3JibOHaeAx/DTiDs8PdWpqNjOTGAUoS3us4vS0YNDYBWa9Z1vj0jRxsFyjyDVTBPNva5hjrVf0nUI72orrfZtgBglkTg4Ohmf/IWeoiH9CWdoFSPU4dFQSyMoVq/ethjbBP8Yv6rrhXOUwZI/sSBTG9Xys4jSiJ42xVYFH9NpsTZsw60i1Fm8jI\u002BgQBBPIJoCxUrZ7AKf\u002BHxQ0epE1nWgKxBb0u1zIDd8Nib5Mkh996TMAkqYn9Uz3NsgwgJvd7YaACUP412sj6UDbaXblsYz4tpFiNQrB4tLJ/YSQl41DM5w3zITfhRHL3KllTI/WDYU/O8oKe7R/viZxMtXmj1GzlDXareUIGTF/mlhdXJZC8/ADVVvDOLvntA5eblY/5U1XsbRZ/2OgNyKYiuFcIl2QLj7l4zn58Fw==",
       "StatusCode": 201,
       "ResponseHeaders": {
         "Content-Length": "0",
         "Content-MD5": "pXa3MrC3YralL\u002BYyq5oQ\u002BA==",
-<<<<<<< HEAD
-        "Date": "Thu, 05 Mar 2020 21:21:38 GMT",
-        "ETag": "\u00220x8D7C14B31E1A2C4\u0022",
-        "Last-Modified": "Thu, 05 Mar 2020 21:21:39 GMT",
-=======
         "Date": "Fri, 03 Apr 2020 00:06:40 GMT",
         "ETag": "\u00220x8D7D762E2D42DE4\u0022",
         "Last-Modified": "Fri, 03 Apr 2020 00:06:40 GMT",
->>>>>>> 32e373e2
         "Server": [
           "Windows-Azure-Blob/1.0",
           "Microsoft-HTTPAPI/2.0"
         ],
         "x-ms-blob-sequence-number": "0",
         "x-ms-client-request-id": "62fbeabd-3942-a509-6531-5b59a98ca040",
-<<<<<<< HEAD
-        "x-ms-request-id": "c74deb53-a01e-000f-5534-f3e457000000",
-        "x-ms-request-server-encrypted": "true",
-        "x-ms-version": "2019-10-10"
-=======
         "x-ms-request-id": "140362a4-c01e-0009-644b-090873000000",
         "x-ms-request-server-encrypted": "true",
         "x-ms-version": "2019-12-12"
->>>>>>> 32e373e2
-      },
-      "ResponseBody": []
-    },
-    {
-<<<<<<< HEAD
-      "RequestUri": "https://seanstagetest.blob.core.windows.net/test-container-1ff93125-f6a5-6b44-40f6-9574bb7f9f3f/test-blob-41b3fe86-7e20-3ee7-e9ce-28426aea813d",
-=======
+      },
+      "ResponseBody": []
+    },
+    {
       "RequestUri": "https://seanmcccanary.blob.core.windows.net/test-container-1ff93125-f6a5-6b44-40f6-9574bb7f9f3f/test-blob-41b3fe86-7e20-3ee7-e9ce-28426aea813d",
->>>>>>> 32e373e2
-      "RequestMethod": "PUT",
-      "RequestHeaders": {
-        "Authorization": "Sanitized",
-        "Content-Length": "0",
-<<<<<<< HEAD
-        "traceparent": "00-b0962f297e618f4bb7cbbc0d9f10d689-d8dac5e80c1e2344-00",
-        "User-Agent": [
-          "azsdk-net-Storage.Blobs/12.4.0-dev.20200305.1",
-          "(.NET Core 4.6.28325.01; Microsoft Windows 10.0.18363 )"
-=======
+      "RequestMethod": "PUT",
+      "RequestHeaders": {
+        "Authorization": "Sanitized",
+        "Content-Length": "0",
         "traceparent": "00-f4bae6f4e9503246a0412cfec85f6999-407a5dda7879a344-00",
         "User-Agent": [
           "azsdk-net-Storage.Blobs/12.5.0-dev.20200402.1",
           "(.NET Core 4.6.28325.01; Microsoft Windows 10.0.18362 )"
->>>>>>> 32e373e2
         ],
         "x-ms-blob-content-length": "1024",
         "x-ms-blob-type": "PageBlob",
         "x-ms-client-request-id": "ddf0c737-b8fe-3e4c-03bc-787411c63a7a",
-<<<<<<< HEAD
-        "x-ms-date": "Thu, 05 Mar 2020 21:21:40 GMT",
-        "x-ms-return-client-request-id": "true",
-        "x-ms-version": "2019-10-10"
-=======
-        "x-ms-date": "Fri, 03 Apr 2020 00:06:41 GMT",
-        "x-ms-return-client-request-id": "true",
-        "x-ms-version": "2019-12-12"
->>>>>>> 32e373e2
-      },
-      "RequestBody": null,
-      "StatusCode": 201,
-      "ResponseHeaders": {
-        "Content-Length": "0",
-<<<<<<< HEAD
-        "Date": "Thu, 05 Mar 2020 21:21:39 GMT",
-        "ETag": "\u00220x8D7C14B31EE73DB\u0022",
-        "Last-Modified": "Thu, 05 Mar 2020 21:21:40 GMT",
-=======
+        "x-ms-date": "Fri, 03 Apr 2020 00:06:41 GMT",
+        "x-ms-return-client-request-id": "true",
+        "x-ms-version": "2019-12-12"
+      },
+      "RequestBody": null,
+      "StatusCode": 201,
+      "ResponseHeaders": {
+        "Content-Length": "0",
         "Date": "Fri, 03 Apr 2020 00:06:40 GMT",
         "ETag": "\u00220x8D7D762E2E0DA69\u0022",
         "Last-Modified": "Fri, 03 Apr 2020 00:06:40 GMT",
->>>>>>> 32e373e2
         "Server": [
           "Windows-Azure-Blob/1.0",
           "Microsoft-HTTPAPI/2.0"
         ],
         "x-ms-client-request-id": "ddf0c737-b8fe-3e4c-03bc-787411c63a7a",
-<<<<<<< HEAD
-        "x-ms-request-id": "c74deb54-a01e-000f-5634-f3e457000000",
-        "x-ms-request-server-encrypted": "true",
-        "x-ms-version": "2019-10-10"
-=======
         "x-ms-request-id": "140362b6-c01e-0009-724b-090873000000",
         "x-ms-request-server-encrypted": "true",
         "x-ms-version": "2019-12-12"
->>>>>>> 32e373e2
-      },
-      "ResponseBody": []
-    },
-    {
-<<<<<<< HEAD
-      "RequestUri": "https://seanstagetest.blob.core.windows.net/test-container-1ff93125-f6a5-6b44-40f6-9574bb7f9f3f/test-blob-41b3fe86-7e20-3ee7-e9ce-28426aea813d?comp=page",
-=======
+      },
+      "ResponseBody": []
+    },
+    {
       "RequestUri": "https://seanmcccanary.blob.core.windows.net/test-container-1ff93125-f6a5-6b44-40f6-9574bb7f9f3f/test-blob-41b3fe86-7e20-3ee7-e9ce-28426aea813d?comp=page",
->>>>>>> 32e373e2
-      "RequestMethod": "PUT",
-      "RequestHeaders": {
-        "Authorization": "Sanitized",
-        "Content-Length": "0",
-<<<<<<< HEAD
-        "traceparent": "00-64665b46fd00db43a9b5d86f5b9f6f2e-62de0620c8a57f47-00",
-        "User-Agent": [
-          "azsdk-net-Storage.Blobs/12.4.0-dev.20200305.1",
-          "(.NET Core 4.6.28325.01; Microsoft Windows 10.0.18363 )"
-        ],
-        "x-ms-client-request-id": "a20bdb0e-a3fa-9f3e-1319-5874d1d907c5",
-        "x-ms-copy-source": "https://seanstagetest.blob.core.windows.net/test-container-1ff93125-f6a5-6b44-40f6-9574bb7f9f3f/test-blob-75bd7cde-6baa-d0b7-ec42-c26bb87a3d23",
-        "x-ms-date": "Thu, 05 Mar 2020 21:21:40 GMT",
-=======
+      "RequestMethod": "PUT",
+      "RequestHeaders": {
+        "Authorization": "Sanitized",
+        "Content-Length": "0",
         "traceparent": "00-8a965ca1b78f3945a8b2a44e6d3d7219-583205824c565448-00",
         "User-Agent": [
           "azsdk-net-Storage.Blobs/12.5.0-dev.20200402.1",
@@ -350,65 +192,33 @@
         "x-ms-client-request-id": "a20bdb0e-a3fa-9f3e-1319-5874d1d907c5",
         "x-ms-copy-source": "https://seanmcccanary.blob.core.windows.net/test-container-1ff93125-f6a5-6b44-40f6-9574bb7f9f3f/test-blob-75bd7cde-6baa-d0b7-ec42-c26bb87a3d23",
         "x-ms-date": "Fri, 03 Apr 2020 00:06:41 GMT",
->>>>>>> 32e373e2
         "x-ms-page-write": "update",
         "x-ms-range": "bytes=0-1023",
         "x-ms-return-client-request-id": "true",
         "x-ms-source-range": "bytes=0-1023",
-<<<<<<< HEAD
-        "x-ms-version": "2019-10-10"
-=======
-        "x-ms-version": "2019-12-12"
->>>>>>> 32e373e2
+        "x-ms-version": "2019-12-12"
       },
       "RequestBody": null,
       "StatusCode": 201,
       "ResponseHeaders": {
         "Content-Length": "0",
         "Content-MD5": "pXa3MrC3YralL\u002BYyq5oQ\u002BA==",
-<<<<<<< HEAD
-        "Date": "Thu, 05 Mar 2020 21:21:39 GMT",
-        "ETag": "\u00220x8D7C14B31FEEE64\u0022",
-        "Last-Modified": "Thu, 05 Mar 2020 21:21:40 GMT",
-=======
         "Date": "Fri, 03 Apr 2020 00:06:40 GMT",
         "ETag": "\u00220x8D7D762E2FB1DF4\u0022",
         "Last-Modified": "Fri, 03 Apr 2020 00:06:41 GMT",
->>>>>>> 32e373e2
         "Server": [
           "Windows-Azure-Blob/1.0",
           "Microsoft-HTTPAPI/2.0"
         ],
         "x-ms-blob-sequence-number": "0",
         "x-ms-client-request-id": "a20bdb0e-a3fa-9f3e-1319-5874d1d907c5",
-<<<<<<< HEAD
-        "x-ms-request-id": "c74deb55-a01e-000f-5734-f3e457000000",
-        "x-ms-request-server-encrypted": "true",
-        "x-ms-version": "2019-10-10"
-=======
         "x-ms-request-id": "140362da-c01e-0009-0f4b-090873000000",
         "x-ms-request-server-encrypted": "true",
         "x-ms-version": "2019-12-12"
->>>>>>> 32e373e2
-      },
-      "ResponseBody": []
-    },
-    {
-<<<<<<< HEAD
-      "RequestUri": "https://seanstagetest.blob.core.windows.net/test-container-1ff93125-f6a5-6b44-40f6-9574bb7f9f3f?restype=container",
-      "RequestMethod": "DELETE",
-      "RequestHeaders": {
-        "Authorization": "Sanitized",
-        "traceparent": "00-80e0c8abd598714e946bad950edcf41b-23072e4371e2c043-00",
-        "User-Agent": [
-          "azsdk-net-Storage.Blobs/12.4.0-dev.20200305.1",
-          "(.NET Core 4.6.28325.01; Microsoft Windows 10.0.18363 )"
-        ],
-        "x-ms-client-request-id": "3666a052-98ba-0b80-e061-361bed9b6cd5",
-        "x-ms-date": "Thu, 05 Mar 2020 21:21:40 GMT",
-        "x-ms-return-client-request-id": "true",
-        "x-ms-version": "2019-10-10"
-=======
+      },
+      "ResponseBody": []
+    },
+    {
       "RequestUri": "https://seanmcccanary.blob.core.windows.net/test-container-1ff93125-f6a5-6b44-40f6-9574bb7f9f3f?restype=container",
       "RequestMethod": "DELETE",
       "RequestHeaders": {
@@ -422,39 +232,25 @@
         "x-ms-date": "Fri, 03 Apr 2020 00:06:42 GMT",
         "x-ms-return-client-request-id": "true",
         "x-ms-version": "2019-12-12"
->>>>>>> 32e373e2
       },
       "RequestBody": null,
       "StatusCode": 202,
       "ResponseHeaders": {
         "Content-Length": "0",
-<<<<<<< HEAD
-        "Date": "Thu, 05 Mar 2020 21:21:39 GMT",
-=======
-        "Date": "Fri, 03 Apr 2020 00:06:40 GMT",
->>>>>>> 32e373e2
+        "Date": "Fri, 03 Apr 2020 00:06:40 GMT",
         "Server": [
           "Windows-Azure-Blob/1.0",
           "Microsoft-HTTPAPI/2.0"
         ],
         "x-ms-client-request-id": "3666a052-98ba-0b80-e061-361bed9b6cd5",
-<<<<<<< HEAD
-        "x-ms-request-id": "c74deb5b-a01e-000f-5b34-f3e457000000",
-        "x-ms-version": "2019-10-10"
-=======
         "x-ms-request-id": "14036337-c01e-0009-5e4b-090873000000",
         "x-ms-version": "2019-12-12"
->>>>>>> 32e373e2
       },
       "ResponseBody": []
     }
   ],
   "Variables": {
     "RandomSeed": "1419294593",
-<<<<<<< HEAD
-    "Storage_TestConfigDefault": "ProductionTenant\nseanstagetest\nU2FuaXRpemVk\nhttps://seanstagetest.blob.core.windows.net\nhttp://seanstagetest.file.core.windows.net\nhttp://seanstagetest.queue.core.windows.net\nhttp://seanstagetest.table.core.windows.net\n\n\n\n\nhttp://seanstagetest-secondary.blob.core.windows.net\nhttp://seanstagetest-secondary.file.core.windows.net\nhttp://seanstagetest-secondary.queue.core.windows.net\nhttp://seanstagetest-secondary.table.core.windows.net\n\nSanitized\n\n\nCloud\nBlobEndpoint=https://seanstagetest.blob.core.windows.net/;QueueEndpoint=http://seanstagetest.queue.core.windows.net/;FileEndpoint=http://seanstagetest.file.core.windows.net/;BlobSecondaryEndpoint=http://seanstagetest-secondary.blob.core.windows.net/;QueueSecondaryEndpoint=http://seanstagetest-secondary.queue.core.windows.net/;FileSecondaryEndpoint=http://seanstagetest-secondary.file.core.windows.net/;AccountName=seanstagetest;AccountKey=Sanitized\nseanscope1"
-=======
     "Storage_TestConfigDefault": "ProductionTenant\nseanmcccanary\nU2FuaXRpemVk\nhttps://seanmcccanary.blob.core.windows.net\nhttps://seanmcccanary.file.core.windows.net\nhttps://seanmcccanary.queue.core.windows.net\nhttps://seanmcccanary.table.core.windows.net\n\n\n\n\nhttps://seanmcccanary-secondary.blob.core.windows.net\nhttps://seanmcccanary-secondary.file.core.windows.net\nhttps://seanmcccanary-secondary.queue.core.windows.net\nhttps://seanmcccanary-secondary.table.core.windows.net\n\nSanitized\n\n\nCloud\nBlobEndpoint=https://seanmcccanary.blob.core.windows.net/;QueueEndpoint=https://seanmcccanary.queue.core.windows.net/;FileEndpoint=https://seanmcccanary.file.core.windows.net/;BlobSecondaryEndpoint=https://seanmcccanary-secondary.blob.core.windows.net/;QueueSecondaryEndpoint=https://seanmcccanary-secondary.queue.core.windows.net/;FileSecondaryEndpoint=https://seanmcccanary-secondary.file.core.windows.net/;AccountName=seanmcccanary;AccountKey=Sanitized\nseanscope1"
->>>>>>> 32e373e2
   }
 }