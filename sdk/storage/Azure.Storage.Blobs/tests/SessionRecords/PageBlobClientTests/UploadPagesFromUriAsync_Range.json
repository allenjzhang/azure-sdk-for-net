{
  "Entries": [
    {
      "RequestUri": "https://seanmcccanary.blob.core.windows.net/test-container-575aea84-47df-6a1f-2d27-5e9f71bb6e10?restype=container",
      "RequestMethod": "PUT",
      "RequestHeaders": {
        "Authorization": "Sanitized",
        "traceparent": "00-fc1beb2794d5794ea173f8c579519863-9de30034704b8844-00",
        "User-Agent": [
          "azsdk-net-Storage.Blobs/12.5.0-dev.20200402.1",
          "(.NET Core 4.6.28325.01; Microsoft Windows 10.0.18362 )"
        ],
        "x-ms-blob-public-access": "container",
        "x-ms-client-request-id": "ad42b780-7055-88d5-37fc-0bb07b0abefc",
        "x-ms-date": "Fri, 03 Apr 2020 00:06:42 GMT",
        "x-ms-return-client-request-id": "true",
        "x-ms-version": "2019-12-12"
      },
      "RequestBody": null,
      "StatusCode": 201,
      "ResponseHeaders": {
        "Content-Length": "0",
        "Date": "Fri, 03 Apr 2020 00:06:40 GMT",
        "ETag": "\u00220x8D7D762E3425421\u0022",
        "Last-Modified": "Fri, 03 Apr 2020 00:06:41 GMT",
        "Server": [
          "Windows-Azure-Blob/1.0",
          "Microsoft-HTTPAPI/2.0"
        ],
        "x-ms-client-request-id": "ad42b780-7055-88d5-37fc-0bb07b0abefc",
<<<<<<< HEAD
        "x-ms-request-id": "66c58162-601e-0000-7434-f3923b000000",
=======
        "x-ms-request-id": "f80fc010-101e-008c-074b-0925ae000000",
>>>>>>> 8d420312
        "x-ms-version": "2019-12-12"
      },
      "ResponseBody": []
    },
    {
      "RequestUri": "https://seanmcccanary.blob.core.windows.net/test-container-575aea84-47df-6a1f-2d27-5e9f71bb6e10?restype=container\u0026comp=acl",
      "RequestMethod": "PUT",
      "RequestHeaders": {
        "Authorization": "Sanitized",
        "Content-Length": "21",
        "Content-Type": "application/xml",
        "traceparent": "00-fc17de4833ef7347b91b41463fb93ef5-522f2bdfc3d1c04d-00",
        "User-Agent": [
          "azsdk-net-Storage.Blobs/12.5.0-dev.20200402.1",
          "(.NET Core 4.6.28325.01; Microsoft Windows 10.0.18362 )"
        ],
        "x-ms-blob-public-access": "container",
        "x-ms-client-request-id": "ba1e7280-c178-01ba-979d-233a617cb87d",
        "x-ms-date": "Fri, 03 Apr 2020 00:06:42 GMT",
        "x-ms-return-client-request-id": "true",
        "x-ms-version": "2019-12-12"
      },
      "RequestBody": "\u003CSignedIdentifiers /\u003E",
      "StatusCode": 200,
      "ResponseHeaders": {
        "Content-Length": "0",
        "Date": "Fri, 03 Apr 2020 00:06:40 GMT",
        "ETag": "\u00220x8D7D762E34F6C5F\u0022",
        "Last-Modified": "Fri, 03 Apr 2020 00:06:41 GMT",
        "Server": [
          "Windows-Azure-Blob/1.0",
          "Microsoft-HTTPAPI/2.0"
        ],
        "x-ms-client-request-id": "ba1e7280-c178-01ba-979d-233a617cb87d",
<<<<<<< HEAD
        "x-ms-request-id": "66c5816d-601e-0000-7d34-f3923b000000",
=======
        "x-ms-request-id": "f80fc036-101e-008c-244b-0925ae000000",
>>>>>>> 8d420312
        "x-ms-version": "2019-12-12"
      },
      "ResponseBody": []
    },
    {
      "RequestUri": "https://seanmcccanary.blob.core.windows.net/test-container-575aea84-47df-6a1f-2d27-5e9f71bb6e10/test-blob-48495386-20b9-37b9-f252-285567d42c1b",
      "RequestMethod": "PUT",
      "RequestHeaders": {
        "Authorization": "Sanitized",
        "Content-Length": "0",
        "traceparent": "00-bddd2d41e5b7ca47b23dee674faf7101-afcd3befa45d4947-00",
        "User-Agent": [
          "azsdk-net-Storage.Blobs/12.5.0-dev.20200402.1",
          "(.NET Core 4.6.28325.01; Microsoft Windows 10.0.18362 )"
        ],
        "x-ms-blob-content-length": "4096",
        "x-ms-blob-type": "PageBlob",
        "x-ms-client-request-id": "414c6a17-08f1-c248-3f00-021fb5656658",
        "x-ms-date": "Fri, 03 Apr 2020 00:06:42 GMT",
        "x-ms-return-client-request-id": "true",
        "x-ms-version": "2019-12-12"
      },
      "RequestBody": null,
      "StatusCode": 201,
      "ResponseHeaders": {
        "Content-Length": "0",
        "Date": "Fri, 03 Apr 2020 00:06:40 GMT",
        "ETag": "\u00220x8D7D762E35CD7C9\u0022",
        "Last-Modified": "Fri, 03 Apr 2020 00:06:41 GMT",
        "Server": [
          "Windows-Azure-Blob/1.0",
          "Microsoft-HTTPAPI/2.0"
        ],
        "x-ms-client-request-id": "414c6a17-08f1-c248-3f00-021fb5656658",
        "x-ms-request-id": "f80fc054-101e-008c-3b4b-0925ae000000",
        "x-ms-request-server-encrypted": "true",
        "x-ms-version": "2019-12-12"
      },
      "ResponseBody": []
    },
    {
      "RequestUri": "https://seanmcccanary.blob.core.windows.net/test-container-575aea84-47df-6a1f-2d27-5e9f71bb6e10/test-blob-48495386-20b9-37b9-f252-285567d42c1b?comp=page",
      "RequestMethod": "PUT",
      "RequestHeaders": {
        "Authorization": "Sanitized",
        "Content-Length": "4096",
        "traceparent": "00-9032bfe9fcb5634e8f8ab6573356c5b4-7759d071e9a29a4d-00",
        "User-Agent": [
          "azsdk-net-Storage.Blobs/12.5.0-dev.20200402.1",
          "(.NET Core 4.6.28325.01; Microsoft Windows 10.0.18362 )"
        ],
        "x-ms-client-request-id": "fd3d6fcf-eb87-f729-6ebd-edd499019a41",
        "x-ms-date": "Fri, 03 Apr 2020 00:06:42 GMT",
        "x-ms-page-write": "update",
        "x-ms-range": "bytes=0-4095",
        "x-ms-return-client-request-id": "true",
        "x-ms-version": "2019-12-12"
      },
      "RequestBody": "2sLBjAUhK5xEK\u002B8voo8AY6kGLwjsA4TI0CLuI8E4tkFuUWvFEsb/XkaCdU3Ri18IncCRWkyvkdY\u002B\u002BbziMwjaC3SuwVAkOlDiBtHCaY439kTD5oUAplv0vsCUhxkKHSo\u002Bp2nYI8oO5GJvrlR77SdIBwJ3H02C2mUZuQKQj7M32OmmhMIkXtN6tAIikPcGeNCYS4AXkv3du80EvmnHfVSvONZq1WllI6gv/WpLYEltEkAx\u002BEMyH0bsyMj0IKBpsjetclchnKNnMyjX6JWSkVuDl6solYUQfBiQfgygcAMIxUozne3xS3adysUbWzewWTZtcYn0QByynfY\u002BkR6Wx8IlzyJLX/RtkUs1i8vA9CHh3yTVMv95FIQtgP/2s7pXBgMC9osUZflC/989vrVQ8qnUXbH5wJTDq7qeHd70dt6R3YTIvf2VzHorkzIfO1XP3I5WIlUIXkVuP0vQdkcaTokBrOAwiDSrPpE3zS1ho29lz0BQnVSIiX8/WX6yxFUyEEWpHo91nlRaq\u002BPE0ZAYDJzca6cHyrA0eCNh8S\u002B2\u002BXo7BL3ouITf7zDs9vJxxLfuJ0zh1VitKkaUdaZsE60lo7JpiMzTL1QX/Ht3G9S\u002Bw7Nrc8ni1CMhjdl2VEPectyCx1I/BzzrGvf3ytjcNg9y1bHyAaDkQs\u002BOR/rzXdsROIqf9VSBfrt3f1jS6glKRFfKBH6R7HE8noSDsL9C970c5pFOPUG68Fb2eoFHEVfFRAOiKVhcgEwYY1fP/s77NYiatQR4\u002BwcWDxMnm3Hv9Iwtvmy8n85kv2VFNtnq6vKI\u002BkX5rVxSTEn8jBpFNeTbKG/KokBiP5W5NfWeM8UtLCQgnqAr9kcv2nEjwBO0H4qAag1qH0iyJruvP3dmsxmDzl/1JJZDrzInm8fPPn6CBRZrHci3wg3bbnjle7bQyCdXn/GzvvrzPLraQoOA4\u002Bc8LTpg\u002BpVRywxSGbYeXjN8V9Kgd5\u002BNz0YbeOEN3X\u002BJW4uQqU58b82RBtPkYKRE1N6HXuux4GtHr13zRYK0Q\u002B6Nyb4qjrTl/\u002BgEDnHMqG\u002Bh1qQChn6U2HofSPnwiSlL3MLlV5fmGkUpoV8CrNH5ewfuUW7esrxv\u002BfBEC0a79Ha\u002BuDGu5lDXu7xe2OQfkSuoJszyATi7bSoGdV6moQ//bq3oRPSfSpW2F5Wyf9nXT2fFm\u002BR5yPI9A0sHqHDyMRmtXmk3Nk03CNs3POqiCO5QLib24AYqhqW6q0ComKIkxOV7BSBvoBgajpIJQowHm/pdtnlK\u002B1ATg9jDfIsNjnA5EncFJwPN4I4N3FF0IEMZsg9FS\u002BIo2ciVaIFIrCOMDQAi0C8UAnP3j9XqPB7\u002Bn2KUqsp7x0KNEDivcL\u002BBhTRrgM9RUVAUBK\u002BbTrwMPpyplsgfswFZEEW\u002BlMD2ZZK0dgqgf7xPrU0SgKYa33mGgdGcBdn2YtEzEW\u002BJkr2QHp8c59ixbL7gWuh7DDNbPzHMOBPuWl\u002B4vhM4bW1MxRqQgmEH/fih1BQSu6vxe1We2NI\u002BvVqpocM/ZCjEef5RlJTN6orRVEI4K2P\u002B25\u002B0x0O\u002BmpWbDQfA5uCex5nQ3VsVwScWJJDKzISQBpL3q8Yki5zlBd9ptoaMDQSpM4yoZ04I6Bl4naOz9M0QCgd1yDsaeTz869d8qwugiheLIJn3555E7sKsrO75MhERWKt/FkTJj7lQrHx2jDwN1xKMJ9M0GSNoMdp4bc1OA7jGalJgIXPSwpDgpzshzWKGn9TbbQo93T\u002BIFuVqUSLrAanDryHprbWfuWRCU3HnRmN38c74cpauiY0T2AuNaHFu9KWSXR5BnPEfPLOm\u002BonOoM\u002BB819U8o8TFSaU1tWqEVDz1F/LVehFNVXc2TbiB44DRTc7DHUSGgEWf0j4rcYcdCpjsiYqAkvnPL0JdxlYMA2XkJGdbwXa4bldtdagTYiPwGULflVn2ULsVM\u002B4CKPovU46YBw1fgQlidFszEx0Ru81erazTLK4MLdOsRs1ItkWdfeHZuxrWUJg5vWE\u002Bwz2dw3fg43sNHCbgS9k58zp72b3VVdV7OACySB0Uma8NDSrVzoNVZ5LKkCG6\u002BS8B3J1d/eOjKW0oIot3bpseOEK3036uY\u002BS25nIrCsXzgD7RcKt/9tuLqiP97av4Hjk37JefAyXwk3j4pxdxuB5nNKJMpf3vngGm7Cka8HY4/sg4815uVHzY4N0yhw/EWfIFlrkJa7g7CA5V\u002BBc81aLC/\u002BhPOMS/\u002BOAlc4Tg/Rcx4pI3FRn871NP/asQGFxl3As6L4dntSEtRZ3Y5DfzWkr3ZBWExYBJBdBU/zsZr\u002BBD/1e55o1Pim1xCc\u002B8JAtbXKMgGPRGoRZKsOn3ErXmE9W9VSSgOXO9p5moE/vwzSHFOaJX\u002BVcr/R5BbzXjmLf3izX5/o8mu2MvorEa3o0aWePIMdjTThp\u002BkVfGHsp92g8h8IjF9s5Snn4/KFamER6RJtUR26ae5Dzbu203IFxY8YiiOS3EVKLVtVNa1CWDmIB5dTg1LD6oQsyL6nuhG33h5nbOBBgwjNJyfGYTRA/XV\u002BLs/etkY4WKObYheKonNFnVeS3u9ZRoCKglwu/YVT789FKY9F2SvULxBAphz1RoCwfMfcsiKKIORLUDfqCV8aS3ZIQXTn/8Avuq/bGKBjlT/bfnzBczmovwim\u002Bojz7iG1JlqqrQEPyIEDrPtyswhH57r0Do7iWNQ4n4ZsPQU7O8iOJfJFuOg6y7H/wcZCOg/8YxLN/\u002BOS1s2Gcg1\u002Bo497xHEu4I0Z/i7SuULc5pcR9mF6b9nybT/o/08gw0bavCgmg/1VF1mC5mTn\u002B0KcsfA2cHusBDOxiVcxReU99T7n9/0aumKZvOML94l1DnX5TEle6k7LLrf0cPqmI81wQO0l/ANFgfuNnLeYoAyqOH7hO/mb3wrwGMlFIkVr850Rl7KYUw5yt8pR0U2XMo6rTjh7xOfX2GXiNeM6AGOyIakaiwxaEelscoQvSgm9WOo6ndQM7C61Ob9Mth0vNLNmo6\u002BgeKd\u002BTTxPD1ZjpI5YJNj0/2aPoTF6ZU1NDVvMQTnQyKpeGNxGvEyXweDYUZEs8I1ENjVM2v5\u002BKhdWMUPggsoYkt/n/gv4skMV9\u002BNQohO4IBjOhA8Eg\u002B2r3/LI7I8Mtz8Ww761RPaFS4PyOuMfLYQDng0rFfq/EBLuPB4VL8W0CTygOd5VBtsmRTiLFkkOiLJqxVJ95aFAV6\u002BvxwjUbB\u002B\u002BOi2ifvOlrpcyBMy\u002BN/3F47NvqmZ3OiefX\u002BIypT/STdkczNgbaA2\u002BwRq7S\u002BDUgiOx5edZaMG1RwAKBx8RdwlbY7bzoWclrnulrOVPu\u002B5Gytm\u002BfL9YeOEXa4XYEWDuqU4RY\u002Bgp4OC8jDtrt7vYZY8RwzxBVvZJ/urR3DXdSZkWtwObPlgGHOX5AfCH7MElPwH6xk4krVZXx2D9VASu30KeVPy4PSszD6ZWSFUBxhIlqJ0z5odK7gWpR3b7BMThTiKx5ZvEbP3ay7qr0mUBUgFO16tnevi7V2b7DvmwNAbdcP4yU\u002BB6YT\u002BjVR7Mox\u002Bgq/V1qDEZfdMp\u002BpIwyWIAKpO3ymFm0wIg1HZvwCHd7rBLVmMEPo/Vw/MrBFVORZfZny6LGNS6PdjzUNe6rb2xTAvd6Xb\u002B/\u002BwH3gZuP8qo0o7ekiT3UtXfjRiKEOm0GxY1ebhNcFwg3qM\u002BhzrST/4OSoJE3BuYvf02AlhacOsCT8bsOMISX2IyvbeBtM\u002BfDUEaf8prcz7\u002BnL\u002B/G3IDxmm0PDdz4hM//\u002B8gEiJgFwUtmvUbQ/UgmtiL8ZwGV0PsMvdNzXiUKyst3n/fS10Ynom2jYB45IZwk6Fa5\u002Bx3NairM\u002BMrEkWMmW/J7WV1RVN7b1cWT8XDc0pw2TnXOUM\u002BtqTXMBt98YhAJfQQsvsc/05R33iZYOXi57yUtjkLuVwoiza8nhE3/XnO0inRrsBTU93rgV3KpVG\u002B9Eha5T9PNGyb6CfAYF09GeH\u002BypK8DTT8RWJfHDgCYeXhAanE3RQ\u002Bf5m9OcaYkvN8rmd7z9rC/ucXXqPY8BgwmYpB32K3dDzJvE71AtdyY7Jy3nHQhpILIgLCsX5wZYuBiKA8VreQyTYqrg\u002BPzfwTpPrxZhWmYBL0Nr1f8Ma\u002BVVbDd3ozMgj\u002B4hU7qdSCf1QGswyDgwN12yiNSCP6MNRzaFi4yFqB3HLt8of8brY\u002BcbdpWUG6OtJXTZhNpenpBK08yEF/ybb9gNKZlZB7dWxyUtZsjNuWtS2GZXq\u002BMDqJBO3aw6Z0wqgAb9RvIKVB29gv31cTfHfRqhMX9WQ4P0yYDIymoLHJ/YwubCEHJ5SERImiklTjdYh2BRWTXMlHxCyH0xAYnzcmZd3G5QxSzoJ6k7Damaz3tJsALJ\u002BcNpzG6qf0f1CEa6VSfCx7HJB4IzqXFM0YaSqDjBp5FG6bii89A/5oXk8t9iQLiB18fJgKiAlhBR3Tqn15cO86D1c6tvH9OhySE8TrZR6pDOENBw\u002BCcoxhOoENbVV87u1f9\u002BrQ0NErf0Z/dHREdaP/Jp2caG3ft5zG1Xxw88zHESTXj3E32DwP5YfJBvoYGMDhDka73IKDgEBOCftQto91tGNPcOoyy05dkIbqFrCirry/k\u002BGKDzSmVA8w6c5EvzL0U1KayKvaskb0Wk/7lWmPq186lSat76kuqRjfAeGAFNFT8cNiC\u002BIQ4N2akbDkqr6hoT5vCiYIRmOlaCOS\u002B7BlcEV6q6eqLZ99KbBFE130Rf5aPVyjEQ6vR6tfuJ/CgeUtNR1vagMa93Oe8dx1xzcFsSIhNL5Txl82z2P4SnUDuqvLF948iN//P0XtACMuOYB0Wgt5nUkm3XK\u002BNJqjIqz6nzc0qq9YySRGIfl4YsI8CJXfg/BthhlioDprflRBXByY9mDv9Y7RH4zjN39Trn6sgigAw6K4iRkZ1gZ07U7QBMXY42xdTBMHCmRjik6eEvW7uvgoPJh53GlL0iOIWC5CEzK1dssSUzIY/bU6VQLKe8cMuTJSp8QpXwMDFX3zfrI2IXsf6JgqqWvGE0LnQ4dqfVpce6L/82tqiBfEDzm0KX8HBDeHqpMq4g/GiJSBRh9/mJQjkwMPOi4PsVyEZp4uDenD3DtT4tLHNZWTNWbS5UH0SHalkJZ/984Fd/kypn9xmH6uwWXkL7XBXF1pfADLPMgajBoniHlTR\u002BhtSmrZlJMaHZzoICfYEBy85DQ5EnfJPjstFBZlSgwBX3l9duFK58fOU2Jn4xikPn/5aqBBFjFwpAwzrHx4sNOM5sSqXpk7cfxwbsMVZVsihNWWa\u002BNvvEVIDNLVGzdHUZ6O1vhT\u002BePmwfSn0KtyWz6xDSem5kjwISp/Yk3GZlrJKRkgio5ezo71s6nuy\u002BuZ2bWQJAoToG9VnrXR1JuWHFuZ3quSTdCwUkKYsTKjAVk\u002B5YiUNkJMtYitzuvUiPn3X5NOUOlAC4vk39HLdu84tplclu8O/eg==",
      "StatusCode": 201,
      "ResponseHeaders": {
        "Content-Length": "0",
        "Content-MD5": "lEhehTUWVgMFr5eez0fsDw==",
        "Date": "Fri, 03 Apr 2020 00:06:40 GMT",
        "ETag": "\u00220x8D7D762E369D277\u0022",
        "Last-Modified": "Fri, 03 Apr 2020 00:06:41 GMT",
        "Server": [
          "Windows-Azure-Blob/1.0",
          "Microsoft-HTTPAPI/2.0"
        ],
        "x-ms-blob-sequence-number": "0",
        "x-ms-client-request-id": "fd3d6fcf-eb87-f729-6ebd-edd499019a41",
        "x-ms-request-id": "f80fc07e-101e-008c-5f4b-0925ae000000",
        "x-ms-request-server-encrypted": "true",
        "x-ms-version": "2019-12-12"
      },
      "ResponseBody": []
    },
    {
      "RequestUri": "https://seanmcccanary.blob.core.windows.net/test-container-575aea84-47df-6a1f-2d27-5e9f71bb6e10/test-blob-6299edf6-7ed8-8575-c562-0ff867ece899",
      "RequestMethod": "PUT",
      "RequestHeaders": {
        "Authorization": "Sanitized",
        "Content-Length": "0",
        "traceparent": "00-345475c57c194f42a231a15cecb5db18-06146205ed57914e-00",
        "User-Agent": [
          "azsdk-net-Storage.Blobs/12.5.0-dev.20200402.1",
          "(.NET Core 4.6.28325.01; Microsoft Windows 10.0.18362 )"
        ],
        "x-ms-blob-content-length": "2048",
        "x-ms-blob-type": "PageBlob",
        "x-ms-client-request-id": "ec665f5d-370c-511c-f9b8-3825db309081",
        "x-ms-date": "Fri, 03 Apr 2020 00:06:42 GMT",
        "x-ms-return-client-request-id": "true",
        "x-ms-version": "2019-12-12"
      },
      "RequestBody": null,
      "StatusCode": 201,
      "ResponseHeaders": {
        "Content-Length": "0",
        "Date": "Fri, 03 Apr 2020 00:06:41 GMT",
        "ETag": "\u00220x8D7D762E376CD25\u0022",
        "Last-Modified": "Fri, 03 Apr 2020 00:06:41 GMT",
        "Server": [
          "Windows-Azure-Blob/1.0",
          "Microsoft-HTTPAPI/2.0"
        ],
        "x-ms-client-request-id": "ec665f5d-370c-511c-f9b8-3825db309081",
        "x-ms-request-id": "f80fc09b-101e-008c-794b-0925ae000000",
        "x-ms-request-server-encrypted": "true",
        "x-ms-version": "2019-12-12"
      },
      "ResponseBody": []
    },
    {
      "RequestUri": "https://seanmcccanary.blob.core.windows.net/test-container-575aea84-47df-6a1f-2d27-5e9f71bb6e10/test-blob-6299edf6-7ed8-8575-c562-0ff867ece899?comp=page",
      "RequestMethod": "PUT",
      "RequestHeaders": {
        "Authorization": "Sanitized",
        "Content-Length": "0",
        "traceparent": "00-40050fb5c3235f489e52f4731877aa8a-5108a7fe62daa64b-00",
        "User-Agent": [
          "azsdk-net-Storage.Blobs/12.5.0-dev.20200402.1",
          "(.NET Core 4.6.28325.01; Microsoft Windows 10.0.18362 )"
        ],
        "x-ms-client-request-id": "079adf11-fb86-2f8c-f1fe-4c7031aab3e1",
        "x-ms-copy-source": "https://seanmcccanary.blob.core.windows.net/test-container-575aea84-47df-6a1f-2d27-5e9f71bb6e10/test-blob-48495386-20b9-37b9-f252-285567d42c1b",
        "x-ms-date": "Fri, 03 Apr 2020 00:06:42 GMT",
        "x-ms-page-write": "update",
        "x-ms-range": "bytes=0-2047",
        "x-ms-return-client-request-id": "true",
        "x-ms-source-range": "bytes=2048-4095",
        "x-ms-version": "2019-12-12"
      },
      "RequestBody": null,
      "StatusCode": 201,
      "ResponseHeaders": {
        "Content-Length": "0",
        "Content-MD5": "kSqKyxZcCLTKqnQAuqncPA==",
        "Date": "Fri, 03 Apr 2020 00:06:41 GMT",
        "ETag": "\u00220x8D7D762E384B25F\u0022",
        "Last-Modified": "Fri, 03 Apr 2020 00:06:42 GMT",
        "Server": [
          "Windows-Azure-Blob/1.0",
          "Microsoft-HTTPAPI/2.0"
        ],
        "x-ms-blob-sequence-number": "0",
        "x-ms-client-request-id": "079adf11-fb86-2f8c-f1fe-4c7031aab3e1",
        "x-ms-request-id": "f80fc0be-101e-008c-134b-0925ae000000",
        "x-ms-request-server-encrypted": "true",
        "x-ms-version": "2019-12-12"
      },
      "ResponseBody": []
    },
    {
      "RequestUri": "https://seanmcccanary.blob.core.windows.net/test-container-575aea84-47df-6a1f-2d27-5e9f71bb6e10/test-blob-6299edf6-7ed8-8575-c562-0ff867ece899",
      "RequestMethod": "GET",
      "RequestHeaders": {
        "Authorization": "Sanitized",
        "traceparent": "00-f2424ea259236c4d9f1b7343d7cd9123-e3a959fd4d37224f-00",
        "User-Agent": [
          "azsdk-net-Storage.Blobs/12.5.0-dev.20200402.1",
          "(.NET Core 4.6.28325.01; Microsoft Windows 10.0.18362 )"
        ],
        "x-ms-client-request-id": "fc1443d8-8995-d9fb-c83e-9ab208a85c72",
        "x-ms-date": "Fri, 03 Apr 2020 00:06:42 GMT",
        "x-ms-range": "bytes=0-2047",
        "x-ms-return-client-request-id": "true",
        "x-ms-version": "2019-12-12"
      },
      "RequestBody": null,
      "StatusCode": 206,
      "ResponseHeaders": {
        "Accept-Ranges": "bytes",
        "Content-Length": "2048",
        "Content-Range": "bytes 0-2047/2048",
        "Content-Type": "application/octet-stream",
        "Date": "Fri, 03 Apr 2020 00:06:41 GMT",
        "ETag": "\u00220x8D7D762E384B25F\u0022",
        "Last-Modified": "Fri, 03 Apr 2020 00:06:42 GMT",
        "Server": [
          "Windows-Azure-Blob/1.0",
          "Microsoft-HTTPAPI/2.0"
        ],
        "x-ms-blob-sequence-number": "0",
        "x-ms-blob-type": "PageBlob",
        "x-ms-client-request-id": "fc1443d8-8995-d9fb-c83e-9ab208a85c72",
        "x-ms-creation-time": "Fri, 03 Apr 2020 00:06:41 GMT",
        "x-ms-lease-state": "available",
        "x-ms-lease-status": "unlocked",
        "x-ms-request-id": "f80fc0f3-101e-008c-444b-0925ae000000",
        "x-ms-server-encrypted": "true",
        "x-ms-version": "2019-12-12"
      },
      "ResponseBody": "8HGQjoP/GMSzf/jktbNhnINfqOPe8RxLuCNGf4u0rlC3OaXEfZhem/Z8m0/6P9PIMNG2rwoJoP9VRdZguZk5/tCnLHwNnB7rAQzsYlXMUXlPfU\u002B5/f9GrpimbzjC/eJdQ51\u002BUxJXupOyy639HD6piPNcEDtJfwDRYH7jZy3mKAMqjh\u002B4Tv5m98K8BjJRSJFa/OdEZeymFMOcrfKUdFNlzKOq044e8Tn19hl4jXjOgBjsiGpGosMWhHpbHKEL0oJvVjqOp3UDOwutTm/TLYdLzSzZqOvoHinfk08Tw9WY6SOWCTY9P9mj6ExemVNTQ1bzEE50MiqXhjcRrxMl8Hg2FGRLPCNRDY1TNr\u002BfioXVjFD4ILKGJLf5/4L\u002BLJDFffjUKITuCAYzoQPBIPtq9/yyOyPDLc/FsO\u002BtUT2hUuD8jrjHy2EA54NKxX6vxAS7jweFS/FtAk8oDneVQbbJkU4ixZJDoiyasVSfeWhQFevr8cI1Gwfvjoton7zpa6XMgTMvjf9xeOzb6pmdzonn1/iMqU/0k3ZHMzYG2gNvsEau0vg1IIjseXnWWjBtUcACgcfEXcJW2O286FnJa57pazlT7vuRsrZvny/WHjhF2uF2BFg7qlOEWPoKeDgvIw7a7e72GWPEcM8QVb2Sf7q0dw13UmZFrcDmz5YBhzl\u002BQHwh\u002BzBJT8B\u002BsZOJK1WV8dg/VQErt9CnlT8uD0rMw\u002BmVkhVAcYSJaidM\u002BaHSu4FqUd2\u002BwTE4U4iseWbxGz92su6q9JlAVIBTterZ3r4u1dm\u002Bw75sDQG3XD\u002BMlPgemE/o1UezKMfoKv1dagxGX3TKfqSMMliACqTt8phZtMCINR2b8Ah3e6wS1ZjBD6P1cPzKwRVTkWX2Z8uixjUuj3Y81DXuq29sUwL3el2/v/sB94Gbj/KqNKO3pIk91LV340YihDptBsWNXm4TXBcIN6jPoc60k/\u002BDkqCRNwbmL39NgJYWnDrAk/G7DjCEl9iMr23gbTPnw1BGn/Ka3M\u002B/py/vxtyA8ZptDw3c\u002BITP//vIBIiYBcFLZr1G0P1IJrYi/GcBldD7DL3Tc14lCsrLd5/30tdGJ6Jto2AeOSGcJOhWufsdzWoqzPjKxJFjJlvye1ldUVTe29XFk/Fw3NKcNk51zlDPrak1zAbffGIQCX0ELL7HP9OUd94mWDl4ue8lLY5C7lcKIs2vJ4RN/15ztIp0a7AU1Pd64FdyqVRvvRIWuU/TzRsm\u002BgnwGBdPRnh/sqSvA00/EViXxw4AmHl4QGpxN0UPn\u002BZvTnGmJLzfK5ne8/awv7nF16j2PAYMJmKQd9it3Q8ybxO9QLXcmOyct5x0IaSCyICwrF\u002BcGWLgYigPFa3kMk2Kq4Pj838E6T68WYVpmAS9Da9X/DGvlVWw3d6MzII/uIVO6nUgn9UBrMMg4MDddsojUgj\u002BjDUc2hYuMhagdxy7fKH/G62PnG3aVlBujrSV02YTaXp6QStPMhBf8m2/YDSmZWQe3VsclLWbIzblrUthmV6vjA6iQTt2sOmdMKoAG/UbyClQdvYL99XE3x30aoTF/VkOD9MmAyMpqCxyf2MLmwhByeUhESJopJU43WIdgUVk1zJR8Qsh9MQGJ83JmXdxuUMUs6CepOw2pms97SbACyfnDacxuqn9H9QhGulUnwsexyQeCM6lxTNGGkqg4waeRRum4ovPQP\u002BaF5PLfYkC4gdfHyYCogJYQUd06p9eXDvOg9XOrbx/TockhPE62UeqQzhDQcPgnKMYTqBDW1VfO7tX/fq0NDRK39Gf3R0RHWj/yadnGht37ecxtV8cPPMxxEk149xN9g8D\u002BWHyQb6GBjA4Q5Gu9yCg4BATgn7ULaPdbRjT3DqMstOXZCG6hawoq68v5Phig80plQPMOnORL8y9FNSmsir2rJG9FpP\u002B5Vpj6tfOpUmre\u002BpLqkY3wHhgBTRU/HDYgviEODdmpGw5Kq\u002BoaE\u002BbwomCEZjpWgjkvuwZXBFequnqi2ffSmwRRNd9EX\u002BWj1coxEOr0erX7ifwoHlLTUdb2oDGvdznvHcdcc3BbEiITS\u002BU8ZfNs9j\u002BEp1A7qryxfePIjf/z9F7QAjLjmAdFoLeZ1JJt1yvjSaoyKs\u002Bp83NKqvWMkkRiH5eGLCPAiV34PwbYYZYqA6a35UQVwcmPZg7/WO0R\u002BM4zd/U65\u002BrIIoAMOiuIkZGdYGdO1O0ATF2ONsXUwTBwpkY4pOnhL1u7r4KDyYedxpS9IjiFguQhMytXbLElMyGP21OlUCynvHDLkyUqfEKV8DAxV9836yNiF7H\u002BiYKqlrxhNC50OHan1aXHui//NraogXxA85tCl/BwQ3h6qTKuIPxoiUgUYff5iUI5MDDzouD7FchGaeLg3pw9w7U\u002BLSxzWVkzVm0uVB9Eh2pZCWf/fOBXf5MqZ/cZh\u002BrsFl5C\u002B1wVxdaXwAyzzIGowaJ4h5U0fobUpq2ZSTGh2c6CAn2BAcvOQ0ORJ3yT47LRQWZUoMAV95fXbhSufHzlNiZ\u002BMYpD5/\u002BWqgQRYxcKQMM6x8eLDTjObEql6ZO3H8cG7DFWVbIoTVlmvjb7xFSAzS1Rs3R1Gejtb4U/nj5sH0p9Crcls\u002BsQ0npuZI8CEqf2JNxmZaySkZIIqOXs6O9bOp7svrmdm1kCQKE6BvVZ610dSblhxbmd6rkk3QsFJCmLEyowFZPuWIlDZCTLWIrc7r1Ij591\u002BTTlDpQAuL5N/Ry3bvOLaZXJbvDv3o="
    },
    {
      "RequestUri": "https://seanmcccanary.blob.core.windows.net/test-container-575aea84-47df-6a1f-2d27-5e9f71bb6e10?restype=container",
      "RequestMethod": "DELETE",
      "RequestHeaders": {
        "Authorization": "Sanitized",
        "traceparent": "00-1b863cb41800b145ae7d79a143057c95-b330714c6db7964a-00",
        "User-Agent": [
          "azsdk-net-Storage.Blobs/12.5.0-dev.20200402.1",
          "(.NET Core 4.6.28325.01; Microsoft Windows 10.0.18362 )"
        ],
        "x-ms-client-request-id": "ee974294-b795-144c-18d7-88242bcb009e",
        "x-ms-date": "Fri, 03 Apr 2020 00:06:43 GMT",
        "x-ms-return-client-request-id": "true",
        "x-ms-version": "2019-12-12"
      },
      "RequestBody": null,
      "StatusCode": 202,
      "ResponseHeaders": {
        "Content-Length": "0",
        "Date": "Fri, 03 Apr 2020 00:06:41 GMT",
        "Server": [
          "Windows-Azure-Blob/1.0",
          "Microsoft-HTTPAPI/2.0"
        ],
        "x-ms-client-request-id": "ee974294-b795-144c-18d7-88242bcb009e",
<<<<<<< HEAD
        "x-ms-request-id": "66c581a3-601e-0000-3134-f3923b000000",
=======
        "x-ms-request-id": "f80fc11f-101e-008c-644b-0925ae000000",
>>>>>>> 8d420312
        "x-ms-version": "2019-12-12"
      },
      "ResponseBody": []
    }
  ],
  "Variables": {
    "RandomSeed": "2084277513",
    "Storage_TestConfigDefault": "ProductionTenant\nseanmcccanary\nU2FuaXRpemVk\nhttps://seanmcccanary.blob.core.windows.net\nhttps://seanmcccanary.file.core.windows.net\nhttps://seanmcccanary.queue.core.windows.net\nhttps://seanmcccanary.table.core.windows.net\n\n\n\n\nhttps://seanmcccanary-secondary.blob.core.windows.net\nhttps://seanmcccanary-secondary.file.core.windows.net\nhttps://seanmcccanary-secondary.queue.core.windows.net\nhttps://seanmcccanary-secondary.table.core.windows.net\n\nSanitized\n\n\nCloud\nBlobEndpoint=https://seanmcccanary.blob.core.windows.net/;QueueEndpoint=https://seanmcccanary.queue.core.windows.net/;FileEndpoint=https://seanmcccanary.file.core.windows.net/;BlobSecondaryEndpoint=https://seanmcccanary-secondary.blob.core.windows.net/;QueueSecondaryEndpoint=https://seanmcccanary-secondary.queue.core.windows.net/;FileSecondaryEndpoint=https://seanmcccanary-secondary.file.core.windows.net/;AccountName=seanmcccanary;AccountKey=Sanitized\nseanscope1"
  }
}<|MERGE_RESOLUTION|>--- conflicted
+++ resolved
@@ -28,11 +28,7 @@
           "Microsoft-HTTPAPI/2.0"
         ],
         "x-ms-client-request-id": "ad42b780-7055-88d5-37fc-0bb07b0abefc",
-<<<<<<< HEAD
-        "x-ms-request-id": "66c58162-601e-0000-7434-f3923b000000",
-=======
         "x-ms-request-id": "f80fc010-101e-008c-074b-0925ae000000",
->>>>>>> 8d420312
         "x-ms-version": "2019-12-12"
       },
       "ResponseBody": []
@@ -67,11 +63,7 @@
           "Microsoft-HTTPAPI/2.0"
         ],
         "x-ms-client-request-id": "ba1e7280-c178-01ba-979d-233a617cb87d",
-<<<<<<< HEAD
-        "x-ms-request-id": "66c5816d-601e-0000-7d34-f3923b000000",
-=======
         "x-ms-request-id": "f80fc036-101e-008c-244b-0925ae000000",
->>>>>>> 8d420312
         "x-ms-version": "2019-12-12"
       },
       "ResponseBody": []
@@ -293,11 +285,7 @@
           "Microsoft-HTTPAPI/2.0"
         ],
         "x-ms-client-request-id": "ee974294-b795-144c-18d7-88242bcb009e",
-<<<<<<< HEAD
-        "x-ms-request-id": "66c581a3-601e-0000-3134-f3923b000000",
-=======
         "x-ms-request-id": "f80fc11f-101e-008c-644b-0925ae000000",
->>>>>>> 8d420312
         "x-ms-version": "2019-12-12"
       },
       "ResponseBody": []
