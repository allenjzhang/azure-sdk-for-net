{
  "Entries": [
    {
<<<<<<< HEAD
      "RequestUri": "https://seanstagetest.blob.core.windows.net/test-container-31adc0ba-6660-0b85-517d-c6a8e7b799cb?restype=container",
      "RequestMethod": "PUT",
      "RequestHeaders": {
        "Authorization": "Sanitized",
        "traceparent": "00-6517d2139438e94a9f3552e37d34d977-f41770fe9dca4c46-00",
        "User-Agent": [
          "azsdk-net-Storage.Blobs/12.4.0-dev.20200305.1",
          "(.NET Core 4.6.28325.01; Microsoft Windows 10.0.18363 )"
        ],
        "x-ms-blob-public-access": "container",
        "x-ms-client-request-id": "47af3c1e-1cbb-6fdd-8190-3e1bb3ddf335",
        "x-ms-date": "Thu, 05 Mar 2020 21:18:39 GMT",
        "x-ms-return-client-request-id": "true",
        "x-ms-version": "2019-10-10"
=======
      "RequestUri": "https://seanmcccanary.blob.core.windows.net/test-container-31adc0ba-6660-0b85-517d-c6a8e7b799cb?restype=container",
      "RequestMethod": "PUT",
      "RequestHeaders": {
        "Authorization": "Sanitized",
        "traceparent": "00-a2630ab15122384ea14c9ef48f05f24e-a170d9e93cbc5b48-00",
        "User-Agent": [
          "azsdk-net-Storage.Blobs/12.5.0-dev.20200402.1",
          "(.NET Core 4.6.28325.01; Microsoft Windows 10.0.18362 )"
        ],
        "x-ms-blob-public-access": "container",
        "x-ms-client-request-id": "47af3c1e-1cbb-6fdd-8190-3e1bb3ddf335",
        "x-ms-date": "Fri, 03 Apr 2020 00:03:28 GMT",
        "x-ms-return-client-request-id": "true",
        "x-ms-version": "2019-12-12"
>>>>>>> 32e373e2
      },
      "RequestBody": null,
      "StatusCode": 201,
      "ResponseHeaders": {
        "Content-Length": "0",
<<<<<<< HEAD
        "Date": "Thu, 05 Mar 2020 21:18:39 GMT",
        "ETag": "\u00220x8D7C14AC68EC1E3\u0022",
        "Last-Modified": "Thu, 05 Mar 2020 21:18:39 GMT",
=======
        "Date": "Fri, 03 Apr 2020 00:03:27 GMT",
        "ETag": "\u00220x8D7D7626FF402B4\u0022",
        "Last-Modified": "Fri, 03 Apr 2020 00:03:28 GMT",
>>>>>>> 32e373e2
        "Server": [
          "Windows-Azure-Blob/1.0",
          "Microsoft-HTTPAPI/2.0"
        ],
        "x-ms-client-request-id": "47af3c1e-1cbb-6fdd-8190-3e1bb3ddf335",
<<<<<<< HEAD
        "x-ms-request-id": "9164edbb-501e-0024-4833-f3649b000000",
        "x-ms-version": "2019-10-10"
=======
        "x-ms-request-id": "5f36c8ab-401e-0017-664b-09e4ab000000",
        "x-ms-version": "2019-12-12"
>>>>>>> 32e373e2
      },
      "ResponseBody": []
    },
    {
<<<<<<< HEAD
      "RequestUri": "https://seanstagetest.blob.core.windows.net/test-container-31adc0ba-6660-0b85-517d-c6a8e7b799cb/test-blob-400928aa-d795-4170-0cd5-307e5a910a91",
=======
      "RequestUri": "https://seanmcccanary.blob.core.windows.net/test-container-31adc0ba-6660-0b85-517d-c6a8e7b799cb/test-blob-400928aa-d795-4170-0cd5-307e5a910a91",
>>>>>>> 32e373e2
      "RequestMethod": "PUT",
      "RequestHeaders": {
        "Authorization": "Sanitized",
        "Content-Length": "0",
<<<<<<< HEAD
        "traceparent": "00-4992211d97fdf74a830d2b2abc26341b-0bbe55dc6e2ee949-00",
        "User-Agent": [
          "azsdk-net-Storage.Blobs/12.4.0-dev.20200305.1",
          "(.NET Core 4.6.28325.01; Microsoft Windows 10.0.18363 )"
=======
        "traceparent": "00-b6d954232fda7447a3224132d316719f-4d5f29cd18aaea4e-00",
        "User-Agent": [
          "azsdk-net-Storage.Blobs/12.5.0-dev.20200402.1",
          "(.NET Core 4.6.28325.01; Microsoft Windows 10.0.18362 )"
>>>>>>> 32e373e2
        ],
        "x-ms-blob-content-length": "4096",
        "x-ms-blob-sequence-number": "0",
        "x-ms-blob-type": "PageBlob",
        "x-ms-client-request-id": "d84ad6ed-21b6-46b4-cb6d-3ae5ec5e14ef",
<<<<<<< HEAD
        "x-ms-date": "Thu, 05 Mar 2020 21:18:40 GMT",
        "x-ms-return-client-request-id": "true",
        "x-ms-version": "2019-10-10"
=======
        "x-ms-date": "Fri, 03 Apr 2020 00:03:29 GMT",
        "x-ms-return-client-request-id": "true",
        "x-ms-version": "2019-12-12"
>>>>>>> 32e373e2
      },
      "RequestBody": null,
      "StatusCode": 201,
      "ResponseHeaders": {
        "Content-Length": "0",
<<<<<<< HEAD
        "Date": "Thu, 05 Mar 2020 21:18:39 GMT",
        "ETag": "\u00220x8D7C14AC69BE18B\u0022",
        "Last-Modified": "Thu, 05 Mar 2020 21:18:40 GMT",
=======
        "Date": "Fri, 03 Apr 2020 00:03:27 GMT",
        "ETag": "\u00220x8D7D7627001C8C1\u0022",
        "Last-Modified": "Fri, 03 Apr 2020 00:03:28 GMT",
>>>>>>> 32e373e2
        "Server": [
          "Windows-Azure-Blob/1.0",
          "Microsoft-HTTPAPI/2.0"
        ],
        "x-ms-client-request-id": "d84ad6ed-21b6-46b4-cb6d-3ae5ec5e14ef",
<<<<<<< HEAD
        "x-ms-request-id": "9164edc9-501e-0024-4f33-f3649b000000",
        "x-ms-request-server-encrypted": "true",
        "x-ms-version": "2019-10-10"
=======
        "x-ms-request-id": "5f36c8c1-401e-0017-794b-09e4ab000000",
        "x-ms-request-server-encrypted": "true",
        "x-ms-version": "2019-12-12"
>>>>>>> 32e373e2
      },
      "ResponseBody": []
    },
    {
<<<<<<< HEAD
      "RequestUri": "https://seanstagetest.blob.core.windows.net/test-container-31adc0ba-6660-0b85-517d-c6a8e7b799cb/test-blob-400928aa-d795-4170-0cd5-307e5a910a91?comp=page",
=======
      "RequestUri": "https://seanmcccanary.blob.core.windows.net/test-container-31adc0ba-6660-0b85-517d-c6a8e7b799cb/test-blob-400928aa-d795-4170-0cd5-307e5a910a91?comp=page",
>>>>>>> 32e373e2
      "RequestMethod": "PUT",
      "RequestHeaders": {
        "Authorization": "Sanitized",
        "Content-Length": "1024",
<<<<<<< HEAD
        "traceparent": "00-c0ebb392ba64dd409488af398ceed112-870f5aa3bf368648-00",
        "User-Agent": [
          "azsdk-net-Storage.Blobs/12.4.0-dev.20200305.1",
          "(.NET Core 4.6.28325.01; Microsoft Windows 10.0.18363 )"
        ],
        "x-ms-client-request-id": "ff1f1823-aaf8-65a5-8833-bc1dc555e917",
        "x-ms-date": "Thu, 05 Mar 2020 21:18:40 GMT",
        "x-ms-page-write": "update",
        "x-ms-range": "bytes=0-1023",
        "x-ms-return-client-request-id": "true",
        "x-ms-version": "2019-10-10"
=======
        "traceparent": "00-0f82f48eff1abc4d8e97e44fb7750c3c-2aa2684b373a334f-00",
        "User-Agent": [
          "azsdk-net-Storage.Blobs/12.5.0-dev.20200402.1",
          "(.NET Core 4.6.28325.01; Microsoft Windows 10.0.18362 )"
        ],
        "x-ms-client-request-id": "ff1f1823-aaf8-65a5-8833-bc1dc555e917",
        "x-ms-date": "Fri, 03 Apr 2020 00:03:29 GMT",
        "x-ms-page-write": "update",
        "x-ms-range": "bytes=0-1023",
        "x-ms-return-client-request-id": "true",
        "x-ms-version": "2019-12-12"
>>>>>>> 32e373e2
      },
      "RequestBody": "hawANlRILVcYnYQguTEHc7EMkIRHMtr4yELfmRcqfl1fLrmNmO7Ppajyvxmdk42ZZscz4M6QqFPSB20RaZM/7R8mwYt4edrDPOvbVXLBWzW1RTNQ9p2Pz4Vmu5CAvjsVstH5dtEBIe3scKTitFPgEKw4WyRg7/eBl/IGEb1JQn6wxqKhx\u002BRjsyNGY4b5rRoxhqvkSGIXtMLaeN/f\u002Bw8voi4lMu2wP0jI1KcAGotxh\u002BnY1IsSZfobmRLfxk8EhLgTFsBY03osgEZiG3O6Fpo2afD1BieDHD0zCZnb0Hj5w1Dv7APLGLNvq1NEsEmGYIJ3qV1eD32Qj/qDJMnhUa/OaVgjyymWa1A8hlvUP2zzrakWYycbmrTTXl0JR/TqjVmjdkfxY5VZ4T0MIYghvFCNkHYgy\u002B2Is86kUG3MjSRbUvkCMMglAUoTvILqDngssaEMe7Z\u002BycJrG8J4TRMnjVMYsc\u002BPH4yHaI4sDA5rnaVVd57LvxFt3Yk3lhUFrLQ36y8u0VypnJIVhBMnUbyzAH0dI9V0XM1CqtNFWIl2gbva9SDfPctIq9sMtjv\u002BRovMg5aX6Ijfwo9h7CeJY0QJngJXTVyb1MKy1Xj6aKWRRGRHeNTy3pky\u002BzKRfVCkv0eWAxc5pvgvMa7T5RIQ5Vnpz6jCQepvFr9oJVIpClZyDhYwY2WOWJ1rGEclH/mGIhbZp62o4X5cJu1X0IGmBSdYYdb84IH0W3cKViijSvbG4QI8UGOpySyY0z13NoccxRIgzb4iiUKU5Es2nopVudz2ke5\u002BarXErpeqZAxDfCTv7ZEVgnw3o1fAp2wXcyqhQhpggKWYnlpdXB8meCU2UWcnRrH4PzZgv\u002B6XvcNJrDtsCCHx4vt\u002BV043uCZdECoyilYE7y15qQPjAMG3AeCWE6/kuW8DRG5rqO5iwYYPA67DZDNtRL0N818eDeI6x1VuoKR3eFa7L0bomEY\u002BF\u002Bd81P0S852sKc7y1sYQ5DaLMeCY8yDimIpYCDXthat2z9t3ojnkJ9O4wXfVhaKPq0oQXGdmpSPHmTtzuutov6MjewfqmEH8pwkN4DKoDBPnyF3q3SlEECm3sAj\u002BcW3nUAHTsgmbpBIIE7ReWcXxHo0njPGOfeJ632vdM\u002Bg5/TabJY8w1VkKSyNK4cl05bdkxpF71\u002BR8WdIfWNOevnEqzxZ\u002BwzM1wUk0HUDNRJwYBvmzeWxWvSZRH8y8EHyFa42xIBGz9SKDLgRIRrmkrhQ2B1La6kUE0xHvLaRneLDMrrGzGySLZRDXMEpoDndsrHC3hgkpq4FIrUz/w8h\u002BG7VTe5gH8ZLwq6FBA7n6nMWagoAzsPKnogIwam7Xi6FIWBSVFJLeZbvdxttn6A==",
      "StatusCode": 201,
      "ResponseHeaders": {
        "Content-Length": "0",
        "Content-MD5": "13Q3K4oN2XOqqXqkuXyGdQ==",
<<<<<<< HEAD
        "Date": "Thu, 05 Mar 2020 21:18:40 GMT",
        "ETag": "\u00220x8D7C14AC6A8B146\u0022",
        "Last-Modified": "Thu, 05 Mar 2020 21:18:40 GMT",
=======
        "Date": "Fri, 03 Apr 2020 00:03:27 GMT",
        "ETag": "\u00220x8D7D762700F119D\u0022",
        "Last-Modified": "Fri, 03 Apr 2020 00:03:28 GMT",
>>>>>>> 32e373e2
        "Server": [
          "Windows-Azure-Blob/1.0",
          "Microsoft-HTTPAPI/2.0"
        ],
        "x-ms-blob-sequence-number": "0",
        "x-ms-client-request-id": "ff1f1823-aaf8-65a5-8833-bc1dc555e917",
<<<<<<< HEAD
        "x-ms-request-id": "9164edd6-501e-0024-5833-f3649b000000",
        "x-ms-request-server-encrypted": "true",
        "x-ms-version": "2019-10-10"
=======
        "x-ms-request-id": "5f36c8d9-401e-0017-0f4b-09e4ab000000",
        "x-ms-request-server-encrypted": "true",
        "x-ms-version": "2019-12-12"
>>>>>>> 32e373e2
      },
      "ResponseBody": []
    },
    {
<<<<<<< HEAD
      "RequestUri": "https://seanstagetest.blob.core.windows.net/test-container-31adc0ba-6660-0b85-517d-c6a8e7b799cb/test-blob-400928aa-d795-4170-0cd5-307e5a910a91?comp=page",
=======
      "RequestUri": "https://seanmcccanary.blob.core.windows.net/test-container-31adc0ba-6660-0b85-517d-c6a8e7b799cb/test-blob-400928aa-d795-4170-0cd5-307e5a910a91?comp=page",
>>>>>>> 32e373e2
      "RequestMethod": "PUT",
      "RequestHeaders": {
        "Authorization": "Sanitized",
        "Content-Length": "1024",
<<<<<<< HEAD
        "traceparent": "00-efbb5f8f0b52aa4b96ad756ae7b4f0d6-b9cfab2041c2d34c-00",
        "User-Agent": [
          "azsdk-net-Storage.Blobs/12.4.0-dev.20200305.1",
          "(.NET Core 4.6.28325.01; Microsoft Windows 10.0.18363 )"
        ],
        "x-ms-client-request-id": "adb9348d-67bb-fdef-22e8-8752a82282f5",
        "x-ms-date": "Thu, 05 Mar 2020 21:18:40 GMT",
        "x-ms-page-write": "update",
        "x-ms-range": "bytes=2048-3071",
        "x-ms-return-client-request-id": "true",
        "x-ms-version": "2019-10-10"
=======
        "traceparent": "00-89a21ddac6691c47b99bb22d6d8b9d9c-b56d6d3a8a088343-00",
        "User-Agent": [
          "azsdk-net-Storage.Blobs/12.5.0-dev.20200402.1",
          "(.NET Core 4.6.28325.01; Microsoft Windows 10.0.18362 )"
        ],
        "x-ms-client-request-id": "adb9348d-67bb-fdef-22e8-8752a82282f5",
        "x-ms-date": "Fri, 03 Apr 2020 00:03:29 GMT",
        "x-ms-page-write": "update",
        "x-ms-range": "bytes=2048-3071",
        "x-ms-return-client-request-id": "true",
        "x-ms-version": "2019-12-12"
>>>>>>> 32e373e2
      },
      "RequestBody": "hawANlRILVcYnYQguTEHc7EMkIRHMtr4yELfmRcqfl1fLrmNmO7Ppajyvxmdk42ZZscz4M6QqFPSB20RaZM/7R8mwYt4edrDPOvbVXLBWzW1RTNQ9p2Pz4Vmu5CAvjsVstH5dtEBIe3scKTitFPgEKw4WyRg7/eBl/IGEb1JQn6wxqKhx\u002BRjsyNGY4b5rRoxhqvkSGIXtMLaeN/f\u002Bw8voi4lMu2wP0jI1KcAGotxh\u002BnY1IsSZfobmRLfxk8EhLgTFsBY03osgEZiG3O6Fpo2afD1BieDHD0zCZnb0Hj5w1Dv7APLGLNvq1NEsEmGYIJ3qV1eD32Qj/qDJMnhUa/OaVgjyymWa1A8hlvUP2zzrakWYycbmrTTXl0JR/TqjVmjdkfxY5VZ4T0MIYghvFCNkHYgy\u002B2Is86kUG3MjSRbUvkCMMglAUoTvILqDngssaEMe7Z\u002BycJrG8J4TRMnjVMYsc\u002BPH4yHaI4sDA5rnaVVd57LvxFt3Yk3lhUFrLQ36y8u0VypnJIVhBMnUbyzAH0dI9V0XM1CqtNFWIl2gbva9SDfPctIq9sMtjv\u002BRovMg5aX6Ijfwo9h7CeJY0QJngJXTVyb1MKy1Xj6aKWRRGRHeNTy3pky\u002BzKRfVCkv0eWAxc5pvgvMa7T5RIQ5Vnpz6jCQepvFr9oJVIpClZyDhYwY2WOWJ1rGEclH/mGIhbZp62o4X5cJu1X0IGmBSdYYdb84IH0W3cKViijSvbG4QI8UGOpySyY0z13NoccxRIgzb4iiUKU5Es2nopVudz2ke5\u002BarXErpeqZAxDfCTv7ZEVgnw3o1fAp2wXcyqhQhpggKWYnlpdXB8meCU2UWcnRrH4PzZgv\u002B6XvcNJrDtsCCHx4vt\u002BV043uCZdECoyilYE7y15qQPjAMG3AeCWE6/kuW8DRG5rqO5iwYYPA67DZDNtRL0N818eDeI6x1VuoKR3eFa7L0bomEY\u002BF\u002Bd81P0S852sKc7y1sYQ5DaLMeCY8yDimIpYCDXthat2z9t3ojnkJ9O4wXfVhaKPq0oQXGdmpSPHmTtzuutov6MjewfqmEH8pwkN4DKoDBPnyF3q3SlEECm3sAj\u002BcW3nUAHTsgmbpBIIE7ReWcXxHo0njPGOfeJ632vdM\u002Bg5/TabJY8w1VkKSyNK4cl05bdkxpF71\u002BR8WdIfWNOevnEqzxZ\u002BwzM1wUk0HUDNRJwYBvmzeWxWvSZRH8y8EHyFa42xIBGz9SKDLgRIRrmkrhQ2B1La6kUE0xHvLaRneLDMrrGzGySLZRDXMEpoDndsrHC3hgkpq4FIrUz/w8h\u002BG7VTe5gH8ZLwq6FBA7n6nMWagoAzsPKnogIwam7Xi6FIWBSVFJLeZbvdxttn6A==",
      "StatusCode": 201,
      "ResponseHeaders": {
        "Content-Length": "0",
        "Content-MD5": "13Q3K4oN2XOqqXqkuXyGdQ==",
<<<<<<< HEAD
        "Date": "Thu, 05 Mar 2020 21:18:40 GMT",
        "ETag": "\u00220x8D7C14AC6B4BE03\u0022",
        "Last-Modified": "Thu, 05 Mar 2020 21:18:40 GMT",
=======
        "Date": "Fri, 03 Apr 2020 00:03:27 GMT",
        "ETag": "\u00220x8D7D762701B970A\u0022",
        "Last-Modified": "Fri, 03 Apr 2020 00:03:28 GMT",
>>>>>>> 32e373e2
        "Server": [
          "Windows-Azure-Blob/1.0",
          "Microsoft-HTTPAPI/2.0"
        ],
        "x-ms-blob-sequence-number": "0",
        "x-ms-client-request-id": "adb9348d-67bb-fdef-22e8-8752a82282f5",
<<<<<<< HEAD
        "x-ms-request-id": "9164ede4-501e-0024-6133-f3649b000000",
        "x-ms-request-server-encrypted": "true",
        "x-ms-version": "2019-10-10"
=======
        "x-ms-request-id": "5f36c8e5-401e-0017-1b4b-09e4ab000000",
        "x-ms-request-server-encrypted": "true",
        "x-ms-version": "2019-12-12"
>>>>>>> 32e373e2
      },
      "ResponseBody": []
    },
    {
<<<<<<< HEAD
      "RequestUri": "https://seanstagetest.blob.core.windows.net/test-container-31adc0ba-6660-0b85-517d-c6a8e7b799cb/test-blob-400928aa-d795-4170-0cd5-307e5a910a91?comp=pagelist",
      "RequestMethod": "GET",
      "RequestHeaders": {
        "Authorization": "Sanitized",
        "traceparent": "00-6e81b13bc267e946bafb7a250088b1c4-9f7f8ec4fa17914b-00",
        "User-Agent": [
          "azsdk-net-Storage.Blobs/12.4.0-dev.20200305.1",
          "(.NET Core 4.6.28325.01; Microsoft Windows 10.0.18363 )"
        ],
        "x-ms-client-request-id": "908f7379-3b9b-d75c-ca5c-4633d7fe7e3e",
        "x-ms-date": "Thu, 05 Mar 2020 21:18:40 GMT",
        "x-ms-range": "bytes=0-4095",
        "x-ms-return-client-request-id": "true",
        "x-ms-version": "2019-10-10"
=======
      "RequestUri": "https://seanmcccanary.blob.core.windows.net/test-container-31adc0ba-6660-0b85-517d-c6a8e7b799cb/test-blob-400928aa-d795-4170-0cd5-307e5a910a91?comp=pagelist",
      "RequestMethod": "GET",
      "RequestHeaders": {
        "Authorization": "Sanitized",
        "traceparent": "00-046e720ac3164a4b9b3f868bd64f13fe-c64ca0b336dcf646-00",
        "User-Agent": [
          "azsdk-net-Storage.Blobs/12.5.0-dev.20200402.1",
          "(.NET Core 4.6.28325.01; Microsoft Windows 10.0.18362 )"
        ],
        "x-ms-client-request-id": "908f7379-3b9b-d75c-ca5c-4633d7fe7e3e",
        "x-ms-date": "Fri, 03 Apr 2020 00:03:29 GMT",
        "x-ms-range": "bytes=0-4095",
        "x-ms-return-client-request-id": "true",
        "x-ms-version": "2019-12-12"
>>>>>>> 32e373e2
      },
      "RequestBody": null,
      "StatusCode": 200,
      "ResponseHeaders": {
        "Content-Type": "application/xml",
<<<<<<< HEAD
        "Date": "Thu, 05 Mar 2020 21:18:40 GMT",
        "ETag": "\u00220x8D7C14AC6B4BE03\u0022",
        "Last-Modified": "Thu, 05 Mar 2020 21:18:40 GMT",
=======
        "Date": "Fri, 03 Apr 2020 00:03:27 GMT",
        "ETag": "\u00220x8D7D762701B970A\u0022",
        "Last-Modified": "Fri, 03 Apr 2020 00:03:28 GMT",
>>>>>>> 32e373e2
        "Server": [
          "Windows-Azure-Blob/1.0",
          "Microsoft-HTTPAPI/2.0"
        ],
        "Transfer-Encoding": "chunked",
        "x-ms-blob-content-length": "4096",
        "x-ms-client-request-id": "908f7379-3b9b-d75c-ca5c-4633d7fe7e3e",
<<<<<<< HEAD
        "x-ms-request-id": "9164edf0-501e-0024-6833-f3649b000000",
        "x-ms-version": "2019-10-10"
=======
        "x-ms-request-id": "5f36c8ef-401e-0017-244b-09e4ab000000",
        "x-ms-version": "2019-12-12"
>>>>>>> 32e373e2
      },
      "ResponseBody": "\uFEFF\u003C?xml version=\u00221.0\u0022 encoding=\u0022utf-8\u0022?\u003E\u003CPageList\u003E\u003CPageRange\u003E\u003CStart\u003E0\u003C/Start\u003E\u003CEnd\u003E1023\u003C/End\u003E\u003C/PageRange\u003E\u003CPageRange\u003E\u003CStart\u003E2048\u003C/Start\u003E\u003CEnd\u003E3071\u003C/End\u003E\u003C/PageRange\u003E\u003C/PageList\u003E"
    },
    {
<<<<<<< HEAD
      "RequestUri": "https://seanstagetest.blob.core.windows.net/test-container-31adc0ba-6660-0b85-517d-c6a8e7b799cb?restype=container",
      "RequestMethod": "DELETE",
      "RequestHeaders": {
        "Authorization": "Sanitized",
        "traceparent": "00-926538cbbf411140b1ef5ecb22805521-93d739955bfa3a40-00",
        "User-Agent": [
          "azsdk-net-Storage.Blobs/12.4.0-dev.20200305.1",
          "(.NET Core 4.6.28325.01; Microsoft Windows 10.0.18363 )"
        ],
        "x-ms-client-request-id": "34d96655-f293-4559-5094-53de2836edc8",
        "x-ms-date": "Thu, 05 Mar 2020 21:18:40 GMT",
        "x-ms-return-client-request-id": "true",
        "x-ms-version": "2019-10-10"
=======
      "RequestUri": "https://seanmcccanary.blob.core.windows.net/test-container-31adc0ba-6660-0b85-517d-c6a8e7b799cb?restype=container",
      "RequestMethod": "DELETE",
      "RequestHeaders": {
        "Authorization": "Sanitized",
        "traceparent": "00-b20c961d8d579d43b8eb1c20e248211f-67c617545eda214f-00",
        "User-Agent": [
          "azsdk-net-Storage.Blobs/12.5.0-dev.20200402.1",
          "(.NET Core 4.6.28325.01; Microsoft Windows 10.0.18362 )"
        ],
        "x-ms-client-request-id": "34d96655-f293-4559-5094-53de2836edc8",
        "x-ms-date": "Fri, 03 Apr 2020 00:03:29 GMT",
        "x-ms-return-client-request-id": "true",
        "x-ms-version": "2019-12-12"
>>>>>>> 32e373e2
      },
      "RequestBody": null,
      "StatusCode": 202,
      "ResponseHeaders": {
        "Content-Length": "0",
<<<<<<< HEAD
        "Date": "Thu, 05 Mar 2020 21:18:40 GMT",
=======
        "Date": "Fri, 03 Apr 2020 00:03:27 GMT",
>>>>>>> 32e373e2
        "Server": [
          "Windows-Azure-Blob/1.0",
          "Microsoft-HTTPAPI/2.0"
        ],
        "x-ms-client-request-id": "34d96655-f293-4559-5094-53de2836edc8",
<<<<<<< HEAD
        "x-ms-request-id": "9164ee01-501e-0024-7333-f3649b000000",
        "x-ms-version": "2019-10-10"
=======
        "x-ms-request-id": "5f36c908-401e-0017-3b4b-09e4ab000000",
        "x-ms-version": "2019-12-12"
>>>>>>> 32e373e2
      },
      "ResponseBody": []
    }
  ],
  "Variables": {
    "RandomSeed": "1679413018",
<<<<<<< HEAD
    "Storage_TestConfigDefault": "ProductionTenant\nseanstagetest\nU2FuaXRpemVk\nhttps://seanstagetest.blob.core.windows.net\nhttp://seanstagetest.file.core.windows.net\nhttp://seanstagetest.queue.core.windows.net\nhttp://seanstagetest.table.core.windows.net\n\n\n\n\nhttp://seanstagetest-secondary.blob.core.windows.net\nhttp://seanstagetest-secondary.file.core.windows.net\nhttp://seanstagetest-secondary.queue.core.windows.net\nhttp://seanstagetest-secondary.table.core.windows.net\n\nSanitized\n\n\nCloud\nBlobEndpoint=https://seanstagetest.blob.core.windows.net/;QueueEndpoint=http://seanstagetest.queue.core.windows.net/;FileEndpoint=http://seanstagetest.file.core.windows.net/;BlobSecondaryEndpoint=http://seanstagetest-secondary.blob.core.windows.net/;QueueSecondaryEndpoint=http://seanstagetest-secondary.queue.core.windows.net/;FileSecondaryEndpoint=http://seanstagetest-secondary.file.core.windows.net/;AccountName=seanstagetest;AccountKey=Sanitized\nseanscope1"
=======
    "Storage_TestConfigDefault": "ProductionTenant\nseanmcccanary\nU2FuaXRpemVk\nhttps://seanmcccanary.blob.core.windows.net\nhttps://seanmcccanary.file.core.windows.net\nhttps://seanmcccanary.queue.core.windows.net\nhttps://seanmcccanary.table.core.windows.net\n\n\n\n\nhttps://seanmcccanary-secondary.blob.core.windows.net\nhttps://seanmcccanary-secondary.file.core.windows.net\nhttps://seanmcccanary-secondary.queue.core.windows.net\nhttps://seanmcccanary-secondary.table.core.windows.net\n\nSanitized\n\n\nCloud\nBlobEndpoint=https://seanmcccanary.blob.core.windows.net/;QueueEndpoint=https://seanmcccanary.queue.core.windows.net/;FileEndpoint=https://seanmcccanary.file.core.windows.net/;BlobSecondaryEndpoint=https://seanmcccanary-secondary.blob.core.windows.net/;QueueSecondaryEndpoint=https://seanmcccanary-secondary.queue.core.windows.net/;FileSecondaryEndpoint=https://seanmcccanary-secondary.file.core.windows.net/;AccountName=seanmcccanary;AccountKey=Sanitized\nseanscope1"
>>>>>>> 32e373e2
  }
}<|MERGE_RESOLUTION|>--- conflicted
+++ resolved
@@ -1,22 +1,6 @@
 {
   "Entries": [
     {
-<<<<<<< HEAD
-      "RequestUri": "https://seanstagetest.blob.core.windows.net/test-container-31adc0ba-6660-0b85-517d-c6a8e7b799cb?restype=container",
-      "RequestMethod": "PUT",
-      "RequestHeaders": {
-        "Authorization": "Sanitized",
-        "traceparent": "00-6517d2139438e94a9f3552e37d34d977-f41770fe9dca4c46-00",
-        "User-Agent": [
-          "azsdk-net-Storage.Blobs/12.4.0-dev.20200305.1",
-          "(.NET Core 4.6.28325.01; Microsoft Windows 10.0.18363 )"
-        ],
-        "x-ms-blob-public-access": "container",
-        "x-ms-client-request-id": "47af3c1e-1cbb-6fdd-8190-3e1bb3ddf335",
-        "x-ms-date": "Thu, 05 Mar 2020 21:18:39 GMT",
-        "x-ms-return-client-request-id": "true",
-        "x-ms-version": "2019-10-10"
-=======
       "RequestUri": "https://seanmcccanary.blob.core.windows.net/test-container-31adc0ba-6660-0b85-517d-c6a8e7b799cb?restype=container",
       "RequestMethod": "PUT",
       "RequestHeaders": {
@@ -31,255 +15,138 @@
         "x-ms-date": "Fri, 03 Apr 2020 00:03:28 GMT",
         "x-ms-return-client-request-id": "true",
         "x-ms-version": "2019-12-12"
->>>>>>> 32e373e2
-      },
-      "RequestBody": null,
-      "StatusCode": 201,
-      "ResponseHeaders": {
-        "Content-Length": "0",
-<<<<<<< HEAD
-        "Date": "Thu, 05 Mar 2020 21:18:39 GMT",
-        "ETag": "\u00220x8D7C14AC68EC1E3\u0022",
-        "Last-Modified": "Thu, 05 Mar 2020 21:18:39 GMT",
-=======
+      },
+      "RequestBody": null,
+      "StatusCode": 201,
+      "ResponseHeaders": {
+        "Content-Length": "0",
         "Date": "Fri, 03 Apr 2020 00:03:27 GMT",
         "ETag": "\u00220x8D7D7626FF402B4\u0022",
         "Last-Modified": "Fri, 03 Apr 2020 00:03:28 GMT",
->>>>>>> 32e373e2
         "Server": [
           "Windows-Azure-Blob/1.0",
           "Microsoft-HTTPAPI/2.0"
         ],
         "x-ms-client-request-id": "47af3c1e-1cbb-6fdd-8190-3e1bb3ddf335",
-<<<<<<< HEAD
-        "x-ms-request-id": "9164edbb-501e-0024-4833-f3649b000000",
-        "x-ms-version": "2019-10-10"
-=======
         "x-ms-request-id": "5f36c8ab-401e-0017-664b-09e4ab000000",
         "x-ms-version": "2019-12-12"
->>>>>>> 32e373e2
-      },
-      "ResponseBody": []
-    },
-    {
-<<<<<<< HEAD
-      "RequestUri": "https://seanstagetest.blob.core.windows.net/test-container-31adc0ba-6660-0b85-517d-c6a8e7b799cb/test-blob-400928aa-d795-4170-0cd5-307e5a910a91",
-=======
+      },
+      "ResponseBody": []
+    },
+    {
       "RequestUri": "https://seanmcccanary.blob.core.windows.net/test-container-31adc0ba-6660-0b85-517d-c6a8e7b799cb/test-blob-400928aa-d795-4170-0cd5-307e5a910a91",
->>>>>>> 32e373e2
-      "RequestMethod": "PUT",
-      "RequestHeaders": {
-        "Authorization": "Sanitized",
-        "Content-Length": "0",
-<<<<<<< HEAD
-        "traceparent": "00-4992211d97fdf74a830d2b2abc26341b-0bbe55dc6e2ee949-00",
-        "User-Agent": [
-          "azsdk-net-Storage.Blobs/12.4.0-dev.20200305.1",
-          "(.NET Core 4.6.28325.01; Microsoft Windows 10.0.18363 )"
-=======
+      "RequestMethod": "PUT",
+      "RequestHeaders": {
+        "Authorization": "Sanitized",
+        "Content-Length": "0",
         "traceparent": "00-b6d954232fda7447a3224132d316719f-4d5f29cd18aaea4e-00",
         "User-Agent": [
           "azsdk-net-Storage.Blobs/12.5.0-dev.20200402.1",
           "(.NET Core 4.6.28325.01; Microsoft Windows 10.0.18362 )"
->>>>>>> 32e373e2
         ],
         "x-ms-blob-content-length": "4096",
         "x-ms-blob-sequence-number": "0",
         "x-ms-blob-type": "PageBlob",
         "x-ms-client-request-id": "d84ad6ed-21b6-46b4-cb6d-3ae5ec5e14ef",
-<<<<<<< HEAD
-        "x-ms-date": "Thu, 05 Mar 2020 21:18:40 GMT",
-        "x-ms-return-client-request-id": "true",
-        "x-ms-version": "2019-10-10"
-=======
-        "x-ms-date": "Fri, 03 Apr 2020 00:03:29 GMT",
-        "x-ms-return-client-request-id": "true",
-        "x-ms-version": "2019-12-12"
->>>>>>> 32e373e2
-      },
-      "RequestBody": null,
-      "StatusCode": 201,
-      "ResponseHeaders": {
-        "Content-Length": "0",
-<<<<<<< HEAD
-        "Date": "Thu, 05 Mar 2020 21:18:39 GMT",
-        "ETag": "\u00220x8D7C14AC69BE18B\u0022",
-        "Last-Modified": "Thu, 05 Mar 2020 21:18:40 GMT",
-=======
+        "x-ms-date": "Fri, 03 Apr 2020 00:03:29 GMT",
+        "x-ms-return-client-request-id": "true",
+        "x-ms-version": "2019-12-12"
+      },
+      "RequestBody": null,
+      "StatusCode": 201,
+      "ResponseHeaders": {
+        "Content-Length": "0",
         "Date": "Fri, 03 Apr 2020 00:03:27 GMT",
         "ETag": "\u00220x8D7D7627001C8C1\u0022",
         "Last-Modified": "Fri, 03 Apr 2020 00:03:28 GMT",
->>>>>>> 32e373e2
         "Server": [
           "Windows-Azure-Blob/1.0",
           "Microsoft-HTTPAPI/2.0"
         ],
         "x-ms-client-request-id": "d84ad6ed-21b6-46b4-cb6d-3ae5ec5e14ef",
-<<<<<<< HEAD
-        "x-ms-request-id": "9164edc9-501e-0024-4f33-f3649b000000",
-        "x-ms-request-server-encrypted": "true",
-        "x-ms-version": "2019-10-10"
-=======
         "x-ms-request-id": "5f36c8c1-401e-0017-794b-09e4ab000000",
         "x-ms-request-server-encrypted": "true",
         "x-ms-version": "2019-12-12"
->>>>>>> 32e373e2
-      },
-      "ResponseBody": []
-    },
-    {
-<<<<<<< HEAD
-      "RequestUri": "https://seanstagetest.blob.core.windows.net/test-container-31adc0ba-6660-0b85-517d-c6a8e7b799cb/test-blob-400928aa-d795-4170-0cd5-307e5a910a91?comp=page",
-=======
+      },
+      "ResponseBody": []
+    },
+    {
       "RequestUri": "https://seanmcccanary.blob.core.windows.net/test-container-31adc0ba-6660-0b85-517d-c6a8e7b799cb/test-blob-400928aa-d795-4170-0cd5-307e5a910a91?comp=page",
->>>>>>> 32e373e2
       "RequestMethod": "PUT",
       "RequestHeaders": {
         "Authorization": "Sanitized",
         "Content-Length": "1024",
-<<<<<<< HEAD
-        "traceparent": "00-c0ebb392ba64dd409488af398ceed112-870f5aa3bf368648-00",
-        "User-Agent": [
-          "azsdk-net-Storage.Blobs/12.4.0-dev.20200305.1",
-          "(.NET Core 4.6.28325.01; Microsoft Windows 10.0.18363 )"
+        "traceparent": "00-0f82f48eff1abc4d8e97e44fb7750c3c-2aa2684b373a334f-00",
+        "User-Agent": [
+          "azsdk-net-Storage.Blobs/12.5.0-dev.20200402.1",
+          "(.NET Core 4.6.28325.01; Microsoft Windows 10.0.18362 )"
         ],
         "x-ms-client-request-id": "ff1f1823-aaf8-65a5-8833-bc1dc555e917",
-        "x-ms-date": "Thu, 05 Mar 2020 21:18:40 GMT",
+        "x-ms-date": "Fri, 03 Apr 2020 00:03:29 GMT",
         "x-ms-page-write": "update",
         "x-ms-range": "bytes=0-1023",
         "x-ms-return-client-request-id": "true",
-        "x-ms-version": "2019-10-10"
-=======
-        "traceparent": "00-0f82f48eff1abc4d8e97e44fb7750c3c-2aa2684b373a334f-00",
-        "User-Agent": [
-          "azsdk-net-Storage.Blobs/12.5.0-dev.20200402.1",
-          "(.NET Core 4.6.28325.01; Microsoft Windows 10.0.18362 )"
-        ],
-        "x-ms-client-request-id": "ff1f1823-aaf8-65a5-8833-bc1dc555e917",
-        "x-ms-date": "Fri, 03 Apr 2020 00:03:29 GMT",
-        "x-ms-page-write": "update",
-        "x-ms-range": "bytes=0-1023",
-        "x-ms-return-client-request-id": "true",
-        "x-ms-version": "2019-12-12"
->>>>>>> 32e373e2
+        "x-ms-version": "2019-12-12"
       },
       "RequestBody": "hawANlRILVcYnYQguTEHc7EMkIRHMtr4yELfmRcqfl1fLrmNmO7Ppajyvxmdk42ZZscz4M6QqFPSB20RaZM/7R8mwYt4edrDPOvbVXLBWzW1RTNQ9p2Pz4Vmu5CAvjsVstH5dtEBIe3scKTitFPgEKw4WyRg7/eBl/IGEb1JQn6wxqKhx\u002BRjsyNGY4b5rRoxhqvkSGIXtMLaeN/f\u002Bw8voi4lMu2wP0jI1KcAGotxh\u002BnY1IsSZfobmRLfxk8EhLgTFsBY03osgEZiG3O6Fpo2afD1BieDHD0zCZnb0Hj5w1Dv7APLGLNvq1NEsEmGYIJ3qV1eD32Qj/qDJMnhUa/OaVgjyymWa1A8hlvUP2zzrakWYycbmrTTXl0JR/TqjVmjdkfxY5VZ4T0MIYghvFCNkHYgy\u002B2Is86kUG3MjSRbUvkCMMglAUoTvILqDngssaEMe7Z\u002BycJrG8J4TRMnjVMYsc\u002BPH4yHaI4sDA5rnaVVd57LvxFt3Yk3lhUFrLQ36y8u0VypnJIVhBMnUbyzAH0dI9V0XM1CqtNFWIl2gbva9SDfPctIq9sMtjv\u002BRovMg5aX6Ijfwo9h7CeJY0QJngJXTVyb1MKy1Xj6aKWRRGRHeNTy3pky\u002BzKRfVCkv0eWAxc5pvgvMa7T5RIQ5Vnpz6jCQepvFr9oJVIpClZyDhYwY2WOWJ1rGEclH/mGIhbZp62o4X5cJu1X0IGmBSdYYdb84IH0W3cKViijSvbG4QI8UGOpySyY0z13NoccxRIgzb4iiUKU5Es2nopVudz2ke5\u002BarXErpeqZAxDfCTv7ZEVgnw3o1fAp2wXcyqhQhpggKWYnlpdXB8meCU2UWcnRrH4PzZgv\u002B6XvcNJrDtsCCHx4vt\u002BV043uCZdECoyilYE7y15qQPjAMG3AeCWE6/kuW8DRG5rqO5iwYYPA67DZDNtRL0N818eDeI6x1VuoKR3eFa7L0bomEY\u002BF\u002Bd81P0S852sKc7y1sYQ5DaLMeCY8yDimIpYCDXthat2z9t3ojnkJ9O4wXfVhaKPq0oQXGdmpSPHmTtzuutov6MjewfqmEH8pwkN4DKoDBPnyF3q3SlEECm3sAj\u002BcW3nUAHTsgmbpBIIE7ReWcXxHo0njPGOfeJ632vdM\u002Bg5/TabJY8w1VkKSyNK4cl05bdkxpF71\u002BR8WdIfWNOevnEqzxZ\u002BwzM1wUk0HUDNRJwYBvmzeWxWvSZRH8y8EHyFa42xIBGz9SKDLgRIRrmkrhQ2B1La6kUE0xHvLaRneLDMrrGzGySLZRDXMEpoDndsrHC3hgkpq4FIrUz/w8h\u002BG7VTe5gH8ZLwq6FBA7n6nMWagoAzsPKnogIwam7Xi6FIWBSVFJLeZbvdxttn6A==",
       "StatusCode": 201,
       "ResponseHeaders": {
         "Content-Length": "0",
         "Content-MD5": "13Q3K4oN2XOqqXqkuXyGdQ==",
-<<<<<<< HEAD
-        "Date": "Thu, 05 Mar 2020 21:18:40 GMT",
-        "ETag": "\u00220x8D7C14AC6A8B146\u0022",
-        "Last-Modified": "Thu, 05 Mar 2020 21:18:40 GMT",
-=======
         "Date": "Fri, 03 Apr 2020 00:03:27 GMT",
         "ETag": "\u00220x8D7D762700F119D\u0022",
         "Last-Modified": "Fri, 03 Apr 2020 00:03:28 GMT",
->>>>>>> 32e373e2
         "Server": [
           "Windows-Azure-Blob/1.0",
           "Microsoft-HTTPAPI/2.0"
         ],
         "x-ms-blob-sequence-number": "0",
         "x-ms-client-request-id": "ff1f1823-aaf8-65a5-8833-bc1dc555e917",
-<<<<<<< HEAD
-        "x-ms-request-id": "9164edd6-501e-0024-5833-f3649b000000",
-        "x-ms-request-server-encrypted": "true",
-        "x-ms-version": "2019-10-10"
-=======
         "x-ms-request-id": "5f36c8d9-401e-0017-0f4b-09e4ab000000",
         "x-ms-request-server-encrypted": "true",
         "x-ms-version": "2019-12-12"
->>>>>>> 32e373e2
-      },
-      "ResponseBody": []
-    },
-    {
-<<<<<<< HEAD
-      "RequestUri": "https://seanstagetest.blob.core.windows.net/test-container-31adc0ba-6660-0b85-517d-c6a8e7b799cb/test-blob-400928aa-d795-4170-0cd5-307e5a910a91?comp=page",
-=======
+      },
+      "ResponseBody": []
+    },
+    {
       "RequestUri": "https://seanmcccanary.blob.core.windows.net/test-container-31adc0ba-6660-0b85-517d-c6a8e7b799cb/test-blob-400928aa-d795-4170-0cd5-307e5a910a91?comp=page",
->>>>>>> 32e373e2
       "RequestMethod": "PUT",
       "RequestHeaders": {
         "Authorization": "Sanitized",
         "Content-Length": "1024",
-<<<<<<< HEAD
-        "traceparent": "00-efbb5f8f0b52aa4b96ad756ae7b4f0d6-b9cfab2041c2d34c-00",
-        "User-Agent": [
-          "azsdk-net-Storage.Blobs/12.4.0-dev.20200305.1",
-          "(.NET Core 4.6.28325.01; Microsoft Windows 10.0.18363 )"
+        "traceparent": "00-89a21ddac6691c47b99bb22d6d8b9d9c-b56d6d3a8a088343-00",
+        "User-Agent": [
+          "azsdk-net-Storage.Blobs/12.5.0-dev.20200402.1",
+          "(.NET Core 4.6.28325.01; Microsoft Windows 10.0.18362 )"
         ],
         "x-ms-client-request-id": "adb9348d-67bb-fdef-22e8-8752a82282f5",
-        "x-ms-date": "Thu, 05 Mar 2020 21:18:40 GMT",
+        "x-ms-date": "Fri, 03 Apr 2020 00:03:29 GMT",
         "x-ms-page-write": "update",
         "x-ms-range": "bytes=2048-3071",
         "x-ms-return-client-request-id": "true",
-        "x-ms-version": "2019-10-10"
-=======
-        "traceparent": "00-89a21ddac6691c47b99bb22d6d8b9d9c-b56d6d3a8a088343-00",
-        "User-Agent": [
-          "azsdk-net-Storage.Blobs/12.5.0-dev.20200402.1",
-          "(.NET Core 4.6.28325.01; Microsoft Windows 10.0.18362 )"
-        ],
-        "x-ms-client-request-id": "adb9348d-67bb-fdef-22e8-8752a82282f5",
-        "x-ms-date": "Fri, 03 Apr 2020 00:03:29 GMT",
-        "x-ms-page-write": "update",
-        "x-ms-range": "bytes=2048-3071",
-        "x-ms-return-client-request-id": "true",
-        "x-ms-version": "2019-12-12"
->>>>>>> 32e373e2
+        "x-ms-version": "2019-12-12"
       },
       "RequestBody": "hawANlRILVcYnYQguTEHc7EMkIRHMtr4yELfmRcqfl1fLrmNmO7Ppajyvxmdk42ZZscz4M6QqFPSB20RaZM/7R8mwYt4edrDPOvbVXLBWzW1RTNQ9p2Pz4Vmu5CAvjsVstH5dtEBIe3scKTitFPgEKw4WyRg7/eBl/IGEb1JQn6wxqKhx\u002BRjsyNGY4b5rRoxhqvkSGIXtMLaeN/f\u002Bw8voi4lMu2wP0jI1KcAGotxh\u002BnY1IsSZfobmRLfxk8EhLgTFsBY03osgEZiG3O6Fpo2afD1BieDHD0zCZnb0Hj5w1Dv7APLGLNvq1NEsEmGYIJ3qV1eD32Qj/qDJMnhUa/OaVgjyymWa1A8hlvUP2zzrakWYycbmrTTXl0JR/TqjVmjdkfxY5VZ4T0MIYghvFCNkHYgy\u002B2Is86kUG3MjSRbUvkCMMglAUoTvILqDngssaEMe7Z\u002BycJrG8J4TRMnjVMYsc\u002BPH4yHaI4sDA5rnaVVd57LvxFt3Yk3lhUFrLQ36y8u0VypnJIVhBMnUbyzAH0dI9V0XM1CqtNFWIl2gbva9SDfPctIq9sMtjv\u002BRovMg5aX6Ijfwo9h7CeJY0QJngJXTVyb1MKy1Xj6aKWRRGRHeNTy3pky\u002BzKRfVCkv0eWAxc5pvgvMa7T5RIQ5Vnpz6jCQepvFr9oJVIpClZyDhYwY2WOWJ1rGEclH/mGIhbZp62o4X5cJu1X0IGmBSdYYdb84IH0W3cKViijSvbG4QI8UGOpySyY0z13NoccxRIgzb4iiUKU5Es2nopVudz2ke5\u002BarXErpeqZAxDfCTv7ZEVgnw3o1fAp2wXcyqhQhpggKWYnlpdXB8meCU2UWcnRrH4PzZgv\u002B6XvcNJrDtsCCHx4vt\u002BV043uCZdECoyilYE7y15qQPjAMG3AeCWE6/kuW8DRG5rqO5iwYYPA67DZDNtRL0N818eDeI6x1VuoKR3eFa7L0bomEY\u002BF\u002Bd81P0S852sKc7y1sYQ5DaLMeCY8yDimIpYCDXthat2z9t3ojnkJ9O4wXfVhaKPq0oQXGdmpSPHmTtzuutov6MjewfqmEH8pwkN4DKoDBPnyF3q3SlEECm3sAj\u002BcW3nUAHTsgmbpBIIE7ReWcXxHo0njPGOfeJ632vdM\u002Bg5/TabJY8w1VkKSyNK4cl05bdkxpF71\u002BR8WdIfWNOevnEqzxZ\u002BwzM1wUk0HUDNRJwYBvmzeWxWvSZRH8y8EHyFa42xIBGz9SKDLgRIRrmkrhQ2B1La6kUE0xHvLaRneLDMrrGzGySLZRDXMEpoDndsrHC3hgkpq4FIrUz/w8h\u002BG7VTe5gH8ZLwq6FBA7n6nMWagoAzsPKnogIwam7Xi6FIWBSVFJLeZbvdxttn6A==",
       "StatusCode": 201,
       "ResponseHeaders": {
         "Content-Length": "0",
         "Content-MD5": "13Q3K4oN2XOqqXqkuXyGdQ==",
-<<<<<<< HEAD
-        "Date": "Thu, 05 Mar 2020 21:18:40 GMT",
-        "ETag": "\u00220x8D7C14AC6B4BE03\u0022",
-        "Last-Modified": "Thu, 05 Mar 2020 21:18:40 GMT",
-=======
         "Date": "Fri, 03 Apr 2020 00:03:27 GMT",
         "ETag": "\u00220x8D7D762701B970A\u0022",
         "Last-Modified": "Fri, 03 Apr 2020 00:03:28 GMT",
->>>>>>> 32e373e2
         "Server": [
           "Windows-Azure-Blob/1.0",
           "Microsoft-HTTPAPI/2.0"
         ],
         "x-ms-blob-sequence-number": "0",
         "x-ms-client-request-id": "adb9348d-67bb-fdef-22e8-8752a82282f5",
-<<<<<<< HEAD
-        "x-ms-request-id": "9164ede4-501e-0024-6133-f3649b000000",
-        "x-ms-request-server-encrypted": "true",
-        "x-ms-version": "2019-10-10"
-=======
         "x-ms-request-id": "5f36c8e5-401e-0017-1b4b-09e4ab000000",
         "x-ms-request-server-encrypted": "true",
         "x-ms-version": "2019-12-12"
->>>>>>> 32e373e2
-      },
-      "ResponseBody": []
-    },
-    {
-<<<<<<< HEAD
-      "RequestUri": "https://seanstagetest.blob.core.windows.net/test-container-31adc0ba-6660-0b85-517d-c6a8e7b799cb/test-blob-400928aa-d795-4170-0cd5-307e5a910a91?comp=pagelist",
-      "RequestMethod": "GET",
-      "RequestHeaders": {
-        "Authorization": "Sanitized",
-        "traceparent": "00-6e81b13bc267e946bafb7a250088b1c4-9f7f8ec4fa17914b-00",
-        "User-Agent": [
-          "azsdk-net-Storage.Blobs/12.4.0-dev.20200305.1",
-          "(.NET Core 4.6.28325.01; Microsoft Windows 10.0.18363 )"
-        ],
-        "x-ms-client-request-id": "908f7379-3b9b-d75c-ca5c-4633d7fe7e3e",
-        "x-ms-date": "Thu, 05 Mar 2020 21:18:40 GMT",
-        "x-ms-range": "bytes=0-4095",
-        "x-ms-return-client-request-id": "true",
-        "x-ms-version": "2019-10-10"
-=======
+      },
+      "ResponseBody": []
+    },
+    {
       "RequestUri": "https://seanmcccanary.blob.core.windows.net/test-container-31adc0ba-6660-0b85-517d-c6a8e7b799cb/test-blob-400928aa-d795-4170-0cd5-307e5a910a91?comp=pagelist",
       "RequestMethod": "GET",
       "RequestHeaders": {
@@ -294,21 +161,14 @@
         "x-ms-range": "bytes=0-4095",
         "x-ms-return-client-request-id": "true",
         "x-ms-version": "2019-12-12"
->>>>>>> 32e373e2
       },
       "RequestBody": null,
       "StatusCode": 200,
       "ResponseHeaders": {
         "Content-Type": "application/xml",
-<<<<<<< HEAD
-        "Date": "Thu, 05 Mar 2020 21:18:40 GMT",
-        "ETag": "\u00220x8D7C14AC6B4BE03\u0022",
-        "Last-Modified": "Thu, 05 Mar 2020 21:18:40 GMT",
-=======
         "Date": "Fri, 03 Apr 2020 00:03:27 GMT",
         "ETag": "\u00220x8D7D762701B970A\u0022",
         "Last-Modified": "Fri, 03 Apr 2020 00:03:28 GMT",
->>>>>>> 32e373e2
         "Server": [
           "Windows-Azure-Blob/1.0",
           "Microsoft-HTTPAPI/2.0"
@@ -316,32 +176,12 @@
         "Transfer-Encoding": "chunked",
         "x-ms-blob-content-length": "4096",
         "x-ms-client-request-id": "908f7379-3b9b-d75c-ca5c-4633d7fe7e3e",
-<<<<<<< HEAD
-        "x-ms-request-id": "9164edf0-501e-0024-6833-f3649b000000",
-        "x-ms-version": "2019-10-10"
-=======
         "x-ms-request-id": "5f36c8ef-401e-0017-244b-09e4ab000000",
         "x-ms-version": "2019-12-12"
->>>>>>> 32e373e2
       },
       "ResponseBody": "\uFEFF\u003C?xml version=\u00221.0\u0022 encoding=\u0022utf-8\u0022?\u003E\u003CPageList\u003E\u003CPageRange\u003E\u003CStart\u003E0\u003C/Start\u003E\u003CEnd\u003E1023\u003C/End\u003E\u003C/PageRange\u003E\u003CPageRange\u003E\u003CStart\u003E2048\u003C/Start\u003E\u003CEnd\u003E3071\u003C/End\u003E\u003C/PageRange\u003E\u003C/PageList\u003E"
     },
     {
-<<<<<<< HEAD
-      "RequestUri": "https://seanstagetest.blob.core.windows.net/test-container-31adc0ba-6660-0b85-517d-c6a8e7b799cb?restype=container",
-      "RequestMethod": "DELETE",
-      "RequestHeaders": {
-        "Authorization": "Sanitized",
-        "traceparent": "00-926538cbbf411140b1ef5ecb22805521-93d739955bfa3a40-00",
-        "User-Agent": [
-          "azsdk-net-Storage.Blobs/12.4.0-dev.20200305.1",
-          "(.NET Core 4.6.28325.01; Microsoft Windows 10.0.18363 )"
-        ],
-        "x-ms-client-request-id": "34d96655-f293-4559-5094-53de2836edc8",
-        "x-ms-date": "Thu, 05 Mar 2020 21:18:40 GMT",
-        "x-ms-return-client-request-id": "true",
-        "x-ms-version": "2019-10-10"
-=======
       "RequestUri": "https://seanmcccanary.blob.core.windows.net/test-container-31adc0ba-6660-0b85-517d-c6a8e7b799cb?restype=container",
       "RequestMethod": "DELETE",
       "RequestHeaders": {
@@ -355,39 +195,25 @@
         "x-ms-date": "Fri, 03 Apr 2020 00:03:29 GMT",
         "x-ms-return-client-request-id": "true",
         "x-ms-version": "2019-12-12"
->>>>>>> 32e373e2
       },
       "RequestBody": null,
       "StatusCode": 202,
       "ResponseHeaders": {
         "Content-Length": "0",
-<<<<<<< HEAD
-        "Date": "Thu, 05 Mar 2020 21:18:40 GMT",
-=======
-        "Date": "Fri, 03 Apr 2020 00:03:27 GMT",
->>>>>>> 32e373e2
+        "Date": "Fri, 03 Apr 2020 00:03:27 GMT",
         "Server": [
           "Windows-Azure-Blob/1.0",
           "Microsoft-HTTPAPI/2.0"
         ],
         "x-ms-client-request-id": "34d96655-f293-4559-5094-53de2836edc8",
-<<<<<<< HEAD
-        "x-ms-request-id": "9164ee01-501e-0024-7333-f3649b000000",
-        "x-ms-version": "2019-10-10"
-=======
         "x-ms-request-id": "5f36c908-401e-0017-3b4b-09e4ab000000",
         "x-ms-version": "2019-12-12"
->>>>>>> 32e373e2
       },
       "ResponseBody": []
     }
   ],
   "Variables": {
     "RandomSeed": "1679413018",
-<<<<<<< HEAD
-    "Storage_TestConfigDefault": "ProductionTenant\nseanstagetest\nU2FuaXRpemVk\nhttps://seanstagetest.blob.core.windows.net\nhttp://seanstagetest.file.core.windows.net\nhttp://seanstagetest.queue.core.windows.net\nhttp://seanstagetest.table.core.windows.net\n\n\n\n\nhttp://seanstagetest-secondary.blob.core.windows.net\nhttp://seanstagetest-secondary.file.core.windows.net\nhttp://seanstagetest-secondary.queue.core.windows.net\nhttp://seanstagetest-secondary.table.core.windows.net\n\nSanitized\n\n\nCloud\nBlobEndpoint=https://seanstagetest.blob.core.windows.net/;QueueEndpoint=http://seanstagetest.queue.core.windows.net/;FileEndpoint=http://seanstagetest.file.core.windows.net/;BlobSecondaryEndpoint=http://seanstagetest-secondary.blob.core.windows.net/;QueueSecondaryEndpoint=http://seanstagetest-secondary.queue.core.windows.net/;FileSecondaryEndpoint=http://seanstagetest-secondary.file.core.windows.net/;AccountName=seanstagetest;AccountKey=Sanitized\nseanscope1"
-=======
     "Storage_TestConfigDefault": "ProductionTenant\nseanmcccanary\nU2FuaXRpemVk\nhttps://seanmcccanary.blob.core.windows.net\nhttps://seanmcccanary.file.core.windows.net\nhttps://seanmcccanary.queue.core.windows.net\nhttps://seanmcccanary.table.core.windows.net\n\n\n\n\nhttps://seanmcccanary-secondary.blob.core.windows.net\nhttps://seanmcccanary-secondary.file.core.windows.net\nhttps://seanmcccanary-secondary.queue.core.windows.net\nhttps://seanmcccanary-secondary.table.core.windows.net\n\nSanitized\n\n\nCloud\nBlobEndpoint=https://seanmcccanary.blob.core.windows.net/;QueueEndpoint=https://seanmcccanary.queue.core.windows.net/;FileEndpoint=https://seanmcccanary.file.core.windows.net/;BlobSecondaryEndpoint=https://seanmcccanary-secondary.blob.core.windows.net/;QueueSecondaryEndpoint=https://seanmcccanary-secondary.queue.core.windows.net/;FileSecondaryEndpoint=https://seanmcccanary-secondary.file.core.windows.net/;AccountName=seanmcccanary;AccountKey=Sanitized\nseanscope1"
->>>>>>> 32e373e2
   }
 }