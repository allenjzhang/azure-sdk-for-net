--- conflicted
+++ resolved
@@ -28,11 +28,7 @@
           "Microsoft-HTTPAPI/2.0"
         ],
         "x-ms-client-request-id": "867c7d31-8e7a-4189-c833-2e9d344218f7",
-<<<<<<< HEAD
-        "x-ms-request-id": "a5280e3b-401e-0007-4334-f3fe58000000",
-=======
         "x-ms-request-id": "9424eadb-701e-001c-294c-091fc0000000",
->>>>>>> 8d420312
         "x-ms-version": "2019-12-12"
       },
       "ResponseBody": []
@@ -67,11 +63,7 @@
           "Microsoft-HTTPAPI/2.0"
         ],
         "x-ms-client-request-id": "0ec5cf1a-9374-3625-8fef-d42893dbe7d8",
-<<<<<<< HEAD
-        "x-ms-request-id": "a5280e41-401e-0007-4734-f3fe58000000",
-=======
         "x-ms-request-id": "9424eaf3-701e-001c-3b4c-091fc0000000",
->>>>>>> 8d420312
         "x-ms-version": "2019-12-12"
       },
       "ResponseBody": []
@@ -293,11 +285,7 @@
           "Microsoft-HTTPAPI/2.0"
         ],
         "x-ms-client-request-id": "3622a5fc-8f52-86d4-682a-6e1cbd2df284",
-<<<<<<< HEAD
-        "x-ms-request-id": "a5280e4d-401e-0007-5034-f3fe58000000",
-=======
         "x-ms-request-id": "9424eba1-701e-001c-474c-091fc0000000",
->>>>>>> 8d420312
         "x-ms-version": "2019-12-12"
       },
       "ResponseBody": []
