--- conflicted
+++ resolved
@@ -28,11 +28,7 @@
           "Microsoft-HTTPAPI/2.0"
         ],
         "x-ms-client-request-id": "eb4f428f-cdb1-fa0c-a063-895871c035fd",
-<<<<<<< HEAD
-        "x-ms-request-id": "f7bc1cb8-001e-0029-4f34-f3ac4f000000",
-=======
         "x-ms-request-id": "5d27f6db-701e-009a-3b4b-09d379000000",
->>>>>>> 8d420312
         "x-ms-version": "2019-12-12"
       },
       "ResponseBody": []
@@ -146,11 +142,7 @@
           "Microsoft-HTTPAPI/2.0"
         ],
         "x-ms-client-request-id": "0a07fa91-dc0d-23f9-1935-d0b87065d4a8",
-<<<<<<< HEAD
-        "x-ms-request-id": "f7bc1ccd-001e-0029-6134-f3ac4f000000",
-=======
         "x-ms-request-id": "5d27f727-701e-009a-7b4b-09d379000000",
->>>>>>> 8d420312
         "x-ms-version": "2019-12-12"
       },
       "ResponseBody": []
