{
  "Entries": [
    {
<<<<<<< HEAD
      "RequestUri": "https://seanstagetest.blob.core.windows.net/test-container-ffefdcba-097d-69e2-828b-cfb654e4097e?restype=container",
      "RequestMethod": "PUT",
      "RequestHeaders": {
        "Authorization": "Sanitized",
        "traceparent": "00-4c51652d117ca94fa0edf9cd83c6e77e-dea06220cc4aa549-00",
        "User-Agent": [
          "azsdk-net-Storage.Blobs/12.4.0-dev.20200305.1",
          "(.NET Core 4.6.28325.01; Microsoft Windows 10.0.18363 )"
        ],
        "x-ms-blob-public-access": "container",
        "x-ms-client-request-id": "3171cd65-8c57-c14f-7874-1f9262a8c3ee",
        "x-ms-date": "Thu, 05 Mar 2020 21:21:41 GMT",
        "x-ms-return-client-request-id": "true",
        "x-ms-version": "2019-10-10"
=======
      "RequestUri": "https://seanmcccanary.blob.core.windows.net/test-container-ffefdcba-097d-69e2-828b-cfb654e4097e?restype=container",
      "RequestMethod": "PUT",
      "RequestHeaders": {
        "Authorization": "Sanitized",
        "traceparent": "00-2e6057be35ec634aa8043ba0c6d91ac4-8804cc501bc8c548-00",
        "User-Agent": [
          "azsdk-net-Storage.Blobs/12.5.0-dev.20200402.1",
          "(.NET Core 4.6.28325.01; Microsoft Windows 10.0.18362 )"
        ],
        "x-ms-blob-public-access": "container",
        "x-ms-client-request-id": "3171cd65-8c57-c14f-7874-1f9262a8c3ee",
        "x-ms-date": "Fri, 03 Apr 2020 00:06:43 GMT",
        "x-ms-return-client-request-id": "true",
        "x-ms-version": "2019-12-12"
>>>>>>> 32e373e2
      },
      "RequestBody": null,
      "StatusCode": 201,
      "ResponseHeaders": {
        "Content-Length": "0",
<<<<<<< HEAD
        "Date": "Thu, 05 Mar 2020 21:21:40 GMT",
        "ETag": "\u00220x8D7C14B32DEB3CB\u0022",
        "Last-Modified": "Thu, 05 Mar 2020 21:21:41 GMT",
=======
        "Date": "Fri, 03 Apr 2020 00:06:41 GMT",
        "ETag": "\u00220x8D7D762E3D50DDF\u0022",
        "Last-Modified": "Fri, 03 Apr 2020 00:06:42 GMT",
>>>>>>> 32e373e2
        "Server": [
          "Windows-Azure-Blob/1.0",
          "Microsoft-HTTPAPI/2.0"
        ],
        "x-ms-client-request-id": "3171cd65-8c57-c14f-7874-1f9262a8c3ee",
<<<<<<< HEAD
        "x-ms-request-id": "fcb25a64-001e-0039-3334-f36927000000",
        "x-ms-version": "2019-10-10"
=======
        "x-ms-request-id": "b97ae422-001e-005b-014b-09749b000000",
        "x-ms-version": "2019-12-12"
>>>>>>> 32e373e2
      },
      "ResponseBody": []
    },
    {
<<<<<<< HEAD
      "RequestUri": "https://seanstagetest.blob.core.windows.net/test-container-ffefdcba-097d-69e2-828b-cfb654e4097e/test-blob-7b4c5264-821f-a912-35a4-682517463b94",
=======
      "RequestUri": "https://seanmcccanary.blob.core.windows.net/test-container-ffefdcba-097d-69e2-828b-cfb654e4097e/test-blob-7b4c5264-821f-a912-35a4-682517463b94",
>>>>>>> 32e373e2
      "RequestMethod": "PUT",
      "RequestHeaders": {
        "Authorization": "Sanitized",
        "Content-Length": "0",
<<<<<<< HEAD
        "traceparent": "00-956bb45d2869794db33fb78e097ae34d-bcd7e2dfaa0f8846-00",
        "User-Agent": [
          "azsdk-net-Storage.Blobs/12.4.0-dev.20200305.1",
          "(.NET Core 4.6.28325.01; Microsoft Windows 10.0.18363 )"
=======
        "traceparent": "00-4ec35c60d200824bb210fb5c20bfe292-a8f5f5dcd159f843-00",
        "User-Agent": [
          "azsdk-net-Storage.Blobs/12.5.0-dev.20200402.1",
          "(.NET Core 4.6.28325.01; Microsoft Windows 10.0.18362 )"
>>>>>>> 32e373e2
        ],
        "x-ms-blob-content-length": "1024",
        "x-ms-blob-sequence-number": "0",
        "x-ms-blob-type": "PageBlob",
        "x-ms-client-request-id": "dc370394-a0a0-e22c-bbc7-fcb3232aaa31",
<<<<<<< HEAD
        "x-ms-date": "Thu, 05 Mar 2020 21:21:41 GMT",
        "x-ms-return-client-request-id": "true",
        "x-ms-version": "2019-10-10"
=======
        "x-ms-date": "Fri, 03 Apr 2020 00:06:43 GMT",
        "x-ms-return-client-request-id": "true",
        "x-ms-version": "2019-12-12"
>>>>>>> 32e373e2
      },
      "RequestBody": null,
      "StatusCode": 201,
      "ResponseHeaders": {
        "Content-Length": "0",
<<<<<<< HEAD
        "Date": "Thu, 05 Mar 2020 21:21:40 GMT",
        "ETag": "\u00220x8D7C14B32EC5BF8\u0022",
        "Last-Modified": "Thu, 05 Mar 2020 21:21:41 GMT",
=======
        "Date": "Fri, 03 Apr 2020 00:06:41 GMT",
        "ETag": "\u00220x8D7D762E3E29AED\u0022",
        "Last-Modified": "Fri, 03 Apr 2020 00:06:42 GMT",
>>>>>>> 32e373e2
        "Server": [
          "Windows-Azure-Blob/1.0",
          "Microsoft-HTTPAPI/2.0"
        ],
        "x-ms-client-request-id": "dc370394-a0a0-e22c-bbc7-fcb3232aaa31",
<<<<<<< HEAD
        "x-ms-request-id": "fcb25a66-001e-0039-3434-f36927000000",
        "x-ms-request-server-encrypted": "true",
        "x-ms-version": "2019-10-10"
=======
        "x-ms-request-id": "b97ae441-001e-005b-144b-09749b000000",
        "x-ms-request-server-encrypted": "true",
        "x-ms-version": "2019-12-12"
>>>>>>> 32e373e2
      },
      "ResponseBody": []
    },
    {
<<<<<<< HEAD
      "RequestUri": "https://seanstagetest.blob.core.windows.net/test-container-ffefdcba-097d-69e2-828b-cfb654e4097e/test-blob-7b4c5264-821f-a912-35a4-682517463b94?comp=page",
=======
      "RequestUri": "https://seanmcccanary.blob.core.windows.net/test-container-ffefdcba-097d-69e2-828b-cfb654e4097e/test-blob-7b4c5264-821f-a912-35a4-682517463b94?comp=page",
>>>>>>> 32e373e2
      "RequestMethod": "PUT",
      "RequestHeaders": {
        "Authorization": "Sanitized",
        "Content-Length": "0",
<<<<<<< HEAD
        "If-Modified-Since": "Fri, 06 Mar 2020 21:21:41 GMT",
        "traceparent": "00-cc96bb47ed614a469ba46339e218ea8c-34e200228dbcee49-00",
        "User-Agent": [
          "azsdk-net-Storage.Blobs/12.4.0-dev.20200305.1",
          "(.NET Core 4.6.28325.01; Microsoft Windows 10.0.18363 )"
        ],
        "x-ms-client-request-id": "13917abb-5f0f-cff4-566f-ccaadb724cac",
        "x-ms-date": "Thu, 05 Mar 2020 21:21:41 GMT",
        "x-ms-page-write": "clear",
        "x-ms-range": "bytes=0-1023",
        "x-ms-return-client-request-id": "true",
        "x-ms-version": "2019-10-10"
=======
        "If-Modified-Since": "Sat, 04 Apr 2020 00:06:43 GMT",
        "traceparent": "00-8a6dc3f70781d843b54c9ae121234f33-f3b4dfbe4f3f0846-00",
        "User-Agent": [
          "azsdk-net-Storage.Blobs/12.5.0-dev.20200402.1",
          "(.NET Core 4.6.28325.01; Microsoft Windows 10.0.18362 )"
        ],
        "x-ms-client-request-id": "13917abb-5f0f-cff4-566f-ccaadb724cac",
        "x-ms-date": "Fri, 03 Apr 2020 00:06:43 GMT",
        "x-ms-page-write": "clear",
        "x-ms-range": "bytes=0-1023",
        "x-ms-return-client-request-id": "true",
        "x-ms-version": "2019-12-12"
>>>>>>> 32e373e2
      },
      "RequestBody": null,
      "StatusCode": 412,
      "ResponseHeaders": {
        "Content-Length": "253",
        "Content-Type": "application/xml",
<<<<<<< HEAD
        "Date": "Thu, 05 Mar 2020 21:21:40 GMT",
=======
        "Date": "Fri, 03 Apr 2020 00:06:41 GMT",
>>>>>>> 32e373e2
        "Server": [
          "Windows-Azure-Blob/1.0",
          "Microsoft-HTTPAPI/2.0"
        ],
        "x-ms-client-request-id": "13917abb-5f0f-cff4-566f-ccaadb724cac",
        "x-ms-error-code": "ConditionNotMet",
<<<<<<< HEAD
        "x-ms-request-id": "fcb25a67-001e-0039-3534-f36927000000",
        "x-ms-version": "2019-10-10"
=======
        "x-ms-request-id": "b97ae44e-001e-005b-1e4b-09749b000000",
        "x-ms-version": "2019-12-12"
>>>>>>> 32e373e2
      },
      "ResponseBody": [
        "\uFEFF\u003C?xml version=\u00221.0\u0022 encoding=\u0022utf-8\u0022?\u003E\n",
        "\u003CError\u003E\u003CCode\u003EConditionNotMet\u003C/Code\u003E\u003CMessage\u003EThe condition specified using HTTP conditional header(s) is not met.\n",
<<<<<<< HEAD
        "RequestId:fcb25a67-001e-0039-3534-f36927000000\n",
        "Time:2020-03-05T21:21:41.8118277Z\u003C/Message\u003E\u003C/Error\u003E"
      ]
    },
    {
      "RequestUri": "https://seanstagetest.blob.core.windows.net/test-container-ffefdcba-097d-69e2-828b-cfb654e4097e?restype=container",
      "RequestMethod": "DELETE",
      "RequestHeaders": {
        "Authorization": "Sanitized",
        "traceparent": "00-82bd9ce3fdc8c443b3ced9e312dac3f8-e4487cf13a70f445-00",
        "User-Agent": [
          "azsdk-net-Storage.Blobs/12.4.0-dev.20200305.1",
          "(.NET Core 4.6.28325.01; Microsoft Windows 10.0.18363 )"
        ],
        "x-ms-client-request-id": "a9f7db0f-9798-d922-9552-89e76fd1b1b8",
        "x-ms-date": "Thu, 05 Mar 2020 21:21:41 GMT",
        "x-ms-return-client-request-id": "true",
        "x-ms-version": "2019-10-10"
=======
        "RequestId:b97ae44e-001e-005b-1e4b-09749b000000\n",
        "Time:2020-04-03T00:06:42.8634450Z\u003C/Message\u003E\u003C/Error\u003E"
      ]
    },
    {
      "RequestUri": "https://seanmcccanary.blob.core.windows.net/test-container-ffefdcba-097d-69e2-828b-cfb654e4097e?restype=container",
      "RequestMethod": "DELETE",
      "RequestHeaders": {
        "Authorization": "Sanitized",
        "traceparent": "00-ce69ff14d9ed4a4d9114e502a5769e80-b496d7e83588fe4f-00",
        "User-Agent": [
          "azsdk-net-Storage.Blobs/12.5.0-dev.20200402.1",
          "(.NET Core 4.6.28325.01; Microsoft Windows 10.0.18362 )"
        ],
        "x-ms-client-request-id": "a9f7db0f-9798-d922-9552-89e76fd1b1b8",
        "x-ms-date": "Fri, 03 Apr 2020 00:06:43 GMT",
        "x-ms-return-client-request-id": "true",
        "x-ms-version": "2019-12-12"
>>>>>>> 32e373e2
      },
      "RequestBody": null,
      "StatusCode": 202,
      "ResponseHeaders": {
        "Content-Length": "0",
<<<<<<< HEAD
        "Date": "Thu, 05 Mar 2020 21:21:40 GMT",
=======
        "Date": "Fri, 03 Apr 2020 00:06:41 GMT",
>>>>>>> 32e373e2
        "Server": [
          "Windows-Azure-Blob/1.0",
          "Microsoft-HTTPAPI/2.0"
        ],
        "x-ms-client-request-id": "a9f7db0f-9798-d922-9552-89e76fd1b1b8",
<<<<<<< HEAD
        "x-ms-request-id": "fcb25a6a-001e-0039-3734-f36927000000",
        "x-ms-version": "2019-10-10"
=======
        "x-ms-request-id": "b97ae478-001e-005b-3b4b-09749b000000",
        "x-ms-version": "2019-12-12"
>>>>>>> 32e373e2
      },
      "ResponseBody": []
    },
    {
<<<<<<< HEAD
      "RequestUri": "https://seanstagetest.blob.core.windows.net/test-container-3a1ef790-5017-b32e-e239-8b64ae2fd3f3?restype=container",
      "RequestMethod": "PUT",
      "RequestHeaders": {
        "Authorization": "Sanitized",
        "traceparent": "00-4323a14b5021364bbdd8bd640bdac83e-dd4276918973e148-00",
        "User-Agent": [
          "azsdk-net-Storage.Blobs/12.4.0-dev.20200305.1",
          "(.NET Core 4.6.28325.01; Microsoft Windows 10.0.18363 )"
        ],
        "x-ms-blob-public-access": "container",
        "x-ms-client-request-id": "0434f8f9-e145-bfab-ac44-c75f0bbd2a66",
        "x-ms-date": "Thu, 05 Mar 2020 21:21:42 GMT",
        "x-ms-return-client-request-id": "true",
        "x-ms-version": "2019-10-10"
=======
      "RequestUri": "https://seanmcccanary.blob.core.windows.net/test-container-3a1ef790-5017-b32e-e239-8b64ae2fd3f3?restype=container",
      "RequestMethod": "PUT",
      "RequestHeaders": {
        "Authorization": "Sanitized",
        "traceparent": "00-edeead4ae3ad8247a0e9b725a191e2f8-91433dd4d260d54d-00",
        "User-Agent": [
          "azsdk-net-Storage.Blobs/12.5.0-dev.20200402.1",
          "(.NET Core 4.6.28325.01; Microsoft Windows 10.0.18362 )"
        ],
        "x-ms-blob-public-access": "container",
        "x-ms-client-request-id": "0434f8f9-e145-bfab-ac44-c75f0bbd2a66",
        "x-ms-date": "Fri, 03 Apr 2020 00:06:43 GMT",
        "x-ms-return-client-request-id": "true",
        "x-ms-version": "2019-12-12"
>>>>>>> 32e373e2
      },
      "RequestBody": null,
      "StatusCode": 201,
      "ResponseHeaders": {
        "Content-Length": "0",
<<<<<<< HEAD
        "Date": "Thu, 05 Mar 2020 21:21:41 GMT",
        "ETag": "\u00220x8D7C14B33379B33\u0022",
        "Last-Modified": "Thu, 05 Mar 2020 21:21:42 GMT",
=======
        "Date": "Fri, 03 Apr 2020 00:06:43 GMT",
        "ETag": "\u00220x8D7D762E446CC5F\u0022",
        "Last-Modified": "Fri, 03 Apr 2020 00:06:43 GMT",
>>>>>>> 32e373e2
        "Server": [
          "Windows-Azure-Blob/1.0",
          "Microsoft-HTTPAPI/2.0"
        ],
        "x-ms-client-request-id": "0434f8f9-e145-bfab-ac44-c75f0bbd2a66",
<<<<<<< HEAD
        "x-ms-request-id": "5f19ff9a-901e-003b-0434-f3d79f000000",
        "x-ms-version": "2019-10-10"
=======
        "x-ms-request-id": "e295318a-f01e-0084-584b-093fa1000000",
        "x-ms-version": "2019-12-12"
>>>>>>> 32e373e2
      },
      "ResponseBody": []
    },
    {
<<<<<<< HEAD
      "RequestUri": "https://seanstagetest.blob.core.windows.net/test-container-3a1ef790-5017-b32e-e239-8b64ae2fd3f3/test-blob-6694967f-b136-ed3d-e309-d20f7f8e3333",
=======
      "RequestUri": "https://seanmcccanary.blob.core.windows.net/test-container-3a1ef790-5017-b32e-e239-8b64ae2fd3f3/test-blob-6694967f-b136-ed3d-e309-d20f7f8e3333",
>>>>>>> 32e373e2
      "RequestMethod": "PUT",
      "RequestHeaders": {
        "Authorization": "Sanitized",
        "Content-Length": "0",
<<<<<<< HEAD
        "traceparent": "00-10a1ca8a62257642ad3e5bb3a50b5dd1-c9b7886eb2ce2346-00",
        "User-Agent": [
          "azsdk-net-Storage.Blobs/12.4.0-dev.20200305.1",
          "(.NET Core 4.6.28325.01; Microsoft Windows 10.0.18363 )"
=======
        "traceparent": "00-a652a97c2a2b394bb1c8c37fef82111f-a3cc7e0951624540-00",
        "User-Agent": [
          "azsdk-net-Storage.Blobs/12.5.0-dev.20200402.1",
          "(.NET Core 4.6.28325.01; Microsoft Windows 10.0.18362 )"
>>>>>>> 32e373e2
        ],
        "x-ms-blob-content-length": "1024",
        "x-ms-blob-sequence-number": "0",
        "x-ms-blob-type": "PageBlob",
        "x-ms-client-request-id": "e9206bdc-811a-477f-bb46-203b0e9b3f1d",
<<<<<<< HEAD
        "x-ms-date": "Thu, 05 Mar 2020 21:21:42 GMT",
        "x-ms-return-client-request-id": "true",
        "x-ms-version": "2019-10-10"
=======
        "x-ms-date": "Fri, 03 Apr 2020 00:06:44 GMT",
        "x-ms-return-client-request-id": "true",
        "x-ms-version": "2019-12-12"
>>>>>>> 32e373e2
      },
      "RequestBody": null,
      "StatusCode": 201,
      "ResponseHeaders": {
        "Content-Length": "0",
<<<<<<< HEAD
        "Date": "Thu, 05 Mar 2020 21:21:41 GMT",
        "ETag": "\u00220x8D7C14B3345029B\u0022",
        "Last-Modified": "Thu, 05 Mar 2020 21:21:42 GMT",
=======
        "Date": "Fri, 03 Apr 2020 00:06:43 GMT",
        "ETag": "\u00220x8D7D762E45520B8\u0022",
        "Last-Modified": "Fri, 03 Apr 2020 00:06:43 GMT",
>>>>>>> 32e373e2
        "Server": [
          "Windows-Azure-Blob/1.0",
          "Microsoft-HTTPAPI/2.0"
        ],
        "x-ms-client-request-id": "e9206bdc-811a-477f-bb46-203b0e9b3f1d",
<<<<<<< HEAD
        "x-ms-request-id": "5f19ff9d-901e-003b-0534-f3d79f000000",
        "x-ms-request-server-encrypted": "true",
        "x-ms-version": "2019-10-10"
=======
        "x-ms-request-id": "e29531ad-f01e-0084-704b-093fa1000000",
        "x-ms-request-server-encrypted": "true",
        "x-ms-version": "2019-12-12"
>>>>>>> 32e373e2
      },
      "ResponseBody": []
    },
    {
<<<<<<< HEAD
      "RequestUri": "https://seanstagetest.blob.core.windows.net/test-container-3a1ef790-5017-b32e-e239-8b64ae2fd3f3/test-blob-6694967f-b136-ed3d-e309-d20f7f8e3333?comp=page",
=======
      "RequestUri": "https://seanmcccanary.blob.core.windows.net/test-container-3a1ef790-5017-b32e-e239-8b64ae2fd3f3/test-blob-6694967f-b136-ed3d-e309-d20f7f8e3333?comp=page",
>>>>>>> 32e373e2
      "RequestMethod": "PUT",
      "RequestHeaders": {
        "Authorization": "Sanitized",
        "Content-Length": "0",
<<<<<<< HEAD
        "If-Unmodified-Since": "Wed, 04 Mar 2020 21:21:41 GMT",
        "traceparent": "00-c13540644aa0f540ae85035173464eef-186de3399dcfdd4a-00",
        "User-Agent": [
          "azsdk-net-Storage.Blobs/12.4.0-dev.20200305.1",
          "(.NET Core 4.6.28325.01; Microsoft Windows 10.0.18363 )"
        ],
        "x-ms-client-request-id": "14322700-4a6e-cf18-5623-fab4ad7263c2",
        "x-ms-date": "Thu, 05 Mar 2020 21:21:42 GMT",
        "x-ms-page-write": "clear",
        "x-ms-range": "bytes=0-1023",
        "x-ms-return-client-request-id": "true",
        "x-ms-version": "2019-10-10"
=======
        "If-Unmodified-Since": "Thu, 02 Apr 2020 00:06:43 GMT",
        "traceparent": "00-763c82c04329364b88af65d3bd40ebb4-36beb5abab93174f-00",
        "User-Agent": [
          "azsdk-net-Storage.Blobs/12.5.0-dev.20200402.1",
          "(.NET Core 4.6.28325.01; Microsoft Windows 10.0.18362 )"
        ],
        "x-ms-client-request-id": "14322700-4a6e-cf18-5623-fab4ad7263c2",
        "x-ms-date": "Fri, 03 Apr 2020 00:06:44 GMT",
        "x-ms-page-write": "clear",
        "x-ms-range": "bytes=0-1023",
        "x-ms-return-client-request-id": "true",
        "x-ms-version": "2019-12-12"
>>>>>>> 32e373e2
      },
      "RequestBody": null,
      "StatusCode": 412,
      "ResponseHeaders": {
        "Content-Length": "253",
        "Content-Type": "application/xml",
<<<<<<< HEAD
        "Date": "Thu, 05 Mar 2020 21:21:41 GMT",
=======
        "Date": "Fri, 03 Apr 2020 00:06:43 GMT",
>>>>>>> 32e373e2
        "Server": [
          "Windows-Azure-Blob/1.0",
          "Microsoft-HTTPAPI/2.0"
        ],
        "x-ms-client-request-id": "14322700-4a6e-cf18-5623-fab4ad7263c2",
        "x-ms-error-code": "ConditionNotMet",
<<<<<<< HEAD
        "x-ms-request-id": "5f19ff9e-901e-003b-0634-f3d79f000000",
        "x-ms-version": "2019-10-10"
=======
        "x-ms-request-id": "e29531ec-f01e-0084-1f4b-093fa1000000",
        "x-ms-version": "2019-12-12"
>>>>>>> 32e373e2
      },
      "ResponseBody": [
        "\uFEFF\u003C?xml version=\u00221.0\u0022 encoding=\u0022utf-8\u0022?\u003E\n",
        "\u003CError\u003E\u003CCode\u003EConditionNotMet\u003C/Code\u003E\u003CMessage\u003EThe condition specified using HTTP conditional header(s) is not met.\n",
<<<<<<< HEAD
        "RequestId:5f19ff9e-901e-003b-0634-f3d79f000000\n",
        "Time:2020-03-05T21:21:42.3914123Z\u003C/Message\u003E\u003C/Error\u003E"
      ]
    },
    {
      "RequestUri": "https://seanstagetest.blob.core.windows.net/test-container-3a1ef790-5017-b32e-e239-8b64ae2fd3f3?restype=container",
      "RequestMethod": "DELETE",
      "RequestHeaders": {
        "Authorization": "Sanitized",
        "traceparent": "00-0e6399501b50b54aa5f354e4f404bad7-265b4d41b0935c47-00",
        "User-Agent": [
          "azsdk-net-Storage.Blobs/12.4.0-dev.20200305.1",
          "(.NET Core 4.6.28325.01; Microsoft Windows 10.0.18363 )"
        ],
        "x-ms-client-request-id": "e63af134-2b69-c5af-7a3e-de2e7ab60375",
        "x-ms-date": "Thu, 05 Mar 2020 21:21:42 GMT",
        "x-ms-return-client-request-id": "true",
        "x-ms-version": "2019-10-10"
=======
        "RequestId:e29531ec-f01e-0084-1f4b-093fa1000000\n",
        "Time:2020-04-03T00:06:43.4737835Z\u003C/Message\u003E\u003C/Error\u003E"
      ]
    },
    {
      "RequestUri": "https://seanmcccanary.blob.core.windows.net/test-container-3a1ef790-5017-b32e-e239-8b64ae2fd3f3?restype=container",
      "RequestMethod": "DELETE",
      "RequestHeaders": {
        "Authorization": "Sanitized",
        "traceparent": "00-cf5304cf01674f4c9acd669066573d7b-858fd9dc41c4004b-00",
        "User-Agent": [
          "azsdk-net-Storage.Blobs/12.5.0-dev.20200402.1",
          "(.NET Core 4.6.28325.01; Microsoft Windows 10.0.18362 )"
        ],
        "x-ms-client-request-id": "e63af134-2b69-c5af-7a3e-de2e7ab60375",
        "x-ms-date": "Fri, 03 Apr 2020 00:06:44 GMT",
        "x-ms-return-client-request-id": "true",
        "x-ms-version": "2019-12-12"
>>>>>>> 32e373e2
      },
      "RequestBody": null,
      "StatusCode": 202,
      "ResponseHeaders": {
        "Content-Length": "0",
<<<<<<< HEAD
        "Date": "Thu, 05 Mar 2020 21:21:41 GMT",
=======
        "Date": "Fri, 03 Apr 2020 00:06:43 GMT",
>>>>>>> 32e373e2
        "Server": [
          "Windows-Azure-Blob/1.0",
          "Microsoft-HTTPAPI/2.0"
        ],
        "x-ms-client-request-id": "e63af134-2b69-c5af-7a3e-de2e7ab60375",
<<<<<<< HEAD
        "x-ms-request-id": "5f19ffa0-901e-003b-0834-f3d79f000000",
        "x-ms-version": "2019-10-10"
=======
        "x-ms-request-id": "e2953229-f01e-0084-574b-093fa1000000",
        "x-ms-version": "2019-12-12"
>>>>>>> 32e373e2
      },
      "ResponseBody": []
    },
    {
<<<<<<< HEAD
      "RequestUri": "https://seanstagetest.blob.core.windows.net/test-container-28bf45bf-cae0-2c89-cfca-14ff4a205533?restype=container",
      "RequestMethod": "PUT",
      "RequestHeaders": {
        "Authorization": "Sanitized",
        "traceparent": "00-49e42bedb200984a97ede096f7c7baa0-33a47cf504153c4f-00",
        "User-Agent": [
          "azsdk-net-Storage.Blobs/12.4.0-dev.20200305.1",
          "(.NET Core 4.6.28325.01; Microsoft Windows 10.0.18363 )"
        ],
        "x-ms-blob-public-access": "container",
        "x-ms-client-request-id": "34388b6c-c164-6ad5-680d-179e17af7b59",
        "x-ms-date": "Thu, 05 Mar 2020 21:21:42 GMT",
        "x-ms-return-client-request-id": "true",
        "x-ms-version": "2019-10-10"
=======
      "RequestUri": "https://seanmcccanary.blob.core.windows.net/test-container-28bf45bf-cae0-2c89-cfca-14ff4a205533?restype=container",
      "RequestMethod": "PUT",
      "RequestHeaders": {
        "Authorization": "Sanitized",
        "traceparent": "00-f99c36be063b0d4e8d4d7adcdf01f1e8-59de8224bfb7ac43-00",
        "User-Agent": [
          "azsdk-net-Storage.Blobs/12.5.0-dev.20200402.1",
          "(.NET Core 4.6.28325.01; Microsoft Windows 10.0.18362 )"
        ],
        "x-ms-blob-public-access": "container",
        "x-ms-client-request-id": "34388b6c-c164-6ad5-680d-179e17af7b59",
        "x-ms-date": "Fri, 03 Apr 2020 00:06:44 GMT",
        "x-ms-return-client-request-id": "true",
        "x-ms-version": "2019-12-12"
>>>>>>> 32e373e2
      },
      "RequestBody": null,
      "StatusCode": 201,
      "ResponseHeaders": {
        "Content-Length": "0",
<<<<<<< HEAD
        "Date": "Thu, 05 Mar 2020 21:21:42 GMT",
        "ETag": "\u00220x8D7C14B338D1EA4\u0022",
        "Last-Modified": "Thu, 05 Mar 2020 21:21:42 GMT",
=======
        "Date": "Fri, 03 Apr 2020 00:06:43 GMT",
        "ETag": "\u00220x8D7D762E4A35291\u0022",
        "Last-Modified": "Fri, 03 Apr 2020 00:06:43 GMT",
>>>>>>> 32e373e2
        "Server": [
          "Windows-Azure-Blob/1.0",
          "Microsoft-HTTPAPI/2.0"
        ],
        "x-ms-client-request-id": "34388b6c-c164-6ad5-680d-179e17af7b59",
<<<<<<< HEAD
        "x-ms-request-id": "0fafc621-d01e-0015-7d34-f38588000000",
        "x-ms-version": "2019-10-10"
=======
        "x-ms-request-id": "8052b232-c01e-0036-7a4b-09c0d0000000",
        "x-ms-version": "2019-12-12"
>>>>>>> 32e373e2
      },
      "ResponseBody": []
    },
    {
<<<<<<< HEAD
      "RequestUri": "https://seanstagetest.blob.core.windows.net/test-container-28bf45bf-cae0-2c89-cfca-14ff4a205533/test-blob-35f5abe9-4637-433d-ec4e-a17ffc2136a6",
=======
      "RequestUri": "https://seanmcccanary.blob.core.windows.net/test-container-28bf45bf-cae0-2c89-cfca-14ff4a205533/test-blob-35f5abe9-4637-433d-ec4e-a17ffc2136a6",
>>>>>>> 32e373e2
      "RequestMethod": "PUT",
      "RequestHeaders": {
        "Authorization": "Sanitized",
        "Content-Length": "0",
<<<<<<< HEAD
        "traceparent": "00-c9dc6720cfcfc44d966c323cf725586c-4120c9bc7825be44-00",
        "User-Agent": [
          "azsdk-net-Storage.Blobs/12.4.0-dev.20200305.1",
          "(.NET Core 4.6.28325.01; Microsoft Windows 10.0.18363 )"
=======
        "traceparent": "00-b8d76efcfbc89b42a87a33718df20098-6a6f9a3491eebc47-00",
        "User-Agent": [
          "azsdk-net-Storage.Blobs/12.5.0-dev.20200402.1",
          "(.NET Core 4.6.28325.01; Microsoft Windows 10.0.18362 )"
>>>>>>> 32e373e2
        ],
        "x-ms-blob-content-length": "1024",
        "x-ms-blob-sequence-number": "0",
        "x-ms-blob-type": "PageBlob",
        "x-ms-client-request-id": "4a7e73e4-b734-2511-4ef4-471620556d46",
<<<<<<< HEAD
        "x-ms-date": "Thu, 05 Mar 2020 21:21:42 GMT",
        "x-ms-return-client-request-id": "true",
        "x-ms-version": "2019-10-10"
=======
        "x-ms-date": "Fri, 03 Apr 2020 00:06:44 GMT",
        "x-ms-return-client-request-id": "true",
        "x-ms-version": "2019-12-12"
>>>>>>> 32e373e2
      },
      "RequestBody": null,
      "StatusCode": 201,
      "ResponseHeaders": {
        "Content-Length": "0",
<<<<<<< HEAD
        "Date": "Thu, 05 Mar 2020 21:21:42 GMT",
        "ETag": "\u00220x8D7C14B339A2945\u0022",
        "Last-Modified": "Thu, 05 Mar 2020 21:21:42 GMT",
=======
        "Date": "Fri, 03 Apr 2020 00:06:43 GMT",
        "ETag": "\u00220x8D7D762E4B097D4\u0022",
        "Last-Modified": "Fri, 03 Apr 2020 00:06:43 GMT",
>>>>>>> 32e373e2
        "Server": [
          "Windows-Azure-Blob/1.0",
          "Microsoft-HTTPAPI/2.0"
        ],
        "x-ms-client-request-id": "4a7e73e4-b734-2511-4ef4-471620556d46",
<<<<<<< HEAD
        "x-ms-request-id": "0fafc628-d01e-0015-0234-f38588000000",
        "x-ms-request-server-encrypted": "true",
        "x-ms-version": "2019-10-10"
=======
        "x-ms-request-id": "8052b257-c01e-0036-144b-09c0d0000000",
        "x-ms-request-server-encrypted": "true",
        "x-ms-version": "2019-12-12"
>>>>>>> 32e373e2
      },
      "ResponseBody": []
    },
    {
<<<<<<< HEAD
      "RequestUri": "https://seanstagetest.blob.core.windows.net/test-container-28bf45bf-cae0-2c89-cfca-14ff4a205533/test-blob-35f5abe9-4637-433d-ec4e-a17ffc2136a6?comp=page",
=======
      "RequestUri": "https://seanmcccanary.blob.core.windows.net/test-container-28bf45bf-cae0-2c89-cfca-14ff4a205533/test-blob-35f5abe9-4637-433d-ec4e-a17ffc2136a6?comp=page",
>>>>>>> 32e373e2
      "RequestMethod": "PUT",
      "RequestHeaders": {
        "Authorization": "Sanitized",
        "Content-Length": "0",
        "If-Match": "\u0022garbage\u0022",
<<<<<<< HEAD
        "traceparent": "00-5bb6b2269250ec42aa63d72e1ea62d8a-25d2688c2e4ffd46-00",
        "User-Agent": [
          "azsdk-net-Storage.Blobs/12.4.0-dev.20200305.1",
          "(.NET Core 4.6.28325.01; Microsoft Windows 10.0.18363 )"
        ],
        "x-ms-client-request-id": "899acaf4-eca3-2572-b96d-70f3d9b7571a",
        "x-ms-date": "Thu, 05 Mar 2020 21:21:43 GMT",
        "x-ms-page-write": "clear",
        "x-ms-range": "bytes=0-1023",
        "x-ms-return-client-request-id": "true",
        "x-ms-version": "2019-10-10"
=======
        "traceparent": "00-3d8a4ee23e3d9e45b69262814b7ae196-d826c8abcba2cb42-00",
        "User-Agent": [
          "azsdk-net-Storage.Blobs/12.5.0-dev.20200402.1",
          "(.NET Core 4.6.28325.01; Microsoft Windows 10.0.18362 )"
        ],
        "x-ms-client-request-id": "899acaf4-eca3-2572-b96d-70f3d9b7571a",
        "x-ms-date": "Fri, 03 Apr 2020 00:06:44 GMT",
        "x-ms-page-write": "clear",
        "x-ms-range": "bytes=0-1023",
        "x-ms-return-client-request-id": "true",
        "x-ms-version": "2019-12-12"
>>>>>>> 32e373e2
      },
      "RequestBody": null,
      "StatusCode": 412,
      "ResponseHeaders": {
        "Content-Length": "253",
        "Content-Type": "application/xml",
<<<<<<< HEAD
        "Date": "Thu, 05 Mar 2020 21:21:42 GMT",
=======
        "Date": "Fri, 03 Apr 2020 00:06:43 GMT",
>>>>>>> 32e373e2
        "Server": [
          "Windows-Azure-Blob/1.0",
          "Microsoft-HTTPAPI/2.0"
        ],
        "x-ms-client-request-id": "899acaf4-eca3-2572-b96d-70f3d9b7571a",
        "x-ms-error-code": "ConditionNotMet",
<<<<<<< HEAD
        "x-ms-request-id": "0fafc62b-d01e-0015-0534-f38588000000",
        "x-ms-version": "2019-10-10"
=======
        "x-ms-request-id": "8052b268-c01e-0036-244b-09c0d0000000",
        "x-ms-version": "2019-12-12"
>>>>>>> 32e373e2
      },
      "ResponseBody": [
        "\uFEFF\u003C?xml version=\u00221.0\u0022 encoding=\u0022utf-8\u0022?\u003E\n",
        "\u003CError\u003E\u003CCode\u003EConditionNotMet\u003C/Code\u003E\u003CMessage\u003EThe condition specified using HTTP conditional header(s) is not met.\n",
<<<<<<< HEAD
        "RequestId:0fafc62b-d01e-0015-0534-f38588000000\n",
        "Time:2020-03-05T21:21:42.9449700Z\u003C/Message\u003E\u003C/Error\u003E"
      ]
    },
    {
      "RequestUri": "https://seanstagetest.blob.core.windows.net/test-container-28bf45bf-cae0-2c89-cfca-14ff4a205533?restype=container",
      "RequestMethod": "DELETE",
      "RequestHeaders": {
        "Authorization": "Sanitized",
        "traceparent": "00-149e20ccfc687a49a1b7cf10ae807746-a0541db3e09bc145-00",
        "User-Agent": [
          "azsdk-net-Storage.Blobs/12.4.0-dev.20200305.1",
          "(.NET Core 4.6.28325.01; Microsoft Windows 10.0.18363 )"
        ],
        "x-ms-client-request-id": "55211516-e4bb-eaa2-fd9c-92ad4c7dee25",
        "x-ms-date": "Thu, 05 Mar 2020 21:21:43 GMT",
        "x-ms-return-client-request-id": "true",
        "x-ms-version": "2019-10-10"
=======
        "RequestId:8052b268-c01e-0036-244b-09c0d0000000\n",
        "Time:2020-04-03T00:06:44.0581338Z\u003C/Message\u003E\u003C/Error\u003E"
      ]
    },
    {
      "RequestUri": "https://seanmcccanary.blob.core.windows.net/test-container-28bf45bf-cae0-2c89-cfca-14ff4a205533?restype=container",
      "RequestMethod": "DELETE",
      "RequestHeaders": {
        "Authorization": "Sanitized",
        "traceparent": "00-83d2cabfc0b5ef478effaa11432b2a0c-4f08f66d36da3b48-00",
        "User-Agent": [
          "azsdk-net-Storage.Blobs/12.5.0-dev.20200402.1",
          "(.NET Core 4.6.28325.01; Microsoft Windows 10.0.18362 )"
        ],
        "x-ms-client-request-id": "55211516-e4bb-eaa2-fd9c-92ad4c7dee25",
        "x-ms-date": "Fri, 03 Apr 2020 00:06:45 GMT",
        "x-ms-return-client-request-id": "true",
        "x-ms-version": "2019-12-12"
>>>>>>> 32e373e2
      },
      "RequestBody": null,
      "StatusCode": 202,
      "ResponseHeaders": {
        "Content-Length": "0",
<<<<<<< HEAD
        "Date": "Thu, 05 Mar 2020 21:21:42 GMT",
=======
        "Date": "Fri, 03 Apr 2020 00:06:43 GMT",
>>>>>>> 32e373e2
        "Server": [
          "Windows-Azure-Blob/1.0",
          "Microsoft-HTTPAPI/2.0"
        ],
        "x-ms-client-request-id": "55211516-e4bb-eaa2-fd9c-92ad4c7dee25",
<<<<<<< HEAD
        "x-ms-request-id": "0fafc632-d01e-0015-0c34-f38588000000",
        "x-ms-version": "2019-10-10"
=======
        "x-ms-request-id": "8052b283-c01e-0036-3a4b-09c0d0000000",
        "x-ms-version": "2019-12-12"
>>>>>>> 32e373e2
      },
      "ResponseBody": []
    },
    {
<<<<<<< HEAD
      "RequestUri": "https://seanstagetest.blob.core.windows.net/test-container-e37caa25-e9be-e639-0f72-86ed7ebb32ca?restype=container",
      "RequestMethod": "PUT",
      "RequestHeaders": {
        "Authorization": "Sanitized",
        "traceparent": "00-156e9c05560cec45ace3517f22ad7713-815ba4df12c90746-00",
        "User-Agent": [
          "azsdk-net-Storage.Blobs/12.4.0-dev.20200305.1",
          "(.NET Core 4.6.28325.01; Microsoft Windows 10.0.18363 )"
        ],
        "x-ms-blob-public-access": "container",
        "x-ms-client-request-id": "479048c8-5072-2d7d-dc3b-45485eb56c41",
        "x-ms-date": "Thu, 05 Mar 2020 21:21:43 GMT",
        "x-ms-return-client-request-id": "true",
        "x-ms-version": "2019-10-10"
=======
      "RequestUri": "https://seanmcccanary.blob.core.windows.net/test-container-e37caa25-e9be-e639-0f72-86ed7ebb32ca?restype=container",
      "RequestMethod": "PUT",
      "RequestHeaders": {
        "Authorization": "Sanitized",
        "traceparent": "00-a4a74a55fec9ed48b6f84b3894439986-6f0c348f84155547-00",
        "User-Agent": [
          "azsdk-net-Storage.Blobs/12.5.0-dev.20200402.1",
          "(.NET Core 4.6.28325.01; Microsoft Windows 10.0.18362 )"
        ],
        "x-ms-blob-public-access": "container",
        "x-ms-client-request-id": "479048c8-5072-2d7d-dc3b-45485eb56c41",
        "x-ms-date": "Fri, 03 Apr 2020 00:06:45 GMT",
        "x-ms-return-client-request-id": "true",
        "x-ms-version": "2019-12-12"
>>>>>>> 32e373e2
      },
      "RequestBody": null,
      "StatusCode": 201,
      "ResponseHeaders": {
        "Content-Length": "0",
<<<<<<< HEAD
        "Date": "Thu, 05 Mar 2020 21:21:43 GMT",
        "ETag": "\u00220x8D7C14B33E31882\u0022",
        "Last-Modified": "Thu, 05 Mar 2020 21:21:43 GMT",
=======
        "Date": "Fri, 03 Apr 2020 00:06:43 GMT",
        "ETag": "\u00220x8D7D762E4FA2100\u0022",
        "Last-Modified": "Fri, 03 Apr 2020 00:06:44 GMT",
>>>>>>> 32e373e2
        "Server": [
          "Windows-Azure-Blob/1.0",
          "Microsoft-HTTPAPI/2.0"
        ],
        "x-ms-client-request-id": "479048c8-5072-2d7d-dc3b-45485eb56c41",
<<<<<<< HEAD
        "x-ms-request-id": "1dfe9c11-501e-000b-4a34-f36950000000",
        "x-ms-version": "2019-10-10"
=======
        "x-ms-request-id": "e64ac1b9-401e-0075-7f4b-09268c000000",
        "x-ms-version": "2019-12-12"
>>>>>>> 32e373e2
      },
      "ResponseBody": []
    },
    {
<<<<<<< HEAD
      "RequestUri": "https://seanstagetest.blob.core.windows.net/test-container-e37caa25-e9be-e639-0f72-86ed7ebb32ca/test-blob-1774c769-2a9f-238f-4bba-7755f2dc6b02",
=======
      "RequestUri": "https://seanmcccanary.blob.core.windows.net/test-container-e37caa25-e9be-e639-0f72-86ed7ebb32ca/test-blob-1774c769-2a9f-238f-4bba-7755f2dc6b02",
>>>>>>> 32e373e2
      "RequestMethod": "PUT",
      "RequestHeaders": {
        "Authorization": "Sanitized",
        "Content-Length": "0",
<<<<<<< HEAD
        "traceparent": "00-c2ff60f06a4c8e4c9ad8a27c41c200bf-7492034a28b17a4a-00",
        "User-Agent": [
          "azsdk-net-Storage.Blobs/12.4.0-dev.20200305.1",
          "(.NET Core 4.6.28325.01; Microsoft Windows 10.0.18363 )"
=======
        "traceparent": "00-cd6eca554d88a94a9f4657d902c1f1c9-feae22f110516042-00",
        "User-Agent": [
          "azsdk-net-Storage.Blobs/12.5.0-dev.20200402.1",
          "(.NET Core 4.6.28325.01; Microsoft Windows 10.0.18362 )"
>>>>>>> 32e373e2
        ],
        "x-ms-blob-content-length": "1024",
        "x-ms-blob-sequence-number": "0",
        "x-ms-blob-type": "PageBlob",
        "x-ms-client-request-id": "b4f2b5fd-c499-9de5-b86d-fcb8d8273a00",
<<<<<<< HEAD
        "x-ms-date": "Thu, 05 Mar 2020 21:21:43 GMT",
        "x-ms-return-client-request-id": "true",
        "x-ms-version": "2019-10-10"
=======
        "x-ms-date": "Fri, 03 Apr 2020 00:06:45 GMT",
        "x-ms-return-client-request-id": "true",
        "x-ms-version": "2019-12-12"
>>>>>>> 32e373e2
      },
      "RequestBody": null,
      "StatusCode": 201,
      "ResponseHeaders": {
        "Content-Length": "0",
<<<<<<< HEAD
        "Date": "Thu, 05 Mar 2020 21:21:43 GMT",
        "ETag": "\u00220x8D7C14B33F0F975\u0022",
        "Last-Modified": "Thu, 05 Mar 2020 21:21:43 GMT",
=======
        "Date": "Fri, 03 Apr 2020 00:06:43 GMT",
        "ETag": "\u00220x8D7D762E506B6CB\u0022",
        "Last-Modified": "Fri, 03 Apr 2020 00:06:44 GMT",
>>>>>>> 32e373e2
        "Server": [
          "Windows-Azure-Blob/1.0",
          "Microsoft-HTTPAPI/2.0"
        ],
        "x-ms-client-request-id": "b4f2b5fd-c499-9de5-b86d-fcb8d8273a00",
<<<<<<< HEAD
        "x-ms-request-id": "1dfe9c13-501e-000b-4b34-f36950000000",
        "x-ms-request-server-encrypted": "true",
        "x-ms-version": "2019-10-10"
=======
        "x-ms-request-id": "e64ac1e0-401e-0075-1e4b-09268c000000",
        "x-ms-request-server-encrypted": "true",
        "x-ms-version": "2019-12-12"
>>>>>>> 32e373e2
      },
      "ResponseBody": []
    },
    {
<<<<<<< HEAD
      "RequestUri": "https://seanstagetest.blob.core.windows.net/test-container-e37caa25-e9be-e639-0f72-86ed7ebb32ca/test-blob-1774c769-2a9f-238f-4bba-7755f2dc6b02",
      "RequestMethod": "HEAD",
      "RequestHeaders": {
        "Authorization": "Sanitized",
        "traceparent": "00-55aa42ab652d624394097d993728c7fc-b40811ad31d4af46-00",
        "User-Agent": [
          "azsdk-net-Storage.Blobs/12.4.0-dev.20200305.1",
          "(.NET Core 4.6.28325.01; Microsoft Windows 10.0.18363 )"
        ],
        "x-ms-client-request-id": "3d57c156-b6e9-d268-1a87-7dbdee9f1090",
        "x-ms-date": "Thu, 05 Mar 2020 21:21:43 GMT",
        "x-ms-return-client-request-id": "true",
        "x-ms-version": "2019-10-10"
=======
      "RequestUri": "https://seanmcccanary.blob.core.windows.net/test-container-e37caa25-e9be-e639-0f72-86ed7ebb32ca/test-blob-1774c769-2a9f-238f-4bba-7755f2dc6b02",
      "RequestMethod": "HEAD",
      "RequestHeaders": {
        "Authorization": "Sanitized",
        "traceparent": "00-1d3b292bd90f864c82366d02be3403c5-376ec61a3038ee41-00",
        "User-Agent": [
          "azsdk-net-Storage.Blobs/12.5.0-dev.20200402.1",
          "(.NET Core 4.6.28325.01; Microsoft Windows 10.0.18362 )"
        ],
        "x-ms-client-request-id": "3d57c156-b6e9-d268-1a87-7dbdee9f1090",
        "x-ms-date": "Fri, 03 Apr 2020 00:06:45 GMT",
        "x-ms-return-client-request-id": "true",
        "x-ms-version": "2019-12-12"
>>>>>>> 32e373e2
      },
      "RequestBody": null,
      "StatusCode": 200,
      "ResponseHeaders": {
        "Accept-Ranges": "bytes",
        "Content-Length": "1024",
        "Content-Type": "application/octet-stream",
<<<<<<< HEAD
        "Date": "Thu, 05 Mar 2020 21:21:43 GMT",
        "ETag": "\u00220x8D7C14B33F0F975\u0022",
        "Last-Modified": "Thu, 05 Mar 2020 21:21:43 GMT",
=======
        "Date": "Fri, 03 Apr 2020 00:06:43 GMT",
        "ETag": "\u00220x8D7D762E506B6CB\u0022",
        "Last-Modified": "Fri, 03 Apr 2020 00:06:44 GMT",
>>>>>>> 32e373e2
        "Server": [
          "Windows-Azure-Blob/1.0",
          "Microsoft-HTTPAPI/2.0"
        ],
        "x-ms-blob-sequence-number": "0",
        "x-ms-blob-type": "PageBlob",
        "x-ms-client-request-id": "3d57c156-b6e9-d268-1a87-7dbdee9f1090",
<<<<<<< HEAD
        "x-ms-creation-time": "Thu, 05 Mar 2020 21:21:43 GMT",
        "x-ms-lease-state": "available",
        "x-ms-lease-status": "unlocked",
        "x-ms-request-id": "1dfe9c16-501e-000b-4e34-f36950000000",
        "x-ms-server-encrypted": "true",
        "x-ms-version": "2019-10-10"
=======
        "x-ms-creation-time": "Fri, 03 Apr 2020 00:06:44 GMT",
        "x-ms-lease-state": "available",
        "x-ms-lease-status": "unlocked",
        "x-ms-request-id": "e64ac202-401e-0075-374b-09268c000000",
        "x-ms-server-encrypted": "true",
        "x-ms-version": "2019-12-12"
>>>>>>> 32e373e2
      },
      "ResponseBody": []
    },
    {
<<<<<<< HEAD
      "RequestUri": "https://seanstagetest.blob.core.windows.net/test-container-e37caa25-e9be-e639-0f72-86ed7ebb32ca/test-blob-1774c769-2a9f-238f-4bba-7755f2dc6b02?comp=page",
=======
      "RequestUri": "https://seanmcccanary.blob.core.windows.net/test-container-e37caa25-e9be-e639-0f72-86ed7ebb32ca/test-blob-1774c769-2a9f-238f-4bba-7755f2dc6b02?comp=page",
>>>>>>> 32e373e2
      "RequestMethod": "PUT",
      "RequestHeaders": {
        "Authorization": "Sanitized",
        "Content-Length": "0",
<<<<<<< HEAD
        "If-None-Match": "\u00220x8D7C14B33F0F975\u0022",
        "traceparent": "00-f3c60999ab8bc348b25314d8578556ed-3da66c9f3166634a-00",
        "User-Agent": [
          "azsdk-net-Storage.Blobs/12.4.0-dev.20200305.1",
          "(.NET Core 4.6.28325.01; Microsoft Windows 10.0.18363 )"
        ],
        "x-ms-client-request-id": "1761c706-fdcf-1816-dbdf-4209b85990cf",
        "x-ms-date": "Thu, 05 Mar 2020 21:21:43 GMT",
        "x-ms-page-write": "clear",
        "x-ms-range": "bytes=0-1023",
        "x-ms-return-client-request-id": "true",
        "x-ms-version": "2019-10-10"
=======
        "If-None-Match": "\u00220x8D7D762E506B6CB\u0022",
        "traceparent": "00-470c25aad427c743b03886eaa36ccec3-ca5953a94f28d24a-00",
        "User-Agent": [
          "azsdk-net-Storage.Blobs/12.5.0-dev.20200402.1",
          "(.NET Core 4.6.28325.01; Microsoft Windows 10.0.18362 )"
        ],
        "x-ms-client-request-id": "1761c706-fdcf-1816-dbdf-4209b85990cf",
        "x-ms-date": "Fri, 03 Apr 2020 00:06:45 GMT",
        "x-ms-page-write": "clear",
        "x-ms-range": "bytes=0-1023",
        "x-ms-return-client-request-id": "true",
        "x-ms-version": "2019-12-12"
>>>>>>> 32e373e2
      },
      "RequestBody": null,
      "StatusCode": 412,
      "ResponseHeaders": {
        "Content-Length": "253",
        "Content-Type": "application/xml",
<<<<<<< HEAD
        "Date": "Thu, 05 Mar 2020 21:21:43 GMT",
=======
        "Date": "Fri, 03 Apr 2020 00:06:43 GMT",
>>>>>>> 32e373e2
        "Server": [
          "Windows-Azure-Blob/1.0",
          "Microsoft-HTTPAPI/2.0"
        ],
        "x-ms-client-request-id": "1761c706-fdcf-1816-dbdf-4209b85990cf",
        "x-ms-error-code": "ConditionNotMet",
<<<<<<< HEAD
        "x-ms-request-id": "1dfe9c18-501e-000b-5034-f36950000000",
        "x-ms-version": "2019-10-10"
=======
        "x-ms-request-id": "e64ac22b-401e-0075-574b-09268c000000",
        "x-ms-version": "2019-12-12"
>>>>>>> 32e373e2
      },
      "ResponseBody": [
        "\uFEFF\u003C?xml version=\u00221.0\u0022 encoding=\u0022utf-8\u0022?\u003E\n",
        "\u003CError\u003E\u003CCode\u003EConditionNotMet\u003C/Code\u003E\u003CMessage\u003EThe condition specified using HTTP conditional header(s) is not met.\n",
<<<<<<< HEAD
        "RequestId:1dfe9c18-501e-000b-5034-f36950000000\n",
        "Time:2020-03-05T21:21:43.5963919Z\u003C/Message\u003E\u003C/Error\u003E"
      ]
    },
    {
      "RequestUri": "https://seanstagetest.blob.core.windows.net/test-container-e37caa25-e9be-e639-0f72-86ed7ebb32ca?restype=container",
      "RequestMethod": "DELETE",
      "RequestHeaders": {
        "Authorization": "Sanitized",
        "traceparent": "00-8e3e56a452e5724294d6a09b6a422c45-a0cc5ad3a3564d4f-00",
        "User-Agent": [
          "azsdk-net-Storage.Blobs/12.4.0-dev.20200305.1",
          "(.NET Core 4.6.28325.01; Microsoft Windows 10.0.18363 )"
        ],
        "x-ms-client-request-id": "27b6fa2c-f83d-77c0-d072-9d85c21c0e45",
        "x-ms-date": "Thu, 05 Mar 2020 21:21:43 GMT",
        "x-ms-return-client-request-id": "true",
        "x-ms-version": "2019-10-10"
=======
        "RequestId:e64ac22b-401e-0075-574b-09268c000000\n",
        "Time:2020-04-03T00:06:44.7641242Z\u003C/Message\u003E\u003C/Error\u003E"
      ]
    },
    {
      "RequestUri": "https://seanmcccanary.blob.core.windows.net/test-container-e37caa25-e9be-e639-0f72-86ed7ebb32ca?restype=container",
      "RequestMethod": "DELETE",
      "RequestHeaders": {
        "Authorization": "Sanitized",
        "traceparent": "00-be33219b519fec4da96e1ad8b36fd8be-c04294568786194c-00",
        "User-Agent": [
          "azsdk-net-Storage.Blobs/12.5.0-dev.20200402.1",
          "(.NET Core 4.6.28325.01; Microsoft Windows 10.0.18362 )"
        ],
        "x-ms-client-request-id": "27b6fa2c-f83d-77c0-d072-9d85c21c0e45",
        "x-ms-date": "Fri, 03 Apr 2020 00:06:45 GMT",
        "x-ms-return-client-request-id": "true",
        "x-ms-version": "2019-12-12"
>>>>>>> 32e373e2
      },
      "RequestBody": null,
      "StatusCode": 202,
      "ResponseHeaders": {
        "Content-Length": "0",
<<<<<<< HEAD
        "Date": "Thu, 05 Mar 2020 21:21:43 GMT",
=======
        "Date": "Fri, 03 Apr 2020 00:06:43 GMT",
>>>>>>> 32e373e2
        "Server": [
          "Windows-Azure-Blob/1.0",
          "Microsoft-HTTPAPI/2.0"
        ],
        "x-ms-client-request-id": "27b6fa2c-f83d-77c0-d072-9d85c21c0e45",
<<<<<<< HEAD
        "x-ms-request-id": "1dfe9c19-501e-000b-5134-f36950000000",
        "x-ms-version": "2019-10-10"
=======
        "x-ms-request-id": "e64ac27e-401e-0075-1f4b-09268c000000",
        "x-ms-version": "2019-12-12"
>>>>>>> 32e373e2
      },
      "ResponseBody": []
    },
    {
<<<<<<< HEAD
      "RequestUri": "https://seanstagetest.blob.core.windows.net/test-container-979475e3-ff7a-18d9-f710-7c3f5ea0a680?restype=container",
      "RequestMethod": "PUT",
      "RequestHeaders": {
        "Authorization": "Sanitized",
        "traceparent": "00-68386b0f79883c4999c4fde63d4bf423-72511e5df719a54a-00",
        "User-Agent": [
          "azsdk-net-Storage.Blobs/12.4.0-dev.20200305.1",
          "(.NET Core 4.6.28325.01; Microsoft Windows 10.0.18363 )"
        ],
        "x-ms-blob-public-access": "container",
        "x-ms-client-request-id": "fc915981-d4c6-2caa-219e-2f2c7b811830",
        "x-ms-date": "Thu, 05 Mar 2020 21:21:43 GMT",
        "x-ms-return-client-request-id": "true",
        "x-ms-version": "2019-10-10"
=======
      "RequestUri": "https://seanmcccanary.blob.core.windows.net/test-container-979475e3-ff7a-18d9-f710-7c3f5ea0a680?restype=container",
      "RequestMethod": "PUT",
      "RequestHeaders": {
        "Authorization": "Sanitized",
        "traceparent": "00-997b92e5a8dc6e4f9b47cb9538710560-24d60136fede4c45-00",
        "User-Agent": [
          "azsdk-net-Storage.Blobs/12.5.0-dev.20200402.1",
          "(.NET Core 4.6.28325.01; Microsoft Windows 10.0.18362 )"
        ],
        "x-ms-blob-public-access": "container",
        "x-ms-client-request-id": "fc915981-d4c6-2caa-219e-2f2c7b811830",
        "x-ms-date": "Fri, 03 Apr 2020 00:06:45 GMT",
        "x-ms-return-client-request-id": "true",
        "x-ms-version": "2019-12-12"
>>>>>>> 32e373e2
      },
      "RequestBody": null,
      "StatusCode": 201,
      "ResponseHeaders": {
        "Content-Length": "0",
<<<<<<< HEAD
        "Date": "Thu, 05 Mar 2020 21:21:43 GMT",
        "ETag": "\u00220x8D7C14B344794D3\u0022",
        "Last-Modified": "Thu, 05 Mar 2020 21:21:44 GMT",
=======
        "Date": "Fri, 03 Apr 2020 00:06:44 GMT",
        "ETag": "\u00220x8D7D762E56811CE\u0022",
        "Last-Modified": "Fri, 03 Apr 2020 00:06:45 GMT",
>>>>>>> 32e373e2
        "Server": [
          "Windows-Azure-Blob/1.0",
          "Microsoft-HTTPAPI/2.0"
        ],
        "x-ms-client-request-id": "fc915981-d4c6-2caa-219e-2f2c7b811830",
<<<<<<< HEAD
        "x-ms-request-id": "8d51ac17-d01e-0048-6634-f38f0c000000",
        "x-ms-version": "2019-10-10"
=======
        "x-ms-request-id": "512aa6d5-001e-0080-014b-09b2a6000000",
        "x-ms-version": "2019-12-12"
>>>>>>> 32e373e2
      },
      "ResponseBody": []
    },
    {
<<<<<<< HEAD
      "RequestUri": "https://seanstagetest.blob.core.windows.net/test-container-979475e3-ff7a-18d9-f710-7c3f5ea0a680/test-blob-a5121ccb-503f-7ba3-e212-897674a0c8ad",
=======
      "RequestUri": "https://seanmcccanary.blob.core.windows.net/test-container-979475e3-ff7a-18d9-f710-7c3f5ea0a680/test-blob-a5121ccb-503f-7ba3-e212-897674a0c8ad",
>>>>>>> 32e373e2
      "RequestMethod": "PUT",
      "RequestHeaders": {
        "Authorization": "Sanitized",
        "Content-Length": "0",
<<<<<<< HEAD
        "traceparent": "00-9ae432340de7d842825c95e093844522-41a808eea8e2b544-00",
        "User-Agent": [
          "azsdk-net-Storage.Blobs/12.4.0-dev.20200305.1",
          "(.NET Core 4.6.28325.01; Microsoft Windows 10.0.18363 )"
=======
        "traceparent": "00-d6cfb01148933b439938b6825518d1bd-d8927ccf260f544b-00",
        "User-Agent": [
          "azsdk-net-Storage.Blobs/12.5.0-dev.20200402.1",
          "(.NET Core 4.6.28325.01; Microsoft Windows 10.0.18362 )"
>>>>>>> 32e373e2
        ],
        "x-ms-blob-content-length": "1024",
        "x-ms-blob-sequence-number": "0",
        "x-ms-blob-type": "PageBlob",
        "x-ms-client-request-id": "336c5aeb-e937-313e-b516-1ab34b33b880",
<<<<<<< HEAD
        "x-ms-date": "Thu, 05 Mar 2020 21:21:44 GMT",
        "x-ms-return-client-request-id": "true",
        "x-ms-version": "2019-10-10"
=======
        "x-ms-date": "Fri, 03 Apr 2020 00:06:46 GMT",
        "x-ms-return-client-request-id": "true",
        "x-ms-version": "2019-12-12"
>>>>>>> 32e373e2
      },
      "RequestBody": null,
      "StatusCode": 201,
      "ResponseHeaders": {
        "Content-Length": "0",
<<<<<<< HEAD
        "Date": "Thu, 05 Mar 2020 21:21:44 GMT",
        "ETag": "\u00220x8D7C14B345510C9\u0022",
        "Last-Modified": "Thu, 05 Mar 2020 21:21:44 GMT",
=======
        "Date": "Fri, 03 Apr 2020 00:06:44 GMT",
        "ETag": "\u00220x8D7D762E575B96A\u0022",
        "Last-Modified": "Fri, 03 Apr 2020 00:06:45 GMT",
>>>>>>> 32e373e2
        "Server": [
          "Windows-Azure-Blob/1.0",
          "Microsoft-HTTPAPI/2.0"
        ],
        "x-ms-client-request-id": "336c5aeb-e937-313e-b516-1ab34b33b880",
<<<<<<< HEAD
        "x-ms-request-id": "8d51ac1c-d01e-0048-6934-f38f0c000000",
        "x-ms-request-server-encrypted": "true",
        "x-ms-version": "2019-10-10"
=======
        "x-ms-request-id": "512aa6f9-001e-0080-224b-09b2a6000000",
        "x-ms-request-server-encrypted": "true",
        "x-ms-version": "2019-12-12"
>>>>>>> 32e373e2
      },
      "ResponseBody": []
    },
    {
<<<<<<< HEAD
      "RequestUri": "https://seanstagetest.blob.core.windows.net/test-container-979475e3-ff7a-18d9-f710-7c3f5ea0a680/test-blob-a5121ccb-503f-7ba3-e212-897674a0c8ad?comp=lease",
      "RequestMethod": "PUT",
      "RequestHeaders": {
        "Authorization": "Sanitized",
        "traceparent": "00-7bc3bf59d1d81d4987bdbe7462c54801-65e966b0bb5b574e-00",
        "User-Agent": [
          "azsdk-net-Storage.Blobs/12.4.0-dev.20200305.1",
          "(.NET Core 4.6.28325.01; Microsoft Windows 10.0.18363 )"
        ],
        "x-ms-client-request-id": "b62d1df8-89bb-d8c8-384b-d2c4b6ae7e16",
        "x-ms-date": "Thu, 05 Mar 2020 21:21:44 GMT",
=======
      "RequestUri": "https://seanmcccanary.blob.core.windows.net/test-container-979475e3-ff7a-18d9-f710-7c3f5ea0a680/test-blob-a5121ccb-503f-7ba3-e212-897674a0c8ad?comp=lease",
      "RequestMethod": "PUT",
      "RequestHeaders": {
        "Authorization": "Sanitized",
        "traceparent": "00-5efa0355fb31454a99786b3117e8fa29-e78762a4b3dafd4f-00",
        "User-Agent": [
          "azsdk-net-Storage.Blobs/12.5.0-dev.20200402.1",
          "(.NET Core 4.6.28325.01; Microsoft Windows 10.0.18362 )"
        ],
        "x-ms-client-request-id": "b62d1df8-89bb-d8c8-384b-d2c4b6ae7e16",
        "x-ms-date": "Fri, 03 Apr 2020 00:06:46 GMT",
>>>>>>> 32e373e2
        "x-ms-lease-action": "acquire",
        "x-ms-lease-duration": "-1",
        "x-ms-proposed-lease-id": "7daa82d6-12c4-2121-6173-328fb39f427d",
        "x-ms-return-client-request-id": "true",
<<<<<<< HEAD
        "x-ms-version": "2019-10-10"
=======
        "x-ms-version": "2019-12-12"
>>>>>>> 32e373e2
      },
      "RequestBody": null,
      "StatusCode": 201,
      "ResponseHeaders": {
        "Content-Length": "0",
<<<<<<< HEAD
        "Date": "Thu, 05 Mar 2020 21:21:44 GMT",
        "ETag": "\u00220x8D7C14B345510C9\u0022",
        "Last-Modified": "Thu, 05 Mar 2020 21:21:44 GMT",
=======
        "Date": "Fri, 03 Apr 2020 00:06:44 GMT",
        "ETag": "\u00220x8D7D762E575B96A\u0022",
        "Last-Modified": "Fri, 03 Apr 2020 00:06:45 GMT",
>>>>>>> 32e373e2
        "Server": [
          "Windows-Azure-Blob/1.0",
          "Microsoft-HTTPAPI/2.0"
        ],
        "x-ms-client-request-id": "b62d1df8-89bb-d8c8-384b-d2c4b6ae7e16",
        "x-ms-lease-id": "7daa82d6-12c4-2121-6173-328fb39f427d",
<<<<<<< HEAD
        "x-ms-request-id": "8d51ac21-d01e-0048-6e34-f38f0c000000",
        "x-ms-version": "2019-10-10"
=======
        "x-ms-request-id": "512aa717-001e-0080-3e4b-09b2a6000000",
        "x-ms-version": "2019-12-12"
>>>>>>> 32e373e2
      },
      "ResponseBody": []
    },
    {
<<<<<<< HEAD
      "RequestUri": "https://seanstagetest.blob.core.windows.net/test-container-979475e3-ff7a-18d9-f710-7c3f5ea0a680/test-blob-a5121ccb-503f-7ba3-e212-897674a0c8ad?comp=page",
=======
      "RequestUri": "https://seanmcccanary.blob.core.windows.net/test-container-979475e3-ff7a-18d9-f710-7c3f5ea0a680/test-blob-a5121ccb-503f-7ba3-e212-897674a0c8ad?comp=page",
>>>>>>> 32e373e2
      "RequestMethod": "PUT",
      "RequestHeaders": {
        "Authorization": "Sanitized",
        "Content-Length": "0",
<<<<<<< HEAD
        "traceparent": "00-31ffc7a834290c40a6f6e6db4a3ba454-6e0d0263a01e6649-00",
        "User-Agent": [
          "azsdk-net-Storage.Blobs/12.4.0-dev.20200305.1",
          "(.NET Core 4.6.28325.01; Microsoft Windows 10.0.18363 )"
        ],
        "x-ms-client-request-id": "9697f320-8c72-82c2-33b2-e1e8c2b1e211",
        "x-ms-date": "Thu, 05 Mar 2020 21:21:44 GMT",
=======
        "traceparent": "00-fa38cc389685c5449da5a35d6d86ff83-d9b8045f7d4c0241-00",
        "User-Agent": [
          "azsdk-net-Storage.Blobs/12.5.0-dev.20200402.1",
          "(.NET Core 4.6.28325.01; Microsoft Windows 10.0.18362 )"
        ],
        "x-ms-client-request-id": "9697f320-8c72-82c2-33b2-e1e8c2b1e211",
        "x-ms-date": "Fri, 03 Apr 2020 00:06:46 GMT",
>>>>>>> 32e373e2
        "x-ms-lease-id": "a1de5bcb-311e-185f-d26e-d049a136b8a0",
        "x-ms-page-write": "clear",
        "x-ms-range": "bytes=0-1023",
        "x-ms-return-client-request-id": "true",
<<<<<<< HEAD
        "x-ms-version": "2019-10-10"
=======
        "x-ms-version": "2019-12-12"
>>>>>>> 32e373e2
      },
      "RequestBody": null,
      "StatusCode": 412,
      "ResponseHeaders": {
        "Content-Length": "265",
        "Content-Type": "application/xml",
<<<<<<< HEAD
        "Date": "Thu, 05 Mar 2020 21:21:44 GMT",
=======
        "Date": "Fri, 03 Apr 2020 00:06:44 GMT",
>>>>>>> 32e373e2
        "Server": [
          "Windows-Azure-Blob/1.0",
          "Microsoft-HTTPAPI/2.0"
        ],
        "x-ms-client-request-id": "9697f320-8c72-82c2-33b2-e1e8c2b1e211",
        "x-ms-error-code": "LeaseIdMismatchWithBlobOperation",
<<<<<<< HEAD
        "x-ms-request-id": "8d51ac22-d01e-0048-6f34-f38f0c000000",
        "x-ms-version": "2019-10-10"
=======
        "x-ms-request-id": "512aa737-001e-0080-5a4b-09b2a6000000",
        "x-ms-version": "2019-12-12"
>>>>>>> 32e373e2
      },
      "ResponseBody": [
        "\uFEFF\u003C?xml version=\u00221.0\u0022 encoding=\u0022utf-8\u0022?\u003E\n",
        "\u003CError\u003E\u003CCode\u003ELeaseIdMismatchWithBlobOperation\u003C/Code\u003E\u003CMessage\u003EThe lease ID specified did not match the lease ID for the blob.\n",
<<<<<<< HEAD
        "RequestId:8d51ac22-d01e-0048-6f34-f38f0c000000\n",
        "Time:2020-03-05T21:21:44.2648467Z\u003C/Message\u003E\u003C/Error\u003E"
      ]
    },
    {
      "RequestUri": "https://seanstagetest.blob.core.windows.net/test-container-979475e3-ff7a-18d9-f710-7c3f5ea0a680?restype=container",
      "RequestMethod": "DELETE",
      "RequestHeaders": {
        "Authorization": "Sanitized",
        "traceparent": "00-b61147737753664a936695e7bdc5b471-398f4fed915f7440-00",
        "User-Agent": [
          "azsdk-net-Storage.Blobs/12.4.0-dev.20200305.1",
          "(.NET Core 4.6.28325.01; Microsoft Windows 10.0.18363 )"
        ],
        "x-ms-client-request-id": "c3a377b9-e817-46a3-da25-1cf5bc63805a",
        "x-ms-date": "Thu, 05 Mar 2020 21:21:44 GMT",
        "x-ms-return-client-request-id": "true",
        "x-ms-version": "2019-10-10"
=======
        "RequestId:512aa737-001e-0080-5a4b-09b2a6000000\n",
        "Time:2020-04-03T00:06:45.5066451Z\u003C/Message\u003E\u003C/Error\u003E"
      ]
    },
    {
      "RequestUri": "https://seanmcccanary.blob.core.windows.net/test-container-979475e3-ff7a-18d9-f710-7c3f5ea0a680?restype=container",
      "RequestMethod": "DELETE",
      "RequestHeaders": {
        "Authorization": "Sanitized",
        "traceparent": "00-033e03bfd8648d4483f26a89dafd72f9-7fa32484dea3c44f-00",
        "User-Agent": [
          "azsdk-net-Storage.Blobs/12.5.0-dev.20200402.1",
          "(.NET Core 4.6.28325.01; Microsoft Windows 10.0.18362 )"
        ],
        "x-ms-client-request-id": "c3a377b9-e817-46a3-da25-1cf5bc63805a",
        "x-ms-date": "Fri, 03 Apr 2020 00:06:46 GMT",
        "x-ms-return-client-request-id": "true",
        "x-ms-version": "2019-12-12"
>>>>>>> 32e373e2
      },
      "RequestBody": null,
      "StatusCode": 202,
      "ResponseHeaders": {
        "Content-Length": "0",
<<<<<<< HEAD
        "Date": "Thu, 05 Mar 2020 21:21:44 GMT",
=======
        "Date": "Fri, 03 Apr 2020 00:06:44 GMT",
>>>>>>> 32e373e2
        "Server": [
          "Windows-Azure-Blob/1.0",
          "Microsoft-HTTPAPI/2.0"
        ],
        "x-ms-client-request-id": "c3a377b9-e817-46a3-da25-1cf5bc63805a",
<<<<<<< HEAD
        "x-ms-request-id": "8d51ac23-d01e-0048-7034-f38f0c000000",
        "x-ms-version": "2019-10-10"
=======
        "x-ms-request-id": "512aa763-001e-0080-804b-09b2a6000000",
        "x-ms-version": "2019-12-12"
>>>>>>> 32e373e2
      },
      "ResponseBody": []
    },
    {
<<<<<<< HEAD
      "RequestUri": "https://seanstagetest.blob.core.windows.net/test-container-892aaa2d-9e05-1dfb-5b3d-c587e317b6a2?restype=container",
      "RequestMethod": "PUT",
      "RequestHeaders": {
        "Authorization": "Sanitized",
        "traceparent": "00-b9c075f3a5a8dd459dfbcd2bc8e6f05c-0c3c10f87d7f9841-00",
        "User-Agent": [
          "azsdk-net-Storage.Blobs/12.4.0-dev.20200305.1",
          "(.NET Core 4.6.28325.01; Microsoft Windows 10.0.18363 )"
        ],
        "x-ms-blob-public-access": "container",
        "x-ms-client-request-id": "217c4e6a-8c66-1b08-7b85-67d9221c63c2",
        "x-ms-date": "Thu, 05 Mar 2020 21:21:44 GMT",
        "x-ms-return-client-request-id": "true",
        "x-ms-version": "2019-10-10"
=======
      "RequestUri": "https://seanmcccanary.blob.core.windows.net/test-container-892aaa2d-9e05-1dfb-5b3d-c587e317b6a2?restype=container",
      "RequestMethod": "PUT",
      "RequestHeaders": {
        "Authorization": "Sanitized",
        "traceparent": "00-24da119de27aa74fb07fe85ffb064dbd-55296943e7e7b640-00",
        "User-Agent": [
          "azsdk-net-Storage.Blobs/12.5.0-dev.20200402.1",
          "(.NET Core 4.6.28325.01; Microsoft Windows 10.0.18362 )"
        ],
        "x-ms-blob-public-access": "container",
        "x-ms-client-request-id": "217c4e6a-8c66-1b08-7b85-67d9221c63c2",
        "x-ms-date": "Fri, 03 Apr 2020 00:06:46 GMT",
        "x-ms-return-client-request-id": "true",
        "x-ms-version": "2019-12-12"
>>>>>>> 32e373e2
      },
      "RequestBody": null,
      "StatusCode": 201,
      "ResponseHeaders": {
        "Content-Length": "0",
<<<<<<< HEAD
        "Date": "Thu, 05 Mar 2020 21:21:44 GMT",
        "ETag": "\u00220x8D7C14B34AD5255\u0022",
        "Last-Modified": "Thu, 05 Mar 2020 21:21:44 GMT",
=======
        "Date": "Fri, 03 Apr 2020 00:06:45 GMT",
        "ETag": "\u00220x8D7D762E5DAC1E7\u0022",
        "Last-Modified": "Fri, 03 Apr 2020 00:06:45 GMT",
>>>>>>> 32e373e2
        "Server": [
          "Windows-Azure-Blob/1.0",
          "Microsoft-HTTPAPI/2.0"
        ],
        "x-ms-client-request-id": "217c4e6a-8c66-1b08-7b85-67d9221c63c2",
<<<<<<< HEAD
        "x-ms-request-id": "6afa1398-f01e-0012-4634-f3e9eb000000",
        "x-ms-version": "2019-10-10"
=======
        "x-ms-request-id": "a95f8065-d01e-0077-6f4b-099834000000",
        "x-ms-version": "2019-12-12"
>>>>>>> 32e373e2
      },
      "ResponseBody": []
    },
    {
<<<<<<< HEAD
      "RequestUri": "https://seanstagetest.blob.core.windows.net/test-container-892aaa2d-9e05-1dfb-5b3d-c587e317b6a2/test-blob-e858796f-3534-0e4c-b005-f32885c236b9",
=======
      "RequestUri": "https://seanmcccanary.blob.core.windows.net/test-container-892aaa2d-9e05-1dfb-5b3d-c587e317b6a2/test-blob-e858796f-3534-0e4c-b005-f32885c236b9",
>>>>>>> 32e373e2
      "RequestMethod": "PUT",
      "RequestHeaders": {
        "Authorization": "Sanitized",
        "Content-Length": "0",
<<<<<<< HEAD
        "traceparent": "00-353f9de154ec0647950e8864f1e36d83-a6526f0508c7294a-00",
        "User-Agent": [
          "azsdk-net-Storage.Blobs/12.4.0-dev.20200305.1",
          "(.NET Core 4.6.28325.01; Microsoft Windows 10.0.18363 )"
=======
        "traceparent": "00-fd3f569f69eb9f4ca86cc11487dbf3c7-59f24b166bb6dd4f-00",
        "User-Agent": [
          "azsdk-net-Storage.Blobs/12.5.0-dev.20200402.1",
          "(.NET Core 4.6.28325.01; Microsoft Windows 10.0.18362 )"
>>>>>>> 32e373e2
        ],
        "x-ms-blob-content-length": "1024",
        "x-ms-blob-sequence-number": "0",
        "x-ms-blob-type": "PageBlob",
        "x-ms-client-request-id": "6dca5579-b54a-3538-016d-716099df95b9",
<<<<<<< HEAD
        "x-ms-date": "Thu, 05 Mar 2020 21:21:44 GMT",
        "x-ms-return-client-request-id": "true",
        "x-ms-version": "2019-10-10"
=======
        "x-ms-date": "Fri, 03 Apr 2020 00:06:46 GMT",
        "x-ms-return-client-request-id": "true",
        "x-ms-version": "2019-12-12"
>>>>>>> 32e373e2
      },
      "RequestBody": null,
      "StatusCode": 201,
      "ResponseHeaders": {
        "Content-Length": "0",
<<<<<<< HEAD
        "Date": "Thu, 05 Mar 2020 21:21:44 GMT",
        "ETag": "\u00220x8D7C14B34BA3D02\u0022",
        "Last-Modified": "Thu, 05 Mar 2020 21:21:44 GMT",
=======
        "Date": "Fri, 03 Apr 2020 00:06:45 GMT",
        "ETag": "\u00220x8D7D762E5E83F07\u0022",
        "Last-Modified": "Fri, 03 Apr 2020 00:06:46 GMT",
>>>>>>> 32e373e2
        "Server": [
          "Windows-Azure-Blob/1.0",
          "Microsoft-HTTPAPI/2.0"
        ],
        "x-ms-client-request-id": "6dca5579-b54a-3538-016d-716099df95b9",
<<<<<<< HEAD
        "x-ms-request-id": "6afa139c-f01e-0012-4834-f3e9eb000000",
        "x-ms-request-server-encrypted": "true",
        "x-ms-version": "2019-10-10"
=======
        "x-ms-request-id": "a95f8076-d01e-0077-784b-099834000000",
        "x-ms-request-server-encrypted": "true",
        "x-ms-version": "2019-12-12"
>>>>>>> 32e373e2
      },
      "ResponseBody": []
    },
    {
<<<<<<< HEAD
      "RequestUri": "https://seanstagetest.blob.core.windows.net/test-container-892aaa2d-9e05-1dfb-5b3d-c587e317b6a2/test-blob-e858796f-3534-0e4c-b005-f32885c236b9?comp=page",
=======
      "RequestUri": "https://seanmcccanary.blob.core.windows.net/test-container-892aaa2d-9e05-1dfb-5b3d-c587e317b6a2/test-blob-e858796f-3534-0e4c-b005-f32885c236b9?comp=page",
>>>>>>> 32e373e2
      "RequestMethod": "PUT",
      "RequestHeaders": {
        "Authorization": "Sanitized",
        "Content-Length": "0",
<<<<<<< HEAD
        "traceparent": "00-ce2461d25a839b46aefaa29e1c58367c-957c0e530f10cc4c-00",
        "User-Agent": [
          "azsdk-net-Storage.Blobs/12.4.0-dev.20200305.1",
          "(.NET Core 4.6.28325.01; Microsoft Windows 10.0.18363 )"
        ],
        "x-ms-client-request-id": "2faf7902-c9f7-e96f-1ee6-922d23db76eb",
        "x-ms-date": "Thu, 05 Mar 2020 21:21:44 GMT",
=======
        "traceparent": "00-2944d7672982a34f8bde1b16b893550e-90eedd0530670f4e-00",
        "User-Agent": [
          "azsdk-net-Storage.Blobs/12.5.0-dev.20200402.1",
          "(.NET Core 4.6.28325.01; Microsoft Windows 10.0.18362 )"
        ],
        "x-ms-client-request-id": "2faf7902-c9f7-e96f-1ee6-922d23db76eb",
        "x-ms-date": "Fri, 03 Apr 2020 00:06:46 GMT",
>>>>>>> 32e373e2
        "x-ms-if-sequence-number-lt": "-1",
        "x-ms-page-write": "clear",
        "x-ms-range": "bytes=0-1023",
        "x-ms-return-client-request-id": "true",
<<<<<<< HEAD
        "x-ms-version": "2019-10-10"
=======
        "x-ms-version": "2019-12-12"
>>>>>>> 32e373e2
      },
      "RequestBody": null,
      "StatusCode": 400,
      "ResponseHeaders": {
        "Content-Length": "335",
        "Content-Type": "application/xml",
<<<<<<< HEAD
        "Date": "Thu, 05 Mar 2020 21:21:44 GMT",
=======
        "Date": "Fri, 03 Apr 2020 00:06:45 GMT",
>>>>>>> 32e373e2
        "Server": [
          "Windows-Azure-Blob/1.0",
          "Microsoft-HTTPAPI/2.0"
        ],
        "x-ms-client-request-id": "2faf7902-c9f7-e96f-1ee6-922d23db76eb",
        "x-ms-error-code": "InvalidHeaderValue",
<<<<<<< HEAD
        "x-ms-request-id": "6afa139d-f01e-0012-4934-f3e9eb000000",
        "x-ms-version": "2019-10-10"
=======
        "x-ms-request-id": "a95f808d-d01e-0077-0b4b-099834000000",
        "x-ms-version": "2019-12-12"
>>>>>>> 32e373e2
      },
      "ResponseBody": [
        "\uFEFF\u003C?xml version=\u00221.0\u0022 encoding=\u0022utf-8\u0022?\u003E\n",
        "\u003CError\u003E\u003CCode\u003EInvalidHeaderValue\u003C/Code\u003E\u003CMessage\u003EThe value for one of the HTTP headers is not in the correct format.\n",
<<<<<<< HEAD
        "RequestId:6afa139d-f01e-0012-4934-f3e9eb000000\n",
        "Time:2020-03-05T21:21:44.8356515Z\u003C/Message\u003E\u003CHeaderName\u003Ex-ms-if-sequence-number-lt\u003C/HeaderName\u003E\u003CHeaderValue\u003E-1\u003C/HeaderValue\u003E\u003C/Error\u003E"
      ]
    },
    {
      "RequestUri": "https://seanstagetest.blob.core.windows.net/test-container-892aaa2d-9e05-1dfb-5b3d-c587e317b6a2?restype=container",
      "RequestMethod": "DELETE",
      "RequestHeaders": {
        "Authorization": "Sanitized",
        "traceparent": "00-654ca2e586351d4e8dd3b7670c22cf2c-eaeea3f9cf4ec547-00",
        "User-Agent": [
          "azsdk-net-Storage.Blobs/12.4.0-dev.20200305.1",
          "(.NET Core 4.6.28325.01; Microsoft Windows 10.0.18363 )"
        ],
        "x-ms-client-request-id": "1f5ee216-6630-85c1-3e50-ac193cfab761",
        "x-ms-date": "Thu, 05 Mar 2020 21:21:44 GMT",
        "x-ms-return-client-request-id": "true",
        "x-ms-version": "2019-10-10"
=======
        "RequestId:a95f808d-d01e-0077-0b4b-099834000000\n",
        "Time:2020-04-03T00:06:46.1011541Z\u003C/Message\u003E\u003CHeaderName\u003Ex-ms-if-sequence-number-lt\u003C/HeaderName\u003E\u003CHeaderValue\u003E-1\u003C/HeaderValue\u003E\u003C/Error\u003E"
      ]
    },
    {
      "RequestUri": "https://seanmcccanary.blob.core.windows.net/test-container-892aaa2d-9e05-1dfb-5b3d-c587e317b6a2?restype=container",
      "RequestMethod": "DELETE",
      "RequestHeaders": {
        "Authorization": "Sanitized",
        "traceparent": "00-dec15ea5e3eafe4b973e2b4e2e66c386-76facdd87cb22c46-00",
        "User-Agent": [
          "azsdk-net-Storage.Blobs/12.5.0-dev.20200402.1",
          "(.NET Core 4.6.28325.01; Microsoft Windows 10.0.18362 )"
        ],
        "x-ms-client-request-id": "1f5ee216-6630-85c1-3e50-ac193cfab761",
        "x-ms-date": "Fri, 03 Apr 2020 00:06:47 GMT",
        "x-ms-return-client-request-id": "true",
        "x-ms-version": "2019-12-12"
>>>>>>> 32e373e2
      },
      "RequestBody": null,
      "StatusCode": 202,
      "ResponseHeaders": {
        "Content-Length": "0",
<<<<<<< HEAD
        "Date": "Thu, 05 Mar 2020 21:21:44 GMT",
=======
        "Date": "Fri, 03 Apr 2020 00:06:45 GMT",
>>>>>>> 32e373e2
        "Server": [
          "Windows-Azure-Blob/1.0",
          "Microsoft-HTTPAPI/2.0"
        ],
        "x-ms-client-request-id": "1f5ee216-6630-85c1-3e50-ac193cfab761",
<<<<<<< HEAD
        "x-ms-request-id": "6afa139e-f01e-0012-4a34-f3e9eb000000",
        "x-ms-version": "2019-10-10"
=======
        "x-ms-request-id": "a95f809b-d01e-0077-164b-099834000000",
        "x-ms-version": "2019-12-12"
>>>>>>> 32e373e2
      },
      "ResponseBody": []
    },
    {
<<<<<<< HEAD
      "RequestUri": "https://seanstagetest.blob.core.windows.net/test-container-4fa431d1-4e89-cba8-ff04-0107996d5107?restype=container",
      "RequestMethod": "PUT",
      "RequestHeaders": {
        "Authorization": "Sanitized",
        "traceparent": "00-ceefa00f48050b4c88469b610126cf6c-6a0f9558bcc9b04e-00",
        "User-Agent": [
          "azsdk-net-Storage.Blobs/12.4.0-dev.20200305.1",
          "(.NET Core 4.6.28325.01; Microsoft Windows 10.0.18363 )"
        ],
        "x-ms-blob-public-access": "container",
        "x-ms-client-request-id": "6730ce38-8073-c8b4-3993-202b64b9ebd1",
        "x-ms-date": "Thu, 05 Mar 2020 21:21:45 GMT",
        "x-ms-return-client-request-id": "true",
        "x-ms-version": "2019-10-10"
=======
      "RequestUri": "https://seanmcccanary.blob.core.windows.net/test-container-4fa431d1-4e89-cba8-ff04-0107996d5107?restype=container",
      "RequestMethod": "PUT",
      "RequestHeaders": {
        "Authorization": "Sanitized",
        "traceparent": "00-8d38eb8337ff2a44b3889f24b353898a-eac6e0c6242ba94c-00",
        "User-Agent": [
          "azsdk-net-Storage.Blobs/12.5.0-dev.20200402.1",
          "(.NET Core 4.6.28325.01; Microsoft Windows 10.0.18362 )"
        ],
        "x-ms-blob-public-access": "container",
        "x-ms-client-request-id": "6730ce38-8073-c8b4-3993-202b64b9ebd1",
        "x-ms-date": "Fri, 03 Apr 2020 00:06:47 GMT",
        "x-ms-return-client-request-id": "true",
        "x-ms-version": "2019-12-12"
>>>>>>> 32e373e2
      },
      "RequestBody": null,
      "StatusCode": 201,
      "ResponseHeaders": {
        "Content-Length": "0",
<<<<<<< HEAD
        "Date": "Thu, 05 Mar 2020 21:21:44 GMT",
        "ETag": "\u00220x8D7C14B3501E1CD\u0022",
        "Last-Modified": "Thu, 05 Mar 2020 21:21:45 GMT",
=======
        "Date": "Fri, 03 Apr 2020 00:06:46 GMT",
        "ETag": "\u00220x8D7D762E6360B8F\u0022",
        "Last-Modified": "Fri, 03 Apr 2020 00:06:46 GMT",
>>>>>>> 32e373e2
        "Server": [
          "Windows-Azure-Blob/1.0",
          "Microsoft-HTTPAPI/2.0"
        ],
        "x-ms-client-request-id": "6730ce38-8073-c8b4-3993-202b64b9ebd1",
<<<<<<< HEAD
        "x-ms-request-id": "589b5055-e01e-0021-2c34-f3b640000000",
        "x-ms-version": "2019-10-10"
=======
        "x-ms-request-id": "601f8f79-401e-005a-7b4b-092b47000000",
        "x-ms-version": "2019-12-12"
>>>>>>> 32e373e2
      },
      "ResponseBody": []
    },
    {
<<<<<<< HEAD
      "RequestUri": "https://seanstagetest.blob.core.windows.net/test-container-4fa431d1-4e89-cba8-ff04-0107996d5107/test-blob-e702a5fe-76e3-7be4-758d-fad48412419e",
=======
      "RequestUri": "https://seanmcccanary.blob.core.windows.net/test-container-4fa431d1-4e89-cba8-ff04-0107996d5107/test-blob-e702a5fe-76e3-7be4-758d-fad48412419e",
>>>>>>> 32e373e2
      "RequestMethod": "PUT",
      "RequestHeaders": {
        "Authorization": "Sanitized",
        "Content-Length": "0",
<<<<<<< HEAD
        "traceparent": "00-6319fd1bc2f53b47aeb1ff320dadc93b-c4ddcf847f2d8c4f-00",
        "User-Agent": [
          "azsdk-net-Storage.Blobs/12.4.0-dev.20200305.1",
          "(.NET Core 4.6.28325.01; Microsoft Windows 10.0.18363 )"
=======
        "traceparent": "00-bd2beca9486f0e4aad4c9d871cfc7158-b1158b0a90e4274c-00",
        "User-Agent": [
          "azsdk-net-Storage.Blobs/12.5.0-dev.20200402.1",
          "(.NET Core 4.6.28325.01; Microsoft Windows 10.0.18362 )"
>>>>>>> 32e373e2
        ],
        "x-ms-blob-content-length": "1024",
        "x-ms-blob-sequence-number": "0",
        "x-ms-blob-type": "PageBlob",
        "x-ms-client-request-id": "e497f8c9-865e-c250-eab5-f1e686df4427",
<<<<<<< HEAD
        "x-ms-date": "Thu, 05 Mar 2020 21:21:45 GMT",
        "x-ms-return-client-request-id": "true",
        "x-ms-version": "2019-10-10"
=======
        "x-ms-date": "Fri, 03 Apr 2020 00:06:47 GMT",
        "x-ms-return-client-request-id": "true",
        "x-ms-version": "2019-12-12"
>>>>>>> 32e373e2
      },
      "RequestBody": null,
      "StatusCode": 201,
      "ResponseHeaders": {
        "Content-Length": "0",
<<<<<<< HEAD
        "Date": "Thu, 05 Mar 2020 21:21:44 GMT",
        "ETag": "\u00220x8D7C14B350E9EC6\u0022",
        "Last-Modified": "Thu, 05 Mar 2020 21:21:45 GMT",
=======
        "Date": "Fri, 03 Apr 2020 00:06:46 GMT",
        "ETag": "\u00220x8D7D762E643DD43\u0022",
        "Last-Modified": "Fri, 03 Apr 2020 00:06:46 GMT",
>>>>>>> 32e373e2
        "Server": [
          "Windows-Azure-Blob/1.0",
          "Microsoft-HTTPAPI/2.0"
        ],
        "x-ms-client-request-id": "e497f8c9-865e-c250-eab5-f1e686df4427",
<<<<<<< HEAD
        "x-ms-request-id": "589b5058-e01e-0021-2d34-f3b640000000",
        "x-ms-request-server-encrypted": "true",
        "x-ms-version": "2019-10-10"
=======
        "x-ms-request-id": "601f8f97-401e-005a-134b-092b47000000",
        "x-ms-request-server-encrypted": "true",
        "x-ms-version": "2019-12-12"
>>>>>>> 32e373e2
      },
      "ResponseBody": []
    },
    {
<<<<<<< HEAD
      "RequestUri": "https://seanstagetest.blob.core.windows.net/test-container-4fa431d1-4e89-cba8-ff04-0107996d5107/test-blob-e702a5fe-76e3-7be4-758d-fad48412419e?comp=page",
=======
      "RequestUri": "https://seanmcccanary.blob.core.windows.net/test-container-4fa431d1-4e89-cba8-ff04-0107996d5107/test-blob-e702a5fe-76e3-7be4-758d-fad48412419e?comp=page",
>>>>>>> 32e373e2
      "RequestMethod": "PUT",
      "RequestHeaders": {
        "Authorization": "Sanitized",
        "Content-Length": "0",
<<<<<<< HEAD
        "traceparent": "00-fa53ea2d2de19b4abc6fe1e5ea8d01cf-8bf7a53d0405bb44-00",
        "User-Agent": [
          "azsdk-net-Storage.Blobs/12.4.0-dev.20200305.1",
          "(.NET Core 4.6.28325.01; Microsoft Windows 10.0.18363 )"
        ],
        "x-ms-client-request-id": "8b0b5fdb-5c7a-1040-7c0c-e187f8ad0ebf",
        "x-ms-date": "Thu, 05 Mar 2020 21:21:45 GMT",
=======
        "traceparent": "00-100c3b6602e2f24eb4429b8ddaab3f4f-7570f69f4635294c-00",
        "User-Agent": [
          "azsdk-net-Storage.Blobs/12.5.0-dev.20200402.1",
          "(.NET Core 4.6.28325.01; Microsoft Windows 10.0.18362 )"
        ],
        "x-ms-client-request-id": "8b0b5fdb-5c7a-1040-7c0c-e187f8ad0ebf",
        "x-ms-date": "Fri, 03 Apr 2020 00:06:47 GMT",
>>>>>>> 32e373e2
        "x-ms-if-sequence-number-le": "-1",
        "x-ms-page-write": "clear",
        "x-ms-range": "bytes=0-1023",
        "x-ms-return-client-request-id": "true",
<<<<<<< HEAD
        "x-ms-version": "2019-10-10"
=======
        "x-ms-version": "2019-12-12"
>>>>>>> 32e373e2
      },
      "RequestBody": null,
      "StatusCode": 400,
      "ResponseHeaders": {
        "Content-Length": "335",
        "Content-Type": "application/xml",
<<<<<<< HEAD
        "Date": "Thu, 05 Mar 2020 21:21:44 GMT",
=======
        "Date": "Fri, 03 Apr 2020 00:06:46 GMT",
>>>>>>> 32e373e2
        "Server": [
          "Windows-Azure-Blob/1.0",
          "Microsoft-HTTPAPI/2.0"
        ],
        "x-ms-client-request-id": "8b0b5fdb-5c7a-1040-7c0c-e187f8ad0ebf",
        "x-ms-error-code": "InvalidHeaderValue",
<<<<<<< HEAD
        "x-ms-request-id": "589b505a-e01e-0021-2f34-f3b640000000",
        "x-ms-version": "2019-10-10"
=======
        "x-ms-request-id": "601f8fb7-401e-005a-2e4b-092b47000000",
        "x-ms-version": "2019-12-12"
>>>>>>> 32e373e2
      },
      "ResponseBody": [
        "\uFEFF\u003C?xml version=\u00221.0\u0022 encoding=\u0022utf-8\u0022?\u003E\n",
        "\u003CError\u003E\u003CCode\u003EInvalidHeaderValue\u003C/Code\u003E\u003CMessage\u003EThe value for one of the HTTP headers is not in the correct format.\n",
<<<<<<< HEAD
        "RequestId:589b505a-e01e-0021-2f34-f3b640000000\n",
        "Time:2020-03-05T21:21:45.3838426Z\u003C/Message\u003E\u003CHeaderName\u003Ex-ms-if-sequence-number-le\u003C/HeaderName\u003E\u003CHeaderValue\u003E-1\u003C/HeaderValue\u003E\u003C/Error\u003E"
      ]
    },
    {
      "RequestUri": "https://seanstagetest.blob.core.windows.net/test-container-4fa431d1-4e89-cba8-ff04-0107996d5107?restype=container",
      "RequestMethod": "DELETE",
      "RequestHeaders": {
        "Authorization": "Sanitized",
        "traceparent": "00-cc3186ae9a1b1a499203f2ad3ef699df-d96a8eb1b77c9f42-00",
        "User-Agent": [
          "azsdk-net-Storage.Blobs/12.4.0-dev.20200305.1",
          "(.NET Core 4.6.28325.01; Microsoft Windows 10.0.18363 )"
        ],
        "x-ms-client-request-id": "270b0c70-b8d4-f5ac-4084-1bde3f0c1b64",
        "x-ms-date": "Thu, 05 Mar 2020 21:21:45 GMT",
        "x-ms-return-client-request-id": "true",
        "x-ms-version": "2019-10-10"
=======
        "RequestId:601f8fb7-401e-005a-2e4b-092b47000000\n",
        "Time:2020-04-03T00:06:46.7044214Z\u003C/Message\u003E\u003CHeaderName\u003Ex-ms-if-sequence-number-le\u003C/HeaderName\u003E\u003CHeaderValue\u003E-1\u003C/HeaderValue\u003E\u003C/Error\u003E"
      ]
    },
    {
      "RequestUri": "https://seanmcccanary.blob.core.windows.net/test-container-4fa431d1-4e89-cba8-ff04-0107996d5107?restype=container",
      "RequestMethod": "DELETE",
      "RequestHeaders": {
        "Authorization": "Sanitized",
        "traceparent": "00-fc66328efe8eeb4780270855045dfde2-1a8c8eb939c94b4d-00",
        "User-Agent": [
          "azsdk-net-Storage.Blobs/12.5.0-dev.20200402.1",
          "(.NET Core 4.6.28325.01; Microsoft Windows 10.0.18362 )"
        ],
        "x-ms-client-request-id": "270b0c70-b8d4-f5ac-4084-1bde3f0c1b64",
        "x-ms-date": "Fri, 03 Apr 2020 00:06:47 GMT",
        "x-ms-return-client-request-id": "true",
        "x-ms-version": "2019-12-12"
>>>>>>> 32e373e2
      },
      "RequestBody": null,
      "StatusCode": 202,
      "ResponseHeaders": {
        "Content-Length": "0",
<<<<<<< HEAD
        "Date": "Thu, 05 Mar 2020 21:21:44 GMT",
=======
        "Date": "Fri, 03 Apr 2020 00:06:46 GMT",
>>>>>>> 32e373e2
        "Server": [
          "Windows-Azure-Blob/1.0",
          "Microsoft-HTTPAPI/2.0"
        ],
        "x-ms-client-request-id": "270b0c70-b8d4-f5ac-4084-1bde3f0c1b64",
<<<<<<< HEAD
        "x-ms-request-id": "589b505b-e01e-0021-3034-f3b640000000",
        "x-ms-version": "2019-10-10"
=======
        "x-ms-request-id": "601f8fce-401e-005a-434b-092b47000000",
        "x-ms-version": "2019-12-12"
>>>>>>> 32e373e2
      },
      "ResponseBody": []
    },
    {
<<<<<<< HEAD
      "RequestUri": "https://seanstagetest.blob.core.windows.net/test-container-8d8a885d-8f62-c0e9-af62-27f78a4fd1c0?restype=container",
      "RequestMethod": "PUT",
      "RequestHeaders": {
        "Authorization": "Sanitized",
        "traceparent": "00-67c0597bc714b34690861fe45d5cb23f-f13f75b51234864b-00",
        "User-Agent": [
          "azsdk-net-Storage.Blobs/12.4.0-dev.20200305.1",
          "(.NET Core 4.6.28325.01; Microsoft Windows 10.0.18363 )"
        ],
        "x-ms-blob-public-access": "container",
        "x-ms-client-request-id": "b5936e67-c631-e08d-224a-787291b56bf1",
        "x-ms-date": "Thu, 05 Mar 2020 21:21:45 GMT",
        "x-ms-return-client-request-id": "true",
        "x-ms-version": "2019-10-10"
=======
      "RequestUri": "https://seanmcccanary.blob.core.windows.net/test-container-8d8a885d-8f62-c0e9-af62-27f78a4fd1c0?restype=container",
      "RequestMethod": "PUT",
      "RequestHeaders": {
        "Authorization": "Sanitized",
        "traceparent": "00-273f1289f4842d4fa5c083034d58b8b4-a86edfe4b74c1846-00",
        "User-Agent": [
          "azsdk-net-Storage.Blobs/12.5.0-dev.20200402.1",
          "(.NET Core 4.6.28325.01; Microsoft Windows 10.0.18362 )"
        ],
        "x-ms-blob-public-access": "container",
        "x-ms-client-request-id": "b5936e67-c631-e08d-224a-787291b56bf1",
        "x-ms-date": "Fri, 03 Apr 2020 00:06:47 GMT",
        "x-ms-return-client-request-id": "true",
        "x-ms-version": "2019-12-12"
>>>>>>> 32e373e2
      },
      "RequestBody": null,
      "StatusCode": 201,
      "ResponseHeaders": {
        "Content-Length": "0",
<<<<<<< HEAD
        "Date": "Thu, 05 Mar 2020 21:21:45 GMT",
        "ETag": "\u00220x8D7C14B35556EA7\u0022",
        "Last-Modified": "Thu, 05 Mar 2020 21:21:45 GMT",
=======
        "Date": "Fri, 03 Apr 2020 00:06:46 GMT",
        "ETag": "\u00220x8D7D762E68E8A35\u0022",
        "Last-Modified": "Fri, 03 Apr 2020 00:06:47 GMT",
>>>>>>> 32e373e2
        "Server": [
          "Windows-Azure-Blob/1.0",
          "Microsoft-HTTPAPI/2.0"
        ],
        "x-ms-client-request-id": "b5936e67-c631-e08d-224a-787291b56bf1",
<<<<<<< HEAD
        "x-ms-request-id": "45e3de49-501e-001b-8034-f3ac38000000",
        "x-ms-version": "2019-10-10"
=======
        "x-ms-request-id": "ddcf6eee-701e-0051-054b-09d02c000000",
        "x-ms-version": "2019-12-12"
>>>>>>> 32e373e2
      },
      "ResponseBody": []
    },
    {
<<<<<<< HEAD
      "RequestUri": "https://seanstagetest.blob.core.windows.net/test-container-8d8a885d-8f62-c0e9-af62-27f78a4fd1c0/test-blob-4d275bb2-2ff5-76c1-9d38-59bf1b72c2dd",
=======
      "RequestUri": "https://seanmcccanary.blob.core.windows.net/test-container-8d8a885d-8f62-c0e9-af62-27f78a4fd1c0/test-blob-4d275bb2-2ff5-76c1-9d38-59bf1b72c2dd",
>>>>>>> 32e373e2
      "RequestMethod": "PUT",
      "RequestHeaders": {
        "Authorization": "Sanitized",
        "Content-Length": "0",
<<<<<<< HEAD
        "traceparent": "00-b403b7c544c7a1498274fc2f8429882e-a0ca9f667733bf40-00",
        "User-Agent": [
          "azsdk-net-Storage.Blobs/12.4.0-dev.20200305.1",
          "(.NET Core 4.6.28325.01; Microsoft Windows 10.0.18363 )"
=======
        "traceparent": "00-99f32d1ea0782149b2f36fbc2317bd5e-a7a9095a49402448-00",
        "User-Agent": [
          "azsdk-net-Storage.Blobs/12.5.0-dev.20200402.1",
          "(.NET Core 4.6.28325.01; Microsoft Windows 10.0.18362 )"
>>>>>>> 32e373e2
        ],
        "x-ms-blob-content-length": "1024",
        "x-ms-blob-sequence-number": "0",
        "x-ms-blob-type": "PageBlob",
        "x-ms-client-request-id": "a3c48237-1ca9-3861-ac1d-18f96dcdc5af",
<<<<<<< HEAD
        "x-ms-date": "Thu, 05 Mar 2020 21:21:45 GMT",
        "x-ms-return-client-request-id": "true",
        "x-ms-version": "2019-10-10"
=======
        "x-ms-date": "Fri, 03 Apr 2020 00:06:48 GMT",
        "x-ms-return-client-request-id": "true",
        "x-ms-version": "2019-12-12"
>>>>>>> 32e373e2
      },
      "RequestBody": null,
      "StatusCode": 201,
      "ResponseHeaders": {
        "Content-Length": "0",
<<<<<<< HEAD
        "Date": "Thu, 05 Mar 2020 21:21:45 GMT",
        "ETag": "\u00220x8D7C14B356261A2\u0022",
        "Last-Modified": "Thu, 05 Mar 2020 21:21:45 GMT",
=======
        "Date": "Fri, 03 Apr 2020 00:06:46 GMT",
        "ETag": "\u00220x8D7D762E69AE6C5\u0022",
        "Last-Modified": "Fri, 03 Apr 2020 00:06:47 GMT",
>>>>>>> 32e373e2
        "Server": [
          "Windows-Azure-Blob/1.0",
          "Microsoft-HTTPAPI/2.0"
        ],
        "x-ms-client-request-id": "a3c48237-1ca9-3861-ac1d-18f96dcdc5af",
<<<<<<< HEAD
        "x-ms-request-id": "45e3de4c-501e-001b-0234-f3ac38000000",
        "x-ms-request-server-encrypted": "true",
        "x-ms-version": "2019-10-10"
=======
        "x-ms-request-id": "ddcf6f1b-701e-0051-2b4b-09d02c000000",
        "x-ms-request-server-encrypted": "true",
        "x-ms-version": "2019-12-12"
>>>>>>> 32e373e2
      },
      "ResponseBody": []
    },
    {
<<<<<<< HEAD
      "RequestUri": "https://seanstagetest.blob.core.windows.net/test-container-8d8a885d-8f62-c0e9-af62-27f78a4fd1c0/test-blob-4d275bb2-2ff5-76c1-9d38-59bf1b72c2dd?comp=page",
=======
      "RequestUri": "https://seanmcccanary.blob.core.windows.net/test-container-8d8a885d-8f62-c0e9-af62-27f78a4fd1c0/test-blob-4d275bb2-2ff5-76c1-9d38-59bf1b72c2dd?comp=page",
>>>>>>> 32e373e2
      "RequestMethod": "PUT",
      "RequestHeaders": {
        "Authorization": "Sanitized",
        "Content-Length": "0",
<<<<<<< HEAD
        "traceparent": "00-3043b14557283141af6ae4f2d2e0084b-141dc7b6d6e3784b-00",
        "User-Agent": [
          "azsdk-net-Storage.Blobs/12.4.0-dev.20200305.1",
          "(.NET Core 4.6.28325.01; Microsoft Windows 10.0.18363 )"
        ],
        "x-ms-client-request-id": "9888db78-1eae-dc34-6e57-6f9e03948396",
        "x-ms-date": "Thu, 05 Mar 2020 21:21:45 GMT",
=======
        "traceparent": "00-0b9f9c902511da4aba3b4bab365088a2-85ba455a19302849-00",
        "User-Agent": [
          "azsdk-net-Storage.Blobs/12.5.0-dev.20200402.1",
          "(.NET Core 4.6.28325.01; Microsoft Windows 10.0.18362 )"
        ],
        "x-ms-client-request-id": "9888db78-1eae-dc34-6e57-6f9e03948396",
        "x-ms-date": "Fri, 03 Apr 2020 00:06:48 GMT",
>>>>>>> 32e373e2
        "x-ms-if-sequence-number-eq": "100",
        "x-ms-page-write": "clear",
        "x-ms-range": "bytes=0-1023",
        "x-ms-return-client-request-id": "true",
<<<<<<< HEAD
        "x-ms-version": "2019-10-10"
=======
        "x-ms-version": "2019-12-12"
>>>>>>> 32e373e2
      },
      "RequestBody": null,
      "StatusCode": 412,
      "ResponseHeaders": {
        "Content-Length": "251",
        "Content-Type": "application/xml",
<<<<<<< HEAD
        "Date": "Thu, 05 Mar 2020 21:21:45 GMT",
=======
        "Date": "Fri, 03 Apr 2020 00:06:46 GMT",
>>>>>>> 32e373e2
        "Server": [
          "Windows-Azure-Blob/1.0",
          "Microsoft-HTTPAPI/2.0"
        ],
        "x-ms-client-request-id": "9888db78-1eae-dc34-6e57-6f9e03948396",
        "x-ms-error-code": "SequenceNumberConditionNotMet",
<<<<<<< HEAD
        "x-ms-request-id": "45e3de51-501e-001b-0634-f3ac38000000",
        "x-ms-version": "2019-10-10"
=======
        "x-ms-request-id": "ddcf6f39-701e-0051-454b-09d02c000000",
        "x-ms-version": "2019-12-12"
>>>>>>> 32e373e2
      },
      "ResponseBody": [
        "\uFEFF\u003C?xml version=\u00221.0\u0022 encoding=\u0022utf-8\u0022?\u003E\n",
        "\u003CError\u003E\u003CCode\u003ESequenceNumberConditionNotMet\u003C/Code\u003E\u003CMessage\u003EThe sequence number condition specified was not met.\n",
<<<<<<< HEAD
        "RequestId:45e3de51-501e-001b-0634-f3ac38000000\n",
        "Time:2020-03-05T21:21:45.9403819Z\u003C/Message\u003E\u003C/Error\u003E"
      ]
    },
    {
      "RequestUri": "https://seanstagetest.blob.core.windows.net/test-container-8d8a885d-8f62-c0e9-af62-27f78a4fd1c0?restype=container",
      "RequestMethod": "DELETE",
      "RequestHeaders": {
        "Authorization": "Sanitized",
        "traceparent": "00-7ecce0cfe9dbaa4ba55f9a018f1885bd-bc897d1439ae6e48-00",
        "User-Agent": [
          "azsdk-net-Storage.Blobs/12.4.0-dev.20200305.1",
          "(.NET Core 4.6.28325.01; Microsoft Windows 10.0.18363 )"
        ],
        "x-ms-client-request-id": "9180f415-2c45-6900-669c-52cee0989338",
        "x-ms-date": "Thu, 05 Mar 2020 21:21:46 GMT",
        "x-ms-return-client-request-id": "true",
        "x-ms-version": "2019-10-10"
=======
        "RequestId:ddcf6f39-701e-0051-454b-09d02c000000\n",
        "Time:2020-04-03T00:06:47.2993921Z\u003C/Message\u003E\u003C/Error\u003E"
      ]
    },
    {
      "RequestUri": "https://seanmcccanary.blob.core.windows.net/test-container-8d8a885d-8f62-c0e9-af62-27f78a4fd1c0?restype=container",
      "RequestMethod": "DELETE",
      "RequestHeaders": {
        "Authorization": "Sanitized",
        "traceparent": "00-c1e6f7778918264694b8ace7c7ea8931-7fa1579662a14249-00",
        "User-Agent": [
          "azsdk-net-Storage.Blobs/12.5.0-dev.20200402.1",
          "(.NET Core 4.6.28325.01; Microsoft Windows 10.0.18362 )"
        ],
        "x-ms-client-request-id": "9180f415-2c45-6900-669c-52cee0989338",
        "x-ms-date": "Fri, 03 Apr 2020 00:06:48 GMT",
        "x-ms-return-client-request-id": "true",
        "x-ms-version": "2019-12-12"
>>>>>>> 32e373e2
      },
      "RequestBody": null,
      "StatusCode": 202,
      "ResponseHeaders": {
        "Content-Length": "0",
<<<<<<< HEAD
        "Date": "Thu, 05 Mar 2020 21:21:45 GMT",
=======
        "Date": "Fri, 03 Apr 2020 00:06:46 GMT",
>>>>>>> 32e373e2
        "Server": [
          "Windows-Azure-Blob/1.0",
          "Microsoft-HTTPAPI/2.0"
        ],
        "x-ms-client-request-id": "9180f415-2c45-6900-669c-52cee0989338",
<<<<<<< HEAD
        "x-ms-request-id": "45e3de57-501e-001b-0b34-f3ac38000000",
        "x-ms-version": "2019-10-10"
=======
        "x-ms-request-id": "ddcf6f6c-701e-0051-6a4b-09d02c000000",
        "x-ms-version": "2019-12-12"
>>>>>>> 32e373e2
      },
      "ResponseBody": []
    }
  ],
  "Variables": {
<<<<<<< HEAD
    "DateTimeOffsetNow": "2020-03-05T13:21:41.4588381-08:00",
    "RandomSeed": "1212002296",
    "Storage_TestConfigDefault": "ProductionTenant\nseanstagetest\nU2FuaXRpemVk\nhttps://seanstagetest.blob.core.windows.net\nhttp://seanstagetest.file.core.windows.net\nhttp://seanstagetest.queue.core.windows.net\nhttp://seanstagetest.table.core.windows.net\n\n\n\n\nhttp://seanstagetest-secondary.blob.core.windows.net\nhttp://seanstagetest-secondary.file.core.windows.net\nhttp://seanstagetest-secondary.queue.core.windows.net\nhttp://seanstagetest-secondary.table.core.windows.net\n\nSanitized\n\n\nCloud\nBlobEndpoint=https://seanstagetest.blob.core.windows.net/;QueueEndpoint=http://seanstagetest.queue.core.windows.net/;FileEndpoint=http://seanstagetest.file.core.windows.net/;BlobSecondaryEndpoint=http://seanstagetest-secondary.blob.core.windows.net/;QueueSecondaryEndpoint=http://seanstagetest-secondary.queue.core.windows.net/;FileSecondaryEndpoint=http://seanstagetest-secondary.file.core.windows.net/;AccountName=seanstagetest;AccountKey=Sanitized\nseanscope1"
=======
    "DateTimeOffsetNow": "2020-04-02T17:06:43.1386827-07:00",
    "RandomSeed": "1212002296",
    "Storage_TestConfigDefault": "ProductionTenant\nseanmcccanary\nU2FuaXRpemVk\nhttps://seanmcccanary.blob.core.windows.net\nhttps://seanmcccanary.file.core.windows.net\nhttps://seanmcccanary.queue.core.windows.net\nhttps://seanmcccanary.table.core.windows.net\n\n\n\n\nhttps://seanmcccanary-secondary.blob.core.windows.net\nhttps://seanmcccanary-secondary.file.core.windows.net\nhttps://seanmcccanary-secondary.queue.core.windows.net\nhttps://seanmcccanary-secondary.table.core.windows.net\n\nSanitized\n\n\nCloud\nBlobEndpoint=https://seanmcccanary.blob.core.windows.net/;QueueEndpoint=https://seanmcccanary.queue.core.windows.net/;FileEndpoint=https://seanmcccanary.file.core.windows.net/;BlobSecondaryEndpoint=https://seanmcccanary-secondary.blob.core.windows.net/;QueueSecondaryEndpoint=https://seanmcccanary-secondary.queue.core.windows.net/;FileSecondaryEndpoint=https://seanmcccanary-secondary.file.core.windows.net/;AccountName=seanmcccanary;AccountKey=Sanitized\nseanscope1"
>>>>>>> 32e373e2
  }
}<|MERGE_RESOLUTION|>--- conflicted
+++ resolved
@@ -1,22 +1,6 @@
 {
   "Entries": [
     {
-<<<<<<< HEAD
-      "RequestUri": "https://seanstagetest.blob.core.windows.net/test-container-ffefdcba-097d-69e2-828b-cfb654e4097e?restype=container",
-      "RequestMethod": "PUT",
-      "RequestHeaders": {
-        "Authorization": "Sanitized",
-        "traceparent": "00-4c51652d117ca94fa0edf9cd83c6e77e-dea06220cc4aa549-00",
-        "User-Agent": [
-          "azsdk-net-Storage.Blobs/12.4.0-dev.20200305.1",
-          "(.NET Core 4.6.28325.01; Microsoft Windows 10.0.18363 )"
-        ],
-        "x-ms-blob-public-access": "container",
-        "x-ms-client-request-id": "3171cd65-8c57-c14f-7874-1f9262a8c3ee",
-        "x-ms-date": "Thu, 05 Mar 2020 21:21:41 GMT",
-        "x-ms-return-client-request-id": "true",
-        "x-ms-version": "2019-10-10"
-=======
       "RequestUri": "https://seanmcccanary.blob.core.windows.net/test-container-ffefdcba-097d-69e2-828b-cfb654e4097e?restype=container",
       "RequestMethod": "PUT",
       "RequestHeaders": {
@@ -31,126 +15,67 @@
         "x-ms-date": "Fri, 03 Apr 2020 00:06:43 GMT",
         "x-ms-return-client-request-id": "true",
         "x-ms-version": "2019-12-12"
->>>>>>> 32e373e2
-      },
-      "RequestBody": null,
-      "StatusCode": 201,
-      "ResponseHeaders": {
-        "Content-Length": "0",
-<<<<<<< HEAD
-        "Date": "Thu, 05 Mar 2020 21:21:40 GMT",
-        "ETag": "\u00220x8D7C14B32DEB3CB\u0022",
-        "Last-Modified": "Thu, 05 Mar 2020 21:21:41 GMT",
-=======
+      },
+      "RequestBody": null,
+      "StatusCode": 201,
+      "ResponseHeaders": {
+        "Content-Length": "0",
         "Date": "Fri, 03 Apr 2020 00:06:41 GMT",
         "ETag": "\u00220x8D7D762E3D50DDF\u0022",
         "Last-Modified": "Fri, 03 Apr 2020 00:06:42 GMT",
->>>>>>> 32e373e2
         "Server": [
           "Windows-Azure-Blob/1.0",
           "Microsoft-HTTPAPI/2.0"
         ],
         "x-ms-client-request-id": "3171cd65-8c57-c14f-7874-1f9262a8c3ee",
-<<<<<<< HEAD
-        "x-ms-request-id": "fcb25a64-001e-0039-3334-f36927000000",
-        "x-ms-version": "2019-10-10"
-=======
         "x-ms-request-id": "b97ae422-001e-005b-014b-09749b000000",
         "x-ms-version": "2019-12-12"
->>>>>>> 32e373e2
-      },
-      "ResponseBody": []
-    },
-    {
-<<<<<<< HEAD
-      "RequestUri": "https://seanstagetest.blob.core.windows.net/test-container-ffefdcba-097d-69e2-828b-cfb654e4097e/test-blob-7b4c5264-821f-a912-35a4-682517463b94",
-=======
+      },
+      "ResponseBody": []
+    },
+    {
       "RequestUri": "https://seanmcccanary.blob.core.windows.net/test-container-ffefdcba-097d-69e2-828b-cfb654e4097e/test-blob-7b4c5264-821f-a912-35a4-682517463b94",
->>>>>>> 32e373e2
-      "RequestMethod": "PUT",
-      "RequestHeaders": {
-        "Authorization": "Sanitized",
-        "Content-Length": "0",
-<<<<<<< HEAD
-        "traceparent": "00-956bb45d2869794db33fb78e097ae34d-bcd7e2dfaa0f8846-00",
-        "User-Agent": [
-          "azsdk-net-Storage.Blobs/12.4.0-dev.20200305.1",
-          "(.NET Core 4.6.28325.01; Microsoft Windows 10.0.18363 )"
-=======
+      "RequestMethod": "PUT",
+      "RequestHeaders": {
+        "Authorization": "Sanitized",
+        "Content-Length": "0",
         "traceparent": "00-4ec35c60d200824bb210fb5c20bfe292-a8f5f5dcd159f843-00",
         "User-Agent": [
           "azsdk-net-Storage.Blobs/12.5.0-dev.20200402.1",
           "(.NET Core 4.6.28325.01; Microsoft Windows 10.0.18362 )"
->>>>>>> 32e373e2
         ],
         "x-ms-blob-content-length": "1024",
         "x-ms-blob-sequence-number": "0",
         "x-ms-blob-type": "PageBlob",
         "x-ms-client-request-id": "dc370394-a0a0-e22c-bbc7-fcb3232aaa31",
-<<<<<<< HEAD
-        "x-ms-date": "Thu, 05 Mar 2020 21:21:41 GMT",
-        "x-ms-return-client-request-id": "true",
-        "x-ms-version": "2019-10-10"
-=======
         "x-ms-date": "Fri, 03 Apr 2020 00:06:43 GMT",
         "x-ms-return-client-request-id": "true",
         "x-ms-version": "2019-12-12"
->>>>>>> 32e373e2
-      },
-      "RequestBody": null,
-      "StatusCode": 201,
-      "ResponseHeaders": {
-        "Content-Length": "0",
-<<<<<<< HEAD
-        "Date": "Thu, 05 Mar 2020 21:21:40 GMT",
-        "ETag": "\u00220x8D7C14B32EC5BF8\u0022",
-        "Last-Modified": "Thu, 05 Mar 2020 21:21:41 GMT",
-=======
+      },
+      "RequestBody": null,
+      "StatusCode": 201,
+      "ResponseHeaders": {
+        "Content-Length": "0",
         "Date": "Fri, 03 Apr 2020 00:06:41 GMT",
         "ETag": "\u00220x8D7D762E3E29AED\u0022",
         "Last-Modified": "Fri, 03 Apr 2020 00:06:42 GMT",
->>>>>>> 32e373e2
         "Server": [
           "Windows-Azure-Blob/1.0",
           "Microsoft-HTTPAPI/2.0"
         ],
         "x-ms-client-request-id": "dc370394-a0a0-e22c-bbc7-fcb3232aaa31",
-<<<<<<< HEAD
-        "x-ms-request-id": "fcb25a66-001e-0039-3434-f36927000000",
-        "x-ms-request-server-encrypted": "true",
-        "x-ms-version": "2019-10-10"
-=======
         "x-ms-request-id": "b97ae441-001e-005b-144b-09749b000000",
         "x-ms-request-server-encrypted": "true",
         "x-ms-version": "2019-12-12"
->>>>>>> 32e373e2
-      },
-      "ResponseBody": []
-    },
-    {
-<<<<<<< HEAD
-      "RequestUri": "https://seanstagetest.blob.core.windows.net/test-container-ffefdcba-097d-69e2-828b-cfb654e4097e/test-blob-7b4c5264-821f-a912-35a4-682517463b94?comp=page",
-=======
+      },
+      "ResponseBody": []
+    },
+    {
       "RequestUri": "https://seanmcccanary.blob.core.windows.net/test-container-ffefdcba-097d-69e2-828b-cfb654e4097e/test-blob-7b4c5264-821f-a912-35a4-682517463b94?comp=page",
->>>>>>> 32e373e2
-      "RequestMethod": "PUT",
-      "RequestHeaders": {
-        "Authorization": "Sanitized",
-        "Content-Length": "0",
-<<<<<<< HEAD
-        "If-Modified-Since": "Fri, 06 Mar 2020 21:21:41 GMT",
-        "traceparent": "00-cc96bb47ed614a469ba46339e218ea8c-34e200228dbcee49-00",
-        "User-Agent": [
-          "azsdk-net-Storage.Blobs/12.4.0-dev.20200305.1",
-          "(.NET Core 4.6.28325.01; Microsoft Windows 10.0.18363 )"
-        ],
-        "x-ms-client-request-id": "13917abb-5f0f-cff4-566f-ccaadb724cac",
-        "x-ms-date": "Thu, 05 Mar 2020 21:21:41 GMT",
-        "x-ms-page-write": "clear",
-        "x-ms-range": "bytes=0-1023",
-        "x-ms-return-client-request-id": "true",
-        "x-ms-version": "2019-10-10"
-=======
+      "RequestMethod": "PUT",
+      "RequestHeaders": {
+        "Authorization": "Sanitized",
+        "Content-Length": "0",
         "If-Modified-Since": "Sat, 04 Apr 2020 00:06:43 GMT",
         "traceparent": "00-8a6dc3f70781d843b54c9ae121234f33-f3b4dfbe4f3f0846-00",
         "User-Agent": [
@@ -163,55 +88,25 @@
         "x-ms-range": "bytes=0-1023",
         "x-ms-return-client-request-id": "true",
         "x-ms-version": "2019-12-12"
->>>>>>> 32e373e2
       },
       "RequestBody": null,
       "StatusCode": 412,
       "ResponseHeaders": {
         "Content-Length": "253",
         "Content-Type": "application/xml",
-<<<<<<< HEAD
-        "Date": "Thu, 05 Mar 2020 21:21:40 GMT",
-=======
         "Date": "Fri, 03 Apr 2020 00:06:41 GMT",
->>>>>>> 32e373e2
         "Server": [
           "Windows-Azure-Blob/1.0",
           "Microsoft-HTTPAPI/2.0"
         ],
         "x-ms-client-request-id": "13917abb-5f0f-cff4-566f-ccaadb724cac",
         "x-ms-error-code": "ConditionNotMet",
-<<<<<<< HEAD
-        "x-ms-request-id": "fcb25a67-001e-0039-3534-f36927000000",
-        "x-ms-version": "2019-10-10"
-=======
         "x-ms-request-id": "b97ae44e-001e-005b-1e4b-09749b000000",
         "x-ms-version": "2019-12-12"
->>>>>>> 32e373e2
       },
       "ResponseBody": [
         "\uFEFF\u003C?xml version=\u00221.0\u0022 encoding=\u0022utf-8\u0022?\u003E\n",
         "\u003CError\u003E\u003CCode\u003EConditionNotMet\u003C/Code\u003E\u003CMessage\u003EThe condition specified using HTTP conditional header(s) is not met.\n",
-<<<<<<< HEAD
-        "RequestId:fcb25a67-001e-0039-3534-f36927000000\n",
-        "Time:2020-03-05T21:21:41.8118277Z\u003C/Message\u003E\u003C/Error\u003E"
-      ]
-    },
-    {
-      "RequestUri": "https://seanstagetest.blob.core.windows.net/test-container-ffefdcba-097d-69e2-828b-cfb654e4097e?restype=container",
-      "RequestMethod": "DELETE",
-      "RequestHeaders": {
-        "Authorization": "Sanitized",
-        "traceparent": "00-82bd9ce3fdc8c443b3ced9e312dac3f8-e4487cf13a70f445-00",
-        "User-Agent": [
-          "azsdk-net-Storage.Blobs/12.4.0-dev.20200305.1",
-          "(.NET Core 4.6.28325.01; Microsoft Windows 10.0.18363 )"
-        ],
-        "x-ms-client-request-id": "a9f7db0f-9798-d922-9552-89e76fd1b1b8",
-        "x-ms-date": "Thu, 05 Mar 2020 21:21:41 GMT",
-        "x-ms-return-client-request-id": "true",
-        "x-ms-version": "2019-10-10"
-=======
         "RequestId:b97ae44e-001e-005b-1e4b-09749b000000\n",
         "Time:2020-04-03T00:06:42.8634450Z\u003C/Message\u003E\u003C/Error\u003E"
       ]
@@ -230,49 +125,23 @@
         "x-ms-date": "Fri, 03 Apr 2020 00:06:43 GMT",
         "x-ms-return-client-request-id": "true",
         "x-ms-version": "2019-12-12"
->>>>>>> 32e373e2
       },
       "RequestBody": null,
       "StatusCode": 202,
       "ResponseHeaders": {
         "Content-Length": "0",
-<<<<<<< HEAD
-        "Date": "Thu, 05 Mar 2020 21:21:40 GMT",
-=======
         "Date": "Fri, 03 Apr 2020 00:06:41 GMT",
->>>>>>> 32e373e2
         "Server": [
           "Windows-Azure-Blob/1.0",
           "Microsoft-HTTPAPI/2.0"
         ],
         "x-ms-client-request-id": "a9f7db0f-9798-d922-9552-89e76fd1b1b8",
-<<<<<<< HEAD
-        "x-ms-request-id": "fcb25a6a-001e-0039-3734-f36927000000",
-        "x-ms-version": "2019-10-10"
-=======
         "x-ms-request-id": "b97ae478-001e-005b-3b4b-09749b000000",
         "x-ms-version": "2019-12-12"
->>>>>>> 32e373e2
-      },
-      "ResponseBody": []
-    },
-    {
-<<<<<<< HEAD
-      "RequestUri": "https://seanstagetest.blob.core.windows.net/test-container-3a1ef790-5017-b32e-e239-8b64ae2fd3f3?restype=container",
-      "RequestMethod": "PUT",
-      "RequestHeaders": {
-        "Authorization": "Sanitized",
-        "traceparent": "00-4323a14b5021364bbdd8bd640bdac83e-dd4276918973e148-00",
-        "User-Agent": [
-          "azsdk-net-Storage.Blobs/12.4.0-dev.20200305.1",
-          "(.NET Core 4.6.28325.01; Microsoft Windows 10.0.18363 )"
-        ],
-        "x-ms-blob-public-access": "container",
-        "x-ms-client-request-id": "0434f8f9-e145-bfab-ac44-c75f0bbd2a66",
-        "x-ms-date": "Thu, 05 Mar 2020 21:21:42 GMT",
-        "x-ms-return-client-request-id": "true",
-        "x-ms-version": "2019-10-10"
-=======
+      },
+      "ResponseBody": []
+    },
+    {
       "RequestUri": "https://seanmcccanary.blob.core.windows.net/test-container-3a1ef790-5017-b32e-e239-8b64ae2fd3f3?restype=container",
       "RequestMethod": "PUT",
       "RequestHeaders": {
@@ -287,126 +156,67 @@
         "x-ms-date": "Fri, 03 Apr 2020 00:06:43 GMT",
         "x-ms-return-client-request-id": "true",
         "x-ms-version": "2019-12-12"
->>>>>>> 32e373e2
-      },
-      "RequestBody": null,
-      "StatusCode": 201,
-      "ResponseHeaders": {
-        "Content-Length": "0",
-<<<<<<< HEAD
-        "Date": "Thu, 05 Mar 2020 21:21:41 GMT",
-        "ETag": "\u00220x8D7C14B33379B33\u0022",
-        "Last-Modified": "Thu, 05 Mar 2020 21:21:42 GMT",
-=======
+      },
+      "RequestBody": null,
+      "StatusCode": 201,
+      "ResponseHeaders": {
+        "Content-Length": "0",
         "Date": "Fri, 03 Apr 2020 00:06:43 GMT",
         "ETag": "\u00220x8D7D762E446CC5F\u0022",
         "Last-Modified": "Fri, 03 Apr 2020 00:06:43 GMT",
->>>>>>> 32e373e2
         "Server": [
           "Windows-Azure-Blob/1.0",
           "Microsoft-HTTPAPI/2.0"
         ],
         "x-ms-client-request-id": "0434f8f9-e145-bfab-ac44-c75f0bbd2a66",
-<<<<<<< HEAD
-        "x-ms-request-id": "5f19ff9a-901e-003b-0434-f3d79f000000",
-        "x-ms-version": "2019-10-10"
-=======
         "x-ms-request-id": "e295318a-f01e-0084-584b-093fa1000000",
         "x-ms-version": "2019-12-12"
->>>>>>> 32e373e2
-      },
-      "ResponseBody": []
-    },
-    {
-<<<<<<< HEAD
-      "RequestUri": "https://seanstagetest.blob.core.windows.net/test-container-3a1ef790-5017-b32e-e239-8b64ae2fd3f3/test-blob-6694967f-b136-ed3d-e309-d20f7f8e3333",
-=======
+      },
+      "ResponseBody": []
+    },
+    {
       "RequestUri": "https://seanmcccanary.blob.core.windows.net/test-container-3a1ef790-5017-b32e-e239-8b64ae2fd3f3/test-blob-6694967f-b136-ed3d-e309-d20f7f8e3333",
->>>>>>> 32e373e2
-      "RequestMethod": "PUT",
-      "RequestHeaders": {
-        "Authorization": "Sanitized",
-        "Content-Length": "0",
-<<<<<<< HEAD
-        "traceparent": "00-10a1ca8a62257642ad3e5bb3a50b5dd1-c9b7886eb2ce2346-00",
-        "User-Agent": [
-          "azsdk-net-Storage.Blobs/12.4.0-dev.20200305.1",
-          "(.NET Core 4.6.28325.01; Microsoft Windows 10.0.18363 )"
-=======
+      "RequestMethod": "PUT",
+      "RequestHeaders": {
+        "Authorization": "Sanitized",
+        "Content-Length": "0",
         "traceparent": "00-a652a97c2a2b394bb1c8c37fef82111f-a3cc7e0951624540-00",
         "User-Agent": [
           "azsdk-net-Storage.Blobs/12.5.0-dev.20200402.1",
           "(.NET Core 4.6.28325.01; Microsoft Windows 10.0.18362 )"
->>>>>>> 32e373e2
         ],
         "x-ms-blob-content-length": "1024",
         "x-ms-blob-sequence-number": "0",
         "x-ms-blob-type": "PageBlob",
         "x-ms-client-request-id": "e9206bdc-811a-477f-bb46-203b0e9b3f1d",
-<<<<<<< HEAD
-        "x-ms-date": "Thu, 05 Mar 2020 21:21:42 GMT",
-        "x-ms-return-client-request-id": "true",
-        "x-ms-version": "2019-10-10"
-=======
         "x-ms-date": "Fri, 03 Apr 2020 00:06:44 GMT",
         "x-ms-return-client-request-id": "true",
         "x-ms-version": "2019-12-12"
->>>>>>> 32e373e2
-      },
-      "RequestBody": null,
-      "StatusCode": 201,
-      "ResponseHeaders": {
-        "Content-Length": "0",
-<<<<<<< HEAD
-        "Date": "Thu, 05 Mar 2020 21:21:41 GMT",
-        "ETag": "\u00220x8D7C14B3345029B\u0022",
-        "Last-Modified": "Thu, 05 Mar 2020 21:21:42 GMT",
-=======
+      },
+      "RequestBody": null,
+      "StatusCode": 201,
+      "ResponseHeaders": {
+        "Content-Length": "0",
         "Date": "Fri, 03 Apr 2020 00:06:43 GMT",
         "ETag": "\u00220x8D7D762E45520B8\u0022",
         "Last-Modified": "Fri, 03 Apr 2020 00:06:43 GMT",
->>>>>>> 32e373e2
         "Server": [
           "Windows-Azure-Blob/1.0",
           "Microsoft-HTTPAPI/2.0"
         ],
         "x-ms-client-request-id": "e9206bdc-811a-477f-bb46-203b0e9b3f1d",
-<<<<<<< HEAD
-        "x-ms-request-id": "5f19ff9d-901e-003b-0534-f3d79f000000",
-        "x-ms-request-server-encrypted": "true",
-        "x-ms-version": "2019-10-10"
-=======
         "x-ms-request-id": "e29531ad-f01e-0084-704b-093fa1000000",
         "x-ms-request-server-encrypted": "true",
         "x-ms-version": "2019-12-12"
->>>>>>> 32e373e2
-      },
-      "ResponseBody": []
-    },
-    {
-<<<<<<< HEAD
-      "RequestUri": "https://seanstagetest.blob.core.windows.net/test-container-3a1ef790-5017-b32e-e239-8b64ae2fd3f3/test-blob-6694967f-b136-ed3d-e309-d20f7f8e3333?comp=page",
-=======
+      },
+      "ResponseBody": []
+    },
+    {
       "RequestUri": "https://seanmcccanary.blob.core.windows.net/test-container-3a1ef790-5017-b32e-e239-8b64ae2fd3f3/test-blob-6694967f-b136-ed3d-e309-d20f7f8e3333?comp=page",
->>>>>>> 32e373e2
-      "RequestMethod": "PUT",
-      "RequestHeaders": {
-        "Authorization": "Sanitized",
-        "Content-Length": "0",
-<<<<<<< HEAD
-        "If-Unmodified-Since": "Wed, 04 Mar 2020 21:21:41 GMT",
-        "traceparent": "00-c13540644aa0f540ae85035173464eef-186de3399dcfdd4a-00",
-        "User-Agent": [
-          "azsdk-net-Storage.Blobs/12.4.0-dev.20200305.1",
-          "(.NET Core 4.6.28325.01; Microsoft Windows 10.0.18363 )"
-        ],
-        "x-ms-client-request-id": "14322700-4a6e-cf18-5623-fab4ad7263c2",
-        "x-ms-date": "Thu, 05 Mar 2020 21:21:42 GMT",
-        "x-ms-page-write": "clear",
-        "x-ms-range": "bytes=0-1023",
-        "x-ms-return-client-request-id": "true",
-        "x-ms-version": "2019-10-10"
-=======
+      "RequestMethod": "PUT",
+      "RequestHeaders": {
+        "Authorization": "Sanitized",
+        "Content-Length": "0",
         "If-Unmodified-Since": "Thu, 02 Apr 2020 00:06:43 GMT",
         "traceparent": "00-763c82c04329364b88af65d3bd40ebb4-36beb5abab93174f-00",
         "User-Agent": [
@@ -419,55 +229,25 @@
         "x-ms-range": "bytes=0-1023",
         "x-ms-return-client-request-id": "true",
         "x-ms-version": "2019-12-12"
->>>>>>> 32e373e2
       },
       "RequestBody": null,
       "StatusCode": 412,
       "ResponseHeaders": {
         "Content-Length": "253",
         "Content-Type": "application/xml",
-<<<<<<< HEAD
-        "Date": "Thu, 05 Mar 2020 21:21:41 GMT",
-=======
         "Date": "Fri, 03 Apr 2020 00:06:43 GMT",
->>>>>>> 32e373e2
         "Server": [
           "Windows-Azure-Blob/1.0",
           "Microsoft-HTTPAPI/2.0"
         ],
         "x-ms-client-request-id": "14322700-4a6e-cf18-5623-fab4ad7263c2",
         "x-ms-error-code": "ConditionNotMet",
-<<<<<<< HEAD
-        "x-ms-request-id": "5f19ff9e-901e-003b-0634-f3d79f000000",
-        "x-ms-version": "2019-10-10"
-=======
         "x-ms-request-id": "e29531ec-f01e-0084-1f4b-093fa1000000",
         "x-ms-version": "2019-12-12"
->>>>>>> 32e373e2
       },
       "ResponseBody": [
         "\uFEFF\u003C?xml version=\u00221.0\u0022 encoding=\u0022utf-8\u0022?\u003E\n",
         "\u003CError\u003E\u003CCode\u003EConditionNotMet\u003C/Code\u003E\u003CMessage\u003EThe condition specified using HTTP conditional header(s) is not met.\n",
-<<<<<<< HEAD
-        "RequestId:5f19ff9e-901e-003b-0634-f3d79f000000\n",
-        "Time:2020-03-05T21:21:42.3914123Z\u003C/Message\u003E\u003C/Error\u003E"
-      ]
-    },
-    {
-      "RequestUri": "https://seanstagetest.blob.core.windows.net/test-container-3a1ef790-5017-b32e-e239-8b64ae2fd3f3?restype=container",
-      "RequestMethod": "DELETE",
-      "RequestHeaders": {
-        "Authorization": "Sanitized",
-        "traceparent": "00-0e6399501b50b54aa5f354e4f404bad7-265b4d41b0935c47-00",
-        "User-Agent": [
-          "azsdk-net-Storage.Blobs/12.4.0-dev.20200305.1",
-          "(.NET Core 4.6.28325.01; Microsoft Windows 10.0.18363 )"
-        ],
-        "x-ms-client-request-id": "e63af134-2b69-c5af-7a3e-de2e7ab60375",
-        "x-ms-date": "Thu, 05 Mar 2020 21:21:42 GMT",
-        "x-ms-return-client-request-id": "true",
-        "x-ms-version": "2019-10-10"
-=======
         "RequestId:e29531ec-f01e-0084-1f4b-093fa1000000\n",
         "Time:2020-04-03T00:06:43.4737835Z\u003C/Message\u003E\u003C/Error\u003E"
       ]
@@ -486,49 +266,23 @@
         "x-ms-date": "Fri, 03 Apr 2020 00:06:44 GMT",
         "x-ms-return-client-request-id": "true",
         "x-ms-version": "2019-12-12"
->>>>>>> 32e373e2
       },
       "RequestBody": null,
       "StatusCode": 202,
       "ResponseHeaders": {
         "Content-Length": "0",
-<<<<<<< HEAD
-        "Date": "Thu, 05 Mar 2020 21:21:41 GMT",
-=======
         "Date": "Fri, 03 Apr 2020 00:06:43 GMT",
->>>>>>> 32e373e2
         "Server": [
           "Windows-Azure-Blob/1.0",
           "Microsoft-HTTPAPI/2.0"
         ],
         "x-ms-client-request-id": "e63af134-2b69-c5af-7a3e-de2e7ab60375",
-<<<<<<< HEAD
-        "x-ms-request-id": "5f19ffa0-901e-003b-0834-f3d79f000000",
-        "x-ms-version": "2019-10-10"
-=======
         "x-ms-request-id": "e2953229-f01e-0084-574b-093fa1000000",
         "x-ms-version": "2019-12-12"
->>>>>>> 32e373e2
-      },
-      "ResponseBody": []
-    },
-    {
-<<<<<<< HEAD
-      "RequestUri": "https://seanstagetest.blob.core.windows.net/test-container-28bf45bf-cae0-2c89-cfca-14ff4a205533?restype=container",
-      "RequestMethod": "PUT",
-      "RequestHeaders": {
-        "Authorization": "Sanitized",
-        "traceparent": "00-49e42bedb200984a97ede096f7c7baa0-33a47cf504153c4f-00",
-        "User-Agent": [
-          "azsdk-net-Storage.Blobs/12.4.0-dev.20200305.1",
-          "(.NET Core 4.6.28325.01; Microsoft Windows 10.0.18363 )"
-        ],
-        "x-ms-blob-public-access": "container",
-        "x-ms-client-request-id": "34388b6c-c164-6ad5-680d-179e17af7b59",
-        "x-ms-date": "Thu, 05 Mar 2020 21:21:42 GMT",
-        "x-ms-return-client-request-id": "true",
-        "x-ms-version": "2019-10-10"
-=======
+      },
+      "ResponseBody": []
+    },
+    {
       "RequestUri": "https://seanmcccanary.blob.core.windows.net/test-container-28bf45bf-cae0-2c89-cfca-14ff4a205533?restype=container",
       "RequestMethod": "PUT",
       "RequestHeaders": {
@@ -543,126 +297,68 @@
         "x-ms-date": "Fri, 03 Apr 2020 00:06:44 GMT",
         "x-ms-return-client-request-id": "true",
         "x-ms-version": "2019-12-12"
->>>>>>> 32e373e2
-      },
-      "RequestBody": null,
-      "StatusCode": 201,
-      "ResponseHeaders": {
-        "Content-Length": "0",
-<<<<<<< HEAD
-        "Date": "Thu, 05 Mar 2020 21:21:42 GMT",
-        "ETag": "\u00220x8D7C14B338D1EA4\u0022",
-        "Last-Modified": "Thu, 05 Mar 2020 21:21:42 GMT",
-=======
+      },
+      "RequestBody": null,
+      "StatusCode": 201,
+      "ResponseHeaders": {
+        "Content-Length": "0",
         "Date": "Fri, 03 Apr 2020 00:06:43 GMT",
         "ETag": "\u00220x8D7D762E4A35291\u0022",
         "Last-Modified": "Fri, 03 Apr 2020 00:06:43 GMT",
->>>>>>> 32e373e2
         "Server": [
           "Windows-Azure-Blob/1.0",
           "Microsoft-HTTPAPI/2.0"
         ],
         "x-ms-client-request-id": "34388b6c-c164-6ad5-680d-179e17af7b59",
-<<<<<<< HEAD
-        "x-ms-request-id": "0fafc621-d01e-0015-7d34-f38588000000",
-        "x-ms-version": "2019-10-10"
-=======
         "x-ms-request-id": "8052b232-c01e-0036-7a4b-09c0d0000000",
         "x-ms-version": "2019-12-12"
->>>>>>> 32e373e2
-      },
-      "ResponseBody": []
-    },
-    {
-<<<<<<< HEAD
-      "RequestUri": "https://seanstagetest.blob.core.windows.net/test-container-28bf45bf-cae0-2c89-cfca-14ff4a205533/test-blob-35f5abe9-4637-433d-ec4e-a17ffc2136a6",
-=======
+      },
+      "ResponseBody": []
+    },
+    {
       "RequestUri": "https://seanmcccanary.blob.core.windows.net/test-container-28bf45bf-cae0-2c89-cfca-14ff4a205533/test-blob-35f5abe9-4637-433d-ec4e-a17ffc2136a6",
->>>>>>> 32e373e2
-      "RequestMethod": "PUT",
-      "RequestHeaders": {
-        "Authorization": "Sanitized",
-        "Content-Length": "0",
-<<<<<<< HEAD
-        "traceparent": "00-c9dc6720cfcfc44d966c323cf725586c-4120c9bc7825be44-00",
-        "User-Agent": [
-          "azsdk-net-Storage.Blobs/12.4.0-dev.20200305.1",
-          "(.NET Core 4.6.28325.01; Microsoft Windows 10.0.18363 )"
-=======
+      "RequestMethod": "PUT",
+      "RequestHeaders": {
+        "Authorization": "Sanitized",
+        "Content-Length": "0",
         "traceparent": "00-b8d76efcfbc89b42a87a33718df20098-6a6f9a3491eebc47-00",
         "User-Agent": [
           "azsdk-net-Storage.Blobs/12.5.0-dev.20200402.1",
           "(.NET Core 4.6.28325.01; Microsoft Windows 10.0.18362 )"
->>>>>>> 32e373e2
         ],
         "x-ms-blob-content-length": "1024",
         "x-ms-blob-sequence-number": "0",
         "x-ms-blob-type": "PageBlob",
         "x-ms-client-request-id": "4a7e73e4-b734-2511-4ef4-471620556d46",
-<<<<<<< HEAD
-        "x-ms-date": "Thu, 05 Mar 2020 21:21:42 GMT",
-        "x-ms-return-client-request-id": "true",
-        "x-ms-version": "2019-10-10"
-=======
         "x-ms-date": "Fri, 03 Apr 2020 00:06:44 GMT",
         "x-ms-return-client-request-id": "true",
         "x-ms-version": "2019-12-12"
->>>>>>> 32e373e2
-      },
-      "RequestBody": null,
-      "StatusCode": 201,
-      "ResponseHeaders": {
-        "Content-Length": "0",
-<<<<<<< HEAD
-        "Date": "Thu, 05 Mar 2020 21:21:42 GMT",
-        "ETag": "\u00220x8D7C14B339A2945\u0022",
-        "Last-Modified": "Thu, 05 Mar 2020 21:21:42 GMT",
-=======
+      },
+      "RequestBody": null,
+      "StatusCode": 201,
+      "ResponseHeaders": {
+        "Content-Length": "0",
         "Date": "Fri, 03 Apr 2020 00:06:43 GMT",
         "ETag": "\u00220x8D7D762E4B097D4\u0022",
         "Last-Modified": "Fri, 03 Apr 2020 00:06:43 GMT",
->>>>>>> 32e373e2
         "Server": [
           "Windows-Azure-Blob/1.0",
           "Microsoft-HTTPAPI/2.0"
         ],
         "x-ms-client-request-id": "4a7e73e4-b734-2511-4ef4-471620556d46",
-<<<<<<< HEAD
-        "x-ms-request-id": "0fafc628-d01e-0015-0234-f38588000000",
-        "x-ms-request-server-encrypted": "true",
-        "x-ms-version": "2019-10-10"
-=======
         "x-ms-request-id": "8052b257-c01e-0036-144b-09c0d0000000",
         "x-ms-request-server-encrypted": "true",
         "x-ms-version": "2019-12-12"
->>>>>>> 32e373e2
-      },
-      "ResponseBody": []
-    },
-    {
-<<<<<<< HEAD
-      "RequestUri": "https://seanstagetest.blob.core.windows.net/test-container-28bf45bf-cae0-2c89-cfca-14ff4a205533/test-blob-35f5abe9-4637-433d-ec4e-a17ffc2136a6?comp=page",
-=======
+      },
+      "ResponseBody": []
+    },
+    {
       "RequestUri": "https://seanmcccanary.blob.core.windows.net/test-container-28bf45bf-cae0-2c89-cfca-14ff4a205533/test-blob-35f5abe9-4637-433d-ec4e-a17ffc2136a6?comp=page",
->>>>>>> 32e373e2
       "RequestMethod": "PUT",
       "RequestHeaders": {
         "Authorization": "Sanitized",
         "Content-Length": "0",
         "If-Match": "\u0022garbage\u0022",
-<<<<<<< HEAD
-        "traceparent": "00-5bb6b2269250ec42aa63d72e1ea62d8a-25d2688c2e4ffd46-00",
-        "User-Agent": [
-          "azsdk-net-Storage.Blobs/12.4.0-dev.20200305.1",
-          "(.NET Core 4.6.28325.01; Microsoft Windows 10.0.18363 )"
-        ],
-        "x-ms-client-request-id": "899acaf4-eca3-2572-b96d-70f3d9b7571a",
-        "x-ms-date": "Thu, 05 Mar 2020 21:21:43 GMT",
-        "x-ms-page-write": "clear",
-        "x-ms-range": "bytes=0-1023",
-        "x-ms-return-client-request-id": "true",
-        "x-ms-version": "2019-10-10"
-=======
         "traceparent": "00-3d8a4ee23e3d9e45b69262814b7ae196-d826c8abcba2cb42-00",
         "User-Agent": [
           "azsdk-net-Storage.Blobs/12.5.0-dev.20200402.1",
@@ -674,55 +370,25 @@
         "x-ms-range": "bytes=0-1023",
         "x-ms-return-client-request-id": "true",
         "x-ms-version": "2019-12-12"
->>>>>>> 32e373e2
       },
       "RequestBody": null,
       "StatusCode": 412,
       "ResponseHeaders": {
         "Content-Length": "253",
         "Content-Type": "application/xml",
-<<<<<<< HEAD
-        "Date": "Thu, 05 Mar 2020 21:21:42 GMT",
-=======
         "Date": "Fri, 03 Apr 2020 00:06:43 GMT",
->>>>>>> 32e373e2
         "Server": [
           "Windows-Azure-Blob/1.0",
           "Microsoft-HTTPAPI/2.0"
         ],
         "x-ms-client-request-id": "899acaf4-eca3-2572-b96d-70f3d9b7571a",
         "x-ms-error-code": "ConditionNotMet",
-<<<<<<< HEAD
-        "x-ms-request-id": "0fafc62b-d01e-0015-0534-f38588000000",
-        "x-ms-version": "2019-10-10"
-=======
         "x-ms-request-id": "8052b268-c01e-0036-244b-09c0d0000000",
         "x-ms-version": "2019-12-12"
->>>>>>> 32e373e2
       },
       "ResponseBody": [
         "\uFEFF\u003C?xml version=\u00221.0\u0022 encoding=\u0022utf-8\u0022?\u003E\n",
         "\u003CError\u003E\u003CCode\u003EConditionNotMet\u003C/Code\u003E\u003CMessage\u003EThe condition specified using HTTP conditional header(s) is not met.\n",
-<<<<<<< HEAD
-        "RequestId:0fafc62b-d01e-0015-0534-f38588000000\n",
-        "Time:2020-03-05T21:21:42.9449700Z\u003C/Message\u003E\u003C/Error\u003E"
-      ]
-    },
-    {
-      "RequestUri": "https://seanstagetest.blob.core.windows.net/test-container-28bf45bf-cae0-2c89-cfca-14ff4a205533?restype=container",
-      "RequestMethod": "DELETE",
-      "RequestHeaders": {
-        "Authorization": "Sanitized",
-        "traceparent": "00-149e20ccfc687a49a1b7cf10ae807746-a0541db3e09bc145-00",
-        "User-Agent": [
-          "azsdk-net-Storage.Blobs/12.4.0-dev.20200305.1",
-          "(.NET Core 4.6.28325.01; Microsoft Windows 10.0.18363 )"
-        ],
-        "x-ms-client-request-id": "55211516-e4bb-eaa2-fd9c-92ad4c7dee25",
-        "x-ms-date": "Thu, 05 Mar 2020 21:21:43 GMT",
-        "x-ms-return-client-request-id": "true",
-        "x-ms-version": "2019-10-10"
-=======
         "RequestId:8052b268-c01e-0036-244b-09c0d0000000\n",
         "Time:2020-04-03T00:06:44.0581338Z\u003C/Message\u003E\u003C/Error\u003E"
       ]
@@ -741,49 +407,23 @@
         "x-ms-date": "Fri, 03 Apr 2020 00:06:45 GMT",
         "x-ms-return-client-request-id": "true",
         "x-ms-version": "2019-12-12"
->>>>>>> 32e373e2
       },
       "RequestBody": null,
       "StatusCode": 202,
       "ResponseHeaders": {
         "Content-Length": "0",
-<<<<<<< HEAD
-        "Date": "Thu, 05 Mar 2020 21:21:42 GMT",
-=======
         "Date": "Fri, 03 Apr 2020 00:06:43 GMT",
->>>>>>> 32e373e2
         "Server": [
           "Windows-Azure-Blob/1.0",
           "Microsoft-HTTPAPI/2.0"
         ],
         "x-ms-client-request-id": "55211516-e4bb-eaa2-fd9c-92ad4c7dee25",
-<<<<<<< HEAD
-        "x-ms-request-id": "0fafc632-d01e-0015-0c34-f38588000000",
-        "x-ms-version": "2019-10-10"
-=======
         "x-ms-request-id": "8052b283-c01e-0036-3a4b-09c0d0000000",
         "x-ms-version": "2019-12-12"
->>>>>>> 32e373e2
-      },
-      "ResponseBody": []
-    },
-    {
-<<<<<<< HEAD
-      "RequestUri": "https://seanstagetest.blob.core.windows.net/test-container-e37caa25-e9be-e639-0f72-86ed7ebb32ca?restype=container",
-      "RequestMethod": "PUT",
-      "RequestHeaders": {
-        "Authorization": "Sanitized",
-        "traceparent": "00-156e9c05560cec45ace3517f22ad7713-815ba4df12c90746-00",
-        "User-Agent": [
-          "azsdk-net-Storage.Blobs/12.4.0-dev.20200305.1",
-          "(.NET Core 4.6.28325.01; Microsoft Windows 10.0.18363 )"
-        ],
-        "x-ms-blob-public-access": "container",
-        "x-ms-client-request-id": "479048c8-5072-2d7d-dc3b-45485eb56c41",
-        "x-ms-date": "Thu, 05 Mar 2020 21:21:43 GMT",
-        "x-ms-return-client-request-id": "true",
-        "x-ms-version": "2019-10-10"
-=======
+      },
+      "ResponseBody": []
+    },
+    {
       "RequestUri": "https://seanmcccanary.blob.core.windows.net/test-container-e37caa25-e9be-e639-0f72-86ed7ebb32ca?restype=container",
       "RequestMethod": "PUT",
       "RequestHeaders": {
@@ -798,118 +438,62 @@
         "x-ms-date": "Fri, 03 Apr 2020 00:06:45 GMT",
         "x-ms-return-client-request-id": "true",
         "x-ms-version": "2019-12-12"
->>>>>>> 32e373e2
-      },
-      "RequestBody": null,
-      "StatusCode": 201,
-      "ResponseHeaders": {
-        "Content-Length": "0",
-<<<<<<< HEAD
-        "Date": "Thu, 05 Mar 2020 21:21:43 GMT",
-        "ETag": "\u00220x8D7C14B33E31882\u0022",
-        "Last-Modified": "Thu, 05 Mar 2020 21:21:43 GMT",
-=======
+      },
+      "RequestBody": null,
+      "StatusCode": 201,
+      "ResponseHeaders": {
+        "Content-Length": "0",
         "Date": "Fri, 03 Apr 2020 00:06:43 GMT",
         "ETag": "\u00220x8D7D762E4FA2100\u0022",
         "Last-Modified": "Fri, 03 Apr 2020 00:06:44 GMT",
->>>>>>> 32e373e2
         "Server": [
           "Windows-Azure-Blob/1.0",
           "Microsoft-HTTPAPI/2.0"
         ],
         "x-ms-client-request-id": "479048c8-5072-2d7d-dc3b-45485eb56c41",
-<<<<<<< HEAD
-        "x-ms-request-id": "1dfe9c11-501e-000b-4a34-f36950000000",
-        "x-ms-version": "2019-10-10"
-=======
         "x-ms-request-id": "e64ac1b9-401e-0075-7f4b-09268c000000",
         "x-ms-version": "2019-12-12"
->>>>>>> 32e373e2
-      },
-      "ResponseBody": []
-    },
-    {
-<<<<<<< HEAD
-      "RequestUri": "https://seanstagetest.blob.core.windows.net/test-container-e37caa25-e9be-e639-0f72-86ed7ebb32ca/test-blob-1774c769-2a9f-238f-4bba-7755f2dc6b02",
-=======
+      },
+      "ResponseBody": []
+    },
+    {
       "RequestUri": "https://seanmcccanary.blob.core.windows.net/test-container-e37caa25-e9be-e639-0f72-86ed7ebb32ca/test-blob-1774c769-2a9f-238f-4bba-7755f2dc6b02",
->>>>>>> 32e373e2
-      "RequestMethod": "PUT",
-      "RequestHeaders": {
-        "Authorization": "Sanitized",
-        "Content-Length": "0",
-<<<<<<< HEAD
-        "traceparent": "00-c2ff60f06a4c8e4c9ad8a27c41c200bf-7492034a28b17a4a-00",
-        "User-Agent": [
-          "azsdk-net-Storage.Blobs/12.4.0-dev.20200305.1",
-          "(.NET Core 4.6.28325.01; Microsoft Windows 10.0.18363 )"
-=======
+      "RequestMethod": "PUT",
+      "RequestHeaders": {
+        "Authorization": "Sanitized",
+        "Content-Length": "0",
         "traceparent": "00-cd6eca554d88a94a9f4657d902c1f1c9-feae22f110516042-00",
         "User-Agent": [
           "azsdk-net-Storage.Blobs/12.5.0-dev.20200402.1",
           "(.NET Core 4.6.28325.01; Microsoft Windows 10.0.18362 )"
->>>>>>> 32e373e2
         ],
         "x-ms-blob-content-length": "1024",
         "x-ms-blob-sequence-number": "0",
         "x-ms-blob-type": "PageBlob",
         "x-ms-client-request-id": "b4f2b5fd-c499-9de5-b86d-fcb8d8273a00",
-<<<<<<< HEAD
-        "x-ms-date": "Thu, 05 Mar 2020 21:21:43 GMT",
-        "x-ms-return-client-request-id": "true",
-        "x-ms-version": "2019-10-10"
-=======
         "x-ms-date": "Fri, 03 Apr 2020 00:06:45 GMT",
         "x-ms-return-client-request-id": "true",
         "x-ms-version": "2019-12-12"
->>>>>>> 32e373e2
-      },
-      "RequestBody": null,
-      "StatusCode": 201,
-      "ResponseHeaders": {
-        "Content-Length": "0",
-<<<<<<< HEAD
-        "Date": "Thu, 05 Mar 2020 21:21:43 GMT",
-        "ETag": "\u00220x8D7C14B33F0F975\u0022",
-        "Last-Modified": "Thu, 05 Mar 2020 21:21:43 GMT",
-=======
+      },
+      "RequestBody": null,
+      "StatusCode": 201,
+      "ResponseHeaders": {
+        "Content-Length": "0",
         "Date": "Fri, 03 Apr 2020 00:06:43 GMT",
         "ETag": "\u00220x8D7D762E506B6CB\u0022",
         "Last-Modified": "Fri, 03 Apr 2020 00:06:44 GMT",
->>>>>>> 32e373e2
         "Server": [
           "Windows-Azure-Blob/1.0",
           "Microsoft-HTTPAPI/2.0"
         ],
         "x-ms-client-request-id": "b4f2b5fd-c499-9de5-b86d-fcb8d8273a00",
-<<<<<<< HEAD
-        "x-ms-request-id": "1dfe9c13-501e-000b-4b34-f36950000000",
-        "x-ms-request-server-encrypted": "true",
-        "x-ms-version": "2019-10-10"
-=======
         "x-ms-request-id": "e64ac1e0-401e-0075-1e4b-09268c000000",
         "x-ms-request-server-encrypted": "true",
         "x-ms-version": "2019-12-12"
->>>>>>> 32e373e2
-      },
-      "ResponseBody": []
-    },
-    {
-<<<<<<< HEAD
-      "RequestUri": "https://seanstagetest.blob.core.windows.net/test-container-e37caa25-e9be-e639-0f72-86ed7ebb32ca/test-blob-1774c769-2a9f-238f-4bba-7755f2dc6b02",
-      "RequestMethod": "HEAD",
-      "RequestHeaders": {
-        "Authorization": "Sanitized",
-        "traceparent": "00-55aa42ab652d624394097d993728c7fc-b40811ad31d4af46-00",
-        "User-Agent": [
-          "azsdk-net-Storage.Blobs/12.4.0-dev.20200305.1",
-          "(.NET Core 4.6.28325.01; Microsoft Windows 10.0.18363 )"
-        ],
-        "x-ms-client-request-id": "3d57c156-b6e9-d268-1a87-7dbdee9f1090",
-        "x-ms-date": "Thu, 05 Mar 2020 21:21:43 GMT",
-        "x-ms-return-client-request-id": "true",
-        "x-ms-version": "2019-10-10"
-=======
+      },
+      "ResponseBody": []
+    },
+    {
       "RequestUri": "https://seanmcccanary.blob.core.windows.net/test-container-e37caa25-e9be-e639-0f72-86ed7ebb32ca/test-blob-1774c769-2a9f-238f-4bba-7755f2dc6b02",
       "RequestMethod": "HEAD",
       "RequestHeaders": {
@@ -923,7 +507,6 @@
         "x-ms-date": "Fri, 03 Apr 2020 00:06:45 GMT",
         "x-ms-return-client-request-id": "true",
         "x-ms-version": "2019-12-12"
->>>>>>> 32e373e2
       },
       "RequestBody": null,
       "StatusCode": 200,
@@ -931,15 +514,9 @@
         "Accept-Ranges": "bytes",
         "Content-Length": "1024",
         "Content-Type": "application/octet-stream",
-<<<<<<< HEAD
-        "Date": "Thu, 05 Mar 2020 21:21:43 GMT",
-        "ETag": "\u00220x8D7C14B33F0F975\u0022",
-        "Last-Modified": "Thu, 05 Mar 2020 21:21:43 GMT",
-=======
         "Date": "Fri, 03 Apr 2020 00:06:43 GMT",
         "ETag": "\u00220x8D7D762E506B6CB\u0022",
         "Last-Modified": "Fri, 03 Apr 2020 00:06:44 GMT",
->>>>>>> 32e373e2
         "Server": [
           "Windows-Azure-Blob/1.0",
           "Microsoft-HTTPAPI/2.0"
@@ -947,48 +524,21 @@
         "x-ms-blob-sequence-number": "0",
         "x-ms-blob-type": "PageBlob",
         "x-ms-client-request-id": "3d57c156-b6e9-d268-1a87-7dbdee9f1090",
-<<<<<<< HEAD
-        "x-ms-creation-time": "Thu, 05 Mar 2020 21:21:43 GMT",
-        "x-ms-lease-state": "available",
-        "x-ms-lease-status": "unlocked",
-        "x-ms-request-id": "1dfe9c16-501e-000b-4e34-f36950000000",
-        "x-ms-server-encrypted": "true",
-        "x-ms-version": "2019-10-10"
-=======
         "x-ms-creation-time": "Fri, 03 Apr 2020 00:06:44 GMT",
         "x-ms-lease-state": "available",
         "x-ms-lease-status": "unlocked",
         "x-ms-request-id": "e64ac202-401e-0075-374b-09268c000000",
         "x-ms-server-encrypted": "true",
         "x-ms-version": "2019-12-12"
->>>>>>> 32e373e2
-      },
-      "ResponseBody": []
-    },
-    {
-<<<<<<< HEAD
-      "RequestUri": "https://seanstagetest.blob.core.windows.net/test-container-e37caa25-e9be-e639-0f72-86ed7ebb32ca/test-blob-1774c769-2a9f-238f-4bba-7755f2dc6b02?comp=page",
-=======
+      },
+      "ResponseBody": []
+    },
+    {
       "RequestUri": "https://seanmcccanary.blob.core.windows.net/test-container-e37caa25-e9be-e639-0f72-86ed7ebb32ca/test-blob-1774c769-2a9f-238f-4bba-7755f2dc6b02?comp=page",
->>>>>>> 32e373e2
-      "RequestMethod": "PUT",
-      "RequestHeaders": {
-        "Authorization": "Sanitized",
-        "Content-Length": "0",
-<<<<<<< HEAD
-        "If-None-Match": "\u00220x8D7C14B33F0F975\u0022",
-        "traceparent": "00-f3c60999ab8bc348b25314d8578556ed-3da66c9f3166634a-00",
-        "User-Agent": [
-          "azsdk-net-Storage.Blobs/12.4.0-dev.20200305.1",
-          "(.NET Core 4.6.28325.01; Microsoft Windows 10.0.18363 )"
-        ],
-        "x-ms-client-request-id": "1761c706-fdcf-1816-dbdf-4209b85990cf",
-        "x-ms-date": "Thu, 05 Mar 2020 21:21:43 GMT",
-        "x-ms-page-write": "clear",
-        "x-ms-range": "bytes=0-1023",
-        "x-ms-return-client-request-id": "true",
-        "x-ms-version": "2019-10-10"
-=======
+      "RequestMethod": "PUT",
+      "RequestHeaders": {
+        "Authorization": "Sanitized",
+        "Content-Length": "0",
         "If-None-Match": "\u00220x8D7D762E506B6CB\u0022",
         "traceparent": "00-470c25aad427c743b03886eaa36ccec3-ca5953a94f28d24a-00",
         "User-Agent": [
@@ -1001,55 +551,25 @@
         "x-ms-range": "bytes=0-1023",
         "x-ms-return-client-request-id": "true",
         "x-ms-version": "2019-12-12"
->>>>>>> 32e373e2
       },
       "RequestBody": null,
       "StatusCode": 412,
       "ResponseHeaders": {
         "Content-Length": "253",
         "Content-Type": "application/xml",
-<<<<<<< HEAD
-        "Date": "Thu, 05 Mar 2020 21:21:43 GMT",
-=======
         "Date": "Fri, 03 Apr 2020 00:06:43 GMT",
->>>>>>> 32e373e2
         "Server": [
           "Windows-Azure-Blob/1.0",
           "Microsoft-HTTPAPI/2.0"
         ],
         "x-ms-client-request-id": "1761c706-fdcf-1816-dbdf-4209b85990cf",
         "x-ms-error-code": "ConditionNotMet",
-<<<<<<< HEAD
-        "x-ms-request-id": "1dfe9c18-501e-000b-5034-f36950000000",
-        "x-ms-version": "2019-10-10"
-=======
         "x-ms-request-id": "e64ac22b-401e-0075-574b-09268c000000",
         "x-ms-version": "2019-12-12"
->>>>>>> 32e373e2
       },
       "ResponseBody": [
         "\uFEFF\u003C?xml version=\u00221.0\u0022 encoding=\u0022utf-8\u0022?\u003E\n",
         "\u003CError\u003E\u003CCode\u003EConditionNotMet\u003C/Code\u003E\u003CMessage\u003EThe condition specified using HTTP conditional header(s) is not met.\n",
-<<<<<<< HEAD
-        "RequestId:1dfe9c18-501e-000b-5034-f36950000000\n",
-        "Time:2020-03-05T21:21:43.5963919Z\u003C/Message\u003E\u003C/Error\u003E"
-      ]
-    },
-    {
-      "RequestUri": "https://seanstagetest.blob.core.windows.net/test-container-e37caa25-e9be-e639-0f72-86ed7ebb32ca?restype=container",
-      "RequestMethod": "DELETE",
-      "RequestHeaders": {
-        "Authorization": "Sanitized",
-        "traceparent": "00-8e3e56a452e5724294d6a09b6a422c45-a0cc5ad3a3564d4f-00",
-        "User-Agent": [
-          "azsdk-net-Storage.Blobs/12.4.0-dev.20200305.1",
-          "(.NET Core 4.6.28325.01; Microsoft Windows 10.0.18363 )"
-        ],
-        "x-ms-client-request-id": "27b6fa2c-f83d-77c0-d072-9d85c21c0e45",
-        "x-ms-date": "Thu, 05 Mar 2020 21:21:43 GMT",
-        "x-ms-return-client-request-id": "true",
-        "x-ms-version": "2019-10-10"
-=======
         "RequestId:e64ac22b-401e-0075-574b-09268c000000\n",
         "Time:2020-04-03T00:06:44.7641242Z\u003C/Message\u003E\u003C/Error\u003E"
       ]
@@ -1068,49 +588,23 @@
         "x-ms-date": "Fri, 03 Apr 2020 00:06:45 GMT",
         "x-ms-return-client-request-id": "true",
         "x-ms-version": "2019-12-12"
->>>>>>> 32e373e2
       },
       "RequestBody": null,
       "StatusCode": 202,
       "ResponseHeaders": {
         "Content-Length": "0",
-<<<<<<< HEAD
-        "Date": "Thu, 05 Mar 2020 21:21:43 GMT",
-=======
         "Date": "Fri, 03 Apr 2020 00:06:43 GMT",
->>>>>>> 32e373e2
         "Server": [
           "Windows-Azure-Blob/1.0",
           "Microsoft-HTTPAPI/2.0"
         ],
         "x-ms-client-request-id": "27b6fa2c-f83d-77c0-d072-9d85c21c0e45",
-<<<<<<< HEAD
-        "x-ms-request-id": "1dfe9c19-501e-000b-5134-f36950000000",
-        "x-ms-version": "2019-10-10"
-=======
         "x-ms-request-id": "e64ac27e-401e-0075-1f4b-09268c000000",
         "x-ms-version": "2019-12-12"
->>>>>>> 32e373e2
-      },
-      "ResponseBody": []
-    },
-    {
-<<<<<<< HEAD
-      "RequestUri": "https://seanstagetest.blob.core.windows.net/test-container-979475e3-ff7a-18d9-f710-7c3f5ea0a680?restype=container",
-      "RequestMethod": "PUT",
-      "RequestHeaders": {
-        "Authorization": "Sanitized",
-        "traceparent": "00-68386b0f79883c4999c4fde63d4bf423-72511e5df719a54a-00",
-        "User-Agent": [
-          "azsdk-net-Storage.Blobs/12.4.0-dev.20200305.1",
-          "(.NET Core 4.6.28325.01; Microsoft Windows 10.0.18363 )"
-        ],
-        "x-ms-blob-public-access": "container",
-        "x-ms-client-request-id": "fc915981-d4c6-2caa-219e-2f2c7b811830",
-        "x-ms-date": "Thu, 05 Mar 2020 21:21:43 GMT",
-        "x-ms-return-client-request-id": "true",
-        "x-ms-version": "2019-10-10"
-=======
+      },
+      "ResponseBody": []
+    },
+    {
       "RequestUri": "https://seanmcccanary.blob.core.windows.net/test-container-979475e3-ff7a-18d9-f710-7c3f5ea0a680?restype=container",
       "RequestMethod": "PUT",
       "RequestHeaders": {
@@ -1125,116 +619,62 @@
         "x-ms-date": "Fri, 03 Apr 2020 00:06:45 GMT",
         "x-ms-return-client-request-id": "true",
         "x-ms-version": "2019-12-12"
->>>>>>> 32e373e2
-      },
-      "RequestBody": null,
-      "StatusCode": 201,
-      "ResponseHeaders": {
-        "Content-Length": "0",
-<<<<<<< HEAD
-        "Date": "Thu, 05 Mar 2020 21:21:43 GMT",
-        "ETag": "\u00220x8D7C14B344794D3\u0022",
-        "Last-Modified": "Thu, 05 Mar 2020 21:21:44 GMT",
-=======
+      },
+      "RequestBody": null,
+      "StatusCode": 201,
+      "ResponseHeaders": {
+        "Content-Length": "0",
         "Date": "Fri, 03 Apr 2020 00:06:44 GMT",
         "ETag": "\u00220x8D7D762E56811CE\u0022",
         "Last-Modified": "Fri, 03 Apr 2020 00:06:45 GMT",
->>>>>>> 32e373e2
         "Server": [
           "Windows-Azure-Blob/1.0",
           "Microsoft-HTTPAPI/2.0"
         ],
         "x-ms-client-request-id": "fc915981-d4c6-2caa-219e-2f2c7b811830",
-<<<<<<< HEAD
-        "x-ms-request-id": "8d51ac17-d01e-0048-6634-f38f0c000000",
-        "x-ms-version": "2019-10-10"
-=======
         "x-ms-request-id": "512aa6d5-001e-0080-014b-09b2a6000000",
         "x-ms-version": "2019-12-12"
->>>>>>> 32e373e2
-      },
-      "ResponseBody": []
-    },
-    {
-<<<<<<< HEAD
-      "RequestUri": "https://seanstagetest.blob.core.windows.net/test-container-979475e3-ff7a-18d9-f710-7c3f5ea0a680/test-blob-a5121ccb-503f-7ba3-e212-897674a0c8ad",
-=======
+      },
+      "ResponseBody": []
+    },
+    {
       "RequestUri": "https://seanmcccanary.blob.core.windows.net/test-container-979475e3-ff7a-18d9-f710-7c3f5ea0a680/test-blob-a5121ccb-503f-7ba3-e212-897674a0c8ad",
->>>>>>> 32e373e2
-      "RequestMethod": "PUT",
-      "RequestHeaders": {
-        "Authorization": "Sanitized",
-        "Content-Length": "0",
-<<<<<<< HEAD
-        "traceparent": "00-9ae432340de7d842825c95e093844522-41a808eea8e2b544-00",
-        "User-Agent": [
-          "azsdk-net-Storage.Blobs/12.4.0-dev.20200305.1",
-          "(.NET Core 4.6.28325.01; Microsoft Windows 10.0.18363 )"
-=======
+      "RequestMethod": "PUT",
+      "RequestHeaders": {
+        "Authorization": "Sanitized",
+        "Content-Length": "0",
         "traceparent": "00-d6cfb01148933b439938b6825518d1bd-d8927ccf260f544b-00",
         "User-Agent": [
           "azsdk-net-Storage.Blobs/12.5.0-dev.20200402.1",
           "(.NET Core 4.6.28325.01; Microsoft Windows 10.0.18362 )"
->>>>>>> 32e373e2
         ],
         "x-ms-blob-content-length": "1024",
         "x-ms-blob-sequence-number": "0",
         "x-ms-blob-type": "PageBlob",
         "x-ms-client-request-id": "336c5aeb-e937-313e-b516-1ab34b33b880",
-<<<<<<< HEAD
-        "x-ms-date": "Thu, 05 Mar 2020 21:21:44 GMT",
-        "x-ms-return-client-request-id": "true",
-        "x-ms-version": "2019-10-10"
-=======
         "x-ms-date": "Fri, 03 Apr 2020 00:06:46 GMT",
         "x-ms-return-client-request-id": "true",
         "x-ms-version": "2019-12-12"
->>>>>>> 32e373e2
-      },
-      "RequestBody": null,
-      "StatusCode": 201,
-      "ResponseHeaders": {
-        "Content-Length": "0",
-<<<<<<< HEAD
-        "Date": "Thu, 05 Mar 2020 21:21:44 GMT",
-        "ETag": "\u00220x8D7C14B345510C9\u0022",
-        "Last-Modified": "Thu, 05 Mar 2020 21:21:44 GMT",
-=======
+      },
+      "RequestBody": null,
+      "StatusCode": 201,
+      "ResponseHeaders": {
+        "Content-Length": "0",
         "Date": "Fri, 03 Apr 2020 00:06:44 GMT",
         "ETag": "\u00220x8D7D762E575B96A\u0022",
         "Last-Modified": "Fri, 03 Apr 2020 00:06:45 GMT",
->>>>>>> 32e373e2
         "Server": [
           "Windows-Azure-Blob/1.0",
           "Microsoft-HTTPAPI/2.0"
         ],
         "x-ms-client-request-id": "336c5aeb-e937-313e-b516-1ab34b33b880",
-<<<<<<< HEAD
-        "x-ms-request-id": "8d51ac1c-d01e-0048-6934-f38f0c000000",
-        "x-ms-request-server-encrypted": "true",
-        "x-ms-version": "2019-10-10"
-=======
         "x-ms-request-id": "512aa6f9-001e-0080-224b-09b2a6000000",
         "x-ms-request-server-encrypted": "true",
         "x-ms-version": "2019-12-12"
->>>>>>> 32e373e2
-      },
-      "ResponseBody": []
-    },
-    {
-<<<<<<< HEAD
-      "RequestUri": "https://seanstagetest.blob.core.windows.net/test-container-979475e3-ff7a-18d9-f710-7c3f5ea0a680/test-blob-a5121ccb-503f-7ba3-e212-897674a0c8ad?comp=lease",
-      "RequestMethod": "PUT",
-      "RequestHeaders": {
-        "Authorization": "Sanitized",
-        "traceparent": "00-7bc3bf59d1d81d4987bdbe7462c54801-65e966b0bb5b574e-00",
-        "User-Agent": [
-          "azsdk-net-Storage.Blobs/12.4.0-dev.20200305.1",
-          "(.NET Core 4.6.28325.01; Microsoft Windows 10.0.18363 )"
-        ],
-        "x-ms-client-request-id": "b62d1df8-89bb-d8c8-384b-d2c4b6ae7e16",
-        "x-ms-date": "Thu, 05 Mar 2020 21:21:44 GMT",
-=======
+      },
+      "ResponseBody": []
+    },
+    {
       "RequestUri": "https://seanmcccanary.blob.core.windows.net/test-container-979475e3-ff7a-18d9-f710-7c3f5ea0a680/test-blob-a5121ccb-503f-7ba3-e212-897674a0c8ad?comp=lease",
       "RequestMethod": "PUT",
       "RequestHeaders": {
@@ -1246,65 +686,36 @@
         ],
         "x-ms-client-request-id": "b62d1df8-89bb-d8c8-384b-d2c4b6ae7e16",
         "x-ms-date": "Fri, 03 Apr 2020 00:06:46 GMT",
->>>>>>> 32e373e2
         "x-ms-lease-action": "acquire",
         "x-ms-lease-duration": "-1",
         "x-ms-proposed-lease-id": "7daa82d6-12c4-2121-6173-328fb39f427d",
         "x-ms-return-client-request-id": "true",
-<<<<<<< HEAD
-        "x-ms-version": "2019-10-10"
-=======
-        "x-ms-version": "2019-12-12"
->>>>>>> 32e373e2
-      },
-      "RequestBody": null,
-      "StatusCode": 201,
-      "ResponseHeaders": {
-        "Content-Length": "0",
-<<<<<<< HEAD
-        "Date": "Thu, 05 Mar 2020 21:21:44 GMT",
-        "ETag": "\u00220x8D7C14B345510C9\u0022",
-        "Last-Modified": "Thu, 05 Mar 2020 21:21:44 GMT",
-=======
+        "x-ms-version": "2019-12-12"
+      },
+      "RequestBody": null,
+      "StatusCode": 201,
+      "ResponseHeaders": {
+        "Content-Length": "0",
         "Date": "Fri, 03 Apr 2020 00:06:44 GMT",
         "ETag": "\u00220x8D7D762E575B96A\u0022",
         "Last-Modified": "Fri, 03 Apr 2020 00:06:45 GMT",
->>>>>>> 32e373e2
         "Server": [
           "Windows-Azure-Blob/1.0",
           "Microsoft-HTTPAPI/2.0"
         ],
         "x-ms-client-request-id": "b62d1df8-89bb-d8c8-384b-d2c4b6ae7e16",
         "x-ms-lease-id": "7daa82d6-12c4-2121-6173-328fb39f427d",
-<<<<<<< HEAD
-        "x-ms-request-id": "8d51ac21-d01e-0048-6e34-f38f0c000000",
-        "x-ms-version": "2019-10-10"
-=======
         "x-ms-request-id": "512aa717-001e-0080-3e4b-09b2a6000000",
         "x-ms-version": "2019-12-12"
->>>>>>> 32e373e2
-      },
-      "ResponseBody": []
-    },
-    {
-<<<<<<< HEAD
-      "RequestUri": "https://seanstagetest.blob.core.windows.net/test-container-979475e3-ff7a-18d9-f710-7c3f5ea0a680/test-blob-a5121ccb-503f-7ba3-e212-897674a0c8ad?comp=page",
-=======
+      },
+      "ResponseBody": []
+    },
+    {
       "RequestUri": "https://seanmcccanary.blob.core.windows.net/test-container-979475e3-ff7a-18d9-f710-7c3f5ea0a680/test-blob-a5121ccb-503f-7ba3-e212-897674a0c8ad?comp=page",
->>>>>>> 32e373e2
-      "RequestMethod": "PUT",
-      "RequestHeaders": {
-        "Authorization": "Sanitized",
-        "Content-Length": "0",
-<<<<<<< HEAD
-        "traceparent": "00-31ffc7a834290c40a6f6e6db4a3ba454-6e0d0263a01e6649-00",
-        "User-Agent": [
-          "azsdk-net-Storage.Blobs/12.4.0-dev.20200305.1",
-          "(.NET Core 4.6.28325.01; Microsoft Windows 10.0.18363 )"
-        ],
-        "x-ms-client-request-id": "9697f320-8c72-82c2-33b2-e1e8c2b1e211",
-        "x-ms-date": "Thu, 05 Mar 2020 21:21:44 GMT",
-=======
+      "RequestMethod": "PUT",
+      "RequestHeaders": {
+        "Authorization": "Sanitized",
+        "Content-Length": "0",
         "traceparent": "00-fa38cc389685c5449da5a35d6d86ff83-d9b8045f7d4c0241-00",
         "User-Agent": [
           "azsdk-net-Storage.Blobs/12.5.0-dev.20200402.1",
@@ -1312,64 +723,30 @@
         ],
         "x-ms-client-request-id": "9697f320-8c72-82c2-33b2-e1e8c2b1e211",
         "x-ms-date": "Fri, 03 Apr 2020 00:06:46 GMT",
->>>>>>> 32e373e2
         "x-ms-lease-id": "a1de5bcb-311e-185f-d26e-d049a136b8a0",
         "x-ms-page-write": "clear",
         "x-ms-range": "bytes=0-1023",
         "x-ms-return-client-request-id": "true",
-<<<<<<< HEAD
-        "x-ms-version": "2019-10-10"
-=======
-        "x-ms-version": "2019-12-12"
->>>>>>> 32e373e2
+        "x-ms-version": "2019-12-12"
       },
       "RequestBody": null,
       "StatusCode": 412,
       "ResponseHeaders": {
         "Content-Length": "265",
         "Content-Type": "application/xml",
-<<<<<<< HEAD
-        "Date": "Thu, 05 Mar 2020 21:21:44 GMT",
-=======
         "Date": "Fri, 03 Apr 2020 00:06:44 GMT",
->>>>>>> 32e373e2
         "Server": [
           "Windows-Azure-Blob/1.0",
           "Microsoft-HTTPAPI/2.0"
         ],
         "x-ms-client-request-id": "9697f320-8c72-82c2-33b2-e1e8c2b1e211",
         "x-ms-error-code": "LeaseIdMismatchWithBlobOperation",
-<<<<<<< HEAD
-        "x-ms-request-id": "8d51ac22-d01e-0048-6f34-f38f0c000000",
-        "x-ms-version": "2019-10-10"
-=======
         "x-ms-request-id": "512aa737-001e-0080-5a4b-09b2a6000000",
         "x-ms-version": "2019-12-12"
->>>>>>> 32e373e2
       },
       "ResponseBody": [
         "\uFEFF\u003C?xml version=\u00221.0\u0022 encoding=\u0022utf-8\u0022?\u003E\n",
         "\u003CError\u003E\u003CCode\u003ELeaseIdMismatchWithBlobOperation\u003C/Code\u003E\u003CMessage\u003EThe lease ID specified did not match the lease ID for the blob.\n",
-<<<<<<< HEAD
-        "RequestId:8d51ac22-d01e-0048-6f34-f38f0c000000\n",
-        "Time:2020-03-05T21:21:44.2648467Z\u003C/Message\u003E\u003C/Error\u003E"
-      ]
-    },
-    {
-      "RequestUri": "https://seanstagetest.blob.core.windows.net/test-container-979475e3-ff7a-18d9-f710-7c3f5ea0a680?restype=container",
-      "RequestMethod": "DELETE",
-      "RequestHeaders": {
-        "Authorization": "Sanitized",
-        "traceparent": "00-b61147737753664a936695e7bdc5b471-398f4fed915f7440-00",
-        "User-Agent": [
-          "azsdk-net-Storage.Blobs/12.4.0-dev.20200305.1",
-          "(.NET Core 4.6.28325.01; Microsoft Windows 10.0.18363 )"
-        ],
-        "x-ms-client-request-id": "c3a377b9-e817-46a3-da25-1cf5bc63805a",
-        "x-ms-date": "Thu, 05 Mar 2020 21:21:44 GMT",
-        "x-ms-return-client-request-id": "true",
-        "x-ms-version": "2019-10-10"
-=======
         "RequestId:512aa737-001e-0080-5a4b-09b2a6000000\n",
         "Time:2020-04-03T00:06:45.5066451Z\u003C/Message\u003E\u003C/Error\u003E"
       ]
@@ -1388,49 +765,23 @@
         "x-ms-date": "Fri, 03 Apr 2020 00:06:46 GMT",
         "x-ms-return-client-request-id": "true",
         "x-ms-version": "2019-12-12"
->>>>>>> 32e373e2
       },
       "RequestBody": null,
       "StatusCode": 202,
       "ResponseHeaders": {
         "Content-Length": "0",
-<<<<<<< HEAD
-        "Date": "Thu, 05 Mar 2020 21:21:44 GMT",
-=======
         "Date": "Fri, 03 Apr 2020 00:06:44 GMT",
->>>>>>> 32e373e2
         "Server": [
           "Windows-Azure-Blob/1.0",
           "Microsoft-HTTPAPI/2.0"
         ],
         "x-ms-client-request-id": "c3a377b9-e817-46a3-da25-1cf5bc63805a",
-<<<<<<< HEAD
-        "x-ms-request-id": "8d51ac23-d01e-0048-7034-f38f0c000000",
-        "x-ms-version": "2019-10-10"
-=======
         "x-ms-request-id": "512aa763-001e-0080-804b-09b2a6000000",
         "x-ms-version": "2019-12-12"
->>>>>>> 32e373e2
-      },
-      "ResponseBody": []
-    },
-    {
-<<<<<<< HEAD
-      "RequestUri": "https://seanstagetest.blob.core.windows.net/test-container-892aaa2d-9e05-1dfb-5b3d-c587e317b6a2?restype=container",
-      "RequestMethod": "PUT",
-      "RequestHeaders": {
-        "Authorization": "Sanitized",
-        "traceparent": "00-b9c075f3a5a8dd459dfbcd2bc8e6f05c-0c3c10f87d7f9841-00",
-        "User-Agent": [
-          "azsdk-net-Storage.Blobs/12.4.0-dev.20200305.1",
-          "(.NET Core 4.6.28325.01; Microsoft Windows 10.0.18363 )"
-        ],
-        "x-ms-blob-public-access": "container",
-        "x-ms-client-request-id": "217c4e6a-8c66-1b08-7b85-67d9221c63c2",
-        "x-ms-date": "Thu, 05 Mar 2020 21:21:44 GMT",
-        "x-ms-return-client-request-id": "true",
-        "x-ms-version": "2019-10-10"
-=======
+      },
+      "ResponseBody": []
+    },
+    {
       "RequestUri": "https://seanmcccanary.blob.core.windows.net/test-container-892aaa2d-9e05-1dfb-5b3d-c587e317b6a2?restype=container",
       "RequestMethod": "PUT",
       "RequestHeaders": {
@@ -1445,121 +796,67 @@
         "x-ms-date": "Fri, 03 Apr 2020 00:06:46 GMT",
         "x-ms-return-client-request-id": "true",
         "x-ms-version": "2019-12-12"
->>>>>>> 32e373e2
-      },
-      "RequestBody": null,
-      "StatusCode": 201,
-      "ResponseHeaders": {
-        "Content-Length": "0",
-<<<<<<< HEAD
-        "Date": "Thu, 05 Mar 2020 21:21:44 GMT",
-        "ETag": "\u00220x8D7C14B34AD5255\u0022",
-        "Last-Modified": "Thu, 05 Mar 2020 21:21:44 GMT",
-=======
+      },
+      "RequestBody": null,
+      "StatusCode": 201,
+      "ResponseHeaders": {
+        "Content-Length": "0",
         "Date": "Fri, 03 Apr 2020 00:06:45 GMT",
         "ETag": "\u00220x8D7D762E5DAC1E7\u0022",
         "Last-Modified": "Fri, 03 Apr 2020 00:06:45 GMT",
->>>>>>> 32e373e2
         "Server": [
           "Windows-Azure-Blob/1.0",
           "Microsoft-HTTPAPI/2.0"
         ],
         "x-ms-client-request-id": "217c4e6a-8c66-1b08-7b85-67d9221c63c2",
-<<<<<<< HEAD
-        "x-ms-request-id": "6afa1398-f01e-0012-4634-f3e9eb000000",
-        "x-ms-version": "2019-10-10"
-=======
         "x-ms-request-id": "a95f8065-d01e-0077-6f4b-099834000000",
         "x-ms-version": "2019-12-12"
->>>>>>> 32e373e2
-      },
-      "ResponseBody": []
-    },
-    {
-<<<<<<< HEAD
-      "RequestUri": "https://seanstagetest.blob.core.windows.net/test-container-892aaa2d-9e05-1dfb-5b3d-c587e317b6a2/test-blob-e858796f-3534-0e4c-b005-f32885c236b9",
-=======
+      },
+      "ResponseBody": []
+    },
+    {
       "RequestUri": "https://seanmcccanary.blob.core.windows.net/test-container-892aaa2d-9e05-1dfb-5b3d-c587e317b6a2/test-blob-e858796f-3534-0e4c-b005-f32885c236b9",
->>>>>>> 32e373e2
-      "RequestMethod": "PUT",
-      "RequestHeaders": {
-        "Authorization": "Sanitized",
-        "Content-Length": "0",
-<<<<<<< HEAD
-        "traceparent": "00-353f9de154ec0647950e8864f1e36d83-a6526f0508c7294a-00",
-        "User-Agent": [
-          "azsdk-net-Storage.Blobs/12.4.0-dev.20200305.1",
-          "(.NET Core 4.6.28325.01; Microsoft Windows 10.0.18363 )"
-=======
+      "RequestMethod": "PUT",
+      "RequestHeaders": {
+        "Authorization": "Sanitized",
+        "Content-Length": "0",
         "traceparent": "00-fd3f569f69eb9f4ca86cc11487dbf3c7-59f24b166bb6dd4f-00",
         "User-Agent": [
           "azsdk-net-Storage.Blobs/12.5.0-dev.20200402.1",
           "(.NET Core 4.6.28325.01; Microsoft Windows 10.0.18362 )"
->>>>>>> 32e373e2
         ],
         "x-ms-blob-content-length": "1024",
         "x-ms-blob-sequence-number": "0",
         "x-ms-blob-type": "PageBlob",
         "x-ms-client-request-id": "6dca5579-b54a-3538-016d-716099df95b9",
-<<<<<<< HEAD
-        "x-ms-date": "Thu, 05 Mar 2020 21:21:44 GMT",
-        "x-ms-return-client-request-id": "true",
-        "x-ms-version": "2019-10-10"
-=======
         "x-ms-date": "Fri, 03 Apr 2020 00:06:46 GMT",
         "x-ms-return-client-request-id": "true",
         "x-ms-version": "2019-12-12"
->>>>>>> 32e373e2
-      },
-      "RequestBody": null,
-      "StatusCode": 201,
-      "ResponseHeaders": {
-        "Content-Length": "0",
-<<<<<<< HEAD
-        "Date": "Thu, 05 Mar 2020 21:21:44 GMT",
-        "ETag": "\u00220x8D7C14B34BA3D02\u0022",
-        "Last-Modified": "Thu, 05 Mar 2020 21:21:44 GMT",
-=======
+      },
+      "RequestBody": null,
+      "StatusCode": 201,
+      "ResponseHeaders": {
+        "Content-Length": "0",
         "Date": "Fri, 03 Apr 2020 00:06:45 GMT",
         "ETag": "\u00220x8D7D762E5E83F07\u0022",
         "Last-Modified": "Fri, 03 Apr 2020 00:06:46 GMT",
->>>>>>> 32e373e2
         "Server": [
           "Windows-Azure-Blob/1.0",
           "Microsoft-HTTPAPI/2.0"
         ],
         "x-ms-client-request-id": "6dca5579-b54a-3538-016d-716099df95b9",
-<<<<<<< HEAD
-        "x-ms-request-id": "6afa139c-f01e-0012-4834-f3e9eb000000",
-        "x-ms-request-server-encrypted": "true",
-        "x-ms-version": "2019-10-10"
-=======
         "x-ms-request-id": "a95f8076-d01e-0077-784b-099834000000",
         "x-ms-request-server-encrypted": "true",
         "x-ms-version": "2019-12-12"
->>>>>>> 32e373e2
-      },
-      "ResponseBody": []
-    },
-    {
-<<<<<<< HEAD
-      "RequestUri": "https://seanstagetest.blob.core.windows.net/test-container-892aaa2d-9e05-1dfb-5b3d-c587e317b6a2/test-blob-e858796f-3534-0e4c-b005-f32885c236b9?comp=page",
-=======
+      },
+      "ResponseBody": []
+    },
+    {
       "RequestUri": "https://seanmcccanary.blob.core.windows.net/test-container-892aaa2d-9e05-1dfb-5b3d-c587e317b6a2/test-blob-e858796f-3534-0e4c-b005-f32885c236b9?comp=page",
->>>>>>> 32e373e2
-      "RequestMethod": "PUT",
-      "RequestHeaders": {
-        "Authorization": "Sanitized",
-        "Content-Length": "0",
-<<<<<<< HEAD
-        "traceparent": "00-ce2461d25a839b46aefaa29e1c58367c-957c0e530f10cc4c-00",
-        "User-Agent": [
-          "azsdk-net-Storage.Blobs/12.4.0-dev.20200305.1",
-          "(.NET Core 4.6.28325.01; Microsoft Windows 10.0.18363 )"
-        ],
-        "x-ms-client-request-id": "2faf7902-c9f7-e96f-1ee6-922d23db76eb",
-        "x-ms-date": "Thu, 05 Mar 2020 21:21:44 GMT",
-=======
+      "RequestMethod": "PUT",
+      "RequestHeaders": {
+        "Authorization": "Sanitized",
+        "Content-Length": "0",
         "traceparent": "00-2944d7672982a34f8bde1b16b893550e-90eedd0530670f4e-00",
         "User-Agent": [
           "azsdk-net-Storage.Blobs/12.5.0-dev.20200402.1",
@@ -1567,64 +864,30 @@
         ],
         "x-ms-client-request-id": "2faf7902-c9f7-e96f-1ee6-922d23db76eb",
         "x-ms-date": "Fri, 03 Apr 2020 00:06:46 GMT",
->>>>>>> 32e373e2
         "x-ms-if-sequence-number-lt": "-1",
         "x-ms-page-write": "clear",
         "x-ms-range": "bytes=0-1023",
         "x-ms-return-client-request-id": "true",
-<<<<<<< HEAD
-        "x-ms-version": "2019-10-10"
-=======
-        "x-ms-version": "2019-12-12"
->>>>>>> 32e373e2
+        "x-ms-version": "2019-12-12"
       },
       "RequestBody": null,
       "StatusCode": 400,
       "ResponseHeaders": {
         "Content-Length": "335",
         "Content-Type": "application/xml",
-<<<<<<< HEAD
-        "Date": "Thu, 05 Mar 2020 21:21:44 GMT",
-=======
         "Date": "Fri, 03 Apr 2020 00:06:45 GMT",
->>>>>>> 32e373e2
         "Server": [
           "Windows-Azure-Blob/1.0",
           "Microsoft-HTTPAPI/2.0"
         ],
         "x-ms-client-request-id": "2faf7902-c9f7-e96f-1ee6-922d23db76eb",
         "x-ms-error-code": "InvalidHeaderValue",
-<<<<<<< HEAD
-        "x-ms-request-id": "6afa139d-f01e-0012-4934-f3e9eb000000",
-        "x-ms-version": "2019-10-10"
-=======
         "x-ms-request-id": "a95f808d-d01e-0077-0b4b-099834000000",
         "x-ms-version": "2019-12-12"
->>>>>>> 32e373e2
       },
       "ResponseBody": [
         "\uFEFF\u003C?xml version=\u00221.0\u0022 encoding=\u0022utf-8\u0022?\u003E\n",
         "\u003CError\u003E\u003CCode\u003EInvalidHeaderValue\u003C/Code\u003E\u003CMessage\u003EThe value for one of the HTTP headers is not in the correct format.\n",
-<<<<<<< HEAD
-        "RequestId:6afa139d-f01e-0012-4934-f3e9eb000000\n",
-        "Time:2020-03-05T21:21:44.8356515Z\u003C/Message\u003E\u003CHeaderName\u003Ex-ms-if-sequence-number-lt\u003C/HeaderName\u003E\u003CHeaderValue\u003E-1\u003C/HeaderValue\u003E\u003C/Error\u003E"
-      ]
-    },
-    {
-      "RequestUri": "https://seanstagetest.blob.core.windows.net/test-container-892aaa2d-9e05-1dfb-5b3d-c587e317b6a2?restype=container",
-      "RequestMethod": "DELETE",
-      "RequestHeaders": {
-        "Authorization": "Sanitized",
-        "traceparent": "00-654ca2e586351d4e8dd3b7670c22cf2c-eaeea3f9cf4ec547-00",
-        "User-Agent": [
-          "azsdk-net-Storage.Blobs/12.4.0-dev.20200305.1",
-          "(.NET Core 4.6.28325.01; Microsoft Windows 10.0.18363 )"
-        ],
-        "x-ms-client-request-id": "1f5ee216-6630-85c1-3e50-ac193cfab761",
-        "x-ms-date": "Thu, 05 Mar 2020 21:21:44 GMT",
-        "x-ms-return-client-request-id": "true",
-        "x-ms-version": "2019-10-10"
-=======
         "RequestId:a95f808d-d01e-0077-0b4b-099834000000\n",
         "Time:2020-04-03T00:06:46.1011541Z\u003C/Message\u003E\u003CHeaderName\u003Ex-ms-if-sequence-number-lt\u003C/HeaderName\u003E\u003CHeaderValue\u003E-1\u003C/HeaderValue\u003E\u003C/Error\u003E"
       ]
@@ -1643,49 +906,23 @@
         "x-ms-date": "Fri, 03 Apr 2020 00:06:47 GMT",
         "x-ms-return-client-request-id": "true",
         "x-ms-version": "2019-12-12"
->>>>>>> 32e373e2
       },
       "RequestBody": null,
       "StatusCode": 202,
       "ResponseHeaders": {
         "Content-Length": "0",
-<<<<<<< HEAD
-        "Date": "Thu, 05 Mar 2020 21:21:44 GMT",
-=======
         "Date": "Fri, 03 Apr 2020 00:06:45 GMT",
->>>>>>> 32e373e2
         "Server": [
           "Windows-Azure-Blob/1.0",
           "Microsoft-HTTPAPI/2.0"
         ],
         "x-ms-client-request-id": "1f5ee216-6630-85c1-3e50-ac193cfab761",
-<<<<<<< HEAD
-        "x-ms-request-id": "6afa139e-f01e-0012-4a34-f3e9eb000000",
-        "x-ms-version": "2019-10-10"
-=======
         "x-ms-request-id": "a95f809b-d01e-0077-164b-099834000000",
         "x-ms-version": "2019-12-12"
->>>>>>> 32e373e2
-      },
-      "ResponseBody": []
-    },
-    {
-<<<<<<< HEAD
-      "RequestUri": "https://seanstagetest.blob.core.windows.net/test-container-4fa431d1-4e89-cba8-ff04-0107996d5107?restype=container",
-      "RequestMethod": "PUT",
-      "RequestHeaders": {
-        "Authorization": "Sanitized",
-        "traceparent": "00-ceefa00f48050b4c88469b610126cf6c-6a0f9558bcc9b04e-00",
-        "User-Agent": [
-          "azsdk-net-Storage.Blobs/12.4.0-dev.20200305.1",
-          "(.NET Core 4.6.28325.01; Microsoft Windows 10.0.18363 )"
-        ],
-        "x-ms-blob-public-access": "container",
-        "x-ms-client-request-id": "6730ce38-8073-c8b4-3993-202b64b9ebd1",
-        "x-ms-date": "Thu, 05 Mar 2020 21:21:45 GMT",
-        "x-ms-return-client-request-id": "true",
-        "x-ms-version": "2019-10-10"
-=======
+      },
+      "ResponseBody": []
+    },
+    {
       "RequestUri": "https://seanmcccanary.blob.core.windows.net/test-container-4fa431d1-4e89-cba8-ff04-0107996d5107?restype=container",
       "RequestMethod": "PUT",
       "RequestHeaders": {
@@ -1700,121 +937,67 @@
         "x-ms-date": "Fri, 03 Apr 2020 00:06:47 GMT",
         "x-ms-return-client-request-id": "true",
         "x-ms-version": "2019-12-12"
->>>>>>> 32e373e2
-      },
-      "RequestBody": null,
-      "StatusCode": 201,
-      "ResponseHeaders": {
-        "Content-Length": "0",
-<<<<<<< HEAD
-        "Date": "Thu, 05 Mar 2020 21:21:44 GMT",
-        "ETag": "\u00220x8D7C14B3501E1CD\u0022",
-        "Last-Modified": "Thu, 05 Mar 2020 21:21:45 GMT",
-=======
+      },
+      "RequestBody": null,
+      "StatusCode": 201,
+      "ResponseHeaders": {
+        "Content-Length": "0",
         "Date": "Fri, 03 Apr 2020 00:06:46 GMT",
         "ETag": "\u00220x8D7D762E6360B8F\u0022",
         "Last-Modified": "Fri, 03 Apr 2020 00:06:46 GMT",
->>>>>>> 32e373e2
         "Server": [
           "Windows-Azure-Blob/1.0",
           "Microsoft-HTTPAPI/2.0"
         ],
         "x-ms-client-request-id": "6730ce38-8073-c8b4-3993-202b64b9ebd1",
-<<<<<<< HEAD
-        "x-ms-request-id": "589b5055-e01e-0021-2c34-f3b640000000",
-        "x-ms-version": "2019-10-10"
-=======
         "x-ms-request-id": "601f8f79-401e-005a-7b4b-092b47000000",
         "x-ms-version": "2019-12-12"
->>>>>>> 32e373e2
-      },
-      "ResponseBody": []
-    },
-    {
-<<<<<<< HEAD
-      "RequestUri": "https://seanstagetest.blob.core.windows.net/test-container-4fa431d1-4e89-cba8-ff04-0107996d5107/test-blob-e702a5fe-76e3-7be4-758d-fad48412419e",
-=======
+      },
+      "ResponseBody": []
+    },
+    {
       "RequestUri": "https://seanmcccanary.blob.core.windows.net/test-container-4fa431d1-4e89-cba8-ff04-0107996d5107/test-blob-e702a5fe-76e3-7be4-758d-fad48412419e",
->>>>>>> 32e373e2
-      "RequestMethod": "PUT",
-      "RequestHeaders": {
-        "Authorization": "Sanitized",
-        "Content-Length": "0",
-<<<<<<< HEAD
-        "traceparent": "00-6319fd1bc2f53b47aeb1ff320dadc93b-c4ddcf847f2d8c4f-00",
-        "User-Agent": [
-          "azsdk-net-Storage.Blobs/12.4.0-dev.20200305.1",
-          "(.NET Core 4.6.28325.01; Microsoft Windows 10.0.18363 )"
-=======
+      "RequestMethod": "PUT",
+      "RequestHeaders": {
+        "Authorization": "Sanitized",
+        "Content-Length": "0",
         "traceparent": "00-bd2beca9486f0e4aad4c9d871cfc7158-b1158b0a90e4274c-00",
         "User-Agent": [
           "azsdk-net-Storage.Blobs/12.5.0-dev.20200402.1",
           "(.NET Core 4.6.28325.01; Microsoft Windows 10.0.18362 )"
->>>>>>> 32e373e2
         ],
         "x-ms-blob-content-length": "1024",
         "x-ms-blob-sequence-number": "0",
         "x-ms-blob-type": "PageBlob",
         "x-ms-client-request-id": "e497f8c9-865e-c250-eab5-f1e686df4427",
-<<<<<<< HEAD
-        "x-ms-date": "Thu, 05 Mar 2020 21:21:45 GMT",
-        "x-ms-return-client-request-id": "true",
-        "x-ms-version": "2019-10-10"
-=======
         "x-ms-date": "Fri, 03 Apr 2020 00:06:47 GMT",
         "x-ms-return-client-request-id": "true",
         "x-ms-version": "2019-12-12"
->>>>>>> 32e373e2
-      },
-      "RequestBody": null,
-      "StatusCode": 201,
-      "ResponseHeaders": {
-        "Content-Length": "0",
-<<<<<<< HEAD
-        "Date": "Thu, 05 Mar 2020 21:21:44 GMT",
-        "ETag": "\u00220x8D7C14B350E9EC6\u0022",
-        "Last-Modified": "Thu, 05 Mar 2020 21:21:45 GMT",
-=======
+      },
+      "RequestBody": null,
+      "StatusCode": 201,
+      "ResponseHeaders": {
+        "Content-Length": "0",
         "Date": "Fri, 03 Apr 2020 00:06:46 GMT",
         "ETag": "\u00220x8D7D762E643DD43\u0022",
         "Last-Modified": "Fri, 03 Apr 2020 00:06:46 GMT",
->>>>>>> 32e373e2
         "Server": [
           "Windows-Azure-Blob/1.0",
           "Microsoft-HTTPAPI/2.0"
         ],
         "x-ms-client-request-id": "e497f8c9-865e-c250-eab5-f1e686df4427",
-<<<<<<< HEAD
-        "x-ms-request-id": "589b5058-e01e-0021-2d34-f3b640000000",
-        "x-ms-request-server-encrypted": "true",
-        "x-ms-version": "2019-10-10"
-=======
         "x-ms-request-id": "601f8f97-401e-005a-134b-092b47000000",
         "x-ms-request-server-encrypted": "true",
         "x-ms-version": "2019-12-12"
->>>>>>> 32e373e2
-      },
-      "ResponseBody": []
-    },
-    {
-<<<<<<< HEAD
-      "RequestUri": "https://seanstagetest.blob.core.windows.net/test-container-4fa431d1-4e89-cba8-ff04-0107996d5107/test-blob-e702a5fe-76e3-7be4-758d-fad48412419e?comp=page",
-=======
+      },
+      "ResponseBody": []
+    },
+    {
       "RequestUri": "https://seanmcccanary.blob.core.windows.net/test-container-4fa431d1-4e89-cba8-ff04-0107996d5107/test-blob-e702a5fe-76e3-7be4-758d-fad48412419e?comp=page",
->>>>>>> 32e373e2
-      "RequestMethod": "PUT",
-      "RequestHeaders": {
-        "Authorization": "Sanitized",
-        "Content-Length": "0",
-<<<<<<< HEAD
-        "traceparent": "00-fa53ea2d2de19b4abc6fe1e5ea8d01cf-8bf7a53d0405bb44-00",
-        "User-Agent": [
-          "azsdk-net-Storage.Blobs/12.4.0-dev.20200305.1",
-          "(.NET Core 4.6.28325.01; Microsoft Windows 10.0.18363 )"
-        ],
-        "x-ms-client-request-id": "8b0b5fdb-5c7a-1040-7c0c-e187f8ad0ebf",
-        "x-ms-date": "Thu, 05 Mar 2020 21:21:45 GMT",
-=======
+      "RequestMethod": "PUT",
+      "RequestHeaders": {
+        "Authorization": "Sanitized",
+        "Content-Length": "0",
         "traceparent": "00-100c3b6602e2f24eb4429b8ddaab3f4f-7570f69f4635294c-00",
         "User-Agent": [
           "azsdk-net-Storage.Blobs/12.5.0-dev.20200402.1",
@@ -1822,64 +1005,30 @@
         ],
         "x-ms-client-request-id": "8b0b5fdb-5c7a-1040-7c0c-e187f8ad0ebf",
         "x-ms-date": "Fri, 03 Apr 2020 00:06:47 GMT",
->>>>>>> 32e373e2
         "x-ms-if-sequence-number-le": "-1",
         "x-ms-page-write": "clear",
         "x-ms-range": "bytes=0-1023",
         "x-ms-return-client-request-id": "true",
-<<<<<<< HEAD
-        "x-ms-version": "2019-10-10"
-=======
-        "x-ms-version": "2019-12-12"
->>>>>>> 32e373e2
+        "x-ms-version": "2019-12-12"
       },
       "RequestBody": null,
       "StatusCode": 400,
       "ResponseHeaders": {
         "Content-Length": "335",
         "Content-Type": "application/xml",
-<<<<<<< HEAD
-        "Date": "Thu, 05 Mar 2020 21:21:44 GMT",
-=======
         "Date": "Fri, 03 Apr 2020 00:06:46 GMT",
->>>>>>> 32e373e2
         "Server": [
           "Windows-Azure-Blob/1.0",
           "Microsoft-HTTPAPI/2.0"
         ],
         "x-ms-client-request-id": "8b0b5fdb-5c7a-1040-7c0c-e187f8ad0ebf",
         "x-ms-error-code": "InvalidHeaderValue",
-<<<<<<< HEAD
-        "x-ms-request-id": "589b505a-e01e-0021-2f34-f3b640000000",
-        "x-ms-version": "2019-10-10"
-=======
         "x-ms-request-id": "601f8fb7-401e-005a-2e4b-092b47000000",
         "x-ms-version": "2019-12-12"
->>>>>>> 32e373e2
       },
       "ResponseBody": [
         "\uFEFF\u003C?xml version=\u00221.0\u0022 encoding=\u0022utf-8\u0022?\u003E\n",
         "\u003CError\u003E\u003CCode\u003EInvalidHeaderValue\u003C/Code\u003E\u003CMessage\u003EThe value for one of the HTTP headers is not in the correct format.\n",
-<<<<<<< HEAD
-        "RequestId:589b505a-e01e-0021-2f34-f3b640000000\n",
-        "Time:2020-03-05T21:21:45.3838426Z\u003C/Message\u003E\u003CHeaderName\u003Ex-ms-if-sequence-number-le\u003C/HeaderName\u003E\u003CHeaderValue\u003E-1\u003C/HeaderValue\u003E\u003C/Error\u003E"
-      ]
-    },
-    {
-      "RequestUri": "https://seanstagetest.blob.core.windows.net/test-container-4fa431d1-4e89-cba8-ff04-0107996d5107?restype=container",
-      "RequestMethod": "DELETE",
-      "RequestHeaders": {
-        "Authorization": "Sanitized",
-        "traceparent": "00-cc3186ae9a1b1a499203f2ad3ef699df-d96a8eb1b77c9f42-00",
-        "User-Agent": [
-          "azsdk-net-Storage.Blobs/12.4.0-dev.20200305.1",
-          "(.NET Core 4.6.28325.01; Microsoft Windows 10.0.18363 )"
-        ],
-        "x-ms-client-request-id": "270b0c70-b8d4-f5ac-4084-1bde3f0c1b64",
-        "x-ms-date": "Thu, 05 Mar 2020 21:21:45 GMT",
-        "x-ms-return-client-request-id": "true",
-        "x-ms-version": "2019-10-10"
-=======
         "RequestId:601f8fb7-401e-005a-2e4b-092b47000000\n",
         "Time:2020-04-03T00:06:46.7044214Z\u003C/Message\u003E\u003CHeaderName\u003Ex-ms-if-sequence-number-le\u003C/HeaderName\u003E\u003CHeaderValue\u003E-1\u003C/HeaderValue\u003E\u003C/Error\u003E"
       ]
@@ -1898,49 +1047,23 @@
         "x-ms-date": "Fri, 03 Apr 2020 00:06:47 GMT",
         "x-ms-return-client-request-id": "true",
         "x-ms-version": "2019-12-12"
->>>>>>> 32e373e2
       },
       "RequestBody": null,
       "StatusCode": 202,
       "ResponseHeaders": {
         "Content-Length": "0",
-<<<<<<< HEAD
-        "Date": "Thu, 05 Mar 2020 21:21:44 GMT",
-=======
         "Date": "Fri, 03 Apr 2020 00:06:46 GMT",
->>>>>>> 32e373e2
         "Server": [
           "Windows-Azure-Blob/1.0",
           "Microsoft-HTTPAPI/2.0"
         ],
         "x-ms-client-request-id": "270b0c70-b8d4-f5ac-4084-1bde3f0c1b64",
-<<<<<<< HEAD
-        "x-ms-request-id": "589b505b-e01e-0021-3034-f3b640000000",
-        "x-ms-version": "2019-10-10"
-=======
         "x-ms-request-id": "601f8fce-401e-005a-434b-092b47000000",
         "x-ms-version": "2019-12-12"
->>>>>>> 32e373e2
-      },
-      "ResponseBody": []
-    },
-    {
-<<<<<<< HEAD
-      "RequestUri": "https://seanstagetest.blob.core.windows.net/test-container-8d8a885d-8f62-c0e9-af62-27f78a4fd1c0?restype=container",
-      "RequestMethod": "PUT",
-      "RequestHeaders": {
-        "Authorization": "Sanitized",
-        "traceparent": "00-67c0597bc714b34690861fe45d5cb23f-f13f75b51234864b-00",
-        "User-Agent": [
-          "azsdk-net-Storage.Blobs/12.4.0-dev.20200305.1",
-          "(.NET Core 4.6.28325.01; Microsoft Windows 10.0.18363 )"
-        ],
-        "x-ms-blob-public-access": "container",
-        "x-ms-client-request-id": "b5936e67-c631-e08d-224a-787291b56bf1",
-        "x-ms-date": "Thu, 05 Mar 2020 21:21:45 GMT",
-        "x-ms-return-client-request-id": "true",
-        "x-ms-version": "2019-10-10"
-=======
+      },
+      "ResponseBody": []
+    },
+    {
       "RequestUri": "https://seanmcccanary.blob.core.windows.net/test-container-8d8a885d-8f62-c0e9-af62-27f78a4fd1c0?restype=container",
       "RequestMethod": "PUT",
       "RequestHeaders": {
@@ -1955,121 +1078,67 @@
         "x-ms-date": "Fri, 03 Apr 2020 00:06:47 GMT",
         "x-ms-return-client-request-id": "true",
         "x-ms-version": "2019-12-12"
->>>>>>> 32e373e2
-      },
-      "RequestBody": null,
-      "StatusCode": 201,
-      "ResponseHeaders": {
-        "Content-Length": "0",
-<<<<<<< HEAD
-        "Date": "Thu, 05 Mar 2020 21:21:45 GMT",
-        "ETag": "\u00220x8D7C14B35556EA7\u0022",
-        "Last-Modified": "Thu, 05 Mar 2020 21:21:45 GMT",
-=======
+      },
+      "RequestBody": null,
+      "StatusCode": 201,
+      "ResponseHeaders": {
+        "Content-Length": "0",
         "Date": "Fri, 03 Apr 2020 00:06:46 GMT",
         "ETag": "\u00220x8D7D762E68E8A35\u0022",
         "Last-Modified": "Fri, 03 Apr 2020 00:06:47 GMT",
->>>>>>> 32e373e2
         "Server": [
           "Windows-Azure-Blob/1.0",
           "Microsoft-HTTPAPI/2.0"
         ],
         "x-ms-client-request-id": "b5936e67-c631-e08d-224a-787291b56bf1",
-<<<<<<< HEAD
-        "x-ms-request-id": "45e3de49-501e-001b-8034-f3ac38000000",
-        "x-ms-version": "2019-10-10"
-=======
         "x-ms-request-id": "ddcf6eee-701e-0051-054b-09d02c000000",
         "x-ms-version": "2019-12-12"
->>>>>>> 32e373e2
-      },
-      "ResponseBody": []
-    },
-    {
-<<<<<<< HEAD
-      "RequestUri": "https://seanstagetest.blob.core.windows.net/test-container-8d8a885d-8f62-c0e9-af62-27f78a4fd1c0/test-blob-4d275bb2-2ff5-76c1-9d38-59bf1b72c2dd",
-=======
+      },
+      "ResponseBody": []
+    },
+    {
       "RequestUri": "https://seanmcccanary.blob.core.windows.net/test-container-8d8a885d-8f62-c0e9-af62-27f78a4fd1c0/test-blob-4d275bb2-2ff5-76c1-9d38-59bf1b72c2dd",
->>>>>>> 32e373e2
-      "RequestMethod": "PUT",
-      "RequestHeaders": {
-        "Authorization": "Sanitized",
-        "Content-Length": "0",
-<<<<<<< HEAD
-        "traceparent": "00-b403b7c544c7a1498274fc2f8429882e-a0ca9f667733bf40-00",
-        "User-Agent": [
-          "azsdk-net-Storage.Blobs/12.4.0-dev.20200305.1",
-          "(.NET Core 4.6.28325.01; Microsoft Windows 10.0.18363 )"
-=======
+      "RequestMethod": "PUT",
+      "RequestHeaders": {
+        "Authorization": "Sanitized",
+        "Content-Length": "0",
         "traceparent": "00-99f32d1ea0782149b2f36fbc2317bd5e-a7a9095a49402448-00",
         "User-Agent": [
           "azsdk-net-Storage.Blobs/12.5.0-dev.20200402.1",
           "(.NET Core 4.6.28325.01; Microsoft Windows 10.0.18362 )"
->>>>>>> 32e373e2
         ],
         "x-ms-blob-content-length": "1024",
         "x-ms-blob-sequence-number": "0",
         "x-ms-blob-type": "PageBlob",
         "x-ms-client-request-id": "a3c48237-1ca9-3861-ac1d-18f96dcdc5af",
-<<<<<<< HEAD
-        "x-ms-date": "Thu, 05 Mar 2020 21:21:45 GMT",
-        "x-ms-return-client-request-id": "true",
-        "x-ms-version": "2019-10-10"
-=======
         "x-ms-date": "Fri, 03 Apr 2020 00:06:48 GMT",
         "x-ms-return-client-request-id": "true",
         "x-ms-version": "2019-12-12"
->>>>>>> 32e373e2
-      },
-      "RequestBody": null,
-      "StatusCode": 201,
-      "ResponseHeaders": {
-        "Content-Length": "0",
-<<<<<<< HEAD
-        "Date": "Thu, 05 Mar 2020 21:21:45 GMT",
-        "ETag": "\u00220x8D7C14B356261A2\u0022",
-        "Last-Modified": "Thu, 05 Mar 2020 21:21:45 GMT",
-=======
+      },
+      "RequestBody": null,
+      "StatusCode": 201,
+      "ResponseHeaders": {
+        "Content-Length": "0",
         "Date": "Fri, 03 Apr 2020 00:06:46 GMT",
         "ETag": "\u00220x8D7D762E69AE6C5\u0022",
         "Last-Modified": "Fri, 03 Apr 2020 00:06:47 GMT",
->>>>>>> 32e373e2
         "Server": [
           "Windows-Azure-Blob/1.0",
           "Microsoft-HTTPAPI/2.0"
         ],
         "x-ms-client-request-id": "a3c48237-1ca9-3861-ac1d-18f96dcdc5af",
-<<<<<<< HEAD
-        "x-ms-request-id": "45e3de4c-501e-001b-0234-f3ac38000000",
-        "x-ms-request-server-encrypted": "true",
-        "x-ms-version": "2019-10-10"
-=======
         "x-ms-request-id": "ddcf6f1b-701e-0051-2b4b-09d02c000000",
         "x-ms-request-server-encrypted": "true",
         "x-ms-version": "2019-12-12"
->>>>>>> 32e373e2
-      },
-      "ResponseBody": []
-    },
-    {
-<<<<<<< HEAD
-      "RequestUri": "https://seanstagetest.blob.core.windows.net/test-container-8d8a885d-8f62-c0e9-af62-27f78a4fd1c0/test-blob-4d275bb2-2ff5-76c1-9d38-59bf1b72c2dd?comp=page",
-=======
+      },
+      "ResponseBody": []
+    },
+    {
       "RequestUri": "https://seanmcccanary.blob.core.windows.net/test-container-8d8a885d-8f62-c0e9-af62-27f78a4fd1c0/test-blob-4d275bb2-2ff5-76c1-9d38-59bf1b72c2dd?comp=page",
->>>>>>> 32e373e2
-      "RequestMethod": "PUT",
-      "RequestHeaders": {
-        "Authorization": "Sanitized",
-        "Content-Length": "0",
-<<<<<<< HEAD
-        "traceparent": "00-3043b14557283141af6ae4f2d2e0084b-141dc7b6d6e3784b-00",
-        "User-Agent": [
-          "azsdk-net-Storage.Blobs/12.4.0-dev.20200305.1",
-          "(.NET Core 4.6.28325.01; Microsoft Windows 10.0.18363 )"
-        ],
-        "x-ms-client-request-id": "9888db78-1eae-dc34-6e57-6f9e03948396",
-        "x-ms-date": "Thu, 05 Mar 2020 21:21:45 GMT",
-=======
+      "RequestMethod": "PUT",
+      "RequestHeaders": {
+        "Authorization": "Sanitized",
+        "Content-Length": "0",
         "traceparent": "00-0b9f9c902511da4aba3b4bab365088a2-85ba455a19302849-00",
         "User-Agent": [
           "azsdk-net-Storage.Blobs/12.5.0-dev.20200402.1",
@@ -2077,64 +1146,30 @@
         ],
         "x-ms-client-request-id": "9888db78-1eae-dc34-6e57-6f9e03948396",
         "x-ms-date": "Fri, 03 Apr 2020 00:06:48 GMT",
->>>>>>> 32e373e2
         "x-ms-if-sequence-number-eq": "100",
         "x-ms-page-write": "clear",
         "x-ms-range": "bytes=0-1023",
         "x-ms-return-client-request-id": "true",
-<<<<<<< HEAD
-        "x-ms-version": "2019-10-10"
-=======
-        "x-ms-version": "2019-12-12"
->>>>>>> 32e373e2
+        "x-ms-version": "2019-12-12"
       },
       "RequestBody": null,
       "StatusCode": 412,
       "ResponseHeaders": {
         "Content-Length": "251",
         "Content-Type": "application/xml",
-<<<<<<< HEAD
-        "Date": "Thu, 05 Mar 2020 21:21:45 GMT",
-=======
         "Date": "Fri, 03 Apr 2020 00:06:46 GMT",
->>>>>>> 32e373e2
         "Server": [
           "Windows-Azure-Blob/1.0",
           "Microsoft-HTTPAPI/2.0"
         ],
         "x-ms-client-request-id": "9888db78-1eae-dc34-6e57-6f9e03948396",
         "x-ms-error-code": "SequenceNumberConditionNotMet",
-<<<<<<< HEAD
-        "x-ms-request-id": "45e3de51-501e-001b-0634-f3ac38000000",
-        "x-ms-version": "2019-10-10"
-=======
         "x-ms-request-id": "ddcf6f39-701e-0051-454b-09d02c000000",
         "x-ms-version": "2019-12-12"
->>>>>>> 32e373e2
       },
       "ResponseBody": [
         "\uFEFF\u003C?xml version=\u00221.0\u0022 encoding=\u0022utf-8\u0022?\u003E\n",
         "\u003CError\u003E\u003CCode\u003ESequenceNumberConditionNotMet\u003C/Code\u003E\u003CMessage\u003EThe sequence number condition specified was not met.\n",
-<<<<<<< HEAD
-        "RequestId:45e3de51-501e-001b-0634-f3ac38000000\n",
-        "Time:2020-03-05T21:21:45.9403819Z\u003C/Message\u003E\u003C/Error\u003E"
-      ]
-    },
-    {
-      "RequestUri": "https://seanstagetest.blob.core.windows.net/test-container-8d8a885d-8f62-c0e9-af62-27f78a4fd1c0?restype=container",
-      "RequestMethod": "DELETE",
-      "RequestHeaders": {
-        "Authorization": "Sanitized",
-        "traceparent": "00-7ecce0cfe9dbaa4ba55f9a018f1885bd-bc897d1439ae6e48-00",
-        "User-Agent": [
-          "azsdk-net-Storage.Blobs/12.4.0-dev.20200305.1",
-          "(.NET Core 4.6.28325.01; Microsoft Windows 10.0.18363 )"
-        ],
-        "x-ms-client-request-id": "9180f415-2c45-6900-669c-52cee0989338",
-        "x-ms-date": "Thu, 05 Mar 2020 21:21:46 GMT",
-        "x-ms-return-client-request-id": "true",
-        "x-ms-version": "2019-10-10"
-=======
         "RequestId:ddcf6f39-701e-0051-454b-09d02c000000\n",
         "Time:2020-04-03T00:06:47.2993921Z\u003C/Message\u003E\u003C/Error\u003E"
       ]
@@ -2153,42 +1188,26 @@
         "x-ms-date": "Fri, 03 Apr 2020 00:06:48 GMT",
         "x-ms-return-client-request-id": "true",
         "x-ms-version": "2019-12-12"
->>>>>>> 32e373e2
       },
       "RequestBody": null,
       "StatusCode": 202,
       "ResponseHeaders": {
         "Content-Length": "0",
-<<<<<<< HEAD
-        "Date": "Thu, 05 Mar 2020 21:21:45 GMT",
-=======
         "Date": "Fri, 03 Apr 2020 00:06:46 GMT",
->>>>>>> 32e373e2
         "Server": [
           "Windows-Azure-Blob/1.0",
           "Microsoft-HTTPAPI/2.0"
         ],
         "x-ms-client-request-id": "9180f415-2c45-6900-669c-52cee0989338",
-<<<<<<< HEAD
-        "x-ms-request-id": "45e3de57-501e-001b-0b34-f3ac38000000",
-        "x-ms-version": "2019-10-10"
-=======
         "x-ms-request-id": "ddcf6f6c-701e-0051-6a4b-09d02c000000",
         "x-ms-version": "2019-12-12"
->>>>>>> 32e373e2
       },
       "ResponseBody": []
     }
   ],
   "Variables": {
-<<<<<<< HEAD
-    "DateTimeOffsetNow": "2020-03-05T13:21:41.4588381-08:00",
-    "RandomSeed": "1212002296",
-    "Storage_TestConfigDefault": "ProductionTenant\nseanstagetest\nU2FuaXRpemVk\nhttps://seanstagetest.blob.core.windows.net\nhttp://seanstagetest.file.core.windows.net\nhttp://seanstagetest.queue.core.windows.net\nhttp://seanstagetest.table.core.windows.net\n\n\n\n\nhttp://seanstagetest-secondary.blob.core.windows.net\nhttp://seanstagetest-secondary.file.core.windows.net\nhttp://seanstagetest-secondary.queue.core.windows.net\nhttp://seanstagetest-secondary.table.core.windows.net\n\nSanitized\n\n\nCloud\nBlobEndpoint=https://seanstagetest.blob.core.windows.net/;QueueEndpoint=http://seanstagetest.queue.core.windows.net/;FileEndpoint=http://seanstagetest.file.core.windows.net/;BlobSecondaryEndpoint=http://seanstagetest-secondary.blob.core.windows.net/;QueueSecondaryEndpoint=http://seanstagetest-secondary.queue.core.windows.net/;FileSecondaryEndpoint=http://seanstagetest-secondary.file.core.windows.net/;AccountName=seanstagetest;AccountKey=Sanitized\nseanscope1"
-=======
     "DateTimeOffsetNow": "2020-04-02T17:06:43.1386827-07:00",
     "RandomSeed": "1212002296",
     "Storage_TestConfigDefault": "ProductionTenant\nseanmcccanary\nU2FuaXRpemVk\nhttps://seanmcccanary.blob.core.windows.net\nhttps://seanmcccanary.file.core.windows.net\nhttps://seanmcccanary.queue.core.windows.net\nhttps://seanmcccanary.table.core.windows.net\n\n\n\n\nhttps://seanmcccanary-secondary.blob.core.windows.net\nhttps://seanmcccanary-secondary.file.core.windows.net\nhttps://seanmcccanary-secondary.queue.core.windows.net\nhttps://seanmcccanary-secondary.table.core.windows.net\n\nSanitized\n\n\nCloud\nBlobEndpoint=https://seanmcccanary.blob.core.windows.net/;QueueEndpoint=https://seanmcccanary.queue.core.windows.net/;FileEndpoint=https://seanmcccanary.file.core.windows.net/;BlobSecondaryEndpoint=https://seanmcccanary-secondary.blob.core.windows.net/;QueueSecondaryEndpoint=https://seanmcccanary-secondary.queue.core.windows.net/;FileSecondaryEndpoint=https://seanmcccanary-secondary.file.core.windows.net/;AccountName=seanmcccanary;AccountKey=Sanitized\nseanscope1"
->>>>>>> 32e373e2
   }
 }