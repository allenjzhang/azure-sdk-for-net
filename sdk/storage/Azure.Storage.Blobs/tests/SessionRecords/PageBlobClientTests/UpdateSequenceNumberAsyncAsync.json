{
  "Entries": [
    {
<<<<<<< HEAD
      "RequestUri": "https://seanstagetest.blob.core.windows.net/test-container-85ee8c6a-e186-2b6f-08a6-9d75261fb627?restype=container",
      "RequestMethod": "PUT",
      "RequestHeaders": {
        "Authorization": "Sanitized",
        "traceparent": "00-8f8fe2ffcce72b4cb646e16837eece35-8c6fd8148719514a-00",
        "User-Agent": [
          "azsdk-net-Storage.Blobs/12.4.0-dev.20200305.1",
          "(.NET Core 4.6.28325.01; Microsoft Windows 10.0.18363 )"
        ],
        "x-ms-blob-public-access": "container",
        "x-ms-client-request-id": "ccd86e3c-1e3b-0efd-f961-1e64e842b88a",
        "x-ms-date": "Thu, 05 Mar 2020 21:23:50 GMT",
        "x-ms-return-client-request-id": "true",
        "x-ms-version": "2019-10-10"
=======
      "RequestUri": "https://seanmcccanary.blob.core.windows.net/test-container-85ee8c6a-e186-2b6f-08a6-9d75261fb627?restype=container",
      "RequestMethod": "PUT",
      "RequestHeaders": {
        "Authorization": "Sanitized",
        "traceparent": "00-7e97290359037a4db24cafa19c6420fd-b8e53eabc5415c42-00",
        "User-Agent": [
          "azsdk-net-Storage.Blobs/12.5.0-dev.20200402.1",
          "(.NET Core 4.6.28325.01; Microsoft Windows 10.0.18362 )"
        ],
        "x-ms-blob-public-access": "container",
        "x-ms-client-request-id": "ccd86e3c-1e3b-0efd-f961-1e64e842b88a",
        "x-ms-date": "Fri, 03 Apr 2020 00:08:52 GMT",
        "x-ms-return-client-request-id": "true",
        "x-ms-version": "2019-12-12"
>>>>>>> 32e373e2
      },
      "RequestBody": null,
      "StatusCode": 201,
      "ResponseHeaders": {
        "Content-Length": "0",
<<<<<<< HEAD
        "Date": "Thu, 05 Mar 2020 21:23:50 GMT",
        "ETag": "\u00220x8D7C14B7FE12E89\u0022",
        "Last-Modified": "Thu, 05 Mar 2020 21:23:50 GMT",
=======
        "Date": "Fri, 03 Apr 2020 00:08:51 GMT",
        "ETag": "\u00220x8D7D7633121AE2A\u0022",
        "Last-Modified": "Fri, 03 Apr 2020 00:08:52 GMT",
>>>>>>> 32e373e2
        "Server": [
          "Windows-Azure-Blob/1.0",
          "Microsoft-HTTPAPI/2.0"
        ],
        "x-ms-client-request-id": "ccd86e3c-1e3b-0efd-f961-1e64e842b88a",
<<<<<<< HEAD
        "x-ms-request-id": "c74dfaeb-a01e-000f-0e34-f3e457000000",
        "x-ms-version": "2019-10-10"
=======
        "x-ms-request-id": "4b52b83d-501e-0024-614c-09bb00000000",
        "x-ms-version": "2019-12-12"
>>>>>>> 32e373e2
      },
      "ResponseBody": []
    },
    {
<<<<<<< HEAD
      "RequestUri": "https://seanstagetest.blob.core.windows.net/test-container-85ee8c6a-e186-2b6f-08a6-9d75261fb627/test-blob-994263a2-6ced-e720-5330-2343909f0035",
=======
      "RequestUri": "https://seanmcccanary.blob.core.windows.net/test-container-85ee8c6a-e186-2b6f-08a6-9d75261fb627/test-blob-994263a2-6ced-e720-5330-2343909f0035",
>>>>>>> 32e373e2
      "RequestMethod": "PUT",
      "RequestHeaders": {
        "Authorization": "Sanitized",
        "Content-Length": "0",
<<<<<<< HEAD
        "traceparent": "00-b4301babb7df984b8cf9737eda05e8c6-bd2d514956164849-00",
        "User-Agent": [
          "azsdk-net-Storage.Blobs/12.4.0-dev.20200305.1",
          "(.NET Core 4.6.28325.01; Microsoft Windows 10.0.18363 )"
=======
        "traceparent": "00-2047f574c849c64da665c3ac9243399d-ab9d9149e876824a-00",
        "User-Agent": [
          "azsdk-net-Storage.Blobs/12.5.0-dev.20200402.1",
          "(.NET Core 4.6.28325.01; Microsoft Windows 10.0.18362 )"
>>>>>>> 32e373e2
        ],
        "x-ms-blob-content-length": "4096",
        "x-ms-blob-sequence-number": "0",
        "x-ms-blob-type": "PageBlob",
        "x-ms-client-request-id": "c72cc68a-9490-cfae-4ef1-790afbba7d5a",
<<<<<<< HEAD
        "x-ms-date": "Thu, 05 Mar 2020 21:23:50 GMT",
        "x-ms-return-client-request-id": "true",
        "x-ms-version": "2019-10-10"
=======
        "x-ms-date": "Fri, 03 Apr 2020 00:08:53 GMT",
        "x-ms-return-client-request-id": "true",
        "x-ms-version": "2019-12-12"
>>>>>>> 32e373e2
      },
      "RequestBody": null,
      "StatusCode": 201,
      "ResponseHeaders": {
        "Content-Length": "0",
<<<<<<< HEAD
        "Date": "Thu, 05 Mar 2020 21:23:50 GMT",
        "ETag": "\u00220x8D7C14B7FED8A1C\u0022",
        "Last-Modified": "Thu, 05 Mar 2020 21:23:50 GMT",
=======
        "Date": "Fri, 03 Apr 2020 00:08:51 GMT",
        "ETag": "\u00220x8D7D7633130B122\u0022",
        "Last-Modified": "Fri, 03 Apr 2020 00:08:52 GMT",
>>>>>>> 32e373e2
        "Server": [
          "Windows-Azure-Blob/1.0",
          "Microsoft-HTTPAPI/2.0"
        ],
        "x-ms-client-request-id": "c72cc68a-9490-cfae-4ef1-790afbba7d5a",
<<<<<<< HEAD
        "x-ms-request-id": "c74dfaf0-a01e-000f-1134-f3e457000000",
        "x-ms-request-server-encrypted": "true",
        "x-ms-version": "2019-10-10"
=======
        "x-ms-request-id": "4b52b860-501e-0024-7c4c-09bb00000000",
        "x-ms-request-server-encrypted": "true",
        "x-ms-version": "2019-12-12"
>>>>>>> 32e373e2
      },
      "ResponseBody": []
    },
    {
<<<<<<< HEAD
      "RequestUri": "https://seanstagetest.blob.core.windows.net/test-container-85ee8c6a-e186-2b6f-08a6-9d75261fb627/test-blob-994263a2-6ced-e720-5330-2343909f0035?comp=properties",
      "RequestMethod": "PUT",
      "RequestHeaders": {
        "Authorization": "Sanitized",
        "traceparent": "00-0160c76de705844eaa14e2f47255a4fa-da9291254b992845-00",
        "User-Agent": [
          "azsdk-net-Storage.Blobs/12.4.0-dev.20200305.1",
          "(.NET Core 4.6.28325.01; Microsoft Windows 10.0.18363 )"
        ],
        "x-ms-blob-sequence-number": "5",
        "x-ms-client-request-id": "cab8025c-3872-e3a4-5369-695570e1d175",
        "x-ms-date": "Thu, 05 Mar 2020 21:23:51 GMT",
        "x-ms-return-client-request-id": "true",
        "x-ms-sequence-number-action": "update",
        "x-ms-version": "2019-10-10"
=======
      "RequestUri": "https://seanmcccanary.blob.core.windows.net/test-container-85ee8c6a-e186-2b6f-08a6-9d75261fb627/test-blob-994263a2-6ced-e720-5330-2343909f0035?comp=properties",
      "RequestMethod": "PUT",
      "RequestHeaders": {
        "Authorization": "Sanitized",
        "traceparent": "00-c9d89ad4fda30a438107676fde5be33b-499989f644350d44-00",
        "User-Agent": [
          "azsdk-net-Storage.Blobs/12.5.0-dev.20200402.1",
          "(.NET Core 4.6.28325.01; Microsoft Windows 10.0.18362 )"
        ],
        "x-ms-blob-sequence-number": "5",
        "x-ms-client-request-id": "cab8025c-3872-e3a4-5369-695570e1d175",
        "x-ms-date": "Fri, 03 Apr 2020 00:08:53 GMT",
        "x-ms-return-client-request-id": "true",
        "x-ms-sequence-number-action": "update",
        "x-ms-version": "2019-12-12"
>>>>>>> 32e373e2
      },
      "RequestBody": null,
      "StatusCode": 200,
      "ResponseHeaders": {
        "Content-Length": "0",
<<<<<<< HEAD
        "Date": "Thu, 05 Mar 2020 21:23:50 GMT",
        "ETag": "\u00220x8D7C14B7FF9E950\u0022",
        "Last-Modified": "Thu, 05 Mar 2020 21:23:51 GMT",
=======
        "Date": "Fri, 03 Apr 2020 00:08:51 GMT",
        "ETag": "\u00220x8D7D7633140B99F\u0022",
        "Last-Modified": "Fri, 03 Apr 2020 00:08:52 GMT",
>>>>>>> 32e373e2
        "Server": [
          "Windows-Azure-Blob/1.0",
          "Microsoft-HTTPAPI/2.0"
        ],
        "x-ms-blob-sequence-number": "5",
        "x-ms-client-request-id": "cab8025c-3872-e3a4-5369-695570e1d175",
<<<<<<< HEAD
        "x-ms-request-id": "c74dfaf1-a01e-000f-1234-f3e457000000",
        "x-ms-version": "2019-10-10"
=======
        "x-ms-request-id": "4b52b885-501e-0024-1c4c-09bb00000000",
        "x-ms-version": "2019-12-12"
>>>>>>> 32e373e2
      },
      "ResponseBody": []
    },
    {
<<<<<<< HEAD
      "RequestUri": "https://seanstagetest.blob.core.windows.net/test-container-85ee8c6a-e186-2b6f-08a6-9d75261fb627/test-blob-994263a2-6ced-e720-5330-2343909f0035",
      "RequestMethod": "HEAD",
      "RequestHeaders": {
        "Authorization": "Sanitized",
        "traceparent": "00-7f7a16769501ed4296871456f49aeb1b-0df6a64058482f44-00",
        "User-Agent": [
          "azsdk-net-Storage.Blobs/12.4.0-dev.20200305.1",
          "(.NET Core 4.6.28325.01; Microsoft Windows 10.0.18363 )"
        ],
        "x-ms-client-request-id": "f8aef96e-b201-28e8-4408-939f97ed4996",
        "x-ms-date": "Thu, 05 Mar 2020 21:23:51 GMT",
        "x-ms-return-client-request-id": "true",
        "x-ms-version": "2019-10-10"
=======
      "RequestUri": "https://seanmcccanary.blob.core.windows.net/test-container-85ee8c6a-e186-2b6f-08a6-9d75261fb627/test-blob-994263a2-6ced-e720-5330-2343909f0035",
      "RequestMethod": "HEAD",
      "RequestHeaders": {
        "Authorization": "Sanitized",
        "traceparent": "00-7b4af4dcea5a374d9debbdb068247812-2daaf96cbfdb2c47-00",
        "User-Agent": [
          "azsdk-net-Storage.Blobs/12.5.0-dev.20200402.1",
          "(.NET Core 4.6.28325.01; Microsoft Windows 10.0.18362 )"
        ],
        "x-ms-client-request-id": "f8aef96e-b201-28e8-4408-939f97ed4996",
        "x-ms-date": "Fri, 03 Apr 2020 00:08:53 GMT",
        "x-ms-return-client-request-id": "true",
        "x-ms-version": "2019-12-12"
>>>>>>> 32e373e2
      },
      "RequestBody": null,
      "StatusCode": 200,
      "ResponseHeaders": {
        "Accept-Ranges": "bytes",
        "Content-Length": "4096",
        "Content-Type": "application/octet-stream",
<<<<<<< HEAD
        "Date": "Thu, 05 Mar 2020 21:23:50 GMT",
        "ETag": "\u00220x8D7C14B7FF9E950\u0022",
        "Last-Modified": "Thu, 05 Mar 2020 21:23:51 GMT",
=======
        "Date": "Fri, 03 Apr 2020 00:08:51 GMT",
        "ETag": "\u00220x8D7D7633140B99F\u0022",
        "Last-Modified": "Fri, 03 Apr 2020 00:08:52 GMT",
>>>>>>> 32e373e2
        "Server": [
          "Windows-Azure-Blob/1.0",
          "Microsoft-HTTPAPI/2.0"
        ],
        "x-ms-blob-sequence-number": "5",
        "x-ms-blob-type": "PageBlob",
        "x-ms-client-request-id": "f8aef96e-b201-28e8-4408-939f97ed4996",
<<<<<<< HEAD
        "x-ms-creation-time": "Thu, 05 Mar 2020 21:23:50 GMT",
        "x-ms-lease-state": "available",
        "x-ms-lease-status": "unlocked",
        "x-ms-request-id": "c74dfaf3-a01e-000f-1434-f3e457000000",
        "x-ms-server-encrypted": "true",
        "x-ms-version": "2019-10-10"
=======
        "x-ms-creation-time": "Fri, 03 Apr 2020 00:08:52 GMT",
        "x-ms-lease-state": "available",
        "x-ms-lease-status": "unlocked",
        "x-ms-request-id": "4b52b899-501e-0024-2a4c-09bb00000000",
        "x-ms-server-encrypted": "true",
        "x-ms-version": "2019-12-12"
>>>>>>> 32e373e2
      },
      "ResponseBody": []
    },
    {
<<<<<<< HEAD
      "RequestUri": "https://seanstagetest.blob.core.windows.net/test-container-85ee8c6a-e186-2b6f-08a6-9d75261fb627?restype=container",
      "RequestMethod": "DELETE",
      "RequestHeaders": {
        "Authorization": "Sanitized",
        "traceparent": "00-95339d5bcd66e842ac32549d994fa88c-7bff1d4afbc0ea45-00",
        "User-Agent": [
          "azsdk-net-Storage.Blobs/12.4.0-dev.20200305.1",
          "(.NET Core 4.6.28325.01; Microsoft Windows 10.0.18363 )"
        ],
        "x-ms-client-request-id": "76e7acfc-d833-6f73-c806-36df5a77f295",
        "x-ms-date": "Thu, 05 Mar 2020 21:23:51 GMT",
        "x-ms-return-client-request-id": "true",
        "x-ms-version": "2019-10-10"
=======
      "RequestUri": "https://seanmcccanary.blob.core.windows.net/test-container-85ee8c6a-e186-2b6f-08a6-9d75261fb627?restype=container",
      "RequestMethod": "DELETE",
      "RequestHeaders": {
        "Authorization": "Sanitized",
        "traceparent": "00-9bc1d3a2d95f6f4690c91d6d9f94eb5b-a89e458fae419d41-00",
        "User-Agent": [
          "azsdk-net-Storage.Blobs/12.5.0-dev.20200402.1",
          "(.NET Core 4.6.28325.01; Microsoft Windows 10.0.18362 )"
        ],
        "x-ms-client-request-id": "76e7acfc-d833-6f73-c806-36df5a77f295",
        "x-ms-date": "Fri, 03 Apr 2020 00:08:53 GMT",
        "x-ms-return-client-request-id": "true",
        "x-ms-version": "2019-12-12"
>>>>>>> 32e373e2
      },
      "RequestBody": null,
      "StatusCode": 202,
      "ResponseHeaders": {
        "Content-Length": "0",
<<<<<<< HEAD
        "Date": "Thu, 05 Mar 2020 21:23:50 GMT",
=======
        "Date": "Fri, 03 Apr 2020 00:08:51 GMT",
>>>>>>> 32e373e2
        "Server": [
          "Windows-Azure-Blob/1.0",
          "Microsoft-HTTPAPI/2.0"
        ],
        "x-ms-client-request-id": "76e7acfc-d833-6f73-c806-36df5a77f295",
<<<<<<< HEAD
        "x-ms-request-id": "c74dfaf5-a01e-000f-1634-f3e457000000",
        "x-ms-version": "2019-10-10"
=======
        "x-ms-request-id": "4b52b8b9-501e-0024-3e4c-09bb00000000",
        "x-ms-version": "2019-12-12"
>>>>>>> 32e373e2
      },
      "ResponseBody": []
    }
  ],
  "Variables": {
    "RandomSeed": "67409804",
<<<<<<< HEAD
    "Storage_TestConfigDefault": "ProductionTenant\nseanstagetest\nU2FuaXRpemVk\nhttps://seanstagetest.blob.core.windows.net\nhttp://seanstagetest.file.core.windows.net\nhttp://seanstagetest.queue.core.windows.net\nhttp://seanstagetest.table.core.windows.net\n\n\n\n\nhttp://seanstagetest-secondary.blob.core.windows.net\nhttp://seanstagetest-secondary.file.core.windows.net\nhttp://seanstagetest-secondary.queue.core.windows.net\nhttp://seanstagetest-secondary.table.core.windows.net\n\nSanitized\n\n\nCloud\nBlobEndpoint=https://seanstagetest.blob.core.windows.net/;QueueEndpoint=http://seanstagetest.queue.core.windows.net/;FileEndpoint=http://seanstagetest.file.core.windows.net/;BlobSecondaryEndpoint=http://seanstagetest-secondary.blob.core.windows.net/;QueueSecondaryEndpoint=http://seanstagetest-secondary.queue.core.windows.net/;FileSecondaryEndpoint=http://seanstagetest-secondary.file.core.windows.net/;AccountName=seanstagetest;AccountKey=Sanitized\nseanscope1"
=======
    "Storage_TestConfigDefault": "ProductionTenant\nseanmcccanary\nU2FuaXRpemVk\nhttps://seanmcccanary.blob.core.windows.net\nhttps://seanmcccanary.file.core.windows.net\nhttps://seanmcccanary.queue.core.windows.net\nhttps://seanmcccanary.table.core.windows.net\n\n\n\n\nhttps://seanmcccanary-secondary.blob.core.windows.net\nhttps://seanmcccanary-secondary.file.core.windows.net\nhttps://seanmcccanary-secondary.queue.core.windows.net\nhttps://seanmcccanary-secondary.table.core.windows.net\n\nSanitized\n\n\nCloud\nBlobEndpoint=https://seanmcccanary.blob.core.windows.net/;QueueEndpoint=https://seanmcccanary.queue.core.windows.net/;FileEndpoint=https://seanmcccanary.file.core.windows.net/;BlobSecondaryEndpoint=https://seanmcccanary-secondary.blob.core.windows.net/;QueueSecondaryEndpoint=https://seanmcccanary-secondary.queue.core.windows.net/;FileSecondaryEndpoint=https://seanmcccanary-secondary.file.core.windows.net/;AccountName=seanmcccanary;AccountKey=Sanitized\nseanscope1"
>>>>>>> 32e373e2
  }
}<|MERGE_RESOLUTION|>--- conflicted
+++ resolved
@@ -1,22 +1,6 @@
 {
   "Entries": [
     {
-<<<<<<< HEAD
-      "RequestUri": "https://seanstagetest.blob.core.windows.net/test-container-85ee8c6a-e186-2b6f-08a6-9d75261fb627?restype=container",
-      "RequestMethod": "PUT",
-      "RequestHeaders": {
-        "Authorization": "Sanitized",
-        "traceparent": "00-8f8fe2ffcce72b4cb646e16837eece35-8c6fd8148719514a-00",
-        "User-Agent": [
-          "azsdk-net-Storage.Blobs/12.4.0-dev.20200305.1",
-          "(.NET Core 4.6.28325.01; Microsoft Windows 10.0.18363 )"
-        ],
-        "x-ms-blob-public-access": "container",
-        "x-ms-client-request-id": "ccd86e3c-1e3b-0efd-f961-1e64e842b88a",
-        "x-ms-date": "Thu, 05 Mar 2020 21:23:50 GMT",
-        "x-ms-return-client-request-id": "true",
-        "x-ms-version": "2019-10-10"
-=======
       "RequestUri": "https://seanmcccanary.blob.core.windows.net/test-container-85ee8c6a-e186-2b6f-08a6-9d75261fb627?restype=container",
       "RequestMethod": "PUT",
       "RequestHeaders": {
@@ -31,120 +15,62 @@
         "x-ms-date": "Fri, 03 Apr 2020 00:08:52 GMT",
         "x-ms-return-client-request-id": "true",
         "x-ms-version": "2019-12-12"
->>>>>>> 32e373e2
       },
       "RequestBody": null,
       "StatusCode": 201,
       "ResponseHeaders": {
         "Content-Length": "0",
-<<<<<<< HEAD
-        "Date": "Thu, 05 Mar 2020 21:23:50 GMT",
-        "ETag": "\u00220x8D7C14B7FE12E89\u0022",
-        "Last-Modified": "Thu, 05 Mar 2020 21:23:50 GMT",
-=======
         "Date": "Fri, 03 Apr 2020 00:08:51 GMT",
         "ETag": "\u00220x8D7D7633121AE2A\u0022",
         "Last-Modified": "Fri, 03 Apr 2020 00:08:52 GMT",
->>>>>>> 32e373e2
         "Server": [
           "Windows-Azure-Blob/1.0",
           "Microsoft-HTTPAPI/2.0"
         ],
         "x-ms-client-request-id": "ccd86e3c-1e3b-0efd-f961-1e64e842b88a",
-<<<<<<< HEAD
-        "x-ms-request-id": "c74dfaeb-a01e-000f-0e34-f3e457000000",
-        "x-ms-version": "2019-10-10"
-=======
         "x-ms-request-id": "4b52b83d-501e-0024-614c-09bb00000000",
         "x-ms-version": "2019-12-12"
->>>>>>> 32e373e2
       },
       "ResponseBody": []
     },
     {
-<<<<<<< HEAD
-      "RequestUri": "https://seanstagetest.blob.core.windows.net/test-container-85ee8c6a-e186-2b6f-08a6-9d75261fb627/test-blob-994263a2-6ced-e720-5330-2343909f0035",
-=======
       "RequestUri": "https://seanmcccanary.blob.core.windows.net/test-container-85ee8c6a-e186-2b6f-08a6-9d75261fb627/test-blob-994263a2-6ced-e720-5330-2343909f0035",
->>>>>>> 32e373e2
       "RequestMethod": "PUT",
       "RequestHeaders": {
         "Authorization": "Sanitized",
         "Content-Length": "0",
-<<<<<<< HEAD
-        "traceparent": "00-b4301babb7df984b8cf9737eda05e8c6-bd2d514956164849-00",
-        "User-Agent": [
-          "azsdk-net-Storage.Blobs/12.4.0-dev.20200305.1",
-          "(.NET Core 4.6.28325.01; Microsoft Windows 10.0.18363 )"
-=======
         "traceparent": "00-2047f574c849c64da665c3ac9243399d-ab9d9149e876824a-00",
         "User-Agent": [
           "azsdk-net-Storage.Blobs/12.5.0-dev.20200402.1",
           "(.NET Core 4.6.28325.01; Microsoft Windows 10.0.18362 )"
->>>>>>> 32e373e2
         ],
         "x-ms-blob-content-length": "4096",
         "x-ms-blob-sequence-number": "0",
         "x-ms-blob-type": "PageBlob",
         "x-ms-client-request-id": "c72cc68a-9490-cfae-4ef1-790afbba7d5a",
-<<<<<<< HEAD
-        "x-ms-date": "Thu, 05 Mar 2020 21:23:50 GMT",
-        "x-ms-return-client-request-id": "true",
-        "x-ms-version": "2019-10-10"
-=======
         "x-ms-date": "Fri, 03 Apr 2020 00:08:53 GMT",
         "x-ms-return-client-request-id": "true",
         "x-ms-version": "2019-12-12"
->>>>>>> 32e373e2
       },
       "RequestBody": null,
       "StatusCode": 201,
       "ResponseHeaders": {
         "Content-Length": "0",
-<<<<<<< HEAD
-        "Date": "Thu, 05 Mar 2020 21:23:50 GMT",
-        "ETag": "\u00220x8D7C14B7FED8A1C\u0022",
-        "Last-Modified": "Thu, 05 Mar 2020 21:23:50 GMT",
-=======
         "Date": "Fri, 03 Apr 2020 00:08:51 GMT",
         "ETag": "\u00220x8D7D7633130B122\u0022",
         "Last-Modified": "Fri, 03 Apr 2020 00:08:52 GMT",
->>>>>>> 32e373e2
         "Server": [
           "Windows-Azure-Blob/1.0",
           "Microsoft-HTTPAPI/2.0"
         ],
         "x-ms-client-request-id": "c72cc68a-9490-cfae-4ef1-790afbba7d5a",
-<<<<<<< HEAD
-        "x-ms-request-id": "c74dfaf0-a01e-000f-1134-f3e457000000",
-        "x-ms-request-server-encrypted": "true",
-        "x-ms-version": "2019-10-10"
-=======
         "x-ms-request-id": "4b52b860-501e-0024-7c4c-09bb00000000",
         "x-ms-request-server-encrypted": "true",
         "x-ms-version": "2019-12-12"
->>>>>>> 32e373e2
       },
       "ResponseBody": []
     },
     {
-<<<<<<< HEAD
-      "RequestUri": "https://seanstagetest.blob.core.windows.net/test-container-85ee8c6a-e186-2b6f-08a6-9d75261fb627/test-blob-994263a2-6ced-e720-5330-2343909f0035?comp=properties",
-      "RequestMethod": "PUT",
-      "RequestHeaders": {
-        "Authorization": "Sanitized",
-        "traceparent": "00-0160c76de705844eaa14e2f47255a4fa-da9291254b992845-00",
-        "User-Agent": [
-          "azsdk-net-Storage.Blobs/12.4.0-dev.20200305.1",
-          "(.NET Core 4.6.28325.01; Microsoft Windows 10.0.18363 )"
-        ],
-        "x-ms-blob-sequence-number": "5",
-        "x-ms-client-request-id": "cab8025c-3872-e3a4-5369-695570e1d175",
-        "x-ms-date": "Thu, 05 Mar 2020 21:23:51 GMT",
-        "x-ms-return-client-request-id": "true",
-        "x-ms-sequence-number-action": "update",
-        "x-ms-version": "2019-10-10"
-=======
       "RequestUri": "https://seanmcccanary.blob.core.windows.net/test-container-85ee8c6a-e186-2b6f-08a6-9d75261fb627/test-blob-994263a2-6ced-e720-5330-2343909f0035?comp=properties",
       "RequestMethod": "PUT",
       "RequestHeaders": {
@@ -160,53 +86,26 @@
         "x-ms-return-client-request-id": "true",
         "x-ms-sequence-number-action": "update",
         "x-ms-version": "2019-12-12"
->>>>>>> 32e373e2
       },
       "RequestBody": null,
       "StatusCode": 200,
       "ResponseHeaders": {
         "Content-Length": "0",
-<<<<<<< HEAD
-        "Date": "Thu, 05 Mar 2020 21:23:50 GMT",
-        "ETag": "\u00220x8D7C14B7FF9E950\u0022",
-        "Last-Modified": "Thu, 05 Mar 2020 21:23:51 GMT",
-=======
         "Date": "Fri, 03 Apr 2020 00:08:51 GMT",
         "ETag": "\u00220x8D7D7633140B99F\u0022",
         "Last-Modified": "Fri, 03 Apr 2020 00:08:52 GMT",
->>>>>>> 32e373e2
         "Server": [
           "Windows-Azure-Blob/1.0",
           "Microsoft-HTTPAPI/2.0"
         ],
         "x-ms-blob-sequence-number": "5",
         "x-ms-client-request-id": "cab8025c-3872-e3a4-5369-695570e1d175",
-<<<<<<< HEAD
-        "x-ms-request-id": "c74dfaf1-a01e-000f-1234-f3e457000000",
-        "x-ms-version": "2019-10-10"
-=======
         "x-ms-request-id": "4b52b885-501e-0024-1c4c-09bb00000000",
         "x-ms-version": "2019-12-12"
->>>>>>> 32e373e2
       },
       "ResponseBody": []
     },
     {
-<<<<<<< HEAD
-      "RequestUri": "https://seanstagetest.blob.core.windows.net/test-container-85ee8c6a-e186-2b6f-08a6-9d75261fb627/test-blob-994263a2-6ced-e720-5330-2343909f0035",
-      "RequestMethod": "HEAD",
-      "RequestHeaders": {
-        "Authorization": "Sanitized",
-        "traceparent": "00-7f7a16769501ed4296871456f49aeb1b-0df6a64058482f44-00",
-        "User-Agent": [
-          "azsdk-net-Storage.Blobs/12.4.0-dev.20200305.1",
-          "(.NET Core 4.6.28325.01; Microsoft Windows 10.0.18363 )"
-        ],
-        "x-ms-client-request-id": "f8aef96e-b201-28e8-4408-939f97ed4996",
-        "x-ms-date": "Thu, 05 Mar 2020 21:23:51 GMT",
-        "x-ms-return-client-request-id": "true",
-        "x-ms-version": "2019-10-10"
-=======
       "RequestUri": "https://seanmcccanary.blob.core.windows.net/test-container-85ee8c6a-e186-2b6f-08a6-9d75261fb627/test-blob-994263a2-6ced-e720-5330-2343909f0035",
       "RequestMethod": "HEAD",
       "RequestHeaders": {
@@ -220,7 +119,6 @@
         "x-ms-date": "Fri, 03 Apr 2020 00:08:53 GMT",
         "x-ms-return-client-request-id": "true",
         "x-ms-version": "2019-12-12"
->>>>>>> 32e373e2
       },
       "RequestBody": null,
       "StatusCode": 200,
@@ -228,15 +126,9 @@
         "Accept-Ranges": "bytes",
         "Content-Length": "4096",
         "Content-Type": "application/octet-stream",
-<<<<<<< HEAD
-        "Date": "Thu, 05 Mar 2020 21:23:50 GMT",
-        "ETag": "\u00220x8D7C14B7FF9E950\u0022",
-        "Last-Modified": "Thu, 05 Mar 2020 21:23:51 GMT",
-=======
         "Date": "Fri, 03 Apr 2020 00:08:51 GMT",
         "ETag": "\u00220x8D7D7633140B99F\u0022",
         "Last-Modified": "Fri, 03 Apr 2020 00:08:52 GMT",
->>>>>>> 32e373e2
         "Server": [
           "Windows-Azure-Blob/1.0",
           "Microsoft-HTTPAPI/2.0"
@@ -244,40 +136,16 @@
         "x-ms-blob-sequence-number": "5",
         "x-ms-blob-type": "PageBlob",
         "x-ms-client-request-id": "f8aef96e-b201-28e8-4408-939f97ed4996",
-<<<<<<< HEAD
-        "x-ms-creation-time": "Thu, 05 Mar 2020 21:23:50 GMT",
-        "x-ms-lease-state": "available",
-        "x-ms-lease-status": "unlocked",
-        "x-ms-request-id": "c74dfaf3-a01e-000f-1434-f3e457000000",
-        "x-ms-server-encrypted": "true",
-        "x-ms-version": "2019-10-10"
-=======
         "x-ms-creation-time": "Fri, 03 Apr 2020 00:08:52 GMT",
         "x-ms-lease-state": "available",
         "x-ms-lease-status": "unlocked",
         "x-ms-request-id": "4b52b899-501e-0024-2a4c-09bb00000000",
         "x-ms-server-encrypted": "true",
         "x-ms-version": "2019-12-12"
->>>>>>> 32e373e2
       },
       "ResponseBody": []
     },
     {
-<<<<<<< HEAD
-      "RequestUri": "https://seanstagetest.blob.core.windows.net/test-container-85ee8c6a-e186-2b6f-08a6-9d75261fb627?restype=container",
-      "RequestMethod": "DELETE",
-      "RequestHeaders": {
-        "Authorization": "Sanitized",
-        "traceparent": "00-95339d5bcd66e842ac32549d994fa88c-7bff1d4afbc0ea45-00",
-        "User-Agent": [
-          "azsdk-net-Storage.Blobs/12.4.0-dev.20200305.1",
-          "(.NET Core 4.6.28325.01; Microsoft Windows 10.0.18363 )"
-        ],
-        "x-ms-client-request-id": "76e7acfc-d833-6f73-c806-36df5a77f295",
-        "x-ms-date": "Thu, 05 Mar 2020 21:23:51 GMT",
-        "x-ms-return-client-request-id": "true",
-        "x-ms-version": "2019-10-10"
-=======
       "RequestUri": "https://seanmcccanary.blob.core.windows.net/test-container-85ee8c6a-e186-2b6f-08a6-9d75261fb627?restype=container",
       "RequestMethod": "DELETE",
       "RequestHeaders": {
@@ -291,39 +159,25 @@
         "x-ms-date": "Fri, 03 Apr 2020 00:08:53 GMT",
         "x-ms-return-client-request-id": "true",
         "x-ms-version": "2019-12-12"
->>>>>>> 32e373e2
       },
       "RequestBody": null,
       "StatusCode": 202,
       "ResponseHeaders": {
         "Content-Length": "0",
-<<<<<<< HEAD
-        "Date": "Thu, 05 Mar 2020 21:23:50 GMT",
-=======
         "Date": "Fri, 03 Apr 2020 00:08:51 GMT",
->>>>>>> 32e373e2
         "Server": [
           "Windows-Azure-Blob/1.0",
           "Microsoft-HTTPAPI/2.0"
         ],
         "x-ms-client-request-id": "76e7acfc-d833-6f73-c806-36df5a77f295",
-<<<<<<< HEAD
-        "x-ms-request-id": "c74dfaf5-a01e-000f-1634-f3e457000000",
-        "x-ms-version": "2019-10-10"
-=======
         "x-ms-request-id": "4b52b8b9-501e-0024-3e4c-09bb00000000",
         "x-ms-version": "2019-12-12"
->>>>>>> 32e373e2
       },
       "ResponseBody": []
     }
   ],
   "Variables": {
     "RandomSeed": "67409804",
-<<<<<<< HEAD
-    "Storage_TestConfigDefault": "ProductionTenant\nseanstagetest\nU2FuaXRpemVk\nhttps://seanstagetest.blob.core.windows.net\nhttp://seanstagetest.file.core.windows.net\nhttp://seanstagetest.queue.core.windows.net\nhttp://seanstagetest.table.core.windows.net\n\n\n\n\nhttp://seanstagetest-secondary.blob.core.windows.net\nhttp://seanstagetest-secondary.file.core.windows.net\nhttp://seanstagetest-secondary.queue.core.windows.net\nhttp://seanstagetest-secondary.table.core.windows.net\n\nSanitized\n\n\nCloud\nBlobEndpoint=https://seanstagetest.blob.core.windows.net/;QueueEndpoint=http://seanstagetest.queue.core.windows.net/;FileEndpoint=http://seanstagetest.file.core.windows.net/;BlobSecondaryEndpoint=http://seanstagetest-secondary.blob.core.windows.net/;QueueSecondaryEndpoint=http://seanstagetest-secondary.queue.core.windows.net/;FileSecondaryEndpoint=http://seanstagetest-secondary.file.core.windows.net/;AccountName=seanstagetest;AccountKey=Sanitized\nseanscope1"
-=======
     "Storage_TestConfigDefault": "ProductionTenant\nseanmcccanary\nU2FuaXRpemVk\nhttps://seanmcccanary.blob.core.windows.net\nhttps://seanmcccanary.file.core.windows.net\nhttps://seanmcccanary.queue.core.windows.net\nhttps://seanmcccanary.table.core.windows.net\n\n\n\n\nhttps://seanmcccanary-secondary.blob.core.windows.net\nhttps://seanmcccanary-secondary.file.core.windows.net\nhttps://seanmcccanary-secondary.queue.core.windows.net\nhttps://seanmcccanary-secondary.table.core.windows.net\n\nSanitized\n\n\nCloud\nBlobEndpoint=https://seanmcccanary.blob.core.windows.net/;QueueEndpoint=https://seanmcccanary.queue.core.windows.net/;FileEndpoint=https://seanmcccanary.file.core.windows.net/;BlobSecondaryEndpoint=https://seanmcccanary-secondary.blob.core.windows.net/;QueueSecondaryEndpoint=https://seanmcccanary-secondary.queue.core.windows.net/;FileSecondaryEndpoint=https://seanmcccanary-secondary.file.core.windows.net/;AccountName=seanmcccanary;AccountKey=Sanitized\nseanscope1"
->>>>>>> 32e373e2
   }
 }