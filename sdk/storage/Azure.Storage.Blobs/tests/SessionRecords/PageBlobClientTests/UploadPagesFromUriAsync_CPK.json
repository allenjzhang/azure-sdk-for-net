{
  "Entries": [
    {
<<<<<<< HEAD
      "RequestUri": "https://seanstagetest.blob.core.windows.net/test-container-47c859cc-510e-6661-ae90-194a5d3663ec?restype=container",
      "RequestMethod": "PUT",
      "RequestHeaders": {
        "Authorization": "Sanitized",
        "traceparent": "00-d275f233149f6143af28db42bf105da3-3ac0935e94141740-00",
        "User-Agent": [
          "azsdk-net-Storage.Blobs/12.4.0-dev.20200305.1",
          "(.NET Core 4.6.28325.01; Microsoft Windows 10.0.18363 )"
        ],
        "x-ms-blob-public-access": "container",
        "x-ms-client-request-id": "3dfc8c69-7dae-8757-42da-856e26162f88",
        "x-ms-date": "Thu, 05 Mar 2020 21:21:36 GMT",
        "x-ms-return-client-request-id": "true",
        "x-ms-version": "2019-10-10"
=======
      "RequestUri": "https://seanmcccanary.blob.core.windows.net/test-container-47c859cc-510e-6661-ae90-194a5d3663ec?restype=container",
      "RequestMethod": "PUT",
      "RequestHeaders": {
        "Authorization": "Sanitized",
        "traceparent": "00-1139a8f74f13974f993e4052a6fc555f-966fdcb10a248f44-00",
        "User-Agent": [
          "azsdk-net-Storage.Blobs/12.5.0-dev.20200402.1",
          "(.NET Core 4.6.28325.01; Microsoft Windows 10.0.18362 )"
        ],
        "x-ms-blob-public-access": "container",
        "x-ms-client-request-id": "3dfc8c69-7dae-8757-42da-856e26162f88",
        "x-ms-date": "Fri, 03 Apr 2020 00:06:37 GMT",
        "x-ms-return-client-request-id": "true",
        "x-ms-version": "2019-12-12"
>>>>>>> 32e373e2
      },
      "RequestBody": null,
      "StatusCode": 201,
      "ResponseHeaders": {
        "Content-Length": "0",
<<<<<<< HEAD
        "Date": "Thu, 05 Mar 2020 21:21:35 GMT",
        "ETag": "\u00220x8D7C14B2FD62D5B\u0022",
        "Last-Modified": "Thu, 05 Mar 2020 21:21:36 GMT",
=======
        "Date": "Fri, 03 Apr 2020 00:06:36 GMT",
        "ETag": "\u00220x8D7D762E0A620DD\u0022",
        "Last-Modified": "Fri, 03 Apr 2020 00:06:37 GMT",
>>>>>>> 32e373e2
        "Server": [
          "Windows-Azure-Blob/1.0",
          "Microsoft-HTTPAPI/2.0"
        ],
        "x-ms-client-request-id": "3dfc8c69-7dae-8757-42da-856e26162f88",
<<<<<<< HEAD
        "x-ms-request-id": "fcb25a34-001e-0039-1434-f36927000000",
        "x-ms-version": "2019-10-10"
=======
        "x-ms-request-id": "d7a1fce1-c01e-0019-0d4b-09cd1b000000",
        "x-ms-version": "2019-12-12"
>>>>>>> 32e373e2
      },
      "ResponseBody": []
    },
    {
<<<<<<< HEAD
      "RequestUri": "https://seanstagetest.blob.core.windows.net/test-container-47c859cc-510e-6661-ae90-194a5d3663ec?restype=container\u0026comp=acl",
=======
      "RequestUri": "https://seanmcccanary.blob.core.windows.net/test-container-47c859cc-510e-6661-ae90-194a5d3663ec?restype=container\u0026comp=acl",
>>>>>>> 32e373e2
      "RequestMethod": "PUT",
      "RequestHeaders": {
        "Authorization": "Sanitized",
        "Content-Length": "21",
        "Content-Type": "application/xml",
<<<<<<< HEAD
        "traceparent": "00-3dda17b718b3c344b59c631753d0885f-9038b606ba1ddf4f-00",
        "User-Agent": [
          "azsdk-net-Storage.Blobs/12.4.0-dev.20200305.1",
          "(.NET Core 4.6.28325.01; Microsoft Windows 10.0.18363 )"
        ],
        "x-ms-blob-public-access": "container",
        "x-ms-client-request-id": "d1e1ddf5-2639-c03d-5680-51d14a49f143",
        "x-ms-date": "Thu, 05 Mar 2020 21:21:36 GMT",
        "x-ms-return-client-request-id": "true",
        "x-ms-version": "2019-10-10"
=======
        "traceparent": "00-ded92df9e276494e956b0c6f456bc548-7552e8aa3b9cf248-00",
        "User-Agent": [
          "azsdk-net-Storage.Blobs/12.5.0-dev.20200402.1",
          "(.NET Core 4.6.28325.01; Microsoft Windows 10.0.18362 )"
        ],
        "x-ms-blob-public-access": "container",
        "x-ms-client-request-id": "d1e1ddf5-2639-c03d-5680-51d14a49f143",
        "x-ms-date": "Fri, 03 Apr 2020 00:06:38 GMT",
        "x-ms-return-client-request-id": "true",
        "x-ms-version": "2019-12-12"
>>>>>>> 32e373e2
      },
      "RequestBody": "\u003CSignedIdentifiers /\u003E",
      "StatusCode": 200,
      "ResponseHeaders": {
        "Content-Length": "0",
<<<<<<< HEAD
        "Date": "Thu, 05 Mar 2020 21:21:35 GMT",
        "ETag": "\u00220x8D7C14B2FE2FD79\u0022",
        "Last-Modified": "Thu, 05 Mar 2020 21:21:36 GMT",
=======
        "Date": "Fri, 03 Apr 2020 00:06:36 GMT",
        "ETag": "\u00220x8D7D762E0B471CF\u0022",
        "Last-Modified": "Fri, 03 Apr 2020 00:06:37 GMT",
>>>>>>> 32e373e2
        "Server": [
          "Windows-Azure-Blob/1.0",
          "Microsoft-HTTPAPI/2.0"
        ],
        "x-ms-client-request-id": "d1e1ddf5-2639-c03d-5680-51d14a49f143",
<<<<<<< HEAD
        "x-ms-request-id": "fcb25a37-001e-0039-1534-f36927000000",
        "x-ms-version": "2019-10-10"
=======
        "x-ms-request-id": "d7a1fd05-c01e-0019-264b-09cd1b000000",
        "x-ms-version": "2019-12-12"
>>>>>>> 32e373e2
      },
      "ResponseBody": []
    },
    {
<<<<<<< HEAD
      "RequestUri": "https://seanstagetest.blob.core.windows.net/test-container-47c859cc-510e-6661-ae90-194a5d3663ec/test-blob-418b5383-5be7-783b-d7c0-924f302fcadb",
=======
      "RequestUri": "https://seanmcccanary.blob.core.windows.net/test-container-47c859cc-510e-6661-ae90-194a5d3663ec/test-blob-418b5383-5be7-783b-d7c0-924f302fcadb",
>>>>>>> 32e373e2
      "RequestMethod": "PUT",
      "RequestHeaders": {
        "Authorization": "Sanitized",
        "Content-Length": "0",
<<<<<<< HEAD
        "traceparent": "00-daf97d2c0747be43a0c6f0359f746f37-f490b580e308cc42-00",
        "User-Agent": [
          "azsdk-net-Storage.Blobs/12.4.0-dev.20200305.1",
          "(.NET Core 4.6.28325.01; Microsoft Windows 10.0.18363 )"
=======
        "traceparent": "00-1e9dbfa9c35867429d2ca80fadc82f9a-55a52b2ddecff84e-00",
        "User-Agent": [
          "azsdk-net-Storage.Blobs/12.5.0-dev.20200402.1",
          "(.NET Core 4.6.28325.01; Microsoft Windows 10.0.18362 )"
>>>>>>> 32e373e2
        ],
        "x-ms-blob-content-length": "1024",
        "x-ms-blob-type": "PageBlob",
        "x-ms-client-request-id": "89160c7b-2d5f-9bf8-8b76-196a26cc6a43",
<<<<<<< HEAD
        "x-ms-date": "Thu, 05 Mar 2020 21:21:36 GMT",
        "x-ms-return-client-request-id": "true",
        "x-ms-version": "2019-10-10"
=======
        "x-ms-date": "Fri, 03 Apr 2020 00:06:38 GMT",
        "x-ms-return-client-request-id": "true",
        "x-ms-version": "2019-12-12"
>>>>>>> 32e373e2
      },
      "RequestBody": null,
      "StatusCode": 201,
      "ResponseHeaders": {
        "Content-Length": "0",
<<<<<<< HEAD
        "Date": "Thu, 05 Mar 2020 21:21:36 GMT",
        "ETag": "\u00220x8D7C14B2FEF9551\u0022",
        "Last-Modified": "Thu, 05 Mar 2020 21:21:36 GMT",
=======
        "Date": "Fri, 03 Apr 2020 00:06:36 GMT",
        "ETag": "\u00220x8D7D762E0C0A491\u0022",
        "Last-Modified": "Fri, 03 Apr 2020 00:06:37 GMT",
>>>>>>> 32e373e2
        "Server": [
          "Windows-Azure-Blob/1.0",
          "Microsoft-HTTPAPI/2.0"
        ],
        "x-ms-client-request-id": "89160c7b-2d5f-9bf8-8b76-196a26cc6a43",
<<<<<<< HEAD
        "x-ms-request-id": "fcb25a3a-001e-0039-1834-f36927000000",
        "x-ms-request-server-encrypted": "true",
        "x-ms-version": "2019-10-10"
=======
        "x-ms-request-id": "d7a1fd24-c01e-0019-404b-09cd1b000000",
        "x-ms-request-server-encrypted": "true",
        "x-ms-version": "2019-12-12"
>>>>>>> 32e373e2
      },
      "ResponseBody": []
    },
    {
<<<<<<< HEAD
      "RequestUri": "https://seanstagetest.blob.core.windows.net/test-container-47c859cc-510e-6661-ae90-194a5d3663ec/test-blob-418b5383-5be7-783b-d7c0-924f302fcadb?comp=page",
=======
      "RequestUri": "https://seanmcccanary.blob.core.windows.net/test-container-47c859cc-510e-6661-ae90-194a5d3663ec/test-blob-418b5383-5be7-783b-d7c0-924f302fcadb?comp=page",
>>>>>>> 32e373e2
      "RequestMethod": "PUT",
      "RequestHeaders": {
        "Authorization": "Sanitized",
        "Content-Length": "1024",
<<<<<<< HEAD
        "traceparent": "00-7392047838b4de47b2543d5adaf84c2f-01bf4197fb5a3a4d-00",
        "User-Agent": [
          "azsdk-net-Storage.Blobs/12.4.0-dev.20200305.1",
          "(.NET Core 4.6.28325.01; Microsoft Windows 10.0.18363 )"
        ],
        "x-ms-client-request-id": "24d3cf9d-4019-ea7c-f03e-9ec54a446ea2",
        "x-ms-date": "Thu, 05 Mar 2020 21:21:36 GMT",
        "x-ms-page-write": "update",
        "x-ms-range": "bytes=0-1023",
        "x-ms-return-client-request-id": "true",
        "x-ms-version": "2019-10-10"
=======
        "traceparent": "00-709ec1724ccd6e438f22f8dcd6979bbb-190287a9a38d3c4e-00",
        "User-Agent": [
          "azsdk-net-Storage.Blobs/12.5.0-dev.20200402.1",
          "(.NET Core 4.6.28325.01; Microsoft Windows 10.0.18362 )"
        ],
        "x-ms-client-request-id": "24d3cf9d-4019-ea7c-f03e-9ec54a446ea2",
        "x-ms-date": "Fri, 03 Apr 2020 00:06:38 GMT",
        "x-ms-page-write": "update",
        "x-ms-range": "bytes=0-1023",
        "x-ms-return-client-request-id": "true",
        "x-ms-version": "2019-12-12"
>>>>>>> 32e373e2
      },
      "RequestBody": "oj55yWCGu1SgAJz\u002Bjxv8zNpdeEk0Xk5LYGW9AMMZsVa/qplM/DbIbyGNMDmJPzE6g4T27dGnD0TvLmj6ybqQhk5FPuWBsNCklQknpi0VwSA0gn0/I8SFF5tVXc3NzaVn/arqRABMuNO0UljHf2gW2W1HxkY9UGOKvydKK1IC18djwKiDK30g6MmpitBrvZcyP4NghQZeKqxGX4TZAo2AsXqQY7\u002B/k67wJ959k8aSHwKPF\u002BzPoVLBBZb8Pcv4R\u002BY8KNhW2lnYcqzUcF0n4Zbmsz\u002BCSeqgsRAoz14pw1bi9\u002BD4QGrtPESot6RA\u002BjH0mSP/FYmLdv37m3fILQv7r69W8Xl9L6Es\u002BXf72pJFYLfeNDU7Ka3MV4Hi/aTzJA45rQf16gi4dmqC0xwSkJxqtTu/6fnVv4UBiZr3mzL8ONRowiyKUHauJr7LuVWQusbld0dpMzoVY\u002B2B82BtwNs3hppIqc5v4GXEEcM7CQYwcc7UEiPrkgWZU14/CF0VQGbilDK6SBD4dpfipCF32lrmUYKRma24TPOVrlZvL9cHr9BcWHXTdSi\u002B25yLCO7jIngEWbfbg6a4Kkc/JZq6iEbA2vVRGoHlEtxZ074RLEMFsYzda9YgLCsqpC0tlE\u002BOBFJWyi74kgf3H0baga/opv4DOnMO3B1voK3JJnZUt36Mys9ru2IVDB\u002BE5kuPRat7Qf0vKVnbgCc15iqBL2uRomfITbbgfeub7i1UifXR31oCTeV4JY4ksEqnNdU3lN2z8kPkx/f0m8MSkzosh/YxYwbPf\u002BGFGX3Zo51rOEcWZFpQoJey7RdjDbIhZZFT\u002BClUddLOaBT7LdnGCiRaiGJ7/C/g2\u002BZff3bubHEvZLPshqtzF8J1R/tFVXK\u002B6\u002BLzCIRPpWlich1C9PZb4Pyjy8kl2oR55nCfBrU0moV0oZOT\u002BmPt4L5KiRONMSPMGWb\u002BooqpmBFeeiITr5\u002BzLtiXzlNiyOWYteoL2lBw67RN0\u002BxONff7ywiBNIBB2TEflls69mPPaVGBZuyfnr7B7Y5txtuzZfngmwNK4JRlV9y57EP0NfVRfWmbzc8LWyxKwEfx1BNVazFiWlpghYi9Gw4Q5rJ7zLeZG0hyGJgq1UDWACBNdILIZIARktua8fjg3bHA\u002BnV6z/OPV7nL41OZOIUaioRocKeLR4IxaTrc/ypPkTrmadvKWzEsvRzJ/YEseFlWgGd0eG0JNLLzSWW5s1iOe1EZss6qTy5SPLKLwUoABfDghX7C2hnM3DUo1xHLcgrEO4EvE8WKrDE4ITy7fnJn8kR12S3ZzKA4TNaZgXcch8mnxobJ0fErVdlNirndEV3CwOTNVpnd627g98bv8Sq5G5pyE7jsniFSSg==",
      "StatusCode": 201,
      "ResponseHeaders": {
        "Content-Length": "0",
        "Content-MD5": "f6BFRA5K34aBfPHL\u002BOUnDg==",
<<<<<<< HEAD
        "Date": "Thu, 05 Mar 2020 21:21:36 GMT",
        "ETag": "\u00220x8D7C14B2FFBCB6B\u0022",
        "Last-Modified": "Thu, 05 Mar 2020 21:21:36 GMT",
=======
        "Date": "Fri, 03 Apr 2020 00:06:36 GMT",
        "ETag": "\u00220x8D7D762E0CCB4B5\u0022",
        "Last-Modified": "Fri, 03 Apr 2020 00:06:37 GMT",
>>>>>>> 32e373e2
        "Server": [
          "Windows-Azure-Blob/1.0",
          "Microsoft-HTTPAPI/2.0"
        ],
        "x-ms-blob-sequence-number": "0",
        "x-ms-client-request-id": "24d3cf9d-4019-ea7c-f03e-9ec54a446ea2",
<<<<<<< HEAD
        "x-ms-request-id": "fcb25a3b-001e-0039-1934-f36927000000",
        "x-ms-request-server-encrypted": "true",
        "x-ms-version": "2019-10-10"
=======
        "x-ms-request-id": "d7a1fd44-c01e-0019-5b4b-09cd1b000000",
        "x-ms-request-server-encrypted": "true",
        "x-ms-version": "2019-12-12"
>>>>>>> 32e373e2
      },
      "ResponseBody": []
    },
    {
      "RequestUri": "https://seanmcccanary.blob.core.windows.net/test-container-47c859cc-510e-6661-ae90-194a5d3663ec/test-blob-c9b527b4-6d01-537c-fef7-e4685b2faa4f",
      "RequestMethod": "PUT",
      "RequestHeaders": {
        "Authorization": "Sanitized",
        "Content-Length": "0",
<<<<<<< HEAD
        "traceparent": "00-1e4260c3d083394fa082c6c6dc80694e-0e9096a1b19a594b-00",
        "User-Agent": [
          "azsdk-net-Storage.Blobs/12.4.0-dev.20200305.1",
          "(.NET Core 4.6.28325.01; Microsoft Windows 10.0.18363 )"
=======
        "traceparent": "00-93ab0851a99db4428eb4dde39aa0eee1-5268cc75638e9b4c-00",
        "User-Agent": [
          "azsdk-net-Storage.Blobs/12.5.0-dev.20200402.1",
          "(.NET Core 4.6.28325.01; Microsoft Windows 10.0.18362 )"
>>>>>>> 32e373e2
        ],
        "x-ms-blob-content-length": "1024",
        "x-ms-blob-type": "PageBlob",
        "x-ms-client-request-id": "2bdf8322-e01b-9ac7-189b-04782007ab4c",
<<<<<<< HEAD
        "x-ms-date": "Thu, 05 Mar 2020 21:21:36 GMT",
=======
        "x-ms-date": "Fri, 03 Apr 2020 00:06:38 GMT",
>>>>>>> 32e373e2
        "x-ms-encryption-algorithm": "AES256",
        "x-ms-encryption-key": "oxjMV/hFKQdg6cUIiEjUYIgvFMqHCf8wUn8lIlwTj8A=",
        "x-ms-encryption-key-sha256": "AEziNlZFLDZqGVrVC8qf4cQ5X4z5ITVXohbIlC\u002B\u002BbOQ=",
        "x-ms-return-client-request-id": "true",
<<<<<<< HEAD
        "x-ms-version": "2019-10-10"
=======
        "x-ms-version": "2019-12-12"
>>>>>>> 32e373e2
      },
      "RequestBody": null,
      "StatusCode": 201,
      "ResponseHeaders": {
        "Content-Length": "0",
<<<<<<< HEAD
        "Date": "Thu, 05 Mar 2020 21:21:36 GMT",
        "ETag": "\u00220x8D7C14B300987A5\u0022",
        "Last-Modified": "Thu, 05 Mar 2020 21:21:36 GMT",
=======
        "Date": "Fri, 03 Apr 2020 00:06:36 GMT",
        "ETag": "\u00220x8D7D762E0D8EBF4\u0022",
        "Last-Modified": "Fri, 03 Apr 2020 00:06:37 GMT",
>>>>>>> 32e373e2
        "Server": [
          "Windows-Azure-Blob/1.0",
          "Microsoft-HTTPAPI/2.0"
        ],
        "x-ms-client-request-id": "2bdf8322-e01b-9ac7-189b-04782007ab4c",
        "x-ms-encryption-key-sha256": "AEziNlZFLDZqGVrVC8qf4cQ5X4z5ITVXohbIlC\u002B\u002BbOQ=",
<<<<<<< HEAD
        "x-ms-request-id": "fcb25a3c-001e-0039-1a34-f36927000000",
        "x-ms-request-server-encrypted": "true",
        "x-ms-version": "2019-10-10"
=======
        "x-ms-request-id": "d7a1fd69-c01e-0019-7d4b-09cd1b000000",
        "x-ms-request-server-encrypted": "true",
        "x-ms-version": "2019-12-12"
>>>>>>> 32e373e2
      },
      "ResponseBody": []
    },
    {
      "RequestUri": "https://seanmcccanary.blob.core.windows.net/test-container-47c859cc-510e-6661-ae90-194a5d3663ec/test-blob-c9b527b4-6d01-537c-fef7-e4685b2faa4f?comp=page",
      "RequestMethod": "PUT",
      "RequestHeaders": {
        "Authorization": "Sanitized",
        "Content-Length": "0",
<<<<<<< HEAD
        "traceparent": "00-22a4f8de2bf7b645afbaf0d533d806ae-09a3b7257702c049-00",
        "User-Agent": [
          "azsdk-net-Storage.Blobs/12.4.0-dev.20200305.1",
          "(.NET Core 4.6.28325.01; Microsoft Windows 10.0.18363 )"
        ],
        "x-ms-client-request-id": "d8ff6fb4-6333-b4a5-8887-1adb12314ef5",
        "x-ms-copy-source": "https://seanstagetest.blob.core.windows.net/test-container-47c859cc-510e-6661-ae90-194a5d3663ec/test-blob-418b5383-5be7-783b-d7c0-924f302fcadb",
        "x-ms-date": "Thu, 05 Mar 2020 21:21:37 GMT",
=======
        "traceparent": "00-1f614d529dcd3d429c39caef6d47c9a8-b6a9ccb8719e3a48-00",
        "User-Agent": [
          "azsdk-net-Storage.Blobs/12.5.0-dev.20200402.1",
          "(.NET Core 4.6.28325.01; Microsoft Windows 10.0.18362 )"
        ],
        "x-ms-client-request-id": "d8ff6fb4-6333-b4a5-8887-1adb12314ef5",
        "x-ms-copy-source": "https://seanmcccanary.blob.core.windows.net/test-container-47c859cc-510e-6661-ae90-194a5d3663ec/test-blob-418b5383-5be7-783b-d7c0-924f302fcadb",
        "x-ms-date": "Fri, 03 Apr 2020 00:06:38 GMT",
>>>>>>> 32e373e2
        "x-ms-encryption-algorithm": "AES256",
        "x-ms-encryption-key": "oxjMV/hFKQdg6cUIiEjUYIgvFMqHCf8wUn8lIlwTj8A=",
        "x-ms-encryption-key-sha256": "AEziNlZFLDZqGVrVC8qf4cQ5X4z5ITVXohbIlC\u002B\u002BbOQ=",
        "x-ms-page-write": "update",
        "x-ms-range": "bytes=0-1023",
        "x-ms-return-client-request-id": "true",
        "x-ms-source-range": "bytes=0-1023",
<<<<<<< HEAD
        "x-ms-version": "2019-10-10"
=======
        "x-ms-version": "2019-12-12"
>>>>>>> 32e373e2
      },
      "RequestBody": null,
      "StatusCode": 201,
      "ResponseHeaders": {
        "Content-Length": "0",
        "Content-MD5": "f6BFRA5K34aBfPHL\u002BOUnDg==",
<<<<<<< HEAD
        "Date": "Thu, 05 Mar 2020 21:21:36 GMT",
        "ETag": "\u00220x8D7C14B30385DF2\u0022",
        "Last-Modified": "Thu, 05 Mar 2020 21:21:37 GMT",
=======
        "Date": "Fri, 03 Apr 2020 00:06:36 GMT",
        "ETag": "\u00220x8D7D762E0E809E2\u0022",
        "Last-Modified": "Fri, 03 Apr 2020 00:06:37 GMT",
>>>>>>> 32e373e2
        "Server": [
          "Windows-Azure-Blob/1.0",
          "Microsoft-HTTPAPI/2.0"
        ],
        "x-ms-blob-sequence-number": "0",
        "x-ms-client-request-id": "d8ff6fb4-6333-b4a5-8887-1adb12314ef5",
        "x-ms-encryption-key-sha256": "AEziNlZFLDZqGVrVC8qf4cQ5X4z5ITVXohbIlC\u002B\u002BbOQ=",
<<<<<<< HEAD
        "x-ms-request-id": "fcb25a3d-001e-0039-1b34-f36927000000",
        "x-ms-request-server-encrypted": "true",
        "x-ms-version": "2019-10-10"
=======
        "x-ms-request-id": "d7a1fd9a-c01e-0019-2b4b-09cd1b000000",
        "x-ms-request-server-encrypted": "true",
        "x-ms-version": "2019-12-12"
>>>>>>> 32e373e2
      },
      "ResponseBody": []
    },
    {
<<<<<<< HEAD
      "RequestUri": "https://seanstagetest.blob.core.windows.net/test-container-47c859cc-510e-6661-ae90-194a5d3663ec?restype=container",
      "RequestMethod": "DELETE",
      "RequestHeaders": {
        "Authorization": "Sanitized",
        "traceparent": "00-e724265e53f35d439495d7a22afefab3-c9e1456ebc0e9048-00",
        "User-Agent": [
          "azsdk-net-Storage.Blobs/12.4.0-dev.20200305.1",
          "(.NET Core 4.6.28325.01; Microsoft Windows 10.0.18363 )"
        ],
        "x-ms-client-request-id": "b0c42612-d308-f619-5ebf-b09f870d5f54",
        "x-ms-date": "Thu, 05 Mar 2020 21:21:37 GMT",
        "x-ms-return-client-request-id": "true",
        "x-ms-version": "2019-10-10"
=======
      "RequestUri": "https://seanmcccanary.blob.core.windows.net/test-container-47c859cc-510e-6661-ae90-194a5d3663ec?restype=container",
      "RequestMethod": "DELETE",
      "RequestHeaders": {
        "Authorization": "Sanitized",
        "traceparent": "00-0f1a6889d6b60c41864d8f6ac12e9ba3-aaae9f4b96899b43-00",
        "User-Agent": [
          "azsdk-net-Storage.Blobs/12.5.0-dev.20200402.1",
          "(.NET Core 4.6.28325.01; Microsoft Windows 10.0.18362 )"
        ],
        "x-ms-client-request-id": "b0c42612-d308-f619-5ebf-b09f870d5f54",
        "x-ms-date": "Fri, 03 Apr 2020 00:06:38 GMT",
        "x-ms-return-client-request-id": "true",
        "x-ms-version": "2019-12-12"
>>>>>>> 32e373e2
      },
      "RequestBody": null,
      "StatusCode": 202,
      "ResponseHeaders": {
        "Content-Length": "0",
<<<<<<< HEAD
        "Date": "Thu, 05 Mar 2020 21:21:36 GMT",
=======
        "Date": "Fri, 03 Apr 2020 00:06:36 GMT",
>>>>>>> 32e373e2
        "Server": [
          "Windows-Azure-Blob/1.0",
          "Microsoft-HTTPAPI/2.0"
        ],
        "x-ms-client-request-id": "b0c42612-d308-f619-5ebf-b09f870d5f54",
<<<<<<< HEAD
        "x-ms-request-id": "fcb25a3f-001e-0039-1d34-f36927000000",
        "x-ms-version": "2019-10-10"
=======
        "x-ms-request-id": "d7a1fdcd-c01e-0019-544b-09cd1b000000",
        "x-ms-version": "2019-12-12"
>>>>>>> 32e373e2
      },
      "ResponseBody": []
    }
  ],
  "Variables": {
    "RandomSeed": "815553919",
<<<<<<< HEAD
    "Storage_TestConfigDefault": "ProductionTenant\nseanstagetest\nU2FuaXRpemVk\nhttps://seanstagetest.blob.core.windows.net\nhttp://seanstagetest.file.core.windows.net\nhttp://seanstagetest.queue.core.windows.net\nhttp://seanstagetest.table.core.windows.net\n\n\n\n\nhttp://seanstagetest-secondary.blob.core.windows.net\nhttp://seanstagetest-secondary.file.core.windows.net\nhttp://seanstagetest-secondary.queue.core.windows.net\nhttp://seanstagetest-secondary.table.core.windows.net\n\nSanitized\n\n\nCloud\nBlobEndpoint=https://seanstagetest.blob.core.windows.net/;QueueEndpoint=http://seanstagetest.queue.core.windows.net/;FileEndpoint=http://seanstagetest.file.core.windows.net/;BlobSecondaryEndpoint=http://seanstagetest-secondary.blob.core.windows.net/;QueueSecondaryEndpoint=http://seanstagetest-secondary.queue.core.windows.net/;FileSecondaryEndpoint=http://seanstagetest-secondary.file.core.windows.net/;AccountName=seanstagetest;AccountKey=Sanitized\nseanscope1"
=======
    "Storage_TestConfigDefault": "ProductionTenant\nseanmcccanary\nU2FuaXRpemVk\nhttps://seanmcccanary.blob.core.windows.net\nhttps://seanmcccanary.file.core.windows.net\nhttps://seanmcccanary.queue.core.windows.net\nhttps://seanmcccanary.table.core.windows.net\n\n\n\n\nhttps://seanmcccanary-secondary.blob.core.windows.net\nhttps://seanmcccanary-secondary.file.core.windows.net\nhttps://seanmcccanary-secondary.queue.core.windows.net\nhttps://seanmcccanary-secondary.table.core.windows.net\n\nSanitized\n\n\nCloud\nBlobEndpoint=https://seanmcccanary.blob.core.windows.net/;QueueEndpoint=https://seanmcccanary.queue.core.windows.net/;FileEndpoint=https://seanmcccanary.file.core.windows.net/;BlobSecondaryEndpoint=https://seanmcccanary-secondary.blob.core.windows.net/;QueueSecondaryEndpoint=https://seanmcccanary-secondary.queue.core.windows.net/;FileSecondaryEndpoint=https://seanmcccanary-secondary.file.core.windows.net/;AccountName=seanmcccanary;AccountKey=Sanitized\nseanscope1"
>>>>>>> 32e373e2
  }
}<|MERGE_RESOLUTION|>--- conflicted
+++ resolved
@@ -1,22 +1,6 @@
 {
   "Entries": [
     {
-<<<<<<< HEAD
-      "RequestUri": "https://seanstagetest.blob.core.windows.net/test-container-47c859cc-510e-6661-ae90-194a5d3663ec?restype=container",
-      "RequestMethod": "PUT",
-      "RequestHeaders": {
-        "Authorization": "Sanitized",
-        "traceparent": "00-d275f233149f6143af28db42bf105da3-3ac0935e94141740-00",
-        "User-Agent": [
-          "azsdk-net-Storage.Blobs/12.4.0-dev.20200305.1",
-          "(.NET Core 4.6.28325.01; Microsoft Windows 10.0.18363 )"
-        ],
-        "x-ms-blob-public-access": "container",
-        "x-ms-client-request-id": "3dfc8c69-7dae-8757-42da-856e26162f88",
-        "x-ms-date": "Thu, 05 Mar 2020 21:21:36 GMT",
-        "x-ms-return-client-request-id": "true",
-        "x-ms-version": "2019-10-10"
-=======
       "RequestUri": "https://seanmcccanary.blob.core.windows.net/test-container-47c859cc-510e-6661-ae90-194a5d3663ec?restype=container",
       "RequestMethod": "PUT",
       "RequestHeaders": {
@@ -31,229 +15,130 @@
         "x-ms-date": "Fri, 03 Apr 2020 00:06:37 GMT",
         "x-ms-return-client-request-id": "true",
         "x-ms-version": "2019-12-12"
->>>>>>> 32e373e2
-      },
-      "RequestBody": null,
-      "StatusCode": 201,
-      "ResponseHeaders": {
-        "Content-Length": "0",
-<<<<<<< HEAD
-        "Date": "Thu, 05 Mar 2020 21:21:35 GMT",
-        "ETag": "\u00220x8D7C14B2FD62D5B\u0022",
-        "Last-Modified": "Thu, 05 Mar 2020 21:21:36 GMT",
-=======
+      },
+      "RequestBody": null,
+      "StatusCode": 201,
+      "ResponseHeaders": {
+        "Content-Length": "0",
         "Date": "Fri, 03 Apr 2020 00:06:36 GMT",
         "ETag": "\u00220x8D7D762E0A620DD\u0022",
         "Last-Modified": "Fri, 03 Apr 2020 00:06:37 GMT",
->>>>>>> 32e373e2
         "Server": [
           "Windows-Azure-Blob/1.0",
           "Microsoft-HTTPAPI/2.0"
         ],
         "x-ms-client-request-id": "3dfc8c69-7dae-8757-42da-856e26162f88",
-<<<<<<< HEAD
-        "x-ms-request-id": "fcb25a34-001e-0039-1434-f36927000000",
-        "x-ms-version": "2019-10-10"
-=======
         "x-ms-request-id": "d7a1fce1-c01e-0019-0d4b-09cd1b000000",
         "x-ms-version": "2019-12-12"
->>>>>>> 32e373e2
-      },
-      "ResponseBody": []
-    },
-    {
-<<<<<<< HEAD
-      "RequestUri": "https://seanstagetest.blob.core.windows.net/test-container-47c859cc-510e-6661-ae90-194a5d3663ec?restype=container\u0026comp=acl",
-=======
+      },
+      "ResponseBody": []
+    },
+    {
       "RequestUri": "https://seanmcccanary.blob.core.windows.net/test-container-47c859cc-510e-6661-ae90-194a5d3663ec?restype=container\u0026comp=acl",
->>>>>>> 32e373e2
       "RequestMethod": "PUT",
       "RequestHeaders": {
         "Authorization": "Sanitized",
         "Content-Length": "21",
         "Content-Type": "application/xml",
-<<<<<<< HEAD
-        "traceparent": "00-3dda17b718b3c344b59c631753d0885f-9038b606ba1ddf4f-00",
-        "User-Agent": [
-          "azsdk-net-Storage.Blobs/12.4.0-dev.20200305.1",
-          "(.NET Core 4.6.28325.01; Microsoft Windows 10.0.18363 )"
+        "traceparent": "00-ded92df9e276494e956b0c6f456bc548-7552e8aa3b9cf248-00",
+        "User-Agent": [
+          "azsdk-net-Storage.Blobs/12.5.0-dev.20200402.1",
+          "(.NET Core 4.6.28325.01; Microsoft Windows 10.0.18362 )"
         ],
         "x-ms-blob-public-access": "container",
         "x-ms-client-request-id": "d1e1ddf5-2639-c03d-5680-51d14a49f143",
-        "x-ms-date": "Thu, 05 Mar 2020 21:21:36 GMT",
-        "x-ms-return-client-request-id": "true",
-        "x-ms-version": "2019-10-10"
-=======
-        "traceparent": "00-ded92df9e276494e956b0c6f456bc548-7552e8aa3b9cf248-00",
-        "User-Agent": [
-          "azsdk-net-Storage.Blobs/12.5.0-dev.20200402.1",
-          "(.NET Core 4.6.28325.01; Microsoft Windows 10.0.18362 )"
-        ],
-        "x-ms-blob-public-access": "container",
-        "x-ms-client-request-id": "d1e1ddf5-2639-c03d-5680-51d14a49f143",
-        "x-ms-date": "Fri, 03 Apr 2020 00:06:38 GMT",
-        "x-ms-return-client-request-id": "true",
-        "x-ms-version": "2019-12-12"
->>>>>>> 32e373e2
+        "x-ms-date": "Fri, 03 Apr 2020 00:06:38 GMT",
+        "x-ms-return-client-request-id": "true",
+        "x-ms-version": "2019-12-12"
       },
       "RequestBody": "\u003CSignedIdentifiers /\u003E",
       "StatusCode": 200,
       "ResponseHeaders": {
         "Content-Length": "0",
-<<<<<<< HEAD
-        "Date": "Thu, 05 Mar 2020 21:21:35 GMT",
-        "ETag": "\u00220x8D7C14B2FE2FD79\u0022",
-        "Last-Modified": "Thu, 05 Mar 2020 21:21:36 GMT",
-=======
         "Date": "Fri, 03 Apr 2020 00:06:36 GMT",
         "ETag": "\u00220x8D7D762E0B471CF\u0022",
         "Last-Modified": "Fri, 03 Apr 2020 00:06:37 GMT",
->>>>>>> 32e373e2
         "Server": [
           "Windows-Azure-Blob/1.0",
           "Microsoft-HTTPAPI/2.0"
         ],
         "x-ms-client-request-id": "d1e1ddf5-2639-c03d-5680-51d14a49f143",
-<<<<<<< HEAD
-        "x-ms-request-id": "fcb25a37-001e-0039-1534-f36927000000",
-        "x-ms-version": "2019-10-10"
-=======
         "x-ms-request-id": "d7a1fd05-c01e-0019-264b-09cd1b000000",
         "x-ms-version": "2019-12-12"
->>>>>>> 32e373e2
-      },
-      "ResponseBody": []
-    },
-    {
-<<<<<<< HEAD
-      "RequestUri": "https://seanstagetest.blob.core.windows.net/test-container-47c859cc-510e-6661-ae90-194a5d3663ec/test-blob-418b5383-5be7-783b-d7c0-924f302fcadb",
-=======
+      },
+      "ResponseBody": []
+    },
+    {
       "RequestUri": "https://seanmcccanary.blob.core.windows.net/test-container-47c859cc-510e-6661-ae90-194a5d3663ec/test-blob-418b5383-5be7-783b-d7c0-924f302fcadb",
->>>>>>> 32e373e2
-      "RequestMethod": "PUT",
-      "RequestHeaders": {
-        "Authorization": "Sanitized",
-        "Content-Length": "0",
-<<<<<<< HEAD
-        "traceparent": "00-daf97d2c0747be43a0c6f0359f746f37-f490b580e308cc42-00",
-        "User-Agent": [
-          "azsdk-net-Storage.Blobs/12.4.0-dev.20200305.1",
-          "(.NET Core 4.6.28325.01; Microsoft Windows 10.0.18363 )"
-=======
+      "RequestMethod": "PUT",
+      "RequestHeaders": {
+        "Authorization": "Sanitized",
+        "Content-Length": "0",
         "traceparent": "00-1e9dbfa9c35867429d2ca80fadc82f9a-55a52b2ddecff84e-00",
         "User-Agent": [
           "azsdk-net-Storage.Blobs/12.5.0-dev.20200402.1",
           "(.NET Core 4.6.28325.01; Microsoft Windows 10.0.18362 )"
->>>>>>> 32e373e2
         ],
         "x-ms-blob-content-length": "1024",
         "x-ms-blob-type": "PageBlob",
         "x-ms-client-request-id": "89160c7b-2d5f-9bf8-8b76-196a26cc6a43",
-<<<<<<< HEAD
-        "x-ms-date": "Thu, 05 Mar 2020 21:21:36 GMT",
-        "x-ms-return-client-request-id": "true",
-        "x-ms-version": "2019-10-10"
-=======
-        "x-ms-date": "Fri, 03 Apr 2020 00:06:38 GMT",
-        "x-ms-return-client-request-id": "true",
-        "x-ms-version": "2019-12-12"
->>>>>>> 32e373e2
-      },
-      "RequestBody": null,
-      "StatusCode": 201,
-      "ResponseHeaders": {
-        "Content-Length": "0",
-<<<<<<< HEAD
-        "Date": "Thu, 05 Mar 2020 21:21:36 GMT",
-        "ETag": "\u00220x8D7C14B2FEF9551\u0022",
-        "Last-Modified": "Thu, 05 Mar 2020 21:21:36 GMT",
-=======
+        "x-ms-date": "Fri, 03 Apr 2020 00:06:38 GMT",
+        "x-ms-return-client-request-id": "true",
+        "x-ms-version": "2019-12-12"
+      },
+      "RequestBody": null,
+      "StatusCode": 201,
+      "ResponseHeaders": {
+        "Content-Length": "0",
         "Date": "Fri, 03 Apr 2020 00:06:36 GMT",
         "ETag": "\u00220x8D7D762E0C0A491\u0022",
         "Last-Modified": "Fri, 03 Apr 2020 00:06:37 GMT",
->>>>>>> 32e373e2
         "Server": [
           "Windows-Azure-Blob/1.0",
           "Microsoft-HTTPAPI/2.0"
         ],
         "x-ms-client-request-id": "89160c7b-2d5f-9bf8-8b76-196a26cc6a43",
-<<<<<<< HEAD
-        "x-ms-request-id": "fcb25a3a-001e-0039-1834-f36927000000",
-        "x-ms-request-server-encrypted": "true",
-        "x-ms-version": "2019-10-10"
-=======
         "x-ms-request-id": "d7a1fd24-c01e-0019-404b-09cd1b000000",
         "x-ms-request-server-encrypted": "true",
         "x-ms-version": "2019-12-12"
->>>>>>> 32e373e2
-      },
-      "ResponseBody": []
-    },
-    {
-<<<<<<< HEAD
-      "RequestUri": "https://seanstagetest.blob.core.windows.net/test-container-47c859cc-510e-6661-ae90-194a5d3663ec/test-blob-418b5383-5be7-783b-d7c0-924f302fcadb?comp=page",
-=======
+      },
+      "ResponseBody": []
+    },
+    {
       "RequestUri": "https://seanmcccanary.blob.core.windows.net/test-container-47c859cc-510e-6661-ae90-194a5d3663ec/test-blob-418b5383-5be7-783b-d7c0-924f302fcadb?comp=page",
->>>>>>> 32e373e2
       "RequestMethod": "PUT",
       "RequestHeaders": {
         "Authorization": "Sanitized",
         "Content-Length": "1024",
-<<<<<<< HEAD
-        "traceparent": "00-7392047838b4de47b2543d5adaf84c2f-01bf4197fb5a3a4d-00",
-        "User-Agent": [
-          "azsdk-net-Storage.Blobs/12.4.0-dev.20200305.1",
-          "(.NET Core 4.6.28325.01; Microsoft Windows 10.0.18363 )"
+        "traceparent": "00-709ec1724ccd6e438f22f8dcd6979bbb-190287a9a38d3c4e-00",
+        "User-Agent": [
+          "azsdk-net-Storage.Blobs/12.5.0-dev.20200402.1",
+          "(.NET Core 4.6.28325.01; Microsoft Windows 10.0.18362 )"
         ],
         "x-ms-client-request-id": "24d3cf9d-4019-ea7c-f03e-9ec54a446ea2",
-        "x-ms-date": "Thu, 05 Mar 2020 21:21:36 GMT",
+        "x-ms-date": "Fri, 03 Apr 2020 00:06:38 GMT",
         "x-ms-page-write": "update",
         "x-ms-range": "bytes=0-1023",
         "x-ms-return-client-request-id": "true",
-        "x-ms-version": "2019-10-10"
-=======
-        "traceparent": "00-709ec1724ccd6e438f22f8dcd6979bbb-190287a9a38d3c4e-00",
-        "User-Agent": [
-          "azsdk-net-Storage.Blobs/12.5.0-dev.20200402.1",
-          "(.NET Core 4.6.28325.01; Microsoft Windows 10.0.18362 )"
-        ],
-        "x-ms-client-request-id": "24d3cf9d-4019-ea7c-f03e-9ec54a446ea2",
-        "x-ms-date": "Fri, 03 Apr 2020 00:06:38 GMT",
-        "x-ms-page-write": "update",
-        "x-ms-range": "bytes=0-1023",
-        "x-ms-return-client-request-id": "true",
-        "x-ms-version": "2019-12-12"
->>>>>>> 32e373e2
+        "x-ms-version": "2019-12-12"
       },
       "RequestBody": "oj55yWCGu1SgAJz\u002Bjxv8zNpdeEk0Xk5LYGW9AMMZsVa/qplM/DbIbyGNMDmJPzE6g4T27dGnD0TvLmj6ybqQhk5FPuWBsNCklQknpi0VwSA0gn0/I8SFF5tVXc3NzaVn/arqRABMuNO0UljHf2gW2W1HxkY9UGOKvydKK1IC18djwKiDK30g6MmpitBrvZcyP4NghQZeKqxGX4TZAo2AsXqQY7\u002B/k67wJ959k8aSHwKPF\u002BzPoVLBBZb8Pcv4R\u002BY8KNhW2lnYcqzUcF0n4Zbmsz\u002BCSeqgsRAoz14pw1bi9\u002BD4QGrtPESot6RA\u002BjH0mSP/FYmLdv37m3fILQv7r69W8Xl9L6Es\u002BXf72pJFYLfeNDU7Ka3MV4Hi/aTzJA45rQf16gi4dmqC0xwSkJxqtTu/6fnVv4UBiZr3mzL8ONRowiyKUHauJr7LuVWQusbld0dpMzoVY\u002B2B82BtwNs3hppIqc5v4GXEEcM7CQYwcc7UEiPrkgWZU14/CF0VQGbilDK6SBD4dpfipCF32lrmUYKRma24TPOVrlZvL9cHr9BcWHXTdSi\u002B25yLCO7jIngEWbfbg6a4Kkc/JZq6iEbA2vVRGoHlEtxZ074RLEMFsYzda9YgLCsqpC0tlE\u002BOBFJWyi74kgf3H0baga/opv4DOnMO3B1voK3JJnZUt36Mys9ru2IVDB\u002BE5kuPRat7Qf0vKVnbgCc15iqBL2uRomfITbbgfeub7i1UifXR31oCTeV4JY4ksEqnNdU3lN2z8kPkx/f0m8MSkzosh/YxYwbPf\u002BGFGX3Zo51rOEcWZFpQoJey7RdjDbIhZZFT\u002BClUddLOaBT7LdnGCiRaiGJ7/C/g2\u002BZff3bubHEvZLPshqtzF8J1R/tFVXK\u002B6\u002BLzCIRPpWlich1C9PZb4Pyjy8kl2oR55nCfBrU0moV0oZOT\u002BmPt4L5KiRONMSPMGWb\u002BooqpmBFeeiITr5\u002BzLtiXzlNiyOWYteoL2lBw67RN0\u002BxONff7ywiBNIBB2TEflls69mPPaVGBZuyfnr7B7Y5txtuzZfngmwNK4JRlV9y57EP0NfVRfWmbzc8LWyxKwEfx1BNVazFiWlpghYi9Gw4Q5rJ7zLeZG0hyGJgq1UDWACBNdILIZIARktua8fjg3bHA\u002BnV6z/OPV7nL41OZOIUaioRocKeLR4IxaTrc/ypPkTrmadvKWzEsvRzJ/YEseFlWgGd0eG0JNLLzSWW5s1iOe1EZss6qTy5SPLKLwUoABfDghX7C2hnM3DUo1xHLcgrEO4EvE8WKrDE4ITy7fnJn8kR12S3ZzKA4TNaZgXcch8mnxobJ0fErVdlNirndEV3CwOTNVpnd627g98bv8Sq5G5pyE7jsniFSSg==",
       "StatusCode": 201,
       "ResponseHeaders": {
         "Content-Length": "0",
         "Content-MD5": "f6BFRA5K34aBfPHL\u002BOUnDg==",
-<<<<<<< HEAD
-        "Date": "Thu, 05 Mar 2020 21:21:36 GMT",
-        "ETag": "\u00220x8D7C14B2FFBCB6B\u0022",
-        "Last-Modified": "Thu, 05 Mar 2020 21:21:36 GMT",
-=======
         "Date": "Fri, 03 Apr 2020 00:06:36 GMT",
         "ETag": "\u00220x8D7D762E0CCB4B5\u0022",
         "Last-Modified": "Fri, 03 Apr 2020 00:06:37 GMT",
->>>>>>> 32e373e2
         "Server": [
           "Windows-Azure-Blob/1.0",
           "Microsoft-HTTPAPI/2.0"
         ],
         "x-ms-blob-sequence-number": "0",
         "x-ms-client-request-id": "24d3cf9d-4019-ea7c-f03e-9ec54a446ea2",
-<<<<<<< HEAD
-        "x-ms-request-id": "fcb25a3b-001e-0039-1934-f36927000000",
-        "x-ms-request-server-encrypted": "true",
-        "x-ms-version": "2019-10-10"
-=======
         "x-ms-request-id": "d7a1fd44-c01e-0019-5b4b-09cd1b000000",
         "x-ms-request-server-encrypted": "true",
         "x-ms-version": "2019-12-12"
->>>>>>> 32e373e2
       },
       "ResponseBody": []
     },
@@ -263,64 +148,37 @@
       "RequestHeaders": {
         "Authorization": "Sanitized",
         "Content-Length": "0",
-<<<<<<< HEAD
-        "traceparent": "00-1e4260c3d083394fa082c6c6dc80694e-0e9096a1b19a594b-00",
-        "User-Agent": [
-          "azsdk-net-Storage.Blobs/12.4.0-dev.20200305.1",
-          "(.NET Core 4.6.28325.01; Microsoft Windows 10.0.18363 )"
-=======
         "traceparent": "00-93ab0851a99db4428eb4dde39aa0eee1-5268cc75638e9b4c-00",
         "User-Agent": [
           "azsdk-net-Storage.Blobs/12.5.0-dev.20200402.1",
           "(.NET Core 4.6.28325.01; Microsoft Windows 10.0.18362 )"
->>>>>>> 32e373e2
         ],
         "x-ms-blob-content-length": "1024",
         "x-ms-blob-type": "PageBlob",
         "x-ms-client-request-id": "2bdf8322-e01b-9ac7-189b-04782007ab4c",
-<<<<<<< HEAD
-        "x-ms-date": "Thu, 05 Mar 2020 21:21:36 GMT",
-=======
-        "x-ms-date": "Fri, 03 Apr 2020 00:06:38 GMT",
->>>>>>> 32e373e2
+        "x-ms-date": "Fri, 03 Apr 2020 00:06:38 GMT",
         "x-ms-encryption-algorithm": "AES256",
         "x-ms-encryption-key": "oxjMV/hFKQdg6cUIiEjUYIgvFMqHCf8wUn8lIlwTj8A=",
         "x-ms-encryption-key-sha256": "AEziNlZFLDZqGVrVC8qf4cQ5X4z5ITVXohbIlC\u002B\u002BbOQ=",
         "x-ms-return-client-request-id": "true",
-<<<<<<< HEAD
-        "x-ms-version": "2019-10-10"
-=======
-        "x-ms-version": "2019-12-12"
->>>>>>> 32e373e2
-      },
-      "RequestBody": null,
-      "StatusCode": 201,
-      "ResponseHeaders": {
-        "Content-Length": "0",
-<<<<<<< HEAD
-        "Date": "Thu, 05 Mar 2020 21:21:36 GMT",
-        "ETag": "\u00220x8D7C14B300987A5\u0022",
-        "Last-Modified": "Thu, 05 Mar 2020 21:21:36 GMT",
-=======
+        "x-ms-version": "2019-12-12"
+      },
+      "RequestBody": null,
+      "StatusCode": 201,
+      "ResponseHeaders": {
+        "Content-Length": "0",
         "Date": "Fri, 03 Apr 2020 00:06:36 GMT",
         "ETag": "\u00220x8D7D762E0D8EBF4\u0022",
         "Last-Modified": "Fri, 03 Apr 2020 00:06:37 GMT",
->>>>>>> 32e373e2
         "Server": [
           "Windows-Azure-Blob/1.0",
           "Microsoft-HTTPAPI/2.0"
         ],
         "x-ms-client-request-id": "2bdf8322-e01b-9ac7-189b-04782007ab4c",
         "x-ms-encryption-key-sha256": "AEziNlZFLDZqGVrVC8qf4cQ5X4z5ITVXohbIlC\u002B\u002BbOQ=",
-<<<<<<< HEAD
-        "x-ms-request-id": "fcb25a3c-001e-0039-1a34-f36927000000",
-        "x-ms-request-server-encrypted": "true",
-        "x-ms-version": "2019-10-10"
-=======
         "x-ms-request-id": "d7a1fd69-c01e-0019-7d4b-09cd1b000000",
         "x-ms-request-server-encrypted": "true",
         "x-ms-version": "2019-12-12"
->>>>>>> 32e373e2
       },
       "ResponseBody": []
     },
@@ -330,16 +188,6 @@
       "RequestHeaders": {
         "Authorization": "Sanitized",
         "Content-Length": "0",
-<<<<<<< HEAD
-        "traceparent": "00-22a4f8de2bf7b645afbaf0d533d806ae-09a3b7257702c049-00",
-        "User-Agent": [
-          "azsdk-net-Storage.Blobs/12.4.0-dev.20200305.1",
-          "(.NET Core 4.6.28325.01; Microsoft Windows 10.0.18363 )"
-        ],
-        "x-ms-client-request-id": "d8ff6fb4-6333-b4a5-8887-1adb12314ef5",
-        "x-ms-copy-source": "https://seanstagetest.blob.core.windows.net/test-container-47c859cc-510e-6661-ae90-194a5d3663ec/test-blob-418b5383-5be7-783b-d7c0-924f302fcadb",
-        "x-ms-date": "Thu, 05 Mar 2020 21:21:37 GMT",
-=======
         "traceparent": "00-1f614d529dcd3d429c39caef6d47c9a8-b6a9ccb8719e3a48-00",
         "User-Agent": [
           "azsdk-net-Storage.Blobs/12.5.0-dev.20200402.1",
@@ -348,7 +196,6 @@
         "x-ms-client-request-id": "d8ff6fb4-6333-b4a5-8887-1adb12314ef5",
         "x-ms-copy-source": "https://seanmcccanary.blob.core.windows.net/test-container-47c859cc-510e-6661-ae90-194a5d3663ec/test-blob-418b5383-5be7-783b-d7c0-924f302fcadb",
         "x-ms-date": "Fri, 03 Apr 2020 00:06:38 GMT",
->>>>>>> 32e373e2
         "x-ms-encryption-algorithm": "AES256",
         "x-ms-encryption-key": "oxjMV/hFKQdg6cUIiEjUYIgvFMqHCf8wUn8lIlwTj8A=",
         "x-ms-encryption-key-sha256": "AEziNlZFLDZqGVrVC8qf4cQ5X4z5ITVXohbIlC\u002B\u002BbOQ=",
@@ -356,26 +203,16 @@
         "x-ms-range": "bytes=0-1023",
         "x-ms-return-client-request-id": "true",
         "x-ms-source-range": "bytes=0-1023",
-<<<<<<< HEAD
-        "x-ms-version": "2019-10-10"
-=======
-        "x-ms-version": "2019-12-12"
->>>>>>> 32e373e2
+        "x-ms-version": "2019-12-12"
       },
       "RequestBody": null,
       "StatusCode": 201,
       "ResponseHeaders": {
         "Content-Length": "0",
         "Content-MD5": "f6BFRA5K34aBfPHL\u002BOUnDg==",
-<<<<<<< HEAD
-        "Date": "Thu, 05 Mar 2020 21:21:36 GMT",
-        "ETag": "\u00220x8D7C14B30385DF2\u0022",
-        "Last-Modified": "Thu, 05 Mar 2020 21:21:37 GMT",
-=======
         "Date": "Fri, 03 Apr 2020 00:06:36 GMT",
         "ETag": "\u00220x8D7D762E0E809E2\u0022",
         "Last-Modified": "Fri, 03 Apr 2020 00:06:37 GMT",
->>>>>>> 32e373e2
         "Server": [
           "Windows-Azure-Blob/1.0",
           "Microsoft-HTTPAPI/2.0"
@@ -383,34 +220,13 @@
         "x-ms-blob-sequence-number": "0",
         "x-ms-client-request-id": "d8ff6fb4-6333-b4a5-8887-1adb12314ef5",
         "x-ms-encryption-key-sha256": "AEziNlZFLDZqGVrVC8qf4cQ5X4z5ITVXohbIlC\u002B\u002BbOQ=",
-<<<<<<< HEAD
-        "x-ms-request-id": "fcb25a3d-001e-0039-1b34-f36927000000",
-        "x-ms-request-server-encrypted": "true",
-        "x-ms-version": "2019-10-10"
-=======
         "x-ms-request-id": "d7a1fd9a-c01e-0019-2b4b-09cd1b000000",
         "x-ms-request-server-encrypted": "true",
         "x-ms-version": "2019-12-12"
->>>>>>> 32e373e2
-      },
-      "ResponseBody": []
-    },
-    {
-<<<<<<< HEAD
-      "RequestUri": "https://seanstagetest.blob.core.windows.net/test-container-47c859cc-510e-6661-ae90-194a5d3663ec?restype=container",
-      "RequestMethod": "DELETE",
-      "RequestHeaders": {
-        "Authorization": "Sanitized",
-        "traceparent": "00-e724265e53f35d439495d7a22afefab3-c9e1456ebc0e9048-00",
-        "User-Agent": [
-          "azsdk-net-Storage.Blobs/12.4.0-dev.20200305.1",
-          "(.NET Core 4.6.28325.01; Microsoft Windows 10.0.18363 )"
-        ],
-        "x-ms-client-request-id": "b0c42612-d308-f619-5ebf-b09f870d5f54",
-        "x-ms-date": "Thu, 05 Mar 2020 21:21:37 GMT",
-        "x-ms-return-client-request-id": "true",
-        "x-ms-version": "2019-10-10"
-=======
+      },
+      "ResponseBody": []
+    },
+    {
       "RequestUri": "https://seanmcccanary.blob.core.windows.net/test-container-47c859cc-510e-6661-ae90-194a5d3663ec?restype=container",
       "RequestMethod": "DELETE",
       "RequestHeaders": {
@@ -424,39 +240,25 @@
         "x-ms-date": "Fri, 03 Apr 2020 00:06:38 GMT",
         "x-ms-return-client-request-id": "true",
         "x-ms-version": "2019-12-12"
->>>>>>> 32e373e2
       },
       "RequestBody": null,
       "StatusCode": 202,
       "ResponseHeaders": {
         "Content-Length": "0",
-<<<<<<< HEAD
-        "Date": "Thu, 05 Mar 2020 21:21:36 GMT",
-=======
-        "Date": "Fri, 03 Apr 2020 00:06:36 GMT",
->>>>>>> 32e373e2
+        "Date": "Fri, 03 Apr 2020 00:06:36 GMT",
         "Server": [
           "Windows-Azure-Blob/1.0",
           "Microsoft-HTTPAPI/2.0"
         ],
         "x-ms-client-request-id": "b0c42612-d308-f619-5ebf-b09f870d5f54",
-<<<<<<< HEAD
-        "x-ms-request-id": "fcb25a3f-001e-0039-1d34-f36927000000",
-        "x-ms-version": "2019-10-10"
-=======
         "x-ms-request-id": "d7a1fdcd-c01e-0019-544b-09cd1b000000",
         "x-ms-version": "2019-12-12"
->>>>>>> 32e373e2
       },
       "ResponseBody": []
     }
   ],
   "Variables": {
     "RandomSeed": "815553919",
-<<<<<<< HEAD
-    "Storage_TestConfigDefault": "ProductionTenant\nseanstagetest\nU2FuaXRpemVk\nhttps://seanstagetest.blob.core.windows.net\nhttp://seanstagetest.file.core.windows.net\nhttp://seanstagetest.queue.core.windows.net\nhttp://seanstagetest.table.core.windows.net\n\n\n\n\nhttp://seanstagetest-secondary.blob.core.windows.net\nhttp://seanstagetest-secondary.file.core.windows.net\nhttp://seanstagetest-secondary.queue.core.windows.net\nhttp://seanstagetest-secondary.table.core.windows.net\n\nSanitized\n\n\nCloud\nBlobEndpoint=https://seanstagetest.blob.core.windows.net/;QueueEndpoint=http://seanstagetest.queue.core.windows.net/;FileEndpoint=http://seanstagetest.file.core.windows.net/;BlobSecondaryEndpoint=http://seanstagetest-secondary.blob.core.windows.net/;QueueSecondaryEndpoint=http://seanstagetest-secondary.queue.core.windows.net/;FileSecondaryEndpoint=http://seanstagetest-secondary.file.core.windows.net/;AccountName=seanstagetest;AccountKey=Sanitized\nseanscope1"
-=======
     "Storage_TestConfigDefault": "ProductionTenant\nseanmcccanary\nU2FuaXRpemVk\nhttps://seanmcccanary.blob.core.windows.net\nhttps://seanmcccanary.file.core.windows.net\nhttps://seanmcccanary.queue.core.windows.net\nhttps://seanmcccanary.table.core.windows.net\n\n\n\n\nhttps://seanmcccanary-secondary.blob.core.windows.net\nhttps://seanmcccanary-secondary.file.core.windows.net\nhttps://seanmcccanary-secondary.queue.core.windows.net\nhttps://seanmcccanary-secondary.table.core.windows.net\n\nSanitized\n\n\nCloud\nBlobEndpoint=https://seanmcccanary.blob.core.windows.net/;QueueEndpoint=https://seanmcccanary.queue.core.windows.net/;FileEndpoint=https://seanmcccanary.file.core.windows.net/;BlobSecondaryEndpoint=https://seanmcccanary-secondary.blob.core.windows.net/;QueueSecondaryEndpoint=https://seanmcccanary-secondary.queue.core.windows.net/;FileSecondaryEndpoint=https://seanmcccanary-secondary.file.core.windows.net/;AccountName=seanmcccanary;AccountKey=Sanitized\nseanscope1"
->>>>>>> 32e373e2
   }
 }