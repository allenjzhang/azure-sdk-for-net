{
  "Entries": [
    {
<<<<<<< HEAD
      "RequestUri": "https://seanstagetest.blob.core.windows.net/test-container-2424b1be-9a83-0599-bffb-53e5500fc038?restype=container",
      "RequestMethod": "PUT",
      "RequestHeaders": {
        "Authorization": "Sanitized",
        "traceparent": "00-75991dc0dcc9f344bcdac8f097293aaf-211ead19fd05ac4c-00",
        "User-Agent": [
          "azsdk-net-Storage.Blobs/12.4.0-dev.20200305.1",
          "(.NET Core 4.6.28325.01; Microsoft Windows 10.0.18363 )"
        ],
        "x-ms-blob-public-access": "container",
        "x-ms-client-request-id": "2fe01caf-3846-800c-ac08-e3aa9e02c91e",
        "x-ms-date": "Thu, 05 Mar 2020 21:20:28 GMT",
        "x-ms-return-client-request-id": "true",
        "x-ms-version": "2019-10-10"
=======
      "RequestUri": "https://seanmcccanary.blob.core.windows.net/test-container-2424b1be-9a83-0599-bffb-53e5500fc038?restype=container",
      "RequestMethod": "PUT",
      "RequestHeaders": {
        "Authorization": "Sanitized",
        "traceparent": "00-f9c9472022e98641a482cf1ab1afaa8a-56aa25fcdbad014e-00",
        "User-Agent": [
          "azsdk-net-Storage.Blobs/12.5.0-dev.20200402.1",
          "(.NET Core 4.6.28325.01; Microsoft Windows 10.0.18362 )"
        ],
        "x-ms-blob-public-access": "container",
        "x-ms-client-request-id": "2fe01caf-3846-800c-ac08-e3aa9e02c91e",
        "x-ms-date": "Fri, 03 Apr 2020 00:05:18 GMT",
        "x-ms-return-client-request-id": "true",
        "x-ms-version": "2019-12-12"
>>>>>>> 32e373e2
      },
      "RequestBody": null,
      "StatusCode": 201,
      "ResponseHeaders": {
        "Content-Length": "0",
<<<<<<< HEAD
        "Date": "Thu, 05 Mar 2020 21:20:28 GMT",
        "ETag": "\u00220x8D7C14B07540643\u0022",
        "Last-Modified": "Thu, 05 Mar 2020 21:20:28 GMT",
=======
        "Date": "Fri, 03 Apr 2020 00:05:17 GMT",
        "ETag": "\u00220x8D7D762B1722C7E\u0022",
        "Last-Modified": "Fri, 03 Apr 2020 00:05:18 GMT",
>>>>>>> 32e373e2
        "Server": [
          "Windows-Azure-Blob/1.0",
          "Microsoft-HTTPAPI/2.0"
        ],
        "x-ms-client-request-id": "2fe01caf-3846-800c-ac08-e3aa9e02c91e",
<<<<<<< HEAD
        "x-ms-request-id": "b2d44320-501e-0034-0d33-f3a1f3000000",
        "x-ms-version": "2019-10-10"
=======
        "x-ms-request-id": "93bdc4d4-801e-0008-504b-0957af000000",
        "x-ms-version": "2019-12-12"
>>>>>>> 32e373e2
      },
      "ResponseBody": []
    },
    {
<<<<<<< HEAD
      "RequestUri": "https://seanstagetest.blob.core.windows.net/test-container-2424b1be-9a83-0599-bffb-53e5500fc038/test-blob-08e468e9-b2bd-7152-bfec-f0e14696a4bc",
=======
      "RequestUri": "https://seanmcccanary.blob.core.windows.net/test-container-2424b1be-9a83-0599-bffb-53e5500fc038/test-blob-08e468e9-b2bd-7152-bfec-f0e14696a4bc",
>>>>>>> 32e373e2
      "RequestMethod": "PUT",
      "RequestHeaders": {
        "Authorization": "Sanitized",
        "Content-Length": "0",
<<<<<<< HEAD
        "traceparent": "00-f94374fc175d814781cbc0a17a0de59a-0707bf3c343aab4c-00",
        "User-Agent": [
          "azsdk-net-Storage.Blobs/12.4.0-dev.20200305.1",
          "(.NET Core 4.6.28325.01; Microsoft Windows 10.0.18363 )"
=======
        "traceparent": "00-78731c013d016540bdc394887c5f9c01-656422558ed8d640-00",
        "User-Agent": [
          "azsdk-net-Storage.Blobs/12.5.0-dev.20200402.1",
          "(.NET Core 4.6.28325.01; Microsoft Windows 10.0.18362 )"
>>>>>>> 32e373e2
        ],
        "x-ms-blob-content-length": "4096",
        "x-ms-blob-sequence-number": "0",
        "x-ms-blob-type": "PageBlob",
        "x-ms-client-request-id": "f81835d8-ec1e-fc18-c96e-7059472b3a15",
<<<<<<< HEAD
        "x-ms-date": "Thu, 05 Mar 2020 21:20:28 GMT",
        "x-ms-return-client-request-id": "true",
        "x-ms-version": "2019-10-10"
=======
        "x-ms-date": "Fri, 03 Apr 2020 00:05:18 GMT",
        "x-ms-return-client-request-id": "true",
        "x-ms-version": "2019-12-12"
>>>>>>> 32e373e2
      },
      "RequestBody": null,
      "StatusCode": 201,
      "ResponseHeaders": {
        "Content-Length": "0",
<<<<<<< HEAD
        "Date": "Thu, 05 Mar 2020 21:20:28 GMT",
        "ETag": "\u00220x8D7C14B07619047\u0022",
        "Last-Modified": "Thu, 05 Mar 2020 21:20:28 GMT",
=======
        "Date": "Fri, 03 Apr 2020 00:05:17 GMT",
        "ETag": "\u00220x8D7D762B18164FD\u0022",
        "Last-Modified": "Fri, 03 Apr 2020 00:05:18 GMT",
>>>>>>> 32e373e2
        "Server": [
          "Windows-Azure-Blob/1.0",
          "Microsoft-HTTPAPI/2.0"
        ],
        "x-ms-client-request-id": "f81835d8-ec1e-fc18-c96e-7059472b3a15",
<<<<<<< HEAD
        "x-ms-request-id": "b2d44324-501e-0034-0f33-f3a1f3000000",
        "x-ms-request-server-encrypted": "true",
        "x-ms-version": "2019-10-10"
=======
        "x-ms-request-id": "93bdc4f1-801e-0008-684b-0957af000000",
        "x-ms-request-server-encrypted": "true",
        "x-ms-version": "2019-12-12"
>>>>>>> 32e373e2
      },
      "ResponseBody": []
    },
    {
<<<<<<< HEAD
      "RequestUri": "https://seanstagetest.blob.core.windows.net/test-container-2424b1be-9a83-0599-bffb-53e5500fc038/test-blob-08e468e9-b2bd-7152-bfec-f0e14696a4bc?comp=properties",
      "RequestMethod": "PUT",
      "RequestHeaders": {
        "Authorization": "Sanitized",
        "traceparent": "00-e0c5e4f9eb461f40b5be6dc98ec2258d-b10765638a2cae4b-00",
        "User-Agent": [
          "azsdk-net-Storage.Blobs/12.4.0-dev.20200305.1",
          "(.NET Core 4.6.28325.01; Microsoft Windows 10.0.18363 )"
        ],
        "x-ms-blob-sequence-number": "5",
        "x-ms-client-request-id": "1009bf53-ab7e-1a9d-6539-6ac020980c5b",
        "x-ms-date": "Thu, 05 Mar 2020 21:20:28 GMT",
        "x-ms-return-client-request-id": "true",
        "x-ms-sequence-number-action": "update",
        "x-ms-version": "2019-10-10"
=======
      "RequestUri": "https://seanmcccanary.blob.core.windows.net/test-container-2424b1be-9a83-0599-bffb-53e5500fc038/test-blob-08e468e9-b2bd-7152-bfec-f0e14696a4bc?comp=properties",
      "RequestMethod": "PUT",
      "RequestHeaders": {
        "Authorization": "Sanitized",
        "traceparent": "00-38fa5788e64b6c4ab681782ff59ce7c1-4c9b57640b015f43-00",
        "User-Agent": [
          "azsdk-net-Storage.Blobs/12.5.0-dev.20200402.1",
          "(.NET Core 4.6.28325.01; Microsoft Windows 10.0.18362 )"
        ],
        "x-ms-blob-sequence-number": "5",
        "x-ms-client-request-id": "1009bf53-ab7e-1a9d-6539-6ac020980c5b",
        "x-ms-date": "Fri, 03 Apr 2020 00:05:19 GMT",
        "x-ms-return-client-request-id": "true",
        "x-ms-sequence-number-action": "update",
        "x-ms-version": "2019-12-12"
>>>>>>> 32e373e2
      },
      "RequestBody": null,
      "StatusCode": 200,
      "ResponseHeaders": {
        "Content-Length": "0",
<<<<<<< HEAD
        "Date": "Thu, 05 Mar 2020 21:20:28 GMT",
        "ETag": "\u00220x8D7C14B076E88D3\u0022",
        "Last-Modified": "Thu, 05 Mar 2020 21:20:28 GMT",
=======
        "Date": "Fri, 03 Apr 2020 00:05:17 GMT",
        "ETag": "\u00220x8D7D762B18ED4F5\u0022",
        "Last-Modified": "Fri, 03 Apr 2020 00:05:18 GMT",
>>>>>>> 32e373e2
        "Server": [
          "Windows-Azure-Blob/1.0",
          "Microsoft-HTTPAPI/2.0"
        ],
        "x-ms-blob-sequence-number": "5",
        "x-ms-client-request-id": "1009bf53-ab7e-1a9d-6539-6ac020980c5b",
<<<<<<< HEAD
        "x-ms-request-id": "b2d44325-501e-0034-1033-f3a1f3000000",
        "x-ms-version": "2019-10-10"
=======
        "x-ms-request-id": "93bdc501-801e-0008-754b-0957af000000",
        "x-ms-version": "2019-12-12"
>>>>>>> 32e373e2
      },
      "ResponseBody": []
    },
    {
<<<<<<< HEAD
      "RequestUri": "https://seanstagetest.blob.core.windows.net/test-container-2424b1be-9a83-0599-bffb-53e5500fc038?restype=container",
      "RequestMethod": "DELETE",
      "RequestHeaders": {
        "Authorization": "Sanitized",
        "traceparent": "00-8469baf025137d4f93b5accb956f1fd2-d91fa618a9dcc745-00",
        "User-Agent": [
          "azsdk-net-Storage.Blobs/12.4.0-dev.20200305.1",
          "(.NET Core 4.6.28325.01; Microsoft Windows 10.0.18363 )"
        ],
        "x-ms-client-request-id": "8806f865-2a22-b896-8989-bb932b2f38dd",
        "x-ms-date": "Thu, 05 Mar 2020 21:20:28 GMT",
        "x-ms-return-client-request-id": "true",
        "x-ms-version": "2019-10-10"
=======
      "RequestUri": "https://seanmcccanary.blob.core.windows.net/test-container-2424b1be-9a83-0599-bffb-53e5500fc038?restype=container",
      "RequestMethod": "DELETE",
      "RequestHeaders": {
        "Authorization": "Sanitized",
        "traceparent": "00-08b09961022dde4cbd614392d3d2ecb9-228507dc30827142-00",
        "User-Agent": [
          "azsdk-net-Storage.Blobs/12.5.0-dev.20200402.1",
          "(.NET Core 4.6.28325.01; Microsoft Windows 10.0.18362 )"
        ],
        "x-ms-client-request-id": "8806f865-2a22-b896-8989-bb932b2f38dd",
        "x-ms-date": "Fri, 03 Apr 2020 00:05:19 GMT",
        "x-ms-return-client-request-id": "true",
        "x-ms-version": "2019-12-12"
>>>>>>> 32e373e2
      },
      "RequestBody": null,
      "StatusCode": 202,
      "ResponseHeaders": {
        "Content-Length": "0",
<<<<<<< HEAD
        "Date": "Thu, 05 Mar 2020 21:20:28 GMT",
=======
        "Date": "Fri, 03 Apr 2020 00:05:17 GMT",
>>>>>>> 32e373e2
        "Server": [
          "Windows-Azure-Blob/1.0",
          "Microsoft-HTTPAPI/2.0"
        ],
        "x-ms-client-request-id": "8806f865-2a22-b896-8989-bb932b2f38dd",
<<<<<<< HEAD
        "x-ms-request-id": "b2d44328-501e-0034-1233-f3a1f3000000",
        "x-ms-version": "2019-10-10"
=======
        "x-ms-request-id": "93bdc514-801e-0008-054b-0957af000000",
        "x-ms-version": "2019-12-12"
>>>>>>> 32e373e2
      },
      "ResponseBody": []
    },
    {
<<<<<<< HEAD
      "RequestUri": "https://seanstagetest.blob.core.windows.net/test-container-477b2784-c680-dad4-5bc6-cabe2810b0cb?restype=container",
      "RequestMethod": "PUT",
      "RequestHeaders": {
        "Authorization": "Sanitized",
        "traceparent": "00-753050034b62fb4e95c982e4a5bc3670-8782dcd508187e4e-00",
        "User-Agent": [
          "azsdk-net-Storage.Blobs/12.4.0-dev.20200305.1",
          "(.NET Core 4.6.28325.01; Microsoft Windows 10.0.18363 )"
        ],
        "x-ms-blob-public-access": "container",
        "x-ms-client-request-id": "4208a586-411e-9e10-232c-2c5b5fd89078",
        "x-ms-date": "Thu, 05 Mar 2020 21:20:28 GMT",
        "x-ms-return-client-request-id": "true",
        "x-ms-version": "2019-10-10"
=======
      "RequestUri": "https://seanmcccanary.blob.core.windows.net/test-container-477b2784-c680-dad4-5bc6-cabe2810b0cb?restype=container",
      "RequestMethod": "PUT",
      "RequestHeaders": {
        "Authorization": "Sanitized",
        "traceparent": "00-cc91ed9b4cfd3d458f8c5174f0250fba-0bb550466f95b347-00",
        "User-Agent": [
          "azsdk-net-Storage.Blobs/12.5.0-dev.20200402.1",
          "(.NET Core 4.6.28325.01; Microsoft Windows 10.0.18362 )"
        ],
        "x-ms-blob-public-access": "container",
        "x-ms-client-request-id": "4208a586-411e-9e10-232c-2c5b5fd89078",
        "x-ms-date": "Fri, 03 Apr 2020 00:05:19 GMT",
        "x-ms-return-client-request-id": "true",
        "x-ms-version": "2019-12-12"
>>>>>>> 32e373e2
      },
      "RequestBody": null,
      "StatusCode": 201,
      "ResponseHeaders": {
        "Content-Length": "0",
<<<<<<< HEAD
        "Date": "Thu, 05 Mar 2020 21:20:29 GMT",
        "ETag": "\u00220x8D7C14B07AC8470\u0022",
        "Last-Modified": "Thu, 05 Mar 2020 21:20:29 GMT",
=======
        "Date": "Fri, 03 Apr 2020 00:05:17 GMT",
        "ETag": "\u00220x8D7D762B1CE9FF8\u0022",
        "Last-Modified": "Fri, 03 Apr 2020 00:05:18 GMT",
>>>>>>> 32e373e2
        "Server": [
          "Windows-Azure-Blob/1.0",
          "Microsoft-HTTPAPI/2.0"
        ],
        "x-ms-client-request-id": "4208a586-411e-9e10-232c-2c5b5fd89078",
<<<<<<< HEAD
        "x-ms-request-id": "581d216b-101e-000a-3a33-f3368c000000",
        "x-ms-version": "2019-10-10"
=======
        "x-ms-request-id": "9a5249b9-e01e-001e-014b-09a178000000",
        "x-ms-version": "2019-12-12"
>>>>>>> 32e373e2
      },
      "ResponseBody": []
    },
    {
<<<<<<< HEAD
      "RequestUri": "https://seanstagetest.blob.core.windows.net/test-container-477b2784-c680-dad4-5bc6-cabe2810b0cb/test-blob-52e3f0d8-10d5-014b-eda1-b3820eba1d8a",
=======
      "RequestUri": "https://seanmcccanary.blob.core.windows.net/test-container-477b2784-c680-dad4-5bc6-cabe2810b0cb/test-blob-52e3f0d8-10d5-014b-eda1-b3820eba1d8a",
>>>>>>> 32e373e2
      "RequestMethod": "PUT",
      "RequestHeaders": {
        "Authorization": "Sanitized",
        "Content-Length": "0",
<<<<<<< HEAD
        "traceparent": "00-a78c17f4abe29941a17eeaf9667c5707-ed8921eef6938c48-00",
        "User-Agent": [
          "azsdk-net-Storage.Blobs/12.4.0-dev.20200305.1",
          "(.NET Core 4.6.28325.01; Microsoft Windows 10.0.18363 )"
=======
        "traceparent": "00-e3d3ca85bfa7c44f80b0f48557404294-d1872b6f2f3ece45-00",
        "User-Agent": [
          "azsdk-net-Storage.Blobs/12.5.0-dev.20200402.1",
          "(.NET Core 4.6.28325.01; Microsoft Windows 10.0.18362 )"
>>>>>>> 32e373e2
        ],
        "x-ms-blob-content-length": "4096",
        "x-ms-blob-sequence-number": "0",
        "x-ms-blob-type": "PageBlob",
        "x-ms-client-request-id": "cc413f6e-c4ed-7541-5907-547d8d8e9069",
<<<<<<< HEAD
        "x-ms-date": "Thu, 05 Mar 2020 21:20:29 GMT",
        "x-ms-return-client-request-id": "true",
        "x-ms-version": "2019-10-10"
=======
        "x-ms-date": "Fri, 03 Apr 2020 00:05:19 GMT",
        "x-ms-return-client-request-id": "true",
        "x-ms-version": "2019-12-12"
>>>>>>> 32e373e2
      },
      "RequestBody": null,
      "StatusCode": 201,
      "ResponseHeaders": {
        "Content-Length": "0",
<<<<<<< HEAD
        "Date": "Thu, 05 Mar 2020 21:20:29 GMT",
        "ETag": "\u00220x8D7C14B07BAD36C\u0022",
        "Last-Modified": "Thu, 05 Mar 2020 21:20:29 GMT",
=======
        "Date": "Fri, 03 Apr 2020 00:05:18 GMT",
        "ETag": "\u00220x8D7D762B1DB7C4E\u0022",
        "Last-Modified": "Fri, 03 Apr 2020 00:05:18 GMT",
>>>>>>> 32e373e2
        "Server": [
          "Windows-Azure-Blob/1.0",
          "Microsoft-HTTPAPI/2.0"
        ],
        "x-ms-client-request-id": "cc413f6e-c4ed-7541-5907-547d8d8e9069",
<<<<<<< HEAD
        "x-ms-request-id": "581d216e-101e-000a-3b33-f3368c000000",
        "x-ms-request-server-encrypted": "true",
        "x-ms-version": "2019-10-10"
=======
        "x-ms-request-id": "9a5249ca-e01e-001e-104b-09a178000000",
        "x-ms-request-server-encrypted": "true",
        "x-ms-version": "2019-12-12"
>>>>>>> 32e373e2
      },
      "ResponseBody": []
    },
    {
<<<<<<< HEAD
      "RequestUri": "https://seanstagetest.blob.core.windows.net/test-container-477b2784-c680-dad4-5bc6-cabe2810b0cb/test-blob-52e3f0d8-10d5-014b-eda1-b3820eba1d8a?comp=properties",
      "RequestMethod": "PUT",
      "RequestHeaders": {
        "Authorization": "Sanitized",
        "If-Modified-Since": "Wed, 04 Mar 2020 21:20:28 GMT",
        "traceparent": "00-ac5ac3ca0c92c24680df24a4ca9b610c-fc651506cce80d45-00",
        "User-Agent": [
          "azsdk-net-Storage.Blobs/12.4.0-dev.20200305.1",
          "(.NET Core 4.6.28325.01; Microsoft Windows 10.0.18363 )"
        ],
        "x-ms-blob-sequence-number": "5",
        "x-ms-client-request-id": "ce14f827-5079-ea9d-72c2-2800182fe039",
        "x-ms-date": "Thu, 05 Mar 2020 21:20:29 GMT",
        "x-ms-return-client-request-id": "true",
        "x-ms-sequence-number-action": "update",
        "x-ms-version": "2019-10-10"
=======
      "RequestUri": "https://seanmcccanary.blob.core.windows.net/test-container-477b2784-c680-dad4-5bc6-cabe2810b0cb/test-blob-52e3f0d8-10d5-014b-eda1-b3820eba1d8a?comp=properties",
      "RequestMethod": "PUT",
      "RequestHeaders": {
        "Authorization": "Sanitized",
        "If-Modified-Since": "Thu, 02 Apr 2020 00:05:18 GMT",
        "traceparent": "00-6b10de5174a8934c90f971e21a85d514-f8f71520f4212742-00",
        "User-Agent": [
          "azsdk-net-Storage.Blobs/12.5.0-dev.20200402.1",
          "(.NET Core 4.6.28325.01; Microsoft Windows 10.0.18362 )"
        ],
        "x-ms-blob-sequence-number": "5",
        "x-ms-client-request-id": "ce14f827-5079-ea9d-72c2-2800182fe039",
        "x-ms-date": "Fri, 03 Apr 2020 00:05:19 GMT",
        "x-ms-return-client-request-id": "true",
        "x-ms-sequence-number-action": "update",
        "x-ms-version": "2019-12-12"
>>>>>>> 32e373e2
      },
      "RequestBody": null,
      "StatusCode": 200,
      "ResponseHeaders": {
        "Content-Length": "0",
<<<<<<< HEAD
        "Date": "Thu, 05 Mar 2020 21:20:29 GMT",
        "ETag": "\u00220x8D7C14B07CE5B44\u0022",
        "Last-Modified": "Thu, 05 Mar 2020 21:20:29 GMT",
=======
        "Date": "Fri, 03 Apr 2020 00:05:18 GMT",
        "ETag": "\u00220x8D7D762B1E876FC\u0022",
        "Last-Modified": "Fri, 03 Apr 2020 00:05:18 GMT",
>>>>>>> 32e373e2
        "Server": [
          "Windows-Azure-Blob/1.0",
          "Microsoft-HTTPAPI/2.0"
        ],
        "x-ms-blob-sequence-number": "5",
        "x-ms-client-request-id": "ce14f827-5079-ea9d-72c2-2800182fe039",
<<<<<<< HEAD
        "x-ms-request-id": "581d216f-101e-000a-3c33-f3368c000000",
        "x-ms-version": "2019-10-10"
=======
        "x-ms-request-id": "9a5249de-e01e-001e-224b-09a178000000",
        "x-ms-version": "2019-12-12"
>>>>>>> 32e373e2
      },
      "ResponseBody": []
    },
    {
<<<<<<< HEAD
      "RequestUri": "https://seanstagetest.blob.core.windows.net/test-container-477b2784-c680-dad4-5bc6-cabe2810b0cb?restype=container",
      "RequestMethod": "DELETE",
      "RequestHeaders": {
        "Authorization": "Sanitized",
        "traceparent": "00-7a4272ad0c84a4458705ecb417561bc1-ab27523a3db14545-00",
        "User-Agent": [
          "azsdk-net-Storage.Blobs/12.4.0-dev.20200305.1",
          "(.NET Core 4.6.28325.01; Microsoft Windows 10.0.18363 )"
        ],
        "x-ms-client-request-id": "9555445d-c179-bdef-04c1-38dee4705213",
        "x-ms-date": "Thu, 05 Mar 2020 21:20:29 GMT",
        "x-ms-return-client-request-id": "true",
        "x-ms-version": "2019-10-10"
=======
      "RequestUri": "https://seanmcccanary.blob.core.windows.net/test-container-477b2784-c680-dad4-5bc6-cabe2810b0cb?restype=container",
      "RequestMethod": "DELETE",
      "RequestHeaders": {
        "Authorization": "Sanitized",
        "traceparent": "00-99ae6c2ffb3ca54eac196ea5f811044f-36dcc1b596cef941-00",
        "User-Agent": [
          "azsdk-net-Storage.Blobs/12.5.0-dev.20200402.1",
          "(.NET Core 4.6.28325.01; Microsoft Windows 10.0.18362 )"
        ],
        "x-ms-client-request-id": "9555445d-c179-bdef-04c1-38dee4705213",
        "x-ms-date": "Fri, 03 Apr 2020 00:05:19 GMT",
        "x-ms-return-client-request-id": "true",
        "x-ms-version": "2019-12-12"
>>>>>>> 32e373e2
      },
      "RequestBody": null,
      "StatusCode": 202,
      "ResponseHeaders": {
        "Content-Length": "0",
<<<<<<< HEAD
        "Date": "Thu, 05 Mar 2020 21:20:29 GMT",
=======
        "Date": "Fri, 03 Apr 2020 00:05:18 GMT",
>>>>>>> 32e373e2
        "Server": [
          "Windows-Azure-Blob/1.0",
          "Microsoft-HTTPAPI/2.0"
        ],
        "x-ms-client-request-id": "9555445d-c179-bdef-04c1-38dee4705213",
<<<<<<< HEAD
        "x-ms-request-id": "581d2171-101e-000a-3e33-f3368c000000",
        "x-ms-version": "2019-10-10"
=======
        "x-ms-request-id": "9a5249e8-e01e-001e-2b4b-09a178000000",
        "x-ms-version": "2019-12-12"
>>>>>>> 32e373e2
      },
      "ResponseBody": []
    },
    {
<<<<<<< HEAD
      "RequestUri": "https://seanstagetest.blob.core.windows.net/test-container-71ef5294-f58e-58de-dcb4-00a3c725b14c?restype=container",
      "RequestMethod": "PUT",
      "RequestHeaders": {
        "Authorization": "Sanitized",
        "traceparent": "00-13e77d087f301a47b0770e9cf4e3547e-289e562dd798934c-00",
        "User-Agent": [
          "azsdk-net-Storage.Blobs/12.4.0-dev.20200305.1",
          "(.NET Core 4.6.28325.01; Microsoft Windows 10.0.18363 )"
        ],
        "x-ms-blob-public-access": "container",
        "x-ms-client-request-id": "e6e37684-f737-67e5-66fd-b8c5c04cf6de",
        "x-ms-date": "Thu, 05 Mar 2020 21:20:29 GMT",
        "x-ms-return-client-request-id": "true",
        "x-ms-version": "2019-10-10"
=======
      "RequestUri": "https://seanmcccanary.blob.core.windows.net/test-container-71ef5294-f58e-58de-dcb4-00a3c725b14c?restype=container",
      "RequestMethod": "PUT",
      "RequestHeaders": {
        "Authorization": "Sanitized",
        "traceparent": "00-781a02a0ef5a8a439148ad80b86c3950-1a4076488c6ce543-00",
        "User-Agent": [
          "azsdk-net-Storage.Blobs/12.5.0-dev.20200402.1",
          "(.NET Core 4.6.28325.01; Microsoft Windows 10.0.18362 )"
        ],
        "x-ms-blob-public-access": "container",
        "x-ms-client-request-id": "e6e37684-f737-67e5-66fd-b8c5c04cf6de",
        "x-ms-date": "Fri, 03 Apr 2020 00:05:19 GMT",
        "x-ms-return-client-request-id": "true",
        "x-ms-version": "2019-12-12"
>>>>>>> 32e373e2
      },
      "RequestBody": null,
      "StatusCode": 201,
      "ResponseHeaders": {
        "Content-Length": "0",
<<<<<<< HEAD
        "Date": "Thu, 05 Mar 2020 21:20:29 GMT",
        "ETag": "\u00220x8D7C14B0809D485\u0022",
        "Last-Modified": "Thu, 05 Mar 2020 21:20:29 GMT",
=======
        "Date": "Fri, 03 Apr 2020 00:05:18 GMT",
        "ETag": "\u00220x8D7D762B2256C5F\u0022",
        "Last-Modified": "Fri, 03 Apr 2020 00:05:19 GMT",
>>>>>>> 32e373e2
        "Server": [
          "Windows-Azure-Blob/1.0",
          "Microsoft-HTTPAPI/2.0"
        ],
        "x-ms-client-request-id": "e6e37684-f737-67e5-66fd-b8c5c04cf6de",
<<<<<<< HEAD
        "x-ms-request-id": "d7148a2f-d01e-003a-3033-f38843000000",
        "x-ms-version": "2019-10-10"
=======
        "x-ms-request-id": "b7d6190f-501e-000b-6a4b-09b6cb000000",
        "x-ms-version": "2019-12-12"
>>>>>>> 32e373e2
      },
      "ResponseBody": []
    },
    {
<<<<<<< HEAD
      "RequestUri": "https://seanstagetest.blob.core.windows.net/test-container-71ef5294-f58e-58de-dcb4-00a3c725b14c/test-blob-2f85ec0f-7dcd-4939-9386-c6f4446dc2a0",
=======
      "RequestUri": "https://seanmcccanary.blob.core.windows.net/test-container-71ef5294-f58e-58de-dcb4-00a3c725b14c/test-blob-2f85ec0f-7dcd-4939-9386-c6f4446dc2a0",
>>>>>>> 32e373e2
      "RequestMethod": "PUT",
      "RequestHeaders": {
        "Authorization": "Sanitized",
        "Content-Length": "0",
<<<<<<< HEAD
        "traceparent": "00-8303f2cf8fcab648b1ba910cb333d1ee-3eac165dfc2ff14d-00",
        "User-Agent": [
          "azsdk-net-Storage.Blobs/12.4.0-dev.20200305.1",
          "(.NET Core 4.6.28325.01; Microsoft Windows 10.0.18363 )"
=======
        "traceparent": "00-56b3d48e29dd084ba60f2c88b90f8065-8e1dbfa0271af941-00",
        "User-Agent": [
          "azsdk-net-Storage.Blobs/12.5.0-dev.20200402.1",
          "(.NET Core 4.6.28325.01; Microsoft Windows 10.0.18362 )"
>>>>>>> 32e373e2
        ],
        "x-ms-blob-content-length": "4096",
        "x-ms-blob-sequence-number": "0",
        "x-ms-blob-type": "PageBlob",
        "x-ms-client-request-id": "a961d2a2-4cb6-0690-3d99-53b130f022f9",
<<<<<<< HEAD
        "x-ms-date": "Thu, 05 Mar 2020 21:20:29 GMT",
        "x-ms-return-client-request-id": "true",
        "x-ms-version": "2019-10-10"
=======
        "x-ms-date": "Fri, 03 Apr 2020 00:05:20 GMT",
        "x-ms-return-client-request-id": "true",
        "x-ms-version": "2019-12-12"
>>>>>>> 32e373e2
      },
      "RequestBody": null,
      "StatusCode": 201,
      "ResponseHeaders": {
        "Content-Length": "0",
<<<<<<< HEAD
        "Date": "Thu, 05 Mar 2020 21:20:29 GMT",
        "ETag": "\u00220x8D7C14B0816D597\u0022",
        "Last-Modified": "Thu, 05 Mar 2020 21:20:29 GMT",
=======
        "Date": "Fri, 03 Apr 2020 00:05:18 GMT",
        "ETag": "\u00220x8D7D762B2325EB8\u0022",
        "Last-Modified": "Fri, 03 Apr 2020 00:05:19 GMT",
>>>>>>> 32e373e2
        "Server": [
          "Windows-Azure-Blob/1.0",
          "Microsoft-HTTPAPI/2.0"
        ],
        "x-ms-client-request-id": "a961d2a2-4cb6-0690-3d99-53b130f022f9",
<<<<<<< HEAD
        "x-ms-request-id": "d7148a32-d01e-003a-3133-f38843000000",
        "x-ms-request-server-encrypted": "true",
        "x-ms-version": "2019-10-10"
=======
        "x-ms-request-id": "b7d61930-501e-000b-084b-09b6cb000000",
        "x-ms-request-server-encrypted": "true",
        "x-ms-version": "2019-12-12"
>>>>>>> 32e373e2
      },
      "ResponseBody": []
    },
    {
<<<<<<< HEAD
      "RequestUri": "https://seanstagetest.blob.core.windows.net/test-container-71ef5294-f58e-58de-dcb4-00a3c725b14c/test-blob-2f85ec0f-7dcd-4939-9386-c6f4446dc2a0?comp=properties",
      "RequestMethod": "PUT",
      "RequestHeaders": {
        "Authorization": "Sanitized",
        "If-Unmodified-Since": "Fri, 06 Mar 2020 21:20:28 GMT",
        "traceparent": "00-4d44676daa42714c914ef95e5dd0888d-11cac3eeecc70d45-00",
        "User-Agent": [
          "azsdk-net-Storage.Blobs/12.4.0-dev.20200305.1",
          "(.NET Core 4.6.28325.01; Microsoft Windows 10.0.18363 )"
        ],
        "x-ms-blob-sequence-number": "5",
        "x-ms-client-request-id": "725268dd-190c-ebe9-1218-13a8776330de",
        "x-ms-date": "Thu, 05 Mar 2020 21:20:30 GMT",
        "x-ms-return-client-request-id": "true",
        "x-ms-sequence-number-action": "update",
        "x-ms-version": "2019-10-10"
=======
      "RequestUri": "https://seanmcccanary.blob.core.windows.net/test-container-71ef5294-f58e-58de-dcb4-00a3c725b14c/test-blob-2f85ec0f-7dcd-4939-9386-c6f4446dc2a0?comp=properties",
      "RequestMethod": "PUT",
      "RequestHeaders": {
        "Authorization": "Sanitized",
        "If-Unmodified-Since": "Sat, 04 Apr 2020 00:05:18 GMT",
        "traceparent": "00-924dbeef5e4db443bc55b34429e55481-09dfea72163b8e43-00",
        "User-Agent": [
          "azsdk-net-Storage.Blobs/12.5.0-dev.20200402.1",
          "(.NET Core 4.6.28325.01; Microsoft Windows 10.0.18362 )"
        ],
        "x-ms-blob-sequence-number": "5",
        "x-ms-client-request-id": "725268dd-190c-ebe9-1218-13a8776330de",
        "x-ms-date": "Fri, 03 Apr 2020 00:05:20 GMT",
        "x-ms-return-client-request-id": "true",
        "x-ms-sequence-number-action": "update",
        "x-ms-version": "2019-12-12"
>>>>>>> 32e373e2
      },
      "RequestBody": null,
      "StatusCode": 200,
      "ResponseHeaders": {
        "Content-Length": "0",
<<<<<<< HEAD
        "Date": "Thu, 05 Mar 2020 21:20:29 GMT",
        "ETag": "\u00220x8D7C14B0823A704\u0022",
        "Last-Modified": "Thu, 05 Mar 2020 21:20:29 GMT",
=======
        "Date": "Fri, 03 Apr 2020 00:05:19 GMT",
        "ETag": "\u00220x8D7D762B23EBD0A\u0022",
        "Last-Modified": "Fri, 03 Apr 2020 00:05:19 GMT",
>>>>>>> 32e373e2
        "Server": [
          "Windows-Azure-Blob/1.0",
          "Microsoft-HTTPAPI/2.0"
        ],
        "x-ms-blob-sequence-number": "5",
        "x-ms-client-request-id": "725268dd-190c-ebe9-1218-13a8776330de",
<<<<<<< HEAD
        "x-ms-request-id": "d7148a35-d01e-003a-3333-f38843000000",
        "x-ms-version": "2019-10-10"
=======
        "x-ms-request-id": "b7d61963-501e-000b-354b-09b6cb000000",
        "x-ms-version": "2019-12-12"
>>>>>>> 32e373e2
      },
      "ResponseBody": []
    },
    {
<<<<<<< HEAD
      "RequestUri": "https://seanstagetest.blob.core.windows.net/test-container-71ef5294-f58e-58de-dcb4-00a3c725b14c?restype=container",
      "RequestMethod": "DELETE",
      "RequestHeaders": {
        "Authorization": "Sanitized",
        "traceparent": "00-2e96283c1188f84695abdf66a4a1fae1-52adbed9967c1744-00",
        "User-Agent": [
          "azsdk-net-Storage.Blobs/12.4.0-dev.20200305.1",
          "(.NET Core 4.6.28325.01; Microsoft Windows 10.0.18363 )"
        ],
        "x-ms-client-request-id": "c8d3b9e1-af9e-21ec-2fa2-0a1492f4cc74",
        "x-ms-date": "Thu, 05 Mar 2020 21:20:30 GMT",
        "x-ms-return-client-request-id": "true",
        "x-ms-version": "2019-10-10"
=======
      "RequestUri": "https://seanmcccanary.blob.core.windows.net/test-container-71ef5294-f58e-58de-dcb4-00a3c725b14c?restype=container",
      "RequestMethod": "DELETE",
      "RequestHeaders": {
        "Authorization": "Sanitized",
        "traceparent": "00-c4aafd0103441746b2ab9025945ac6f6-443db75ce859fa41-00",
        "User-Agent": [
          "azsdk-net-Storage.Blobs/12.5.0-dev.20200402.1",
          "(.NET Core 4.6.28325.01; Microsoft Windows 10.0.18362 )"
        ],
        "x-ms-client-request-id": "c8d3b9e1-af9e-21ec-2fa2-0a1492f4cc74",
        "x-ms-date": "Fri, 03 Apr 2020 00:05:20 GMT",
        "x-ms-return-client-request-id": "true",
        "x-ms-version": "2019-12-12"
>>>>>>> 32e373e2
      },
      "RequestBody": null,
      "StatusCode": 202,
      "ResponseHeaders": {
        "Content-Length": "0",
<<<<<<< HEAD
        "Date": "Thu, 05 Mar 2020 21:20:29 GMT",
=======
        "Date": "Fri, 03 Apr 2020 00:05:19 GMT",
>>>>>>> 32e373e2
        "Server": [
          "Windows-Azure-Blob/1.0",
          "Microsoft-HTTPAPI/2.0"
        ],
        "x-ms-client-request-id": "c8d3b9e1-af9e-21ec-2fa2-0a1492f4cc74",
<<<<<<< HEAD
        "x-ms-request-id": "d7148a36-d01e-003a-3433-f38843000000",
        "x-ms-version": "2019-10-10"
=======
        "x-ms-request-id": "b7d6197c-501e-000b-4c4b-09b6cb000000",
        "x-ms-version": "2019-12-12"
>>>>>>> 32e373e2
      },
      "ResponseBody": []
    },
    {
<<<<<<< HEAD
      "RequestUri": "https://seanstagetest.blob.core.windows.net/test-container-9c7881f3-3eba-532d-3755-3cef4756ff14?restype=container",
      "RequestMethod": "PUT",
      "RequestHeaders": {
        "Authorization": "Sanitized",
        "traceparent": "00-64255620941cb448aa765d47c9d059f6-f8a1b5f118ee5d4e-00",
        "User-Agent": [
          "azsdk-net-Storage.Blobs/12.4.0-dev.20200305.1",
          "(.NET Core 4.6.28325.01; Microsoft Windows 10.0.18363 )"
        ],
        "x-ms-blob-public-access": "container",
        "x-ms-client-request-id": "699f5c50-5985-a325-8b80-904972fdd9d8",
        "x-ms-date": "Thu, 05 Mar 2020 21:20:30 GMT",
        "x-ms-return-client-request-id": "true",
        "x-ms-version": "2019-10-10"
=======
      "RequestUri": "https://seanmcccanary.blob.core.windows.net/test-container-9c7881f3-3eba-532d-3755-3cef4756ff14?restype=container",
      "RequestMethod": "PUT",
      "RequestHeaders": {
        "Authorization": "Sanitized",
        "traceparent": "00-2fb6e97b50ab4a499c68c9a583c91235-2d8f65c73f93f349-00",
        "User-Agent": [
          "azsdk-net-Storage.Blobs/12.5.0-dev.20200402.1",
          "(.NET Core 4.6.28325.01; Microsoft Windows 10.0.18362 )"
        ],
        "x-ms-blob-public-access": "container",
        "x-ms-client-request-id": "699f5c50-5985-a325-8b80-904972fdd9d8",
        "x-ms-date": "Fri, 03 Apr 2020 00:05:20 GMT",
        "x-ms-return-client-request-id": "true",
        "x-ms-version": "2019-12-12"
>>>>>>> 32e373e2
      },
      "RequestBody": null,
      "StatusCode": 201,
      "ResponseHeaders": {
        "Content-Length": "0",
<<<<<<< HEAD
        "Date": "Thu, 05 Mar 2020 21:20:30 GMT",
        "ETag": "\u00220x8D7C14B085F515F\u0022",
        "Last-Modified": "Thu, 05 Mar 2020 21:20:30 GMT",
=======
        "Date": "Fri, 03 Apr 2020 00:05:19 GMT",
        "ETag": "\u00220x8D7D762B27EE745\u0022",
        "Last-Modified": "Fri, 03 Apr 2020 00:05:19 GMT",
>>>>>>> 32e373e2
        "Server": [
          "Windows-Azure-Blob/1.0",
          "Microsoft-HTTPAPI/2.0"
        ],
        "x-ms-client-request-id": "699f5c50-5985-a325-8b80-904972fdd9d8",
<<<<<<< HEAD
        "x-ms-request-id": "0e694976-201e-003e-6433-f30544000000",
        "x-ms-version": "2019-10-10"
=======
        "x-ms-request-id": "8de89cc5-b01e-0071-714b-09ab8b000000",
        "x-ms-version": "2019-12-12"
>>>>>>> 32e373e2
      },
      "ResponseBody": []
    },
    {
<<<<<<< HEAD
      "RequestUri": "https://seanstagetest.blob.core.windows.net/test-container-9c7881f3-3eba-532d-3755-3cef4756ff14/test-blob-5ff1f6a2-0e2d-8ae5-410f-143af464d31b",
=======
      "RequestUri": "https://seanmcccanary.blob.core.windows.net/test-container-9c7881f3-3eba-532d-3755-3cef4756ff14/test-blob-5ff1f6a2-0e2d-8ae5-410f-143af464d31b",
>>>>>>> 32e373e2
      "RequestMethod": "PUT",
      "RequestHeaders": {
        "Authorization": "Sanitized",
        "Content-Length": "0",
<<<<<<< HEAD
        "traceparent": "00-878444491087d2459ab32b226976f514-700103f991464645-00",
        "User-Agent": [
          "azsdk-net-Storage.Blobs/12.4.0-dev.20200305.1",
          "(.NET Core 4.6.28325.01; Microsoft Windows 10.0.18363 )"
=======
        "traceparent": "00-86bf7062cc02a241995fd593f49f0033-b14f74fdb2296745-00",
        "User-Agent": [
          "azsdk-net-Storage.Blobs/12.5.0-dev.20200402.1",
          "(.NET Core 4.6.28325.01; Microsoft Windows 10.0.18362 )"
>>>>>>> 32e373e2
        ],
        "x-ms-blob-content-length": "4096",
        "x-ms-blob-sequence-number": "0",
        "x-ms-blob-type": "PageBlob",
        "x-ms-client-request-id": "892771a6-0a29-4113-7614-287544ebae27",
<<<<<<< HEAD
        "x-ms-date": "Thu, 05 Mar 2020 21:20:30 GMT",
        "x-ms-return-client-request-id": "true",
        "x-ms-version": "2019-10-10"
=======
        "x-ms-date": "Fri, 03 Apr 2020 00:05:20 GMT",
        "x-ms-return-client-request-id": "true",
        "x-ms-version": "2019-12-12"
>>>>>>> 32e373e2
      },
      "RequestBody": null,
      "StatusCode": 201,
      "ResponseHeaders": {
        "Content-Length": "0",
<<<<<<< HEAD
        "Date": "Thu, 05 Mar 2020 21:20:30 GMT",
        "ETag": "\u00220x8D7C14B086D58EA\u0022",
        "Last-Modified": "Thu, 05 Mar 2020 21:20:30 GMT",
=======
        "Date": "Fri, 03 Apr 2020 00:05:19 GMT",
        "ETag": "\u00220x8D7D762B28C4EF2\u0022",
        "Last-Modified": "Fri, 03 Apr 2020 00:05:19 GMT",
>>>>>>> 32e373e2
        "Server": [
          "Windows-Azure-Blob/1.0",
          "Microsoft-HTTPAPI/2.0"
        ],
        "x-ms-client-request-id": "892771a6-0a29-4113-7614-287544ebae27",
<<<<<<< HEAD
        "x-ms-request-id": "0e69497e-201e-003e-6933-f30544000000",
        "x-ms-request-server-encrypted": "true",
        "x-ms-version": "2019-10-10"
=======
        "x-ms-request-id": "8de89ce4-b01e-0071-0c4b-09ab8b000000",
        "x-ms-request-server-encrypted": "true",
        "x-ms-version": "2019-12-12"
>>>>>>> 32e373e2
      },
      "ResponseBody": []
    },
    {
<<<<<<< HEAD
      "RequestUri": "https://seanstagetest.blob.core.windows.net/test-container-9c7881f3-3eba-532d-3755-3cef4756ff14/test-blob-5ff1f6a2-0e2d-8ae5-410f-143af464d31b",
      "RequestMethod": "HEAD",
      "RequestHeaders": {
        "Authorization": "Sanitized",
        "traceparent": "00-b76e8fc3b2ecc54faea4d3550487a891-e575b8488fe87949-00",
        "User-Agent": [
          "azsdk-net-Storage.Blobs/12.4.0-dev.20200305.1",
          "(.NET Core 4.6.28325.01; Microsoft Windows 10.0.18363 )"
        ],
        "x-ms-client-request-id": "83938a19-4a3d-e0f1-e75e-74a26d198422",
        "x-ms-date": "Thu, 05 Mar 2020 21:20:30 GMT",
        "x-ms-return-client-request-id": "true",
        "x-ms-version": "2019-10-10"
=======
      "RequestUri": "https://seanmcccanary.blob.core.windows.net/test-container-9c7881f3-3eba-532d-3755-3cef4756ff14/test-blob-5ff1f6a2-0e2d-8ae5-410f-143af464d31b",
      "RequestMethod": "HEAD",
      "RequestHeaders": {
        "Authorization": "Sanitized",
        "traceparent": "00-40f89c295c827745b1a5a07cb2b9865b-79b876d323632b45-00",
        "User-Agent": [
          "azsdk-net-Storage.Blobs/12.5.0-dev.20200402.1",
          "(.NET Core 4.6.28325.01; Microsoft Windows 10.0.18362 )"
        ],
        "x-ms-client-request-id": "83938a19-4a3d-e0f1-e75e-74a26d198422",
        "x-ms-date": "Fri, 03 Apr 2020 00:05:20 GMT",
        "x-ms-return-client-request-id": "true",
        "x-ms-version": "2019-12-12"
>>>>>>> 32e373e2
      },
      "RequestBody": null,
      "StatusCode": 200,
      "ResponseHeaders": {
        "Accept-Ranges": "bytes",
        "Content-Length": "4096",
        "Content-Type": "application/octet-stream",
<<<<<<< HEAD
        "Date": "Thu, 05 Mar 2020 21:20:30 GMT",
        "ETag": "\u00220x8D7C14B086D58EA\u0022",
        "Last-Modified": "Thu, 05 Mar 2020 21:20:30 GMT",
=======
        "Date": "Fri, 03 Apr 2020 00:05:19 GMT",
        "ETag": "\u00220x8D7D762B28C4EF2\u0022",
        "Last-Modified": "Fri, 03 Apr 2020 00:05:19 GMT",
>>>>>>> 32e373e2
        "Server": [
          "Windows-Azure-Blob/1.0",
          "Microsoft-HTTPAPI/2.0"
        ],
        "x-ms-blob-sequence-number": "0",
        "x-ms-blob-type": "PageBlob",
        "x-ms-client-request-id": "83938a19-4a3d-e0f1-e75e-74a26d198422",
<<<<<<< HEAD
        "x-ms-creation-time": "Thu, 05 Mar 2020 21:20:30 GMT",
        "x-ms-lease-state": "available",
        "x-ms-lease-status": "unlocked",
        "x-ms-request-id": "0e694983-201e-003e-6d33-f30544000000",
        "x-ms-server-encrypted": "true",
        "x-ms-version": "2019-10-10"
=======
        "x-ms-creation-time": "Fri, 03 Apr 2020 00:05:19 GMT",
        "x-ms-lease-state": "available",
        "x-ms-lease-status": "unlocked",
        "x-ms-request-id": "8de89d0f-b01e-0071-354b-09ab8b000000",
        "x-ms-server-encrypted": "true",
        "x-ms-version": "2019-12-12"
>>>>>>> 32e373e2
      },
      "ResponseBody": []
    },
    {
<<<<<<< HEAD
      "RequestUri": "https://seanstagetest.blob.core.windows.net/test-container-9c7881f3-3eba-532d-3755-3cef4756ff14/test-blob-5ff1f6a2-0e2d-8ae5-410f-143af464d31b?comp=properties",
      "RequestMethod": "PUT",
      "RequestHeaders": {
        "Authorization": "Sanitized",
        "If-Match": "\u00220x8D7C14B086D58EA\u0022",
        "traceparent": "00-c18491cd876e9f458c108afca2a4c4bb-887510d334b3b04d-00",
        "User-Agent": [
          "azsdk-net-Storage.Blobs/12.4.0-dev.20200305.1",
          "(.NET Core 4.6.28325.01; Microsoft Windows 10.0.18363 )"
        ],
        "x-ms-blob-sequence-number": "5",
        "x-ms-client-request-id": "ba5cdd61-2b57-62ea-837d-8fff787f9f4d",
        "x-ms-date": "Thu, 05 Mar 2020 21:20:30 GMT",
        "x-ms-return-client-request-id": "true",
        "x-ms-sequence-number-action": "update",
        "x-ms-version": "2019-10-10"
=======
      "RequestUri": "https://seanmcccanary.blob.core.windows.net/test-container-9c7881f3-3eba-532d-3755-3cef4756ff14/test-blob-5ff1f6a2-0e2d-8ae5-410f-143af464d31b?comp=properties",
      "RequestMethod": "PUT",
      "RequestHeaders": {
        "Authorization": "Sanitized",
        "If-Match": "\u00220x8D7D762B28C4EF2\u0022",
        "traceparent": "00-f2ea9f7beec5ef4e8e92be921f2bc232-e128d743dfa74546-00",
        "User-Agent": [
          "azsdk-net-Storage.Blobs/12.5.0-dev.20200402.1",
          "(.NET Core 4.6.28325.01; Microsoft Windows 10.0.18362 )"
        ],
        "x-ms-blob-sequence-number": "5",
        "x-ms-client-request-id": "ba5cdd61-2b57-62ea-837d-8fff787f9f4d",
        "x-ms-date": "Fri, 03 Apr 2020 00:05:20 GMT",
        "x-ms-return-client-request-id": "true",
        "x-ms-sequence-number-action": "update",
        "x-ms-version": "2019-12-12"
>>>>>>> 32e373e2
      },
      "RequestBody": null,
      "StatusCode": 200,
      "ResponseHeaders": {
        "Content-Length": "0",
<<<<<<< HEAD
        "Date": "Thu, 05 Mar 2020 21:20:30 GMT",
        "ETag": "\u00220x8D7C14B08861086\u0022",
        "Last-Modified": "Thu, 05 Mar 2020 21:20:30 GMT",
=======
        "Date": "Fri, 03 Apr 2020 00:05:19 GMT",
        "ETag": "\u00220x8D7D762B2A5F625\u0022",
        "Last-Modified": "Fri, 03 Apr 2020 00:05:20 GMT",
>>>>>>> 32e373e2
        "Server": [
          "Windows-Azure-Blob/1.0",
          "Microsoft-HTTPAPI/2.0"
        ],
        "x-ms-blob-sequence-number": "5",
        "x-ms-client-request-id": "ba5cdd61-2b57-62ea-837d-8fff787f9f4d",
<<<<<<< HEAD
        "x-ms-request-id": "0e694984-201e-003e-6e33-f30544000000",
        "x-ms-version": "2019-10-10"
=======
        "x-ms-request-id": "8de89d29-b01e-0071-4e4b-09ab8b000000",
        "x-ms-version": "2019-12-12"
>>>>>>> 32e373e2
      },
      "ResponseBody": []
    },
    {
<<<<<<< HEAD
      "RequestUri": "https://seanstagetest.blob.core.windows.net/test-container-9c7881f3-3eba-532d-3755-3cef4756ff14?restype=container",
      "RequestMethod": "DELETE",
      "RequestHeaders": {
        "Authorization": "Sanitized",
        "traceparent": "00-17e213866b2e834691c21adb1bd5dad6-d00bca8cd6222649-00",
        "User-Agent": [
          "azsdk-net-Storage.Blobs/12.4.0-dev.20200305.1",
          "(.NET Core 4.6.28325.01; Microsoft Windows 10.0.18363 )"
        ],
        "x-ms-client-request-id": "8f40d5fa-cabd-48ca-1fff-df1cee2c3fcf",
        "x-ms-date": "Thu, 05 Mar 2020 21:20:30 GMT",
        "x-ms-return-client-request-id": "true",
        "x-ms-version": "2019-10-10"
=======
      "RequestUri": "https://seanmcccanary.blob.core.windows.net/test-container-9c7881f3-3eba-532d-3755-3cef4756ff14?restype=container",
      "RequestMethod": "DELETE",
      "RequestHeaders": {
        "Authorization": "Sanitized",
        "traceparent": "00-8f19a497de546349a2392db2b685d82c-c320bf653d18b546-00",
        "User-Agent": [
          "azsdk-net-Storage.Blobs/12.5.0-dev.20200402.1",
          "(.NET Core 4.6.28325.01; Microsoft Windows 10.0.18362 )"
        ],
        "x-ms-client-request-id": "8f40d5fa-cabd-48ca-1fff-df1cee2c3fcf",
        "x-ms-date": "Fri, 03 Apr 2020 00:05:20 GMT",
        "x-ms-return-client-request-id": "true",
        "x-ms-version": "2019-12-12"
>>>>>>> 32e373e2
      },
      "RequestBody": null,
      "StatusCode": 202,
      "ResponseHeaders": {
        "Content-Length": "0",
<<<<<<< HEAD
        "Date": "Thu, 05 Mar 2020 21:20:30 GMT",
=======
        "Date": "Fri, 03 Apr 2020 00:05:19 GMT",
>>>>>>> 32e373e2
        "Server": [
          "Windows-Azure-Blob/1.0",
          "Microsoft-HTTPAPI/2.0"
        ],
        "x-ms-client-request-id": "8f40d5fa-cabd-48ca-1fff-df1cee2c3fcf",
<<<<<<< HEAD
        "x-ms-request-id": "0e694986-201e-003e-7033-f30544000000",
        "x-ms-version": "2019-10-10"
=======
        "x-ms-request-id": "8de89d58-b01e-0071-754b-09ab8b000000",
        "x-ms-version": "2019-12-12"
>>>>>>> 32e373e2
      },
      "ResponseBody": []
    },
    {
<<<<<<< HEAD
      "RequestUri": "https://seanstagetest.blob.core.windows.net/test-container-895dd47b-9171-102b-2cc1-5c7df8c73a92?restype=container",
      "RequestMethod": "PUT",
      "RequestHeaders": {
        "Authorization": "Sanitized",
        "traceparent": "00-fd56a69dda8bde46bbd52247565df1ba-80012a3e92fc6b43-00",
        "User-Agent": [
          "azsdk-net-Storage.Blobs/12.4.0-dev.20200305.1",
          "(.NET Core 4.6.28325.01; Microsoft Windows 10.0.18363 )"
        ],
        "x-ms-blob-public-access": "container",
        "x-ms-client-request-id": "53a7639a-9e92-696d-a930-63fc6e4d4f57",
        "x-ms-date": "Thu, 05 Mar 2020 21:20:30 GMT",
        "x-ms-return-client-request-id": "true",
        "x-ms-version": "2019-10-10"
=======
      "RequestUri": "https://seanmcccanary.blob.core.windows.net/test-container-895dd47b-9171-102b-2cc1-5c7df8c73a92?restype=container",
      "RequestMethod": "PUT",
      "RequestHeaders": {
        "Authorization": "Sanitized",
        "traceparent": "00-ad5ce037f3ab864895d6f284a501f040-5596b63c7e68f947-00",
        "User-Agent": [
          "azsdk-net-Storage.Blobs/12.5.0-dev.20200402.1",
          "(.NET Core 4.6.28325.01; Microsoft Windows 10.0.18362 )"
        ],
        "x-ms-blob-public-access": "container",
        "x-ms-client-request-id": "53a7639a-9e92-696d-a930-63fc6e4d4f57",
        "x-ms-date": "Fri, 03 Apr 2020 00:05:21 GMT",
        "x-ms-return-client-request-id": "true",
        "x-ms-version": "2019-12-12"
>>>>>>> 32e373e2
      },
      "RequestBody": null,
      "StatusCode": 201,
      "ResponseHeaders": {
        "Content-Length": "0",
<<<<<<< HEAD
        "Date": "Thu, 05 Mar 2020 21:20:30 GMT",
        "ETag": "\u00220x8D7C14B08C4A1EE\u0022",
        "Last-Modified": "Thu, 05 Mar 2020 21:20:31 GMT",
=======
        "Date": "Fri, 03 Apr 2020 00:05:19 GMT",
        "ETag": "\u00220x8D7D762B2E790D4\u0022",
        "Last-Modified": "Fri, 03 Apr 2020 00:05:20 GMT",
>>>>>>> 32e373e2
        "Server": [
          "Windows-Azure-Blob/1.0",
          "Microsoft-HTTPAPI/2.0"
        ],
        "x-ms-client-request-id": "53a7639a-9e92-696d-a930-63fc6e4d4f57",
<<<<<<< HEAD
        "x-ms-request-id": "1dfe9852-501e-000b-1c33-f36950000000",
        "x-ms-version": "2019-10-10"
=======
        "x-ms-request-id": "52e08bbe-201e-0073-4c4b-091533000000",
        "x-ms-version": "2019-12-12"
>>>>>>> 32e373e2
      },
      "ResponseBody": []
    },
    {
<<<<<<< HEAD
      "RequestUri": "https://seanstagetest.blob.core.windows.net/test-container-895dd47b-9171-102b-2cc1-5c7df8c73a92/test-blob-3dc64cc5-9b26-6b90-4583-2422ddb69e97",
=======
      "RequestUri": "https://seanmcccanary.blob.core.windows.net/test-container-895dd47b-9171-102b-2cc1-5c7df8c73a92/test-blob-3dc64cc5-9b26-6b90-4583-2422ddb69e97",
>>>>>>> 32e373e2
      "RequestMethod": "PUT",
      "RequestHeaders": {
        "Authorization": "Sanitized",
        "Content-Length": "0",
<<<<<<< HEAD
        "traceparent": "00-b7fe5dfab8f4b144a7c51ca44aad1b3a-886b24fc31dc9041-00",
        "User-Agent": [
          "azsdk-net-Storage.Blobs/12.4.0-dev.20200305.1",
          "(.NET Core 4.6.28325.01; Microsoft Windows 10.0.18363 )"
=======
        "traceparent": "00-2498327e1704a34da1e3da2feddaba7c-f325ac0ab561484a-00",
        "User-Agent": [
          "azsdk-net-Storage.Blobs/12.5.0-dev.20200402.1",
          "(.NET Core 4.6.28325.01; Microsoft Windows 10.0.18362 )"
>>>>>>> 32e373e2
        ],
        "x-ms-blob-content-length": "4096",
        "x-ms-blob-sequence-number": "0",
        "x-ms-blob-type": "PageBlob",
        "x-ms-client-request-id": "25af5bff-6ece-fe0b-d23b-0d0e794b8bf3",
<<<<<<< HEAD
        "x-ms-date": "Thu, 05 Mar 2020 21:20:31 GMT",
        "x-ms-return-client-request-id": "true",
        "x-ms-version": "2019-10-10"
=======
        "x-ms-date": "Fri, 03 Apr 2020 00:05:21 GMT",
        "x-ms-return-client-request-id": "true",
        "x-ms-version": "2019-12-12"
>>>>>>> 32e373e2
      },
      "RequestBody": null,
      "StatusCode": 201,
      "ResponseHeaders": {
        "Content-Length": "0",
<<<<<<< HEAD
        "Date": "Thu, 05 Mar 2020 21:20:30 GMT",
        "ETag": "\u00220x8D7C14B08D20DFD\u0022",
        "Last-Modified": "Thu, 05 Mar 2020 21:20:31 GMT",
=======
        "Date": "Fri, 03 Apr 2020 00:05:19 GMT",
        "ETag": "\u00220x8D7D762B2F50EF4\u0022",
        "Last-Modified": "Fri, 03 Apr 2020 00:05:20 GMT",
>>>>>>> 32e373e2
        "Server": [
          "Windows-Azure-Blob/1.0",
          "Microsoft-HTTPAPI/2.0"
        ],
        "x-ms-client-request-id": "25af5bff-6ece-fe0b-d23b-0d0e794b8bf3",
<<<<<<< HEAD
        "x-ms-request-id": "1dfe9855-501e-000b-1d33-f36950000000",
        "x-ms-request-server-encrypted": "true",
        "x-ms-version": "2019-10-10"
=======
        "x-ms-request-id": "52e08be8-201e-0073-6e4b-091533000000",
        "x-ms-request-server-encrypted": "true",
        "x-ms-version": "2019-12-12"
>>>>>>> 32e373e2
      },
      "ResponseBody": []
    },
    {
<<<<<<< HEAD
      "RequestUri": "https://seanstagetest.blob.core.windows.net/test-container-895dd47b-9171-102b-2cc1-5c7df8c73a92/test-blob-3dc64cc5-9b26-6b90-4583-2422ddb69e97?comp=properties",
=======
      "RequestUri": "https://seanmcccanary.blob.core.windows.net/test-container-895dd47b-9171-102b-2cc1-5c7df8c73a92/test-blob-3dc64cc5-9b26-6b90-4583-2422ddb69e97?comp=properties",
>>>>>>> 32e373e2
      "RequestMethod": "PUT",
      "RequestHeaders": {
        "Authorization": "Sanitized",
        "If-None-Match": "\u0022garbage\u0022",
<<<<<<< HEAD
        "traceparent": "00-5a56b8e7cc1d674f921aa7d935f9963e-0136d814b46bd045-00",
        "User-Agent": [
          "azsdk-net-Storage.Blobs/12.4.0-dev.20200305.1",
          "(.NET Core 4.6.28325.01; Microsoft Windows 10.0.18363 )"
        ],
        "x-ms-blob-sequence-number": "5",
        "x-ms-client-request-id": "82230d18-7806-a5c9-1de3-c1e5d9f13df8",
        "x-ms-date": "Thu, 05 Mar 2020 21:20:31 GMT",
        "x-ms-return-client-request-id": "true",
        "x-ms-sequence-number-action": "update",
        "x-ms-version": "2019-10-10"
=======
        "traceparent": "00-3c8e8f35eb350c4aa4a3ba592210416d-8c807d655123bc45-00",
        "User-Agent": [
          "azsdk-net-Storage.Blobs/12.5.0-dev.20200402.1",
          "(.NET Core 4.6.28325.01; Microsoft Windows 10.0.18362 )"
        ],
        "x-ms-blob-sequence-number": "5",
        "x-ms-client-request-id": "82230d18-7806-a5c9-1de3-c1e5d9f13df8",
        "x-ms-date": "Fri, 03 Apr 2020 00:05:21 GMT",
        "x-ms-return-client-request-id": "true",
        "x-ms-sequence-number-action": "update",
        "x-ms-version": "2019-12-12"
>>>>>>> 32e373e2
      },
      "RequestBody": null,
      "StatusCode": 200,
      "ResponseHeaders": {
        "Content-Length": "0",
<<<<<<< HEAD
        "Date": "Thu, 05 Mar 2020 21:20:30 GMT",
        "ETag": "\u00220x8D7C14B08DF7CF1\u0022",
        "Last-Modified": "Thu, 05 Mar 2020 21:20:31 GMT",
=======
        "Date": "Fri, 03 Apr 2020 00:05:19 GMT",
        "ETag": "\u00220x8D7D762B302A5FF\u0022",
        "Last-Modified": "Fri, 03 Apr 2020 00:05:20 GMT",
>>>>>>> 32e373e2
        "Server": [
          "Windows-Azure-Blob/1.0",
          "Microsoft-HTTPAPI/2.0"
        ],
        "x-ms-blob-sequence-number": "5",
        "x-ms-client-request-id": "82230d18-7806-a5c9-1de3-c1e5d9f13df8",
<<<<<<< HEAD
        "x-ms-request-id": "1dfe9857-501e-000b-1f33-f36950000000",
        "x-ms-version": "2019-10-10"
=======
        "x-ms-request-id": "52e08bf8-201e-0073-7d4b-091533000000",
        "x-ms-version": "2019-12-12"
>>>>>>> 32e373e2
      },
      "ResponseBody": []
    },
    {
<<<<<<< HEAD
      "RequestUri": "https://seanstagetest.blob.core.windows.net/test-container-895dd47b-9171-102b-2cc1-5c7df8c73a92?restype=container",
      "RequestMethod": "DELETE",
      "RequestHeaders": {
        "Authorization": "Sanitized",
        "traceparent": "00-bd8c9ef4cdf1d74da9b17d9f759b7c41-6e28cdbc1b9d984d-00",
        "User-Agent": [
          "azsdk-net-Storage.Blobs/12.4.0-dev.20200305.1",
          "(.NET Core 4.6.28325.01; Microsoft Windows 10.0.18363 )"
        ],
        "x-ms-client-request-id": "6bf65c7b-0928-18ed-0241-2687f952045a",
        "x-ms-date": "Thu, 05 Mar 2020 21:20:31 GMT",
        "x-ms-return-client-request-id": "true",
        "x-ms-version": "2019-10-10"
=======
      "RequestUri": "https://seanmcccanary.blob.core.windows.net/test-container-895dd47b-9171-102b-2cc1-5c7df8c73a92?restype=container",
      "RequestMethod": "DELETE",
      "RequestHeaders": {
        "Authorization": "Sanitized",
        "traceparent": "00-dc8a03ee2cfc764891cadc0fd496f616-aa971e68d27a694b-00",
        "User-Agent": [
          "azsdk-net-Storage.Blobs/12.5.0-dev.20200402.1",
          "(.NET Core 4.6.28325.01; Microsoft Windows 10.0.18362 )"
        ],
        "x-ms-client-request-id": "6bf65c7b-0928-18ed-0241-2687f952045a",
        "x-ms-date": "Fri, 03 Apr 2020 00:05:21 GMT",
        "x-ms-return-client-request-id": "true",
        "x-ms-version": "2019-12-12"
>>>>>>> 32e373e2
      },
      "RequestBody": null,
      "StatusCode": 202,
      "ResponseHeaders": {
        "Content-Length": "0",
<<<<<<< HEAD
        "Date": "Thu, 05 Mar 2020 21:20:30 GMT",
=======
        "Date": "Fri, 03 Apr 2020 00:05:19 GMT",
>>>>>>> 32e373e2
        "Server": [
          "Windows-Azure-Blob/1.0",
          "Microsoft-HTTPAPI/2.0"
        ],
        "x-ms-client-request-id": "6bf65c7b-0928-18ed-0241-2687f952045a",
<<<<<<< HEAD
        "x-ms-request-id": "1dfe9858-501e-000b-2033-f36950000000",
        "x-ms-version": "2019-10-10"
=======
        "x-ms-request-id": "52e08c14-201e-0073-144b-091533000000",
        "x-ms-version": "2019-12-12"
>>>>>>> 32e373e2
      },
      "ResponseBody": []
    },
    {
<<<<<<< HEAD
      "RequestUri": "https://seanstagetest.blob.core.windows.net/test-container-9b7802d2-de04-f005-62de-5d349f0b319b?restype=container",
      "RequestMethod": "PUT",
      "RequestHeaders": {
        "Authorization": "Sanitized",
        "traceparent": "00-a523171763a5d24082e0effa8019f29b-1256709f01df8c48-00",
        "User-Agent": [
          "azsdk-net-Storage.Blobs/12.4.0-dev.20200305.1",
          "(.NET Core 4.6.28325.01; Microsoft Windows 10.0.18363 )"
        ],
        "x-ms-blob-public-access": "container",
        "x-ms-client-request-id": "72eb7ecd-c109-9d4c-5705-0949abb979f6",
        "x-ms-date": "Thu, 05 Mar 2020 21:20:31 GMT",
        "x-ms-return-client-request-id": "true",
        "x-ms-version": "2019-10-10"
=======
      "RequestUri": "https://seanmcccanary.blob.core.windows.net/test-container-9b7802d2-de04-f005-62de-5d349f0b319b?restype=container",
      "RequestMethod": "PUT",
      "RequestHeaders": {
        "Authorization": "Sanitized",
        "traceparent": "00-84ce62f2cfdfb74cb11e3a6f7bc8b157-efdf9a13bb1bad42-00",
        "User-Agent": [
          "azsdk-net-Storage.Blobs/12.5.0-dev.20200402.1",
          "(.NET Core 4.6.28325.01; Microsoft Windows 10.0.18362 )"
        ],
        "x-ms-blob-public-access": "container",
        "x-ms-client-request-id": "72eb7ecd-c109-9d4c-5705-0949abb979f6",
        "x-ms-date": "Fri, 03 Apr 2020 00:05:21 GMT",
        "x-ms-return-client-request-id": "true",
        "x-ms-version": "2019-12-12"
>>>>>>> 32e373e2
      },
      "RequestBody": null,
      "StatusCode": 201,
      "ResponseHeaders": {
        "Content-Length": "0",
<<<<<<< HEAD
        "Date": "Thu, 05 Mar 2020 21:20:31 GMT",
        "ETag": "\u00220x8D7C14B091F9E91\u0022",
        "Last-Modified": "Thu, 05 Mar 2020 21:20:31 GMT",
=======
        "Date": "Fri, 03 Apr 2020 00:05:20 GMT",
        "ETag": "\u00220x8D7D762B346761F\u0022",
        "Last-Modified": "Fri, 03 Apr 2020 00:05:21 GMT",
>>>>>>> 32e373e2
        "Server": [
          "Windows-Azure-Blob/1.0",
          "Microsoft-HTTPAPI/2.0"
        ],
        "x-ms-client-request-id": "72eb7ecd-c109-9d4c-5705-0949abb979f6",
<<<<<<< HEAD
        "x-ms-request-id": "09b4e1cc-a01e-0030-0633-f32cf4000000",
        "x-ms-version": "2019-10-10"
=======
        "x-ms-request-id": "ab77e5f7-b01e-0013-124b-0969ac000000",
        "x-ms-version": "2019-12-12"
>>>>>>> 32e373e2
      },
      "ResponseBody": []
    },
    {
<<<<<<< HEAD
      "RequestUri": "https://seanstagetest.blob.core.windows.net/test-container-9b7802d2-de04-f005-62de-5d349f0b319b/test-blob-88008a10-87e8-ff5f-3271-839f009bf03d",
=======
      "RequestUri": "https://seanmcccanary.blob.core.windows.net/test-container-9b7802d2-de04-f005-62de-5d349f0b319b/test-blob-88008a10-87e8-ff5f-3271-839f009bf03d",
>>>>>>> 32e373e2
      "RequestMethod": "PUT",
      "RequestHeaders": {
        "Authorization": "Sanitized",
        "Content-Length": "0",
<<<<<<< HEAD
        "traceparent": "00-752e13a083ffcb43a9f36aed54afd5ce-33c443d167c5344c-00",
        "User-Agent": [
          "azsdk-net-Storage.Blobs/12.4.0-dev.20200305.1",
          "(.NET Core 4.6.28325.01; Microsoft Windows 10.0.18363 )"
=======
        "traceparent": "00-114d6200e7503b41935d18d8c3d07b91-f8d5e495ac2fdb44-00",
        "User-Agent": [
          "azsdk-net-Storage.Blobs/12.5.0-dev.20200402.1",
          "(.NET Core 4.6.28325.01; Microsoft Windows 10.0.18362 )"
>>>>>>> 32e373e2
        ],
        "x-ms-blob-content-length": "4096",
        "x-ms-blob-sequence-number": "0",
        "x-ms-blob-type": "PageBlob",
        "x-ms-client-request-id": "7559e7eb-c224-45e9-1eeb-40983dac9cbb",
<<<<<<< HEAD
        "x-ms-date": "Thu, 05 Mar 2020 21:20:31 GMT",
        "x-ms-return-client-request-id": "true",
        "x-ms-version": "2019-10-10"
=======
        "x-ms-date": "Fri, 03 Apr 2020 00:05:22 GMT",
        "x-ms-return-client-request-id": "true",
        "x-ms-version": "2019-12-12"
>>>>>>> 32e373e2
      },
      "RequestBody": null,
      "StatusCode": 201,
      "ResponseHeaders": {
        "Content-Length": "0",
<<<<<<< HEAD
        "Date": "Thu, 05 Mar 2020 21:20:31 GMT",
        "ETag": "\u00220x8D7C14B092D9B53\u0022",
        "Last-Modified": "Thu, 05 Mar 2020 21:20:31 GMT",
=======
        "Date": "Fri, 03 Apr 2020 00:05:20 GMT",
        "ETag": "\u00220x8D7D762B353BAE5\u0022",
        "Last-Modified": "Fri, 03 Apr 2020 00:05:21 GMT",
>>>>>>> 32e373e2
        "Server": [
          "Windows-Azure-Blob/1.0",
          "Microsoft-HTTPAPI/2.0"
        ],
        "x-ms-client-request-id": "7559e7eb-c224-45e9-1eeb-40983dac9cbb",
<<<<<<< HEAD
        "x-ms-request-id": "09b4e1d0-a01e-0030-0833-f32cf4000000",
        "x-ms-request-server-encrypted": "true",
        "x-ms-version": "2019-10-10"
=======
        "x-ms-request-id": "ab77e622-b01e-0013-394b-0969ac000000",
        "x-ms-request-server-encrypted": "true",
        "x-ms-version": "2019-12-12"
>>>>>>> 32e373e2
      },
      "ResponseBody": []
    },
    {
<<<<<<< HEAD
      "RequestUri": "https://seanstagetest.blob.core.windows.net/test-container-9b7802d2-de04-f005-62de-5d349f0b319b/test-blob-88008a10-87e8-ff5f-3271-839f009bf03d?comp=lease",
      "RequestMethod": "PUT",
      "RequestHeaders": {
        "Authorization": "Sanitized",
        "traceparent": "00-5b8c254d3f0fb8459686e34ca6320577-76d5c8b65cc5304c-00",
        "User-Agent": [
          "azsdk-net-Storage.Blobs/12.4.0-dev.20200305.1",
          "(.NET Core 4.6.28325.01; Microsoft Windows 10.0.18363 )"
        ],
        "x-ms-client-request-id": "fde06a2f-3bd1-930c-1007-7dea5dcce3b4",
        "x-ms-date": "Thu, 05 Mar 2020 21:20:31 GMT",
=======
      "RequestUri": "https://seanmcccanary.blob.core.windows.net/test-container-9b7802d2-de04-f005-62de-5d349f0b319b/test-blob-88008a10-87e8-ff5f-3271-839f009bf03d?comp=lease",
      "RequestMethod": "PUT",
      "RequestHeaders": {
        "Authorization": "Sanitized",
        "traceparent": "00-ac1a856230169449801f8c1029743d90-691fa87394712748-00",
        "User-Agent": [
          "azsdk-net-Storage.Blobs/12.5.0-dev.20200402.1",
          "(.NET Core 4.6.28325.01; Microsoft Windows 10.0.18362 )"
        ],
        "x-ms-client-request-id": "fde06a2f-3bd1-930c-1007-7dea5dcce3b4",
        "x-ms-date": "Fri, 03 Apr 2020 00:05:22 GMT",
>>>>>>> 32e373e2
        "x-ms-lease-action": "acquire",
        "x-ms-lease-duration": "-1",
        "x-ms-proposed-lease-id": "20b5cb15-5852-51d7-f839-641c626a37ab",
        "x-ms-return-client-request-id": "true",
<<<<<<< HEAD
        "x-ms-version": "2019-10-10"
=======
        "x-ms-version": "2019-12-12"
>>>>>>> 32e373e2
      },
      "RequestBody": null,
      "StatusCode": 201,
      "ResponseHeaders": {
        "Content-Length": "0",
<<<<<<< HEAD
        "Date": "Thu, 05 Mar 2020 21:20:31 GMT",
        "ETag": "\u00220x8D7C14B092D9B53\u0022",
        "Last-Modified": "Thu, 05 Mar 2020 21:20:31 GMT",
=======
        "Date": "Fri, 03 Apr 2020 00:05:20 GMT",
        "ETag": "\u00220x8D7D762B353BAE5\u0022",
        "Last-Modified": "Fri, 03 Apr 2020 00:05:21 GMT",
>>>>>>> 32e373e2
        "Server": [
          "Windows-Azure-Blob/1.0",
          "Microsoft-HTTPAPI/2.0"
        ],
        "x-ms-client-request-id": "fde06a2f-3bd1-930c-1007-7dea5dcce3b4",
        "x-ms-lease-id": "20b5cb15-5852-51d7-f839-641c626a37ab",
<<<<<<< HEAD
        "x-ms-request-id": "09b4e1d6-a01e-0030-0d33-f32cf4000000",
        "x-ms-version": "2019-10-10"
=======
        "x-ms-request-id": "ab77e63b-b01e-0013-4f4b-0969ac000000",
        "x-ms-version": "2019-12-12"
>>>>>>> 32e373e2
      },
      "ResponseBody": []
    },
    {
<<<<<<< HEAD
      "RequestUri": "https://seanstagetest.blob.core.windows.net/test-container-9b7802d2-de04-f005-62de-5d349f0b319b/test-blob-88008a10-87e8-ff5f-3271-839f009bf03d?comp=properties",
      "RequestMethod": "PUT",
      "RequestHeaders": {
        "Authorization": "Sanitized",
        "traceparent": "00-e9a07d04327c2949bcb8f063f9d22d58-856844110eebcd49-00",
        "User-Agent": [
          "azsdk-net-Storage.Blobs/12.4.0-dev.20200305.1",
          "(.NET Core 4.6.28325.01; Microsoft Windows 10.0.18363 )"
        ],
        "x-ms-blob-sequence-number": "5",
        "x-ms-client-request-id": "f7ededb1-398a-d9d9-1721-073bfd2e74d4",
        "x-ms-date": "Thu, 05 Mar 2020 21:20:31 GMT",
        "x-ms-lease-id": "20b5cb15-5852-51d7-f839-641c626a37ab",
        "x-ms-return-client-request-id": "true",
        "x-ms-sequence-number-action": "update",
        "x-ms-version": "2019-10-10"
=======
      "RequestUri": "https://seanmcccanary.blob.core.windows.net/test-container-9b7802d2-de04-f005-62de-5d349f0b319b/test-blob-88008a10-87e8-ff5f-3271-839f009bf03d?comp=properties",
      "RequestMethod": "PUT",
      "RequestHeaders": {
        "Authorization": "Sanitized",
        "traceparent": "00-12845efd5346a048b0605570defab98f-5c4ea734ee31be4d-00",
        "User-Agent": [
          "azsdk-net-Storage.Blobs/12.5.0-dev.20200402.1",
          "(.NET Core 4.6.28325.01; Microsoft Windows 10.0.18362 )"
        ],
        "x-ms-blob-sequence-number": "5",
        "x-ms-client-request-id": "f7ededb1-398a-d9d9-1721-073bfd2e74d4",
        "x-ms-date": "Fri, 03 Apr 2020 00:05:22 GMT",
        "x-ms-lease-id": "20b5cb15-5852-51d7-f839-641c626a37ab",
        "x-ms-return-client-request-id": "true",
        "x-ms-sequence-number-action": "update",
        "x-ms-version": "2019-12-12"
>>>>>>> 32e373e2
      },
      "RequestBody": null,
      "StatusCode": 200,
      "ResponseHeaders": {
        "Content-Length": "0",
<<<<<<< HEAD
        "Date": "Thu, 05 Mar 2020 21:20:31 GMT",
        "ETag": "\u00220x8D7C14B09484ECB\u0022",
        "Last-Modified": "Thu, 05 Mar 2020 21:20:31 GMT",
=======
        "Date": "Fri, 03 Apr 2020 00:05:20 GMT",
        "ETag": "\u00220x8D7D762B36E2581\u0022",
        "Last-Modified": "Fri, 03 Apr 2020 00:05:21 GMT",
>>>>>>> 32e373e2
        "Server": [
          "Windows-Azure-Blob/1.0",
          "Microsoft-HTTPAPI/2.0"
        ],
        "x-ms-blob-sequence-number": "5",
        "x-ms-client-request-id": "f7ededb1-398a-d9d9-1721-073bfd2e74d4",
<<<<<<< HEAD
        "x-ms-request-id": "09b4e1d9-a01e-0030-1033-f32cf4000000",
        "x-ms-version": "2019-10-10"
=======
        "x-ms-request-id": "ab77e660-b01e-0013-714b-0969ac000000",
        "x-ms-version": "2019-12-12"
>>>>>>> 32e373e2
      },
      "ResponseBody": []
    },
    {
<<<<<<< HEAD
      "RequestUri": "https://seanstagetest.blob.core.windows.net/test-container-9b7802d2-de04-f005-62de-5d349f0b319b?restype=container",
      "RequestMethod": "DELETE",
      "RequestHeaders": {
        "Authorization": "Sanitized",
        "traceparent": "00-ecfe67cdd17c1a4f8a271f2b5dfb40a8-b8cf164ffac8304b-00",
        "User-Agent": [
          "azsdk-net-Storage.Blobs/12.4.0-dev.20200305.1",
          "(.NET Core 4.6.28325.01; Microsoft Windows 10.0.18363 )"
        ],
        "x-ms-client-request-id": "6f387f33-ebdf-7b29-bba9-02d77c3d9d84",
        "x-ms-date": "Thu, 05 Mar 2020 21:20:32 GMT",
        "x-ms-return-client-request-id": "true",
        "x-ms-version": "2019-10-10"
=======
      "RequestUri": "https://seanmcccanary.blob.core.windows.net/test-container-9b7802d2-de04-f005-62de-5d349f0b319b?restype=container",
      "RequestMethod": "DELETE",
      "RequestHeaders": {
        "Authorization": "Sanitized",
        "traceparent": "00-39f96386ef07e94aaad6f793a4e4c6e8-b85530d91e170148-00",
        "User-Agent": [
          "azsdk-net-Storage.Blobs/12.5.0-dev.20200402.1",
          "(.NET Core 4.6.28325.01; Microsoft Windows 10.0.18362 )"
        ],
        "x-ms-client-request-id": "6f387f33-ebdf-7b29-bba9-02d77c3d9d84",
        "x-ms-date": "Fri, 03 Apr 2020 00:05:22 GMT",
        "x-ms-return-client-request-id": "true",
        "x-ms-version": "2019-12-12"
>>>>>>> 32e373e2
      },
      "RequestBody": null,
      "StatusCode": 202,
      "ResponseHeaders": {
        "Content-Length": "0",
<<<<<<< HEAD
        "Date": "Thu, 05 Mar 2020 21:20:31 GMT",
=======
        "Date": "Fri, 03 Apr 2020 00:05:20 GMT",
>>>>>>> 32e373e2
        "Server": [
          "Windows-Azure-Blob/1.0",
          "Microsoft-HTTPAPI/2.0"
        ],
        "x-ms-client-request-id": "6f387f33-ebdf-7b29-bba9-02d77c3d9d84",
<<<<<<< HEAD
        "x-ms-request-id": "09b4e1da-a01e-0030-1133-f32cf4000000",
        "x-ms-version": "2019-10-10"
=======
        "x-ms-request-id": "ab77e680-b01e-0013-114b-0969ac000000",
        "x-ms-version": "2019-12-12"
>>>>>>> 32e373e2
      },
      "ResponseBody": []
    }
  ],
  "Variables": {
<<<<<<< HEAD
    "DateTimeOffsetNow": "2020-03-05T13:20:28.4119795-08:00",
    "RandomSeed": "419610398",
    "Storage_TestConfigDefault": "ProductionTenant\nseanstagetest\nU2FuaXRpemVk\nhttps://seanstagetest.blob.core.windows.net\nhttp://seanstagetest.file.core.windows.net\nhttp://seanstagetest.queue.core.windows.net\nhttp://seanstagetest.table.core.windows.net\n\n\n\n\nhttp://seanstagetest-secondary.blob.core.windows.net\nhttp://seanstagetest-secondary.file.core.windows.net\nhttp://seanstagetest-secondary.queue.core.windows.net\nhttp://seanstagetest-secondary.table.core.windows.net\n\nSanitized\n\n\nCloud\nBlobEndpoint=https://seanstagetest.blob.core.windows.net/;QueueEndpoint=http://seanstagetest.queue.core.windows.net/;FileEndpoint=http://seanstagetest.file.core.windows.net/;BlobSecondaryEndpoint=http://seanstagetest-secondary.blob.core.windows.net/;QueueSecondaryEndpoint=http://seanstagetest-secondary.queue.core.windows.net/;FileSecondaryEndpoint=http://seanstagetest-secondary.file.core.windows.net/;AccountName=seanstagetest;AccountKey=Sanitized\nseanscope1"
=======
    "DateTimeOffsetNow": "2020-04-02T17:05:18.6056116-07:00",
    "RandomSeed": "419610398",
    "Storage_TestConfigDefault": "ProductionTenant\nseanmcccanary\nU2FuaXRpemVk\nhttps://seanmcccanary.blob.core.windows.net\nhttps://seanmcccanary.file.core.windows.net\nhttps://seanmcccanary.queue.core.windows.net\nhttps://seanmcccanary.table.core.windows.net\n\n\n\n\nhttps://seanmcccanary-secondary.blob.core.windows.net\nhttps://seanmcccanary-secondary.file.core.windows.net\nhttps://seanmcccanary-secondary.queue.core.windows.net\nhttps://seanmcccanary-secondary.table.core.windows.net\n\nSanitized\n\n\nCloud\nBlobEndpoint=https://seanmcccanary.blob.core.windows.net/;QueueEndpoint=https://seanmcccanary.queue.core.windows.net/;FileEndpoint=https://seanmcccanary.file.core.windows.net/;BlobSecondaryEndpoint=https://seanmcccanary-secondary.blob.core.windows.net/;QueueSecondaryEndpoint=https://seanmcccanary-secondary.queue.core.windows.net/;FileSecondaryEndpoint=https://seanmcccanary-secondary.file.core.windows.net/;AccountName=seanmcccanary;AccountKey=Sanitized\nseanscope1"
>>>>>>> 32e373e2
  }
}<|MERGE_RESOLUTION|>--- conflicted
+++ resolved
@@ -1,22 +1,6 @@
 {
   "Entries": [
     {
-<<<<<<< HEAD
-      "RequestUri": "https://seanstagetest.blob.core.windows.net/test-container-2424b1be-9a83-0599-bffb-53e5500fc038?restype=container",
-      "RequestMethod": "PUT",
-      "RequestHeaders": {
-        "Authorization": "Sanitized",
-        "traceparent": "00-75991dc0dcc9f344bcdac8f097293aaf-211ead19fd05ac4c-00",
-        "User-Agent": [
-          "azsdk-net-Storage.Blobs/12.4.0-dev.20200305.1",
-          "(.NET Core 4.6.28325.01; Microsoft Windows 10.0.18363 )"
-        ],
-        "x-ms-blob-public-access": "container",
-        "x-ms-client-request-id": "2fe01caf-3846-800c-ac08-e3aa9e02c91e",
-        "x-ms-date": "Thu, 05 Mar 2020 21:20:28 GMT",
-        "x-ms-return-client-request-id": "true",
-        "x-ms-version": "2019-10-10"
-=======
       "RequestUri": "https://seanmcccanary.blob.core.windows.net/test-container-2424b1be-9a83-0599-bffb-53e5500fc038?restype=container",
       "RequestMethod": "PUT",
       "RequestHeaders": {
@@ -31,120 +15,62 @@
         "x-ms-date": "Fri, 03 Apr 2020 00:05:18 GMT",
         "x-ms-return-client-request-id": "true",
         "x-ms-version": "2019-12-12"
->>>>>>> 32e373e2
-      },
-      "RequestBody": null,
-      "StatusCode": 201,
-      "ResponseHeaders": {
-        "Content-Length": "0",
-<<<<<<< HEAD
-        "Date": "Thu, 05 Mar 2020 21:20:28 GMT",
-        "ETag": "\u00220x8D7C14B07540643\u0022",
-        "Last-Modified": "Thu, 05 Mar 2020 21:20:28 GMT",
-=======
+      },
+      "RequestBody": null,
+      "StatusCode": 201,
+      "ResponseHeaders": {
+        "Content-Length": "0",
         "Date": "Fri, 03 Apr 2020 00:05:17 GMT",
         "ETag": "\u00220x8D7D762B1722C7E\u0022",
         "Last-Modified": "Fri, 03 Apr 2020 00:05:18 GMT",
->>>>>>> 32e373e2
         "Server": [
           "Windows-Azure-Blob/1.0",
           "Microsoft-HTTPAPI/2.0"
         ],
         "x-ms-client-request-id": "2fe01caf-3846-800c-ac08-e3aa9e02c91e",
-<<<<<<< HEAD
-        "x-ms-request-id": "b2d44320-501e-0034-0d33-f3a1f3000000",
-        "x-ms-version": "2019-10-10"
-=======
         "x-ms-request-id": "93bdc4d4-801e-0008-504b-0957af000000",
         "x-ms-version": "2019-12-12"
->>>>>>> 32e373e2
-      },
-      "ResponseBody": []
-    },
-    {
-<<<<<<< HEAD
-      "RequestUri": "https://seanstagetest.blob.core.windows.net/test-container-2424b1be-9a83-0599-bffb-53e5500fc038/test-blob-08e468e9-b2bd-7152-bfec-f0e14696a4bc",
-=======
+      },
+      "ResponseBody": []
+    },
+    {
       "RequestUri": "https://seanmcccanary.blob.core.windows.net/test-container-2424b1be-9a83-0599-bffb-53e5500fc038/test-blob-08e468e9-b2bd-7152-bfec-f0e14696a4bc",
->>>>>>> 32e373e2
-      "RequestMethod": "PUT",
-      "RequestHeaders": {
-        "Authorization": "Sanitized",
-        "Content-Length": "0",
-<<<<<<< HEAD
-        "traceparent": "00-f94374fc175d814781cbc0a17a0de59a-0707bf3c343aab4c-00",
-        "User-Agent": [
-          "azsdk-net-Storage.Blobs/12.4.0-dev.20200305.1",
-          "(.NET Core 4.6.28325.01; Microsoft Windows 10.0.18363 )"
-=======
+      "RequestMethod": "PUT",
+      "RequestHeaders": {
+        "Authorization": "Sanitized",
+        "Content-Length": "0",
         "traceparent": "00-78731c013d016540bdc394887c5f9c01-656422558ed8d640-00",
         "User-Agent": [
           "azsdk-net-Storage.Blobs/12.5.0-dev.20200402.1",
           "(.NET Core 4.6.28325.01; Microsoft Windows 10.0.18362 )"
->>>>>>> 32e373e2
         ],
         "x-ms-blob-content-length": "4096",
         "x-ms-blob-sequence-number": "0",
         "x-ms-blob-type": "PageBlob",
         "x-ms-client-request-id": "f81835d8-ec1e-fc18-c96e-7059472b3a15",
-<<<<<<< HEAD
-        "x-ms-date": "Thu, 05 Mar 2020 21:20:28 GMT",
-        "x-ms-return-client-request-id": "true",
-        "x-ms-version": "2019-10-10"
-=======
         "x-ms-date": "Fri, 03 Apr 2020 00:05:18 GMT",
         "x-ms-return-client-request-id": "true",
         "x-ms-version": "2019-12-12"
->>>>>>> 32e373e2
-      },
-      "RequestBody": null,
-      "StatusCode": 201,
-      "ResponseHeaders": {
-        "Content-Length": "0",
-<<<<<<< HEAD
-        "Date": "Thu, 05 Mar 2020 21:20:28 GMT",
-        "ETag": "\u00220x8D7C14B07619047\u0022",
-        "Last-Modified": "Thu, 05 Mar 2020 21:20:28 GMT",
-=======
+      },
+      "RequestBody": null,
+      "StatusCode": 201,
+      "ResponseHeaders": {
+        "Content-Length": "0",
         "Date": "Fri, 03 Apr 2020 00:05:17 GMT",
         "ETag": "\u00220x8D7D762B18164FD\u0022",
         "Last-Modified": "Fri, 03 Apr 2020 00:05:18 GMT",
->>>>>>> 32e373e2
         "Server": [
           "Windows-Azure-Blob/1.0",
           "Microsoft-HTTPAPI/2.0"
         ],
         "x-ms-client-request-id": "f81835d8-ec1e-fc18-c96e-7059472b3a15",
-<<<<<<< HEAD
-        "x-ms-request-id": "b2d44324-501e-0034-0f33-f3a1f3000000",
-        "x-ms-request-server-encrypted": "true",
-        "x-ms-version": "2019-10-10"
-=======
         "x-ms-request-id": "93bdc4f1-801e-0008-684b-0957af000000",
         "x-ms-request-server-encrypted": "true",
         "x-ms-version": "2019-12-12"
->>>>>>> 32e373e2
-      },
-      "ResponseBody": []
-    },
-    {
-<<<<<<< HEAD
-      "RequestUri": "https://seanstagetest.blob.core.windows.net/test-container-2424b1be-9a83-0599-bffb-53e5500fc038/test-blob-08e468e9-b2bd-7152-bfec-f0e14696a4bc?comp=properties",
-      "RequestMethod": "PUT",
-      "RequestHeaders": {
-        "Authorization": "Sanitized",
-        "traceparent": "00-e0c5e4f9eb461f40b5be6dc98ec2258d-b10765638a2cae4b-00",
-        "User-Agent": [
-          "azsdk-net-Storage.Blobs/12.4.0-dev.20200305.1",
-          "(.NET Core 4.6.28325.01; Microsoft Windows 10.0.18363 )"
-        ],
-        "x-ms-blob-sequence-number": "5",
-        "x-ms-client-request-id": "1009bf53-ab7e-1a9d-6539-6ac020980c5b",
-        "x-ms-date": "Thu, 05 Mar 2020 21:20:28 GMT",
-        "x-ms-return-client-request-id": "true",
-        "x-ms-sequence-number-action": "update",
-        "x-ms-version": "2019-10-10"
-=======
+      },
+      "ResponseBody": []
+    },
+    {
       "RequestUri": "https://seanmcccanary.blob.core.windows.net/test-container-2424b1be-9a83-0599-bffb-53e5500fc038/test-blob-08e468e9-b2bd-7152-bfec-f0e14696a4bc?comp=properties",
       "RequestMethod": "PUT",
       "RequestHeaders": {
@@ -160,53 +86,26 @@
         "x-ms-return-client-request-id": "true",
         "x-ms-sequence-number-action": "update",
         "x-ms-version": "2019-12-12"
->>>>>>> 32e373e2
       },
       "RequestBody": null,
       "StatusCode": 200,
       "ResponseHeaders": {
         "Content-Length": "0",
-<<<<<<< HEAD
-        "Date": "Thu, 05 Mar 2020 21:20:28 GMT",
-        "ETag": "\u00220x8D7C14B076E88D3\u0022",
-        "Last-Modified": "Thu, 05 Mar 2020 21:20:28 GMT",
-=======
         "Date": "Fri, 03 Apr 2020 00:05:17 GMT",
         "ETag": "\u00220x8D7D762B18ED4F5\u0022",
         "Last-Modified": "Fri, 03 Apr 2020 00:05:18 GMT",
->>>>>>> 32e373e2
         "Server": [
           "Windows-Azure-Blob/1.0",
           "Microsoft-HTTPAPI/2.0"
         ],
         "x-ms-blob-sequence-number": "5",
         "x-ms-client-request-id": "1009bf53-ab7e-1a9d-6539-6ac020980c5b",
-<<<<<<< HEAD
-        "x-ms-request-id": "b2d44325-501e-0034-1033-f3a1f3000000",
-        "x-ms-version": "2019-10-10"
-=======
         "x-ms-request-id": "93bdc501-801e-0008-754b-0957af000000",
         "x-ms-version": "2019-12-12"
->>>>>>> 32e373e2
-      },
-      "ResponseBody": []
-    },
-    {
-<<<<<<< HEAD
-      "RequestUri": "https://seanstagetest.blob.core.windows.net/test-container-2424b1be-9a83-0599-bffb-53e5500fc038?restype=container",
-      "RequestMethod": "DELETE",
-      "RequestHeaders": {
-        "Authorization": "Sanitized",
-        "traceparent": "00-8469baf025137d4f93b5accb956f1fd2-d91fa618a9dcc745-00",
-        "User-Agent": [
-          "azsdk-net-Storage.Blobs/12.4.0-dev.20200305.1",
-          "(.NET Core 4.6.28325.01; Microsoft Windows 10.0.18363 )"
-        ],
-        "x-ms-client-request-id": "8806f865-2a22-b896-8989-bb932b2f38dd",
-        "x-ms-date": "Thu, 05 Mar 2020 21:20:28 GMT",
-        "x-ms-return-client-request-id": "true",
-        "x-ms-version": "2019-10-10"
-=======
+      },
+      "ResponseBody": []
+    },
+    {
       "RequestUri": "https://seanmcccanary.blob.core.windows.net/test-container-2424b1be-9a83-0599-bffb-53e5500fc038?restype=container",
       "RequestMethod": "DELETE",
       "RequestHeaders": {
@@ -220,49 +119,23 @@
         "x-ms-date": "Fri, 03 Apr 2020 00:05:19 GMT",
         "x-ms-return-client-request-id": "true",
         "x-ms-version": "2019-12-12"
->>>>>>> 32e373e2
       },
       "RequestBody": null,
       "StatusCode": 202,
       "ResponseHeaders": {
         "Content-Length": "0",
-<<<<<<< HEAD
-        "Date": "Thu, 05 Mar 2020 21:20:28 GMT",
-=======
         "Date": "Fri, 03 Apr 2020 00:05:17 GMT",
->>>>>>> 32e373e2
         "Server": [
           "Windows-Azure-Blob/1.0",
           "Microsoft-HTTPAPI/2.0"
         ],
         "x-ms-client-request-id": "8806f865-2a22-b896-8989-bb932b2f38dd",
-<<<<<<< HEAD
-        "x-ms-request-id": "b2d44328-501e-0034-1233-f3a1f3000000",
-        "x-ms-version": "2019-10-10"
-=======
         "x-ms-request-id": "93bdc514-801e-0008-054b-0957af000000",
         "x-ms-version": "2019-12-12"
->>>>>>> 32e373e2
-      },
-      "ResponseBody": []
-    },
-    {
-<<<<<<< HEAD
-      "RequestUri": "https://seanstagetest.blob.core.windows.net/test-container-477b2784-c680-dad4-5bc6-cabe2810b0cb?restype=container",
-      "RequestMethod": "PUT",
-      "RequestHeaders": {
-        "Authorization": "Sanitized",
-        "traceparent": "00-753050034b62fb4e95c982e4a5bc3670-8782dcd508187e4e-00",
-        "User-Agent": [
-          "azsdk-net-Storage.Blobs/12.4.0-dev.20200305.1",
-          "(.NET Core 4.6.28325.01; Microsoft Windows 10.0.18363 )"
-        ],
-        "x-ms-blob-public-access": "container",
-        "x-ms-client-request-id": "4208a586-411e-9e10-232c-2c5b5fd89078",
-        "x-ms-date": "Thu, 05 Mar 2020 21:20:28 GMT",
-        "x-ms-return-client-request-id": "true",
-        "x-ms-version": "2019-10-10"
-=======
+      },
+      "ResponseBody": []
+    },
+    {
       "RequestUri": "https://seanmcccanary.blob.core.windows.net/test-container-477b2784-c680-dad4-5bc6-cabe2810b0cb?restype=container",
       "RequestMethod": "PUT",
       "RequestHeaders": {
@@ -277,121 +150,62 @@
         "x-ms-date": "Fri, 03 Apr 2020 00:05:19 GMT",
         "x-ms-return-client-request-id": "true",
         "x-ms-version": "2019-12-12"
->>>>>>> 32e373e2
-      },
-      "RequestBody": null,
-      "StatusCode": 201,
-      "ResponseHeaders": {
-        "Content-Length": "0",
-<<<<<<< HEAD
-        "Date": "Thu, 05 Mar 2020 21:20:29 GMT",
-        "ETag": "\u00220x8D7C14B07AC8470\u0022",
-        "Last-Modified": "Thu, 05 Mar 2020 21:20:29 GMT",
-=======
+      },
+      "RequestBody": null,
+      "StatusCode": 201,
+      "ResponseHeaders": {
+        "Content-Length": "0",
         "Date": "Fri, 03 Apr 2020 00:05:17 GMT",
         "ETag": "\u00220x8D7D762B1CE9FF8\u0022",
         "Last-Modified": "Fri, 03 Apr 2020 00:05:18 GMT",
->>>>>>> 32e373e2
         "Server": [
           "Windows-Azure-Blob/1.0",
           "Microsoft-HTTPAPI/2.0"
         ],
         "x-ms-client-request-id": "4208a586-411e-9e10-232c-2c5b5fd89078",
-<<<<<<< HEAD
-        "x-ms-request-id": "581d216b-101e-000a-3a33-f3368c000000",
-        "x-ms-version": "2019-10-10"
-=======
         "x-ms-request-id": "9a5249b9-e01e-001e-014b-09a178000000",
         "x-ms-version": "2019-12-12"
->>>>>>> 32e373e2
-      },
-      "ResponseBody": []
-    },
-    {
-<<<<<<< HEAD
-      "RequestUri": "https://seanstagetest.blob.core.windows.net/test-container-477b2784-c680-dad4-5bc6-cabe2810b0cb/test-blob-52e3f0d8-10d5-014b-eda1-b3820eba1d8a",
-=======
+      },
+      "ResponseBody": []
+    },
+    {
       "RequestUri": "https://seanmcccanary.blob.core.windows.net/test-container-477b2784-c680-dad4-5bc6-cabe2810b0cb/test-blob-52e3f0d8-10d5-014b-eda1-b3820eba1d8a",
->>>>>>> 32e373e2
-      "RequestMethod": "PUT",
-      "RequestHeaders": {
-        "Authorization": "Sanitized",
-        "Content-Length": "0",
-<<<<<<< HEAD
-        "traceparent": "00-a78c17f4abe29941a17eeaf9667c5707-ed8921eef6938c48-00",
-        "User-Agent": [
-          "azsdk-net-Storage.Blobs/12.4.0-dev.20200305.1",
-          "(.NET Core 4.6.28325.01; Microsoft Windows 10.0.18363 )"
-=======
+      "RequestMethod": "PUT",
+      "RequestHeaders": {
+        "Authorization": "Sanitized",
+        "Content-Length": "0",
         "traceparent": "00-e3d3ca85bfa7c44f80b0f48557404294-d1872b6f2f3ece45-00",
         "User-Agent": [
           "azsdk-net-Storage.Blobs/12.5.0-dev.20200402.1",
           "(.NET Core 4.6.28325.01; Microsoft Windows 10.0.18362 )"
->>>>>>> 32e373e2
         ],
         "x-ms-blob-content-length": "4096",
         "x-ms-blob-sequence-number": "0",
         "x-ms-blob-type": "PageBlob",
         "x-ms-client-request-id": "cc413f6e-c4ed-7541-5907-547d8d8e9069",
-<<<<<<< HEAD
-        "x-ms-date": "Thu, 05 Mar 2020 21:20:29 GMT",
-        "x-ms-return-client-request-id": "true",
-        "x-ms-version": "2019-10-10"
-=======
         "x-ms-date": "Fri, 03 Apr 2020 00:05:19 GMT",
         "x-ms-return-client-request-id": "true",
         "x-ms-version": "2019-12-12"
->>>>>>> 32e373e2
-      },
-      "RequestBody": null,
-      "StatusCode": 201,
-      "ResponseHeaders": {
-        "Content-Length": "0",
-<<<<<<< HEAD
-        "Date": "Thu, 05 Mar 2020 21:20:29 GMT",
-        "ETag": "\u00220x8D7C14B07BAD36C\u0022",
-        "Last-Modified": "Thu, 05 Mar 2020 21:20:29 GMT",
-=======
+      },
+      "RequestBody": null,
+      "StatusCode": 201,
+      "ResponseHeaders": {
+        "Content-Length": "0",
         "Date": "Fri, 03 Apr 2020 00:05:18 GMT",
         "ETag": "\u00220x8D7D762B1DB7C4E\u0022",
         "Last-Modified": "Fri, 03 Apr 2020 00:05:18 GMT",
->>>>>>> 32e373e2
         "Server": [
           "Windows-Azure-Blob/1.0",
           "Microsoft-HTTPAPI/2.0"
         ],
         "x-ms-client-request-id": "cc413f6e-c4ed-7541-5907-547d8d8e9069",
-<<<<<<< HEAD
-        "x-ms-request-id": "581d216e-101e-000a-3b33-f3368c000000",
-        "x-ms-request-server-encrypted": "true",
-        "x-ms-version": "2019-10-10"
-=======
         "x-ms-request-id": "9a5249ca-e01e-001e-104b-09a178000000",
         "x-ms-request-server-encrypted": "true",
         "x-ms-version": "2019-12-12"
->>>>>>> 32e373e2
-      },
-      "ResponseBody": []
-    },
-    {
-<<<<<<< HEAD
-      "RequestUri": "https://seanstagetest.blob.core.windows.net/test-container-477b2784-c680-dad4-5bc6-cabe2810b0cb/test-blob-52e3f0d8-10d5-014b-eda1-b3820eba1d8a?comp=properties",
-      "RequestMethod": "PUT",
-      "RequestHeaders": {
-        "Authorization": "Sanitized",
-        "If-Modified-Since": "Wed, 04 Mar 2020 21:20:28 GMT",
-        "traceparent": "00-ac5ac3ca0c92c24680df24a4ca9b610c-fc651506cce80d45-00",
-        "User-Agent": [
-          "azsdk-net-Storage.Blobs/12.4.0-dev.20200305.1",
-          "(.NET Core 4.6.28325.01; Microsoft Windows 10.0.18363 )"
-        ],
-        "x-ms-blob-sequence-number": "5",
-        "x-ms-client-request-id": "ce14f827-5079-ea9d-72c2-2800182fe039",
-        "x-ms-date": "Thu, 05 Mar 2020 21:20:29 GMT",
-        "x-ms-return-client-request-id": "true",
-        "x-ms-sequence-number-action": "update",
-        "x-ms-version": "2019-10-10"
-=======
+      },
+      "ResponseBody": []
+    },
+    {
       "RequestUri": "https://seanmcccanary.blob.core.windows.net/test-container-477b2784-c680-dad4-5bc6-cabe2810b0cb/test-blob-52e3f0d8-10d5-014b-eda1-b3820eba1d8a?comp=properties",
       "RequestMethod": "PUT",
       "RequestHeaders": {
@@ -408,53 +222,26 @@
         "x-ms-return-client-request-id": "true",
         "x-ms-sequence-number-action": "update",
         "x-ms-version": "2019-12-12"
->>>>>>> 32e373e2
       },
       "RequestBody": null,
       "StatusCode": 200,
       "ResponseHeaders": {
         "Content-Length": "0",
-<<<<<<< HEAD
-        "Date": "Thu, 05 Mar 2020 21:20:29 GMT",
-        "ETag": "\u00220x8D7C14B07CE5B44\u0022",
-        "Last-Modified": "Thu, 05 Mar 2020 21:20:29 GMT",
-=======
         "Date": "Fri, 03 Apr 2020 00:05:18 GMT",
         "ETag": "\u00220x8D7D762B1E876FC\u0022",
         "Last-Modified": "Fri, 03 Apr 2020 00:05:18 GMT",
->>>>>>> 32e373e2
         "Server": [
           "Windows-Azure-Blob/1.0",
           "Microsoft-HTTPAPI/2.0"
         ],
         "x-ms-blob-sequence-number": "5",
         "x-ms-client-request-id": "ce14f827-5079-ea9d-72c2-2800182fe039",
-<<<<<<< HEAD
-        "x-ms-request-id": "581d216f-101e-000a-3c33-f3368c000000",
-        "x-ms-version": "2019-10-10"
-=======
         "x-ms-request-id": "9a5249de-e01e-001e-224b-09a178000000",
         "x-ms-version": "2019-12-12"
->>>>>>> 32e373e2
-      },
-      "ResponseBody": []
-    },
-    {
-<<<<<<< HEAD
-      "RequestUri": "https://seanstagetest.blob.core.windows.net/test-container-477b2784-c680-dad4-5bc6-cabe2810b0cb?restype=container",
-      "RequestMethod": "DELETE",
-      "RequestHeaders": {
-        "Authorization": "Sanitized",
-        "traceparent": "00-7a4272ad0c84a4458705ecb417561bc1-ab27523a3db14545-00",
-        "User-Agent": [
-          "azsdk-net-Storage.Blobs/12.4.0-dev.20200305.1",
-          "(.NET Core 4.6.28325.01; Microsoft Windows 10.0.18363 )"
-        ],
-        "x-ms-client-request-id": "9555445d-c179-bdef-04c1-38dee4705213",
-        "x-ms-date": "Thu, 05 Mar 2020 21:20:29 GMT",
-        "x-ms-return-client-request-id": "true",
-        "x-ms-version": "2019-10-10"
-=======
+      },
+      "ResponseBody": []
+    },
+    {
       "RequestUri": "https://seanmcccanary.blob.core.windows.net/test-container-477b2784-c680-dad4-5bc6-cabe2810b0cb?restype=container",
       "RequestMethod": "DELETE",
       "RequestHeaders": {
@@ -468,49 +255,23 @@
         "x-ms-date": "Fri, 03 Apr 2020 00:05:19 GMT",
         "x-ms-return-client-request-id": "true",
         "x-ms-version": "2019-12-12"
->>>>>>> 32e373e2
       },
       "RequestBody": null,
       "StatusCode": 202,
       "ResponseHeaders": {
         "Content-Length": "0",
-<<<<<<< HEAD
-        "Date": "Thu, 05 Mar 2020 21:20:29 GMT",
-=======
         "Date": "Fri, 03 Apr 2020 00:05:18 GMT",
->>>>>>> 32e373e2
         "Server": [
           "Windows-Azure-Blob/1.0",
           "Microsoft-HTTPAPI/2.0"
         ],
         "x-ms-client-request-id": "9555445d-c179-bdef-04c1-38dee4705213",
-<<<<<<< HEAD
-        "x-ms-request-id": "581d2171-101e-000a-3e33-f3368c000000",
-        "x-ms-version": "2019-10-10"
-=======
         "x-ms-request-id": "9a5249e8-e01e-001e-2b4b-09a178000000",
         "x-ms-version": "2019-12-12"
->>>>>>> 32e373e2
-      },
-      "ResponseBody": []
-    },
-    {
-<<<<<<< HEAD
-      "RequestUri": "https://seanstagetest.blob.core.windows.net/test-container-71ef5294-f58e-58de-dcb4-00a3c725b14c?restype=container",
-      "RequestMethod": "PUT",
-      "RequestHeaders": {
-        "Authorization": "Sanitized",
-        "traceparent": "00-13e77d087f301a47b0770e9cf4e3547e-289e562dd798934c-00",
-        "User-Agent": [
-          "azsdk-net-Storage.Blobs/12.4.0-dev.20200305.1",
-          "(.NET Core 4.6.28325.01; Microsoft Windows 10.0.18363 )"
-        ],
-        "x-ms-blob-public-access": "container",
-        "x-ms-client-request-id": "e6e37684-f737-67e5-66fd-b8c5c04cf6de",
-        "x-ms-date": "Thu, 05 Mar 2020 21:20:29 GMT",
-        "x-ms-return-client-request-id": "true",
-        "x-ms-version": "2019-10-10"
-=======
+      },
+      "ResponseBody": []
+    },
+    {
       "RequestUri": "https://seanmcccanary.blob.core.windows.net/test-container-71ef5294-f58e-58de-dcb4-00a3c725b14c?restype=container",
       "RequestMethod": "PUT",
       "RequestHeaders": {
@@ -525,121 +286,62 @@
         "x-ms-date": "Fri, 03 Apr 2020 00:05:19 GMT",
         "x-ms-return-client-request-id": "true",
         "x-ms-version": "2019-12-12"
->>>>>>> 32e373e2
-      },
-      "RequestBody": null,
-      "StatusCode": 201,
-      "ResponseHeaders": {
-        "Content-Length": "0",
-<<<<<<< HEAD
-        "Date": "Thu, 05 Mar 2020 21:20:29 GMT",
-        "ETag": "\u00220x8D7C14B0809D485\u0022",
-        "Last-Modified": "Thu, 05 Mar 2020 21:20:29 GMT",
-=======
+      },
+      "RequestBody": null,
+      "StatusCode": 201,
+      "ResponseHeaders": {
+        "Content-Length": "0",
         "Date": "Fri, 03 Apr 2020 00:05:18 GMT",
         "ETag": "\u00220x8D7D762B2256C5F\u0022",
         "Last-Modified": "Fri, 03 Apr 2020 00:05:19 GMT",
->>>>>>> 32e373e2
         "Server": [
           "Windows-Azure-Blob/1.0",
           "Microsoft-HTTPAPI/2.0"
         ],
         "x-ms-client-request-id": "e6e37684-f737-67e5-66fd-b8c5c04cf6de",
-<<<<<<< HEAD
-        "x-ms-request-id": "d7148a2f-d01e-003a-3033-f38843000000",
-        "x-ms-version": "2019-10-10"
-=======
         "x-ms-request-id": "b7d6190f-501e-000b-6a4b-09b6cb000000",
         "x-ms-version": "2019-12-12"
->>>>>>> 32e373e2
-      },
-      "ResponseBody": []
-    },
-    {
-<<<<<<< HEAD
-      "RequestUri": "https://seanstagetest.blob.core.windows.net/test-container-71ef5294-f58e-58de-dcb4-00a3c725b14c/test-blob-2f85ec0f-7dcd-4939-9386-c6f4446dc2a0",
-=======
+      },
+      "ResponseBody": []
+    },
+    {
       "RequestUri": "https://seanmcccanary.blob.core.windows.net/test-container-71ef5294-f58e-58de-dcb4-00a3c725b14c/test-blob-2f85ec0f-7dcd-4939-9386-c6f4446dc2a0",
->>>>>>> 32e373e2
-      "RequestMethod": "PUT",
-      "RequestHeaders": {
-        "Authorization": "Sanitized",
-        "Content-Length": "0",
-<<<<<<< HEAD
-        "traceparent": "00-8303f2cf8fcab648b1ba910cb333d1ee-3eac165dfc2ff14d-00",
-        "User-Agent": [
-          "azsdk-net-Storage.Blobs/12.4.0-dev.20200305.1",
-          "(.NET Core 4.6.28325.01; Microsoft Windows 10.0.18363 )"
-=======
+      "RequestMethod": "PUT",
+      "RequestHeaders": {
+        "Authorization": "Sanitized",
+        "Content-Length": "0",
         "traceparent": "00-56b3d48e29dd084ba60f2c88b90f8065-8e1dbfa0271af941-00",
         "User-Agent": [
           "azsdk-net-Storage.Blobs/12.5.0-dev.20200402.1",
           "(.NET Core 4.6.28325.01; Microsoft Windows 10.0.18362 )"
->>>>>>> 32e373e2
         ],
         "x-ms-blob-content-length": "4096",
         "x-ms-blob-sequence-number": "0",
         "x-ms-blob-type": "PageBlob",
         "x-ms-client-request-id": "a961d2a2-4cb6-0690-3d99-53b130f022f9",
-<<<<<<< HEAD
-        "x-ms-date": "Thu, 05 Mar 2020 21:20:29 GMT",
-        "x-ms-return-client-request-id": "true",
-        "x-ms-version": "2019-10-10"
-=======
         "x-ms-date": "Fri, 03 Apr 2020 00:05:20 GMT",
         "x-ms-return-client-request-id": "true",
         "x-ms-version": "2019-12-12"
->>>>>>> 32e373e2
-      },
-      "RequestBody": null,
-      "StatusCode": 201,
-      "ResponseHeaders": {
-        "Content-Length": "0",
-<<<<<<< HEAD
-        "Date": "Thu, 05 Mar 2020 21:20:29 GMT",
-        "ETag": "\u00220x8D7C14B0816D597\u0022",
-        "Last-Modified": "Thu, 05 Mar 2020 21:20:29 GMT",
-=======
+      },
+      "RequestBody": null,
+      "StatusCode": 201,
+      "ResponseHeaders": {
+        "Content-Length": "0",
         "Date": "Fri, 03 Apr 2020 00:05:18 GMT",
         "ETag": "\u00220x8D7D762B2325EB8\u0022",
         "Last-Modified": "Fri, 03 Apr 2020 00:05:19 GMT",
->>>>>>> 32e373e2
         "Server": [
           "Windows-Azure-Blob/1.0",
           "Microsoft-HTTPAPI/2.0"
         ],
         "x-ms-client-request-id": "a961d2a2-4cb6-0690-3d99-53b130f022f9",
-<<<<<<< HEAD
-        "x-ms-request-id": "d7148a32-d01e-003a-3133-f38843000000",
-        "x-ms-request-server-encrypted": "true",
-        "x-ms-version": "2019-10-10"
-=======
         "x-ms-request-id": "b7d61930-501e-000b-084b-09b6cb000000",
         "x-ms-request-server-encrypted": "true",
         "x-ms-version": "2019-12-12"
->>>>>>> 32e373e2
-      },
-      "ResponseBody": []
-    },
-    {
-<<<<<<< HEAD
-      "RequestUri": "https://seanstagetest.blob.core.windows.net/test-container-71ef5294-f58e-58de-dcb4-00a3c725b14c/test-blob-2f85ec0f-7dcd-4939-9386-c6f4446dc2a0?comp=properties",
-      "RequestMethod": "PUT",
-      "RequestHeaders": {
-        "Authorization": "Sanitized",
-        "If-Unmodified-Since": "Fri, 06 Mar 2020 21:20:28 GMT",
-        "traceparent": "00-4d44676daa42714c914ef95e5dd0888d-11cac3eeecc70d45-00",
-        "User-Agent": [
-          "azsdk-net-Storage.Blobs/12.4.0-dev.20200305.1",
-          "(.NET Core 4.6.28325.01; Microsoft Windows 10.0.18363 )"
-        ],
-        "x-ms-blob-sequence-number": "5",
-        "x-ms-client-request-id": "725268dd-190c-ebe9-1218-13a8776330de",
-        "x-ms-date": "Thu, 05 Mar 2020 21:20:30 GMT",
-        "x-ms-return-client-request-id": "true",
-        "x-ms-sequence-number-action": "update",
-        "x-ms-version": "2019-10-10"
-=======
+      },
+      "ResponseBody": []
+    },
+    {
       "RequestUri": "https://seanmcccanary.blob.core.windows.net/test-container-71ef5294-f58e-58de-dcb4-00a3c725b14c/test-blob-2f85ec0f-7dcd-4939-9386-c6f4446dc2a0?comp=properties",
       "RequestMethod": "PUT",
       "RequestHeaders": {
@@ -656,53 +358,26 @@
         "x-ms-return-client-request-id": "true",
         "x-ms-sequence-number-action": "update",
         "x-ms-version": "2019-12-12"
->>>>>>> 32e373e2
       },
       "RequestBody": null,
       "StatusCode": 200,
       "ResponseHeaders": {
         "Content-Length": "0",
-<<<<<<< HEAD
-        "Date": "Thu, 05 Mar 2020 21:20:29 GMT",
-        "ETag": "\u00220x8D7C14B0823A704\u0022",
-        "Last-Modified": "Thu, 05 Mar 2020 21:20:29 GMT",
-=======
         "Date": "Fri, 03 Apr 2020 00:05:19 GMT",
         "ETag": "\u00220x8D7D762B23EBD0A\u0022",
         "Last-Modified": "Fri, 03 Apr 2020 00:05:19 GMT",
->>>>>>> 32e373e2
         "Server": [
           "Windows-Azure-Blob/1.0",
           "Microsoft-HTTPAPI/2.0"
         ],
         "x-ms-blob-sequence-number": "5",
         "x-ms-client-request-id": "725268dd-190c-ebe9-1218-13a8776330de",
-<<<<<<< HEAD
-        "x-ms-request-id": "d7148a35-d01e-003a-3333-f38843000000",
-        "x-ms-version": "2019-10-10"
-=======
         "x-ms-request-id": "b7d61963-501e-000b-354b-09b6cb000000",
         "x-ms-version": "2019-12-12"
->>>>>>> 32e373e2
-      },
-      "ResponseBody": []
-    },
-    {
-<<<<<<< HEAD
-      "RequestUri": "https://seanstagetest.blob.core.windows.net/test-container-71ef5294-f58e-58de-dcb4-00a3c725b14c?restype=container",
-      "RequestMethod": "DELETE",
-      "RequestHeaders": {
-        "Authorization": "Sanitized",
-        "traceparent": "00-2e96283c1188f84695abdf66a4a1fae1-52adbed9967c1744-00",
-        "User-Agent": [
-          "azsdk-net-Storage.Blobs/12.4.0-dev.20200305.1",
-          "(.NET Core 4.6.28325.01; Microsoft Windows 10.0.18363 )"
-        ],
-        "x-ms-client-request-id": "c8d3b9e1-af9e-21ec-2fa2-0a1492f4cc74",
-        "x-ms-date": "Thu, 05 Mar 2020 21:20:30 GMT",
-        "x-ms-return-client-request-id": "true",
-        "x-ms-version": "2019-10-10"
-=======
+      },
+      "ResponseBody": []
+    },
+    {
       "RequestUri": "https://seanmcccanary.blob.core.windows.net/test-container-71ef5294-f58e-58de-dcb4-00a3c725b14c?restype=container",
       "RequestMethod": "DELETE",
       "RequestHeaders": {
@@ -716,49 +391,23 @@
         "x-ms-date": "Fri, 03 Apr 2020 00:05:20 GMT",
         "x-ms-return-client-request-id": "true",
         "x-ms-version": "2019-12-12"
->>>>>>> 32e373e2
       },
       "RequestBody": null,
       "StatusCode": 202,
       "ResponseHeaders": {
         "Content-Length": "0",
-<<<<<<< HEAD
-        "Date": "Thu, 05 Mar 2020 21:20:29 GMT",
-=======
-        "Date": "Fri, 03 Apr 2020 00:05:19 GMT",
->>>>>>> 32e373e2
+        "Date": "Fri, 03 Apr 2020 00:05:19 GMT",
         "Server": [
           "Windows-Azure-Blob/1.0",
           "Microsoft-HTTPAPI/2.0"
         ],
         "x-ms-client-request-id": "c8d3b9e1-af9e-21ec-2fa2-0a1492f4cc74",
-<<<<<<< HEAD
-        "x-ms-request-id": "d7148a36-d01e-003a-3433-f38843000000",
-        "x-ms-version": "2019-10-10"
-=======
         "x-ms-request-id": "b7d6197c-501e-000b-4c4b-09b6cb000000",
         "x-ms-version": "2019-12-12"
->>>>>>> 32e373e2
-      },
-      "ResponseBody": []
-    },
-    {
-<<<<<<< HEAD
-      "RequestUri": "https://seanstagetest.blob.core.windows.net/test-container-9c7881f3-3eba-532d-3755-3cef4756ff14?restype=container",
-      "RequestMethod": "PUT",
-      "RequestHeaders": {
-        "Authorization": "Sanitized",
-        "traceparent": "00-64255620941cb448aa765d47c9d059f6-f8a1b5f118ee5d4e-00",
-        "User-Agent": [
-          "azsdk-net-Storage.Blobs/12.4.0-dev.20200305.1",
-          "(.NET Core 4.6.28325.01; Microsoft Windows 10.0.18363 )"
-        ],
-        "x-ms-blob-public-access": "container",
-        "x-ms-client-request-id": "699f5c50-5985-a325-8b80-904972fdd9d8",
-        "x-ms-date": "Thu, 05 Mar 2020 21:20:30 GMT",
-        "x-ms-return-client-request-id": "true",
-        "x-ms-version": "2019-10-10"
-=======
+      },
+      "ResponseBody": []
+    },
+    {
       "RequestUri": "https://seanmcccanary.blob.core.windows.net/test-container-9c7881f3-3eba-532d-3755-3cef4756ff14?restype=container",
       "RequestMethod": "PUT",
       "RequestHeaders": {
@@ -773,118 +422,62 @@
         "x-ms-date": "Fri, 03 Apr 2020 00:05:20 GMT",
         "x-ms-return-client-request-id": "true",
         "x-ms-version": "2019-12-12"
->>>>>>> 32e373e2
-      },
-      "RequestBody": null,
-      "StatusCode": 201,
-      "ResponseHeaders": {
-        "Content-Length": "0",
-<<<<<<< HEAD
-        "Date": "Thu, 05 Mar 2020 21:20:30 GMT",
-        "ETag": "\u00220x8D7C14B085F515F\u0022",
-        "Last-Modified": "Thu, 05 Mar 2020 21:20:30 GMT",
-=======
+      },
+      "RequestBody": null,
+      "StatusCode": 201,
+      "ResponseHeaders": {
+        "Content-Length": "0",
         "Date": "Fri, 03 Apr 2020 00:05:19 GMT",
         "ETag": "\u00220x8D7D762B27EE745\u0022",
         "Last-Modified": "Fri, 03 Apr 2020 00:05:19 GMT",
->>>>>>> 32e373e2
         "Server": [
           "Windows-Azure-Blob/1.0",
           "Microsoft-HTTPAPI/2.0"
         ],
         "x-ms-client-request-id": "699f5c50-5985-a325-8b80-904972fdd9d8",
-<<<<<<< HEAD
-        "x-ms-request-id": "0e694976-201e-003e-6433-f30544000000",
-        "x-ms-version": "2019-10-10"
-=======
         "x-ms-request-id": "8de89cc5-b01e-0071-714b-09ab8b000000",
         "x-ms-version": "2019-12-12"
->>>>>>> 32e373e2
-      },
-      "ResponseBody": []
-    },
-    {
-<<<<<<< HEAD
-      "RequestUri": "https://seanstagetest.blob.core.windows.net/test-container-9c7881f3-3eba-532d-3755-3cef4756ff14/test-blob-5ff1f6a2-0e2d-8ae5-410f-143af464d31b",
-=======
+      },
+      "ResponseBody": []
+    },
+    {
       "RequestUri": "https://seanmcccanary.blob.core.windows.net/test-container-9c7881f3-3eba-532d-3755-3cef4756ff14/test-blob-5ff1f6a2-0e2d-8ae5-410f-143af464d31b",
->>>>>>> 32e373e2
-      "RequestMethod": "PUT",
-      "RequestHeaders": {
-        "Authorization": "Sanitized",
-        "Content-Length": "0",
-<<<<<<< HEAD
-        "traceparent": "00-878444491087d2459ab32b226976f514-700103f991464645-00",
-        "User-Agent": [
-          "azsdk-net-Storage.Blobs/12.4.0-dev.20200305.1",
-          "(.NET Core 4.6.28325.01; Microsoft Windows 10.0.18363 )"
-=======
+      "RequestMethod": "PUT",
+      "RequestHeaders": {
+        "Authorization": "Sanitized",
+        "Content-Length": "0",
         "traceparent": "00-86bf7062cc02a241995fd593f49f0033-b14f74fdb2296745-00",
         "User-Agent": [
           "azsdk-net-Storage.Blobs/12.5.0-dev.20200402.1",
           "(.NET Core 4.6.28325.01; Microsoft Windows 10.0.18362 )"
->>>>>>> 32e373e2
         ],
         "x-ms-blob-content-length": "4096",
         "x-ms-blob-sequence-number": "0",
         "x-ms-blob-type": "PageBlob",
         "x-ms-client-request-id": "892771a6-0a29-4113-7614-287544ebae27",
-<<<<<<< HEAD
-        "x-ms-date": "Thu, 05 Mar 2020 21:20:30 GMT",
-        "x-ms-return-client-request-id": "true",
-        "x-ms-version": "2019-10-10"
-=======
         "x-ms-date": "Fri, 03 Apr 2020 00:05:20 GMT",
         "x-ms-return-client-request-id": "true",
         "x-ms-version": "2019-12-12"
->>>>>>> 32e373e2
-      },
-      "RequestBody": null,
-      "StatusCode": 201,
-      "ResponseHeaders": {
-        "Content-Length": "0",
-<<<<<<< HEAD
-        "Date": "Thu, 05 Mar 2020 21:20:30 GMT",
-        "ETag": "\u00220x8D7C14B086D58EA\u0022",
-        "Last-Modified": "Thu, 05 Mar 2020 21:20:30 GMT",
-=======
+      },
+      "RequestBody": null,
+      "StatusCode": 201,
+      "ResponseHeaders": {
+        "Content-Length": "0",
         "Date": "Fri, 03 Apr 2020 00:05:19 GMT",
         "ETag": "\u00220x8D7D762B28C4EF2\u0022",
         "Last-Modified": "Fri, 03 Apr 2020 00:05:19 GMT",
->>>>>>> 32e373e2
         "Server": [
           "Windows-Azure-Blob/1.0",
           "Microsoft-HTTPAPI/2.0"
         ],
         "x-ms-client-request-id": "892771a6-0a29-4113-7614-287544ebae27",
-<<<<<<< HEAD
-        "x-ms-request-id": "0e69497e-201e-003e-6933-f30544000000",
-        "x-ms-request-server-encrypted": "true",
-        "x-ms-version": "2019-10-10"
-=======
         "x-ms-request-id": "8de89ce4-b01e-0071-0c4b-09ab8b000000",
         "x-ms-request-server-encrypted": "true",
         "x-ms-version": "2019-12-12"
->>>>>>> 32e373e2
-      },
-      "ResponseBody": []
-    },
-    {
-<<<<<<< HEAD
-      "RequestUri": "https://seanstagetest.blob.core.windows.net/test-container-9c7881f3-3eba-532d-3755-3cef4756ff14/test-blob-5ff1f6a2-0e2d-8ae5-410f-143af464d31b",
-      "RequestMethod": "HEAD",
-      "RequestHeaders": {
-        "Authorization": "Sanitized",
-        "traceparent": "00-b76e8fc3b2ecc54faea4d3550487a891-e575b8488fe87949-00",
-        "User-Agent": [
-          "azsdk-net-Storage.Blobs/12.4.0-dev.20200305.1",
-          "(.NET Core 4.6.28325.01; Microsoft Windows 10.0.18363 )"
-        ],
-        "x-ms-client-request-id": "83938a19-4a3d-e0f1-e75e-74a26d198422",
-        "x-ms-date": "Thu, 05 Mar 2020 21:20:30 GMT",
-        "x-ms-return-client-request-id": "true",
-        "x-ms-version": "2019-10-10"
-=======
+      },
+      "ResponseBody": []
+    },
+    {
       "RequestUri": "https://seanmcccanary.blob.core.windows.net/test-container-9c7881f3-3eba-532d-3755-3cef4756ff14/test-blob-5ff1f6a2-0e2d-8ae5-410f-143af464d31b",
       "RequestMethod": "HEAD",
       "RequestHeaders": {
@@ -898,7 +491,6 @@
         "x-ms-date": "Fri, 03 Apr 2020 00:05:20 GMT",
         "x-ms-return-client-request-id": "true",
         "x-ms-version": "2019-12-12"
->>>>>>> 32e373e2
       },
       "RequestBody": null,
       "StatusCode": 200,
@@ -906,15 +498,9 @@
         "Accept-Ranges": "bytes",
         "Content-Length": "4096",
         "Content-Type": "application/octet-stream",
-<<<<<<< HEAD
-        "Date": "Thu, 05 Mar 2020 21:20:30 GMT",
-        "ETag": "\u00220x8D7C14B086D58EA\u0022",
-        "Last-Modified": "Thu, 05 Mar 2020 21:20:30 GMT",
-=======
         "Date": "Fri, 03 Apr 2020 00:05:19 GMT",
         "ETag": "\u00220x8D7D762B28C4EF2\u0022",
         "Last-Modified": "Fri, 03 Apr 2020 00:05:19 GMT",
->>>>>>> 32e373e2
         "Server": [
           "Windows-Azure-Blob/1.0",
           "Microsoft-HTTPAPI/2.0"
@@ -922,43 +508,16 @@
         "x-ms-blob-sequence-number": "0",
         "x-ms-blob-type": "PageBlob",
         "x-ms-client-request-id": "83938a19-4a3d-e0f1-e75e-74a26d198422",
-<<<<<<< HEAD
-        "x-ms-creation-time": "Thu, 05 Mar 2020 21:20:30 GMT",
-        "x-ms-lease-state": "available",
-        "x-ms-lease-status": "unlocked",
-        "x-ms-request-id": "0e694983-201e-003e-6d33-f30544000000",
-        "x-ms-server-encrypted": "true",
-        "x-ms-version": "2019-10-10"
-=======
         "x-ms-creation-time": "Fri, 03 Apr 2020 00:05:19 GMT",
         "x-ms-lease-state": "available",
         "x-ms-lease-status": "unlocked",
         "x-ms-request-id": "8de89d0f-b01e-0071-354b-09ab8b000000",
         "x-ms-server-encrypted": "true",
         "x-ms-version": "2019-12-12"
->>>>>>> 32e373e2
-      },
-      "ResponseBody": []
-    },
-    {
-<<<<<<< HEAD
-      "RequestUri": "https://seanstagetest.blob.core.windows.net/test-container-9c7881f3-3eba-532d-3755-3cef4756ff14/test-blob-5ff1f6a2-0e2d-8ae5-410f-143af464d31b?comp=properties",
-      "RequestMethod": "PUT",
-      "RequestHeaders": {
-        "Authorization": "Sanitized",
-        "If-Match": "\u00220x8D7C14B086D58EA\u0022",
-        "traceparent": "00-c18491cd876e9f458c108afca2a4c4bb-887510d334b3b04d-00",
-        "User-Agent": [
-          "azsdk-net-Storage.Blobs/12.4.0-dev.20200305.1",
-          "(.NET Core 4.6.28325.01; Microsoft Windows 10.0.18363 )"
-        ],
-        "x-ms-blob-sequence-number": "5",
-        "x-ms-client-request-id": "ba5cdd61-2b57-62ea-837d-8fff787f9f4d",
-        "x-ms-date": "Thu, 05 Mar 2020 21:20:30 GMT",
-        "x-ms-return-client-request-id": "true",
-        "x-ms-sequence-number-action": "update",
-        "x-ms-version": "2019-10-10"
-=======
+      },
+      "ResponseBody": []
+    },
+    {
       "RequestUri": "https://seanmcccanary.blob.core.windows.net/test-container-9c7881f3-3eba-532d-3755-3cef4756ff14/test-blob-5ff1f6a2-0e2d-8ae5-410f-143af464d31b?comp=properties",
       "RequestMethod": "PUT",
       "RequestHeaders": {
@@ -975,53 +534,26 @@
         "x-ms-return-client-request-id": "true",
         "x-ms-sequence-number-action": "update",
         "x-ms-version": "2019-12-12"
->>>>>>> 32e373e2
       },
       "RequestBody": null,
       "StatusCode": 200,
       "ResponseHeaders": {
         "Content-Length": "0",
-<<<<<<< HEAD
-        "Date": "Thu, 05 Mar 2020 21:20:30 GMT",
-        "ETag": "\u00220x8D7C14B08861086\u0022",
-        "Last-Modified": "Thu, 05 Mar 2020 21:20:30 GMT",
-=======
         "Date": "Fri, 03 Apr 2020 00:05:19 GMT",
         "ETag": "\u00220x8D7D762B2A5F625\u0022",
         "Last-Modified": "Fri, 03 Apr 2020 00:05:20 GMT",
->>>>>>> 32e373e2
         "Server": [
           "Windows-Azure-Blob/1.0",
           "Microsoft-HTTPAPI/2.0"
         ],
         "x-ms-blob-sequence-number": "5",
         "x-ms-client-request-id": "ba5cdd61-2b57-62ea-837d-8fff787f9f4d",
-<<<<<<< HEAD
-        "x-ms-request-id": "0e694984-201e-003e-6e33-f30544000000",
-        "x-ms-version": "2019-10-10"
-=======
         "x-ms-request-id": "8de89d29-b01e-0071-4e4b-09ab8b000000",
         "x-ms-version": "2019-12-12"
->>>>>>> 32e373e2
-      },
-      "ResponseBody": []
-    },
-    {
-<<<<<<< HEAD
-      "RequestUri": "https://seanstagetest.blob.core.windows.net/test-container-9c7881f3-3eba-532d-3755-3cef4756ff14?restype=container",
-      "RequestMethod": "DELETE",
-      "RequestHeaders": {
-        "Authorization": "Sanitized",
-        "traceparent": "00-17e213866b2e834691c21adb1bd5dad6-d00bca8cd6222649-00",
-        "User-Agent": [
-          "azsdk-net-Storage.Blobs/12.4.0-dev.20200305.1",
-          "(.NET Core 4.6.28325.01; Microsoft Windows 10.0.18363 )"
-        ],
-        "x-ms-client-request-id": "8f40d5fa-cabd-48ca-1fff-df1cee2c3fcf",
-        "x-ms-date": "Thu, 05 Mar 2020 21:20:30 GMT",
-        "x-ms-return-client-request-id": "true",
-        "x-ms-version": "2019-10-10"
-=======
+      },
+      "ResponseBody": []
+    },
+    {
       "RequestUri": "https://seanmcccanary.blob.core.windows.net/test-container-9c7881f3-3eba-532d-3755-3cef4756ff14?restype=container",
       "RequestMethod": "DELETE",
       "RequestHeaders": {
@@ -1035,49 +567,23 @@
         "x-ms-date": "Fri, 03 Apr 2020 00:05:20 GMT",
         "x-ms-return-client-request-id": "true",
         "x-ms-version": "2019-12-12"
->>>>>>> 32e373e2
       },
       "RequestBody": null,
       "StatusCode": 202,
       "ResponseHeaders": {
         "Content-Length": "0",
-<<<<<<< HEAD
-        "Date": "Thu, 05 Mar 2020 21:20:30 GMT",
-=======
-        "Date": "Fri, 03 Apr 2020 00:05:19 GMT",
->>>>>>> 32e373e2
+        "Date": "Fri, 03 Apr 2020 00:05:19 GMT",
         "Server": [
           "Windows-Azure-Blob/1.0",
           "Microsoft-HTTPAPI/2.0"
         ],
         "x-ms-client-request-id": "8f40d5fa-cabd-48ca-1fff-df1cee2c3fcf",
-<<<<<<< HEAD
-        "x-ms-request-id": "0e694986-201e-003e-7033-f30544000000",
-        "x-ms-version": "2019-10-10"
-=======
         "x-ms-request-id": "8de89d58-b01e-0071-754b-09ab8b000000",
         "x-ms-version": "2019-12-12"
->>>>>>> 32e373e2
-      },
-      "ResponseBody": []
-    },
-    {
-<<<<<<< HEAD
-      "RequestUri": "https://seanstagetest.blob.core.windows.net/test-container-895dd47b-9171-102b-2cc1-5c7df8c73a92?restype=container",
-      "RequestMethod": "PUT",
-      "RequestHeaders": {
-        "Authorization": "Sanitized",
-        "traceparent": "00-fd56a69dda8bde46bbd52247565df1ba-80012a3e92fc6b43-00",
-        "User-Agent": [
-          "azsdk-net-Storage.Blobs/12.4.0-dev.20200305.1",
-          "(.NET Core 4.6.28325.01; Microsoft Windows 10.0.18363 )"
-        ],
-        "x-ms-blob-public-access": "container",
-        "x-ms-client-request-id": "53a7639a-9e92-696d-a930-63fc6e4d4f57",
-        "x-ms-date": "Thu, 05 Mar 2020 21:20:30 GMT",
-        "x-ms-return-client-request-id": "true",
-        "x-ms-version": "2019-10-10"
-=======
+      },
+      "ResponseBody": []
+    },
+    {
       "RequestUri": "https://seanmcccanary.blob.core.windows.net/test-container-895dd47b-9171-102b-2cc1-5c7df8c73a92?restype=container",
       "RequestMethod": "PUT",
       "RequestHeaders": {
@@ -1092,125 +598,67 @@
         "x-ms-date": "Fri, 03 Apr 2020 00:05:21 GMT",
         "x-ms-return-client-request-id": "true",
         "x-ms-version": "2019-12-12"
->>>>>>> 32e373e2
-      },
-      "RequestBody": null,
-      "StatusCode": 201,
-      "ResponseHeaders": {
-        "Content-Length": "0",
-<<<<<<< HEAD
-        "Date": "Thu, 05 Mar 2020 21:20:30 GMT",
-        "ETag": "\u00220x8D7C14B08C4A1EE\u0022",
-        "Last-Modified": "Thu, 05 Mar 2020 21:20:31 GMT",
-=======
+      },
+      "RequestBody": null,
+      "StatusCode": 201,
+      "ResponseHeaders": {
+        "Content-Length": "0",
         "Date": "Fri, 03 Apr 2020 00:05:19 GMT",
         "ETag": "\u00220x8D7D762B2E790D4\u0022",
         "Last-Modified": "Fri, 03 Apr 2020 00:05:20 GMT",
->>>>>>> 32e373e2
         "Server": [
           "Windows-Azure-Blob/1.0",
           "Microsoft-HTTPAPI/2.0"
         ],
         "x-ms-client-request-id": "53a7639a-9e92-696d-a930-63fc6e4d4f57",
-<<<<<<< HEAD
-        "x-ms-request-id": "1dfe9852-501e-000b-1c33-f36950000000",
-        "x-ms-version": "2019-10-10"
-=======
         "x-ms-request-id": "52e08bbe-201e-0073-4c4b-091533000000",
         "x-ms-version": "2019-12-12"
->>>>>>> 32e373e2
-      },
-      "ResponseBody": []
-    },
-    {
-<<<<<<< HEAD
-      "RequestUri": "https://seanstagetest.blob.core.windows.net/test-container-895dd47b-9171-102b-2cc1-5c7df8c73a92/test-blob-3dc64cc5-9b26-6b90-4583-2422ddb69e97",
-=======
+      },
+      "ResponseBody": []
+    },
+    {
       "RequestUri": "https://seanmcccanary.blob.core.windows.net/test-container-895dd47b-9171-102b-2cc1-5c7df8c73a92/test-blob-3dc64cc5-9b26-6b90-4583-2422ddb69e97",
->>>>>>> 32e373e2
-      "RequestMethod": "PUT",
-      "RequestHeaders": {
-        "Authorization": "Sanitized",
-        "Content-Length": "0",
-<<<<<<< HEAD
-        "traceparent": "00-b7fe5dfab8f4b144a7c51ca44aad1b3a-886b24fc31dc9041-00",
-        "User-Agent": [
-          "azsdk-net-Storage.Blobs/12.4.0-dev.20200305.1",
-          "(.NET Core 4.6.28325.01; Microsoft Windows 10.0.18363 )"
-=======
+      "RequestMethod": "PUT",
+      "RequestHeaders": {
+        "Authorization": "Sanitized",
+        "Content-Length": "0",
         "traceparent": "00-2498327e1704a34da1e3da2feddaba7c-f325ac0ab561484a-00",
         "User-Agent": [
           "azsdk-net-Storage.Blobs/12.5.0-dev.20200402.1",
           "(.NET Core 4.6.28325.01; Microsoft Windows 10.0.18362 )"
->>>>>>> 32e373e2
         ],
         "x-ms-blob-content-length": "4096",
         "x-ms-blob-sequence-number": "0",
         "x-ms-blob-type": "PageBlob",
         "x-ms-client-request-id": "25af5bff-6ece-fe0b-d23b-0d0e794b8bf3",
-<<<<<<< HEAD
-        "x-ms-date": "Thu, 05 Mar 2020 21:20:31 GMT",
-        "x-ms-return-client-request-id": "true",
-        "x-ms-version": "2019-10-10"
-=======
         "x-ms-date": "Fri, 03 Apr 2020 00:05:21 GMT",
         "x-ms-return-client-request-id": "true",
         "x-ms-version": "2019-12-12"
->>>>>>> 32e373e2
-      },
-      "RequestBody": null,
-      "StatusCode": 201,
-      "ResponseHeaders": {
-        "Content-Length": "0",
-<<<<<<< HEAD
-        "Date": "Thu, 05 Mar 2020 21:20:30 GMT",
-        "ETag": "\u00220x8D7C14B08D20DFD\u0022",
-        "Last-Modified": "Thu, 05 Mar 2020 21:20:31 GMT",
-=======
+      },
+      "RequestBody": null,
+      "StatusCode": 201,
+      "ResponseHeaders": {
+        "Content-Length": "0",
         "Date": "Fri, 03 Apr 2020 00:05:19 GMT",
         "ETag": "\u00220x8D7D762B2F50EF4\u0022",
         "Last-Modified": "Fri, 03 Apr 2020 00:05:20 GMT",
->>>>>>> 32e373e2
         "Server": [
           "Windows-Azure-Blob/1.0",
           "Microsoft-HTTPAPI/2.0"
         ],
         "x-ms-client-request-id": "25af5bff-6ece-fe0b-d23b-0d0e794b8bf3",
-<<<<<<< HEAD
-        "x-ms-request-id": "1dfe9855-501e-000b-1d33-f36950000000",
-        "x-ms-request-server-encrypted": "true",
-        "x-ms-version": "2019-10-10"
-=======
         "x-ms-request-id": "52e08be8-201e-0073-6e4b-091533000000",
         "x-ms-request-server-encrypted": "true",
         "x-ms-version": "2019-12-12"
->>>>>>> 32e373e2
-      },
-      "ResponseBody": []
-    },
-    {
-<<<<<<< HEAD
-      "RequestUri": "https://seanstagetest.blob.core.windows.net/test-container-895dd47b-9171-102b-2cc1-5c7df8c73a92/test-blob-3dc64cc5-9b26-6b90-4583-2422ddb69e97?comp=properties",
-=======
+      },
+      "ResponseBody": []
+    },
+    {
       "RequestUri": "https://seanmcccanary.blob.core.windows.net/test-container-895dd47b-9171-102b-2cc1-5c7df8c73a92/test-blob-3dc64cc5-9b26-6b90-4583-2422ddb69e97?comp=properties",
->>>>>>> 32e373e2
       "RequestMethod": "PUT",
       "RequestHeaders": {
         "Authorization": "Sanitized",
         "If-None-Match": "\u0022garbage\u0022",
-<<<<<<< HEAD
-        "traceparent": "00-5a56b8e7cc1d674f921aa7d935f9963e-0136d814b46bd045-00",
-        "User-Agent": [
-          "azsdk-net-Storage.Blobs/12.4.0-dev.20200305.1",
-          "(.NET Core 4.6.28325.01; Microsoft Windows 10.0.18363 )"
-        ],
-        "x-ms-blob-sequence-number": "5",
-        "x-ms-client-request-id": "82230d18-7806-a5c9-1de3-c1e5d9f13df8",
-        "x-ms-date": "Thu, 05 Mar 2020 21:20:31 GMT",
-        "x-ms-return-client-request-id": "true",
-        "x-ms-sequence-number-action": "update",
-        "x-ms-version": "2019-10-10"
-=======
         "traceparent": "00-3c8e8f35eb350c4aa4a3ba592210416d-8c807d655123bc45-00",
         "User-Agent": [
           "azsdk-net-Storage.Blobs/12.5.0-dev.20200402.1",
@@ -1222,53 +670,26 @@
         "x-ms-return-client-request-id": "true",
         "x-ms-sequence-number-action": "update",
         "x-ms-version": "2019-12-12"
->>>>>>> 32e373e2
       },
       "RequestBody": null,
       "StatusCode": 200,
       "ResponseHeaders": {
         "Content-Length": "0",
-<<<<<<< HEAD
-        "Date": "Thu, 05 Mar 2020 21:20:30 GMT",
-        "ETag": "\u00220x8D7C14B08DF7CF1\u0022",
-        "Last-Modified": "Thu, 05 Mar 2020 21:20:31 GMT",
-=======
         "Date": "Fri, 03 Apr 2020 00:05:19 GMT",
         "ETag": "\u00220x8D7D762B302A5FF\u0022",
         "Last-Modified": "Fri, 03 Apr 2020 00:05:20 GMT",
->>>>>>> 32e373e2
         "Server": [
           "Windows-Azure-Blob/1.0",
           "Microsoft-HTTPAPI/2.0"
         ],
         "x-ms-blob-sequence-number": "5",
         "x-ms-client-request-id": "82230d18-7806-a5c9-1de3-c1e5d9f13df8",
-<<<<<<< HEAD
-        "x-ms-request-id": "1dfe9857-501e-000b-1f33-f36950000000",
-        "x-ms-version": "2019-10-10"
-=======
         "x-ms-request-id": "52e08bf8-201e-0073-7d4b-091533000000",
         "x-ms-version": "2019-12-12"
->>>>>>> 32e373e2
-      },
-      "ResponseBody": []
-    },
-    {
-<<<<<<< HEAD
-      "RequestUri": "https://seanstagetest.blob.core.windows.net/test-container-895dd47b-9171-102b-2cc1-5c7df8c73a92?restype=container",
-      "RequestMethod": "DELETE",
-      "RequestHeaders": {
-        "Authorization": "Sanitized",
-        "traceparent": "00-bd8c9ef4cdf1d74da9b17d9f759b7c41-6e28cdbc1b9d984d-00",
-        "User-Agent": [
-          "azsdk-net-Storage.Blobs/12.4.0-dev.20200305.1",
-          "(.NET Core 4.6.28325.01; Microsoft Windows 10.0.18363 )"
-        ],
-        "x-ms-client-request-id": "6bf65c7b-0928-18ed-0241-2687f952045a",
-        "x-ms-date": "Thu, 05 Mar 2020 21:20:31 GMT",
-        "x-ms-return-client-request-id": "true",
-        "x-ms-version": "2019-10-10"
-=======
+      },
+      "ResponseBody": []
+    },
+    {
       "RequestUri": "https://seanmcccanary.blob.core.windows.net/test-container-895dd47b-9171-102b-2cc1-5c7df8c73a92?restype=container",
       "RequestMethod": "DELETE",
       "RequestHeaders": {
@@ -1282,49 +703,23 @@
         "x-ms-date": "Fri, 03 Apr 2020 00:05:21 GMT",
         "x-ms-return-client-request-id": "true",
         "x-ms-version": "2019-12-12"
->>>>>>> 32e373e2
       },
       "RequestBody": null,
       "StatusCode": 202,
       "ResponseHeaders": {
         "Content-Length": "0",
-<<<<<<< HEAD
-        "Date": "Thu, 05 Mar 2020 21:20:30 GMT",
-=======
-        "Date": "Fri, 03 Apr 2020 00:05:19 GMT",
->>>>>>> 32e373e2
+        "Date": "Fri, 03 Apr 2020 00:05:19 GMT",
         "Server": [
           "Windows-Azure-Blob/1.0",
           "Microsoft-HTTPAPI/2.0"
         ],
         "x-ms-client-request-id": "6bf65c7b-0928-18ed-0241-2687f952045a",
-<<<<<<< HEAD
-        "x-ms-request-id": "1dfe9858-501e-000b-2033-f36950000000",
-        "x-ms-version": "2019-10-10"
-=======
         "x-ms-request-id": "52e08c14-201e-0073-144b-091533000000",
         "x-ms-version": "2019-12-12"
->>>>>>> 32e373e2
-      },
-      "ResponseBody": []
-    },
-    {
-<<<<<<< HEAD
-      "RequestUri": "https://seanstagetest.blob.core.windows.net/test-container-9b7802d2-de04-f005-62de-5d349f0b319b?restype=container",
-      "RequestMethod": "PUT",
-      "RequestHeaders": {
-        "Authorization": "Sanitized",
-        "traceparent": "00-a523171763a5d24082e0effa8019f29b-1256709f01df8c48-00",
-        "User-Agent": [
-          "azsdk-net-Storage.Blobs/12.4.0-dev.20200305.1",
-          "(.NET Core 4.6.28325.01; Microsoft Windows 10.0.18363 )"
-        ],
-        "x-ms-blob-public-access": "container",
-        "x-ms-client-request-id": "72eb7ecd-c109-9d4c-5705-0949abb979f6",
-        "x-ms-date": "Thu, 05 Mar 2020 21:20:31 GMT",
-        "x-ms-return-client-request-id": "true",
-        "x-ms-version": "2019-10-10"
-=======
+      },
+      "ResponseBody": []
+    },
+    {
       "RequestUri": "https://seanmcccanary.blob.core.windows.net/test-container-9b7802d2-de04-f005-62de-5d349f0b319b?restype=container",
       "RequestMethod": "PUT",
       "RequestHeaders": {
@@ -1339,116 +734,62 @@
         "x-ms-date": "Fri, 03 Apr 2020 00:05:21 GMT",
         "x-ms-return-client-request-id": "true",
         "x-ms-version": "2019-12-12"
->>>>>>> 32e373e2
-      },
-      "RequestBody": null,
-      "StatusCode": 201,
-      "ResponseHeaders": {
-        "Content-Length": "0",
-<<<<<<< HEAD
-        "Date": "Thu, 05 Mar 2020 21:20:31 GMT",
-        "ETag": "\u00220x8D7C14B091F9E91\u0022",
-        "Last-Modified": "Thu, 05 Mar 2020 21:20:31 GMT",
-=======
+      },
+      "RequestBody": null,
+      "StatusCode": 201,
+      "ResponseHeaders": {
+        "Content-Length": "0",
         "Date": "Fri, 03 Apr 2020 00:05:20 GMT",
         "ETag": "\u00220x8D7D762B346761F\u0022",
         "Last-Modified": "Fri, 03 Apr 2020 00:05:21 GMT",
->>>>>>> 32e373e2
         "Server": [
           "Windows-Azure-Blob/1.0",
           "Microsoft-HTTPAPI/2.0"
         ],
         "x-ms-client-request-id": "72eb7ecd-c109-9d4c-5705-0949abb979f6",
-<<<<<<< HEAD
-        "x-ms-request-id": "09b4e1cc-a01e-0030-0633-f32cf4000000",
-        "x-ms-version": "2019-10-10"
-=======
         "x-ms-request-id": "ab77e5f7-b01e-0013-124b-0969ac000000",
         "x-ms-version": "2019-12-12"
->>>>>>> 32e373e2
-      },
-      "ResponseBody": []
-    },
-    {
-<<<<<<< HEAD
-      "RequestUri": "https://seanstagetest.blob.core.windows.net/test-container-9b7802d2-de04-f005-62de-5d349f0b319b/test-blob-88008a10-87e8-ff5f-3271-839f009bf03d",
-=======
+      },
+      "ResponseBody": []
+    },
+    {
       "RequestUri": "https://seanmcccanary.blob.core.windows.net/test-container-9b7802d2-de04-f005-62de-5d349f0b319b/test-blob-88008a10-87e8-ff5f-3271-839f009bf03d",
->>>>>>> 32e373e2
-      "RequestMethod": "PUT",
-      "RequestHeaders": {
-        "Authorization": "Sanitized",
-        "Content-Length": "0",
-<<<<<<< HEAD
-        "traceparent": "00-752e13a083ffcb43a9f36aed54afd5ce-33c443d167c5344c-00",
-        "User-Agent": [
-          "azsdk-net-Storage.Blobs/12.4.0-dev.20200305.1",
-          "(.NET Core 4.6.28325.01; Microsoft Windows 10.0.18363 )"
-=======
+      "RequestMethod": "PUT",
+      "RequestHeaders": {
+        "Authorization": "Sanitized",
+        "Content-Length": "0",
         "traceparent": "00-114d6200e7503b41935d18d8c3d07b91-f8d5e495ac2fdb44-00",
         "User-Agent": [
           "azsdk-net-Storage.Blobs/12.5.0-dev.20200402.1",
           "(.NET Core 4.6.28325.01; Microsoft Windows 10.0.18362 )"
->>>>>>> 32e373e2
         ],
         "x-ms-blob-content-length": "4096",
         "x-ms-blob-sequence-number": "0",
         "x-ms-blob-type": "PageBlob",
         "x-ms-client-request-id": "7559e7eb-c224-45e9-1eeb-40983dac9cbb",
-<<<<<<< HEAD
-        "x-ms-date": "Thu, 05 Mar 2020 21:20:31 GMT",
-        "x-ms-return-client-request-id": "true",
-        "x-ms-version": "2019-10-10"
-=======
         "x-ms-date": "Fri, 03 Apr 2020 00:05:22 GMT",
         "x-ms-return-client-request-id": "true",
         "x-ms-version": "2019-12-12"
->>>>>>> 32e373e2
-      },
-      "RequestBody": null,
-      "StatusCode": 201,
-      "ResponseHeaders": {
-        "Content-Length": "0",
-<<<<<<< HEAD
-        "Date": "Thu, 05 Mar 2020 21:20:31 GMT",
-        "ETag": "\u00220x8D7C14B092D9B53\u0022",
-        "Last-Modified": "Thu, 05 Mar 2020 21:20:31 GMT",
-=======
+      },
+      "RequestBody": null,
+      "StatusCode": 201,
+      "ResponseHeaders": {
+        "Content-Length": "0",
         "Date": "Fri, 03 Apr 2020 00:05:20 GMT",
         "ETag": "\u00220x8D7D762B353BAE5\u0022",
         "Last-Modified": "Fri, 03 Apr 2020 00:05:21 GMT",
->>>>>>> 32e373e2
         "Server": [
           "Windows-Azure-Blob/1.0",
           "Microsoft-HTTPAPI/2.0"
         ],
         "x-ms-client-request-id": "7559e7eb-c224-45e9-1eeb-40983dac9cbb",
-<<<<<<< HEAD
-        "x-ms-request-id": "09b4e1d0-a01e-0030-0833-f32cf4000000",
-        "x-ms-request-server-encrypted": "true",
-        "x-ms-version": "2019-10-10"
-=======
         "x-ms-request-id": "ab77e622-b01e-0013-394b-0969ac000000",
         "x-ms-request-server-encrypted": "true",
         "x-ms-version": "2019-12-12"
->>>>>>> 32e373e2
-      },
-      "ResponseBody": []
-    },
-    {
-<<<<<<< HEAD
-      "RequestUri": "https://seanstagetest.blob.core.windows.net/test-container-9b7802d2-de04-f005-62de-5d349f0b319b/test-blob-88008a10-87e8-ff5f-3271-839f009bf03d?comp=lease",
-      "RequestMethod": "PUT",
-      "RequestHeaders": {
-        "Authorization": "Sanitized",
-        "traceparent": "00-5b8c254d3f0fb8459686e34ca6320577-76d5c8b65cc5304c-00",
-        "User-Agent": [
-          "azsdk-net-Storage.Blobs/12.4.0-dev.20200305.1",
-          "(.NET Core 4.6.28325.01; Microsoft Windows 10.0.18363 )"
-        ],
-        "x-ms-client-request-id": "fde06a2f-3bd1-930c-1007-7dea5dcce3b4",
-        "x-ms-date": "Thu, 05 Mar 2020 21:20:31 GMT",
-=======
+      },
+      "ResponseBody": []
+    },
+    {
       "RequestUri": "https://seanmcccanary.blob.core.windows.net/test-container-9b7802d2-de04-f005-62de-5d349f0b319b/test-blob-88008a10-87e8-ff5f-3271-839f009bf03d?comp=lease",
       "RequestMethod": "PUT",
       "RequestHeaders": {
@@ -1460,65 +801,31 @@
         ],
         "x-ms-client-request-id": "fde06a2f-3bd1-930c-1007-7dea5dcce3b4",
         "x-ms-date": "Fri, 03 Apr 2020 00:05:22 GMT",
->>>>>>> 32e373e2
         "x-ms-lease-action": "acquire",
         "x-ms-lease-duration": "-1",
         "x-ms-proposed-lease-id": "20b5cb15-5852-51d7-f839-641c626a37ab",
         "x-ms-return-client-request-id": "true",
-<<<<<<< HEAD
-        "x-ms-version": "2019-10-10"
-=======
-        "x-ms-version": "2019-12-12"
->>>>>>> 32e373e2
-      },
-      "RequestBody": null,
-      "StatusCode": 201,
-      "ResponseHeaders": {
-        "Content-Length": "0",
-<<<<<<< HEAD
-        "Date": "Thu, 05 Mar 2020 21:20:31 GMT",
-        "ETag": "\u00220x8D7C14B092D9B53\u0022",
-        "Last-Modified": "Thu, 05 Mar 2020 21:20:31 GMT",
-=======
+        "x-ms-version": "2019-12-12"
+      },
+      "RequestBody": null,
+      "StatusCode": 201,
+      "ResponseHeaders": {
+        "Content-Length": "0",
         "Date": "Fri, 03 Apr 2020 00:05:20 GMT",
         "ETag": "\u00220x8D7D762B353BAE5\u0022",
         "Last-Modified": "Fri, 03 Apr 2020 00:05:21 GMT",
->>>>>>> 32e373e2
         "Server": [
           "Windows-Azure-Blob/1.0",
           "Microsoft-HTTPAPI/2.0"
         ],
         "x-ms-client-request-id": "fde06a2f-3bd1-930c-1007-7dea5dcce3b4",
         "x-ms-lease-id": "20b5cb15-5852-51d7-f839-641c626a37ab",
-<<<<<<< HEAD
-        "x-ms-request-id": "09b4e1d6-a01e-0030-0d33-f32cf4000000",
-        "x-ms-version": "2019-10-10"
-=======
         "x-ms-request-id": "ab77e63b-b01e-0013-4f4b-0969ac000000",
         "x-ms-version": "2019-12-12"
->>>>>>> 32e373e2
-      },
-      "ResponseBody": []
-    },
-    {
-<<<<<<< HEAD
-      "RequestUri": "https://seanstagetest.blob.core.windows.net/test-container-9b7802d2-de04-f005-62de-5d349f0b319b/test-blob-88008a10-87e8-ff5f-3271-839f009bf03d?comp=properties",
-      "RequestMethod": "PUT",
-      "RequestHeaders": {
-        "Authorization": "Sanitized",
-        "traceparent": "00-e9a07d04327c2949bcb8f063f9d22d58-856844110eebcd49-00",
-        "User-Agent": [
-          "azsdk-net-Storage.Blobs/12.4.0-dev.20200305.1",
-          "(.NET Core 4.6.28325.01; Microsoft Windows 10.0.18363 )"
-        ],
-        "x-ms-blob-sequence-number": "5",
-        "x-ms-client-request-id": "f7ededb1-398a-d9d9-1721-073bfd2e74d4",
-        "x-ms-date": "Thu, 05 Mar 2020 21:20:31 GMT",
-        "x-ms-lease-id": "20b5cb15-5852-51d7-f839-641c626a37ab",
-        "x-ms-return-client-request-id": "true",
-        "x-ms-sequence-number-action": "update",
-        "x-ms-version": "2019-10-10"
-=======
+      },
+      "ResponseBody": []
+    },
+    {
       "RequestUri": "https://seanmcccanary.blob.core.windows.net/test-container-9b7802d2-de04-f005-62de-5d349f0b319b/test-blob-88008a10-87e8-ff5f-3271-839f009bf03d?comp=properties",
       "RequestMethod": "PUT",
       "RequestHeaders": {
@@ -1535,53 +842,26 @@
         "x-ms-return-client-request-id": "true",
         "x-ms-sequence-number-action": "update",
         "x-ms-version": "2019-12-12"
->>>>>>> 32e373e2
       },
       "RequestBody": null,
       "StatusCode": 200,
       "ResponseHeaders": {
         "Content-Length": "0",
-<<<<<<< HEAD
-        "Date": "Thu, 05 Mar 2020 21:20:31 GMT",
-        "ETag": "\u00220x8D7C14B09484ECB\u0022",
-        "Last-Modified": "Thu, 05 Mar 2020 21:20:31 GMT",
-=======
         "Date": "Fri, 03 Apr 2020 00:05:20 GMT",
         "ETag": "\u00220x8D7D762B36E2581\u0022",
         "Last-Modified": "Fri, 03 Apr 2020 00:05:21 GMT",
->>>>>>> 32e373e2
         "Server": [
           "Windows-Azure-Blob/1.0",
           "Microsoft-HTTPAPI/2.0"
         ],
         "x-ms-blob-sequence-number": "5",
         "x-ms-client-request-id": "f7ededb1-398a-d9d9-1721-073bfd2e74d4",
-<<<<<<< HEAD
-        "x-ms-request-id": "09b4e1d9-a01e-0030-1033-f32cf4000000",
-        "x-ms-version": "2019-10-10"
-=======
         "x-ms-request-id": "ab77e660-b01e-0013-714b-0969ac000000",
         "x-ms-version": "2019-12-12"
->>>>>>> 32e373e2
-      },
-      "ResponseBody": []
-    },
-    {
-<<<<<<< HEAD
-      "RequestUri": "https://seanstagetest.blob.core.windows.net/test-container-9b7802d2-de04-f005-62de-5d349f0b319b?restype=container",
-      "RequestMethod": "DELETE",
-      "RequestHeaders": {
-        "Authorization": "Sanitized",
-        "traceparent": "00-ecfe67cdd17c1a4f8a271f2b5dfb40a8-b8cf164ffac8304b-00",
-        "User-Agent": [
-          "azsdk-net-Storage.Blobs/12.4.0-dev.20200305.1",
-          "(.NET Core 4.6.28325.01; Microsoft Windows 10.0.18363 )"
-        ],
-        "x-ms-client-request-id": "6f387f33-ebdf-7b29-bba9-02d77c3d9d84",
-        "x-ms-date": "Thu, 05 Mar 2020 21:20:32 GMT",
-        "x-ms-return-client-request-id": "true",
-        "x-ms-version": "2019-10-10"
-=======
+      },
+      "ResponseBody": []
+    },
+    {
       "RequestUri": "https://seanmcccanary.blob.core.windows.net/test-container-9b7802d2-de04-f005-62de-5d349f0b319b?restype=container",
       "RequestMethod": "DELETE",
       "RequestHeaders": {
@@ -1595,42 +875,26 @@
         "x-ms-date": "Fri, 03 Apr 2020 00:05:22 GMT",
         "x-ms-return-client-request-id": "true",
         "x-ms-version": "2019-12-12"
->>>>>>> 32e373e2
       },
       "RequestBody": null,
       "StatusCode": 202,
       "ResponseHeaders": {
         "Content-Length": "0",
-<<<<<<< HEAD
-        "Date": "Thu, 05 Mar 2020 21:20:31 GMT",
-=======
         "Date": "Fri, 03 Apr 2020 00:05:20 GMT",
->>>>>>> 32e373e2
         "Server": [
           "Windows-Azure-Blob/1.0",
           "Microsoft-HTTPAPI/2.0"
         ],
         "x-ms-client-request-id": "6f387f33-ebdf-7b29-bba9-02d77c3d9d84",
-<<<<<<< HEAD
-        "x-ms-request-id": "09b4e1da-a01e-0030-1133-f32cf4000000",
-        "x-ms-version": "2019-10-10"
-=======
         "x-ms-request-id": "ab77e680-b01e-0013-114b-0969ac000000",
         "x-ms-version": "2019-12-12"
->>>>>>> 32e373e2
       },
       "ResponseBody": []
     }
   ],
   "Variables": {
-<<<<<<< HEAD
-    "DateTimeOffsetNow": "2020-03-05T13:20:28.4119795-08:00",
-    "RandomSeed": "419610398",
-    "Storage_TestConfigDefault": "ProductionTenant\nseanstagetest\nU2FuaXRpemVk\nhttps://seanstagetest.blob.core.windows.net\nhttp://seanstagetest.file.core.windows.net\nhttp://seanstagetest.queue.core.windows.net\nhttp://seanstagetest.table.core.windows.net\n\n\n\n\nhttp://seanstagetest-secondary.blob.core.windows.net\nhttp://seanstagetest-secondary.file.core.windows.net\nhttp://seanstagetest-secondary.queue.core.windows.net\nhttp://seanstagetest-secondary.table.core.windows.net\n\nSanitized\n\n\nCloud\nBlobEndpoint=https://seanstagetest.blob.core.windows.net/;QueueEndpoint=http://seanstagetest.queue.core.windows.net/;FileEndpoint=http://seanstagetest.file.core.windows.net/;BlobSecondaryEndpoint=http://seanstagetest-secondary.blob.core.windows.net/;QueueSecondaryEndpoint=http://seanstagetest-secondary.queue.core.windows.net/;FileSecondaryEndpoint=http://seanstagetest-secondary.file.core.windows.net/;AccountName=seanstagetest;AccountKey=Sanitized\nseanscope1"
-=======
     "DateTimeOffsetNow": "2020-04-02T17:05:18.6056116-07:00",
     "RandomSeed": "419610398",
     "Storage_TestConfigDefault": "ProductionTenant\nseanmcccanary\nU2FuaXRpemVk\nhttps://seanmcccanary.blob.core.windows.net\nhttps://seanmcccanary.file.core.windows.net\nhttps://seanmcccanary.queue.core.windows.net\nhttps://seanmcccanary.table.core.windows.net\n\n\n\n\nhttps://seanmcccanary-secondary.blob.core.windows.net\nhttps://seanmcccanary-secondary.file.core.windows.net\nhttps://seanmcccanary-secondary.queue.core.windows.net\nhttps://seanmcccanary-secondary.table.core.windows.net\n\nSanitized\n\n\nCloud\nBlobEndpoint=https://seanmcccanary.blob.core.windows.net/;QueueEndpoint=https://seanmcccanary.queue.core.windows.net/;FileEndpoint=https://seanmcccanary.file.core.windows.net/;BlobSecondaryEndpoint=https://seanmcccanary-secondary.blob.core.windows.net/;QueueSecondaryEndpoint=https://seanmcccanary-secondary.queue.core.windows.net/;FileSecondaryEndpoint=https://seanmcccanary-secondary.file.core.windows.net/;AccountName=seanmcccanary;AccountKey=Sanitized\nseanscope1"
->>>>>>> 32e373e2
   }
 }