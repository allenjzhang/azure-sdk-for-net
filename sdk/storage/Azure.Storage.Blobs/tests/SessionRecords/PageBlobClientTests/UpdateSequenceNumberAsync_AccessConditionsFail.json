--- conflicted
+++ resolved
@@ -1,22 +1,6 @@
 {
   "Entries": [
     {
-<<<<<<< HEAD
-      "RequestUri": "https://seanstagetest.blob.core.windows.net/test-container-b7a056f2-58cc-c081-bad4-c1cc01f44407?restype=container",
-      "RequestMethod": "PUT",
-      "RequestHeaders": {
-        "Authorization": "Sanitized",
-        "traceparent": "00-6128e0a7ed1c3e4087d8315a017c05e3-f56f4bfc071e7946-00",
-        "User-Agent": [
-          "azsdk-net-Storage.Blobs/12.4.0-dev.20200305.1",
-          "(.NET Core 4.6.28325.01; Microsoft Windows 10.0.18363 )"
-        ],
-        "x-ms-blob-public-access": "container",
-        "x-ms-client-request-id": "460c379a-21b8-bb76-4c42-802739c082ea",
-        "x-ms-date": "Thu, 05 Mar 2020 21:20:32 GMT",
-        "x-ms-return-client-request-id": "true",
-        "x-ms-version": "2019-10-10"
-=======
       "RequestUri": "https://seanmcccanary.blob.core.windows.net/test-container-b7a056f2-58cc-c081-bad4-c1cc01f44407?restype=container",
       "RequestMethod": "PUT",
       "RequestHeaders": {
@@ -31,121 +15,62 @@
         "x-ms-date": "Fri, 03 Apr 2020 00:05:22 GMT",
         "x-ms-return-client-request-id": "true",
         "x-ms-version": "2019-12-12"
->>>>>>> 32e373e2
-      },
-      "RequestBody": null,
-      "StatusCode": 201,
-      "ResponseHeaders": {
-        "Content-Length": "0",
-<<<<<<< HEAD
-        "Date": "Thu, 05 Mar 2020 21:20:31 GMT",
-        "ETag": "\u00220x8D7C14B0986C7D6\u0022",
-        "Last-Modified": "Thu, 05 Mar 2020 21:20:32 GMT",
-=======
+      },
+      "RequestBody": null,
+      "StatusCode": 201,
+      "ResponseHeaders": {
+        "Content-Length": "0",
         "Date": "Fri, 03 Apr 2020 00:05:20 GMT",
         "ETag": "\u00220x8D7D762B3B032D0\u0022",
         "Last-Modified": "Fri, 03 Apr 2020 00:05:21 GMT",
->>>>>>> 32e373e2
         "Server": [
           "Windows-Azure-Blob/1.0",
           "Microsoft-HTTPAPI/2.0"
         ],
         "x-ms-client-request-id": "460c379a-21b8-bb76-4c42-802739c082ea",
-<<<<<<< HEAD
-        "x-ms-request-id": "3595a3f1-201e-0001-5333-f3cde7000000",
-        "x-ms-version": "2019-10-10"
-=======
         "x-ms-request-id": "2ac775f8-f01e-003d-0b4b-093bbb000000",
         "x-ms-version": "2019-12-12"
->>>>>>> 32e373e2
-      },
-      "ResponseBody": []
-    },
-    {
-<<<<<<< HEAD
-      "RequestUri": "https://seanstagetest.blob.core.windows.net/test-container-b7a056f2-58cc-c081-bad4-c1cc01f44407/test-blob-fd21127a-bc8a-9a39-c582-4153c43a1b10",
-=======
+      },
+      "ResponseBody": []
+    },
+    {
       "RequestUri": "https://seanmcccanary.blob.core.windows.net/test-container-b7a056f2-58cc-c081-bad4-c1cc01f44407/test-blob-fd21127a-bc8a-9a39-c582-4153c43a1b10",
->>>>>>> 32e373e2
-      "RequestMethod": "PUT",
-      "RequestHeaders": {
-        "Authorization": "Sanitized",
-        "Content-Length": "0",
-<<<<<<< HEAD
-        "traceparent": "00-cdbcd37ffbf9084eaf949e6e6a698c65-3673f5cab3857247-00",
-        "User-Agent": [
-          "azsdk-net-Storage.Blobs/12.4.0-dev.20200305.1",
-          "(.NET Core 4.6.28325.01; Microsoft Windows 10.0.18363 )"
-=======
+      "RequestMethod": "PUT",
+      "RequestHeaders": {
+        "Authorization": "Sanitized",
+        "Content-Length": "0",
         "traceparent": "00-ec587bb1dc21e24eb4b2605fd2755cc1-6fd3de5d2e96ed47-00",
         "User-Agent": [
           "azsdk-net-Storage.Blobs/12.5.0-dev.20200402.1",
           "(.NET Core 4.6.28325.01; Microsoft Windows 10.0.18362 )"
->>>>>>> 32e373e2
         ],
         "x-ms-blob-content-length": "4096",
         "x-ms-blob-sequence-number": "0",
         "x-ms-blob-type": "PageBlob",
         "x-ms-client-request-id": "93cda9f5-8f89-de37-fd71-8035e022f612",
-<<<<<<< HEAD
-        "x-ms-date": "Thu, 05 Mar 2020 21:20:32 GMT",
-        "x-ms-return-client-request-id": "true",
-        "x-ms-version": "2019-10-10"
-=======
         "x-ms-date": "Fri, 03 Apr 2020 00:05:22 GMT",
         "x-ms-return-client-request-id": "true",
         "x-ms-version": "2019-12-12"
->>>>>>> 32e373e2
-      },
-      "RequestBody": null,
-      "StatusCode": 201,
-      "ResponseHeaders": {
-        "Content-Length": "0",
-<<<<<<< HEAD
-        "Date": "Thu, 05 Mar 2020 21:20:32 GMT",
-        "ETag": "\u00220x8D7C14B0993FF83\u0022",
-        "Last-Modified": "Thu, 05 Mar 2020 21:20:32 GMT",
-=======
+      },
+      "RequestBody": null,
+      "StatusCode": 201,
+      "ResponseHeaders": {
+        "Content-Length": "0",
         "Date": "Fri, 03 Apr 2020 00:05:20 GMT",
         "ETag": "\u00220x8D7D762B3BDB377\u0022",
         "Last-Modified": "Fri, 03 Apr 2020 00:05:21 GMT",
->>>>>>> 32e373e2
         "Server": [
           "Windows-Azure-Blob/1.0",
           "Microsoft-HTTPAPI/2.0"
         ],
         "x-ms-client-request-id": "93cda9f5-8f89-de37-fd71-8035e022f612",
-<<<<<<< HEAD
-        "x-ms-request-id": "3595a3f5-201e-0001-5533-f3cde7000000",
-        "x-ms-request-server-encrypted": "true",
-        "x-ms-version": "2019-10-10"
-=======
         "x-ms-request-id": "2ac7761e-f01e-003d-294b-093bbb000000",
         "x-ms-request-server-encrypted": "true",
         "x-ms-version": "2019-12-12"
->>>>>>> 32e373e2
-      },
-      "ResponseBody": []
-    },
-    {
-<<<<<<< HEAD
-      "RequestUri": "https://seanstagetest.blob.core.windows.net/test-container-b7a056f2-58cc-c081-bad4-c1cc01f44407/test-blob-fd21127a-bc8a-9a39-c582-4153c43a1b10?comp=properties",
-      "RequestMethod": "PUT",
-      "RequestHeaders": {
-        "Authorization": "Sanitized",
-        "If-Modified-Since": "Fri, 06 Mar 2020 21:20:32 GMT",
-        "traceparent": "00-4753478d45e0ae4dac3ee29fd3fa569e-4939524635513945-00",
-        "User-Agent": [
-          "azsdk-net-Storage.Blobs/12.4.0-dev.20200305.1",
-          "(.NET Core 4.6.28325.01; Microsoft Windows 10.0.18363 )"
-        ],
-        "x-ms-blob-sequence-number": "5",
-        "x-ms-client-request-id": "1b5e8a9e-886d-b986-c853-cc767d1922cc",
-        "x-ms-date": "Thu, 05 Mar 2020 21:20:32 GMT",
-        "x-ms-return-client-request-id": "true",
-        "x-ms-sequence-number-action": "update",
-        "x-ms-version": "2019-10-10"
-=======
+      },
+      "ResponseBody": []
+    },
+    {
       "RequestUri": "https://seanmcccanary.blob.core.windows.net/test-container-b7a056f2-58cc-c081-bad4-c1cc01f44407/test-blob-fd21127a-bc8a-9a39-c582-4153c43a1b10?comp=properties",
       "RequestMethod": "PUT",
       "RequestHeaders": {
@@ -162,49 +87,19 @@
         "x-ms-return-client-request-id": "true",
         "x-ms-sequence-number-action": "update",
         "x-ms-version": "2019-12-12"
->>>>>>> 32e373e2
       },
       "RequestBody": null,
       "StatusCode": 412,
       "ResponseHeaders": {
         "Content-Length": "252",
         "Content-Type": "application/xml",
-<<<<<<< HEAD
-        "Date": "Thu, 05 Mar 2020 21:20:32 GMT",
-=======
         "Date": "Fri, 03 Apr 2020 00:05:20 GMT",
->>>>>>> 32e373e2
         "Server": [
           "Windows-Azure-Blob/1.0",
           "Microsoft-HTTPAPI/2.0"
         ],
         "x-ms-client-request-id": "1b5e8a9e-886d-b986-c853-cc767d1922cc",
         "x-ms-error-code": "ConditionNotMet",
-<<<<<<< HEAD
-        "x-ms-request-id": "3595a3fa-201e-0001-5a33-f3cde7000000",
-        "x-ms-version": "2019-10-10"
-      },
-      "ResponseBody": [
-        "\uFEFF\u003C?xml version=\u00221.0\u0022 encoding=\u0022utf-8\u0022?\u003E\u003CError\u003E\u003CCode\u003EConditionNotMet\u003C/Code\u003E\u003CMessage\u003EThe condition specified using HTTP conditional header(s) is not met.\n",
-        "RequestId:3595a3fa-201e-0001-5a33-f3cde7000000\n",
-        "Time:2020-03-05T21:20:32.4460445Z\u003C/Message\u003E\u003C/Error\u003E"
-      ]
-    },
-    {
-      "RequestUri": "https://seanstagetest.blob.core.windows.net/test-container-b7a056f2-58cc-c081-bad4-c1cc01f44407?restype=container",
-      "RequestMethod": "DELETE",
-      "RequestHeaders": {
-        "Authorization": "Sanitized",
-        "traceparent": "00-a7fd02b74cb51e418be812eb20d46ed8-38b19c65521ad342-00",
-        "User-Agent": [
-          "azsdk-net-Storage.Blobs/12.4.0-dev.20200305.1",
-          "(.NET Core 4.6.28325.01; Microsoft Windows 10.0.18363 )"
-        ],
-        "x-ms-client-request-id": "559725ad-dbc4-9ea5-e925-703aec8cfea9",
-        "x-ms-date": "Thu, 05 Mar 2020 21:20:32 GMT",
-        "x-ms-return-client-request-id": "true",
-        "x-ms-version": "2019-10-10"
-=======
         "x-ms-request-id": "2ac77639-f01e-003d-414b-093bbb000000",
         "x-ms-version": "2019-12-12"
       },
@@ -228,49 +123,23 @@
         "x-ms-date": "Fri, 03 Apr 2020 00:05:22 GMT",
         "x-ms-return-client-request-id": "true",
         "x-ms-version": "2019-12-12"
->>>>>>> 32e373e2
       },
       "RequestBody": null,
       "StatusCode": 202,
       "ResponseHeaders": {
         "Content-Length": "0",
-<<<<<<< HEAD
-        "Date": "Thu, 05 Mar 2020 21:20:32 GMT",
-=======
         "Date": "Fri, 03 Apr 2020 00:05:21 GMT",
->>>>>>> 32e373e2
         "Server": [
           "Windows-Azure-Blob/1.0",
           "Microsoft-HTTPAPI/2.0"
         ],
         "x-ms-client-request-id": "559725ad-dbc4-9ea5-e925-703aec8cfea9",
-<<<<<<< HEAD
-        "x-ms-request-id": "3595a3fe-201e-0001-5e33-f3cde7000000",
-        "x-ms-version": "2019-10-10"
-=======
         "x-ms-request-id": "2ac77651-f01e-003d-564b-093bbb000000",
         "x-ms-version": "2019-12-12"
->>>>>>> 32e373e2
-      },
-      "ResponseBody": []
-    },
-    {
-<<<<<<< HEAD
-      "RequestUri": "https://seanstagetest.blob.core.windows.net/test-container-2bef40fd-5edf-f3cf-6220-741cb71c37d2?restype=container",
-      "RequestMethod": "PUT",
-      "RequestHeaders": {
-        "Authorization": "Sanitized",
-        "traceparent": "00-d4becfc7ffce544980ce51870398beae-9e1df50a1993784d-00",
-        "User-Agent": [
-          "azsdk-net-Storage.Blobs/12.4.0-dev.20200305.1",
-          "(.NET Core 4.6.28325.01; Microsoft Windows 10.0.18363 )"
-        ],
-        "x-ms-blob-public-access": "container",
-        "x-ms-client-request-id": "406c2652-4805-4fa4-55a4-f2a36788e7cd",
-        "x-ms-date": "Thu, 05 Mar 2020 21:20:32 GMT",
-        "x-ms-return-client-request-id": "true",
-        "x-ms-version": "2019-10-10"
-=======
+      },
+      "ResponseBody": []
+    },
+    {
       "RequestUri": "https://seanmcccanary.blob.core.windows.net/test-container-2bef40fd-5edf-f3cf-6220-741cb71c37d2?restype=container",
       "RequestMethod": "PUT",
       "RequestHeaders": {
@@ -285,121 +154,62 @@
         "x-ms-date": "Fri, 03 Apr 2020 00:05:22 GMT",
         "x-ms-return-client-request-id": "true",
         "x-ms-version": "2019-12-12"
->>>>>>> 32e373e2
-      },
-      "RequestBody": null,
-      "StatusCode": 201,
-      "ResponseHeaders": {
-        "Content-Length": "0",
-<<<<<<< HEAD
-        "Date": "Thu, 05 Mar 2020 21:20:32 GMT",
-        "ETag": "\u00220x8D7C14B09DE645B\u0022",
-        "Last-Modified": "Thu, 05 Mar 2020 21:20:32 GMT",
-=======
+      },
+      "RequestBody": null,
+      "StatusCode": 201,
+      "ResponseHeaders": {
+        "Content-Length": "0",
         "Date": "Fri, 03 Apr 2020 00:05:22 GMT",
         "ETag": "\u00220x8D7D762B40824F2\u0022",
         "Last-Modified": "Fri, 03 Apr 2020 00:05:22 GMT",
->>>>>>> 32e373e2
         "Server": [
           "Windows-Azure-Blob/1.0",
           "Microsoft-HTTPAPI/2.0"
         ],
         "x-ms-client-request-id": "406c2652-4805-4fa4-55a4-f2a36788e7cd",
-<<<<<<< HEAD
-        "x-ms-request-id": "417f208f-601e-002f-4c33-f39ff0000000",
-        "x-ms-version": "2019-10-10"
-=======
         "x-ms-request-id": "c802de62-d01e-0067-484b-095d5c000000",
         "x-ms-version": "2019-12-12"
->>>>>>> 32e373e2
-      },
-      "ResponseBody": []
-    },
-    {
-<<<<<<< HEAD
-      "RequestUri": "https://seanstagetest.blob.core.windows.net/test-container-2bef40fd-5edf-f3cf-6220-741cb71c37d2/test-blob-a45a9ded-a6c3-3027-3879-90e4e16ab875",
-=======
+      },
+      "ResponseBody": []
+    },
+    {
       "RequestUri": "https://seanmcccanary.blob.core.windows.net/test-container-2bef40fd-5edf-f3cf-6220-741cb71c37d2/test-blob-a45a9ded-a6c3-3027-3879-90e4e16ab875",
->>>>>>> 32e373e2
-      "RequestMethod": "PUT",
-      "RequestHeaders": {
-        "Authorization": "Sanitized",
-        "Content-Length": "0",
-<<<<<<< HEAD
-        "traceparent": "00-296b3aa983f77647ad4da41e98e1bc4d-85fe6e6b945ea643-00",
-        "User-Agent": [
-          "azsdk-net-Storage.Blobs/12.4.0-dev.20200305.1",
-          "(.NET Core 4.6.28325.01; Microsoft Windows 10.0.18363 )"
-=======
+      "RequestMethod": "PUT",
+      "RequestHeaders": {
+        "Authorization": "Sanitized",
+        "Content-Length": "0",
         "traceparent": "00-3ab6773ebbb60047b1fc34296b65212d-9377590c04688645-00",
         "User-Agent": [
           "azsdk-net-Storage.Blobs/12.5.0-dev.20200402.1",
           "(.NET Core 4.6.28325.01; Microsoft Windows 10.0.18362 )"
->>>>>>> 32e373e2
         ],
         "x-ms-blob-content-length": "4096",
         "x-ms-blob-sequence-number": "0",
         "x-ms-blob-type": "PageBlob",
         "x-ms-client-request-id": "9c77af13-ac92-ab56-fe3c-078cb7bf6deb",
-<<<<<<< HEAD
-        "x-ms-date": "Thu, 05 Mar 2020 21:20:32 GMT",
-        "x-ms-return-client-request-id": "true",
-        "x-ms-version": "2019-10-10"
-=======
         "x-ms-date": "Fri, 03 Apr 2020 00:05:23 GMT",
         "x-ms-return-client-request-id": "true",
         "x-ms-version": "2019-12-12"
->>>>>>> 32e373e2
-      },
-      "RequestBody": null,
-      "StatusCode": 201,
-      "ResponseHeaders": {
-        "Content-Length": "0",
-<<<<<<< HEAD
-        "Date": "Thu, 05 Mar 2020 21:20:32 GMT",
-        "ETag": "\u00220x8D7C14B09EB473D\u0022",
-        "Last-Modified": "Thu, 05 Mar 2020 21:20:32 GMT",
-=======
+      },
+      "RequestBody": null,
+      "StatusCode": 201,
+      "ResponseHeaders": {
+        "Content-Length": "0",
         "Date": "Fri, 03 Apr 2020 00:05:22 GMT",
         "ETag": "\u00220x8D7D762B415A77D\u0022",
         "Last-Modified": "Fri, 03 Apr 2020 00:05:22 GMT",
->>>>>>> 32e373e2
         "Server": [
           "Windows-Azure-Blob/1.0",
           "Microsoft-HTTPAPI/2.0"
         ],
         "x-ms-client-request-id": "9c77af13-ac92-ab56-fe3c-078cb7bf6deb",
-<<<<<<< HEAD
-        "x-ms-request-id": "417f2095-601e-002f-5033-f39ff0000000",
-        "x-ms-request-server-encrypted": "true",
-        "x-ms-version": "2019-10-10"
-=======
         "x-ms-request-id": "c802de7f-d01e-0067-604b-095d5c000000",
         "x-ms-request-server-encrypted": "true",
         "x-ms-version": "2019-12-12"
->>>>>>> 32e373e2
-      },
-      "ResponseBody": []
-    },
-    {
-<<<<<<< HEAD
-      "RequestUri": "https://seanstagetest.blob.core.windows.net/test-container-2bef40fd-5edf-f3cf-6220-741cb71c37d2/test-blob-a45a9ded-a6c3-3027-3879-90e4e16ab875?comp=properties",
-      "RequestMethod": "PUT",
-      "RequestHeaders": {
-        "Authorization": "Sanitized",
-        "If-Unmodified-Since": "Wed, 04 Mar 2020 21:20:32 GMT",
-        "traceparent": "00-957328c89491414a84614a41a96d8c8c-aa908e8afdd83d49-00",
-        "User-Agent": [
-          "azsdk-net-Storage.Blobs/12.4.0-dev.20200305.1",
-          "(.NET Core 4.6.28325.01; Microsoft Windows 10.0.18363 )"
-        ],
-        "x-ms-blob-sequence-number": "5",
-        "x-ms-client-request-id": "32d17f6a-1cf2-23e2-021e-9273ef40e0e3",
-        "x-ms-date": "Thu, 05 Mar 2020 21:20:33 GMT",
-        "x-ms-return-client-request-id": "true",
-        "x-ms-sequence-number-action": "update",
-        "x-ms-version": "2019-10-10"
-=======
+      },
+      "ResponseBody": []
+    },
+    {
       "RequestUri": "https://seanmcccanary.blob.core.windows.net/test-container-2bef40fd-5edf-f3cf-6220-741cb71c37d2/test-blob-a45a9ded-a6c3-3027-3879-90e4e16ab875?comp=properties",
       "RequestMethod": "PUT",
       "RequestHeaders": {
@@ -416,49 +226,19 @@
         "x-ms-return-client-request-id": "true",
         "x-ms-sequence-number-action": "update",
         "x-ms-version": "2019-12-12"
->>>>>>> 32e373e2
       },
       "RequestBody": null,
       "StatusCode": 412,
       "ResponseHeaders": {
         "Content-Length": "252",
         "Content-Type": "application/xml",
-<<<<<<< HEAD
-        "Date": "Thu, 05 Mar 2020 21:20:33 GMT",
-=======
         "Date": "Fri, 03 Apr 2020 00:05:22 GMT",
->>>>>>> 32e373e2
         "Server": [
           "Windows-Azure-Blob/1.0",
           "Microsoft-HTTPAPI/2.0"
         ],
         "x-ms-client-request-id": "32d17f6a-1cf2-23e2-021e-9273ef40e0e3",
         "x-ms-error-code": "ConditionNotMet",
-<<<<<<< HEAD
-        "x-ms-request-id": "417f2097-601e-002f-5233-f39ff0000000",
-        "x-ms-version": "2019-10-10"
-      },
-      "ResponseBody": [
-        "\uFEFF\u003C?xml version=\u00221.0\u0022 encoding=\u0022utf-8\u0022?\u003E\u003CError\u003E\u003CCode\u003EConditionNotMet\u003C/Code\u003E\u003CMessage\u003EThe condition specified using HTTP conditional header(s) is not met.\n",
-        "RequestId:417f2097-601e-002f-5233-f39ff0000000\n",
-        "Time:2020-03-05T21:20:33.2004931Z\u003C/Message\u003E\u003C/Error\u003E"
-      ]
-    },
-    {
-      "RequestUri": "https://seanstagetest.blob.core.windows.net/test-container-2bef40fd-5edf-f3cf-6220-741cb71c37d2?restype=container",
-      "RequestMethod": "DELETE",
-      "RequestHeaders": {
-        "Authorization": "Sanitized",
-        "traceparent": "00-fbdf909de399154882e7b08058b24f22-cea1d3aaf61f294b-00",
-        "User-Agent": [
-          "azsdk-net-Storage.Blobs/12.4.0-dev.20200305.1",
-          "(.NET Core 4.6.28325.01; Microsoft Windows 10.0.18363 )"
-        ],
-        "x-ms-client-request-id": "382233e6-3aee-cff8-9ab0-0ba0c3a9078f",
-        "x-ms-date": "Thu, 05 Mar 2020 21:20:33 GMT",
-        "x-ms-return-client-request-id": "true",
-        "x-ms-version": "2019-10-10"
-=======
         "x-ms-request-id": "c802dea0-d01e-0067-7c4b-095d5c000000",
         "x-ms-version": "2019-12-12"
       },
@@ -482,49 +262,23 @@
         "x-ms-date": "Fri, 03 Apr 2020 00:05:23 GMT",
         "x-ms-return-client-request-id": "true",
         "x-ms-version": "2019-12-12"
->>>>>>> 32e373e2
       },
       "RequestBody": null,
       "StatusCode": 202,
       "ResponseHeaders": {
         "Content-Length": "0",
-<<<<<<< HEAD
-        "Date": "Thu, 05 Mar 2020 21:20:33 GMT",
-=======
         "Date": "Fri, 03 Apr 2020 00:05:22 GMT",
->>>>>>> 32e373e2
         "Server": [
           "Windows-Azure-Blob/1.0",
           "Microsoft-HTTPAPI/2.0"
         ],
         "x-ms-client-request-id": "382233e6-3aee-cff8-9ab0-0ba0c3a9078f",
-<<<<<<< HEAD
-        "x-ms-request-id": "417f20a6-601e-002f-5e33-f39ff0000000",
-        "x-ms-version": "2019-10-10"
-=======
         "x-ms-request-id": "c802debb-d01e-0067-134b-095d5c000000",
         "x-ms-version": "2019-12-12"
->>>>>>> 32e373e2
-      },
-      "ResponseBody": []
-    },
-    {
-<<<<<<< HEAD
-      "RequestUri": "https://seanstagetest.blob.core.windows.net/test-container-8e3f1de2-f958-6843-2c13-a071501277f6?restype=container",
-      "RequestMethod": "PUT",
-      "RequestHeaders": {
-        "Authorization": "Sanitized",
-        "traceparent": "00-43eba013e948a44a9b6657695cc17b9b-07d32ba7fc853242-00",
-        "User-Agent": [
-          "azsdk-net-Storage.Blobs/12.4.0-dev.20200305.1",
-          "(.NET Core 4.6.28325.01; Microsoft Windows 10.0.18363 )"
-        ],
-        "x-ms-blob-public-access": "container",
-        "x-ms-client-request-id": "8eee3b79-77cc-ed5b-efb9-0bdb99877e87",
-        "x-ms-date": "Thu, 05 Mar 2020 21:20:33 GMT",
-        "x-ms-return-client-request-id": "true",
-        "x-ms-version": "2019-10-10"
-=======
+      },
+      "ResponseBody": []
+    },
+    {
       "RequestUri": "https://seanmcccanary.blob.core.windows.net/test-container-8e3f1de2-f958-6843-2c13-a071501277f6?restype=container",
       "RequestMethod": "PUT",
       "RequestHeaders": {
@@ -539,125 +293,67 @@
         "x-ms-date": "Fri, 03 Apr 2020 00:05:23 GMT",
         "x-ms-return-client-request-id": "true",
         "x-ms-version": "2019-12-12"
->>>>>>> 32e373e2
-      },
-      "RequestBody": null,
-      "StatusCode": 201,
-      "ResponseHeaders": {
-        "Content-Length": "0",
-<<<<<<< HEAD
-        "Date": "Thu, 05 Mar 2020 21:20:33 GMT",
-        "ETag": "\u00220x8D7C14B0A4E2962\u0022",
-        "Last-Modified": "Thu, 05 Mar 2020 21:20:33 GMT",
-=======
+      },
+      "RequestBody": null,
+      "StatusCode": 201,
+      "ResponseHeaders": {
+        "Content-Length": "0",
         "Date": "Fri, 03 Apr 2020 00:05:22 GMT",
         "ETag": "\u00220x8D7D762B4651400\u0022",
         "Last-Modified": "Fri, 03 Apr 2020 00:05:22 GMT",
->>>>>>> 32e373e2
         "Server": [
           "Windows-Azure-Blob/1.0",
           "Microsoft-HTTPAPI/2.0"
         ],
         "x-ms-client-request-id": "8eee3b79-77cc-ed5b-efb9-0bdb99877e87",
-<<<<<<< HEAD
-        "x-ms-request-id": "69f892a3-701e-0033-2f33-f3cd90000000",
-        "x-ms-version": "2019-10-10"
-=======
         "x-ms-request-id": "6b863be3-901e-0092-294b-09c976000000",
         "x-ms-version": "2019-12-12"
->>>>>>> 32e373e2
-      },
-      "ResponseBody": []
-    },
-    {
-<<<<<<< HEAD
-      "RequestUri": "https://seanstagetest.blob.core.windows.net/test-container-8e3f1de2-f958-6843-2c13-a071501277f6/test-blob-e4871539-4b1c-3971-296e-713635647379",
-=======
+      },
+      "ResponseBody": []
+    },
+    {
       "RequestUri": "https://seanmcccanary.blob.core.windows.net/test-container-8e3f1de2-f958-6843-2c13-a071501277f6/test-blob-e4871539-4b1c-3971-296e-713635647379",
->>>>>>> 32e373e2
-      "RequestMethod": "PUT",
-      "RequestHeaders": {
-        "Authorization": "Sanitized",
-        "Content-Length": "0",
-<<<<<<< HEAD
-        "traceparent": "00-36cc0285a658274ba7c0cadffd34b04c-24b8b68de5c25d40-00",
-        "User-Agent": [
-          "azsdk-net-Storage.Blobs/12.4.0-dev.20200305.1",
-          "(.NET Core 4.6.28325.01; Microsoft Windows 10.0.18363 )"
-=======
+      "RequestMethod": "PUT",
+      "RequestHeaders": {
+        "Authorization": "Sanitized",
+        "Content-Length": "0",
         "traceparent": "00-780da2926432d94bafbd9beca70492d8-9772379917bd6e4b-00",
         "User-Agent": [
           "azsdk-net-Storage.Blobs/12.5.0-dev.20200402.1",
           "(.NET Core 4.6.28325.01; Microsoft Windows 10.0.18362 )"
->>>>>>> 32e373e2
         ],
         "x-ms-blob-content-length": "4096",
         "x-ms-blob-sequence-number": "0",
         "x-ms-blob-type": "PageBlob",
         "x-ms-client-request-id": "e0a53ba4-162a-2ecb-cab4-655d0624b78b",
-<<<<<<< HEAD
-        "x-ms-date": "Thu, 05 Mar 2020 21:20:33 GMT",
-        "x-ms-return-client-request-id": "true",
-        "x-ms-version": "2019-10-10"
-=======
         "x-ms-date": "Fri, 03 Apr 2020 00:05:23 GMT",
         "x-ms-return-client-request-id": "true",
         "x-ms-version": "2019-12-12"
->>>>>>> 32e373e2
-      },
-      "RequestBody": null,
-      "StatusCode": 201,
-      "ResponseHeaders": {
-        "Content-Length": "0",
-<<<<<<< HEAD
-        "Date": "Thu, 05 Mar 2020 21:20:33 GMT",
-        "ETag": "\u00220x8D7C14B0A5AF6D3\u0022",
-        "Last-Modified": "Thu, 05 Mar 2020 21:20:33 GMT",
-=======
+      },
+      "RequestBody": null,
+      "StatusCode": 201,
+      "ResponseHeaders": {
+        "Content-Length": "0",
         "Date": "Fri, 03 Apr 2020 00:05:22 GMT",
         "ETag": "\u00220x8D7D762B472A586\u0022",
         "Last-Modified": "Fri, 03 Apr 2020 00:05:23 GMT",
->>>>>>> 32e373e2
         "Server": [
           "Windows-Azure-Blob/1.0",
           "Microsoft-HTTPAPI/2.0"
         ],
         "x-ms-client-request-id": "e0a53ba4-162a-2ecb-cab4-655d0624b78b",
-<<<<<<< HEAD
-        "x-ms-request-id": "69f892a6-701e-0033-3033-f3cd90000000",
-        "x-ms-request-server-encrypted": "true",
-        "x-ms-version": "2019-10-10"
-=======
         "x-ms-request-id": "6b863c03-901e-0092-414b-09c976000000",
         "x-ms-request-server-encrypted": "true",
         "x-ms-version": "2019-12-12"
->>>>>>> 32e373e2
-      },
-      "ResponseBody": []
-    },
-    {
-<<<<<<< HEAD
-      "RequestUri": "https://seanstagetest.blob.core.windows.net/test-container-8e3f1de2-f958-6843-2c13-a071501277f6/test-blob-e4871539-4b1c-3971-296e-713635647379?comp=properties",
-=======
+      },
+      "ResponseBody": []
+    },
+    {
       "RequestUri": "https://seanmcccanary.blob.core.windows.net/test-container-8e3f1de2-f958-6843-2c13-a071501277f6/test-blob-e4871539-4b1c-3971-296e-713635647379?comp=properties",
->>>>>>> 32e373e2
       "RequestMethod": "PUT",
       "RequestHeaders": {
         "Authorization": "Sanitized",
         "If-Match": "\u0022garbage\u0022",
-<<<<<<< HEAD
-        "traceparent": "00-d8cc938cd02e014ebe87605294cc5101-cb73d06d6fd3c74e-00",
-        "User-Agent": [
-          "azsdk-net-Storage.Blobs/12.4.0-dev.20200305.1",
-          "(.NET Core 4.6.28325.01; Microsoft Windows 10.0.18363 )"
-        ],
-        "x-ms-blob-sequence-number": "5",
-        "x-ms-client-request-id": "fa92db38-93be-024f-ecc9-4a7083cb9a5e",
-        "x-ms-date": "Thu, 05 Mar 2020 21:20:33 GMT",
-        "x-ms-return-client-request-id": "true",
-        "x-ms-sequence-number-action": "update",
-        "x-ms-version": "2019-10-10"
-=======
         "traceparent": "00-1bb349bdd880a64492c5b5ff442962f3-10a5ab5c89218148-00",
         "User-Agent": [
           "azsdk-net-Storage.Blobs/12.5.0-dev.20200402.1",
@@ -669,49 +365,19 @@
         "x-ms-return-client-request-id": "true",
         "x-ms-sequence-number-action": "update",
         "x-ms-version": "2019-12-12"
->>>>>>> 32e373e2
       },
       "RequestBody": null,
       "StatusCode": 412,
       "ResponseHeaders": {
         "Content-Length": "252",
         "Content-Type": "application/xml",
-<<<<<<< HEAD
-        "Date": "Thu, 05 Mar 2020 21:20:33 GMT",
-=======
         "Date": "Fri, 03 Apr 2020 00:05:22 GMT",
->>>>>>> 32e373e2
         "Server": [
           "Windows-Azure-Blob/1.0",
           "Microsoft-HTTPAPI/2.0"
         ],
         "x-ms-client-request-id": "fa92db38-93be-024f-ecc9-4a7083cb9a5e",
         "x-ms-error-code": "ConditionNotMet",
-<<<<<<< HEAD
-        "x-ms-request-id": "69f892a7-701e-0033-3133-f3cd90000000",
-        "x-ms-version": "2019-10-10"
-      },
-      "ResponseBody": [
-        "\uFEFF\u003C?xml version=\u00221.0\u0022 encoding=\u0022utf-8\u0022?\u003E\u003CError\u003E\u003CCode\u003EConditionNotMet\u003C/Code\u003E\u003CMessage\u003EThe condition specified using HTTP conditional header(s) is not met.\n",
-        "RequestId:69f892a7-701e-0033-3133-f3cd90000000\n",
-        "Time:2020-03-05T21:20:33.7436671Z\u003C/Message\u003E\u003C/Error\u003E"
-      ]
-    },
-    {
-      "RequestUri": "https://seanstagetest.blob.core.windows.net/test-container-8e3f1de2-f958-6843-2c13-a071501277f6?restype=container",
-      "RequestMethod": "DELETE",
-      "RequestHeaders": {
-        "Authorization": "Sanitized",
-        "traceparent": "00-5b25c89adfb7a747a76eb8bbc44c9db7-9130ade9d8b31140-00",
-        "User-Agent": [
-          "azsdk-net-Storage.Blobs/12.4.0-dev.20200305.1",
-          "(.NET Core 4.6.28325.01; Microsoft Windows 10.0.18363 )"
-        ],
-        "x-ms-client-request-id": "2b255518-bd92-b2cd-42c0-f4c51ef2cd1f",
-        "x-ms-date": "Thu, 05 Mar 2020 21:20:33 GMT",
-        "x-ms-return-client-request-id": "true",
-        "x-ms-version": "2019-10-10"
-=======
         "x-ms-request-id": "6b863c23-901e-0092-5c4b-09c976000000",
         "x-ms-version": "2019-12-12"
       },
@@ -735,49 +401,23 @@
         "x-ms-date": "Fri, 03 Apr 2020 00:05:24 GMT",
         "x-ms-return-client-request-id": "true",
         "x-ms-version": "2019-12-12"
->>>>>>> 32e373e2
       },
       "RequestBody": null,
       "StatusCode": 202,
       "ResponseHeaders": {
         "Content-Length": "0",
-<<<<<<< HEAD
-        "Date": "Thu, 05 Mar 2020 21:20:33 GMT",
-=======
         "Date": "Fri, 03 Apr 2020 00:05:22 GMT",
->>>>>>> 32e373e2
         "Server": [
           "Windows-Azure-Blob/1.0",
           "Microsoft-HTTPAPI/2.0"
         ],
         "x-ms-client-request-id": "2b255518-bd92-b2cd-42c0-f4c51ef2cd1f",
-<<<<<<< HEAD
-        "x-ms-request-id": "69f892ab-701e-0033-3533-f3cd90000000",
-        "x-ms-version": "2019-10-10"
-=======
         "x-ms-request-id": "6b863c47-901e-0092-7b4b-09c976000000",
         "x-ms-version": "2019-12-12"
->>>>>>> 32e373e2
-      },
-      "ResponseBody": []
-    },
-    {
-<<<<<<< HEAD
-      "RequestUri": "https://seanstagetest.blob.core.windows.net/test-container-3c93024c-91ed-e2ba-d357-20699f0b4d9d?restype=container",
-      "RequestMethod": "PUT",
-      "RequestHeaders": {
-        "Authorization": "Sanitized",
-        "traceparent": "00-348dec7fc120cc4f8ccca20aa88d5430-71b7264d3310af49-00",
-        "User-Agent": [
-          "azsdk-net-Storage.Blobs/12.4.0-dev.20200305.1",
-          "(.NET Core 4.6.28325.01; Microsoft Windows 10.0.18363 )"
-        ],
-        "x-ms-blob-public-access": "container",
-        "x-ms-client-request-id": "b2f6d487-73bb-87cf-9a43-573b9c631336",
-        "x-ms-date": "Thu, 05 Mar 2020 21:20:33 GMT",
-        "x-ms-return-client-request-id": "true",
-        "x-ms-version": "2019-10-10"
-=======
+      },
+      "ResponseBody": []
+    },
+    {
       "RequestUri": "https://seanmcccanary.blob.core.windows.net/test-container-3c93024c-91ed-e2ba-d357-20699f0b4d9d?restype=container",
       "RequestMethod": "PUT",
       "RequestHeaders": {
@@ -792,118 +432,62 @@
         "x-ms-date": "Fri, 03 Apr 2020 00:05:24 GMT",
         "x-ms-return-client-request-id": "true",
         "x-ms-version": "2019-12-12"
->>>>>>> 32e373e2
-      },
-      "RequestBody": null,
-      "StatusCode": 201,
-      "ResponseHeaders": {
-        "Content-Length": "0",
-<<<<<<< HEAD
-        "Date": "Thu, 05 Mar 2020 21:20:33 GMT",
-        "ETag": "\u00220x8D7C14B0AA3F49C\u0022",
-        "Last-Modified": "Thu, 05 Mar 2020 21:20:34 GMT",
-=======
+      },
+      "RequestBody": null,
+      "StatusCode": 201,
+      "ResponseHeaders": {
+        "Content-Length": "0",
         "Date": "Fri, 03 Apr 2020 00:05:23 GMT",
         "ETag": "\u00220x8D7D762B4C349A4\u0022",
         "Last-Modified": "Fri, 03 Apr 2020 00:05:23 GMT",
->>>>>>> 32e373e2
         "Server": [
           "Windows-Azure-Blob/1.0",
           "Microsoft-HTTPAPI/2.0"
         ],
         "x-ms-client-request-id": "b2f6d487-73bb-87cf-9a43-573b9c631336",
-<<<<<<< HEAD
-        "x-ms-request-id": "e0ba1b8b-301e-000d-3433-f35aef000000",
-        "x-ms-version": "2019-10-10"
-=======
         "x-ms-request-id": "39b677af-401e-0007-734b-0921c3000000",
         "x-ms-version": "2019-12-12"
->>>>>>> 32e373e2
-      },
-      "ResponseBody": []
-    },
-    {
-<<<<<<< HEAD
-      "RequestUri": "https://seanstagetest.blob.core.windows.net/test-container-3c93024c-91ed-e2ba-d357-20699f0b4d9d/test-blob-91ac5773-9f9a-de79-3667-c881c7248192",
-=======
+      },
+      "ResponseBody": []
+    },
+    {
       "RequestUri": "https://seanmcccanary.blob.core.windows.net/test-container-3c93024c-91ed-e2ba-d357-20699f0b4d9d/test-blob-91ac5773-9f9a-de79-3667-c881c7248192",
->>>>>>> 32e373e2
-      "RequestMethod": "PUT",
-      "RequestHeaders": {
-        "Authorization": "Sanitized",
-        "Content-Length": "0",
-<<<<<<< HEAD
-        "traceparent": "00-95b747272452804e8c67b30d4aed237f-ce592857cffbf14e-00",
-        "User-Agent": [
-          "azsdk-net-Storage.Blobs/12.4.0-dev.20200305.1",
-          "(.NET Core 4.6.28325.01; Microsoft Windows 10.0.18363 )"
-=======
+      "RequestMethod": "PUT",
+      "RequestHeaders": {
+        "Authorization": "Sanitized",
+        "Content-Length": "0",
         "traceparent": "00-38b3dee1508bbd499b98e0770b001766-156f8f132348654f-00",
         "User-Agent": [
           "azsdk-net-Storage.Blobs/12.5.0-dev.20200402.1",
           "(.NET Core 4.6.28325.01; Microsoft Windows 10.0.18362 )"
->>>>>>> 32e373e2
         ],
         "x-ms-blob-content-length": "4096",
         "x-ms-blob-sequence-number": "0",
         "x-ms-blob-type": "PageBlob",
         "x-ms-client-request-id": "09229258-8a94-e84c-5b18-7b54ab4dbf76",
-<<<<<<< HEAD
-        "x-ms-date": "Thu, 05 Mar 2020 21:20:34 GMT",
-        "x-ms-return-client-request-id": "true",
-        "x-ms-version": "2019-10-10"
-=======
         "x-ms-date": "Fri, 03 Apr 2020 00:05:24 GMT",
         "x-ms-return-client-request-id": "true",
         "x-ms-version": "2019-12-12"
->>>>>>> 32e373e2
-      },
-      "RequestBody": null,
-      "StatusCode": 201,
-      "ResponseHeaders": {
-        "Content-Length": "0",
-<<<<<<< HEAD
-        "Date": "Thu, 05 Mar 2020 21:20:33 GMT",
-        "ETag": "\u00220x8D7C14B0AB21788\u0022",
-        "Last-Modified": "Thu, 05 Mar 2020 21:20:34 GMT",
-=======
+      },
+      "RequestBody": null,
+      "StatusCode": 201,
+      "ResponseHeaders": {
+        "Content-Length": "0",
         "Date": "Fri, 03 Apr 2020 00:05:23 GMT",
         "ETag": "\u00220x8D7D762B4D15190\u0022",
         "Last-Modified": "Fri, 03 Apr 2020 00:05:23 GMT",
->>>>>>> 32e373e2
         "Server": [
           "Windows-Azure-Blob/1.0",
           "Microsoft-HTTPAPI/2.0"
         ],
         "x-ms-client-request-id": "09229258-8a94-e84c-5b18-7b54ab4dbf76",
-<<<<<<< HEAD
-        "x-ms-request-id": "e0ba1b96-301e-000d-3b33-f35aef000000",
-        "x-ms-request-server-encrypted": "true",
-        "x-ms-version": "2019-10-10"
-=======
         "x-ms-request-id": "39b677e4-401e-0007-234b-0921c3000000",
         "x-ms-request-server-encrypted": "true",
         "x-ms-version": "2019-12-12"
->>>>>>> 32e373e2
-      },
-      "ResponseBody": []
-    },
-    {
-<<<<<<< HEAD
-      "RequestUri": "https://seanstagetest.blob.core.windows.net/test-container-3c93024c-91ed-e2ba-d357-20699f0b4d9d/test-blob-91ac5773-9f9a-de79-3667-c881c7248192",
-      "RequestMethod": "HEAD",
-      "RequestHeaders": {
-        "Authorization": "Sanitized",
-        "traceparent": "00-db973d4836d41543ab0849b1fd36790e-60dc4ea943505f44-00",
-        "User-Agent": [
-          "azsdk-net-Storage.Blobs/12.4.0-dev.20200305.1",
-          "(.NET Core 4.6.28325.01; Microsoft Windows 10.0.18363 )"
-        ],
-        "x-ms-client-request-id": "3528b7d8-7802-b1fe-ecf9-6ffc1e8df970",
-        "x-ms-date": "Thu, 05 Mar 2020 21:20:34 GMT",
-        "x-ms-return-client-request-id": "true",
-        "x-ms-version": "2019-10-10"
-=======
+      },
+      "ResponseBody": []
+    },
+    {
       "RequestUri": "https://seanmcccanary.blob.core.windows.net/test-container-3c93024c-91ed-e2ba-d357-20699f0b4d9d/test-blob-91ac5773-9f9a-de79-3667-c881c7248192",
       "RequestMethod": "HEAD",
       "RequestHeaders": {
@@ -917,7 +501,6 @@
         "x-ms-date": "Fri, 03 Apr 2020 00:05:24 GMT",
         "x-ms-return-client-request-id": "true",
         "x-ms-version": "2019-12-12"
->>>>>>> 32e373e2
       },
       "RequestBody": null,
       "StatusCode": 200,
@@ -925,15 +508,9 @@
         "Accept-Ranges": "bytes",
         "Content-Length": "4096",
         "Content-Type": "application/octet-stream",
-<<<<<<< HEAD
-        "Date": "Thu, 05 Mar 2020 21:20:33 GMT",
-        "ETag": "\u00220x8D7C14B0AB21788\u0022",
-        "Last-Modified": "Thu, 05 Mar 2020 21:20:34 GMT",
-=======
         "Date": "Fri, 03 Apr 2020 00:05:23 GMT",
         "ETag": "\u00220x8D7D762B4D15190\u0022",
         "Last-Modified": "Fri, 03 Apr 2020 00:05:23 GMT",
->>>>>>> 32e373e2
         "Server": [
           "Windows-Azure-Blob/1.0",
           "Microsoft-HTTPAPI/2.0"
@@ -941,43 +518,16 @@
         "x-ms-blob-sequence-number": "0",
         "x-ms-blob-type": "PageBlob",
         "x-ms-client-request-id": "3528b7d8-7802-b1fe-ecf9-6ffc1e8df970",
-<<<<<<< HEAD
-        "x-ms-creation-time": "Thu, 05 Mar 2020 21:20:34 GMT",
-        "x-ms-lease-state": "available",
-        "x-ms-lease-status": "unlocked",
-        "x-ms-request-id": "e0ba1b9b-301e-000d-4033-f35aef000000",
-        "x-ms-server-encrypted": "true",
-        "x-ms-version": "2019-10-10"
-=======
         "x-ms-creation-time": "Fri, 03 Apr 2020 00:05:23 GMT",
         "x-ms-lease-state": "available",
         "x-ms-lease-status": "unlocked",
         "x-ms-request-id": "39b67840-401e-0007-744b-0921c3000000",
         "x-ms-server-encrypted": "true",
         "x-ms-version": "2019-12-12"
->>>>>>> 32e373e2
-      },
-      "ResponseBody": []
-    },
-    {
-<<<<<<< HEAD
-      "RequestUri": "https://seanstagetest.blob.core.windows.net/test-container-3c93024c-91ed-e2ba-d357-20699f0b4d9d/test-blob-91ac5773-9f9a-de79-3667-c881c7248192?comp=properties",
-      "RequestMethod": "PUT",
-      "RequestHeaders": {
-        "Authorization": "Sanitized",
-        "If-None-Match": "\u00220x8D7C14B0AB21788\u0022",
-        "traceparent": "00-2112bcbb188cb24f9657eab032949fa8-20e1210a99a3f44c-00",
-        "User-Agent": [
-          "azsdk-net-Storage.Blobs/12.4.0-dev.20200305.1",
-          "(.NET Core 4.6.28325.01; Microsoft Windows 10.0.18363 )"
-        ],
-        "x-ms-blob-sequence-number": "5",
-        "x-ms-client-request-id": "f37bd552-8925-4973-c64e-7588d924b9e9",
-        "x-ms-date": "Thu, 05 Mar 2020 21:20:34 GMT",
-        "x-ms-return-client-request-id": "true",
-        "x-ms-sequence-number-action": "update",
-        "x-ms-version": "2019-10-10"
-=======
+      },
+      "ResponseBody": []
+    },
+    {
       "RequestUri": "https://seanmcccanary.blob.core.windows.net/test-container-3c93024c-91ed-e2ba-d357-20699f0b4d9d/test-blob-91ac5773-9f9a-de79-3667-c881c7248192?comp=properties",
       "RequestMethod": "PUT",
       "RequestHeaders": {
@@ -994,49 +544,19 @@
         "x-ms-return-client-request-id": "true",
         "x-ms-sequence-number-action": "update",
         "x-ms-version": "2019-12-12"
->>>>>>> 32e373e2
       },
       "RequestBody": null,
       "StatusCode": 412,
       "ResponseHeaders": {
         "Content-Length": "252",
         "Content-Type": "application/xml",
-<<<<<<< HEAD
-        "Date": "Thu, 05 Mar 2020 21:20:33 GMT",
-=======
         "Date": "Fri, 03 Apr 2020 00:05:23 GMT",
->>>>>>> 32e373e2
         "Server": [
           "Windows-Azure-Blob/1.0",
           "Microsoft-HTTPAPI/2.0"
         ],
         "x-ms-client-request-id": "f37bd552-8925-4973-c64e-7588d924b9e9",
         "x-ms-error-code": "ConditionNotMet",
-<<<<<<< HEAD
-        "x-ms-request-id": "e0ba1ba1-301e-000d-4633-f35aef000000",
-        "x-ms-version": "2019-10-10"
-      },
-      "ResponseBody": [
-        "\uFEFF\u003C?xml version=\u00221.0\u0022 encoding=\u0022utf-8\u0022?\u003E\u003CError\u003E\u003CCode\u003EConditionNotMet\u003C/Code\u003E\u003CMessage\u003EThe condition specified using HTTP conditional header(s) is not met.\n",
-        "RequestId:e0ba1ba1-301e-000d-4633-f35aef000000\n",
-        "Time:2020-03-05T21:20:34.4309896Z\u003C/Message\u003E\u003C/Error\u003E"
-      ]
-    },
-    {
-      "RequestUri": "https://seanstagetest.blob.core.windows.net/test-container-3c93024c-91ed-e2ba-d357-20699f0b4d9d?restype=container",
-      "RequestMethod": "DELETE",
-      "RequestHeaders": {
-        "Authorization": "Sanitized",
-        "traceparent": "00-83b4f3d61ccdf640a00ef7ad93f2749b-15e5873e93eb4540-00",
-        "User-Agent": [
-          "azsdk-net-Storage.Blobs/12.4.0-dev.20200305.1",
-          "(.NET Core 4.6.28325.01; Microsoft Windows 10.0.18363 )"
-        ],
-        "x-ms-client-request-id": "49aa2a1c-0511-884a-aa58-8c41b706364c",
-        "x-ms-date": "Thu, 05 Mar 2020 21:20:34 GMT",
-        "x-ms-return-client-request-id": "true",
-        "x-ms-version": "2019-10-10"
-=======
         "x-ms-request-id": "39b67878-401e-0007-224b-0921c3000000",
         "x-ms-version": "2019-12-12"
       },
@@ -1060,49 +580,23 @@
         "x-ms-date": "Fri, 03 Apr 2020 00:05:24 GMT",
         "x-ms-return-client-request-id": "true",
         "x-ms-version": "2019-12-12"
->>>>>>> 32e373e2
       },
       "RequestBody": null,
       "StatusCode": 202,
       "ResponseHeaders": {
         "Content-Length": "0",
-<<<<<<< HEAD
-        "Date": "Thu, 05 Mar 2020 21:20:33 GMT",
-=======
         "Date": "Fri, 03 Apr 2020 00:05:23 GMT",
->>>>>>> 32e373e2
         "Server": [
           "Windows-Azure-Blob/1.0",
           "Microsoft-HTTPAPI/2.0"
         ],
         "x-ms-client-request-id": "49aa2a1c-0511-884a-aa58-8c41b706364c",
-<<<<<<< HEAD
-        "x-ms-request-id": "e0ba1ba7-301e-000d-4c33-f35aef000000",
-        "x-ms-version": "2019-10-10"
-=======
         "x-ms-request-id": "39b6789c-401e-0007-424b-0921c3000000",
         "x-ms-version": "2019-12-12"
->>>>>>> 32e373e2
-      },
-      "ResponseBody": []
-    },
-    {
-<<<<<<< HEAD
-      "RequestUri": "https://seanstagetest.blob.core.windows.net/test-container-537ea98f-eecd-decf-bfcf-cb0cc4ba6354?restype=container",
-      "RequestMethod": "PUT",
-      "RequestHeaders": {
-        "Authorization": "Sanitized",
-        "traceparent": "00-9233364d7d19c94796ab43157dade973-c1e29d752e5c184a-00",
-        "User-Agent": [
-          "azsdk-net-Storage.Blobs/12.4.0-dev.20200305.1",
-          "(.NET Core 4.6.28325.01; Microsoft Windows 10.0.18363 )"
-        ],
-        "x-ms-blob-public-access": "container",
-        "x-ms-client-request-id": "3b2978e2-a6f3-2e9b-5bcc-89423a3ec3ef",
-        "x-ms-date": "Thu, 05 Mar 2020 21:20:34 GMT",
-        "x-ms-return-client-request-id": "true",
-        "x-ms-version": "2019-10-10"
-=======
+      },
+      "ResponseBody": []
+    },
+    {
       "RequestUri": "https://seanmcccanary.blob.core.windows.net/test-container-537ea98f-eecd-decf-bfcf-cb0cc4ba6354?restype=container",
       "RequestMethod": "PUT",
       "RequestHeaders": {
@@ -1117,116 +611,62 @@
         "x-ms-date": "Fri, 03 Apr 2020 00:05:24 GMT",
         "x-ms-return-client-request-id": "true",
         "x-ms-version": "2019-12-12"
->>>>>>> 32e373e2
-      },
-      "RequestBody": null,
-      "StatusCode": 201,
-      "ResponseHeaders": {
-        "Content-Length": "0",
-<<<<<<< HEAD
-        "Date": "Thu, 05 Mar 2020 21:20:34 GMT",
-        "ETag": "\u00220x8D7C14B0B0B0A22\u0022",
-        "Last-Modified": "Thu, 05 Mar 2020 21:20:34 GMT",
-=======
+      },
+      "RequestBody": null,
+      "StatusCode": 201,
+      "ResponseHeaders": {
+        "Content-Length": "0",
         "Date": "Fri, 03 Apr 2020 00:05:23 GMT",
         "ETag": "\u00220x8D7D762B52F9264\u0022",
         "Last-Modified": "Fri, 03 Apr 2020 00:05:24 GMT",
->>>>>>> 32e373e2
         "Server": [
           "Windows-Azure-Blob/1.0",
           "Microsoft-HTTPAPI/2.0"
         ],
         "x-ms-client-request-id": "3b2978e2-a6f3-2e9b-5bcc-89423a3ec3ef",
-<<<<<<< HEAD
-        "x-ms-request-id": "8d51a52e-d01e-0048-0633-f38f0c000000",
-        "x-ms-version": "2019-10-10"
-=======
         "x-ms-request-id": "b0abb416-e01e-0031-374b-09acb3000000",
         "x-ms-version": "2019-12-12"
->>>>>>> 32e373e2
-      },
-      "ResponseBody": []
-    },
-    {
-<<<<<<< HEAD
-      "RequestUri": "https://seanstagetest.blob.core.windows.net/test-container-537ea98f-eecd-decf-bfcf-cb0cc4ba6354/test-blob-aaec38f4-879a-1fd1-d276-3b9eaab2f8ea",
-=======
+      },
+      "ResponseBody": []
+    },
+    {
       "RequestUri": "https://seanmcccanary.blob.core.windows.net/test-container-537ea98f-eecd-decf-bfcf-cb0cc4ba6354/test-blob-aaec38f4-879a-1fd1-d276-3b9eaab2f8ea",
->>>>>>> 32e373e2
-      "RequestMethod": "PUT",
-      "RequestHeaders": {
-        "Authorization": "Sanitized",
-        "Content-Length": "0",
-<<<<<<< HEAD
-        "traceparent": "00-a5b07d4452758e408c8ad239e8a91b8c-7af8e68683c4b04c-00",
-        "User-Agent": [
-          "azsdk-net-Storage.Blobs/12.4.0-dev.20200305.1",
-          "(.NET Core 4.6.28325.01; Microsoft Windows 10.0.18363 )"
-=======
+      "RequestMethod": "PUT",
+      "RequestHeaders": {
+        "Authorization": "Sanitized",
+        "Content-Length": "0",
         "traceparent": "00-515a7a2e0c82bc4380571de51febff0c-3e5b54f410161f48-00",
         "User-Agent": [
           "azsdk-net-Storage.Blobs/12.5.0-dev.20200402.1",
           "(.NET Core 4.6.28325.01; Microsoft Windows 10.0.18362 )"
->>>>>>> 32e373e2
         ],
         "x-ms-blob-content-length": "4096",
         "x-ms-blob-sequence-number": "0",
         "x-ms-blob-type": "PageBlob",
         "x-ms-client-request-id": "ad27546a-49e7-5a88-a60a-697c6bfd83a8",
-<<<<<<< HEAD
-        "x-ms-date": "Thu, 05 Mar 2020 21:20:34 GMT",
-        "x-ms-return-client-request-id": "true",
-        "x-ms-version": "2019-10-10"
-=======
         "x-ms-date": "Fri, 03 Apr 2020 00:05:25 GMT",
         "x-ms-return-client-request-id": "true",
         "x-ms-version": "2019-12-12"
->>>>>>> 32e373e2
-      },
-      "RequestBody": null,
-      "StatusCode": 201,
-      "ResponseHeaders": {
-        "Content-Length": "0",
-<<<<<<< HEAD
-        "Date": "Thu, 05 Mar 2020 21:20:34 GMT",
-        "ETag": "\u00220x8D7C14B0B17B731\u0022",
-        "Last-Modified": "Thu, 05 Mar 2020 21:20:34 GMT",
-=======
+      },
+      "RequestBody": null,
+      "StatusCode": 201,
+      "ResponseHeaders": {
+        "Content-Length": "0",
         "Date": "Fri, 03 Apr 2020 00:05:23 GMT",
         "ETag": "\u00220x8D7D762B53D1F5D\u0022",
         "Last-Modified": "Fri, 03 Apr 2020 00:05:24 GMT",
->>>>>>> 32e373e2
         "Server": [
           "Windows-Azure-Blob/1.0",
           "Microsoft-HTTPAPI/2.0"
         ],
         "x-ms-client-request-id": "ad27546a-49e7-5a88-a60a-697c6bfd83a8",
-<<<<<<< HEAD
-        "x-ms-request-id": "8d51a530-d01e-0048-0733-f38f0c000000",
-        "x-ms-request-server-encrypted": "true",
-        "x-ms-version": "2019-10-10"
-=======
         "x-ms-request-id": "b0abb439-e01e-0031-564b-09acb3000000",
         "x-ms-request-server-encrypted": "true",
         "x-ms-version": "2019-12-12"
->>>>>>> 32e373e2
-      },
-      "ResponseBody": []
-    },
-    {
-<<<<<<< HEAD
-      "RequestUri": "https://seanstagetest.blob.core.windows.net/test-container-537ea98f-eecd-decf-bfcf-cb0cc4ba6354/test-blob-aaec38f4-879a-1fd1-d276-3b9eaab2f8ea?comp=lease",
-      "RequestMethod": "PUT",
-      "RequestHeaders": {
-        "Authorization": "Sanitized",
-        "traceparent": "00-9dc11d92276d7948b7907342b582ce8c-5548a34694990f4e-00",
-        "User-Agent": [
-          "azsdk-net-Storage.Blobs/12.4.0-dev.20200305.1",
-          "(.NET Core 4.6.28325.01; Microsoft Windows 10.0.18363 )"
-        ],
-        "x-ms-client-request-id": "47daabb9-3a2e-f3c5-f65a-d5a90f2a2682",
-        "x-ms-date": "Thu, 05 Mar 2020 21:20:35 GMT",
-=======
+      },
+      "ResponseBody": []
+    },
+    {
       "RequestUri": "https://seanmcccanary.blob.core.windows.net/test-container-537ea98f-eecd-decf-bfcf-cb0cc4ba6354/test-blob-aaec38f4-879a-1fd1-d276-3b9eaab2f8ea?comp=lease",
       "RequestMethod": "PUT",
       "RequestHeaders": {
@@ -1238,65 +678,31 @@
         ],
         "x-ms-client-request-id": "47daabb9-3a2e-f3c5-f65a-d5a90f2a2682",
         "x-ms-date": "Fri, 03 Apr 2020 00:05:25 GMT",
->>>>>>> 32e373e2
         "x-ms-lease-action": "acquire",
         "x-ms-lease-duration": "-1",
         "x-ms-proposed-lease-id": "92669fd3-7714-cd5e-d73e-3a5d3423383c",
         "x-ms-return-client-request-id": "true",
-<<<<<<< HEAD
-        "x-ms-version": "2019-10-10"
-=======
-        "x-ms-version": "2019-12-12"
->>>>>>> 32e373e2
-      },
-      "RequestBody": null,
-      "StatusCode": 201,
-      "ResponseHeaders": {
-        "Content-Length": "0",
-<<<<<<< HEAD
-        "Date": "Thu, 05 Mar 2020 21:20:34 GMT",
-        "ETag": "\u00220x8D7C14B0B17B731\u0022",
-        "Last-Modified": "Thu, 05 Mar 2020 21:20:34 GMT",
-=======
+        "x-ms-version": "2019-12-12"
+      },
+      "RequestBody": null,
+      "StatusCode": 201,
+      "ResponseHeaders": {
+        "Content-Length": "0",
         "Date": "Fri, 03 Apr 2020 00:05:23 GMT",
         "ETag": "\u00220x8D7D762B53D1F5D\u0022",
         "Last-Modified": "Fri, 03 Apr 2020 00:05:24 GMT",
->>>>>>> 32e373e2
         "Server": [
           "Windows-Azure-Blob/1.0",
           "Microsoft-HTTPAPI/2.0"
         ],
         "x-ms-client-request-id": "47daabb9-3a2e-f3c5-f65a-d5a90f2a2682",
         "x-ms-lease-id": "92669fd3-7714-cd5e-d73e-3a5d3423383c",
-<<<<<<< HEAD
-        "x-ms-request-id": "8d51a536-d01e-0048-0a33-f38f0c000000",
-        "x-ms-version": "2019-10-10"
-=======
         "x-ms-request-id": "b0abb45b-e01e-0031-764b-09acb3000000",
         "x-ms-version": "2019-12-12"
->>>>>>> 32e373e2
-      },
-      "ResponseBody": []
-    },
-    {
-<<<<<<< HEAD
-      "RequestUri": "https://seanstagetest.blob.core.windows.net/test-container-537ea98f-eecd-decf-bfcf-cb0cc4ba6354/test-blob-aaec38f4-879a-1fd1-d276-3b9eaab2f8ea?comp=properties",
-      "RequestMethod": "PUT",
-      "RequestHeaders": {
-        "Authorization": "Sanitized",
-        "traceparent": "00-c32c4777a3ec644f9ce157b400906df5-50e5f4557f8a964a-00",
-        "User-Agent": [
-          "azsdk-net-Storage.Blobs/12.4.0-dev.20200305.1",
-          "(.NET Core 4.6.28325.01; Microsoft Windows 10.0.18363 )"
-        ],
-        "x-ms-blob-sequence-number": "5",
-        "x-ms-client-request-id": "89a3c6fb-f149-6f0e-9b41-5f31745982f5",
-        "x-ms-date": "Thu, 05 Mar 2020 21:20:35 GMT",
-        "x-ms-lease-id": "3b03ce14-fafc-848c-debe-1a45628e5a3c",
-        "x-ms-return-client-request-id": "true",
-        "x-ms-sequence-number-action": "update",
-        "x-ms-version": "2019-10-10"
-=======
+      },
+      "ResponseBody": []
+    },
+    {
       "RequestUri": "https://seanmcccanary.blob.core.windows.net/test-container-537ea98f-eecd-decf-bfcf-cb0cc4ba6354/test-blob-aaec38f4-879a-1fd1-d276-3b9eaab2f8ea?comp=properties",
       "RequestMethod": "PUT",
       "RequestHeaders": {
@@ -1313,49 +719,19 @@
         "x-ms-return-client-request-id": "true",
         "x-ms-sequence-number-action": "update",
         "x-ms-version": "2019-12-12"
->>>>>>> 32e373e2
       },
       "RequestBody": null,
       "StatusCode": 412,
       "ResponseHeaders": {
         "Content-Length": "264",
         "Content-Type": "application/xml",
-<<<<<<< HEAD
-        "Date": "Thu, 05 Mar 2020 21:20:35 GMT",
-=======
         "Date": "Fri, 03 Apr 2020 00:05:24 GMT",
->>>>>>> 32e373e2
         "Server": [
           "Windows-Azure-Blob/1.0",
           "Microsoft-HTTPAPI/2.0"
         ],
         "x-ms-client-request-id": "89a3c6fb-f149-6f0e-9b41-5f31745982f5",
         "x-ms-error-code": "LeaseIdMismatchWithBlobOperation",
-<<<<<<< HEAD
-        "x-ms-request-id": "8d51a537-d01e-0048-0b33-f38f0c000000",
-        "x-ms-version": "2019-10-10"
-      },
-      "ResponseBody": [
-        "\uFEFF\u003C?xml version=\u00221.0\u0022 encoding=\u0022utf-8\u0022?\u003E\u003CError\u003E\u003CCode\u003ELeaseIdMismatchWithBlobOperation\u003C/Code\u003E\u003CMessage\u003EThe lease ID specified did not match the lease ID for the blob.\n",
-        "RequestId:8d51a537-d01e-0048-0b33-f38f0c000000\n",
-        "Time:2020-03-05T21:20:35.1274336Z\u003C/Message\u003E\u003C/Error\u003E"
-      ]
-    },
-    {
-      "RequestUri": "https://seanstagetest.blob.core.windows.net/test-container-537ea98f-eecd-decf-bfcf-cb0cc4ba6354?restype=container",
-      "RequestMethod": "DELETE",
-      "RequestHeaders": {
-        "Authorization": "Sanitized",
-        "traceparent": "00-1db2ae75bec18945bf0f9827efa5a3ca-4487cde568aae945-00",
-        "User-Agent": [
-          "azsdk-net-Storage.Blobs/12.4.0-dev.20200305.1",
-          "(.NET Core 4.6.28325.01; Microsoft Windows 10.0.18363 )"
-        ],
-        "x-ms-client-request-id": "48ade34a-9c87-e038-1e62-6e87cdeb1542",
-        "x-ms-date": "Thu, 05 Mar 2020 21:20:35 GMT",
-        "x-ms-return-client-request-id": "true",
-        "x-ms-version": "2019-10-10"
-=======
         "x-ms-request-id": "b0abb478-e01e-0031-104b-09acb3000000",
         "x-ms-version": "2019-12-12"
       },
@@ -1379,42 +755,26 @@
         "x-ms-date": "Fri, 03 Apr 2020 00:05:25 GMT",
         "x-ms-return-client-request-id": "true",
         "x-ms-version": "2019-12-12"
->>>>>>> 32e373e2
       },
       "RequestBody": null,
       "StatusCode": 202,
       "ResponseHeaders": {
         "Content-Length": "0",
-<<<<<<< HEAD
-        "Date": "Thu, 05 Mar 2020 21:20:35 GMT",
-=======
         "Date": "Fri, 03 Apr 2020 00:05:24 GMT",
->>>>>>> 32e373e2
         "Server": [
           "Windows-Azure-Blob/1.0",
           "Microsoft-HTTPAPI/2.0"
         ],
         "x-ms-client-request-id": "48ade34a-9c87-e038-1e62-6e87cdeb1542",
-<<<<<<< HEAD
-        "x-ms-request-id": "8d51a53b-d01e-0048-0e33-f38f0c000000",
-        "x-ms-version": "2019-10-10"
-=======
         "x-ms-request-id": "b0abb495-e01e-0031-2c4b-09acb3000000",
         "x-ms-version": "2019-12-12"
->>>>>>> 32e373e2
       },
       "ResponseBody": []
     }
   ],
   "Variables": {
-<<<<<<< HEAD
-    "DateTimeOffsetNow": "2020-03-05T13:20:32.0991927-08:00",
-    "RandomSeed": "2110332629",
-    "Storage_TestConfigDefault": "ProductionTenant\nseanstagetest\nU2FuaXRpemVk\nhttps://seanstagetest.blob.core.windows.net\nhttp://seanstagetest.file.core.windows.net\nhttp://seanstagetest.queue.core.windows.net\nhttp://seanstagetest.table.core.windows.net\n\n\n\n\nhttp://seanstagetest-secondary.blob.core.windows.net\nhttp://seanstagetest-secondary.file.core.windows.net\nhttp://seanstagetest-secondary.queue.core.windows.net\nhttp://seanstagetest-secondary.table.core.windows.net\n\nSanitized\n\n\nCloud\nBlobEndpoint=https://seanstagetest.blob.core.windows.net/;QueueEndpoint=http://seanstagetest.queue.core.windows.net/;FileEndpoint=http://seanstagetest.file.core.windows.net/;BlobSecondaryEndpoint=http://seanstagetest-secondary.blob.core.windows.net/;QueueSecondaryEndpoint=http://seanstagetest-secondary.queue.core.windows.net/;FileSecondaryEndpoint=http://seanstagetest-secondary.file.core.windows.net/;AccountName=seanstagetest;AccountKey=Sanitized\nseanscope1"
-=======
     "DateTimeOffsetNow": "2020-04-02T17:05:22.3708908-07:00",
     "RandomSeed": "2110332629",
     "Storage_TestConfigDefault": "ProductionTenant\nseanmcccanary\nU2FuaXRpemVk\nhttps://seanmcccanary.blob.core.windows.net\nhttps://seanmcccanary.file.core.windows.net\nhttps://seanmcccanary.queue.core.windows.net\nhttps://seanmcccanary.table.core.windows.net\n\n\n\n\nhttps://seanmcccanary-secondary.blob.core.windows.net\nhttps://seanmcccanary-secondary.file.core.windows.net\nhttps://seanmcccanary-secondary.queue.core.windows.net\nhttps://seanmcccanary-secondary.table.core.windows.net\n\nSanitized\n\n\nCloud\nBlobEndpoint=https://seanmcccanary.blob.core.windows.net/;QueueEndpoint=https://seanmcccanary.queue.core.windows.net/;FileEndpoint=https://seanmcccanary.file.core.windows.net/;BlobSecondaryEndpoint=https://seanmcccanary-secondary.blob.core.windows.net/;QueueSecondaryEndpoint=https://seanmcccanary-secondary.queue.core.windows.net/;FileSecondaryEndpoint=https://seanmcccanary-secondary.file.core.windows.net/;AccountName=seanmcccanary;AccountKey=Sanitized\nseanscope1"
->>>>>>> 32e373e2
   }
 }