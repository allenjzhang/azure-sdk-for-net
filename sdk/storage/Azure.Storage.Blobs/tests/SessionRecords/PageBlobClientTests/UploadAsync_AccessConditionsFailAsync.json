{
  "Entries": [
    {
<<<<<<< HEAD
      "RequestUri": "https://seanstagetest.blob.core.windows.net/test-container-304c09b2-b2f1-9cae-8f47-1fc56541e733?restype=container",
      "RequestMethod": "PUT",
      "RequestHeaders": {
        "Authorization": "Sanitized",
        "traceparent": "00-9d230a42d870784a87609238f241eb40-c99a00ad71121d40-00",
        "User-Agent": [
          "azsdk-net-Storage.Blobs/12.4.0-dev.20200305.1",
          "(.NET Core 4.6.28325.01; Microsoft Windows 10.0.18363 )"
        ],
        "x-ms-blob-public-access": "container",
        "x-ms-client-request-id": "4dd4f139-94fc-139e-45e1-91f6ed75e163",
        "x-ms-date": "Thu, 05 Mar 2020 21:24:04 GMT",
        "x-ms-return-client-request-id": "true",
        "x-ms-version": "2019-10-10"
=======
      "RequestUri": "https://seanmcccanary.blob.core.windows.net/test-container-304c09b2-b2f1-9cae-8f47-1fc56541e733?restype=container",
      "RequestMethod": "PUT",
      "RequestHeaders": {
        "Authorization": "Sanitized",
        "traceparent": "00-ec3a617084f2ea4db70a3c0e29919ead-a1b39b88b96a5b4c-00",
        "User-Agent": [
          "azsdk-net-Storage.Blobs/12.5.0-dev.20200402.1",
          "(.NET Core 4.6.28325.01; Microsoft Windows 10.0.18362 )"
        ],
        "x-ms-blob-public-access": "container",
        "x-ms-client-request-id": "4dd4f139-94fc-139e-45e1-91f6ed75e163",
        "x-ms-date": "Fri, 03 Apr 2020 00:09:06 GMT",
        "x-ms-return-client-request-id": "true",
        "x-ms-version": "2019-12-12"
>>>>>>> 32e373e2
      },
      "RequestBody": null,
      "StatusCode": 201,
      "ResponseHeaders": {
        "Content-Length": "0",
<<<<<<< HEAD
        "Date": "Thu, 05 Mar 2020 21:24:03 GMT",
        "ETag": "\u00220x8D7C14B8814A956\u0022",
        "Last-Modified": "Thu, 05 Mar 2020 21:24:04 GMT",
=======
        "Date": "Fri, 03 Apr 2020 00:09:05 GMT",
        "ETag": "\u00220x8D7D763395C8F7A\u0022",
        "Last-Modified": "Fri, 03 Apr 2020 00:09:06 GMT",
>>>>>>> 32e373e2
        "Server": [
          "Windows-Azure-Blob/1.0",
          "Microsoft-HTTPAPI/2.0"
        ],
        "x-ms-client-request-id": "4dd4f139-94fc-139e-45e1-91f6ed75e163",
<<<<<<< HEAD
        "x-ms-request-id": "ffaa94e8-301e-0040-6234-f39503000000",
        "x-ms-version": "2019-10-10"
=======
        "x-ms-request-id": "15a046e1-b01e-0085-314c-09607d000000",
        "x-ms-version": "2019-12-12"
>>>>>>> 32e373e2
      },
      "ResponseBody": []
    },
    {
<<<<<<< HEAD
      "RequestUri": "https://seanstagetest.blob.core.windows.net/test-container-304c09b2-b2f1-9cae-8f47-1fc56541e733/test-blob-a4aed238-9ff4-954a-538a-e4f8f892fdc2",
=======
      "RequestUri": "https://seanmcccanary.blob.core.windows.net/test-container-304c09b2-b2f1-9cae-8f47-1fc56541e733/test-blob-a4aed238-9ff4-954a-538a-e4f8f892fdc2",
>>>>>>> 32e373e2
      "RequestMethod": "PUT",
      "RequestHeaders": {
        "Authorization": "Sanitized",
        "Content-Length": "0",
<<<<<<< HEAD
        "traceparent": "00-5ed11ba92ee3b8439bc5afcd84e99feb-954bc0e434731748-00",
        "User-Agent": [
          "azsdk-net-Storage.Blobs/12.4.0-dev.20200305.1",
          "(.NET Core 4.6.28325.01; Microsoft Windows 10.0.18363 )"
=======
        "traceparent": "00-2a8f5fa4377afc45b149e1f4b759604f-5bf6066e2460084f-00",
        "User-Agent": [
          "azsdk-net-Storage.Blobs/12.5.0-dev.20200402.1",
          "(.NET Core 4.6.28325.01; Microsoft Windows 10.0.18362 )"
>>>>>>> 32e373e2
        ],
        "x-ms-blob-content-length": "1024",
        "x-ms-blob-sequence-number": "0",
        "x-ms-blob-type": "PageBlob",
        "x-ms-client-request-id": "cce35617-a11d-9ad6-a73e-f972afa61ab2",
<<<<<<< HEAD
        "x-ms-date": "Thu, 05 Mar 2020 21:24:04 GMT",
        "x-ms-return-client-request-id": "true",
        "x-ms-version": "2019-10-10"
=======
        "x-ms-date": "Fri, 03 Apr 2020 00:09:06 GMT",
        "x-ms-return-client-request-id": "true",
        "x-ms-version": "2019-12-12"
>>>>>>> 32e373e2
      },
      "RequestBody": null,
      "StatusCode": 201,
      "ResponseHeaders": {
        "Content-Length": "0",
<<<<<<< HEAD
        "Date": "Thu, 05 Mar 2020 21:24:03 GMT",
        "ETag": "\u00220x8D7C14B88220D8C\u0022",
        "Last-Modified": "Thu, 05 Mar 2020 21:24:04 GMT",
=======
        "Date": "Fri, 03 Apr 2020 00:09:05 GMT",
        "ETag": "\u00220x8D7D7633969EB4D\u0022",
        "Last-Modified": "Fri, 03 Apr 2020 00:09:06 GMT",
>>>>>>> 32e373e2
        "Server": [
          "Windows-Azure-Blob/1.0",
          "Microsoft-HTTPAPI/2.0"
        ],
        "x-ms-client-request-id": "cce35617-a11d-9ad6-a73e-f972afa61ab2",
<<<<<<< HEAD
        "x-ms-request-id": "ffaa94eb-301e-0040-6334-f39503000000",
        "x-ms-request-server-encrypted": "true",
        "x-ms-version": "2019-10-10"
=======
        "x-ms-request-id": "15a04709-b01e-0085-524c-09607d000000",
        "x-ms-request-server-encrypted": "true",
        "x-ms-version": "2019-12-12"
>>>>>>> 32e373e2
      },
      "ResponseBody": []
    },
    {
<<<<<<< HEAD
      "RequestUri": "https://seanstagetest.blob.core.windows.net/test-container-304c09b2-b2f1-9cae-8f47-1fc56541e733/test-blob-a4aed238-9ff4-954a-538a-e4f8f892fdc2?comp=page",
=======
      "RequestUri": "https://seanmcccanary.blob.core.windows.net/test-container-304c09b2-b2f1-9cae-8f47-1fc56541e733/test-blob-a4aed238-9ff4-954a-538a-e4f8f892fdc2?comp=page",
>>>>>>> 32e373e2
      "RequestMethod": "PUT",
      "RequestHeaders": {
        "Authorization": "Sanitized",
        "Content-Length": "1024",
<<<<<<< HEAD
        "If-Modified-Since": "Fri, 06 Mar 2020 21:24:04 GMT",
        "traceparent": "00-32caf99c22e3014692d20eb170262e89-0bdccfc1ddc1b042-00",
        "User-Agent": [
          "azsdk-net-Storage.Blobs/12.4.0-dev.20200305.1",
          "(.NET Core 4.6.28325.01; Microsoft Windows 10.0.18363 )"
        ],
        "x-ms-client-request-id": "0b560eca-c820-9304-20cd-9c7c8af2620d",
        "x-ms-date": "Thu, 05 Mar 2020 21:24:04 GMT",
        "x-ms-page-write": "update",
        "x-ms-range": "bytes=0-1023",
        "x-ms-return-client-request-id": "true",
        "x-ms-version": "2019-10-10"
=======
        "If-Modified-Since": "Sat, 04 Apr 2020 00:09:06 GMT",
        "traceparent": "00-22950d3c4b58bd42baecd646e897a73d-51bcbafb8947b743-00",
        "User-Agent": [
          "azsdk-net-Storage.Blobs/12.5.0-dev.20200402.1",
          "(.NET Core 4.6.28325.01; Microsoft Windows 10.0.18362 )"
        ],
        "x-ms-client-request-id": "0b560eca-c820-9304-20cd-9c7c8af2620d",
        "x-ms-date": "Fri, 03 Apr 2020 00:09:07 GMT",
        "x-ms-page-write": "update",
        "x-ms-range": "bytes=0-1023",
        "x-ms-return-client-request-id": "true",
        "x-ms-version": "2019-12-12"
>>>>>>> 32e373e2
      },
      "RequestBody": "4871melt9p\u002BbyZ3cOX4LlbUO4aGvMaRgffLMLp/ENWD9s\u002Bi7yTrsqV9EMFQD\u002BWAoM2S8ocV4A7IqlBz3oMj/15M834aWT8t6ITdCawBQXIORpPo6CJSbhK81kTQe9AmWRFjAxhrZkuOYQX\u002BNNpex2TeYZvzOxM//oFrWYL6WXC0uqyanj5VpuBEXosYUDU0Yg7f9ho4MyICJwSa/AjElAuVSX4twCUmhL63qtiII65MNvtwGmdWeIeKmHs5vqbXf8p/hwq7Cp3puW1bgIRFdgNaSskRVHmgPsz6oyep6MYb4C8SCJyjkShZimD1/vv/QSZ743PZxitM30g5vGd6P8yrQ6BZN21itrmgt8oYrkPU\u002B2IBMglSPh4HxS1QadTE406QTrtXpg21FSy6OQ5dNC0IZMEFdQnHVQWCVW48Dkjk39B/hGOEfVVQSBjYlAEPpoz8SAUTv25AyPW10UyfeQbj1V054a/Ng\u002BdrtSjw7r0Adq7dQ8ZH0RxmPrtp0qgIsNMV9L6n0cThMsQdpApBU940sV6dvjVAnABA16LwY7E7YwBV3vX\u002BXKDp/Az\u002BJi0WJO7dNR1NavKZ0Vi\u002BZv4h7M8S4kEF63DoNlS5t8IoQnXXKq60Fy6X7fgRvAmdQ/WixA9B70PsDDl58P7Ek7MscZLi5zhPadmgfvBE9C9rTvJfFu\u002B26lcx5x51PiIz015E4Up2uly9V14xoXBTpxgODqYIZXjDeYs/sPwd2i\u002B3bKuV/BLg8JCVocORgUTm4kACazN4K2nlhWfDOwVco30uejDEvacFKRoRcse1LfhCWNK8G274P0VBrHqvIbmPOP5GYwcUHiSY\u002BT4VarSmMFdrfOI2nIQOMj7rhw0sWgtghjXFbsr1KjqqJx4w5tSQm3wnQ6DbVJx6OCzEKJsXbKM2sOB\u002B3MGIclKniHlp3U9qWuuRCRZmiS2ZTzaeMQGfkrZ\u002B\u002BjXwEb6\u002Bms1OM8gjDF7hWdGzhmeI0Cuy5ZGK7kFRB/nC6uMZekko0m5JFFVlej7XuNcz7AxS9ioKPSwpM6yP/S/SXCV7y\u002BOEhrP1Q7vSTWtSszFqIRvpc/S5DzkdA6K9uRspkxoZX\u002Bz3q2VYWbJuN/PA1nx7JdgT5Owsvryqa4cRO4acqLpROVdEdnm2kRZCStdFWCkmRpdDFaot6J0wST/eSyIv0Y81c50lNrNiXVfV7nPlYQ9d6vTzXZcQI1C2FCk51EX0FnlIE\u002BiP/Q/n3LhWV/4pSugwgFwtOHf4JUxIcyKGKIUR4df6nVEm0e3lD3zavc9SjMk9CVflytoBT\u002BqYQ43tXbQzQHImMqmXDbJyRCz7HWuA\u002BeZVRR8xKBr99U1qipJj\u002B63Eq3lZLFojqfw==",
      "StatusCode": 412,
      "ResponseHeaders": {
        "Content-Length": "253",
        "Content-Type": "application/xml",
<<<<<<< HEAD
        "Date": "Thu, 05 Mar 2020 21:24:04 GMT",
=======
        "Date": "Fri, 03 Apr 2020 00:09:05 GMT",
>>>>>>> 32e373e2
        "Server": [
          "Windows-Azure-Blob/1.0",
          "Microsoft-HTTPAPI/2.0"
        ],
        "x-ms-client-request-id": "0b560eca-c820-9304-20cd-9c7c8af2620d",
        "x-ms-error-code": "ConditionNotMet",
<<<<<<< HEAD
        "x-ms-request-id": "ffaa94ec-301e-0040-6434-f39503000000",
        "x-ms-version": "2019-10-10"
=======
        "x-ms-request-id": "15a04721-b01e-0085-664c-09607d000000",
        "x-ms-version": "2019-12-12"
>>>>>>> 32e373e2
      },
      "ResponseBody": [
        "\uFEFF\u003C?xml version=\u00221.0\u0022 encoding=\u0022utf-8\u0022?\u003E\n",
        "\u003CError\u003E\u003CCode\u003EConditionNotMet\u003C/Code\u003E\u003CMessage\u003EThe condition specified using HTTP conditional header(s) is not met.\n",
<<<<<<< HEAD
        "RequestId:ffaa94ec-301e-0040-6434-f39503000000\n",
        "Time:2020-03-05T21:24:04.7697996Z\u003C/Message\u003E\u003C/Error\u003E"
      ]
    },
    {
      "RequestUri": "https://seanstagetest.blob.core.windows.net/test-container-304c09b2-b2f1-9cae-8f47-1fc56541e733?restype=container",
      "RequestMethod": "DELETE",
      "RequestHeaders": {
        "Authorization": "Sanitized",
        "traceparent": "00-9391fa1e767e9b45a740fc0580ebe0a4-f79adf157ea93d48-00",
        "User-Agent": [
          "azsdk-net-Storage.Blobs/12.4.0-dev.20200305.1",
          "(.NET Core 4.6.28325.01; Microsoft Windows 10.0.18363 )"
        ],
        "x-ms-client-request-id": "07813f58-de31-205e-594d-8a75f0233cdf",
        "x-ms-date": "Thu, 05 Mar 2020 21:24:04 GMT",
        "x-ms-return-client-request-id": "true",
        "x-ms-version": "2019-10-10"
=======
        "RequestId:15a04721-b01e-0085-664c-09607d000000\n",
        "Time:2020-04-03T00:09:06.2067278Z\u003C/Message\u003E\u003C/Error\u003E"
      ]
    },
    {
      "RequestUri": "https://seanmcccanary.blob.core.windows.net/test-container-304c09b2-b2f1-9cae-8f47-1fc56541e733?restype=container",
      "RequestMethod": "DELETE",
      "RequestHeaders": {
        "Authorization": "Sanitized",
        "traceparent": "00-dc8cc87a41d8664a91b70f0f56b9fe14-f2eea3dc53f8bb44-00",
        "User-Agent": [
          "azsdk-net-Storage.Blobs/12.5.0-dev.20200402.1",
          "(.NET Core 4.6.28325.01; Microsoft Windows 10.0.18362 )"
        ],
        "x-ms-client-request-id": "07813f58-de31-205e-594d-8a75f0233cdf",
        "x-ms-date": "Fri, 03 Apr 2020 00:09:07 GMT",
        "x-ms-return-client-request-id": "true",
        "x-ms-version": "2019-12-12"
>>>>>>> 32e373e2
      },
      "RequestBody": null,
      "StatusCode": 202,
      "ResponseHeaders": {
        "Content-Length": "0",
<<<<<<< HEAD
        "Date": "Thu, 05 Mar 2020 21:24:04 GMT",
=======
        "Date": "Fri, 03 Apr 2020 00:09:05 GMT",
>>>>>>> 32e373e2
        "Server": [
          "Windows-Azure-Blob/1.0",
          "Microsoft-HTTPAPI/2.0"
        ],
        "x-ms-client-request-id": "07813f58-de31-205e-594d-8a75f0233cdf",
<<<<<<< HEAD
        "x-ms-request-id": "ffaa94ed-301e-0040-6534-f39503000000",
        "x-ms-version": "2019-10-10"
=======
        "x-ms-request-id": "15a0473a-b01e-0085-7c4c-09607d000000",
        "x-ms-version": "2019-12-12"
>>>>>>> 32e373e2
      },
      "ResponseBody": []
    },
    {
<<<<<<< HEAD
      "RequestUri": "https://seanstagetest.blob.core.windows.net/test-container-5d9ed807-985c-b5f0-d38f-5145f6d67b3a?restype=container",
      "RequestMethod": "PUT",
      "RequestHeaders": {
        "Authorization": "Sanitized",
        "traceparent": "00-3226c55d56bc2e4e8ee0c636304e4859-9f7053ee5a74b941-00",
        "User-Agent": [
          "azsdk-net-Storage.Blobs/12.4.0-dev.20200305.1",
          "(.NET Core 4.6.28325.01; Microsoft Windows 10.0.18363 )"
        ],
        "x-ms-blob-public-access": "container",
        "x-ms-client-request-id": "3f26f29f-ee47-bf8e-4fcb-33a28d192a82",
        "x-ms-date": "Thu, 05 Mar 2020 21:24:04 GMT",
        "x-ms-return-client-request-id": "true",
        "x-ms-version": "2019-10-10"
=======
      "RequestUri": "https://seanmcccanary.blob.core.windows.net/test-container-5d9ed807-985c-b5f0-d38f-5145f6d67b3a?restype=container",
      "RequestMethod": "PUT",
      "RequestHeaders": {
        "Authorization": "Sanitized",
        "traceparent": "00-202d6accfe809043a9cc840dda2feaad-6b7879b9d61b4c43-00",
        "User-Agent": [
          "azsdk-net-Storage.Blobs/12.5.0-dev.20200402.1",
          "(.NET Core 4.6.28325.01; Microsoft Windows 10.0.18362 )"
        ],
        "x-ms-blob-public-access": "container",
        "x-ms-client-request-id": "3f26f29f-ee47-bf8e-4fcb-33a28d192a82",
        "x-ms-date": "Fri, 03 Apr 2020 00:09:07 GMT",
        "x-ms-return-client-request-id": "true",
        "x-ms-version": "2019-12-12"
>>>>>>> 32e373e2
      },
      "RequestBody": null,
      "StatusCode": 201,
      "ResponseHeaders": {
        "Content-Length": "0",
<<<<<<< HEAD
        "Date": "Thu, 05 Mar 2020 21:24:04 GMT",
        "ETag": "\u00220x8D7C14B88695D29\u0022",
        "Last-Modified": "Thu, 05 Mar 2020 21:24:05 GMT",
=======
        "Date": "Fri, 03 Apr 2020 00:09:06 GMT",
        "ETag": "\u00220x8D7D76339B3E226\u0022",
        "Last-Modified": "Fri, 03 Apr 2020 00:09:06 GMT",
>>>>>>> 32e373e2
        "Server": [
          "Windows-Azure-Blob/1.0",
          "Microsoft-HTTPAPI/2.0"
        ],
        "x-ms-client-request-id": "3f26f29f-ee47-bf8e-4fcb-33a28d192a82",
<<<<<<< HEAD
        "x-ms-request-id": "19833242-201e-0011-5534-f3088f000000",
        "x-ms-version": "2019-10-10"
=======
        "x-ms-request-id": "ff89ef3d-801e-006a-284c-099588000000",
        "x-ms-version": "2019-12-12"
>>>>>>> 32e373e2
      },
      "ResponseBody": []
    },
    {
<<<<<<< HEAD
      "RequestUri": "https://seanstagetest.blob.core.windows.net/test-container-5d9ed807-985c-b5f0-d38f-5145f6d67b3a/test-blob-3ef34fd1-f2ff-ad6e-fc15-f29904182b0e",
=======
      "RequestUri": "https://seanmcccanary.blob.core.windows.net/test-container-5d9ed807-985c-b5f0-d38f-5145f6d67b3a/test-blob-3ef34fd1-f2ff-ad6e-fc15-f29904182b0e",
>>>>>>> 32e373e2
      "RequestMethod": "PUT",
      "RequestHeaders": {
        "Authorization": "Sanitized",
        "Content-Length": "0",
<<<<<<< HEAD
        "traceparent": "00-35cbb02291bf484e8ef344b1cfdbbffe-ae2cd83836d7024e-00",
        "User-Agent": [
          "azsdk-net-Storage.Blobs/12.4.0-dev.20200305.1",
          "(.NET Core 4.6.28325.01; Microsoft Windows 10.0.18363 )"
=======
        "traceparent": "00-4fb5d114fd39f64884c0733d31c8db36-85348f5083fb1247-00",
        "User-Agent": [
          "azsdk-net-Storage.Blobs/12.5.0-dev.20200402.1",
          "(.NET Core 4.6.28325.01; Microsoft Windows 10.0.18362 )"
>>>>>>> 32e373e2
        ],
        "x-ms-blob-content-length": "1024",
        "x-ms-blob-sequence-number": "0",
        "x-ms-blob-type": "PageBlob",
        "x-ms-client-request-id": "3a061197-98d2-ac97-8379-4232fbf5ba36",
<<<<<<< HEAD
        "x-ms-date": "Thu, 05 Mar 2020 21:24:05 GMT",
        "x-ms-return-client-request-id": "true",
        "x-ms-version": "2019-10-10"
=======
        "x-ms-date": "Fri, 03 Apr 2020 00:09:07 GMT",
        "x-ms-return-client-request-id": "true",
        "x-ms-version": "2019-12-12"
>>>>>>> 32e373e2
      },
      "RequestBody": null,
      "StatusCode": 201,
      "ResponseHeaders": {
        "Content-Length": "0",
<<<<<<< HEAD
        "Date": "Thu, 05 Mar 2020 21:24:05 GMT",
        "ETag": "\u00220x8D7C14B8875AE4F\u0022",
        "Last-Modified": "Thu, 05 Mar 2020 21:24:05 GMT",
=======
        "Date": "Fri, 03 Apr 2020 00:09:06 GMT",
        "ETag": "\u00220x8D7D76339C0586F\u0022",
        "Last-Modified": "Fri, 03 Apr 2020 00:09:06 GMT",
>>>>>>> 32e373e2
        "Server": [
          "Windows-Azure-Blob/1.0",
          "Microsoft-HTTPAPI/2.0"
        ],
        "x-ms-client-request-id": "3a061197-98d2-ac97-8379-4232fbf5ba36",
<<<<<<< HEAD
        "x-ms-request-id": "19833245-201e-0011-5634-f3088f000000",
        "x-ms-request-server-encrypted": "true",
        "x-ms-version": "2019-10-10"
=======
        "x-ms-request-id": "ff89ef5e-801e-006a-444c-099588000000",
        "x-ms-request-server-encrypted": "true",
        "x-ms-version": "2019-12-12"
>>>>>>> 32e373e2
      },
      "ResponseBody": []
    },
    {
<<<<<<< HEAD
      "RequestUri": "https://seanstagetest.blob.core.windows.net/test-container-5d9ed807-985c-b5f0-d38f-5145f6d67b3a/test-blob-3ef34fd1-f2ff-ad6e-fc15-f29904182b0e?comp=page",
=======
      "RequestUri": "https://seanmcccanary.blob.core.windows.net/test-container-5d9ed807-985c-b5f0-d38f-5145f6d67b3a/test-blob-3ef34fd1-f2ff-ad6e-fc15-f29904182b0e?comp=page",
>>>>>>> 32e373e2
      "RequestMethod": "PUT",
      "RequestHeaders": {
        "Authorization": "Sanitized",
        "Content-Length": "1024",
<<<<<<< HEAD
        "If-Unmodified-Since": "Wed, 04 Mar 2020 21:24:04 GMT",
        "traceparent": "00-0e4c10b473db0543b2b03c20ed542513-056421104e5cab4d-00",
        "User-Agent": [
          "azsdk-net-Storage.Blobs/12.4.0-dev.20200305.1",
          "(.NET Core 4.6.28325.01; Microsoft Windows 10.0.18363 )"
        ],
        "x-ms-client-request-id": "4a44f7cc-376a-8965-c58b-6ebf679e0452",
        "x-ms-date": "Thu, 05 Mar 2020 21:24:05 GMT",
        "x-ms-page-write": "update",
        "x-ms-range": "bytes=0-1023",
        "x-ms-return-client-request-id": "true",
        "x-ms-version": "2019-10-10"
=======
        "If-Unmodified-Since": "Thu, 02 Apr 2020 00:09:06 GMT",
        "traceparent": "00-d13afb1aefe9fc45b0b7c7996bf77072-7af8ca61904c3e44-00",
        "User-Agent": [
          "azsdk-net-Storage.Blobs/12.5.0-dev.20200402.1",
          "(.NET Core 4.6.28325.01; Microsoft Windows 10.0.18362 )"
        ],
        "x-ms-client-request-id": "4a44f7cc-376a-8965-c58b-6ebf679e0452",
        "x-ms-date": "Fri, 03 Apr 2020 00:09:07 GMT",
        "x-ms-page-write": "update",
        "x-ms-range": "bytes=0-1023",
        "x-ms-return-client-request-id": "true",
        "x-ms-version": "2019-12-12"
>>>>>>> 32e373e2
      },
      "RequestBody": "nyXq03Im0pVdXxuZ98iGwxqgAfMR8TsfIvmANvnAly2qxAYBTifecT5w3XN8/bW78n4YWvPGJK3py7F5ppucnMfu7zLChHXywpC0oRTIoiRDxER6pz05459YF4N2ZMqi1ECrjg6D\u002BW0JJphjEoOYISmMNuJXIvWKtAuSaW3ye13FEs3UHBMWv8vWcIGk1tEcv/VZ6i7oS7JLIdkD8I8AF6o7nf\u002B2xAQVdnYWgbFz5d45dqp3mJEv3ccbifs6Es881ljXaTjSZfvwRHO30skA1zv6ynnliH8YC8A4mzsJ2mOn2qtYnHylZxGuh1Medwv9GrG/P0hVVk3Zvl14mcq/52kPEPcepzu/VGNoNgEr\u002BpS1O4CJSpsbUYNdf90eLc1G7p/qDmYT33N2/\u002Brk7CBMrcTIwl1JNpzO875zwCdeoCeVIUdhQewuoVwNE0qwN2VjEdIYVmtw/bgCGxqnnx5LF1/DT8rY62zYmiABOyJSHbxZD69VRUq7JSSPXiXRhwI9wvvr7eeaiyZmQLtKbsGVsP1eTo9v9dIUByqmSYxGBhMew3knZzDUvoSJ7wSOcbZi\u002Ba4nczhyzswp1uW99EGZHzmoK6tIbkjNiY8L5gbNhZV0RFDeHpParPWs/ZBLF8pD79DL5UUKGYtlWuqpZ\u002BjGW1FPSbDxugCmzn\u002B1nHC3gXLEx/Y1Ap9QaSrFeMSpMEUN5aI/\u002B80aUjTPJBfGVX0arth45J/xkVmx/9\u002BFLEI8/Z45qLfOeIakqnXBZt2IiRStqsrrMEulG1RJjfztlCbykyd4jKzGTDVS0zoqMCp7KXXL2IF3UMxSlIxiheqJthVPztK2D/xn512UmV0Re\u002BspzWSGIryke0NaJvgfY8dLyB0k22FXxBp5ZPAj4rdvQRihOLeFA5RZqlOPXOkER4OWSdA/7KCJ0QlKDb3LgJiM6uTgfioQxcSJyzAOyGcwdR1tjZnmMFV4F2etO/bWjim6A3EEI8hZhoMLtSFvewmiGZigXvP/pbqPZ2bDY4rOsz0GU8X1K1FUEwcV2nozCJxeCyFeNS82ul23dbxilSL5PQLkaCdDrO1HTErs6ctAW1/KZVhocH0N0JlnPraU8n3kHJ14T6B0Gl40F\u002BnlSdGRdxpdlzDKkM2F15eO2203slrMB8wuxwy\u002BVUv5NFmUKIfI1sebN1pNGYzQ8ngI5j7x/GSPGEEEY68NnkHl0Vxz8a4QxgWlm3r/f\u002B5AXtWUtm8NBzj0BBBFw3IYjpkZZ0cwXAHJ9x84S2Dqj5hTxAXaeefR2Mokf\u002ByeywKSjQ3g5himEALTyr9P1LvXCXV38f9tPhSxR499C9wVKysdpb5SCamArLQDBq4oggMOTHV2JtkDJQ==",
      "StatusCode": 412,
      "ResponseHeaders": {
        "Content-Length": "253",
        "Content-Type": "application/xml",
<<<<<<< HEAD
        "Date": "Thu, 05 Mar 2020 21:24:05 GMT",
=======
        "Date": "Fri, 03 Apr 2020 00:09:06 GMT",
>>>>>>> 32e373e2
        "Server": [
          "Windows-Azure-Blob/1.0",
          "Microsoft-HTTPAPI/2.0"
        ],
        "x-ms-client-request-id": "4a44f7cc-376a-8965-c58b-6ebf679e0452",
        "x-ms-error-code": "ConditionNotMet",
<<<<<<< HEAD
        "x-ms-request-id": "1983324a-201e-0011-5934-f3088f000000",
        "x-ms-version": "2019-10-10"
=======
        "x-ms-request-id": "ff89ef7d-801e-006a-604c-099588000000",
        "x-ms-version": "2019-12-12"
>>>>>>> 32e373e2
      },
      "ResponseBody": [
        "\uFEFF\u003C?xml version=\u00221.0\u0022 encoding=\u0022utf-8\u0022?\u003E\n",
        "\u003CError\u003E\u003CCode\u003EConditionNotMet\u003C/Code\u003E\u003CMessage\u003EThe condition specified using HTTP conditional header(s) is not met.\n",
<<<<<<< HEAD
        "RequestId:1983324a-201e-0011-5934-f3088f000000\n",
        "Time:2020-03-05T21:24:05.3169410Z\u003C/Message\u003E\u003C/Error\u003E"
      ]
    },
    {
      "RequestUri": "https://seanstagetest.blob.core.windows.net/test-container-5d9ed807-985c-b5f0-d38f-5145f6d67b3a?restype=container",
      "RequestMethod": "DELETE",
      "RequestHeaders": {
        "Authorization": "Sanitized",
        "traceparent": "00-9fec09e08c4d6844ae5322e3d9593a81-4a08ddd21477a549-00",
        "User-Agent": [
          "azsdk-net-Storage.Blobs/12.4.0-dev.20200305.1",
          "(.NET Core 4.6.28325.01; Microsoft Windows 10.0.18363 )"
        ],
        "x-ms-client-request-id": "2faa75c7-b894-16ba-93a5-d9fdba44bd1e",
        "x-ms-date": "Thu, 05 Mar 2020 21:24:05 GMT",
        "x-ms-return-client-request-id": "true",
        "x-ms-version": "2019-10-10"
=======
        "RequestId:ff89ef7d-801e-006a-604c-099588000000\n",
        "Time:2020-04-03T00:09:06.7880114Z\u003C/Message\u003E\u003C/Error\u003E"
      ]
    },
    {
      "RequestUri": "https://seanmcccanary.blob.core.windows.net/test-container-5d9ed807-985c-b5f0-d38f-5145f6d67b3a?restype=container",
      "RequestMethod": "DELETE",
      "RequestHeaders": {
        "Authorization": "Sanitized",
        "traceparent": "00-ff24fc6f6ab0154cad4db9a7ca09a73f-766a0da2aca8a74b-00",
        "User-Agent": [
          "azsdk-net-Storage.Blobs/12.5.0-dev.20200402.1",
          "(.NET Core 4.6.28325.01; Microsoft Windows 10.0.18362 )"
        ],
        "x-ms-client-request-id": "2faa75c7-b894-16ba-93a5-d9fdba44bd1e",
        "x-ms-date": "Fri, 03 Apr 2020 00:09:07 GMT",
        "x-ms-return-client-request-id": "true",
        "x-ms-version": "2019-12-12"
>>>>>>> 32e373e2
      },
      "RequestBody": null,
      "StatusCode": 202,
      "ResponseHeaders": {
        "Content-Length": "0",
<<<<<<< HEAD
        "Date": "Thu, 05 Mar 2020 21:24:05 GMT",
=======
        "Date": "Fri, 03 Apr 2020 00:09:06 GMT",
>>>>>>> 32e373e2
        "Server": [
          "Windows-Azure-Blob/1.0",
          "Microsoft-HTTPAPI/2.0"
        ],
        "x-ms-client-request-id": "2faa75c7-b894-16ba-93a5-d9fdba44bd1e",
<<<<<<< HEAD
        "x-ms-request-id": "1983324e-201e-0011-5b34-f3088f000000",
        "x-ms-version": "2019-10-10"
=======
        "x-ms-request-id": "ff89ef9f-801e-006a-7b4c-099588000000",
        "x-ms-version": "2019-12-12"
>>>>>>> 32e373e2
      },
      "ResponseBody": []
    },
    {
<<<<<<< HEAD
      "RequestUri": "https://seanstagetest.blob.core.windows.net/test-container-ae19419b-2b8c-c125-00c1-9a8cee56f376?restype=container",
      "RequestMethod": "PUT",
      "RequestHeaders": {
        "Authorization": "Sanitized",
        "traceparent": "00-30e057f5090a52408584dda0efb9ade1-718aa82794f27945-00",
        "User-Agent": [
          "azsdk-net-Storage.Blobs/12.4.0-dev.20200305.1",
          "(.NET Core 4.6.28325.01; Microsoft Windows 10.0.18363 )"
        ],
        "x-ms-blob-public-access": "container",
        "x-ms-client-request-id": "54742a20-2535-9b85-4fe9-2fd31d2d283d",
        "x-ms-date": "Thu, 05 Mar 2020 21:24:05 GMT",
        "x-ms-return-client-request-id": "true",
        "x-ms-version": "2019-10-10"
=======
      "RequestUri": "https://seanmcccanary.blob.core.windows.net/test-container-ae19419b-2b8c-c125-00c1-9a8cee56f376?restype=container",
      "RequestMethod": "PUT",
      "RequestHeaders": {
        "Authorization": "Sanitized",
        "traceparent": "00-5c7729d78aef5d438d81308fe8b9bd77-f6522c3d93ffa441-00",
        "User-Agent": [
          "azsdk-net-Storage.Blobs/12.5.0-dev.20200402.1",
          "(.NET Core 4.6.28325.01; Microsoft Windows 10.0.18362 )"
        ],
        "x-ms-blob-public-access": "container",
        "x-ms-client-request-id": "54742a20-2535-9b85-4fe9-2fd31d2d283d",
        "x-ms-date": "Fri, 03 Apr 2020 00:09:07 GMT",
        "x-ms-return-client-request-id": "true",
        "x-ms-version": "2019-12-12"
>>>>>>> 32e373e2
      },
      "RequestBody": null,
      "StatusCode": 201,
      "ResponseHeaders": {
        "Content-Length": "0",
<<<<<<< HEAD
        "Date": "Thu, 05 Mar 2020 21:24:04 GMT",
        "ETag": "\u00220x8D7C14B88BB2351\u0022",
        "Last-Modified": "Thu, 05 Mar 2020 21:24:05 GMT",
=======
        "Date": "Fri, 03 Apr 2020 00:09:06 GMT",
        "ETag": "\u00220x8D7D7633A168CDE\u0022",
        "Last-Modified": "Fri, 03 Apr 2020 00:09:07 GMT",
>>>>>>> 32e373e2
        "Server": [
          "Windows-Azure-Blob/1.0",
          "Microsoft-HTTPAPI/2.0"
        ],
        "x-ms-client-request-id": "54742a20-2535-9b85-4fe9-2fd31d2d283d",
<<<<<<< HEAD
        "x-ms-request-id": "417f3365-601e-002f-6534-f39ff0000000",
        "x-ms-version": "2019-10-10"
=======
        "x-ms-request-id": "51f4be87-b01e-004e-3c4c-096328000000",
        "x-ms-version": "2019-12-12"
>>>>>>> 32e373e2
      },
      "ResponseBody": []
    },
    {
<<<<<<< HEAD
      "RequestUri": "https://seanstagetest.blob.core.windows.net/test-container-ae19419b-2b8c-c125-00c1-9a8cee56f376/test-blob-5e4663b1-cb4c-c52a-84b8-e83265f09006",
=======
      "RequestUri": "https://seanmcccanary.blob.core.windows.net/test-container-ae19419b-2b8c-c125-00c1-9a8cee56f376/test-blob-5e4663b1-cb4c-c52a-84b8-e83265f09006",
>>>>>>> 32e373e2
      "RequestMethod": "PUT",
      "RequestHeaders": {
        "Authorization": "Sanitized",
        "Content-Length": "0",
<<<<<<< HEAD
        "traceparent": "00-2b2869c886379f4d844b16ab8465fa96-77688dccb8e69f4a-00",
        "User-Agent": [
          "azsdk-net-Storage.Blobs/12.4.0-dev.20200305.1",
          "(.NET Core 4.6.28325.01; Microsoft Windows 10.0.18363 )"
=======
        "traceparent": "00-cbfc914acb95a84d959262e294baa6da-740e6eef56a6c347-00",
        "User-Agent": [
          "azsdk-net-Storage.Blobs/12.5.0-dev.20200402.1",
          "(.NET Core 4.6.28325.01; Microsoft Windows 10.0.18362 )"
>>>>>>> 32e373e2
        ],
        "x-ms-blob-content-length": "1024",
        "x-ms-blob-sequence-number": "0",
        "x-ms-blob-type": "PageBlob",
        "x-ms-client-request-id": "ce838830-6ab3-541e-ffae-cf7d3d53365e",
<<<<<<< HEAD
        "x-ms-date": "Thu, 05 Mar 2020 21:24:05 GMT",
        "x-ms-return-client-request-id": "true",
        "x-ms-version": "2019-10-10"
=======
        "x-ms-date": "Fri, 03 Apr 2020 00:09:08 GMT",
        "x-ms-return-client-request-id": "true",
        "x-ms-version": "2019-12-12"
>>>>>>> 32e373e2
      },
      "RequestBody": null,
      "StatusCode": 201,
      "ResponseHeaders": {
        "Content-Length": "0",
<<<<<<< HEAD
        "Date": "Thu, 05 Mar 2020 21:24:04 GMT",
        "ETag": "\u00220x8D7C14B88C7EACB\u0022",
        "Last-Modified": "Thu, 05 Mar 2020 21:24:05 GMT",
=======
        "Date": "Fri, 03 Apr 2020 00:09:06 GMT",
        "ETag": "\u00220x8D7D7633A2323EA\u0022",
        "Last-Modified": "Fri, 03 Apr 2020 00:09:07 GMT",
>>>>>>> 32e373e2
        "Server": [
          "Windows-Azure-Blob/1.0",
          "Microsoft-HTTPAPI/2.0"
        ],
        "x-ms-client-request-id": "ce838830-6ab3-541e-ffae-cf7d3d53365e",
<<<<<<< HEAD
        "x-ms-request-id": "417f3369-601e-002f-6734-f39ff0000000",
        "x-ms-request-server-encrypted": "true",
        "x-ms-version": "2019-10-10"
=======
        "x-ms-request-id": "51f4bea2-b01e-004e-524c-096328000000",
        "x-ms-request-server-encrypted": "true",
        "x-ms-version": "2019-12-12"
>>>>>>> 32e373e2
      },
      "ResponseBody": []
    },
    {
<<<<<<< HEAD
      "RequestUri": "https://seanstagetest.blob.core.windows.net/test-container-ae19419b-2b8c-c125-00c1-9a8cee56f376/test-blob-5e4663b1-cb4c-c52a-84b8-e83265f09006?comp=page",
=======
      "RequestUri": "https://seanmcccanary.blob.core.windows.net/test-container-ae19419b-2b8c-c125-00c1-9a8cee56f376/test-blob-5e4663b1-cb4c-c52a-84b8-e83265f09006?comp=page",
>>>>>>> 32e373e2
      "RequestMethod": "PUT",
      "RequestHeaders": {
        "Authorization": "Sanitized",
        "Content-Length": "1024",
        "If-Match": "\u0022garbage\u0022",
<<<<<<< HEAD
        "traceparent": "00-574ce2653c4944468a668d77452b7dd3-7670393824d3cc4a-00",
        "User-Agent": [
          "azsdk-net-Storage.Blobs/12.4.0-dev.20200305.1",
          "(.NET Core 4.6.28325.01; Microsoft Windows 10.0.18363 )"
        ],
        "x-ms-client-request-id": "d866ac32-ebc5-8732-51a6-7aadd9f3d622",
        "x-ms-date": "Thu, 05 Mar 2020 21:24:05 GMT",
        "x-ms-page-write": "update",
        "x-ms-range": "bytes=0-1023",
        "x-ms-return-client-request-id": "true",
        "x-ms-version": "2019-10-10"
=======
        "traceparent": "00-194b57ddd81cca46a1ee38c2e8f407e9-737a058c47d25642-00",
        "User-Agent": [
          "azsdk-net-Storage.Blobs/12.5.0-dev.20200402.1",
          "(.NET Core 4.6.28325.01; Microsoft Windows 10.0.18362 )"
        ],
        "x-ms-client-request-id": "d866ac32-ebc5-8732-51a6-7aadd9f3d622",
        "x-ms-date": "Fri, 03 Apr 2020 00:09:08 GMT",
        "x-ms-page-write": "update",
        "x-ms-range": "bytes=0-1023",
        "x-ms-return-client-request-id": "true",
        "x-ms-version": "2019-12-12"
>>>>>>> 32e373e2
      },
      "RequestBody": "WSjb7sBkWxEitYfwKSAfmnZPAt1twVKNERjEM8/DVIMlQ7F9DVTYzCxxq/7iLSvfjzUG7VBY8JfVTtyooChBX2AEyuVvoo0hdzWw/BZUquPt5aOavGYyzFMZp753LywEL0ud3mJFb\u002B2n5XUbqPSBgaT5u7qEp6P60v2SVfrOqUcJrM3Kt8uAp3W289bxFyRemCYafnRxf4ioowxlsxry2TstEfwmtsrYeBNFzrPMCLrZM7zUtCrTmC1FIRS/G/NbxBmbwwUoOOJbQQZhLLHU3JpRi4BdHiQRWnnP4ZS2GF0g6gqaMUW1sPvaeHIkcmx7cUV5bo9z/aX0iWiMWVZNpSioQEGmOqpUm9qFgqWy7OgNU3BOPKrNrexkpafcKFekjdJKezEq1DeaJdK07XoAQp2Afwbm/ml\u002B25NVQpQDd3OD4fXSaHC34344tBfXGL9yZGIKXKlRvY9py6Cd1ZKil61fMQyFLdosyJyIrkpRp8LU4t4y\u002BRvJMSNmaJzQGQ7rlhxpd\u002Bey7TeI3ZMNyQ9FFyTdyfK0cJ6Slf/oHsQ9W6\u002BNnBct6C/aIfWnqhuHvGgUIVF48lAbNyZ\u002B1\u002BLoys5ySoLkfy33Fy/1A6j9DcaCC9mW0/1zxWhfcmTxrxBN8lcmNF\u002BZoj07HQkhg\u002B\u002BnHipf\u002B8wIUfbQ/4UZhQ3IBWgfpxBQ1thm6WicW7bzUkJ4t1M6kbNDRKBgVjXafxwvcxehAtvfVkhS\u002BRJjbPY/3K1CoM65jnS022Nv8ICjjGlMbOifUlBmmWAL6Jih4NeqIXmIl99NduSj7CZ4b2bHrm2oFwANoIpc3AZurqXcE/uLxc8HGvSJ/vYD/GUp7ir5Qzkr\u002BMjXnIDuK7vY38c/xtgr7KqXwJR4HxgJCqQkM\u002B3cdWpssBsysyhOGO85sB8uxDWN/QGAYYKlstmwzpLbyvfN/Gpc0ha9\u002BTmBSailP2752kZvlzbrXBPnx/5CguWWc073a7S10fEfzwTI/hja/3Nrt/NLazLB4aBWdAsXe3dT69VZrdO5QwlUUMcxI136DceK1srySgcbNYkTXlzmB1SMdBJCgFKfsXPq9xtqj75CW2dDjKSsYaHOPnhKpuSsbklzpa5LuIx16yVXCFPrsKXL0AL1onqv4BNwdELZVQqOPYjS9\u002BoP96PbzqF/VVlO4o3SftXit8vOxMWb2kNJm5YayMrKGbm6u9hfGdTYMIq5IpG0B9Y1rIa9AzIldB1fkTILZIyPhMnUF8P8gp329ZM64reylZS/5RxDDBWGlUe7/4ihzcv\u002BKp3H4O8TOCnoxg6e65FlrfueS35vS3e0ToJ7QYMUVCjHO7gZ6rWkrK3yW0UH56q1VVGMA4FNjt4mE5Jslw==",
      "StatusCode": 412,
      "ResponseHeaders": {
        "Content-Length": "253",
        "Content-Type": "application/xml",
<<<<<<< HEAD
        "Date": "Thu, 05 Mar 2020 21:24:05 GMT",
=======
        "Date": "Fri, 03 Apr 2020 00:09:06 GMT",
>>>>>>> 32e373e2
        "Server": [
          "Windows-Azure-Blob/1.0",
          "Microsoft-HTTPAPI/2.0"
        ],
        "x-ms-client-request-id": "d866ac32-ebc5-8732-51a6-7aadd9f3d622",
        "x-ms-error-code": "ConditionNotMet",
<<<<<<< HEAD
        "x-ms-request-id": "417f336d-601e-002f-6a34-f39ff0000000",
        "x-ms-version": "2019-10-10"
=======
        "x-ms-request-id": "51f4bec7-b01e-004e-764c-096328000000",
        "x-ms-version": "2019-12-12"
>>>>>>> 32e373e2
      },
      "ResponseBody": [
        "\uFEFF\u003C?xml version=\u00221.0\u0022 encoding=\u0022utf-8\u0022?\u003E\n",
        "\u003CError\u003E\u003CCode\u003EConditionNotMet\u003C/Code\u003E\u003CMessage\u003EThe condition specified using HTTP conditional header(s) is not met.\n",
<<<<<<< HEAD
        "RequestId:417f336d-601e-002f-6a34-f39ff0000000\n",
        "Time:2020-03-05T21:24:05.8489584Z\u003C/Message\u003E\u003C/Error\u003E"
      ]
    },
    {
      "RequestUri": "https://seanstagetest.blob.core.windows.net/test-container-ae19419b-2b8c-c125-00c1-9a8cee56f376?restype=container",
      "RequestMethod": "DELETE",
      "RequestHeaders": {
        "Authorization": "Sanitized",
        "traceparent": "00-bd4c472743d6464a8db341c014a6d0ad-91499d3c7b1d584e-00",
        "User-Agent": [
          "azsdk-net-Storage.Blobs/12.4.0-dev.20200305.1",
          "(.NET Core 4.6.28325.01; Microsoft Windows 10.0.18363 )"
        ],
        "x-ms-client-request-id": "66f3ee11-942b-0ad1-734c-203f5c020057",
        "x-ms-date": "Thu, 05 Mar 2020 21:24:05 GMT",
        "x-ms-return-client-request-id": "true",
        "x-ms-version": "2019-10-10"
=======
        "RequestId:51f4bec7-b01e-004e-764c-096328000000\n",
        "Time:2020-04-03T00:09:07.4306318Z\u003C/Message\u003E\u003C/Error\u003E"
      ]
    },
    {
      "RequestUri": "https://seanmcccanary.blob.core.windows.net/test-container-ae19419b-2b8c-c125-00c1-9a8cee56f376?restype=container",
      "RequestMethod": "DELETE",
      "RequestHeaders": {
        "Authorization": "Sanitized",
        "traceparent": "00-2d35dca9d616604d8363fd6d1e6d5b70-0a950ca71cb86841-00",
        "User-Agent": [
          "azsdk-net-Storage.Blobs/12.5.0-dev.20200402.1",
          "(.NET Core 4.6.28325.01; Microsoft Windows 10.0.18362 )"
        ],
        "x-ms-client-request-id": "66f3ee11-942b-0ad1-734c-203f5c020057",
        "x-ms-date": "Fri, 03 Apr 2020 00:09:08 GMT",
        "x-ms-return-client-request-id": "true",
        "x-ms-version": "2019-12-12"
>>>>>>> 32e373e2
      },
      "RequestBody": null,
      "StatusCode": 202,
      "ResponseHeaders": {
        "Content-Length": "0",
<<<<<<< HEAD
        "Date": "Thu, 05 Mar 2020 21:24:05 GMT",
=======
        "Date": "Fri, 03 Apr 2020 00:09:06 GMT",
>>>>>>> 32e373e2
        "Server": [
          "Windows-Azure-Blob/1.0",
          "Microsoft-HTTPAPI/2.0"
        ],
        "x-ms-client-request-id": "66f3ee11-942b-0ad1-734c-203f5c020057",
<<<<<<< HEAD
        "x-ms-request-id": "417f3371-601e-002f-6d34-f39ff0000000",
        "x-ms-version": "2019-10-10"
=======
        "x-ms-request-id": "51f4befc-b01e-004e-234c-096328000000",
        "x-ms-version": "2019-12-12"
>>>>>>> 32e373e2
      },
      "ResponseBody": []
    },
    {
<<<<<<< HEAD
      "RequestUri": "https://seanstagetest.blob.core.windows.net/test-container-89c123ec-301a-5e69-8b56-dde9e1a34147?restype=container",
      "RequestMethod": "PUT",
      "RequestHeaders": {
        "Authorization": "Sanitized",
        "traceparent": "00-6ccc45d70e780949857439db2ccdf791-14976d5986886741-00",
        "User-Agent": [
          "azsdk-net-Storage.Blobs/12.4.0-dev.20200305.1",
          "(.NET Core 4.6.28325.01; Microsoft Windows 10.0.18363 )"
        ],
        "x-ms-blob-public-access": "container",
        "x-ms-client-request-id": "22a1b2db-5848-e162-8495-dbd5b7e729cf",
        "x-ms-date": "Thu, 05 Mar 2020 21:24:06 GMT",
        "x-ms-return-client-request-id": "true",
        "x-ms-version": "2019-10-10"
=======
      "RequestUri": "https://seanmcccanary.blob.core.windows.net/test-container-89c123ec-301a-5e69-8b56-dde9e1a34147?restype=container",
      "RequestMethod": "PUT",
      "RequestHeaders": {
        "Authorization": "Sanitized",
        "traceparent": "00-b9f6e08c9ded38499b2c99e92fa608cc-0628aeabc4b6b243-00",
        "User-Agent": [
          "azsdk-net-Storage.Blobs/12.5.0-dev.20200402.1",
          "(.NET Core 4.6.28325.01; Microsoft Windows 10.0.18362 )"
        ],
        "x-ms-blob-public-access": "container",
        "x-ms-client-request-id": "22a1b2db-5848-e162-8495-dbd5b7e729cf",
        "x-ms-date": "Fri, 03 Apr 2020 00:09:08 GMT",
        "x-ms-return-client-request-id": "true",
        "x-ms-version": "2019-12-12"
>>>>>>> 32e373e2
      },
      "RequestBody": null,
      "StatusCode": 201,
      "ResponseHeaders": {
        "Content-Length": "0",
<<<<<<< HEAD
        "Date": "Thu, 05 Mar 2020 21:24:05 GMT",
        "ETag": "\u00220x8D7C14B890E5337\u0022",
        "Last-Modified": "Thu, 05 Mar 2020 21:24:06 GMT",
=======
        "Date": "Fri, 03 Apr 2020 00:09:07 GMT",
        "ETag": "\u00220x8D7D7633A6EB6A5\u0022",
        "Last-Modified": "Fri, 03 Apr 2020 00:09:07 GMT",
>>>>>>> 32e373e2
        "Server": [
          "Windows-Azure-Blob/1.0",
          "Microsoft-HTTPAPI/2.0"
        ],
        "x-ms-client-request-id": "22a1b2db-5848-e162-8495-dbd5b7e729cf",
<<<<<<< HEAD
        "x-ms-request-id": "2d1872e7-901e-0004-5234-f31f3c000000",
        "x-ms-version": "2019-10-10"
=======
        "x-ms-request-id": "b97ba03a-001e-005b-4a4c-09749b000000",
        "x-ms-version": "2019-12-12"
>>>>>>> 32e373e2
      },
      "ResponseBody": []
    },
    {
<<<<<<< HEAD
      "RequestUri": "https://seanstagetest.blob.core.windows.net/test-container-89c123ec-301a-5e69-8b56-dde9e1a34147/test-blob-5d7ad80a-1566-7c57-2c1e-466d562faaa8",
=======
      "RequestUri": "https://seanmcccanary.blob.core.windows.net/test-container-89c123ec-301a-5e69-8b56-dde9e1a34147/test-blob-5d7ad80a-1566-7c57-2c1e-466d562faaa8",
>>>>>>> 32e373e2
      "RequestMethod": "PUT",
      "RequestHeaders": {
        "Authorization": "Sanitized",
        "Content-Length": "0",
<<<<<<< HEAD
        "traceparent": "00-ee1f9a8e8e236546b3aeb1daf6421368-4e64da24b21a7948-00",
        "User-Agent": [
          "azsdk-net-Storage.Blobs/12.4.0-dev.20200305.1",
          "(.NET Core 4.6.28325.01; Microsoft Windows 10.0.18363 )"
=======
        "traceparent": "00-c8f2c7091d4d0747a318a4c380003099-87df9a98efbffc43-00",
        "User-Agent": [
          "azsdk-net-Storage.Blobs/12.5.0-dev.20200402.1",
          "(.NET Core 4.6.28325.01; Microsoft Windows 10.0.18362 )"
>>>>>>> 32e373e2
        ],
        "x-ms-blob-content-length": "1024",
        "x-ms-blob-sequence-number": "0",
        "x-ms-blob-type": "PageBlob",
        "x-ms-client-request-id": "da2f0982-5667-c692-5b25-f62912f48a55",
<<<<<<< HEAD
        "x-ms-date": "Thu, 05 Mar 2020 21:24:06 GMT",
        "x-ms-return-client-request-id": "true",
        "x-ms-version": "2019-10-10"
=======
        "x-ms-date": "Fri, 03 Apr 2020 00:09:08 GMT",
        "x-ms-return-client-request-id": "true",
        "x-ms-version": "2019-12-12"
>>>>>>> 32e373e2
      },
      "RequestBody": null,
      "StatusCode": 201,
      "ResponseHeaders": {
        "Content-Length": "0",
<<<<<<< HEAD
        "Date": "Thu, 05 Mar 2020 21:24:05 GMT",
        "ETag": "\u00220x8D7C14B891B63B7\u0022",
        "Last-Modified": "Thu, 05 Mar 2020 21:24:06 GMT",
=======
        "Date": "Fri, 03 Apr 2020 00:09:07 GMT",
        "ETag": "\u00220x8D7D7633A7B8D38\u0022",
        "Last-Modified": "Fri, 03 Apr 2020 00:09:07 GMT",
>>>>>>> 32e373e2
        "Server": [
          "Windows-Azure-Blob/1.0",
          "Microsoft-HTTPAPI/2.0"
        ],
        "x-ms-client-request-id": "da2f0982-5667-c692-5b25-f62912f48a55",
<<<<<<< HEAD
        "x-ms-request-id": "2d1872f0-901e-0004-5934-f31f3c000000",
        "x-ms-request-server-encrypted": "true",
        "x-ms-version": "2019-10-10"
=======
        "x-ms-request-id": "b97ba051-001e-005b-594c-09749b000000",
        "x-ms-request-server-encrypted": "true",
        "x-ms-version": "2019-12-12"
>>>>>>> 32e373e2
      },
      "ResponseBody": []
    },
    {
<<<<<<< HEAD
      "RequestUri": "https://seanstagetest.blob.core.windows.net/test-container-89c123ec-301a-5e69-8b56-dde9e1a34147/test-blob-5d7ad80a-1566-7c57-2c1e-466d562faaa8",
      "RequestMethod": "HEAD",
      "RequestHeaders": {
        "Authorization": "Sanitized",
        "traceparent": "00-dbe42ba0cc9b8c4eb9b6cf3e959840d5-821ea605afa06243-00",
        "User-Agent": [
          "azsdk-net-Storage.Blobs/12.4.0-dev.20200305.1",
          "(.NET Core 4.6.28325.01; Microsoft Windows 10.0.18363 )"
        ],
        "x-ms-client-request-id": "4cebea33-d000-4b41-5148-d3dd29d659a8",
        "x-ms-date": "Thu, 05 Mar 2020 21:24:06 GMT",
        "x-ms-return-client-request-id": "true",
        "x-ms-version": "2019-10-10"
=======
      "RequestUri": "https://seanmcccanary.blob.core.windows.net/test-container-89c123ec-301a-5e69-8b56-dde9e1a34147/test-blob-5d7ad80a-1566-7c57-2c1e-466d562faaa8",
      "RequestMethod": "HEAD",
      "RequestHeaders": {
        "Authorization": "Sanitized",
        "traceparent": "00-f5f245c676ea544cb530cf1544ca7d41-f507108aec0a1948-00",
        "User-Agent": [
          "azsdk-net-Storage.Blobs/12.5.0-dev.20200402.1",
          "(.NET Core 4.6.28325.01; Microsoft Windows 10.0.18362 )"
        ],
        "x-ms-client-request-id": "4cebea33-d000-4b41-5148-d3dd29d659a8",
        "x-ms-date": "Fri, 03 Apr 2020 00:09:08 GMT",
        "x-ms-return-client-request-id": "true",
        "x-ms-version": "2019-12-12"
>>>>>>> 32e373e2
      },
      "RequestBody": null,
      "StatusCode": 200,
      "ResponseHeaders": {
        "Accept-Ranges": "bytes",
        "Content-Length": "1024",
        "Content-Type": "application/octet-stream",
<<<<<<< HEAD
        "Date": "Thu, 05 Mar 2020 21:24:05 GMT",
        "ETag": "\u00220x8D7C14B891B63B7\u0022",
        "Last-Modified": "Thu, 05 Mar 2020 21:24:06 GMT",
=======
        "Date": "Fri, 03 Apr 2020 00:09:07 GMT",
        "ETag": "\u00220x8D7D7633A7B8D38\u0022",
        "Last-Modified": "Fri, 03 Apr 2020 00:09:07 GMT",
>>>>>>> 32e373e2
        "Server": [
          "Windows-Azure-Blob/1.0",
          "Microsoft-HTTPAPI/2.0"
        ],
        "x-ms-blob-sequence-number": "0",
        "x-ms-blob-type": "PageBlob",
        "x-ms-client-request-id": "4cebea33-d000-4b41-5148-d3dd29d659a8",
<<<<<<< HEAD
        "x-ms-creation-time": "Thu, 05 Mar 2020 21:24:06 GMT",
        "x-ms-lease-state": "available",
        "x-ms-lease-status": "unlocked",
        "x-ms-request-id": "2d1872f6-901e-0004-5f34-f31f3c000000",
        "x-ms-server-encrypted": "true",
        "x-ms-version": "2019-10-10"
=======
        "x-ms-creation-time": "Fri, 03 Apr 2020 00:09:07 GMT",
        "x-ms-lease-state": "available",
        "x-ms-lease-status": "unlocked",
        "x-ms-request-id": "b97ba069-001e-005b-6d4c-09749b000000",
        "x-ms-server-encrypted": "true",
        "x-ms-version": "2019-12-12"
>>>>>>> 32e373e2
      },
      "ResponseBody": []
    },
    {
<<<<<<< HEAD
      "RequestUri": "https://seanstagetest.blob.core.windows.net/test-container-89c123ec-301a-5e69-8b56-dde9e1a34147/test-blob-5d7ad80a-1566-7c57-2c1e-466d562faaa8?comp=page",
=======
      "RequestUri": "https://seanmcccanary.blob.core.windows.net/test-container-89c123ec-301a-5e69-8b56-dde9e1a34147/test-blob-5d7ad80a-1566-7c57-2c1e-466d562faaa8?comp=page",
>>>>>>> 32e373e2
      "RequestMethod": "PUT",
      "RequestHeaders": {
        "Authorization": "Sanitized",
        "Content-Length": "1024",
<<<<<<< HEAD
        "If-None-Match": "\u00220x8D7C14B891B63B7\u0022",
        "traceparent": "00-bfb521af2ab90d46b5415a27792a3b54-e24d8fec2d2ad24c-00",
        "User-Agent": [
          "azsdk-net-Storage.Blobs/12.4.0-dev.20200305.1",
          "(.NET Core 4.6.28325.01; Microsoft Windows 10.0.18363 )"
        ],
        "x-ms-client-request-id": "a14fade6-b192-f49f-8a58-d39d5b241856",
        "x-ms-date": "Thu, 05 Mar 2020 21:24:06 GMT",
        "x-ms-page-write": "update",
        "x-ms-range": "bytes=0-1023",
        "x-ms-return-client-request-id": "true",
        "x-ms-version": "2019-10-10"
=======
        "If-None-Match": "\u00220x8D7D7633A7B8D38\u0022",
        "traceparent": "00-43019320de3f314f96ebdfeedd79b1e5-9d40606f97e6f343-00",
        "User-Agent": [
          "azsdk-net-Storage.Blobs/12.5.0-dev.20200402.1",
          "(.NET Core 4.6.28325.01; Microsoft Windows 10.0.18362 )"
        ],
        "x-ms-client-request-id": "a14fade6-b192-f49f-8a58-d39d5b241856",
        "x-ms-date": "Fri, 03 Apr 2020 00:09:08 GMT",
        "x-ms-page-write": "update",
        "x-ms-range": "bytes=0-1023",
        "x-ms-return-client-request-id": "true",
        "x-ms-version": "2019-12-12"
>>>>>>> 32e373e2
      },
      "RequestBody": "LxB\u002BYe8Ygoc8QwFYluYWbTzs9igJPlUb8eeBkCjwwgK2GHyeboYZG2djELzO6LVqMWWgPOAxn/G7Y28IlvFfTIH\u002Bon1qeP\u002B20tvApS2YTAgxF1/CUIUihHiK4goWEYR1BMQ60EY3/7ll6mkFcPrDIxdn1n\u002BSnPv82x0F4JX0n8FWS6BpXXzB\u002BhelXWYbHRR\u002Bxr/zrzoF4mjIPvQpMh8jcEuoriVZWcWapdxn7T\u002BV4L4IhhnWAe\u002BGUWg4oR6ImMf4gewac27vJW35WAlenfUoMl41IKwFTW9bIV28ILimEg0Ub2tTem1PGWGs3KjlKLRzD2/AUncb8jN8v1ERMgS0U0b8SS2J1bfx5gZKWHHHdfioSRBI5cCV\u002BXw31rsbPedc94hi6d\u002BH6Tq3z2tw0JnCtUpYaenzbG2GZk\u002BwUv/81akf7mHoZYsZIWDWkBZUJCnidSFwwtP\u002BaIsb3IKP1pc6u/nCUeI42VC\u002BP0iIHNtWMUEmzdzeixPVIYXVzYkJiUrInNUcktNGqpvRsoKLdUuwxKpAaAm6XDDm7TBcYwzHtbb9v4AGOp9u3yNBDNiQSas5JQjeyCBBDj\u002BkNaSj6kaPCvzMjrXKqYoL0ojleU9XVqOEIz4D6O2Vu7FBYQT6y/XcsgLcw7r2bnt\u002B0/aXW5XvTd8BHscIiyEPN9IEiUeFEAaTCcZMe5LojrTChBT2/WAbURQk\u002Bawu0ybhzIvo8eUz\u002BMLvBFLOotFMGJASRgYMGTpy6DczYRdZZDWga68GAJzPjotRB/kOTa9C1\u002BAcG40g1LNRdgmtAJerlp8cLjciRhf0Q7d6uhFBY5uI8Ik2PUmnf5b8tIqTIY30pnFZ8R53H5HJKNjVpRmhEBJtJA8OdFhWdK6gJpGNYSEphhSg53J8END3bRRx0tl9WqR4Jfx\u002B5TEYA3xw1/kAO8e2qx8FACmg8RQ/FgZE5aLUI8vtFTskq6DiiOT1DDnX9zFNuia6d1p61zToP84r1B3Zm7MtEyaLkf9/I3hEquTaZx/U9ip8Gqtxcj0HPGzRt7PGG3CFqeMLwSkmO1ThNixPDtevVt3zXYEHvKHphFWTrWzEfo90VL48yTQBVd5XkDsQuC6VImDW073vfexCIj3Uk43oHLid27kYcoyo8giisCxl2Msn/YoL7qvRhdbR\u002Baf3LcJQb3ODct10fK/TLeC1TM3A3UlxrJUD3C4My1XjRnnlscRFUUC44WbusoHaN8HKHDgJERxehYAsTZNFd6aHkDU27nscb/qMB/vig/oUKKRsQq8d2jVchyxEGAOtc2q/ZyFLpElFrqw9fAkgewGGGCXu2DT3abYA2WdP11b23pSRIxvYyYNbJpQD310sOwsqvgDevw==",
      "StatusCode": 412,
      "ResponseHeaders": {
        "Content-Length": "253",
        "Content-Type": "application/xml",
<<<<<<< HEAD
        "Date": "Thu, 05 Mar 2020 21:24:05 GMT",
=======
        "Date": "Fri, 03 Apr 2020 00:09:07 GMT",
>>>>>>> 32e373e2
        "Server": [
          "Windows-Azure-Blob/1.0",
          "Microsoft-HTTPAPI/2.0"
        ],
        "x-ms-client-request-id": "a14fade6-b192-f49f-8a58-d39d5b241856",
        "x-ms-error-code": "ConditionNotMet",
<<<<<<< HEAD
        "x-ms-request-id": "2d1872fd-901e-0004-6634-f31f3c000000",
        "x-ms-version": "2019-10-10"
=======
        "x-ms-request-id": "b97ba07f-001e-005b-7e4c-09749b000000",
        "x-ms-version": "2019-12-12"
>>>>>>> 32e373e2
      },
      "ResponseBody": [
        "\uFEFF\u003C?xml version=\u00221.0\u0022 encoding=\u0022utf-8\u0022?\u003E\n",
        "\u003CError\u003E\u003CCode\u003EConditionNotMet\u003C/Code\u003E\u003CMessage\u003EThe condition specified using HTTP conditional header(s) is not met.\n",
<<<<<<< HEAD
        "RequestId:2d1872fd-901e-0004-6634-f31f3c000000\n",
        "Time:2020-03-05T21:24:06.4799928Z\u003C/Message\u003E\u003C/Error\u003E"
      ]
    },
    {
      "RequestUri": "https://seanstagetest.blob.core.windows.net/test-container-89c123ec-301a-5e69-8b56-dde9e1a34147?restype=container",
      "RequestMethod": "DELETE",
      "RequestHeaders": {
        "Authorization": "Sanitized",
        "traceparent": "00-3fe139c9a69bd5499a65aabf5e01438a-ca3141085415e645-00",
        "User-Agent": [
          "azsdk-net-Storage.Blobs/12.4.0-dev.20200305.1",
          "(.NET Core 4.6.28325.01; Microsoft Windows 10.0.18363 )"
        ],
        "x-ms-client-request-id": "1044b3ac-3cb0-e92d-96d3-7312772c85d2",
        "x-ms-date": "Thu, 05 Mar 2020 21:24:06 GMT",
        "x-ms-return-client-request-id": "true",
        "x-ms-version": "2019-10-10"
=======
        "RequestId:b97ba07f-001e-005b-7e4c-09749b000000\n",
        "Time:2020-04-03T00:09:08.1635317Z\u003C/Message\u003E\u003C/Error\u003E"
      ]
    },
    {
      "RequestUri": "https://seanmcccanary.blob.core.windows.net/test-container-89c123ec-301a-5e69-8b56-dde9e1a34147?restype=container",
      "RequestMethod": "DELETE",
      "RequestHeaders": {
        "Authorization": "Sanitized",
        "traceparent": "00-615314f02d59764982558a80cf9b05d3-aa4d14f1836e0d4e-00",
        "User-Agent": [
          "azsdk-net-Storage.Blobs/12.5.0-dev.20200402.1",
          "(.NET Core 4.6.28325.01; Microsoft Windows 10.0.18362 )"
        ],
        "x-ms-client-request-id": "1044b3ac-3cb0-e92d-96d3-7312772c85d2",
        "x-ms-date": "Fri, 03 Apr 2020 00:09:09 GMT",
        "x-ms-return-client-request-id": "true",
        "x-ms-version": "2019-12-12"
>>>>>>> 32e373e2
      },
      "RequestBody": null,
      "StatusCode": 202,
      "ResponseHeaders": {
        "Content-Length": "0",
<<<<<<< HEAD
        "Date": "Thu, 05 Mar 2020 21:24:05 GMT",
=======
        "Date": "Fri, 03 Apr 2020 00:09:08 GMT",
>>>>>>> 32e373e2
        "Server": [
          "Windows-Azure-Blob/1.0",
          "Microsoft-HTTPAPI/2.0"
        ],
        "x-ms-client-request-id": "1044b3ac-3cb0-e92d-96d3-7312772c85d2",
<<<<<<< HEAD
        "x-ms-request-id": "2d187301-901e-0004-6a34-f31f3c000000",
        "x-ms-version": "2019-10-10"
=======
        "x-ms-request-id": "b97ba0c2-001e-005b-394c-09749b000000",
        "x-ms-version": "2019-12-12"
>>>>>>> 32e373e2
      },
      "ResponseBody": []
    },
    {
<<<<<<< HEAD
      "RequestUri": "https://seanstagetest.blob.core.windows.net/test-container-7e2efebe-337b-c7fc-41d1-e81781e146f1?restype=container",
      "RequestMethod": "PUT",
      "RequestHeaders": {
        "Authorization": "Sanitized",
        "traceparent": "00-78a8e592d638dc40ab308013312c0a96-1d94a26fc33f1540-00",
        "User-Agent": [
          "azsdk-net-Storage.Blobs/12.4.0-dev.20200305.1",
          "(.NET Core 4.6.28325.01; Microsoft Windows 10.0.18363 )"
        ],
        "x-ms-blob-public-access": "container",
        "x-ms-client-request-id": "afff5df4-426a-793c-b77c-cfdf541567b4",
        "x-ms-date": "Thu, 05 Mar 2020 21:24:06 GMT",
        "x-ms-return-client-request-id": "true",
        "x-ms-version": "2019-10-10"
=======
      "RequestUri": "https://seanmcccanary.blob.core.windows.net/test-container-7e2efebe-337b-c7fc-41d1-e81781e146f1?restype=container",
      "RequestMethod": "PUT",
      "RequestHeaders": {
        "Authorization": "Sanitized",
        "traceparent": "00-c0177d4c5ca72b47b1fb4f40a6acb673-f6cf48c9da83d243-00",
        "User-Agent": [
          "azsdk-net-Storage.Blobs/12.5.0-dev.20200402.1",
          "(.NET Core 4.6.28325.01; Microsoft Windows 10.0.18362 )"
        ],
        "x-ms-blob-public-access": "container",
        "x-ms-client-request-id": "afff5df4-426a-793c-b77c-cfdf541567b4",
        "x-ms-date": "Fri, 03 Apr 2020 00:09:09 GMT",
        "x-ms-return-client-request-id": "true",
        "x-ms-version": "2019-12-12"
>>>>>>> 32e373e2
      },
      "RequestBody": null,
      "StatusCode": 201,
      "ResponseHeaders": {
        "Content-Length": "0",
<<<<<<< HEAD
        "Date": "Thu, 05 Mar 2020 21:24:05 GMT",
        "ETag": "\u00220x8D7C14B896D67E3\u0022",
        "Last-Modified": "Thu, 05 Mar 2020 21:24:06 GMT",
=======
        "Date": "Fri, 03 Apr 2020 00:09:08 GMT",
        "ETag": "\u00220x8D7D7633AE24CFB\u0022",
        "Last-Modified": "Fri, 03 Apr 2020 00:09:08 GMT",
>>>>>>> 32e373e2
        "Server": [
          "Windows-Azure-Blob/1.0",
          "Microsoft-HTTPAPI/2.0"
        ],
        "x-ms-client-request-id": "afff5df4-426a-793c-b77c-cfdf541567b4",
<<<<<<< HEAD
        "x-ms-request-id": "45e3eb1b-501e-001b-0b34-f3ac38000000",
        "x-ms-version": "2019-10-10"
=======
        "x-ms-request-id": "d8add182-801e-0018-4e4c-0992c7000000",
        "x-ms-version": "2019-12-12"
>>>>>>> 32e373e2
      },
      "ResponseBody": []
    },
    {
<<<<<<< HEAD
      "RequestUri": "https://seanstagetest.blob.core.windows.net/test-container-7e2efebe-337b-c7fc-41d1-e81781e146f1/test-blob-5b79818d-dd3b-b6f2-5852-8c6b6e741ce6",
=======
      "RequestUri": "https://seanmcccanary.blob.core.windows.net/test-container-7e2efebe-337b-c7fc-41d1-e81781e146f1/test-blob-5b79818d-dd3b-b6f2-5852-8c6b6e741ce6",
>>>>>>> 32e373e2
      "RequestMethod": "PUT",
      "RequestHeaders": {
        "Authorization": "Sanitized",
        "Content-Length": "0",
<<<<<<< HEAD
        "traceparent": "00-4953878c26d97441a60dd57d57bf6275-387da29a966cfe4b-00",
        "User-Agent": [
          "azsdk-net-Storage.Blobs/12.4.0-dev.20200305.1",
          "(.NET Core 4.6.28325.01; Microsoft Windows 10.0.18363 )"
=======
        "traceparent": "00-99097f10c1a64747ad93c5a839a76b0a-977af73b0b31474c-00",
        "User-Agent": [
          "azsdk-net-Storage.Blobs/12.5.0-dev.20200402.1",
          "(.NET Core 4.6.28325.01; Microsoft Windows 10.0.18362 )"
>>>>>>> 32e373e2
        ],
        "x-ms-blob-content-length": "1024",
        "x-ms-blob-sequence-number": "0",
        "x-ms-blob-type": "PageBlob",
        "x-ms-client-request-id": "29fa10a8-abe1-1750-6b49-5618b5d00b42",
<<<<<<< HEAD
        "x-ms-date": "Thu, 05 Mar 2020 21:24:06 GMT",
        "x-ms-return-client-request-id": "true",
        "x-ms-version": "2019-10-10"
=======
        "x-ms-date": "Fri, 03 Apr 2020 00:09:09 GMT",
        "x-ms-return-client-request-id": "true",
        "x-ms-version": "2019-12-12"
>>>>>>> 32e373e2
      },
      "RequestBody": null,
      "StatusCode": 201,
      "ResponseHeaders": {
        "Content-Length": "0",
<<<<<<< HEAD
        "Date": "Thu, 05 Mar 2020 21:24:06 GMT",
        "ETag": "\u00220x8D7C14B897A4C18\u0022",
        "Last-Modified": "Thu, 05 Mar 2020 21:24:06 GMT",
=======
        "Date": "Fri, 03 Apr 2020 00:09:08 GMT",
        "ETag": "\u00220x8D7D7633AEFC101\u0022",
        "Last-Modified": "Fri, 03 Apr 2020 00:09:08 GMT",
>>>>>>> 32e373e2
        "Server": [
          "Windows-Azure-Blob/1.0",
          "Microsoft-HTTPAPI/2.0"
        ],
        "x-ms-client-request-id": "29fa10a8-abe1-1750-6b49-5618b5d00b42",
<<<<<<< HEAD
        "x-ms-request-id": "45e3eb20-501e-001b-0e34-f3ac38000000",
        "x-ms-request-server-encrypted": "true",
        "x-ms-version": "2019-10-10"
=======
        "x-ms-request-id": "d8add19f-801e-0018-654c-0992c7000000",
        "x-ms-request-server-encrypted": "true",
        "x-ms-version": "2019-12-12"
>>>>>>> 32e373e2
      },
      "ResponseBody": []
    },
    {
<<<<<<< HEAD
      "RequestUri": "https://seanstagetest.blob.core.windows.net/test-container-7e2efebe-337b-c7fc-41d1-e81781e146f1/test-blob-5b79818d-dd3b-b6f2-5852-8c6b6e741ce6?comp=lease",
      "RequestMethod": "PUT",
      "RequestHeaders": {
        "Authorization": "Sanitized",
        "traceparent": "00-43a425c2b3e6b64fb1bddef2e228d9b6-6cc1386e66ea7045-00",
        "User-Agent": [
          "azsdk-net-Storage.Blobs/12.4.0-dev.20200305.1",
          "(.NET Core 4.6.28325.01; Microsoft Windows 10.0.18363 )"
        ],
        "x-ms-client-request-id": "4e03ae6c-90b1-64e9-3d04-2ebe308b2bdc",
        "x-ms-date": "Thu, 05 Mar 2020 21:24:07 GMT",
=======
      "RequestUri": "https://seanmcccanary.blob.core.windows.net/test-container-7e2efebe-337b-c7fc-41d1-e81781e146f1/test-blob-5b79818d-dd3b-b6f2-5852-8c6b6e741ce6?comp=lease",
      "RequestMethod": "PUT",
      "RequestHeaders": {
        "Authorization": "Sanitized",
        "traceparent": "00-4418f967af5e7f40b28e2ec099882fac-e64b0c2525feeb4b-00",
        "User-Agent": [
          "azsdk-net-Storage.Blobs/12.5.0-dev.20200402.1",
          "(.NET Core 4.6.28325.01; Microsoft Windows 10.0.18362 )"
        ],
        "x-ms-client-request-id": "4e03ae6c-90b1-64e9-3d04-2ebe308b2bdc",
        "x-ms-date": "Fri, 03 Apr 2020 00:09:09 GMT",
>>>>>>> 32e373e2
        "x-ms-lease-action": "acquire",
        "x-ms-lease-duration": "-1",
        "x-ms-proposed-lease-id": "f715e95f-43f2-f5d2-fa23-7bc4ec8e7e91",
        "x-ms-return-client-request-id": "true",
<<<<<<< HEAD
        "x-ms-version": "2019-10-10"
=======
        "x-ms-version": "2019-12-12"
>>>>>>> 32e373e2
      },
      "RequestBody": null,
      "StatusCode": 201,
      "ResponseHeaders": {
        "Content-Length": "0",
<<<<<<< HEAD
        "Date": "Thu, 05 Mar 2020 21:24:06 GMT",
        "ETag": "\u00220x8D7C14B897A4C18\u0022",
        "Last-Modified": "Thu, 05 Mar 2020 21:24:06 GMT",
=======
        "Date": "Fri, 03 Apr 2020 00:09:08 GMT",
        "ETag": "\u00220x8D7D7633AEFC101\u0022",
        "Last-Modified": "Fri, 03 Apr 2020 00:09:08 GMT",
>>>>>>> 32e373e2
        "Server": [
          "Windows-Azure-Blob/1.0",
          "Microsoft-HTTPAPI/2.0"
        ],
        "x-ms-client-request-id": "4e03ae6c-90b1-64e9-3d04-2ebe308b2bdc",
        "x-ms-lease-id": "f715e95f-43f2-f5d2-fa23-7bc4ec8e7e91",
<<<<<<< HEAD
        "x-ms-request-id": "45e3eb25-501e-001b-1234-f3ac38000000",
        "x-ms-version": "2019-10-10"
=======
        "x-ms-request-id": "d8add1bc-801e-0018-7c4c-0992c7000000",
        "x-ms-version": "2019-12-12"
>>>>>>> 32e373e2
      },
      "ResponseBody": []
    },
    {
<<<<<<< HEAD
      "RequestUri": "https://seanstagetest.blob.core.windows.net/test-container-7e2efebe-337b-c7fc-41d1-e81781e146f1/test-blob-5b79818d-dd3b-b6f2-5852-8c6b6e741ce6?comp=page",
=======
      "RequestUri": "https://seanmcccanary.blob.core.windows.net/test-container-7e2efebe-337b-c7fc-41d1-e81781e146f1/test-blob-5b79818d-dd3b-b6f2-5852-8c6b6e741ce6?comp=page",
>>>>>>> 32e373e2
      "RequestMethod": "PUT",
      "RequestHeaders": {
        "Authorization": "Sanitized",
        "Content-Length": "1024",
<<<<<<< HEAD
        "traceparent": "00-59afcd29e58bdb49849f99ef30ddb927-5a3c200e8ce0ff42-00",
        "User-Agent": [
          "azsdk-net-Storage.Blobs/12.4.0-dev.20200305.1",
          "(.NET Core 4.6.28325.01; Microsoft Windows 10.0.18363 )"
        ],
        "x-ms-client-request-id": "b4a7f030-5131-efc1-9cc7-37209cbb5b2f",
        "x-ms-date": "Thu, 05 Mar 2020 21:24:07 GMT",
=======
        "traceparent": "00-f9bf81e197c13845bbefc4f53e0e811c-f73dc2eb1a108149-00",
        "User-Agent": [
          "azsdk-net-Storage.Blobs/12.5.0-dev.20200402.1",
          "(.NET Core 4.6.28325.01; Microsoft Windows 10.0.18362 )"
        ],
        "x-ms-client-request-id": "b4a7f030-5131-efc1-9cc7-37209cbb5b2f",
        "x-ms-date": "Fri, 03 Apr 2020 00:09:09 GMT",
>>>>>>> 32e373e2
        "x-ms-lease-id": "217df4c6-0c3e-473b-a41f-05284a204bf7",
        "x-ms-page-write": "update",
        "x-ms-range": "bytes=0-1023",
        "x-ms-return-client-request-id": "true",
<<<<<<< HEAD
        "x-ms-version": "2019-10-10"
=======
        "x-ms-version": "2019-12-12"
>>>>>>> 32e373e2
      },
      "RequestBody": "ysRNBA6tyGzk9urmizm1i4JsVz2LL\u002BA6x10fdcVG7oDg2857IZsBvuaXarqlAtkET6I7wzPtUZvkEj2wjlOnnQhpBq9rOWrma5lX88UmlcSEGyUiCypN8okylw9eUDCS8MyyO/wpmBY4VViall3Vvn15LHMthJLdHBMlOaFaiBppxAP5c1nHWoIP6rXSslwsXNmS5CS9ZWs51R7pA1903cw9MdJZ3EojsdHwHprcCmq3\u002BdzIyKP2rF\u002BYwJ463lcjmgzplIGK0oCObjNSzEfRXMq0MgmDrBUoR4VzwRys6dN6zYON83boLSdcOVpwo98Xx2PThqtNn\u002B73wEz8FxBj4oVf2P/EQ2lUzAXiJ3K6uKSlW/q42GMnLS2UljIp6xYW\u002BFfUEcrgU4T6f7mmanh8PAioVrsWqwoiN6vRL6w2KuDvyy4a5abZxQd2vVipgcK0GFkpgZRaAExNstkfDiTXxFXZt55JYVZhzpGzoO2xebboHBdTDKhLlMvizTPNubfjn/kCz8oja7YCx7IDpmBfmzkiNvENg7esjiLTZ5QjlBXZ0AHzr6nsxbFgUEX2R\u002B5rgjL5qoPF1htCVkGnUAMi3jOdKdVfa\u002ByQNnE/rDJytkYzZ\u002BRhKumSFPnlsVloRHSuPXIRWB0YDBdFaXQRhino0J/6dOkewLRKCxXbebqTJ/H8kW/AYF0pG1rNHMB0gI3Q/eC5btCLkHy9x00HPJNdskGCFfW6J29C0FmOUKTz1YqIC3zZ2bkhcADyApkPId7HcGl/8WqYFtVxdp13/T/XyvHCfzEWg9iIYaX0xyXWMq96xuA7dOMf7/WnaGIbqnLBGjioTKGtseyQ9pDFpE\u002BwmkTu/DdfnFUNo5A8bxt2bbYyMqzsLuYOzRTzqn5TWkqm980eLa06Yn7jmqkQcUHQGonZknGiw2xd3y4ia/LXukhFlXhNV0AI\u002BNAuCZM8/VzTIpD1ecfYAzNhwE1/F/aLC\u002BBgytvJgsJI0JqhdLrZIeLRT0lh4kCBbJJF7JbyieHaov2y2zKBCp/NrKgtN494h59qrcetKimg315Jg5YsVke5x9G8JkWwUEWplDaYUzUCzGX3h9sZLHjUEvvUOIYJoVVhdHC\u002Bu2BZul2CBJbyCIsoRrcxNM5rn5pZ6BRJ2xe\u002Bn/LgNt/FRBAEnsx\u002Bliji4glwq/HP2GyH9dTVZNNMD99Fw2SjEdGsYwKmLZYB7AlydwYK2S8l78eGWUEL8N89t47tOdLEPtA4w0jvKKvWhQjLY\u002B3MQTWvH9ScHbiPoXIiaXUHE7M2rTg20hXmNsYbr9M4P43xcHZYPhn\u002BJyEXqCLVzL82znJVlLW1lm8fyOkNgG3lV2HlMPj\u002BrtWZOIUWHw==",
      "StatusCode": 412,
      "ResponseHeaders": {
        "Content-Length": "265",
        "Content-Type": "application/xml",
<<<<<<< HEAD
        "Date": "Thu, 05 Mar 2020 21:24:06 GMT",
=======
        "Date": "Fri, 03 Apr 2020 00:09:08 GMT",
>>>>>>> 32e373e2
        "Server": [
          "Windows-Azure-Blob/1.0",
          "Microsoft-HTTPAPI/2.0"
        ],
        "x-ms-client-request-id": "b4a7f030-5131-efc1-9cc7-37209cbb5b2f",
        "x-ms-error-code": "LeaseIdMismatchWithBlobOperation",
<<<<<<< HEAD
        "x-ms-request-id": "45e3eb27-501e-001b-1334-f3ac38000000",
        "x-ms-version": "2019-10-10"
=======
        "x-ms-request-id": "d8add1db-801e-0018-154c-0992c7000000",
        "x-ms-version": "2019-12-12"
>>>>>>> 32e373e2
      },
      "ResponseBody": [
        "\uFEFF\u003C?xml version=\u00221.0\u0022 encoding=\u0022utf-8\u0022?\u003E\n",
        "\u003CError\u003E\u003CCode\u003ELeaseIdMismatchWithBlobOperation\u003C/Code\u003E\u003CMessage\u003EThe lease ID specified did not match the lease ID for the blob.\n",
<<<<<<< HEAD
        "RequestId:45e3eb27-501e-001b-1334-f3ac38000000\n",
        "Time:2020-03-05T21:24:07.0991087Z\u003C/Message\u003E\u003C/Error\u003E"
      ]
    },
    {
      "RequestUri": "https://seanstagetest.blob.core.windows.net/test-container-7e2efebe-337b-c7fc-41d1-e81781e146f1?restype=container",
      "RequestMethod": "DELETE",
      "RequestHeaders": {
        "Authorization": "Sanitized",
        "traceparent": "00-21f8dc1dfc683449928392a875fcf0f1-80344e65abf25244-00",
        "User-Agent": [
          "azsdk-net-Storage.Blobs/12.4.0-dev.20200305.1",
          "(.NET Core 4.6.28325.01; Microsoft Windows 10.0.18363 )"
        ],
        "x-ms-client-request-id": "48686075-62de-d7ed-3221-cd3faec0c528",
        "x-ms-date": "Thu, 05 Mar 2020 21:24:07 GMT",
        "x-ms-return-client-request-id": "true",
        "x-ms-version": "2019-10-10"
=======
        "RequestId:d8add1db-801e-0018-154c-0992c7000000\n",
        "Time:2020-04-03T00:09:08.8499924Z\u003C/Message\u003E\u003C/Error\u003E"
      ]
    },
    {
      "RequestUri": "https://seanmcccanary.blob.core.windows.net/test-container-7e2efebe-337b-c7fc-41d1-e81781e146f1?restype=container",
      "RequestMethod": "DELETE",
      "RequestHeaders": {
        "Authorization": "Sanitized",
        "traceparent": "00-7d2d9a070b048f44ba34a86cef2e6a06-cb5fc127a2dacb4f-00",
        "User-Agent": [
          "azsdk-net-Storage.Blobs/12.5.0-dev.20200402.1",
          "(.NET Core 4.6.28325.01; Microsoft Windows 10.0.18362 )"
        ],
        "x-ms-client-request-id": "48686075-62de-d7ed-3221-cd3faec0c528",
        "x-ms-date": "Fri, 03 Apr 2020 00:09:09 GMT",
        "x-ms-return-client-request-id": "true",
        "x-ms-version": "2019-12-12"
>>>>>>> 32e373e2
      },
      "RequestBody": null,
      "StatusCode": 202,
      "ResponseHeaders": {
        "Content-Length": "0",
<<<<<<< HEAD
        "Date": "Thu, 05 Mar 2020 21:24:06 GMT",
=======
        "Date": "Fri, 03 Apr 2020 00:09:08 GMT",
>>>>>>> 32e373e2
        "Server": [
          "Windows-Azure-Blob/1.0",
          "Microsoft-HTTPAPI/2.0"
        ],
        "x-ms-client-request-id": "48686075-62de-d7ed-3221-cd3faec0c528",
<<<<<<< HEAD
        "x-ms-request-id": "45e3eb28-501e-001b-1434-f3ac38000000",
        "x-ms-version": "2019-10-10"
=======
        "x-ms-request-id": "d8add1f0-801e-0018-254c-0992c7000000",
        "x-ms-version": "2019-12-12"
>>>>>>> 32e373e2
      },
      "ResponseBody": []
    },
    {
<<<<<<< HEAD
      "RequestUri": "https://seanstagetest.blob.core.windows.net/test-container-629da84f-0cc1-b1be-e90c-27addd0be1a7?restype=container",
      "RequestMethod": "PUT",
      "RequestHeaders": {
        "Authorization": "Sanitized",
        "traceparent": "00-831f04f54e170e449fe39fbc3b60eb8c-95191b3e51763a47-00",
        "User-Agent": [
          "azsdk-net-Storage.Blobs/12.4.0-dev.20200305.1",
          "(.NET Core 4.6.28325.01; Microsoft Windows 10.0.18363 )"
        ],
        "x-ms-blob-public-access": "container",
        "x-ms-client-request-id": "66654bbf-bc57-6836-a2b7-5ed23b3ffa27",
        "x-ms-date": "Thu, 05 Mar 2020 21:24:07 GMT",
        "x-ms-return-client-request-id": "true",
        "x-ms-version": "2019-10-10"
=======
      "RequestUri": "https://seanmcccanary.blob.core.windows.net/test-container-629da84f-0cc1-b1be-e90c-27addd0be1a7?restype=container",
      "RequestMethod": "PUT",
      "RequestHeaders": {
        "Authorization": "Sanitized",
        "traceparent": "00-6d296aa928aa3e448126cd9a0d270d27-9bb8358a3886e748-00",
        "User-Agent": [
          "azsdk-net-Storage.Blobs/12.5.0-dev.20200402.1",
          "(.NET Core 4.6.28325.01; Microsoft Windows 10.0.18362 )"
        ],
        "x-ms-blob-public-access": "container",
        "x-ms-client-request-id": "66654bbf-bc57-6836-a2b7-5ed23b3ffa27",
        "x-ms-date": "Fri, 03 Apr 2020 00:09:09 GMT",
        "x-ms-return-client-request-id": "true",
        "x-ms-version": "2019-12-12"
>>>>>>> 32e373e2
      },
      "RequestBody": null,
      "StatusCode": 201,
      "ResponseHeaders": {
        "Content-Length": "0",
<<<<<<< HEAD
        "Date": "Thu, 05 Mar 2020 21:24:06 GMT",
        "ETag": "\u00220x8D7C14B89CE2DF1\u0022",
        "Last-Modified": "Thu, 05 Mar 2020 21:24:07 GMT",
=======
        "Date": "Fri, 03 Apr 2020 00:09:09 GMT",
        "ETag": "\u00220x8D7D7633B4C50D6\u0022",
        "Last-Modified": "Fri, 03 Apr 2020 00:09:09 GMT",
>>>>>>> 32e373e2
        "Server": [
          "Windows-Azure-Blob/1.0",
          "Microsoft-HTTPAPI/2.0"
        ],
        "x-ms-client-request-id": "66654bbf-bc57-6836-a2b7-5ed23b3ffa27",
<<<<<<< HEAD
        "x-ms-request-id": "4a1158f4-c01e-0026-0b34-f3da23000000",
        "x-ms-version": "2019-10-10"
=======
        "x-ms-request-id": "db10bfde-e01e-0088-594c-09a8a9000000",
        "x-ms-version": "2019-12-12"
>>>>>>> 32e373e2
      },
      "ResponseBody": []
    },
    {
<<<<<<< HEAD
      "RequestUri": "https://seanstagetest.blob.core.windows.net/test-container-629da84f-0cc1-b1be-e90c-27addd0be1a7/test-blob-6e97253f-8815-3cd5-5760-d8521227fe23",
=======
      "RequestUri": "https://seanmcccanary.blob.core.windows.net/test-container-629da84f-0cc1-b1be-e90c-27addd0be1a7/test-blob-6e97253f-8815-3cd5-5760-d8521227fe23",
>>>>>>> 32e373e2
      "RequestMethod": "PUT",
      "RequestHeaders": {
        "Authorization": "Sanitized",
        "Content-Length": "0",
<<<<<<< HEAD
        "traceparent": "00-cab5d49f3b30b441ab3a1d8b52c073c7-f82425c2cec71f46-00",
        "User-Agent": [
          "azsdk-net-Storage.Blobs/12.4.0-dev.20200305.1",
          "(.NET Core 4.6.28325.01; Microsoft Windows 10.0.18363 )"
=======
        "traceparent": "00-af185c5268c1fc47ab32f67eacffbcc8-2e49e12c5aebdd4f-00",
        "User-Agent": [
          "azsdk-net-Storage.Blobs/12.5.0-dev.20200402.1",
          "(.NET Core 4.6.28325.01; Microsoft Windows 10.0.18362 )"
>>>>>>> 32e373e2
        ],
        "x-ms-blob-content-length": "1024",
        "x-ms-blob-sequence-number": "0",
        "x-ms-blob-type": "PageBlob",
        "x-ms-client-request-id": "8c57d274-7e2f-36b6-7629-0ef6e3e3567a",
<<<<<<< HEAD
        "x-ms-date": "Thu, 05 Mar 2020 21:24:07 GMT",
        "x-ms-return-client-request-id": "true",
        "x-ms-version": "2019-10-10"
=======
        "x-ms-date": "Fri, 03 Apr 2020 00:09:10 GMT",
        "x-ms-return-client-request-id": "true",
        "x-ms-version": "2019-12-12"
>>>>>>> 32e373e2
      },
      "RequestBody": null,
      "StatusCode": 201,
      "ResponseHeaders": {
        "Content-Length": "0",
<<<<<<< HEAD
        "Date": "Thu, 05 Mar 2020 21:24:06 GMT",
        "ETag": "\u00220x8D7C14B89DBA39A\u0022",
        "Last-Modified": "Thu, 05 Mar 2020 21:24:07 GMT",
=======
        "Date": "Fri, 03 Apr 2020 00:09:09 GMT",
        "ETag": "\u00220x8D7D7633B5A2EF8\u0022",
        "Last-Modified": "Fri, 03 Apr 2020 00:09:09 GMT",
>>>>>>> 32e373e2
        "Server": [
          "Windows-Azure-Blob/1.0",
          "Microsoft-HTTPAPI/2.0"
        ],
        "x-ms-client-request-id": "8c57d274-7e2f-36b6-7629-0ef6e3e3567a",
<<<<<<< HEAD
        "x-ms-request-id": "4a1158f7-c01e-0026-0c34-f3da23000000",
        "x-ms-request-server-encrypted": "true",
        "x-ms-version": "2019-10-10"
=======
        "x-ms-request-id": "db10c015-e01e-0088-084c-09a8a9000000",
        "x-ms-request-server-encrypted": "true",
        "x-ms-version": "2019-12-12"
>>>>>>> 32e373e2
      },
      "ResponseBody": []
    },
    {
<<<<<<< HEAD
      "RequestUri": "https://seanstagetest.blob.core.windows.net/test-container-629da84f-0cc1-b1be-e90c-27addd0be1a7/test-blob-6e97253f-8815-3cd5-5760-d8521227fe23?comp=page",
=======
      "RequestUri": "https://seanmcccanary.blob.core.windows.net/test-container-629da84f-0cc1-b1be-e90c-27addd0be1a7/test-blob-6e97253f-8815-3cd5-5760-d8521227fe23?comp=page",
>>>>>>> 32e373e2
      "RequestMethod": "PUT",
      "RequestHeaders": {
        "Authorization": "Sanitized",
        "Content-Length": "1024",
<<<<<<< HEAD
        "traceparent": "00-5cabe3f4bf6c9947ac11464ea903c69e-84c18c27b7e82146-00",
        "User-Agent": [
          "azsdk-net-Storage.Blobs/12.4.0-dev.20200305.1",
          "(.NET Core 4.6.28325.01; Microsoft Windows 10.0.18363 )"
        ],
        "x-ms-client-request-id": "9b952df8-368e-eb52-d4e2-2825b3cc4e29",
        "x-ms-date": "Thu, 05 Mar 2020 21:24:07 GMT",
=======
        "traceparent": "00-7602174a8e1ea845b5475a5a403a2fa0-f65c0ec6baa3604e-00",
        "User-Agent": [
          "azsdk-net-Storage.Blobs/12.5.0-dev.20200402.1",
          "(.NET Core 4.6.28325.01; Microsoft Windows 10.0.18362 )"
        ],
        "x-ms-client-request-id": "9b952df8-368e-eb52-d4e2-2825b3cc4e29",
        "x-ms-date": "Fri, 03 Apr 2020 00:09:10 GMT",
>>>>>>> 32e373e2
        "x-ms-if-sequence-number-lt": "-1",
        "x-ms-page-write": "update",
        "x-ms-range": "bytes=0-1023",
        "x-ms-return-client-request-id": "true",
<<<<<<< HEAD
        "x-ms-version": "2019-10-10"
=======
        "x-ms-version": "2019-12-12"
>>>>>>> 32e373e2
      },
      "RequestBody": "uTqz4FBogcPVqmXU7jqH2V\u002BN3j/QcvShpLgbfG1ZCCXrH\u002BF6yiD5C1GTtoQY4kc8ojWWVgUWqUZGETyYTAVWe6FA6M9YDA4\u002BlNLuPbtviMFx39k4w7If1XWaNLnkYb5LPTri2Pl445UmV8EyJ2yL1oh6J20rHrjvIBNZvdhVWjMTo/\u002BAjbDI\u002BftEEWvw7a0JD10wajlRHx\u002BC87fmHia90P2OHoRsC0nXsi5x5wxN/jNmT657Je/5woPg/Zn54trVh0BtYs4pnAMTWLgL3zcSNfWEf853QqsNlVwAiw2v3tBTnGDL35xkPbOqZ8w37eJMzsikdWILXUWVYMxyKBD2ZHnot0PXR1VZH0Ibzdre1qh5tL1EC2htSD4bNX/P8RSiswNSTzWfdIZyS1Yf749qtokk\u002BXRTsVgRem8EuxHWiS0ueRnXi4dy2T830cASTlmusX/1qvigTgKqQdTGm7l0nMEo8XV1kioCsh80HN\u002BY/isWVQqS4d81jSoXLEmyrD6FwjX\u002B6l3jOR5U8/jYbDIiEkOor0Wv4rvi82NKXWbhTwXhrlqqmRTOMxzrPu3mXCH49RoGCvz41t96HPb5mNu4c6Tz973Yd3gv2nwpxKTN\u002B5ZCUmhL2kUI6Nh6L3wd1JpBM8pJ82VjH36h1i\u002BAzxI6rSFft0VzbZhe6g7lXUf7EgXh6JDZgwcx3jLpqQQViBnFP4JbvRxUzsYy6glXfsE2psQqnueBYSkZLtkSicOUSWL1Hx7FoFXpjBnKp5j\u002B2l9wswM/6\u002BkxRN5YQo5CQkQCnqCmYl6jcAVvQBHNtrqRGlR5odXAVF54w9o/bV7GpkrVyAj3WHgAzUP90KrYZI4kxyc6yaBuQklCLp6EYwOnqZrG\u002BO2xmcLbedSSwoO0oF9MG6U2i92qZoa/tSnZfGk/VicPEWugcy5lXk/L3H/FjY0/N0hdcB28HJFn8uOYAvxrU2xcpI/zrKh30S2N3ooG\u002BSebmkUh4uUKU/TZOIFKzFxTYIkTaen\u002BS4uf5p/wLz4HYfi7/We3SXCGUVGbGXQnLATQOn0B8o8\u002BnU66gfxGGiO20taIj8/0nBYYjReYYzIXeLmaH/XABm5pfF8Z/ch0QDct5Eedn5w13J1n6GV3pjkcowlCq/ou9stnHhJv259Oo03fan7redgcZUJXWR4J8dYl/Vq/MpQ8/\u002B57NYCKxQH\u002BGEUYlzy7MCkwJka41p2tXi08St1Ej3G4o2qQb0RYkp9BWEDY8VmZaswwjgxOhClRztdTTXsjuYnUX/TRK8Hk2JOmd31c1GzTot8REwBlah5BPqFtBUQkHZ62BJFlxz8LTLZ4pw2r9Plqf6ubEqWIbvXWkOwfd9NPgVneptDbbg==",
      "StatusCode": 400,
      "ResponseHeaders": {
        "Content-Length": "335",
        "Content-Type": "application/xml",
<<<<<<< HEAD
        "Date": "Thu, 05 Mar 2020 21:24:07 GMT",
=======
        "Date": "Fri, 03 Apr 2020 00:09:09 GMT",
>>>>>>> 32e373e2
        "Server": [
          "Windows-Azure-Blob/1.0",
          "Microsoft-HTTPAPI/2.0"
        ],
        "x-ms-client-request-id": "9b952df8-368e-eb52-d4e2-2825b3cc4e29",
        "x-ms-error-code": "InvalidHeaderValue",
<<<<<<< HEAD
        "x-ms-request-id": "4a1158f8-c01e-0026-0d34-f3da23000000",
        "x-ms-version": "2019-10-10"
=======
        "x-ms-request-id": "db10c041-e01e-0088-2e4c-09a8a9000000",
        "x-ms-version": "2019-12-12"
>>>>>>> 32e373e2
      },
      "ResponseBody": [
        "\uFEFF\u003C?xml version=\u00221.0\u0022 encoding=\u0022utf-8\u0022?\u003E\n",
        "\u003CError\u003E\u003CCode\u003EInvalidHeaderValue\u003C/Code\u003E\u003CMessage\u003EThe value for one of the HTTP headers is not in the correct format.\n",
<<<<<<< HEAD
        "RequestId:4a1158f8-c01e-0026-0d34-f3da23000000\n",
        "Time:2020-03-05T21:24:07.6593260Z\u003C/Message\u003E\u003CHeaderName\u003Ex-ms-if-sequence-number-lt\u003C/HeaderName\u003E\u003CHeaderValue\u003E-1\u003C/HeaderValue\u003E\u003C/Error\u003E"
      ]
    },
    {
      "RequestUri": "https://seanstagetest.blob.core.windows.net/test-container-629da84f-0cc1-b1be-e90c-27addd0be1a7?restype=container",
      "RequestMethod": "DELETE",
      "RequestHeaders": {
        "Authorization": "Sanitized",
        "traceparent": "00-0a9786d9ea2d354899dec31a7f5c6bea-7c48cfb6d02ae74c-00",
        "User-Agent": [
          "azsdk-net-Storage.Blobs/12.4.0-dev.20200305.1",
          "(.NET Core 4.6.28325.01; Microsoft Windows 10.0.18363 )"
        ],
        "x-ms-client-request-id": "78e64ef9-3f3a-a3df-4d1a-f368c49c5dc8",
        "x-ms-date": "Thu, 05 Mar 2020 21:24:07 GMT",
        "x-ms-return-client-request-id": "true",
        "x-ms-version": "2019-10-10"
=======
        "RequestId:db10c041-e01e-0088-2e4c-09a8a9000000\n",
        "Time:2020-04-03T00:09:09.4557084Z\u003C/Message\u003E\u003CHeaderName\u003Ex-ms-if-sequence-number-lt\u003C/HeaderName\u003E\u003CHeaderValue\u003E-1\u003C/HeaderValue\u003E\u003C/Error\u003E"
      ]
    },
    {
      "RequestUri": "https://seanmcccanary.blob.core.windows.net/test-container-629da84f-0cc1-b1be-e90c-27addd0be1a7?restype=container",
      "RequestMethod": "DELETE",
      "RequestHeaders": {
        "Authorization": "Sanitized",
        "traceparent": "00-d6b8fe81d601704996ba0d11421c43a8-8973e7c79846084f-00",
        "User-Agent": [
          "azsdk-net-Storage.Blobs/12.5.0-dev.20200402.1",
          "(.NET Core 4.6.28325.01; Microsoft Windows 10.0.18362 )"
        ],
        "x-ms-client-request-id": "78e64ef9-3f3a-a3df-4d1a-f368c49c5dc8",
        "x-ms-date": "Fri, 03 Apr 2020 00:09:10 GMT",
        "x-ms-return-client-request-id": "true",
        "x-ms-version": "2019-12-12"
>>>>>>> 32e373e2
      },
      "RequestBody": null,
      "StatusCode": 202,
      "ResponseHeaders": {
        "Content-Length": "0",
<<<<<<< HEAD
        "Date": "Thu, 05 Mar 2020 21:24:07 GMT",
=======
        "Date": "Fri, 03 Apr 2020 00:09:09 GMT",
>>>>>>> 32e373e2
        "Server": [
          "Windows-Azure-Blob/1.0",
          "Microsoft-HTTPAPI/2.0"
        ],
        "x-ms-client-request-id": "78e64ef9-3f3a-a3df-4d1a-f368c49c5dc8",
<<<<<<< HEAD
        "x-ms-request-id": "4a1158f9-c01e-0026-0e34-f3da23000000",
        "x-ms-version": "2019-10-10"
=======
        "x-ms-request-id": "db10c06a-e01e-0088-524c-09a8a9000000",
        "x-ms-version": "2019-12-12"
>>>>>>> 32e373e2
      },
      "ResponseBody": []
    },
    {
<<<<<<< HEAD
      "RequestUri": "https://seanstagetest.blob.core.windows.net/test-container-73747efb-8dc7-1afe-f013-68c93bb07360?restype=container",
      "RequestMethod": "PUT",
      "RequestHeaders": {
        "Authorization": "Sanitized",
        "traceparent": "00-d10bd6f4207c5c4a9492f001fd564348-0ac7121928ec1c44-00",
        "User-Agent": [
          "azsdk-net-Storage.Blobs/12.4.0-dev.20200305.1",
          "(.NET Core 4.6.28325.01; Microsoft Windows 10.0.18363 )"
        ],
        "x-ms-blob-public-access": "container",
        "x-ms-client-request-id": "f9a63267-da00-6bee-50cb-8826d615689c",
        "x-ms-date": "Thu, 05 Mar 2020 21:24:07 GMT",
        "x-ms-return-client-request-id": "true",
        "x-ms-version": "2019-10-10"
=======
      "RequestUri": "https://seanmcccanary.blob.core.windows.net/test-container-73747efb-8dc7-1afe-f013-68c93bb07360?restype=container",
      "RequestMethod": "PUT",
      "RequestHeaders": {
        "Authorization": "Sanitized",
        "traceparent": "00-183576918397b94aa9752f7e87f15b63-91db2d50d3dde54f-00",
        "User-Agent": [
          "azsdk-net-Storage.Blobs/12.5.0-dev.20200402.1",
          "(.NET Core 4.6.28325.01; Microsoft Windows 10.0.18362 )"
        ],
        "x-ms-blob-public-access": "container",
        "x-ms-client-request-id": "f9a63267-da00-6bee-50cb-8826d615689c",
        "x-ms-date": "Fri, 03 Apr 2020 00:09:10 GMT",
        "x-ms-return-client-request-id": "true",
        "x-ms-version": "2019-12-12"
>>>>>>> 32e373e2
      },
      "RequestBody": null,
      "StatusCode": 201,
      "ResponseHeaders": {
        "Content-Length": "0",
<<<<<<< HEAD
        "Date": "Thu, 05 Mar 2020 21:24:07 GMT",
        "ETag": "\u00220x8D7C14B8A268AFB\u0022",
        "Last-Modified": "Thu, 05 Mar 2020 21:24:08 GMT",
=======
        "Date": "Fri, 03 Apr 2020 00:09:09 GMT",
        "ETag": "\u00220x8D7D7633BA8044E\u0022",
        "Last-Modified": "Fri, 03 Apr 2020 00:09:09 GMT",
>>>>>>> 32e373e2
        "Server": [
          "Windows-Azure-Blob/1.0",
          "Microsoft-HTTPAPI/2.0"
        ],
        "x-ms-client-request-id": "f9a63267-da00-6bee-50cb-8826d615689c",
<<<<<<< HEAD
        "x-ms-request-id": "c8d74a05-701e-000c-2a34-f30533000000",
        "x-ms-version": "2019-10-10"
=======
        "x-ms-request-id": "0952ba7f-a01e-006d-154c-09f9eb000000",
        "x-ms-version": "2019-12-12"
>>>>>>> 32e373e2
      },
      "ResponseBody": []
    },
    {
<<<<<<< HEAD
      "RequestUri": "https://seanstagetest.blob.core.windows.net/test-container-73747efb-8dc7-1afe-f013-68c93bb07360/test-blob-52d392a6-f770-25e2-8f25-429adf0b2f1a",
=======
      "RequestUri": "https://seanmcccanary.blob.core.windows.net/test-container-73747efb-8dc7-1afe-f013-68c93bb07360/test-blob-52d392a6-f770-25e2-8f25-429adf0b2f1a",
>>>>>>> 32e373e2
      "RequestMethod": "PUT",
      "RequestHeaders": {
        "Authorization": "Sanitized",
        "Content-Length": "0",
<<<<<<< HEAD
        "traceparent": "00-7cc932d285d1f44e82ce2a159addf12a-1dbaaa35c46a3f4b-00",
        "User-Agent": [
          "azsdk-net-Storage.Blobs/12.4.0-dev.20200305.1",
          "(.NET Core 4.6.28325.01; Microsoft Windows 10.0.18363 )"
=======
        "traceparent": "00-845527d8cf1f4941bebe4912415abe58-2e3ea43a474f7d4b-00",
        "User-Agent": [
          "azsdk-net-Storage.Blobs/12.5.0-dev.20200402.1",
          "(.NET Core 4.6.28325.01; Microsoft Windows 10.0.18362 )"
>>>>>>> 32e373e2
        ],
        "x-ms-blob-content-length": "1024",
        "x-ms-blob-sequence-number": "0",
        "x-ms-blob-type": "PageBlob",
        "x-ms-client-request-id": "584c10c5-6b01-7026-5081-6adb98548b45",
<<<<<<< HEAD
        "x-ms-date": "Thu, 05 Mar 2020 21:24:08 GMT",
        "x-ms-return-client-request-id": "true",
        "x-ms-version": "2019-10-10"
=======
        "x-ms-date": "Fri, 03 Apr 2020 00:09:10 GMT",
        "x-ms-return-client-request-id": "true",
        "x-ms-version": "2019-12-12"
>>>>>>> 32e373e2
      },
      "RequestBody": null,
      "StatusCode": 201,
      "ResponseHeaders": {
        "Content-Length": "0",
<<<<<<< HEAD
        "Date": "Thu, 05 Mar 2020 21:24:07 GMT",
        "ETag": "\u00220x8D7C14B8A349AC7\u0022",
        "Last-Modified": "Thu, 05 Mar 2020 21:24:08 GMT",
=======
        "Date": "Fri, 03 Apr 2020 00:09:09 GMT",
        "ETag": "\u00220x8D7D7633BB557EB\u0022",
        "Last-Modified": "Fri, 03 Apr 2020 00:09:09 GMT",
>>>>>>> 32e373e2
        "Server": [
          "Windows-Azure-Blob/1.0",
          "Microsoft-HTTPAPI/2.0"
        ],
        "x-ms-client-request-id": "584c10c5-6b01-7026-5081-6adb98548b45",
<<<<<<< HEAD
        "x-ms-request-id": "c8d74a09-701e-000c-2b34-f30533000000",
        "x-ms-request-server-encrypted": "true",
        "x-ms-version": "2019-10-10"
=======
        "x-ms-request-id": "0952ba99-a01e-006d-2b4c-09f9eb000000",
        "x-ms-request-server-encrypted": "true",
        "x-ms-version": "2019-12-12"
>>>>>>> 32e373e2
      },
      "ResponseBody": []
    },
    {
<<<<<<< HEAD
      "RequestUri": "https://seanstagetest.blob.core.windows.net/test-container-73747efb-8dc7-1afe-f013-68c93bb07360/test-blob-52d392a6-f770-25e2-8f25-429adf0b2f1a?comp=page",
=======
      "RequestUri": "https://seanmcccanary.blob.core.windows.net/test-container-73747efb-8dc7-1afe-f013-68c93bb07360/test-blob-52d392a6-f770-25e2-8f25-429adf0b2f1a?comp=page",
>>>>>>> 32e373e2
      "RequestMethod": "PUT",
      "RequestHeaders": {
        "Authorization": "Sanitized",
        "Content-Length": "1024",
<<<<<<< HEAD
        "traceparent": "00-38e8fde7f6f29d4c9ff22a27febfbb8e-7b2ac7e08ec4724d-00",
        "User-Agent": [
          "azsdk-net-Storage.Blobs/12.4.0-dev.20200305.1",
          "(.NET Core 4.6.28325.01; Microsoft Windows 10.0.18363 )"
        ],
        "x-ms-client-request-id": "0ae8237d-57aa-0e96-eb68-5d117035feb2",
        "x-ms-date": "Thu, 05 Mar 2020 21:24:08 GMT",
=======
        "traceparent": "00-b6a3d27fe646a04993547731ec8e724b-0eca2d4cc1c29449-00",
        "User-Agent": [
          "azsdk-net-Storage.Blobs/12.5.0-dev.20200402.1",
          "(.NET Core 4.6.28325.01; Microsoft Windows 10.0.18362 )"
        ],
        "x-ms-client-request-id": "0ae8237d-57aa-0e96-eb68-5d117035feb2",
        "x-ms-date": "Fri, 03 Apr 2020 00:09:10 GMT",
>>>>>>> 32e373e2
        "x-ms-if-sequence-number-le": "-1",
        "x-ms-page-write": "update",
        "x-ms-range": "bytes=0-1023",
        "x-ms-return-client-request-id": "true",
<<<<<<< HEAD
        "x-ms-version": "2019-10-10"
=======
        "x-ms-version": "2019-12-12"
>>>>>>> 32e373e2
      },
      "RequestBody": "m23QA7RfkywyGc6u4sbXxqwm1M\u002B\u002B1xjqrPG4iA\u002BEIi82z3/g\u002BHRnZn0fJeicd42JqqMucX\u002B8hsRU5VfCpwscrvafeBNH9s44vm5RnrEvTjVkLt1sVrCveUi6jBIdpb5yA3fx/P55QrPU9rMQaucTJJYhXnktsFdG8P7KjGq7Ghiw35s5PVI26uspl1/8nw5hp2d8\u002B0dFRVIfqwz/r7VJGNyaYItM2eZE6nONAxj4SVDvaeUCPx7RaplIGpJFNzs24H6DYT\u002BDFM6AOBDTuEI5J2G7D0bPRtm9yfXyA79U/rM4ViKadegRbFQXggcO/rJXDvIxiSf0ZpmlxphJkBEOLDlcmmEfn7J5qqLxuMTSr8pDmvTMInSMQ/CJ9a5PyNtCCFbNsWNQOG9AuN\u002BEA63V0hfNBfYdQgnF0FZxlaoDKeLHr7BtBP5m82KFi2qUCEBCtCKXgcPlJcVNCOAN36LEPY79vVP9Z84ZZxGTl7eeMMgVLuGIa6ce4YnqIPsdWRO/wE3cl0vsRE1TfhqxUY0OrtgY97HBO9Hm3tvKE0bS\u002Bw391Ndpwph8KemTNO2NbY/83HEjBGJi/oR79bhvIjEGgYINs322pOw/m83HLQfkWXFLzTbUr/eqm9ZS7czfDQa3jLNqgLkSRjeF42iUm9B9l5xHI1T6MtKLYhinY7YgYI7HD6FTeti3OYf/T8uOFgAG1FYwmOqxvFrh3x6hauKBZIPazYsuKhzDkOnM\u002B\u002BMG/EsYoY5g8MejFVJGcpu6Fs6lfepIs0l016o5bAcA5cF32uLSiMlTIXS7N7c457eBCHkbJ334vkkCo8rkJoO/ojCRz5e5540FUlx1jHyRPO/yuGOO5b1DfhyZ0OT/b/rx\u002B5SHphggyCHrFdUggjHMcGba8W4fMb1yTlB6IBaoBuNihJHoCpbX0u9Cos/oIvzqzGB\u002BJH2M0cnWFFjHpagKQg/xvv2g5GXQAx9\u002B3Y/tiStUj1O1KuFl1bPHEfY\u002BECxHN1/A9mP\u002BSuj7riBeDfQ56YoschVUVBgujOhK2dJukfPyN6UwLZLHVkVrunzAB8e/jSdsEZ0W8uNGkmp6tHEVjRwta9ZOCbz3ZBzQ6JqbbYQhikurAn9V20TB6ZsoTaHUVi1gkpvxcIRrdK2BRgpJqyTlWSklaoqc2I\u002BSjR8hzxd6\u002B5JtO9roLxrHP43S05U5eD52QvN3ruyixLoMXuNkSqWVBkp423BK/SkPXir9yQT6WBThqowjA02ly3Yf3NE3YvXoPM1KwZzNK0XJaE/BpPq2EQXOg58YcgP90hD5KiBY2Pw1FYw3r5Z3E39HWZr\u002B4yZ8acrLaN9Vz8rJTe\u002BL0wEkcZBTjI9tfmJuV28g0Rho/w==",
      "StatusCode": 400,
      "ResponseHeaders": {
        "Content-Length": "335",
        "Content-Type": "application/xml",
<<<<<<< HEAD
        "Date": "Thu, 05 Mar 2020 21:24:08 GMT",
=======
        "Date": "Fri, 03 Apr 2020 00:09:09 GMT",
>>>>>>> 32e373e2
        "Server": [
          "Windows-Azure-Blob/1.0",
          "Microsoft-HTTPAPI/2.0"
        ],
        "x-ms-client-request-id": "0ae8237d-57aa-0e96-eb68-5d117035feb2",
        "x-ms-error-code": "InvalidHeaderValue",
<<<<<<< HEAD
        "x-ms-request-id": "c8d74a0a-701e-000c-2c34-f30533000000",
        "x-ms-version": "2019-10-10"
=======
        "x-ms-request-id": "0952bab5-a01e-006d-424c-09f9eb000000",
        "x-ms-version": "2019-12-12"
>>>>>>> 32e373e2
      },
      "ResponseBody": [
        "\uFEFF\u003C?xml version=\u00221.0\u0022 encoding=\u0022utf-8\u0022?\u003E\n",
        "\u003CError\u003E\u003CCode\u003EInvalidHeaderValue\u003C/Code\u003E\u003CMessage\u003EThe value for one of the HTTP headers is not in the correct format.\n",
<<<<<<< HEAD
        "RequestId:c8d74a0a-701e-000c-2c34-f30533000000\n",
        "Time:2020-03-05T21:24:08.2464141Z\u003C/Message\u003E\u003CHeaderName\u003Ex-ms-if-sequence-number-le\u003C/HeaderName\u003E\u003CHeaderValue\u003E-1\u003C/HeaderValue\u003E\u003C/Error\u003E"
      ]
    },
    {
      "RequestUri": "https://seanstagetest.blob.core.windows.net/test-container-73747efb-8dc7-1afe-f013-68c93bb07360?restype=container",
      "RequestMethod": "DELETE",
      "RequestHeaders": {
        "Authorization": "Sanitized",
        "traceparent": "00-b57473025b25ad40bae38588bbf5be9a-4c6590c4ef4f1142-00",
        "User-Agent": [
          "azsdk-net-Storage.Blobs/12.4.0-dev.20200305.1",
          "(.NET Core 4.6.28325.01; Microsoft Windows 10.0.18363 )"
        ],
        "x-ms-client-request-id": "ada22f6b-5d2f-9754-536e-d5ee2f5eadaa",
        "x-ms-date": "Thu, 05 Mar 2020 21:24:08 GMT",
        "x-ms-return-client-request-id": "true",
        "x-ms-version": "2019-10-10"
=======
        "RequestId:0952bab5-a01e-006d-424c-09f9eb000000\n",
        "Time:2020-04-03T00:09:10.0516782Z\u003C/Message\u003E\u003CHeaderName\u003Ex-ms-if-sequence-number-le\u003C/HeaderName\u003E\u003CHeaderValue\u003E-1\u003C/HeaderValue\u003E\u003C/Error\u003E"
      ]
    },
    {
      "RequestUri": "https://seanmcccanary.blob.core.windows.net/test-container-73747efb-8dc7-1afe-f013-68c93bb07360?restype=container",
      "RequestMethod": "DELETE",
      "RequestHeaders": {
        "Authorization": "Sanitized",
        "traceparent": "00-4f365893704ee947a6a0766f62506ede-df147977e60f9448-00",
        "User-Agent": [
          "azsdk-net-Storage.Blobs/12.5.0-dev.20200402.1",
          "(.NET Core 4.6.28325.01; Microsoft Windows 10.0.18362 )"
        ],
        "x-ms-client-request-id": "ada22f6b-5d2f-9754-536e-d5ee2f5eadaa",
        "x-ms-date": "Fri, 03 Apr 2020 00:09:10 GMT",
        "x-ms-return-client-request-id": "true",
        "x-ms-version": "2019-12-12"
>>>>>>> 32e373e2
      },
      "RequestBody": null,
      "StatusCode": 202,
      "ResponseHeaders": {
        "Content-Length": "0",
<<<<<<< HEAD
        "Date": "Thu, 05 Mar 2020 21:24:08 GMT",
=======
        "Date": "Fri, 03 Apr 2020 00:09:09 GMT",
>>>>>>> 32e373e2
        "Server": [
          "Windows-Azure-Blob/1.0",
          "Microsoft-HTTPAPI/2.0"
        ],
        "x-ms-client-request-id": "ada22f6b-5d2f-9754-536e-d5ee2f5eadaa",
<<<<<<< HEAD
        "x-ms-request-id": "c8d74a10-701e-000c-2f34-f30533000000",
        "x-ms-version": "2019-10-10"
=======
        "x-ms-request-id": "0952bae4-a01e-006d-694c-09f9eb000000",
        "x-ms-version": "2019-12-12"
>>>>>>> 32e373e2
      },
      "ResponseBody": []
    },
    {
<<<<<<< HEAD
      "RequestUri": "https://seanstagetest.blob.core.windows.net/test-container-140c0f47-4aa6-3de9-5503-e974ab4d63da?restype=container",
      "RequestMethod": "PUT",
      "RequestHeaders": {
        "Authorization": "Sanitized",
        "traceparent": "00-eca7058a2bbe464bb01d90aa8304187a-89a206db2410c845-00",
        "User-Agent": [
          "azsdk-net-Storage.Blobs/12.4.0-dev.20200305.1",
          "(.NET Core 4.6.28325.01; Microsoft Windows 10.0.18363 )"
        ],
        "x-ms-blob-public-access": "container",
        "x-ms-client-request-id": "9b020189-eb04-2120-4665-582c74dfec06",
        "x-ms-date": "Thu, 05 Mar 2020 21:24:08 GMT",
        "x-ms-return-client-request-id": "true",
        "x-ms-version": "2019-10-10"
=======
      "RequestUri": "https://seanmcccanary.blob.core.windows.net/test-container-140c0f47-4aa6-3de9-5503-e974ab4d63da?restype=container",
      "RequestMethod": "PUT",
      "RequestHeaders": {
        "Authorization": "Sanitized",
        "traceparent": "00-6e28a1be337956429752d42c95456ddd-327323aa361a2b44-00",
        "User-Agent": [
          "azsdk-net-Storage.Blobs/12.5.0-dev.20200402.1",
          "(.NET Core 4.6.28325.01; Microsoft Windows 10.0.18362 )"
        ],
        "x-ms-blob-public-access": "container",
        "x-ms-client-request-id": "9b020189-eb04-2120-4665-582c74dfec06",
        "x-ms-date": "Fri, 03 Apr 2020 00:09:11 GMT",
        "x-ms-return-client-request-id": "true",
        "x-ms-version": "2019-12-12"
>>>>>>> 32e373e2
      },
      "RequestBody": null,
      "StatusCode": 201,
      "ResponseHeaders": {
        "Content-Length": "0",
<<<<<<< HEAD
        "Date": "Thu, 05 Mar 2020 21:24:08 GMT",
        "ETag": "\u00220x8D7C14B8A7B2693\u0022",
        "Last-Modified": "Thu, 05 Mar 2020 21:24:08 GMT",
=======
        "Date": "Fri, 03 Apr 2020 00:09:09 GMT",
        "ETag": "\u00220x8D7D7633C0314AC\u0022",
        "Last-Modified": "Fri, 03 Apr 2020 00:09:10 GMT",
>>>>>>> 32e373e2
        "Server": [
          "Windows-Azure-Blob/1.0",
          "Microsoft-HTTPAPI/2.0"
        ],
        "x-ms-client-request-id": "9b020189-eb04-2120-4665-582c74dfec06",
<<<<<<< HEAD
        "x-ms-request-id": "fcb2613f-001e-0039-6a34-f36927000000",
        "x-ms-version": "2019-10-10"
=======
        "x-ms-request-id": "3c7562dd-501e-008d-7e4c-097a72000000",
        "x-ms-version": "2019-12-12"
>>>>>>> 32e373e2
      },
      "ResponseBody": []
    },
    {
<<<<<<< HEAD
      "RequestUri": "https://seanstagetest.blob.core.windows.net/test-container-140c0f47-4aa6-3de9-5503-e974ab4d63da/test-blob-9985fb0b-6cb8-f618-8c08-193dfc01d275",
=======
      "RequestUri": "https://seanmcccanary.blob.core.windows.net/test-container-140c0f47-4aa6-3de9-5503-e974ab4d63da/test-blob-9985fb0b-6cb8-f618-8c08-193dfc01d275",
>>>>>>> 32e373e2
      "RequestMethod": "PUT",
      "RequestHeaders": {
        "Authorization": "Sanitized",
        "Content-Length": "0",
<<<<<<< HEAD
        "traceparent": "00-94befd8c785ee74f91ff46025164c4ee-f5daa45093f13043-00",
        "User-Agent": [
          "azsdk-net-Storage.Blobs/12.4.0-dev.20200305.1",
          "(.NET Core 4.6.28325.01; Microsoft Windows 10.0.18363 )"
=======
        "traceparent": "00-de71fa9f9ad81746823bc4d3288c67e1-0fce751395dcb147-00",
        "User-Agent": [
          "azsdk-net-Storage.Blobs/12.5.0-dev.20200402.1",
          "(.NET Core 4.6.28325.01; Microsoft Windows 10.0.18362 )"
>>>>>>> 32e373e2
        ],
        "x-ms-blob-content-length": "1024",
        "x-ms-blob-sequence-number": "0",
        "x-ms-blob-type": "PageBlob",
        "x-ms-client-request-id": "6fdc467c-1c5a-1c09-e90b-0efcd1e22444",
<<<<<<< HEAD
        "x-ms-date": "Thu, 05 Mar 2020 21:24:08 GMT",
        "x-ms-return-client-request-id": "true",
        "x-ms-version": "2019-10-10"
=======
        "x-ms-date": "Fri, 03 Apr 2020 00:09:11 GMT",
        "x-ms-return-client-request-id": "true",
        "x-ms-version": "2019-12-12"
>>>>>>> 32e373e2
      },
      "RequestBody": null,
      "StatusCode": 201,
      "ResponseHeaders": {
        "Content-Length": "0",
<<<<<<< HEAD
        "Date": "Thu, 05 Mar 2020 21:24:08 GMT",
        "ETag": "\u00220x8D7C14B8A88AEF4\u0022",
        "Last-Modified": "Thu, 05 Mar 2020 21:24:08 GMT",
=======
        "Date": "Fri, 03 Apr 2020 00:09:09 GMT",
        "ETag": "\u00220x8D7D7633C10A7DA\u0022",
        "Last-Modified": "Fri, 03 Apr 2020 00:09:10 GMT",
>>>>>>> 32e373e2
        "Server": [
          "Windows-Azure-Blob/1.0",
          "Microsoft-HTTPAPI/2.0"
        ],
        "x-ms-client-request-id": "6fdc467c-1c5a-1c09-e90b-0efcd1e22444",
<<<<<<< HEAD
        "x-ms-request-id": "fcb26142-001e-0039-6b34-f36927000000",
        "x-ms-request-server-encrypted": "true",
        "x-ms-version": "2019-10-10"
=======
        "x-ms-request-id": "3c7562f5-501e-008d-0f4c-097a72000000",
        "x-ms-request-server-encrypted": "true",
        "x-ms-version": "2019-12-12"
>>>>>>> 32e373e2
      },
      "ResponseBody": []
    },
    {
<<<<<<< HEAD
      "RequestUri": "https://seanstagetest.blob.core.windows.net/test-container-140c0f47-4aa6-3de9-5503-e974ab4d63da/test-blob-9985fb0b-6cb8-f618-8c08-193dfc01d275?comp=page",
=======
      "RequestUri": "https://seanmcccanary.blob.core.windows.net/test-container-140c0f47-4aa6-3de9-5503-e974ab4d63da/test-blob-9985fb0b-6cb8-f618-8c08-193dfc01d275?comp=page",
>>>>>>> 32e373e2
      "RequestMethod": "PUT",
      "RequestHeaders": {
        "Authorization": "Sanitized",
        "Content-Length": "1024",
<<<<<<< HEAD
        "traceparent": "00-b8159df66c52214baaa48d7faa8cda9e-1ee7c9e0e1b25549-00",
        "User-Agent": [
          "azsdk-net-Storage.Blobs/12.4.0-dev.20200305.1",
          "(.NET Core 4.6.28325.01; Microsoft Windows 10.0.18363 )"
        ],
        "x-ms-client-request-id": "0b6ea466-3714-ebb0-4dec-e841d5f86e86",
        "x-ms-date": "Thu, 05 Mar 2020 21:24:08 GMT",
=======
        "traceparent": "00-d170c7a77625da4db74d8af323b02842-83666a2280d31f40-00",
        "User-Agent": [
          "azsdk-net-Storage.Blobs/12.5.0-dev.20200402.1",
          "(.NET Core 4.6.28325.01; Microsoft Windows 10.0.18362 )"
        ],
        "x-ms-client-request-id": "0b6ea466-3714-ebb0-4dec-e841d5f86e86",
        "x-ms-date": "Fri, 03 Apr 2020 00:09:11 GMT",
>>>>>>> 32e373e2
        "x-ms-if-sequence-number-eq": "100",
        "x-ms-page-write": "update",
        "x-ms-range": "bytes=0-1023",
        "x-ms-return-client-request-id": "true",
<<<<<<< HEAD
        "x-ms-version": "2019-10-10"
=======
        "x-ms-version": "2019-12-12"
>>>>>>> 32e373e2
      },
      "RequestBody": "k\u002BPfTPNCvEQmCCQ0cev\u002BNnj/wLYkYxowHc7AP7jYqpJgtZkUdkMmOoqXSFH41av9DNiD0iJtHzDJri4kgXyMTl6R07tS6sA12IYrjRrIN0gjwzLgVNhw8pZpS8cUArgNC/rzZgHvqyEYTvqbQpIWAHblAL5KrPmFIeEl6J/4IdbOHYEf1NFHNBcQyAbd1LADU0pQLgH5w18BbUUgycKCHy0kzSQQ9iulnsynOeTyqEwxIpVVp/LV1FoiHmaLJ2pUjqjZuQeL8lweqpA0Uop6DsX57qcsLXc6T/jJ7tjEGndhUqs7Ge9EpS85NvxioILQpw\u002BhkTjDKGEwnmkOwQSEWZAY0v/ePvXWtEl38/Z62K52\u002BUbII4g\u002BnipKC3qFNeMrtN1sSc2C8Wgay9zvSzRqtca6mMi\u002BvDYH2jTVlDN6UH9lTD8ZDo/h8wfdrVesT1P131W0ypwbbfemZW\u002BZrVw1oHpdif70Uac22aXA4A/eWorh37XexobiSt9HcqggR0WrqAzdTsVUAI6tffD3WozoyArkuM2nV9r0ez8frd7/FpFfFTgCAQzEjN4mMEiV6u9TX6qdO493A1Ay6dOGNVOvrmZfl0VT5cf\u002BHyvvgCaRXpBQy040YdsB5xHn0Bc4PleKd4LhNlOp/3ninxxkiIIqoItDNWkFe0yLXa8zaxWvxeDUZAmksCc8pszUUcK\u002BnV\u002BPvS\u002BM9Qjthfs1VtmjdZNjM9k7kCN5hvBjBo\u002BdMSqJzL9QpK7lI9DX5t8ObllOmTA4cB7pgw07Fjc/Ke95UFTRq4kZU9DlfRAIY6pEaxeWFWxeZMAMoEmyFY53pvrgXZWLPMLQNEZfU/IN4B9i9qogqBOCG\u002BuTxQs/Zz5CbdcVKAUVuS5UxeEm/hHN/r8qTx7jV/7mXkKp93e3kcwIHeUb\u002BLgZTT18y\u002BIyXBzaxsdLFBcfXhbYL8nDa8K3nDQUHuAssgYHEQHgZ4sbswIlzzGwa3y16L/OQsjuVeJ7xS\u002BuHj48rRPARAMWPveLvXvHnZyQBjC3XzUhXW89GLsfZaFcbJXE6SEd7yd5nqnIQ4VNJrhF6r7\u002B9r8IGk\u002BkgytH9tlVLlDmA7R7cxcJPsCLWRrq8PED2XviXnbVu87ReGv8MafQchQ0ZiMEynen9bj/fME1upM5RB1ectDaEEflqvqrDA0Yu\u002BYFtYnO/w8DO2m\u002B1j8Nm77YwuyKcv9EWlbbHiB8/Oir5sDaLwQJa0UNWjdnHDkI2A470kogjUnnwVsy8uDvhz\u002BBEvB\u002BMmu6zlenfRjI3T0d00YRQSmdill3826o1nhlHtL35QlJiaWigAPyeRAwHuQdFR\u002BZ3UYW44iWBj/9EvfeQV9F0fc01Emhb8Alqg==",
      "StatusCode": 412,
      "ResponseHeaders": {
        "Content-Length": "251",
        "Content-Type": "application/xml",
<<<<<<< HEAD
        "Date": "Thu, 05 Mar 2020 21:24:08 GMT",
=======
        "Date": "Fri, 03 Apr 2020 00:09:10 GMT",
>>>>>>> 32e373e2
        "Server": [
          "Windows-Azure-Blob/1.0",
          "Microsoft-HTTPAPI/2.0"
        ],
        "x-ms-client-request-id": "0b6ea466-3714-ebb0-4dec-e841d5f86e86",
        "x-ms-error-code": "SequenceNumberConditionNotMet",
<<<<<<< HEAD
        "x-ms-request-id": "fcb26143-001e-0039-6c34-f36927000000",
        "x-ms-version": "2019-10-10"
=======
        "x-ms-request-id": "3c75630f-501e-008d-214c-097a72000000",
        "x-ms-version": "2019-12-12"
>>>>>>> 32e373e2
      },
      "ResponseBody": [
        "\uFEFF\u003C?xml version=\u00221.0\u0022 encoding=\u0022utf-8\u0022?\u003E\n",
        "\u003CError\u003E\u003CCode\u003ESequenceNumberConditionNotMet\u003C/Code\u003E\u003CMessage\u003EThe sequence number condition specified was not met.\n",
<<<<<<< HEAD
        "RequestId:fcb26143-001e-0039-6c34-f36927000000\n",
        "Time:2020-03-05T21:24:08.7919159Z\u003C/Message\u003E\u003C/Error\u003E"
      ]
    },
    {
      "RequestUri": "https://seanstagetest.blob.core.windows.net/test-container-140c0f47-4aa6-3de9-5503-e974ab4d63da?restype=container",
      "RequestMethod": "DELETE",
      "RequestHeaders": {
        "Authorization": "Sanitized",
        "traceparent": "00-b60aea58e408b94e96f6599c29c599ef-092f0bff44d9ed4b-00",
        "User-Agent": [
          "azsdk-net-Storage.Blobs/12.4.0-dev.20200305.1",
          "(.NET Core 4.6.28325.01; Microsoft Windows 10.0.18363 )"
        ],
        "x-ms-client-request-id": "ca3ac621-1a51-d996-985c-879da18083d3",
        "x-ms-date": "Thu, 05 Mar 2020 21:24:08 GMT",
        "x-ms-return-client-request-id": "true",
        "x-ms-version": "2019-10-10"
=======
        "RequestId:3c75630f-501e-008d-214c-097a72000000\n",
        "Time:2020-04-03T00:09:10.6564802Z\u003C/Message\u003E\u003C/Error\u003E"
      ]
    },
    {
      "RequestUri": "https://seanmcccanary.blob.core.windows.net/test-container-140c0f47-4aa6-3de9-5503-e974ab4d63da?restype=container",
      "RequestMethod": "DELETE",
      "RequestHeaders": {
        "Authorization": "Sanitized",
        "traceparent": "00-5cdefc7c3a12b540a5ca866d3c4a2891-3215ba36a5588747-00",
        "User-Agent": [
          "azsdk-net-Storage.Blobs/12.5.0-dev.20200402.1",
          "(.NET Core 4.6.28325.01; Microsoft Windows 10.0.18362 )"
        ],
        "x-ms-client-request-id": "ca3ac621-1a51-d996-985c-879da18083d3",
        "x-ms-date": "Fri, 03 Apr 2020 00:09:11 GMT",
        "x-ms-return-client-request-id": "true",
        "x-ms-version": "2019-12-12"
>>>>>>> 32e373e2
      },
      "RequestBody": null,
      "StatusCode": 202,
      "ResponseHeaders": {
        "Content-Length": "0",
<<<<<<< HEAD
        "Date": "Thu, 05 Mar 2020 21:24:08 GMT",
=======
        "Date": "Fri, 03 Apr 2020 00:09:10 GMT",
>>>>>>> 32e373e2
        "Server": [
          "Windows-Azure-Blob/1.0",
          "Microsoft-HTTPAPI/2.0"
        ],
        "x-ms-client-request-id": "ca3ac621-1a51-d996-985c-879da18083d3",
<<<<<<< HEAD
        "x-ms-request-id": "fcb26144-001e-0039-6d34-f36927000000",
        "x-ms-version": "2019-10-10"
=======
        "x-ms-request-id": "3c75632e-501e-008d-3a4c-097a72000000",
        "x-ms-version": "2019-12-12"
>>>>>>> 32e373e2
      },
      "ResponseBody": []
    }
  ],
  "Variables": {
<<<<<<< HEAD
    "DateTimeOffsetNow": "2020-03-05T13:24:04.3179306-08:00",
    "RandomSeed": "1962328240",
    "Storage_TestConfigDefault": "ProductionTenant\nseanstagetest\nU2FuaXRpemVk\nhttps://seanstagetest.blob.core.windows.net\nhttp://seanstagetest.file.core.windows.net\nhttp://seanstagetest.queue.core.windows.net\nhttp://seanstagetest.table.core.windows.net\n\n\n\n\nhttp://seanstagetest-secondary.blob.core.windows.net\nhttp://seanstagetest-secondary.file.core.windows.net\nhttp://seanstagetest-secondary.queue.core.windows.net\nhttp://seanstagetest-secondary.table.core.windows.net\n\nSanitized\n\n\nCloud\nBlobEndpoint=https://seanstagetest.blob.core.windows.net/;QueueEndpoint=http://seanstagetest.queue.core.windows.net/;FileEndpoint=http://seanstagetest.file.core.windows.net/;BlobSecondaryEndpoint=http://seanstagetest-secondary.blob.core.windows.net/;QueueSecondaryEndpoint=http://seanstagetest-secondary.queue.core.windows.net/;FileSecondaryEndpoint=http://seanstagetest-secondary.file.core.windows.net/;AccountName=seanstagetest;AccountKey=Sanitized\nseanscope1"
=======
    "DateTimeOffsetNow": "2020-04-02T17:09:06.6373819-07:00",
    "RandomSeed": "1962328240",
    "Storage_TestConfigDefault": "ProductionTenant\nseanmcccanary\nU2FuaXRpemVk\nhttps://seanmcccanary.blob.core.windows.net\nhttps://seanmcccanary.file.core.windows.net\nhttps://seanmcccanary.queue.core.windows.net\nhttps://seanmcccanary.table.core.windows.net\n\n\n\n\nhttps://seanmcccanary-secondary.blob.core.windows.net\nhttps://seanmcccanary-secondary.file.core.windows.net\nhttps://seanmcccanary-secondary.queue.core.windows.net\nhttps://seanmcccanary-secondary.table.core.windows.net\n\nSanitized\n\n\nCloud\nBlobEndpoint=https://seanmcccanary.blob.core.windows.net/;QueueEndpoint=https://seanmcccanary.queue.core.windows.net/;FileEndpoint=https://seanmcccanary.file.core.windows.net/;BlobSecondaryEndpoint=https://seanmcccanary-secondary.blob.core.windows.net/;QueueSecondaryEndpoint=https://seanmcccanary-secondary.queue.core.windows.net/;FileSecondaryEndpoint=https://seanmcccanary-secondary.file.core.windows.net/;AccountName=seanmcccanary;AccountKey=Sanitized\nseanscope1"
>>>>>>> 32e373e2
  }
}<|MERGE_RESOLUTION|>--- conflicted
+++ resolved
@@ -1,22 +1,6 @@
 {
   "Entries": [
     {
-<<<<<<< HEAD
-      "RequestUri": "https://seanstagetest.blob.core.windows.net/test-container-304c09b2-b2f1-9cae-8f47-1fc56541e733?restype=container",
-      "RequestMethod": "PUT",
-      "RequestHeaders": {
-        "Authorization": "Sanitized",
-        "traceparent": "00-9d230a42d870784a87609238f241eb40-c99a00ad71121d40-00",
-        "User-Agent": [
-          "azsdk-net-Storage.Blobs/12.4.0-dev.20200305.1",
-          "(.NET Core 4.6.28325.01; Microsoft Windows 10.0.18363 )"
-        ],
-        "x-ms-blob-public-access": "container",
-        "x-ms-client-request-id": "4dd4f139-94fc-139e-45e1-91f6ed75e163",
-        "x-ms-date": "Thu, 05 Mar 2020 21:24:04 GMT",
-        "x-ms-return-client-request-id": "true",
-        "x-ms-version": "2019-10-10"
-=======
       "RequestUri": "https://seanmcccanary.blob.core.windows.net/test-container-304c09b2-b2f1-9cae-8f47-1fc56541e733?restype=container",
       "RequestMethod": "PUT",
       "RequestHeaders": {
@@ -31,126 +15,67 @@
         "x-ms-date": "Fri, 03 Apr 2020 00:09:06 GMT",
         "x-ms-return-client-request-id": "true",
         "x-ms-version": "2019-12-12"
->>>>>>> 32e373e2
-      },
-      "RequestBody": null,
-      "StatusCode": 201,
-      "ResponseHeaders": {
-        "Content-Length": "0",
-<<<<<<< HEAD
-        "Date": "Thu, 05 Mar 2020 21:24:03 GMT",
-        "ETag": "\u00220x8D7C14B8814A956\u0022",
-        "Last-Modified": "Thu, 05 Mar 2020 21:24:04 GMT",
-=======
+      },
+      "RequestBody": null,
+      "StatusCode": 201,
+      "ResponseHeaders": {
+        "Content-Length": "0",
         "Date": "Fri, 03 Apr 2020 00:09:05 GMT",
         "ETag": "\u00220x8D7D763395C8F7A\u0022",
         "Last-Modified": "Fri, 03 Apr 2020 00:09:06 GMT",
->>>>>>> 32e373e2
         "Server": [
           "Windows-Azure-Blob/1.0",
           "Microsoft-HTTPAPI/2.0"
         ],
         "x-ms-client-request-id": "4dd4f139-94fc-139e-45e1-91f6ed75e163",
-<<<<<<< HEAD
-        "x-ms-request-id": "ffaa94e8-301e-0040-6234-f39503000000",
-        "x-ms-version": "2019-10-10"
-=======
         "x-ms-request-id": "15a046e1-b01e-0085-314c-09607d000000",
         "x-ms-version": "2019-12-12"
->>>>>>> 32e373e2
-      },
-      "ResponseBody": []
-    },
-    {
-<<<<<<< HEAD
-      "RequestUri": "https://seanstagetest.blob.core.windows.net/test-container-304c09b2-b2f1-9cae-8f47-1fc56541e733/test-blob-a4aed238-9ff4-954a-538a-e4f8f892fdc2",
-=======
+      },
+      "ResponseBody": []
+    },
+    {
       "RequestUri": "https://seanmcccanary.blob.core.windows.net/test-container-304c09b2-b2f1-9cae-8f47-1fc56541e733/test-blob-a4aed238-9ff4-954a-538a-e4f8f892fdc2",
->>>>>>> 32e373e2
-      "RequestMethod": "PUT",
-      "RequestHeaders": {
-        "Authorization": "Sanitized",
-        "Content-Length": "0",
-<<<<<<< HEAD
-        "traceparent": "00-5ed11ba92ee3b8439bc5afcd84e99feb-954bc0e434731748-00",
-        "User-Agent": [
-          "azsdk-net-Storage.Blobs/12.4.0-dev.20200305.1",
-          "(.NET Core 4.6.28325.01; Microsoft Windows 10.0.18363 )"
-=======
+      "RequestMethod": "PUT",
+      "RequestHeaders": {
+        "Authorization": "Sanitized",
+        "Content-Length": "0",
         "traceparent": "00-2a8f5fa4377afc45b149e1f4b759604f-5bf6066e2460084f-00",
         "User-Agent": [
           "azsdk-net-Storage.Blobs/12.5.0-dev.20200402.1",
           "(.NET Core 4.6.28325.01; Microsoft Windows 10.0.18362 )"
->>>>>>> 32e373e2
         ],
         "x-ms-blob-content-length": "1024",
         "x-ms-blob-sequence-number": "0",
         "x-ms-blob-type": "PageBlob",
         "x-ms-client-request-id": "cce35617-a11d-9ad6-a73e-f972afa61ab2",
-<<<<<<< HEAD
-        "x-ms-date": "Thu, 05 Mar 2020 21:24:04 GMT",
-        "x-ms-return-client-request-id": "true",
-        "x-ms-version": "2019-10-10"
-=======
         "x-ms-date": "Fri, 03 Apr 2020 00:09:06 GMT",
         "x-ms-return-client-request-id": "true",
         "x-ms-version": "2019-12-12"
->>>>>>> 32e373e2
-      },
-      "RequestBody": null,
-      "StatusCode": 201,
-      "ResponseHeaders": {
-        "Content-Length": "0",
-<<<<<<< HEAD
-        "Date": "Thu, 05 Mar 2020 21:24:03 GMT",
-        "ETag": "\u00220x8D7C14B88220D8C\u0022",
-        "Last-Modified": "Thu, 05 Mar 2020 21:24:04 GMT",
-=======
+      },
+      "RequestBody": null,
+      "StatusCode": 201,
+      "ResponseHeaders": {
+        "Content-Length": "0",
         "Date": "Fri, 03 Apr 2020 00:09:05 GMT",
         "ETag": "\u00220x8D7D7633969EB4D\u0022",
         "Last-Modified": "Fri, 03 Apr 2020 00:09:06 GMT",
->>>>>>> 32e373e2
         "Server": [
           "Windows-Azure-Blob/1.0",
           "Microsoft-HTTPAPI/2.0"
         ],
         "x-ms-client-request-id": "cce35617-a11d-9ad6-a73e-f972afa61ab2",
-<<<<<<< HEAD
-        "x-ms-request-id": "ffaa94eb-301e-0040-6334-f39503000000",
-        "x-ms-request-server-encrypted": "true",
-        "x-ms-version": "2019-10-10"
-=======
         "x-ms-request-id": "15a04709-b01e-0085-524c-09607d000000",
         "x-ms-request-server-encrypted": "true",
         "x-ms-version": "2019-12-12"
->>>>>>> 32e373e2
-      },
-      "ResponseBody": []
-    },
-    {
-<<<<<<< HEAD
-      "RequestUri": "https://seanstagetest.blob.core.windows.net/test-container-304c09b2-b2f1-9cae-8f47-1fc56541e733/test-blob-a4aed238-9ff4-954a-538a-e4f8f892fdc2?comp=page",
-=======
+      },
+      "ResponseBody": []
+    },
+    {
       "RequestUri": "https://seanmcccanary.blob.core.windows.net/test-container-304c09b2-b2f1-9cae-8f47-1fc56541e733/test-blob-a4aed238-9ff4-954a-538a-e4f8f892fdc2?comp=page",
->>>>>>> 32e373e2
       "RequestMethod": "PUT",
       "RequestHeaders": {
         "Authorization": "Sanitized",
         "Content-Length": "1024",
-<<<<<<< HEAD
-        "If-Modified-Since": "Fri, 06 Mar 2020 21:24:04 GMT",
-        "traceparent": "00-32caf99c22e3014692d20eb170262e89-0bdccfc1ddc1b042-00",
-        "User-Agent": [
-          "azsdk-net-Storage.Blobs/12.4.0-dev.20200305.1",
-          "(.NET Core 4.6.28325.01; Microsoft Windows 10.0.18363 )"
-        ],
-        "x-ms-client-request-id": "0b560eca-c820-9304-20cd-9c7c8af2620d",
-        "x-ms-date": "Thu, 05 Mar 2020 21:24:04 GMT",
-        "x-ms-page-write": "update",
-        "x-ms-range": "bytes=0-1023",
-        "x-ms-return-client-request-id": "true",
-        "x-ms-version": "2019-10-10"
-=======
         "If-Modified-Since": "Sat, 04 Apr 2020 00:09:06 GMT",
         "traceparent": "00-22950d3c4b58bd42baecd646e897a73d-51bcbafb8947b743-00",
         "User-Agent": [
@@ -163,55 +88,25 @@
         "x-ms-range": "bytes=0-1023",
         "x-ms-return-client-request-id": "true",
         "x-ms-version": "2019-12-12"
->>>>>>> 32e373e2
       },
       "RequestBody": "4871melt9p\u002BbyZ3cOX4LlbUO4aGvMaRgffLMLp/ENWD9s\u002Bi7yTrsqV9EMFQD\u002BWAoM2S8ocV4A7IqlBz3oMj/15M834aWT8t6ITdCawBQXIORpPo6CJSbhK81kTQe9AmWRFjAxhrZkuOYQX\u002BNNpex2TeYZvzOxM//oFrWYL6WXC0uqyanj5VpuBEXosYUDU0Yg7f9ho4MyICJwSa/AjElAuVSX4twCUmhL63qtiII65MNvtwGmdWeIeKmHs5vqbXf8p/hwq7Cp3puW1bgIRFdgNaSskRVHmgPsz6oyep6MYb4C8SCJyjkShZimD1/vv/QSZ743PZxitM30g5vGd6P8yrQ6BZN21itrmgt8oYrkPU\u002B2IBMglSPh4HxS1QadTE406QTrtXpg21FSy6OQ5dNC0IZMEFdQnHVQWCVW48Dkjk39B/hGOEfVVQSBjYlAEPpoz8SAUTv25AyPW10UyfeQbj1V054a/Ng\u002BdrtSjw7r0Adq7dQ8ZH0RxmPrtp0qgIsNMV9L6n0cThMsQdpApBU940sV6dvjVAnABA16LwY7E7YwBV3vX\u002BXKDp/Az\u002BJi0WJO7dNR1NavKZ0Vi\u002BZv4h7M8S4kEF63DoNlS5t8IoQnXXKq60Fy6X7fgRvAmdQ/WixA9B70PsDDl58P7Ek7MscZLi5zhPadmgfvBE9C9rTvJfFu\u002B26lcx5x51PiIz015E4Up2uly9V14xoXBTpxgODqYIZXjDeYs/sPwd2i\u002B3bKuV/BLg8JCVocORgUTm4kACazN4K2nlhWfDOwVco30uejDEvacFKRoRcse1LfhCWNK8G274P0VBrHqvIbmPOP5GYwcUHiSY\u002BT4VarSmMFdrfOI2nIQOMj7rhw0sWgtghjXFbsr1KjqqJx4w5tSQm3wnQ6DbVJx6OCzEKJsXbKM2sOB\u002B3MGIclKniHlp3U9qWuuRCRZmiS2ZTzaeMQGfkrZ\u002B\u002BjXwEb6\u002Bms1OM8gjDF7hWdGzhmeI0Cuy5ZGK7kFRB/nC6uMZekko0m5JFFVlej7XuNcz7AxS9ioKPSwpM6yP/S/SXCV7y\u002BOEhrP1Q7vSTWtSszFqIRvpc/S5DzkdA6K9uRspkxoZX\u002Bz3q2VYWbJuN/PA1nx7JdgT5Owsvryqa4cRO4acqLpROVdEdnm2kRZCStdFWCkmRpdDFaot6J0wST/eSyIv0Y81c50lNrNiXVfV7nPlYQ9d6vTzXZcQI1C2FCk51EX0FnlIE\u002BiP/Q/n3LhWV/4pSugwgFwtOHf4JUxIcyKGKIUR4df6nVEm0e3lD3zavc9SjMk9CVflytoBT\u002BqYQ43tXbQzQHImMqmXDbJyRCz7HWuA\u002BeZVRR8xKBr99U1qipJj\u002B63Eq3lZLFojqfw==",
       "StatusCode": 412,
       "ResponseHeaders": {
         "Content-Length": "253",
         "Content-Type": "application/xml",
-<<<<<<< HEAD
-        "Date": "Thu, 05 Mar 2020 21:24:04 GMT",
-=======
         "Date": "Fri, 03 Apr 2020 00:09:05 GMT",
->>>>>>> 32e373e2
         "Server": [
           "Windows-Azure-Blob/1.0",
           "Microsoft-HTTPAPI/2.0"
         ],
         "x-ms-client-request-id": "0b560eca-c820-9304-20cd-9c7c8af2620d",
         "x-ms-error-code": "ConditionNotMet",
-<<<<<<< HEAD
-        "x-ms-request-id": "ffaa94ec-301e-0040-6434-f39503000000",
-        "x-ms-version": "2019-10-10"
-=======
         "x-ms-request-id": "15a04721-b01e-0085-664c-09607d000000",
         "x-ms-version": "2019-12-12"
->>>>>>> 32e373e2
       },
       "ResponseBody": [
         "\uFEFF\u003C?xml version=\u00221.0\u0022 encoding=\u0022utf-8\u0022?\u003E\n",
         "\u003CError\u003E\u003CCode\u003EConditionNotMet\u003C/Code\u003E\u003CMessage\u003EThe condition specified using HTTP conditional header(s) is not met.\n",
-<<<<<<< HEAD
-        "RequestId:ffaa94ec-301e-0040-6434-f39503000000\n",
-        "Time:2020-03-05T21:24:04.7697996Z\u003C/Message\u003E\u003C/Error\u003E"
-      ]
-    },
-    {
-      "RequestUri": "https://seanstagetest.blob.core.windows.net/test-container-304c09b2-b2f1-9cae-8f47-1fc56541e733?restype=container",
-      "RequestMethod": "DELETE",
-      "RequestHeaders": {
-        "Authorization": "Sanitized",
-        "traceparent": "00-9391fa1e767e9b45a740fc0580ebe0a4-f79adf157ea93d48-00",
-        "User-Agent": [
-          "azsdk-net-Storage.Blobs/12.4.0-dev.20200305.1",
-          "(.NET Core 4.6.28325.01; Microsoft Windows 10.0.18363 )"
-        ],
-        "x-ms-client-request-id": "07813f58-de31-205e-594d-8a75f0233cdf",
-        "x-ms-date": "Thu, 05 Mar 2020 21:24:04 GMT",
-        "x-ms-return-client-request-id": "true",
-        "x-ms-version": "2019-10-10"
-=======
         "RequestId:15a04721-b01e-0085-664c-09607d000000\n",
         "Time:2020-04-03T00:09:06.2067278Z\u003C/Message\u003E\u003C/Error\u003E"
       ]
@@ -230,49 +125,23 @@
         "x-ms-date": "Fri, 03 Apr 2020 00:09:07 GMT",
         "x-ms-return-client-request-id": "true",
         "x-ms-version": "2019-12-12"
->>>>>>> 32e373e2
       },
       "RequestBody": null,
       "StatusCode": 202,
       "ResponseHeaders": {
         "Content-Length": "0",
-<<<<<<< HEAD
-        "Date": "Thu, 05 Mar 2020 21:24:04 GMT",
-=======
         "Date": "Fri, 03 Apr 2020 00:09:05 GMT",
->>>>>>> 32e373e2
         "Server": [
           "Windows-Azure-Blob/1.0",
           "Microsoft-HTTPAPI/2.0"
         ],
         "x-ms-client-request-id": "07813f58-de31-205e-594d-8a75f0233cdf",
-<<<<<<< HEAD
-        "x-ms-request-id": "ffaa94ed-301e-0040-6534-f39503000000",
-        "x-ms-version": "2019-10-10"
-=======
         "x-ms-request-id": "15a0473a-b01e-0085-7c4c-09607d000000",
         "x-ms-version": "2019-12-12"
->>>>>>> 32e373e2
-      },
-      "ResponseBody": []
-    },
-    {
-<<<<<<< HEAD
-      "RequestUri": "https://seanstagetest.blob.core.windows.net/test-container-5d9ed807-985c-b5f0-d38f-5145f6d67b3a?restype=container",
-      "RequestMethod": "PUT",
-      "RequestHeaders": {
-        "Authorization": "Sanitized",
-        "traceparent": "00-3226c55d56bc2e4e8ee0c636304e4859-9f7053ee5a74b941-00",
-        "User-Agent": [
-          "azsdk-net-Storage.Blobs/12.4.0-dev.20200305.1",
-          "(.NET Core 4.6.28325.01; Microsoft Windows 10.0.18363 )"
-        ],
-        "x-ms-blob-public-access": "container",
-        "x-ms-client-request-id": "3f26f29f-ee47-bf8e-4fcb-33a28d192a82",
-        "x-ms-date": "Thu, 05 Mar 2020 21:24:04 GMT",
-        "x-ms-return-client-request-id": "true",
-        "x-ms-version": "2019-10-10"
-=======
+      },
+      "ResponseBody": []
+    },
+    {
       "RequestUri": "https://seanmcccanary.blob.core.windows.net/test-container-5d9ed807-985c-b5f0-d38f-5145f6d67b3a?restype=container",
       "RequestMethod": "PUT",
       "RequestHeaders": {
@@ -287,126 +156,67 @@
         "x-ms-date": "Fri, 03 Apr 2020 00:09:07 GMT",
         "x-ms-return-client-request-id": "true",
         "x-ms-version": "2019-12-12"
->>>>>>> 32e373e2
-      },
-      "RequestBody": null,
-      "StatusCode": 201,
-      "ResponseHeaders": {
-        "Content-Length": "0",
-<<<<<<< HEAD
-        "Date": "Thu, 05 Mar 2020 21:24:04 GMT",
-        "ETag": "\u00220x8D7C14B88695D29\u0022",
-        "Last-Modified": "Thu, 05 Mar 2020 21:24:05 GMT",
-=======
+      },
+      "RequestBody": null,
+      "StatusCode": 201,
+      "ResponseHeaders": {
+        "Content-Length": "0",
         "Date": "Fri, 03 Apr 2020 00:09:06 GMT",
         "ETag": "\u00220x8D7D76339B3E226\u0022",
         "Last-Modified": "Fri, 03 Apr 2020 00:09:06 GMT",
->>>>>>> 32e373e2
         "Server": [
           "Windows-Azure-Blob/1.0",
           "Microsoft-HTTPAPI/2.0"
         ],
         "x-ms-client-request-id": "3f26f29f-ee47-bf8e-4fcb-33a28d192a82",
-<<<<<<< HEAD
-        "x-ms-request-id": "19833242-201e-0011-5534-f3088f000000",
-        "x-ms-version": "2019-10-10"
-=======
         "x-ms-request-id": "ff89ef3d-801e-006a-284c-099588000000",
         "x-ms-version": "2019-12-12"
->>>>>>> 32e373e2
-      },
-      "ResponseBody": []
-    },
-    {
-<<<<<<< HEAD
-      "RequestUri": "https://seanstagetest.blob.core.windows.net/test-container-5d9ed807-985c-b5f0-d38f-5145f6d67b3a/test-blob-3ef34fd1-f2ff-ad6e-fc15-f29904182b0e",
-=======
+      },
+      "ResponseBody": []
+    },
+    {
       "RequestUri": "https://seanmcccanary.blob.core.windows.net/test-container-5d9ed807-985c-b5f0-d38f-5145f6d67b3a/test-blob-3ef34fd1-f2ff-ad6e-fc15-f29904182b0e",
->>>>>>> 32e373e2
-      "RequestMethod": "PUT",
-      "RequestHeaders": {
-        "Authorization": "Sanitized",
-        "Content-Length": "0",
-<<<<<<< HEAD
-        "traceparent": "00-35cbb02291bf484e8ef344b1cfdbbffe-ae2cd83836d7024e-00",
-        "User-Agent": [
-          "azsdk-net-Storage.Blobs/12.4.0-dev.20200305.1",
-          "(.NET Core 4.6.28325.01; Microsoft Windows 10.0.18363 )"
-=======
+      "RequestMethod": "PUT",
+      "RequestHeaders": {
+        "Authorization": "Sanitized",
+        "Content-Length": "0",
         "traceparent": "00-4fb5d114fd39f64884c0733d31c8db36-85348f5083fb1247-00",
         "User-Agent": [
           "azsdk-net-Storage.Blobs/12.5.0-dev.20200402.1",
           "(.NET Core 4.6.28325.01; Microsoft Windows 10.0.18362 )"
->>>>>>> 32e373e2
         ],
         "x-ms-blob-content-length": "1024",
         "x-ms-blob-sequence-number": "0",
         "x-ms-blob-type": "PageBlob",
         "x-ms-client-request-id": "3a061197-98d2-ac97-8379-4232fbf5ba36",
-<<<<<<< HEAD
-        "x-ms-date": "Thu, 05 Mar 2020 21:24:05 GMT",
-        "x-ms-return-client-request-id": "true",
-        "x-ms-version": "2019-10-10"
-=======
         "x-ms-date": "Fri, 03 Apr 2020 00:09:07 GMT",
         "x-ms-return-client-request-id": "true",
         "x-ms-version": "2019-12-12"
->>>>>>> 32e373e2
-      },
-      "RequestBody": null,
-      "StatusCode": 201,
-      "ResponseHeaders": {
-        "Content-Length": "0",
-<<<<<<< HEAD
-        "Date": "Thu, 05 Mar 2020 21:24:05 GMT",
-        "ETag": "\u00220x8D7C14B8875AE4F\u0022",
-        "Last-Modified": "Thu, 05 Mar 2020 21:24:05 GMT",
-=======
+      },
+      "RequestBody": null,
+      "StatusCode": 201,
+      "ResponseHeaders": {
+        "Content-Length": "0",
         "Date": "Fri, 03 Apr 2020 00:09:06 GMT",
         "ETag": "\u00220x8D7D76339C0586F\u0022",
         "Last-Modified": "Fri, 03 Apr 2020 00:09:06 GMT",
->>>>>>> 32e373e2
         "Server": [
           "Windows-Azure-Blob/1.0",
           "Microsoft-HTTPAPI/2.0"
         ],
         "x-ms-client-request-id": "3a061197-98d2-ac97-8379-4232fbf5ba36",
-<<<<<<< HEAD
-        "x-ms-request-id": "19833245-201e-0011-5634-f3088f000000",
-        "x-ms-request-server-encrypted": "true",
-        "x-ms-version": "2019-10-10"
-=======
         "x-ms-request-id": "ff89ef5e-801e-006a-444c-099588000000",
         "x-ms-request-server-encrypted": "true",
         "x-ms-version": "2019-12-12"
->>>>>>> 32e373e2
-      },
-      "ResponseBody": []
-    },
-    {
-<<<<<<< HEAD
-      "RequestUri": "https://seanstagetest.blob.core.windows.net/test-container-5d9ed807-985c-b5f0-d38f-5145f6d67b3a/test-blob-3ef34fd1-f2ff-ad6e-fc15-f29904182b0e?comp=page",
-=======
+      },
+      "ResponseBody": []
+    },
+    {
       "RequestUri": "https://seanmcccanary.blob.core.windows.net/test-container-5d9ed807-985c-b5f0-d38f-5145f6d67b3a/test-blob-3ef34fd1-f2ff-ad6e-fc15-f29904182b0e?comp=page",
->>>>>>> 32e373e2
       "RequestMethod": "PUT",
       "RequestHeaders": {
         "Authorization": "Sanitized",
         "Content-Length": "1024",
-<<<<<<< HEAD
-        "If-Unmodified-Since": "Wed, 04 Mar 2020 21:24:04 GMT",
-        "traceparent": "00-0e4c10b473db0543b2b03c20ed542513-056421104e5cab4d-00",
-        "User-Agent": [
-          "azsdk-net-Storage.Blobs/12.4.0-dev.20200305.1",
-          "(.NET Core 4.6.28325.01; Microsoft Windows 10.0.18363 )"
-        ],
-        "x-ms-client-request-id": "4a44f7cc-376a-8965-c58b-6ebf679e0452",
-        "x-ms-date": "Thu, 05 Mar 2020 21:24:05 GMT",
-        "x-ms-page-write": "update",
-        "x-ms-range": "bytes=0-1023",
-        "x-ms-return-client-request-id": "true",
-        "x-ms-version": "2019-10-10"
-=======
         "If-Unmodified-Since": "Thu, 02 Apr 2020 00:09:06 GMT",
         "traceparent": "00-d13afb1aefe9fc45b0b7c7996bf77072-7af8ca61904c3e44-00",
         "User-Agent": [
@@ -419,55 +229,25 @@
         "x-ms-range": "bytes=0-1023",
         "x-ms-return-client-request-id": "true",
         "x-ms-version": "2019-12-12"
->>>>>>> 32e373e2
       },
       "RequestBody": "nyXq03Im0pVdXxuZ98iGwxqgAfMR8TsfIvmANvnAly2qxAYBTifecT5w3XN8/bW78n4YWvPGJK3py7F5ppucnMfu7zLChHXywpC0oRTIoiRDxER6pz05459YF4N2ZMqi1ECrjg6D\u002BW0JJphjEoOYISmMNuJXIvWKtAuSaW3ye13FEs3UHBMWv8vWcIGk1tEcv/VZ6i7oS7JLIdkD8I8AF6o7nf\u002B2xAQVdnYWgbFz5d45dqp3mJEv3ccbifs6Es881ljXaTjSZfvwRHO30skA1zv6ynnliH8YC8A4mzsJ2mOn2qtYnHylZxGuh1Medwv9GrG/P0hVVk3Zvl14mcq/52kPEPcepzu/VGNoNgEr\u002BpS1O4CJSpsbUYNdf90eLc1G7p/qDmYT33N2/\u002Brk7CBMrcTIwl1JNpzO875zwCdeoCeVIUdhQewuoVwNE0qwN2VjEdIYVmtw/bgCGxqnnx5LF1/DT8rY62zYmiABOyJSHbxZD69VRUq7JSSPXiXRhwI9wvvr7eeaiyZmQLtKbsGVsP1eTo9v9dIUByqmSYxGBhMew3knZzDUvoSJ7wSOcbZi\u002Ba4nczhyzswp1uW99EGZHzmoK6tIbkjNiY8L5gbNhZV0RFDeHpParPWs/ZBLF8pD79DL5UUKGYtlWuqpZ\u002BjGW1FPSbDxugCmzn\u002B1nHC3gXLEx/Y1Ap9QaSrFeMSpMEUN5aI/\u002B80aUjTPJBfGVX0arth45J/xkVmx/9\u002BFLEI8/Z45qLfOeIakqnXBZt2IiRStqsrrMEulG1RJjfztlCbykyd4jKzGTDVS0zoqMCp7KXXL2IF3UMxSlIxiheqJthVPztK2D/xn512UmV0Re\u002BspzWSGIryke0NaJvgfY8dLyB0k22FXxBp5ZPAj4rdvQRihOLeFA5RZqlOPXOkER4OWSdA/7KCJ0QlKDb3LgJiM6uTgfioQxcSJyzAOyGcwdR1tjZnmMFV4F2etO/bWjim6A3EEI8hZhoMLtSFvewmiGZigXvP/pbqPZ2bDY4rOsz0GU8X1K1FUEwcV2nozCJxeCyFeNS82ul23dbxilSL5PQLkaCdDrO1HTErs6ctAW1/KZVhocH0N0JlnPraU8n3kHJ14T6B0Gl40F\u002BnlSdGRdxpdlzDKkM2F15eO2203slrMB8wuxwy\u002BVUv5NFmUKIfI1sebN1pNGYzQ8ngI5j7x/GSPGEEEY68NnkHl0Vxz8a4QxgWlm3r/f\u002B5AXtWUtm8NBzj0BBBFw3IYjpkZZ0cwXAHJ9x84S2Dqj5hTxAXaeefR2Mokf\u002ByeywKSjQ3g5himEALTyr9P1LvXCXV38f9tPhSxR499C9wVKysdpb5SCamArLQDBq4oggMOTHV2JtkDJQ==",
       "StatusCode": 412,
       "ResponseHeaders": {
         "Content-Length": "253",
         "Content-Type": "application/xml",
-<<<<<<< HEAD
-        "Date": "Thu, 05 Mar 2020 21:24:05 GMT",
-=======
         "Date": "Fri, 03 Apr 2020 00:09:06 GMT",
->>>>>>> 32e373e2
         "Server": [
           "Windows-Azure-Blob/1.0",
           "Microsoft-HTTPAPI/2.0"
         ],
         "x-ms-client-request-id": "4a44f7cc-376a-8965-c58b-6ebf679e0452",
         "x-ms-error-code": "ConditionNotMet",
-<<<<<<< HEAD
-        "x-ms-request-id": "1983324a-201e-0011-5934-f3088f000000",
-        "x-ms-version": "2019-10-10"
-=======
         "x-ms-request-id": "ff89ef7d-801e-006a-604c-099588000000",
         "x-ms-version": "2019-12-12"
->>>>>>> 32e373e2
       },
       "ResponseBody": [
         "\uFEFF\u003C?xml version=\u00221.0\u0022 encoding=\u0022utf-8\u0022?\u003E\n",
         "\u003CError\u003E\u003CCode\u003EConditionNotMet\u003C/Code\u003E\u003CMessage\u003EThe condition specified using HTTP conditional header(s) is not met.\n",
-<<<<<<< HEAD
-        "RequestId:1983324a-201e-0011-5934-f3088f000000\n",
-        "Time:2020-03-05T21:24:05.3169410Z\u003C/Message\u003E\u003C/Error\u003E"
-      ]
-    },
-    {
-      "RequestUri": "https://seanstagetest.blob.core.windows.net/test-container-5d9ed807-985c-b5f0-d38f-5145f6d67b3a?restype=container",
-      "RequestMethod": "DELETE",
-      "RequestHeaders": {
-        "Authorization": "Sanitized",
-        "traceparent": "00-9fec09e08c4d6844ae5322e3d9593a81-4a08ddd21477a549-00",
-        "User-Agent": [
-          "azsdk-net-Storage.Blobs/12.4.0-dev.20200305.1",
-          "(.NET Core 4.6.28325.01; Microsoft Windows 10.0.18363 )"
-        ],
-        "x-ms-client-request-id": "2faa75c7-b894-16ba-93a5-d9fdba44bd1e",
-        "x-ms-date": "Thu, 05 Mar 2020 21:24:05 GMT",
-        "x-ms-return-client-request-id": "true",
-        "x-ms-version": "2019-10-10"
-=======
         "RequestId:ff89ef7d-801e-006a-604c-099588000000\n",
         "Time:2020-04-03T00:09:06.7880114Z\u003C/Message\u003E\u003C/Error\u003E"
       ]
@@ -486,49 +266,23 @@
         "x-ms-date": "Fri, 03 Apr 2020 00:09:07 GMT",
         "x-ms-return-client-request-id": "true",
         "x-ms-version": "2019-12-12"
->>>>>>> 32e373e2
       },
       "RequestBody": null,
       "StatusCode": 202,
       "ResponseHeaders": {
         "Content-Length": "0",
-<<<<<<< HEAD
-        "Date": "Thu, 05 Mar 2020 21:24:05 GMT",
-=======
         "Date": "Fri, 03 Apr 2020 00:09:06 GMT",
->>>>>>> 32e373e2
         "Server": [
           "Windows-Azure-Blob/1.0",
           "Microsoft-HTTPAPI/2.0"
         ],
         "x-ms-client-request-id": "2faa75c7-b894-16ba-93a5-d9fdba44bd1e",
-<<<<<<< HEAD
-        "x-ms-request-id": "1983324e-201e-0011-5b34-f3088f000000",
-        "x-ms-version": "2019-10-10"
-=======
         "x-ms-request-id": "ff89ef9f-801e-006a-7b4c-099588000000",
         "x-ms-version": "2019-12-12"
->>>>>>> 32e373e2
-      },
-      "ResponseBody": []
-    },
-    {
-<<<<<<< HEAD
-      "RequestUri": "https://seanstagetest.blob.core.windows.net/test-container-ae19419b-2b8c-c125-00c1-9a8cee56f376?restype=container",
-      "RequestMethod": "PUT",
-      "RequestHeaders": {
-        "Authorization": "Sanitized",
-        "traceparent": "00-30e057f5090a52408584dda0efb9ade1-718aa82794f27945-00",
-        "User-Agent": [
-          "azsdk-net-Storage.Blobs/12.4.0-dev.20200305.1",
-          "(.NET Core 4.6.28325.01; Microsoft Windows 10.0.18363 )"
-        ],
-        "x-ms-blob-public-access": "container",
-        "x-ms-client-request-id": "54742a20-2535-9b85-4fe9-2fd31d2d283d",
-        "x-ms-date": "Thu, 05 Mar 2020 21:24:05 GMT",
-        "x-ms-return-client-request-id": "true",
-        "x-ms-version": "2019-10-10"
-=======
+      },
+      "ResponseBody": []
+    },
+    {
       "RequestUri": "https://seanmcccanary.blob.core.windows.net/test-container-ae19419b-2b8c-c125-00c1-9a8cee56f376?restype=container",
       "RequestMethod": "PUT",
       "RequestHeaders": {
@@ -543,126 +297,68 @@
         "x-ms-date": "Fri, 03 Apr 2020 00:09:07 GMT",
         "x-ms-return-client-request-id": "true",
         "x-ms-version": "2019-12-12"
->>>>>>> 32e373e2
-      },
-      "RequestBody": null,
-      "StatusCode": 201,
-      "ResponseHeaders": {
-        "Content-Length": "0",
-<<<<<<< HEAD
-        "Date": "Thu, 05 Mar 2020 21:24:04 GMT",
-        "ETag": "\u00220x8D7C14B88BB2351\u0022",
-        "Last-Modified": "Thu, 05 Mar 2020 21:24:05 GMT",
-=======
+      },
+      "RequestBody": null,
+      "StatusCode": 201,
+      "ResponseHeaders": {
+        "Content-Length": "0",
         "Date": "Fri, 03 Apr 2020 00:09:06 GMT",
         "ETag": "\u00220x8D7D7633A168CDE\u0022",
         "Last-Modified": "Fri, 03 Apr 2020 00:09:07 GMT",
->>>>>>> 32e373e2
         "Server": [
           "Windows-Azure-Blob/1.0",
           "Microsoft-HTTPAPI/2.0"
         ],
         "x-ms-client-request-id": "54742a20-2535-9b85-4fe9-2fd31d2d283d",
-<<<<<<< HEAD
-        "x-ms-request-id": "417f3365-601e-002f-6534-f39ff0000000",
-        "x-ms-version": "2019-10-10"
-=======
         "x-ms-request-id": "51f4be87-b01e-004e-3c4c-096328000000",
         "x-ms-version": "2019-12-12"
->>>>>>> 32e373e2
-      },
-      "ResponseBody": []
-    },
-    {
-<<<<<<< HEAD
-      "RequestUri": "https://seanstagetest.blob.core.windows.net/test-container-ae19419b-2b8c-c125-00c1-9a8cee56f376/test-blob-5e4663b1-cb4c-c52a-84b8-e83265f09006",
-=======
+      },
+      "ResponseBody": []
+    },
+    {
       "RequestUri": "https://seanmcccanary.blob.core.windows.net/test-container-ae19419b-2b8c-c125-00c1-9a8cee56f376/test-blob-5e4663b1-cb4c-c52a-84b8-e83265f09006",
->>>>>>> 32e373e2
-      "RequestMethod": "PUT",
-      "RequestHeaders": {
-        "Authorization": "Sanitized",
-        "Content-Length": "0",
-<<<<<<< HEAD
-        "traceparent": "00-2b2869c886379f4d844b16ab8465fa96-77688dccb8e69f4a-00",
-        "User-Agent": [
-          "azsdk-net-Storage.Blobs/12.4.0-dev.20200305.1",
-          "(.NET Core 4.6.28325.01; Microsoft Windows 10.0.18363 )"
-=======
+      "RequestMethod": "PUT",
+      "RequestHeaders": {
+        "Authorization": "Sanitized",
+        "Content-Length": "0",
         "traceparent": "00-cbfc914acb95a84d959262e294baa6da-740e6eef56a6c347-00",
         "User-Agent": [
           "azsdk-net-Storage.Blobs/12.5.0-dev.20200402.1",
           "(.NET Core 4.6.28325.01; Microsoft Windows 10.0.18362 )"
->>>>>>> 32e373e2
         ],
         "x-ms-blob-content-length": "1024",
         "x-ms-blob-sequence-number": "0",
         "x-ms-blob-type": "PageBlob",
         "x-ms-client-request-id": "ce838830-6ab3-541e-ffae-cf7d3d53365e",
-<<<<<<< HEAD
-        "x-ms-date": "Thu, 05 Mar 2020 21:24:05 GMT",
-        "x-ms-return-client-request-id": "true",
-        "x-ms-version": "2019-10-10"
-=======
         "x-ms-date": "Fri, 03 Apr 2020 00:09:08 GMT",
         "x-ms-return-client-request-id": "true",
         "x-ms-version": "2019-12-12"
->>>>>>> 32e373e2
-      },
-      "RequestBody": null,
-      "StatusCode": 201,
-      "ResponseHeaders": {
-        "Content-Length": "0",
-<<<<<<< HEAD
-        "Date": "Thu, 05 Mar 2020 21:24:04 GMT",
-        "ETag": "\u00220x8D7C14B88C7EACB\u0022",
-        "Last-Modified": "Thu, 05 Mar 2020 21:24:05 GMT",
-=======
+      },
+      "RequestBody": null,
+      "StatusCode": 201,
+      "ResponseHeaders": {
+        "Content-Length": "0",
         "Date": "Fri, 03 Apr 2020 00:09:06 GMT",
         "ETag": "\u00220x8D7D7633A2323EA\u0022",
         "Last-Modified": "Fri, 03 Apr 2020 00:09:07 GMT",
->>>>>>> 32e373e2
         "Server": [
           "Windows-Azure-Blob/1.0",
           "Microsoft-HTTPAPI/2.0"
         ],
         "x-ms-client-request-id": "ce838830-6ab3-541e-ffae-cf7d3d53365e",
-<<<<<<< HEAD
-        "x-ms-request-id": "417f3369-601e-002f-6734-f39ff0000000",
-        "x-ms-request-server-encrypted": "true",
-        "x-ms-version": "2019-10-10"
-=======
         "x-ms-request-id": "51f4bea2-b01e-004e-524c-096328000000",
         "x-ms-request-server-encrypted": "true",
         "x-ms-version": "2019-12-12"
->>>>>>> 32e373e2
-      },
-      "ResponseBody": []
-    },
-    {
-<<<<<<< HEAD
-      "RequestUri": "https://seanstagetest.blob.core.windows.net/test-container-ae19419b-2b8c-c125-00c1-9a8cee56f376/test-blob-5e4663b1-cb4c-c52a-84b8-e83265f09006?comp=page",
-=======
+      },
+      "ResponseBody": []
+    },
+    {
       "RequestUri": "https://seanmcccanary.blob.core.windows.net/test-container-ae19419b-2b8c-c125-00c1-9a8cee56f376/test-blob-5e4663b1-cb4c-c52a-84b8-e83265f09006?comp=page",
->>>>>>> 32e373e2
       "RequestMethod": "PUT",
       "RequestHeaders": {
         "Authorization": "Sanitized",
         "Content-Length": "1024",
         "If-Match": "\u0022garbage\u0022",
-<<<<<<< HEAD
-        "traceparent": "00-574ce2653c4944468a668d77452b7dd3-7670393824d3cc4a-00",
-        "User-Agent": [
-          "azsdk-net-Storage.Blobs/12.4.0-dev.20200305.1",
-          "(.NET Core 4.6.28325.01; Microsoft Windows 10.0.18363 )"
-        ],
-        "x-ms-client-request-id": "d866ac32-ebc5-8732-51a6-7aadd9f3d622",
-        "x-ms-date": "Thu, 05 Mar 2020 21:24:05 GMT",
-        "x-ms-page-write": "update",
-        "x-ms-range": "bytes=0-1023",
-        "x-ms-return-client-request-id": "true",
-        "x-ms-version": "2019-10-10"
-=======
         "traceparent": "00-194b57ddd81cca46a1ee38c2e8f407e9-737a058c47d25642-00",
         "User-Agent": [
           "azsdk-net-Storage.Blobs/12.5.0-dev.20200402.1",
@@ -674,55 +370,25 @@
         "x-ms-range": "bytes=0-1023",
         "x-ms-return-client-request-id": "true",
         "x-ms-version": "2019-12-12"
->>>>>>> 32e373e2
       },
       "RequestBody": "WSjb7sBkWxEitYfwKSAfmnZPAt1twVKNERjEM8/DVIMlQ7F9DVTYzCxxq/7iLSvfjzUG7VBY8JfVTtyooChBX2AEyuVvoo0hdzWw/BZUquPt5aOavGYyzFMZp753LywEL0ud3mJFb\u002B2n5XUbqPSBgaT5u7qEp6P60v2SVfrOqUcJrM3Kt8uAp3W289bxFyRemCYafnRxf4ioowxlsxry2TstEfwmtsrYeBNFzrPMCLrZM7zUtCrTmC1FIRS/G/NbxBmbwwUoOOJbQQZhLLHU3JpRi4BdHiQRWnnP4ZS2GF0g6gqaMUW1sPvaeHIkcmx7cUV5bo9z/aX0iWiMWVZNpSioQEGmOqpUm9qFgqWy7OgNU3BOPKrNrexkpafcKFekjdJKezEq1DeaJdK07XoAQp2Afwbm/ml\u002B25NVQpQDd3OD4fXSaHC34344tBfXGL9yZGIKXKlRvY9py6Cd1ZKil61fMQyFLdosyJyIrkpRp8LU4t4y\u002BRvJMSNmaJzQGQ7rlhxpd\u002Bey7TeI3ZMNyQ9FFyTdyfK0cJ6Slf/oHsQ9W6\u002BNnBct6C/aIfWnqhuHvGgUIVF48lAbNyZ\u002B1\u002BLoys5ySoLkfy33Fy/1A6j9DcaCC9mW0/1zxWhfcmTxrxBN8lcmNF\u002BZoj07HQkhg\u002B\u002BnHipf\u002B8wIUfbQ/4UZhQ3IBWgfpxBQ1thm6WicW7bzUkJ4t1M6kbNDRKBgVjXafxwvcxehAtvfVkhS\u002BRJjbPY/3K1CoM65jnS022Nv8ICjjGlMbOifUlBmmWAL6Jih4NeqIXmIl99NduSj7CZ4b2bHrm2oFwANoIpc3AZurqXcE/uLxc8HGvSJ/vYD/GUp7ir5Qzkr\u002BMjXnIDuK7vY38c/xtgr7KqXwJR4HxgJCqQkM\u002B3cdWpssBsysyhOGO85sB8uxDWN/QGAYYKlstmwzpLbyvfN/Gpc0ha9\u002BTmBSailP2752kZvlzbrXBPnx/5CguWWc073a7S10fEfzwTI/hja/3Nrt/NLazLB4aBWdAsXe3dT69VZrdO5QwlUUMcxI136DceK1srySgcbNYkTXlzmB1SMdBJCgFKfsXPq9xtqj75CW2dDjKSsYaHOPnhKpuSsbklzpa5LuIx16yVXCFPrsKXL0AL1onqv4BNwdELZVQqOPYjS9\u002BoP96PbzqF/VVlO4o3SftXit8vOxMWb2kNJm5YayMrKGbm6u9hfGdTYMIq5IpG0B9Y1rIa9AzIldB1fkTILZIyPhMnUF8P8gp329ZM64reylZS/5RxDDBWGlUe7/4ihzcv\u002BKp3H4O8TOCnoxg6e65FlrfueS35vS3e0ToJ7QYMUVCjHO7gZ6rWkrK3yW0UH56q1VVGMA4FNjt4mE5Jslw==",
       "StatusCode": 412,
       "ResponseHeaders": {
         "Content-Length": "253",
         "Content-Type": "application/xml",
-<<<<<<< HEAD
-        "Date": "Thu, 05 Mar 2020 21:24:05 GMT",
-=======
         "Date": "Fri, 03 Apr 2020 00:09:06 GMT",
->>>>>>> 32e373e2
         "Server": [
           "Windows-Azure-Blob/1.0",
           "Microsoft-HTTPAPI/2.0"
         ],
         "x-ms-client-request-id": "d866ac32-ebc5-8732-51a6-7aadd9f3d622",
         "x-ms-error-code": "ConditionNotMet",
-<<<<<<< HEAD
-        "x-ms-request-id": "417f336d-601e-002f-6a34-f39ff0000000",
-        "x-ms-version": "2019-10-10"
-=======
         "x-ms-request-id": "51f4bec7-b01e-004e-764c-096328000000",
         "x-ms-version": "2019-12-12"
->>>>>>> 32e373e2
       },
       "ResponseBody": [
         "\uFEFF\u003C?xml version=\u00221.0\u0022 encoding=\u0022utf-8\u0022?\u003E\n",
         "\u003CError\u003E\u003CCode\u003EConditionNotMet\u003C/Code\u003E\u003CMessage\u003EThe condition specified using HTTP conditional header(s) is not met.\n",
-<<<<<<< HEAD
-        "RequestId:417f336d-601e-002f-6a34-f39ff0000000\n",
-        "Time:2020-03-05T21:24:05.8489584Z\u003C/Message\u003E\u003C/Error\u003E"
-      ]
-    },
-    {
-      "RequestUri": "https://seanstagetest.blob.core.windows.net/test-container-ae19419b-2b8c-c125-00c1-9a8cee56f376?restype=container",
-      "RequestMethod": "DELETE",
-      "RequestHeaders": {
-        "Authorization": "Sanitized",
-        "traceparent": "00-bd4c472743d6464a8db341c014a6d0ad-91499d3c7b1d584e-00",
-        "User-Agent": [
-          "azsdk-net-Storage.Blobs/12.4.0-dev.20200305.1",
-          "(.NET Core 4.6.28325.01; Microsoft Windows 10.0.18363 )"
-        ],
-        "x-ms-client-request-id": "66f3ee11-942b-0ad1-734c-203f5c020057",
-        "x-ms-date": "Thu, 05 Mar 2020 21:24:05 GMT",
-        "x-ms-return-client-request-id": "true",
-        "x-ms-version": "2019-10-10"
-=======
         "RequestId:51f4bec7-b01e-004e-764c-096328000000\n",
         "Time:2020-04-03T00:09:07.4306318Z\u003C/Message\u003E\u003C/Error\u003E"
       ]
@@ -741,49 +407,23 @@
         "x-ms-date": "Fri, 03 Apr 2020 00:09:08 GMT",
         "x-ms-return-client-request-id": "true",
         "x-ms-version": "2019-12-12"
->>>>>>> 32e373e2
       },
       "RequestBody": null,
       "StatusCode": 202,
       "ResponseHeaders": {
         "Content-Length": "0",
-<<<<<<< HEAD
-        "Date": "Thu, 05 Mar 2020 21:24:05 GMT",
-=======
         "Date": "Fri, 03 Apr 2020 00:09:06 GMT",
->>>>>>> 32e373e2
         "Server": [
           "Windows-Azure-Blob/1.0",
           "Microsoft-HTTPAPI/2.0"
         ],
         "x-ms-client-request-id": "66f3ee11-942b-0ad1-734c-203f5c020057",
-<<<<<<< HEAD
-        "x-ms-request-id": "417f3371-601e-002f-6d34-f39ff0000000",
-        "x-ms-version": "2019-10-10"
-=======
         "x-ms-request-id": "51f4befc-b01e-004e-234c-096328000000",
         "x-ms-version": "2019-12-12"
->>>>>>> 32e373e2
-      },
-      "ResponseBody": []
-    },
-    {
-<<<<<<< HEAD
-      "RequestUri": "https://seanstagetest.blob.core.windows.net/test-container-89c123ec-301a-5e69-8b56-dde9e1a34147?restype=container",
-      "RequestMethod": "PUT",
-      "RequestHeaders": {
-        "Authorization": "Sanitized",
-        "traceparent": "00-6ccc45d70e780949857439db2ccdf791-14976d5986886741-00",
-        "User-Agent": [
-          "azsdk-net-Storage.Blobs/12.4.0-dev.20200305.1",
-          "(.NET Core 4.6.28325.01; Microsoft Windows 10.0.18363 )"
-        ],
-        "x-ms-blob-public-access": "container",
-        "x-ms-client-request-id": "22a1b2db-5848-e162-8495-dbd5b7e729cf",
-        "x-ms-date": "Thu, 05 Mar 2020 21:24:06 GMT",
-        "x-ms-return-client-request-id": "true",
-        "x-ms-version": "2019-10-10"
-=======
+      },
+      "ResponseBody": []
+    },
+    {
       "RequestUri": "https://seanmcccanary.blob.core.windows.net/test-container-89c123ec-301a-5e69-8b56-dde9e1a34147?restype=container",
       "RequestMethod": "PUT",
       "RequestHeaders": {
@@ -798,118 +438,62 @@
         "x-ms-date": "Fri, 03 Apr 2020 00:09:08 GMT",
         "x-ms-return-client-request-id": "true",
         "x-ms-version": "2019-12-12"
->>>>>>> 32e373e2
-      },
-      "RequestBody": null,
-      "StatusCode": 201,
-      "ResponseHeaders": {
-        "Content-Length": "0",
-<<<<<<< HEAD
-        "Date": "Thu, 05 Mar 2020 21:24:05 GMT",
-        "ETag": "\u00220x8D7C14B890E5337\u0022",
-        "Last-Modified": "Thu, 05 Mar 2020 21:24:06 GMT",
-=======
+      },
+      "RequestBody": null,
+      "StatusCode": 201,
+      "ResponseHeaders": {
+        "Content-Length": "0",
         "Date": "Fri, 03 Apr 2020 00:09:07 GMT",
         "ETag": "\u00220x8D7D7633A6EB6A5\u0022",
         "Last-Modified": "Fri, 03 Apr 2020 00:09:07 GMT",
->>>>>>> 32e373e2
         "Server": [
           "Windows-Azure-Blob/1.0",
           "Microsoft-HTTPAPI/2.0"
         ],
         "x-ms-client-request-id": "22a1b2db-5848-e162-8495-dbd5b7e729cf",
-<<<<<<< HEAD
-        "x-ms-request-id": "2d1872e7-901e-0004-5234-f31f3c000000",
-        "x-ms-version": "2019-10-10"
-=======
         "x-ms-request-id": "b97ba03a-001e-005b-4a4c-09749b000000",
         "x-ms-version": "2019-12-12"
->>>>>>> 32e373e2
-      },
-      "ResponseBody": []
-    },
-    {
-<<<<<<< HEAD
-      "RequestUri": "https://seanstagetest.blob.core.windows.net/test-container-89c123ec-301a-5e69-8b56-dde9e1a34147/test-blob-5d7ad80a-1566-7c57-2c1e-466d562faaa8",
-=======
+      },
+      "ResponseBody": []
+    },
+    {
       "RequestUri": "https://seanmcccanary.blob.core.windows.net/test-container-89c123ec-301a-5e69-8b56-dde9e1a34147/test-blob-5d7ad80a-1566-7c57-2c1e-466d562faaa8",
->>>>>>> 32e373e2
-      "RequestMethod": "PUT",
-      "RequestHeaders": {
-        "Authorization": "Sanitized",
-        "Content-Length": "0",
-<<<<<<< HEAD
-        "traceparent": "00-ee1f9a8e8e236546b3aeb1daf6421368-4e64da24b21a7948-00",
-        "User-Agent": [
-          "azsdk-net-Storage.Blobs/12.4.0-dev.20200305.1",
-          "(.NET Core 4.6.28325.01; Microsoft Windows 10.0.18363 )"
-=======
+      "RequestMethod": "PUT",
+      "RequestHeaders": {
+        "Authorization": "Sanitized",
+        "Content-Length": "0",
         "traceparent": "00-c8f2c7091d4d0747a318a4c380003099-87df9a98efbffc43-00",
         "User-Agent": [
           "azsdk-net-Storage.Blobs/12.5.0-dev.20200402.1",
           "(.NET Core 4.6.28325.01; Microsoft Windows 10.0.18362 )"
->>>>>>> 32e373e2
         ],
         "x-ms-blob-content-length": "1024",
         "x-ms-blob-sequence-number": "0",
         "x-ms-blob-type": "PageBlob",
         "x-ms-client-request-id": "da2f0982-5667-c692-5b25-f62912f48a55",
-<<<<<<< HEAD
-        "x-ms-date": "Thu, 05 Mar 2020 21:24:06 GMT",
-        "x-ms-return-client-request-id": "true",
-        "x-ms-version": "2019-10-10"
-=======
         "x-ms-date": "Fri, 03 Apr 2020 00:09:08 GMT",
         "x-ms-return-client-request-id": "true",
         "x-ms-version": "2019-12-12"
->>>>>>> 32e373e2
-      },
-      "RequestBody": null,
-      "StatusCode": 201,
-      "ResponseHeaders": {
-        "Content-Length": "0",
-<<<<<<< HEAD
-        "Date": "Thu, 05 Mar 2020 21:24:05 GMT",
-        "ETag": "\u00220x8D7C14B891B63B7\u0022",
-        "Last-Modified": "Thu, 05 Mar 2020 21:24:06 GMT",
-=======
+      },
+      "RequestBody": null,
+      "StatusCode": 201,
+      "ResponseHeaders": {
+        "Content-Length": "0",
         "Date": "Fri, 03 Apr 2020 00:09:07 GMT",
         "ETag": "\u00220x8D7D7633A7B8D38\u0022",
         "Last-Modified": "Fri, 03 Apr 2020 00:09:07 GMT",
->>>>>>> 32e373e2
         "Server": [
           "Windows-Azure-Blob/1.0",
           "Microsoft-HTTPAPI/2.0"
         ],
         "x-ms-client-request-id": "da2f0982-5667-c692-5b25-f62912f48a55",
-<<<<<<< HEAD
-        "x-ms-request-id": "2d1872f0-901e-0004-5934-f31f3c000000",
-        "x-ms-request-server-encrypted": "true",
-        "x-ms-version": "2019-10-10"
-=======
         "x-ms-request-id": "b97ba051-001e-005b-594c-09749b000000",
         "x-ms-request-server-encrypted": "true",
         "x-ms-version": "2019-12-12"
->>>>>>> 32e373e2
-      },
-      "ResponseBody": []
-    },
-    {
-<<<<<<< HEAD
-      "RequestUri": "https://seanstagetest.blob.core.windows.net/test-container-89c123ec-301a-5e69-8b56-dde9e1a34147/test-blob-5d7ad80a-1566-7c57-2c1e-466d562faaa8",
-      "RequestMethod": "HEAD",
-      "RequestHeaders": {
-        "Authorization": "Sanitized",
-        "traceparent": "00-dbe42ba0cc9b8c4eb9b6cf3e959840d5-821ea605afa06243-00",
-        "User-Agent": [
-          "azsdk-net-Storage.Blobs/12.4.0-dev.20200305.1",
-          "(.NET Core 4.6.28325.01; Microsoft Windows 10.0.18363 )"
-        ],
-        "x-ms-client-request-id": "4cebea33-d000-4b41-5148-d3dd29d659a8",
-        "x-ms-date": "Thu, 05 Mar 2020 21:24:06 GMT",
-        "x-ms-return-client-request-id": "true",
-        "x-ms-version": "2019-10-10"
-=======
+      },
+      "ResponseBody": []
+    },
+    {
       "RequestUri": "https://seanmcccanary.blob.core.windows.net/test-container-89c123ec-301a-5e69-8b56-dde9e1a34147/test-blob-5d7ad80a-1566-7c57-2c1e-466d562faaa8",
       "RequestMethod": "HEAD",
       "RequestHeaders": {
@@ -923,7 +507,6 @@
         "x-ms-date": "Fri, 03 Apr 2020 00:09:08 GMT",
         "x-ms-return-client-request-id": "true",
         "x-ms-version": "2019-12-12"
->>>>>>> 32e373e2
       },
       "RequestBody": null,
       "StatusCode": 200,
@@ -931,15 +514,9 @@
         "Accept-Ranges": "bytes",
         "Content-Length": "1024",
         "Content-Type": "application/octet-stream",
-<<<<<<< HEAD
-        "Date": "Thu, 05 Mar 2020 21:24:05 GMT",
-        "ETag": "\u00220x8D7C14B891B63B7\u0022",
-        "Last-Modified": "Thu, 05 Mar 2020 21:24:06 GMT",
-=======
         "Date": "Fri, 03 Apr 2020 00:09:07 GMT",
         "ETag": "\u00220x8D7D7633A7B8D38\u0022",
         "Last-Modified": "Fri, 03 Apr 2020 00:09:07 GMT",
->>>>>>> 32e373e2
         "Server": [
           "Windows-Azure-Blob/1.0",
           "Microsoft-HTTPAPI/2.0"
@@ -947,48 +524,21 @@
         "x-ms-blob-sequence-number": "0",
         "x-ms-blob-type": "PageBlob",
         "x-ms-client-request-id": "4cebea33-d000-4b41-5148-d3dd29d659a8",
-<<<<<<< HEAD
-        "x-ms-creation-time": "Thu, 05 Mar 2020 21:24:06 GMT",
-        "x-ms-lease-state": "available",
-        "x-ms-lease-status": "unlocked",
-        "x-ms-request-id": "2d1872f6-901e-0004-5f34-f31f3c000000",
-        "x-ms-server-encrypted": "true",
-        "x-ms-version": "2019-10-10"
-=======
         "x-ms-creation-time": "Fri, 03 Apr 2020 00:09:07 GMT",
         "x-ms-lease-state": "available",
         "x-ms-lease-status": "unlocked",
         "x-ms-request-id": "b97ba069-001e-005b-6d4c-09749b000000",
         "x-ms-server-encrypted": "true",
         "x-ms-version": "2019-12-12"
->>>>>>> 32e373e2
-      },
-      "ResponseBody": []
-    },
-    {
-<<<<<<< HEAD
-      "RequestUri": "https://seanstagetest.blob.core.windows.net/test-container-89c123ec-301a-5e69-8b56-dde9e1a34147/test-blob-5d7ad80a-1566-7c57-2c1e-466d562faaa8?comp=page",
-=======
+      },
+      "ResponseBody": []
+    },
+    {
       "RequestUri": "https://seanmcccanary.blob.core.windows.net/test-container-89c123ec-301a-5e69-8b56-dde9e1a34147/test-blob-5d7ad80a-1566-7c57-2c1e-466d562faaa8?comp=page",
->>>>>>> 32e373e2
       "RequestMethod": "PUT",
       "RequestHeaders": {
         "Authorization": "Sanitized",
         "Content-Length": "1024",
-<<<<<<< HEAD
-        "If-None-Match": "\u00220x8D7C14B891B63B7\u0022",
-        "traceparent": "00-bfb521af2ab90d46b5415a27792a3b54-e24d8fec2d2ad24c-00",
-        "User-Agent": [
-          "azsdk-net-Storage.Blobs/12.4.0-dev.20200305.1",
-          "(.NET Core 4.6.28325.01; Microsoft Windows 10.0.18363 )"
-        ],
-        "x-ms-client-request-id": "a14fade6-b192-f49f-8a58-d39d5b241856",
-        "x-ms-date": "Thu, 05 Mar 2020 21:24:06 GMT",
-        "x-ms-page-write": "update",
-        "x-ms-range": "bytes=0-1023",
-        "x-ms-return-client-request-id": "true",
-        "x-ms-version": "2019-10-10"
-=======
         "If-None-Match": "\u00220x8D7D7633A7B8D38\u0022",
         "traceparent": "00-43019320de3f314f96ebdfeedd79b1e5-9d40606f97e6f343-00",
         "User-Agent": [
@@ -1001,55 +551,25 @@
         "x-ms-range": "bytes=0-1023",
         "x-ms-return-client-request-id": "true",
         "x-ms-version": "2019-12-12"
->>>>>>> 32e373e2
       },
       "RequestBody": "LxB\u002BYe8Ygoc8QwFYluYWbTzs9igJPlUb8eeBkCjwwgK2GHyeboYZG2djELzO6LVqMWWgPOAxn/G7Y28IlvFfTIH\u002Bon1qeP\u002B20tvApS2YTAgxF1/CUIUihHiK4goWEYR1BMQ60EY3/7ll6mkFcPrDIxdn1n\u002BSnPv82x0F4JX0n8FWS6BpXXzB\u002BhelXWYbHRR\u002Bxr/zrzoF4mjIPvQpMh8jcEuoriVZWcWapdxn7T\u002BV4L4IhhnWAe\u002BGUWg4oR6ImMf4gewac27vJW35WAlenfUoMl41IKwFTW9bIV28ILimEg0Ub2tTem1PGWGs3KjlKLRzD2/AUncb8jN8v1ERMgS0U0b8SS2J1bfx5gZKWHHHdfioSRBI5cCV\u002BXw31rsbPedc94hi6d\u002BH6Tq3z2tw0JnCtUpYaenzbG2GZk\u002BwUv/81akf7mHoZYsZIWDWkBZUJCnidSFwwtP\u002BaIsb3IKP1pc6u/nCUeI42VC\u002BP0iIHNtWMUEmzdzeixPVIYXVzYkJiUrInNUcktNGqpvRsoKLdUuwxKpAaAm6XDDm7TBcYwzHtbb9v4AGOp9u3yNBDNiQSas5JQjeyCBBDj\u002BkNaSj6kaPCvzMjrXKqYoL0ojleU9XVqOEIz4D6O2Vu7FBYQT6y/XcsgLcw7r2bnt\u002B0/aXW5XvTd8BHscIiyEPN9IEiUeFEAaTCcZMe5LojrTChBT2/WAbURQk\u002Bawu0ybhzIvo8eUz\u002BMLvBFLOotFMGJASRgYMGTpy6DczYRdZZDWga68GAJzPjotRB/kOTa9C1\u002BAcG40g1LNRdgmtAJerlp8cLjciRhf0Q7d6uhFBY5uI8Ik2PUmnf5b8tIqTIY30pnFZ8R53H5HJKNjVpRmhEBJtJA8OdFhWdK6gJpGNYSEphhSg53J8END3bRRx0tl9WqR4Jfx\u002B5TEYA3xw1/kAO8e2qx8FACmg8RQ/FgZE5aLUI8vtFTskq6DiiOT1DDnX9zFNuia6d1p61zToP84r1B3Zm7MtEyaLkf9/I3hEquTaZx/U9ip8Gqtxcj0HPGzRt7PGG3CFqeMLwSkmO1ThNixPDtevVt3zXYEHvKHphFWTrWzEfo90VL48yTQBVd5XkDsQuC6VImDW073vfexCIj3Uk43oHLid27kYcoyo8giisCxl2Msn/YoL7qvRhdbR\u002Baf3LcJQb3ODct10fK/TLeC1TM3A3UlxrJUD3C4My1XjRnnlscRFUUC44WbusoHaN8HKHDgJERxehYAsTZNFd6aHkDU27nscb/qMB/vig/oUKKRsQq8d2jVchyxEGAOtc2q/ZyFLpElFrqw9fAkgewGGGCXu2DT3abYA2WdP11b23pSRIxvYyYNbJpQD310sOwsqvgDevw==",
       "StatusCode": 412,
       "ResponseHeaders": {
         "Content-Length": "253",
         "Content-Type": "application/xml",
-<<<<<<< HEAD
-        "Date": "Thu, 05 Mar 2020 21:24:05 GMT",
-=======
         "Date": "Fri, 03 Apr 2020 00:09:07 GMT",
->>>>>>> 32e373e2
         "Server": [
           "Windows-Azure-Blob/1.0",
           "Microsoft-HTTPAPI/2.0"
         ],
         "x-ms-client-request-id": "a14fade6-b192-f49f-8a58-d39d5b241856",
         "x-ms-error-code": "ConditionNotMet",
-<<<<<<< HEAD
-        "x-ms-request-id": "2d1872fd-901e-0004-6634-f31f3c000000",
-        "x-ms-version": "2019-10-10"
-=======
         "x-ms-request-id": "b97ba07f-001e-005b-7e4c-09749b000000",
         "x-ms-version": "2019-12-12"
->>>>>>> 32e373e2
       },
       "ResponseBody": [
         "\uFEFF\u003C?xml version=\u00221.0\u0022 encoding=\u0022utf-8\u0022?\u003E\n",
         "\u003CError\u003E\u003CCode\u003EConditionNotMet\u003C/Code\u003E\u003CMessage\u003EThe condition specified using HTTP conditional header(s) is not met.\n",
-<<<<<<< HEAD
-        "RequestId:2d1872fd-901e-0004-6634-f31f3c000000\n",
-        "Time:2020-03-05T21:24:06.4799928Z\u003C/Message\u003E\u003C/Error\u003E"
-      ]
-    },
-    {
-      "RequestUri": "https://seanstagetest.blob.core.windows.net/test-container-89c123ec-301a-5e69-8b56-dde9e1a34147?restype=container",
-      "RequestMethod": "DELETE",
-      "RequestHeaders": {
-        "Authorization": "Sanitized",
-        "traceparent": "00-3fe139c9a69bd5499a65aabf5e01438a-ca3141085415e645-00",
-        "User-Agent": [
-          "azsdk-net-Storage.Blobs/12.4.0-dev.20200305.1",
-          "(.NET Core 4.6.28325.01; Microsoft Windows 10.0.18363 )"
-        ],
-        "x-ms-client-request-id": "1044b3ac-3cb0-e92d-96d3-7312772c85d2",
-        "x-ms-date": "Thu, 05 Mar 2020 21:24:06 GMT",
-        "x-ms-return-client-request-id": "true",
-        "x-ms-version": "2019-10-10"
-=======
         "RequestId:b97ba07f-001e-005b-7e4c-09749b000000\n",
         "Time:2020-04-03T00:09:08.1635317Z\u003C/Message\u003E\u003C/Error\u003E"
       ]
@@ -1068,49 +588,23 @@
         "x-ms-date": "Fri, 03 Apr 2020 00:09:09 GMT",
         "x-ms-return-client-request-id": "true",
         "x-ms-version": "2019-12-12"
->>>>>>> 32e373e2
       },
       "RequestBody": null,
       "StatusCode": 202,
       "ResponseHeaders": {
         "Content-Length": "0",
-<<<<<<< HEAD
-        "Date": "Thu, 05 Mar 2020 21:24:05 GMT",
-=======
         "Date": "Fri, 03 Apr 2020 00:09:08 GMT",
->>>>>>> 32e373e2
         "Server": [
           "Windows-Azure-Blob/1.0",
           "Microsoft-HTTPAPI/2.0"
         ],
         "x-ms-client-request-id": "1044b3ac-3cb0-e92d-96d3-7312772c85d2",
-<<<<<<< HEAD
-        "x-ms-request-id": "2d187301-901e-0004-6a34-f31f3c000000",
-        "x-ms-version": "2019-10-10"
-=======
         "x-ms-request-id": "b97ba0c2-001e-005b-394c-09749b000000",
         "x-ms-version": "2019-12-12"
->>>>>>> 32e373e2
-      },
-      "ResponseBody": []
-    },
-    {
-<<<<<<< HEAD
-      "RequestUri": "https://seanstagetest.blob.core.windows.net/test-container-7e2efebe-337b-c7fc-41d1-e81781e146f1?restype=container",
-      "RequestMethod": "PUT",
-      "RequestHeaders": {
-        "Authorization": "Sanitized",
-        "traceparent": "00-78a8e592d638dc40ab308013312c0a96-1d94a26fc33f1540-00",
-        "User-Agent": [
-          "azsdk-net-Storage.Blobs/12.4.0-dev.20200305.1",
-          "(.NET Core 4.6.28325.01; Microsoft Windows 10.0.18363 )"
-        ],
-        "x-ms-blob-public-access": "container",
-        "x-ms-client-request-id": "afff5df4-426a-793c-b77c-cfdf541567b4",
-        "x-ms-date": "Thu, 05 Mar 2020 21:24:06 GMT",
-        "x-ms-return-client-request-id": "true",
-        "x-ms-version": "2019-10-10"
-=======
+      },
+      "ResponseBody": []
+    },
+    {
       "RequestUri": "https://seanmcccanary.blob.core.windows.net/test-container-7e2efebe-337b-c7fc-41d1-e81781e146f1?restype=container",
       "RequestMethod": "PUT",
       "RequestHeaders": {
@@ -1125,116 +619,62 @@
         "x-ms-date": "Fri, 03 Apr 2020 00:09:09 GMT",
         "x-ms-return-client-request-id": "true",
         "x-ms-version": "2019-12-12"
->>>>>>> 32e373e2
-      },
-      "RequestBody": null,
-      "StatusCode": 201,
-      "ResponseHeaders": {
-        "Content-Length": "0",
-<<<<<<< HEAD
-        "Date": "Thu, 05 Mar 2020 21:24:05 GMT",
-        "ETag": "\u00220x8D7C14B896D67E3\u0022",
-        "Last-Modified": "Thu, 05 Mar 2020 21:24:06 GMT",
-=======
+      },
+      "RequestBody": null,
+      "StatusCode": 201,
+      "ResponseHeaders": {
+        "Content-Length": "0",
         "Date": "Fri, 03 Apr 2020 00:09:08 GMT",
         "ETag": "\u00220x8D7D7633AE24CFB\u0022",
         "Last-Modified": "Fri, 03 Apr 2020 00:09:08 GMT",
->>>>>>> 32e373e2
         "Server": [
           "Windows-Azure-Blob/1.0",
           "Microsoft-HTTPAPI/2.0"
         ],
         "x-ms-client-request-id": "afff5df4-426a-793c-b77c-cfdf541567b4",
-<<<<<<< HEAD
-        "x-ms-request-id": "45e3eb1b-501e-001b-0b34-f3ac38000000",
-        "x-ms-version": "2019-10-10"
-=======
         "x-ms-request-id": "d8add182-801e-0018-4e4c-0992c7000000",
         "x-ms-version": "2019-12-12"
->>>>>>> 32e373e2
-      },
-      "ResponseBody": []
-    },
-    {
-<<<<<<< HEAD
-      "RequestUri": "https://seanstagetest.blob.core.windows.net/test-container-7e2efebe-337b-c7fc-41d1-e81781e146f1/test-blob-5b79818d-dd3b-b6f2-5852-8c6b6e741ce6",
-=======
+      },
+      "ResponseBody": []
+    },
+    {
       "RequestUri": "https://seanmcccanary.blob.core.windows.net/test-container-7e2efebe-337b-c7fc-41d1-e81781e146f1/test-blob-5b79818d-dd3b-b6f2-5852-8c6b6e741ce6",
->>>>>>> 32e373e2
-      "RequestMethod": "PUT",
-      "RequestHeaders": {
-        "Authorization": "Sanitized",
-        "Content-Length": "0",
-<<<<<<< HEAD
-        "traceparent": "00-4953878c26d97441a60dd57d57bf6275-387da29a966cfe4b-00",
-        "User-Agent": [
-          "azsdk-net-Storage.Blobs/12.4.0-dev.20200305.1",
-          "(.NET Core 4.6.28325.01; Microsoft Windows 10.0.18363 )"
-=======
+      "RequestMethod": "PUT",
+      "RequestHeaders": {
+        "Authorization": "Sanitized",
+        "Content-Length": "0",
         "traceparent": "00-99097f10c1a64747ad93c5a839a76b0a-977af73b0b31474c-00",
         "User-Agent": [
           "azsdk-net-Storage.Blobs/12.5.0-dev.20200402.1",
           "(.NET Core 4.6.28325.01; Microsoft Windows 10.0.18362 )"
->>>>>>> 32e373e2
         ],
         "x-ms-blob-content-length": "1024",
         "x-ms-blob-sequence-number": "0",
         "x-ms-blob-type": "PageBlob",
         "x-ms-client-request-id": "29fa10a8-abe1-1750-6b49-5618b5d00b42",
-<<<<<<< HEAD
-        "x-ms-date": "Thu, 05 Mar 2020 21:24:06 GMT",
-        "x-ms-return-client-request-id": "true",
-        "x-ms-version": "2019-10-10"
-=======
         "x-ms-date": "Fri, 03 Apr 2020 00:09:09 GMT",
         "x-ms-return-client-request-id": "true",
         "x-ms-version": "2019-12-12"
->>>>>>> 32e373e2
-      },
-      "RequestBody": null,
-      "StatusCode": 201,
-      "ResponseHeaders": {
-        "Content-Length": "0",
-<<<<<<< HEAD
-        "Date": "Thu, 05 Mar 2020 21:24:06 GMT",
-        "ETag": "\u00220x8D7C14B897A4C18\u0022",
-        "Last-Modified": "Thu, 05 Mar 2020 21:24:06 GMT",
-=======
+      },
+      "RequestBody": null,
+      "StatusCode": 201,
+      "ResponseHeaders": {
+        "Content-Length": "0",
         "Date": "Fri, 03 Apr 2020 00:09:08 GMT",
         "ETag": "\u00220x8D7D7633AEFC101\u0022",
         "Last-Modified": "Fri, 03 Apr 2020 00:09:08 GMT",
->>>>>>> 32e373e2
         "Server": [
           "Windows-Azure-Blob/1.0",
           "Microsoft-HTTPAPI/2.0"
         ],
         "x-ms-client-request-id": "29fa10a8-abe1-1750-6b49-5618b5d00b42",
-<<<<<<< HEAD
-        "x-ms-request-id": "45e3eb20-501e-001b-0e34-f3ac38000000",
-        "x-ms-request-server-encrypted": "true",
-        "x-ms-version": "2019-10-10"
-=======
         "x-ms-request-id": "d8add19f-801e-0018-654c-0992c7000000",
         "x-ms-request-server-encrypted": "true",
         "x-ms-version": "2019-12-12"
->>>>>>> 32e373e2
-      },
-      "ResponseBody": []
-    },
-    {
-<<<<<<< HEAD
-      "RequestUri": "https://seanstagetest.blob.core.windows.net/test-container-7e2efebe-337b-c7fc-41d1-e81781e146f1/test-blob-5b79818d-dd3b-b6f2-5852-8c6b6e741ce6?comp=lease",
-      "RequestMethod": "PUT",
-      "RequestHeaders": {
-        "Authorization": "Sanitized",
-        "traceparent": "00-43a425c2b3e6b64fb1bddef2e228d9b6-6cc1386e66ea7045-00",
-        "User-Agent": [
-          "azsdk-net-Storage.Blobs/12.4.0-dev.20200305.1",
-          "(.NET Core 4.6.28325.01; Microsoft Windows 10.0.18363 )"
-        ],
-        "x-ms-client-request-id": "4e03ae6c-90b1-64e9-3d04-2ebe308b2bdc",
-        "x-ms-date": "Thu, 05 Mar 2020 21:24:07 GMT",
-=======
+      },
+      "ResponseBody": []
+    },
+    {
       "RequestUri": "https://seanmcccanary.blob.core.windows.net/test-container-7e2efebe-337b-c7fc-41d1-e81781e146f1/test-blob-5b79818d-dd3b-b6f2-5852-8c6b6e741ce6?comp=lease",
       "RequestMethod": "PUT",
       "RequestHeaders": {
@@ -1246,65 +686,36 @@
         ],
         "x-ms-client-request-id": "4e03ae6c-90b1-64e9-3d04-2ebe308b2bdc",
         "x-ms-date": "Fri, 03 Apr 2020 00:09:09 GMT",
->>>>>>> 32e373e2
         "x-ms-lease-action": "acquire",
         "x-ms-lease-duration": "-1",
         "x-ms-proposed-lease-id": "f715e95f-43f2-f5d2-fa23-7bc4ec8e7e91",
         "x-ms-return-client-request-id": "true",
-<<<<<<< HEAD
-        "x-ms-version": "2019-10-10"
-=======
-        "x-ms-version": "2019-12-12"
->>>>>>> 32e373e2
-      },
-      "RequestBody": null,
-      "StatusCode": 201,
-      "ResponseHeaders": {
-        "Content-Length": "0",
-<<<<<<< HEAD
-        "Date": "Thu, 05 Mar 2020 21:24:06 GMT",
-        "ETag": "\u00220x8D7C14B897A4C18\u0022",
-        "Last-Modified": "Thu, 05 Mar 2020 21:24:06 GMT",
-=======
+        "x-ms-version": "2019-12-12"
+      },
+      "RequestBody": null,
+      "StatusCode": 201,
+      "ResponseHeaders": {
+        "Content-Length": "0",
         "Date": "Fri, 03 Apr 2020 00:09:08 GMT",
         "ETag": "\u00220x8D7D7633AEFC101\u0022",
         "Last-Modified": "Fri, 03 Apr 2020 00:09:08 GMT",
->>>>>>> 32e373e2
         "Server": [
           "Windows-Azure-Blob/1.0",
           "Microsoft-HTTPAPI/2.0"
         ],
         "x-ms-client-request-id": "4e03ae6c-90b1-64e9-3d04-2ebe308b2bdc",
         "x-ms-lease-id": "f715e95f-43f2-f5d2-fa23-7bc4ec8e7e91",
-<<<<<<< HEAD
-        "x-ms-request-id": "45e3eb25-501e-001b-1234-f3ac38000000",
-        "x-ms-version": "2019-10-10"
-=======
         "x-ms-request-id": "d8add1bc-801e-0018-7c4c-0992c7000000",
         "x-ms-version": "2019-12-12"
->>>>>>> 32e373e2
-      },
-      "ResponseBody": []
-    },
-    {
-<<<<<<< HEAD
-      "RequestUri": "https://seanstagetest.blob.core.windows.net/test-container-7e2efebe-337b-c7fc-41d1-e81781e146f1/test-blob-5b79818d-dd3b-b6f2-5852-8c6b6e741ce6?comp=page",
-=======
+      },
+      "ResponseBody": []
+    },
+    {
       "RequestUri": "https://seanmcccanary.blob.core.windows.net/test-container-7e2efebe-337b-c7fc-41d1-e81781e146f1/test-blob-5b79818d-dd3b-b6f2-5852-8c6b6e741ce6?comp=page",
->>>>>>> 32e373e2
       "RequestMethod": "PUT",
       "RequestHeaders": {
         "Authorization": "Sanitized",
         "Content-Length": "1024",
-<<<<<<< HEAD
-        "traceparent": "00-59afcd29e58bdb49849f99ef30ddb927-5a3c200e8ce0ff42-00",
-        "User-Agent": [
-          "azsdk-net-Storage.Blobs/12.4.0-dev.20200305.1",
-          "(.NET Core 4.6.28325.01; Microsoft Windows 10.0.18363 )"
-        ],
-        "x-ms-client-request-id": "b4a7f030-5131-efc1-9cc7-37209cbb5b2f",
-        "x-ms-date": "Thu, 05 Mar 2020 21:24:07 GMT",
-=======
         "traceparent": "00-f9bf81e197c13845bbefc4f53e0e811c-f73dc2eb1a108149-00",
         "User-Agent": [
           "azsdk-net-Storage.Blobs/12.5.0-dev.20200402.1",
@@ -1312,64 +723,30 @@
         ],
         "x-ms-client-request-id": "b4a7f030-5131-efc1-9cc7-37209cbb5b2f",
         "x-ms-date": "Fri, 03 Apr 2020 00:09:09 GMT",
->>>>>>> 32e373e2
         "x-ms-lease-id": "217df4c6-0c3e-473b-a41f-05284a204bf7",
         "x-ms-page-write": "update",
         "x-ms-range": "bytes=0-1023",
         "x-ms-return-client-request-id": "true",
-<<<<<<< HEAD
-        "x-ms-version": "2019-10-10"
-=======
-        "x-ms-version": "2019-12-12"
->>>>>>> 32e373e2
+        "x-ms-version": "2019-12-12"
       },
       "RequestBody": "ysRNBA6tyGzk9urmizm1i4JsVz2LL\u002BA6x10fdcVG7oDg2857IZsBvuaXarqlAtkET6I7wzPtUZvkEj2wjlOnnQhpBq9rOWrma5lX88UmlcSEGyUiCypN8okylw9eUDCS8MyyO/wpmBY4VViall3Vvn15LHMthJLdHBMlOaFaiBppxAP5c1nHWoIP6rXSslwsXNmS5CS9ZWs51R7pA1903cw9MdJZ3EojsdHwHprcCmq3\u002BdzIyKP2rF\u002BYwJ463lcjmgzplIGK0oCObjNSzEfRXMq0MgmDrBUoR4VzwRys6dN6zYON83boLSdcOVpwo98Xx2PThqtNn\u002B73wEz8FxBj4oVf2P/EQ2lUzAXiJ3K6uKSlW/q42GMnLS2UljIp6xYW\u002BFfUEcrgU4T6f7mmanh8PAioVrsWqwoiN6vRL6w2KuDvyy4a5abZxQd2vVipgcK0GFkpgZRaAExNstkfDiTXxFXZt55JYVZhzpGzoO2xebboHBdTDKhLlMvizTPNubfjn/kCz8oja7YCx7IDpmBfmzkiNvENg7esjiLTZ5QjlBXZ0AHzr6nsxbFgUEX2R\u002B5rgjL5qoPF1htCVkGnUAMi3jOdKdVfa\u002ByQNnE/rDJytkYzZ\u002BRhKumSFPnlsVloRHSuPXIRWB0YDBdFaXQRhino0J/6dOkewLRKCxXbebqTJ/H8kW/AYF0pG1rNHMB0gI3Q/eC5btCLkHy9x00HPJNdskGCFfW6J29C0FmOUKTz1YqIC3zZ2bkhcADyApkPId7HcGl/8WqYFtVxdp13/T/XyvHCfzEWg9iIYaX0xyXWMq96xuA7dOMf7/WnaGIbqnLBGjioTKGtseyQ9pDFpE\u002BwmkTu/DdfnFUNo5A8bxt2bbYyMqzsLuYOzRTzqn5TWkqm980eLa06Yn7jmqkQcUHQGonZknGiw2xd3y4ia/LXukhFlXhNV0AI\u002BNAuCZM8/VzTIpD1ecfYAzNhwE1/F/aLC\u002BBgytvJgsJI0JqhdLrZIeLRT0lh4kCBbJJF7JbyieHaov2y2zKBCp/NrKgtN494h59qrcetKimg315Jg5YsVke5x9G8JkWwUEWplDaYUzUCzGX3h9sZLHjUEvvUOIYJoVVhdHC\u002Bu2BZul2CBJbyCIsoRrcxNM5rn5pZ6BRJ2xe\u002Bn/LgNt/FRBAEnsx\u002Bliji4glwq/HP2GyH9dTVZNNMD99Fw2SjEdGsYwKmLZYB7AlydwYK2S8l78eGWUEL8N89t47tOdLEPtA4w0jvKKvWhQjLY\u002B3MQTWvH9ScHbiPoXIiaXUHE7M2rTg20hXmNsYbr9M4P43xcHZYPhn\u002BJyEXqCLVzL82znJVlLW1lm8fyOkNgG3lV2HlMPj\u002BrtWZOIUWHw==",
       "StatusCode": 412,
       "ResponseHeaders": {
         "Content-Length": "265",
         "Content-Type": "application/xml",
-<<<<<<< HEAD
-        "Date": "Thu, 05 Mar 2020 21:24:06 GMT",
-=======
         "Date": "Fri, 03 Apr 2020 00:09:08 GMT",
->>>>>>> 32e373e2
         "Server": [
           "Windows-Azure-Blob/1.0",
           "Microsoft-HTTPAPI/2.0"
         ],
         "x-ms-client-request-id": "b4a7f030-5131-efc1-9cc7-37209cbb5b2f",
         "x-ms-error-code": "LeaseIdMismatchWithBlobOperation",
-<<<<<<< HEAD
-        "x-ms-request-id": "45e3eb27-501e-001b-1334-f3ac38000000",
-        "x-ms-version": "2019-10-10"
-=======
         "x-ms-request-id": "d8add1db-801e-0018-154c-0992c7000000",
         "x-ms-version": "2019-12-12"
->>>>>>> 32e373e2
       },
       "ResponseBody": [
         "\uFEFF\u003C?xml version=\u00221.0\u0022 encoding=\u0022utf-8\u0022?\u003E\n",
         "\u003CError\u003E\u003CCode\u003ELeaseIdMismatchWithBlobOperation\u003C/Code\u003E\u003CMessage\u003EThe lease ID specified did not match the lease ID for the blob.\n",
-<<<<<<< HEAD
-        "RequestId:45e3eb27-501e-001b-1334-f3ac38000000\n",
-        "Time:2020-03-05T21:24:07.0991087Z\u003C/Message\u003E\u003C/Error\u003E"
-      ]
-    },
-    {
-      "RequestUri": "https://seanstagetest.blob.core.windows.net/test-container-7e2efebe-337b-c7fc-41d1-e81781e146f1?restype=container",
-      "RequestMethod": "DELETE",
-      "RequestHeaders": {
-        "Authorization": "Sanitized",
-        "traceparent": "00-21f8dc1dfc683449928392a875fcf0f1-80344e65abf25244-00",
-        "User-Agent": [
-          "azsdk-net-Storage.Blobs/12.4.0-dev.20200305.1",
-          "(.NET Core 4.6.28325.01; Microsoft Windows 10.0.18363 )"
-        ],
-        "x-ms-client-request-id": "48686075-62de-d7ed-3221-cd3faec0c528",
-        "x-ms-date": "Thu, 05 Mar 2020 21:24:07 GMT",
-        "x-ms-return-client-request-id": "true",
-        "x-ms-version": "2019-10-10"
-=======
         "RequestId:d8add1db-801e-0018-154c-0992c7000000\n",
         "Time:2020-04-03T00:09:08.8499924Z\u003C/Message\u003E\u003C/Error\u003E"
       ]
@@ -1388,49 +765,23 @@
         "x-ms-date": "Fri, 03 Apr 2020 00:09:09 GMT",
         "x-ms-return-client-request-id": "true",
         "x-ms-version": "2019-12-12"
->>>>>>> 32e373e2
       },
       "RequestBody": null,
       "StatusCode": 202,
       "ResponseHeaders": {
         "Content-Length": "0",
-<<<<<<< HEAD
-        "Date": "Thu, 05 Mar 2020 21:24:06 GMT",
-=======
         "Date": "Fri, 03 Apr 2020 00:09:08 GMT",
->>>>>>> 32e373e2
         "Server": [
           "Windows-Azure-Blob/1.0",
           "Microsoft-HTTPAPI/2.0"
         ],
         "x-ms-client-request-id": "48686075-62de-d7ed-3221-cd3faec0c528",
-<<<<<<< HEAD
-        "x-ms-request-id": "45e3eb28-501e-001b-1434-f3ac38000000",
-        "x-ms-version": "2019-10-10"
-=======
         "x-ms-request-id": "d8add1f0-801e-0018-254c-0992c7000000",
         "x-ms-version": "2019-12-12"
->>>>>>> 32e373e2
-      },
-      "ResponseBody": []
-    },
-    {
-<<<<<<< HEAD
-      "RequestUri": "https://seanstagetest.blob.core.windows.net/test-container-629da84f-0cc1-b1be-e90c-27addd0be1a7?restype=container",
-      "RequestMethod": "PUT",
-      "RequestHeaders": {
-        "Authorization": "Sanitized",
-        "traceparent": "00-831f04f54e170e449fe39fbc3b60eb8c-95191b3e51763a47-00",
-        "User-Agent": [
-          "azsdk-net-Storage.Blobs/12.4.0-dev.20200305.1",
-          "(.NET Core 4.6.28325.01; Microsoft Windows 10.0.18363 )"
-        ],
-        "x-ms-blob-public-access": "container",
-        "x-ms-client-request-id": "66654bbf-bc57-6836-a2b7-5ed23b3ffa27",
-        "x-ms-date": "Thu, 05 Mar 2020 21:24:07 GMT",
-        "x-ms-return-client-request-id": "true",
-        "x-ms-version": "2019-10-10"
-=======
+      },
+      "ResponseBody": []
+    },
+    {
       "RequestUri": "https://seanmcccanary.blob.core.windows.net/test-container-629da84f-0cc1-b1be-e90c-27addd0be1a7?restype=container",
       "RequestMethod": "PUT",
       "RequestHeaders": {
@@ -1445,121 +796,67 @@
         "x-ms-date": "Fri, 03 Apr 2020 00:09:09 GMT",
         "x-ms-return-client-request-id": "true",
         "x-ms-version": "2019-12-12"
->>>>>>> 32e373e2
-      },
-      "RequestBody": null,
-      "StatusCode": 201,
-      "ResponseHeaders": {
-        "Content-Length": "0",
-<<<<<<< HEAD
-        "Date": "Thu, 05 Mar 2020 21:24:06 GMT",
-        "ETag": "\u00220x8D7C14B89CE2DF1\u0022",
-        "Last-Modified": "Thu, 05 Mar 2020 21:24:07 GMT",
-=======
+      },
+      "RequestBody": null,
+      "StatusCode": 201,
+      "ResponseHeaders": {
+        "Content-Length": "0",
         "Date": "Fri, 03 Apr 2020 00:09:09 GMT",
         "ETag": "\u00220x8D7D7633B4C50D6\u0022",
         "Last-Modified": "Fri, 03 Apr 2020 00:09:09 GMT",
->>>>>>> 32e373e2
         "Server": [
           "Windows-Azure-Blob/1.0",
           "Microsoft-HTTPAPI/2.0"
         ],
         "x-ms-client-request-id": "66654bbf-bc57-6836-a2b7-5ed23b3ffa27",
-<<<<<<< HEAD
-        "x-ms-request-id": "4a1158f4-c01e-0026-0b34-f3da23000000",
-        "x-ms-version": "2019-10-10"
-=======
         "x-ms-request-id": "db10bfde-e01e-0088-594c-09a8a9000000",
         "x-ms-version": "2019-12-12"
->>>>>>> 32e373e2
-      },
-      "ResponseBody": []
-    },
-    {
-<<<<<<< HEAD
-      "RequestUri": "https://seanstagetest.blob.core.windows.net/test-container-629da84f-0cc1-b1be-e90c-27addd0be1a7/test-blob-6e97253f-8815-3cd5-5760-d8521227fe23",
-=======
+      },
+      "ResponseBody": []
+    },
+    {
       "RequestUri": "https://seanmcccanary.blob.core.windows.net/test-container-629da84f-0cc1-b1be-e90c-27addd0be1a7/test-blob-6e97253f-8815-3cd5-5760-d8521227fe23",
->>>>>>> 32e373e2
-      "RequestMethod": "PUT",
-      "RequestHeaders": {
-        "Authorization": "Sanitized",
-        "Content-Length": "0",
-<<<<<<< HEAD
-        "traceparent": "00-cab5d49f3b30b441ab3a1d8b52c073c7-f82425c2cec71f46-00",
-        "User-Agent": [
-          "azsdk-net-Storage.Blobs/12.4.0-dev.20200305.1",
-          "(.NET Core 4.6.28325.01; Microsoft Windows 10.0.18363 )"
-=======
+      "RequestMethod": "PUT",
+      "RequestHeaders": {
+        "Authorization": "Sanitized",
+        "Content-Length": "0",
         "traceparent": "00-af185c5268c1fc47ab32f67eacffbcc8-2e49e12c5aebdd4f-00",
         "User-Agent": [
           "azsdk-net-Storage.Blobs/12.5.0-dev.20200402.1",
           "(.NET Core 4.6.28325.01; Microsoft Windows 10.0.18362 )"
->>>>>>> 32e373e2
         ],
         "x-ms-blob-content-length": "1024",
         "x-ms-blob-sequence-number": "0",
         "x-ms-blob-type": "PageBlob",
         "x-ms-client-request-id": "8c57d274-7e2f-36b6-7629-0ef6e3e3567a",
-<<<<<<< HEAD
-        "x-ms-date": "Thu, 05 Mar 2020 21:24:07 GMT",
-        "x-ms-return-client-request-id": "true",
-        "x-ms-version": "2019-10-10"
-=======
         "x-ms-date": "Fri, 03 Apr 2020 00:09:10 GMT",
         "x-ms-return-client-request-id": "true",
         "x-ms-version": "2019-12-12"
->>>>>>> 32e373e2
-      },
-      "RequestBody": null,
-      "StatusCode": 201,
-      "ResponseHeaders": {
-        "Content-Length": "0",
-<<<<<<< HEAD
-        "Date": "Thu, 05 Mar 2020 21:24:06 GMT",
-        "ETag": "\u00220x8D7C14B89DBA39A\u0022",
-        "Last-Modified": "Thu, 05 Mar 2020 21:24:07 GMT",
-=======
+      },
+      "RequestBody": null,
+      "StatusCode": 201,
+      "ResponseHeaders": {
+        "Content-Length": "0",
         "Date": "Fri, 03 Apr 2020 00:09:09 GMT",
         "ETag": "\u00220x8D7D7633B5A2EF8\u0022",
         "Last-Modified": "Fri, 03 Apr 2020 00:09:09 GMT",
->>>>>>> 32e373e2
         "Server": [
           "Windows-Azure-Blob/1.0",
           "Microsoft-HTTPAPI/2.0"
         ],
         "x-ms-client-request-id": "8c57d274-7e2f-36b6-7629-0ef6e3e3567a",
-<<<<<<< HEAD
-        "x-ms-request-id": "4a1158f7-c01e-0026-0c34-f3da23000000",
-        "x-ms-request-server-encrypted": "true",
-        "x-ms-version": "2019-10-10"
-=======
         "x-ms-request-id": "db10c015-e01e-0088-084c-09a8a9000000",
         "x-ms-request-server-encrypted": "true",
         "x-ms-version": "2019-12-12"
->>>>>>> 32e373e2
-      },
-      "ResponseBody": []
-    },
-    {
-<<<<<<< HEAD
-      "RequestUri": "https://seanstagetest.blob.core.windows.net/test-container-629da84f-0cc1-b1be-e90c-27addd0be1a7/test-blob-6e97253f-8815-3cd5-5760-d8521227fe23?comp=page",
-=======
+      },
+      "ResponseBody": []
+    },
+    {
       "RequestUri": "https://seanmcccanary.blob.core.windows.net/test-container-629da84f-0cc1-b1be-e90c-27addd0be1a7/test-blob-6e97253f-8815-3cd5-5760-d8521227fe23?comp=page",
->>>>>>> 32e373e2
       "RequestMethod": "PUT",
       "RequestHeaders": {
         "Authorization": "Sanitized",
         "Content-Length": "1024",
-<<<<<<< HEAD
-        "traceparent": "00-5cabe3f4bf6c9947ac11464ea903c69e-84c18c27b7e82146-00",
-        "User-Agent": [
-          "azsdk-net-Storage.Blobs/12.4.0-dev.20200305.1",
-          "(.NET Core 4.6.28325.01; Microsoft Windows 10.0.18363 )"
-        ],
-        "x-ms-client-request-id": "9b952df8-368e-eb52-d4e2-2825b3cc4e29",
-        "x-ms-date": "Thu, 05 Mar 2020 21:24:07 GMT",
-=======
         "traceparent": "00-7602174a8e1ea845b5475a5a403a2fa0-f65c0ec6baa3604e-00",
         "User-Agent": [
           "azsdk-net-Storage.Blobs/12.5.0-dev.20200402.1",
@@ -1567,64 +864,30 @@
         ],
         "x-ms-client-request-id": "9b952df8-368e-eb52-d4e2-2825b3cc4e29",
         "x-ms-date": "Fri, 03 Apr 2020 00:09:10 GMT",
->>>>>>> 32e373e2
         "x-ms-if-sequence-number-lt": "-1",
         "x-ms-page-write": "update",
         "x-ms-range": "bytes=0-1023",
         "x-ms-return-client-request-id": "true",
-<<<<<<< HEAD
-        "x-ms-version": "2019-10-10"
-=======
-        "x-ms-version": "2019-12-12"
->>>>>>> 32e373e2
+        "x-ms-version": "2019-12-12"
       },
       "RequestBody": "uTqz4FBogcPVqmXU7jqH2V\u002BN3j/QcvShpLgbfG1ZCCXrH\u002BF6yiD5C1GTtoQY4kc8ojWWVgUWqUZGETyYTAVWe6FA6M9YDA4\u002BlNLuPbtviMFx39k4w7If1XWaNLnkYb5LPTri2Pl445UmV8EyJ2yL1oh6J20rHrjvIBNZvdhVWjMTo/\u002BAjbDI\u002BftEEWvw7a0JD10wajlRHx\u002BC87fmHia90P2OHoRsC0nXsi5x5wxN/jNmT657Je/5woPg/Zn54trVh0BtYs4pnAMTWLgL3zcSNfWEf853QqsNlVwAiw2v3tBTnGDL35xkPbOqZ8w37eJMzsikdWILXUWVYMxyKBD2ZHnot0PXR1VZH0Ibzdre1qh5tL1EC2htSD4bNX/P8RSiswNSTzWfdIZyS1Yf749qtokk\u002BXRTsVgRem8EuxHWiS0ueRnXi4dy2T830cASTlmusX/1qvigTgKqQdTGm7l0nMEo8XV1kioCsh80HN\u002BY/isWVQqS4d81jSoXLEmyrD6FwjX\u002B6l3jOR5U8/jYbDIiEkOor0Wv4rvi82NKXWbhTwXhrlqqmRTOMxzrPu3mXCH49RoGCvz41t96HPb5mNu4c6Tz973Yd3gv2nwpxKTN\u002B5ZCUmhL2kUI6Nh6L3wd1JpBM8pJ82VjH36h1i\u002BAzxI6rSFft0VzbZhe6g7lXUf7EgXh6JDZgwcx3jLpqQQViBnFP4JbvRxUzsYy6glXfsE2psQqnueBYSkZLtkSicOUSWL1Hx7FoFXpjBnKp5j\u002B2l9wswM/6\u002BkxRN5YQo5CQkQCnqCmYl6jcAVvQBHNtrqRGlR5odXAVF54w9o/bV7GpkrVyAj3WHgAzUP90KrYZI4kxyc6yaBuQklCLp6EYwOnqZrG\u002BO2xmcLbedSSwoO0oF9MG6U2i92qZoa/tSnZfGk/VicPEWugcy5lXk/L3H/FjY0/N0hdcB28HJFn8uOYAvxrU2xcpI/zrKh30S2N3ooG\u002BSebmkUh4uUKU/TZOIFKzFxTYIkTaen\u002BS4uf5p/wLz4HYfi7/We3SXCGUVGbGXQnLATQOn0B8o8\u002BnU66gfxGGiO20taIj8/0nBYYjReYYzIXeLmaH/XABm5pfF8Z/ch0QDct5Eedn5w13J1n6GV3pjkcowlCq/ou9stnHhJv259Oo03fan7redgcZUJXWR4J8dYl/Vq/MpQ8/\u002B57NYCKxQH\u002BGEUYlzy7MCkwJka41p2tXi08St1Ej3G4o2qQb0RYkp9BWEDY8VmZaswwjgxOhClRztdTTXsjuYnUX/TRK8Hk2JOmd31c1GzTot8REwBlah5BPqFtBUQkHZ62BJFlxz8LTLZ4pw2r9Plqf6ubEqWIbvXWkOwfd9NPgVneptDbbg==",
       "StatusCode": 400,
       "ResponseHeaders": {
         "Content-Length": "335",
         "Content-Type": "application/xml",
-<<<<<<< HEAD
-        "Date": "Thu, 05 Mar 2020 21:24:07 GMT",
-=======
         "Date": "Fri, 03 Apr 2020 00:09:09 GMT",
->>>>>>> 32e373e2
         "Server": [
           "Windows-Azure-Blob/1.0",
           "Microsoft-HTTPAPI/2.0"
         ],
         "x-ms-client-request-id": "9b952df8-368e-eb52-d4e2-2825b3cc4e29",
         "x-ms-error-code": "InvalidHeaderValue",
-<<<<<<< HEAD
-        "x-ms-request-id": "4a1158f8-c01e-0026-0d34-f3da23000000",
-        "x-ms-version": "2019-10-10"
-=======
         "x-ms-request-id": "db10c041-e01e-0088-2e4c-09a8a9000000",
         "x-ms-version": "2019-12-12"
->>>>>>> 32e373e2
       },
       "ResponseBody": [
         "\uFEFF\u003C?xml version=\u00221.0\u0022 encoding=\u0022utf-8\u0022?\u003E\n",
         "\u003CError\u003E\u003CCode\u003EInvalidHeaderValue\u003C/Code\u003E\u003CMessage\u003EThe value for one of the HTTP headers is not in the correct format.\n",
-<<<<<<< HEAD
-        "RequestId:4a1158f8-c01e-0026-0d34-f3da23000000\n",
-        "Time:2020-03-05T21:24:07.6593260Z\u003C/Message\u003E\u003CHeaderName\u003Ex-ms-if-sequence-number-lt\u003C/HeaderName\u003E\u003CHeaderValue\u003E-1\u003C/HeaderValue\u003E\u003C/Error\u003E"
-      ]
-    },
-    {
-      "RequestUri": "https://seanstagetest.blob.core.windows.net/test-container-629da84f-0cc1-b1be-e90c-27addd0be1a7?restype=container",
-      "RequestMethod": "DELETE",
-      "RequestHeaders": {
-        "Authorization": "Sanitized",
-        "traceparent": "00-0a9786d9ea2d354899dec31a7f5c6bea-7c48cfb6d02ae74c-00",
-        "User-Agent": [
-          "azsdk-net-Storage.Blobs/12.4.0-dev.20200305.1",
-          "(.NET Core 4.6.28325.01; Microsoft Windows 10.0.18363 )"
-        ],
-        "x-ms-client-request-id": "78e64ef9-3f3a-a3df-4d1a-f368c49c5dc8",
-        "x-ms-date": "Thu, 05 Mar 2020 21:24:07 GMT",
-        "x-ms-return-client-request-id": "true",
-        "x-ms-version": "2019-10-10"
-=======
         "RequestId:db10c041-e01e-0088-2e4c-09a8a9000000\n",
         "Time:2020-04-03T00:09:09.4557084Z\u003C/Message\u003E\u003CHeaderName\u003Ex-ms-if-sequence-number-lt\u003C/HeaderName\u003E\u003CHeaderValue\u003E-1\u003C/HeaderValue\u003E\u003C/Error\u003E"
       ]
@@ -1643,49 +906,23 @@
         "x-ms-date": "Fri, 03 Apr 2020 00:09:10 GMT",
         "x-ms-return-client-request-id": "true",
         "x-ms-version": "2019-12-12"
->>>>>>> 32e373e2
       },
       "RequestBody": null,
       "StatusCode": 202,
       "ResponseHeaders": {
         "Content-Length": "0",
-<<<<<<< HEAD
-        "Date": "Thu, 05 Mar 2020 21:24:07 GMT",
-=======
         "Date": "Fri, 03 Apr 2020 00:09:09 GMT",
->>>>>>> 32e373e2
         "Server": [
           "Windows-Azure-Blob/1.0",
           "Microsoft-HTTPAPI/2.0"
         ],
         "x-ms-client-request-id": "78e64ef9-3f3a-a3df-4d1a-f368c49c5dc8",
-<<<<<<< HEAD
-        "x-ms-request-id": "4a1158f9-c01e-0026-0e34-f3da23000000",
-        "x-ms-version": "2019-10-10"
-=======
         "x-ms-request-id": "db10c06a-e01e-0088-524c-09a8a9000000",
         "x-ms-version": "2019-12-12"
->>>>>>> 32e373e2
-      },
-      "ResponseBody": []
-    },
-    {
-<<<<<<< HEAD
-      "RequestUri": "https://seanstagetest.blob.core.windows.net/test-container-73747efb-8dc7-1afe-f013-68c93bb07360?restype=container",
-      "RequestMethod": "PUT",
-      "RequestHeaders": {
-        "Authorization": "Sanitized",
-        "traceparent": "00-d10bd6f4207c5c4a9492f001fd564348-0ac7121928ec1c44-00",
-        "User-Agent": [
-          "azsdk-net-Storage.Blobs/12.4.0-dev.20200305.1",
-          "(.NET Core 4.6.28325.01; Microsoft Windows 10.0.18363 )"
-        ],
-        "x-ms-blob-public-access": "container",
-        "x-ms-client-request-id": "f9a63267-da00-6bee-50cb-8826d615689c",
-        "x-ms-date": "Thu, 05 Mar 2020 21:24:07 GMT",
-        "x-ms-return-client-request-id": "true",
-        "x-ms-version": "2019-10-10"
-=======
+      },
+      "ResponseBody": []
+    },
+    {
       "RequestUri": "https://seanmcccanary.blob.core.windows.net/test-container-73747efb-8dc7-1afe-f013-68c93bb07360?restype=container",
       "RequestMethod": "PUT",
       "RequestHeaders": {
@@ -1700,121 +937,67 @@
         "x-ms-date": "Fri, 03 Apr 2020 00:09:10 GMT",
         "x-ms-return-client-request-id": "true",
         "x-ms-version": "2019-12-12"
->>>>>>> 32e373e2
-      },
-      "RequestBody": null,
-      "StatusCode": 201,
-      "ResponseHeaders": {
-        "Content-Length": "0",
-<<<<<<< HEAD
-        "Date": "Thu, 05 Mar 2020 21:24:07 GMT",
-        "ETag": "\u00220x8D7C14B8A268AFB\u0022",
-        "Last-Modified": "Thu, 05 Mar 2020 21:24:08 GMT",
-=======
+      },
+      "RequestBody": null,
+      "StatusCode": 201,
+      "ResponseHeaders": {
+        "Content-Length": "0",
         "Date": "Fri, 03 Apr 2020 00:09:09 GMT",
         "ETag": "\u00220x8D7D7633BA8044E\u0022",
         "Last-Modified": "Fri, 03 Apr 2020 00:09:09 GMT",
->>>>>>> 32e373e2
         "Server": [
           "Windows-Azure-Blob/1.0",
           "Microsoft-HTTPAPI/2.0"
         ],
         "x-ms-client-request-id": "f9a63267-da00-6bee-50cb-8826d615689c",
-<<<<<<< HEAD
-        "x-ms-request-id": "c8d74a05-701e-000c-2a34-f30533000000",
-        "x-ms-version": "2019-10-10"
-=======
         "x-ms-request-id": "0952ba7f-a01e-006d-154c-09f9eb000000",
         "x-ms-version": "2019-12-12"
->>>>>>> 32e373e2
-      },
-      "ResponseBody": []
-    },
-    {
-<<<<<<< HEAD
-      "RequestUri": "https://seanstagetest.blob.core.windows.net/test-container-73747efb-8dc7-1afe-f013-68c93bb07360/test-blob-52d392a6-f770-25e2-8f25-429adf0b2f1a",
-=======
+      },
+      "ResponseBody": []
+    },
+    {
       "RequestUri": "https://seanmcccanary.blob.core.windows.net/test-container-73747efb-8dc7-1afe-f013-68c93bb07360/test-blob-52d392a6-f770-25e2-8f25-429adf0b2f1a",
->>>>>>> 32e373e2
-      "RequestMethod": "PUT",
-      "RequestHeaders": {
-        "Authorization": "Sanitized",
-        "Content-Length": "0",
-<<<<<<< HEAD
-        "traceparent": "00-7cc932d285d1f44e82ce2a159addf12a-1dbaaa35c46a3f4b-00",
-        "User-Agent": [
-          "azsdk-net-Storage.Blobs/12.4.0-dev.20200305.1",
-          "(.NET Core 4.6.28325.01; Microsoft Windows 10.0.18363 )"
-=======
+      "RequestMethod": "PUT",
+      "RequestHeaders": {
+        "Authorization": "Sanitized",
+        "Content-Length": "0",
         "traceparent": "00-845527d8cf1f4941bebe4912415abe58-2e3ea43a474f7d4b-00",
         "User-Agent": [
           "azsdk-net-Storage.Blobs/12.5.0-dev.20200402.1",
           "(.NET Core 4.6.28325.01; Microsoft Windows 10.0.18362 )"
->>>>>>> 32e373e2
         ],
         "x-ms-blob-content-length": "1024",
         "x-ms-blob-sequence-number": "0",
         "x-ms-blob-type": "PageBlob",
         "x-ms-client-request-id": "584c10c5-6b01-7026-5081-6adb98548b45",
-<<<<<<< HEAD
-        "x-ms-date": "Thu, 05 Mar 2020 21:24:08 GMT",
-        "x-ms-return-client-request-id": "true",
-        "x-ms-version": "2019-10-10"
-=======
         "x-ms-date": "Fri, 03 Apr 2020 00:09:10 GMT",
         "x-ms-return-client-request-id": "true",
         "x-ms-version": "2019-12-12"
->>>>>>> 32e373e2
-      },
-      "RequestBody": null,
-      "StatusCode": 201,
-      "ResponseHeaders": {
-        "Content-Length": "0",
-<<<<<<< HEAD
-        "Date": "Thu, 05 Mar 2020 21:24:07 GMT",
-        "ETag": "\u00220x8D7C14B8A349AC7\u0022",
-        "Last-Modified": "Thu, 05 Mar 2020 21:24:08 GMT",
-=======
+      },
+      "RequestBody": null,
+      "StatusCode": 201,
+      "ResponseHeaders": {
+        "Content-Length": "0",
         "Date": "Fri, 03 Apr 2020 00:09:09 GMT",
         "ETag": "\u00220x8D7D7633BB557EB\u0022",
         "Last-Modified": "Fri, 03 Apr 2020 00:09:09 GMT",
->>>>>>> 32e373e2
         "Server": [
           "Windows-Azure-Blob/1.0",
           "Microsoft-HTTPAPI/2.0"
         ],
         "x-ms-client-request-id": "584c10c5-6b01-7026-5081-6adb98548b45",
-<<<<<<< HEAD
-        "x-ms-request-id": "c8d74a09-701e-000c-2b34-f30533000000",
-        "x-ms-request-server-encrypted": "true",
-        "x-ms-version": "2019-10-10"
-=======
         "x-ms-request-id": "0952ba99-a01e-006d-2b4c-09f9eb000000",
         "x-ms-request-server-encrypted": "true",
         "x-ms-version": "2019-12-12"
->>>>>>> 32e373e2
-      },
-      "ResponseBody": []
-    },
-    {
-<<<<<<< HEAD
-      "RequestUri": "https://seanstagetest.blob.core.windows.net/test-container-73747efb-8dc7-1afe-f013-68c93bb07360/test-blob-52d392a6-f770-25e2-8f25-429adf0b2f1a?comp=page",
-=======
+      },
+      "ResponseBody": []
+    },
+    {
       "RequestUri": "https://seanmcccanary.blob.core.windows.net/test-container-73747efb-8dc7-1afe-f013-68c93bb07360/test-blob-52d392a6-f770-25e2-8f25-429adf0b2f1a?comp=page",
->>>>>>> 32e373e2
       "RequestMethod": "PUT",
       "RequestHeaders": {
         "Authorization": "Sanitized",
         "Content-Length": "1024",
-<<<<<<< HEAD
-        "traceparent": "00-38e8fde7f6f29d4c9ff22a27febfbb8e-7b2ac7e08ec4724d-00",
-        "User-Agent": [
-          "azsdk-net-Storage.Blobs/12.4.0-dev.20200305.1",
-          "(.NET Core 4.6.28325.01; Microsoft Windows 10.0.18363 )"
-        ],
-        "x-ms-client-request-id": "0ae8237d-57aa-0e96-eb68-5d117035feb2",
-        "x-ms-date": "Thu, 05 Mar 2020 21:24:08 GMT",
-=======
         "traceparent": "00-b6a3d27fe646a04993547731ec8e724b-0eca2d4cc1c29449-00",
         "User-Agent": [
           "azsdk-net-Storage.Blobs/12.5.0-dev.20200402.1",
@@ -1822,64 +1005,30 @@
         ],
         "x-ms-client-request-id": "0ae8237d-57aa-0e96-eb68-5d117035feb2",
         "x-ms-date": "Fri, 03 Apr 2020 00:09:10 GMT",
->>>>>>> 32e373e2
         "x-ms-if-sequence-number-le": "-1",
         "x-ms-page-write": "update",
         "x-ms-range": "bytes=0-1023",
         "x-ms-return-client-request-id": "true",
-<<<<<<< HEAD
-        "x-ms-version": "2019-10-10"
-=======
-        "x-ms-version": "2019-12-12"
->>>>>>> 32e373e2
+        "x-ms-version": "2019-12-12"
       },
       "RequestBody": "m23QA7RfkywyGc6u4sbXxqwm1M\u002B\u002B1xjqrPG4iA\u002BEIi82z3/g\u002BHRnZn0fJeicd42JqqMucX\u002B8hsRU5VfCpwscrvafeBNH9s44vm5RnrEvTjVkLt1sVrCveUi6jBIdpb5yA3fx/P55QrPU9rMQaucTJJYhXnktsFdG8P7KjGq7Ghiw35s5PVI26uspl1/8nw5hp2d8\u002B0dFRVIfqwz/r7VJGNyaYItM2eZE6nONAxj4SVDvaeUCPx7RaplIGpJFNzs24H6DYT\u002BDFM6AOBDTuEI5J2G7D0bPRtm9yfXyA79U/rM4ViKadegRbFQXggcO/rJXDvIxiSf0ZpmlxphJkBEOLDlcmmEfn7J5qqLxuMTSr8pDmvTMInSMQ/CJ9a5PyNtCCFbNsWNQOG9AuN\u002BEA63V0hfNBfYdQgnF0FZxlaoDKeLHr7BtBP5m82KFi2qUCEBCtCKXgcPlJcVNCOAN36LEPY79vVP9Z84ZZxGTl7eeMMgVLuGIa6ce4YnqIPsdWRO/wE3cl0vsRE1TfhqxUY0OrtgY97HBO9Hm3tvKE0bS\u002Bw391Ndpwph8KemTNO2NbY/83HEjBGJi/oR79bhvIjEGgYINs322pOw/m83HLQfkWXFLzTbUr/eqm9ZS7czfDQa3jLNqgLkSRjeF42iUm9B9l5xHI1T6MtKLYhinY7YgYI7HD6FTeti3OYf/T8uOFgAG1FYwmOqxvFrh3x6hauKBZIPazYsuKhzDkOnM\u002B\u002BMG/EsYoY5g8MejFVJGcpu6Fs6lfepIs0l016o5bAcA5cF32uLSiMlTIXS7N7c457eBCHkbJ334vkkCo8rkJoO/ojCRz5e5540FUlx1jHyRPO/yuGOO5b1DfhyZ0OT/b/rx\u002B5SHphggyCHrFdUggjHMcGba8W4fMb1yTlB6IBaoBuNihJHoCpbX0u9Cos/oIvzqzGB\u002BJH2M0cnWFFjHpagKQg/xvv2g5GXQAx9\u002B3Y/tiStUj1O1KuFl1bPHEfY\u002BECxHN1/A9mP\u002BSuj7riBeDfQ56YoschVUVBgujOhK2dJukfPyN6UwLZLHVkVrunzAB8e/jSdsEZ0W8uNGkmp6tHEVjRwta9ZOCbz3ZBzQ6JqbbYQhikurAn9V20TB6ZsoTaHUVi1gkpvxcIRrdK2BRgpJqyTlWSklaoqc2I\u002BSjR8hzxd6\u002B5JtO9roLxrHP43S05U5eD52QvN3ruyixLoMXuNkSqWVBkp423BK/SkPXir9yQT6WBThqowjA02ly3Yf3NE3YvXoPM1KwZzNK0XJaE/BpPq2EQXOg58YcgP90hD5KiBY2Pw1FYw3r5Z3E39HWZr\u002B4yZ8acrLaN9Vz8rJTe\u002BL0wEkcZBTjI9tfmJuV28g0Rho/w==",
       "StatusCode": 400,
       "ResponseHeaders": {
         "Content-Length": "335",
         "Content-Type": "application/xml",
-<<<<<<< HEAD
-        "Date": "Thu, 05 Mar 2020 21:24:08 GMT",
-=======
         "Date": "Fri, 03 Apr 2020 00:09:09 GMT",
->>>>>>> 32e373e2
         "Server": [
           "Windows-Azure-Blob/1.0",
           "Microsoft-HTTPAPI/2.0"
         ],
         "x-ms-client-request-id": "0ae8237d-57aa-0e96-eb68-5d117035feb2",
         "x-ms-error-code": "InvalidHeaderValue",
-<<<<<<< HEAD
-        "x-ms-request-id": "c8d74a0a-701e-000c-2c34-f30533000000",
-        "x-ms-version": "2019-10-10"
-=======
         "x-ms-request-id": "0952bab5-a01e-006d-424c-09f9eb000000",
         "x-ms-version": "2019-12-12"
->>>>>>> 32e373e2
       },
       "ResponseBody": [
         "\uFEFF\u003C?xml version=\u00221.0\u0022 encoding=\u0022utf-8\u0022?\u003E\n",
         "\u003CError\u003E\u003CCode\u003EInvalidHeaderValue\u003C/Code\u003E\u003CMessage\u003EThe value for one of the HTTP headers is not in the correct format.\n",
-<<<<<<< HEAD
-        "RequestId:c8d74a0a-701e-000c-2c34-f30533000000\n",
-        "Time:2020-03-05T21:24:08.2464141Z\u003C/Message\u003E\u003CHeaderName\u003Ex-ms-if-sequence-number-le\u003C/HeaderName\u003E\u003CHeaderValue\u003E-1\u003C/HeaderValue\u003E\u003C/Error\u003E"
-      ]
-    },
-    {
-      "RequestUri": "https://seanstagetest.blob.core.windows.net/test-container-73747efb-8dc7-1afe-f013-68c93bb07360?restype=container",
-      "RequestMethod": "DELETE",
-      "RequestHeaders": {
-        "Authorization": "Sanitized",
-        "traceparent": "00-b57473025b25ad40bae38588bbf5be9a-4c6590c4ef4f1142-00",
-        "User-Agent": [
-          "azsdk-net-Storage.Blobs/12.4.0-dev.20200305.1",
-          "(.NET Core 4.6.28325.01; Microsoft Windows 10.0.18363 )"
-        ],
-        "x-ms-client-request-id": "ada22f6b-5d2f-9754-536e-d5ee2f5eadaa",
-        "x-ms-date": "Thu, 05 Mar 2020 21:24:08 GMT",
-        "x-ms-return-client-request-id": "true",
-        "x-ms-version": "2019-10-10"
-=======
         "RequestId:0952bab5-a01e-006d-424c-09f9eb000000\n",
         "Time:2020-04-03T00:09:10.0516782Z\u003C/Message\u003E\u003CHeaderName\u003Ex-ms-if-sequence-number-le\u003C/HeaderName\u003E\u003CHeaderValue\u003E-1\u003C/HeaderValue\u003E\u003C/Error\u003E"
       ]
@@ -1898,49 +1047,23 @@
         "x-ms-date": "Fri, 03 Apr 2020 00:09:10 GMT",
         "x-ms-return-client-request-id": "true",
         "x-ms-version": "2019-12-12"
->>>>>>> 32e373e2
       },
       "RequestBody": null,
       "StatusCode": 202,
       "ResponseHeaders": {
         "Content-Length": "0",
-<<<<<<< HEAD
-        "Date": "Thu, 05 Mar 2020 21:24:08 GMT",
-=======
         "Date": "Fri, 03 Apr 2020 00:09:09 GMT",
->>>>>>> 32e373e2
         "Server": [
           "Windows-Azure-Blob/1.0",
           "Microsoft-HTTPAPI/2.0"
         ],
         "x-ms-client-request-id": "ada22f6b-5d2f-9754-536e-d5ee2f5eadaa",
-<<<<<<< HEAD
-        "x-ms-request-id": "c8d74a10-701e-000c-2f34-f30533000000",
-        "x-ms-version": "2019-10-10"
-=======
         "x-ms-request-id": "0952bae4-a01e-006d-694c-09f9eb000000",
         "x-ms-version": "2019-12-12"
->>>>>>> 32e373e2
-      },
-      "ResponseBody": []
-    },
-    {
-<<<<<<< HEAD
-      "RequestUri": "https://seanstagetest.blob.core.windows.net/test-container-140c0f47-4aa6-3de9-5503-e974ab4d63da?restype=container",
-      "RequestMethod": "PUT",
-      "RequestHeaders": {
-        "Authorization": "Sanitized",
-        "traceparent": "00-eca7058a2bbe464bb01d90aa8304187a-89a206db2410c845-00",
-        "User-Agent": [
-          "azsdk-net-Storage.Blobs/12.4.0-dev.20200305.1",
-          "(.NET Core 4.6.28325.01; Microsoft Windows 10.0.18363 )"
-        ],
-        "x-ms-blob-public-access": "container",
-        "x-ms-client-request-id": "9b020189-eb04-2120-4665-582c74dfec06",
-        "x-ms-date": "Thu, 05 Mar 2020 21:24:08 GMT",
-        "x-ms-return-client-request-id": "true",
-        "x-ms-version": "2019-10-10"
-=======
+      },
+      "ResponseBody": []
+    },
+    {
       "RequestUri": "https://seanmcccanary.blob.core.windows.net/test-container-140c0f47-4aa6-3de9-5503-e974ab4d63da?restype=container",
       "RequestMethod": "PUT",
       "RequestHeaders": {
@@ -1955,121 +1078,67 @@
         "x-ms-date": "Fri, 03 Apr 2020 00:09:11 GMT",
         "x-ms-return-client-request-id": "true",
         "x-ms-version": "2019-12-12"
->>>>>>> 32e373e2
-      },
-      "RequestBody": null,
-      "StatusCode": 201,
-      "ResponseHeaders": {
-        "Content-Length": "0",
-<<<<<<< HEAD
-        "Date": "Thu, 05 Mar 2020 21:24:08 GMT",
-        "ETag": "\u00220x8D7C14B8A7B2693\u0022",
-        "Last-Modified": "Thu, 05 Mar 2020 21:24:08 GMT",
-=======
+      },
+      "RequestBody": null,
+      "StatusCode": 201,
+      "ResponseHeaders": {
+        "Content-Length": "0",
         "Date": "Fri, 03 Apr 2020 00:09:09 GMT",
         "ETag": "\u00220x8D7D7633C0314AC\u0022",
         "Last-Modified": "Fri, 03 Apr 2020 00:09:10 GMT",
->>>>>>> 32e373e2
         "Server": [
           "Windows-Azure-Blob/1.0",
           "Microsoft-HTTPAPI/2.0"
         ],
         "x-ms-client-request-id": "9b020189-eb04-2120-4665-582c74dfec06",
-<<<<<<< HEAD
-        "x-ms-request-id": "fcb2613f-001e-0039-6a34-f36927000000",
-        "x-ms-version": "2019-10-10"
-=======
         "x-ms-request-id": "3c7562dd-501e-008d-7e4c-097a72000000",
         "x-ms-version": "2019-12-12"
->>>>>>> 32e373e2
-      },
-      "ResponseBody": []
-    },
-    {
-<<<<<<< HEAD
-      "RequestUri": "https://seanstagetest.blob.core.windows.net/test-container-140c0f47-4aa6-3de9-5503-e974ab4d63da/test-blob-9985fb0b-6cb8-f618-8c08-193dfc01d275",
-=======
+      },
+      "ResponseBody": []
+    },
+    {
       "RequestUri": "https://seanmcccanary.blob.core.windows.net/test-container-140c0f47-4aa6-3de9-5503-e974ab4d63da/test-blob-9985fb0b-6cb8-f618-8c08-193dfc01d275",
->>>>>>> 32e373e2
-      "RequestMethod": "PUT",
-      "RequestHeaders": {
-        "Authorization": "Sanitized",
-        "Content-Length": "0",
-<<<<<<< HEAD
-        "traceparent": "00-94befd8c785ee74f91ff46025164c4ee-f5daa45093f13043-00",
-        "User-Agent": [
-          "azsdk-net-Storage.Blobs/12.4.0-dev.20200305.1",
-          "(.NET Core 4.6.28325.01; Microsoft Windows 10.0.18363 )"
-=======
+      "RequestMethod": "PUT",
+      "RequestHeaders": {
+        "Authorization": "Sanitized",
+        "Content-Length": "0",
         "traceparent": "00-de71fa9f9ad81746823bc4d3288c67e1-0fce751395dcb147-00",
         "User-Agent": [
           "azsdk-net-Storage.Blobs/12.5.0-dev.20200402.1",
           "(.NET Core 4.6.28325.01; Microsoft Windows 10.0.18362 )"
->>>>>>> 32e373e2
         ],
         "x-ms-blob-content-length": "1024",
         "x-ms-blob-sequence-number": "0",
         "x-ms-blob-type": "PageBlob",
         "x-ms-client-request-id": "6fdc467c-1c5a-1c09-e90b-0efcd1e22444",
-<<<<<<< HEAD
-        "x-ms-date": "Thu, 05 Mar 2020 21:24:08 GMT",
-        "x-ms-return-client-request-id": "true",
-        "x-ms-version": "2019-10-10"
-=======
         "x-ms-date": "Fri, 03 Apr 2020 00:09:11 GMT",
         "x-ms-return-client-request-id": "true",
         "x-ms-version": "2019-12-12"
->>>>>>> 32e373e2
-      },
-      "RequestBody": null,
-      "StatusCode": 201,
-      "ResponseHeaders": {
-        "Content-Length": "0",
-<<<<<<< HEAD
-        "Date": "Thu, 05 Mar 2020 21:24:08 GMT",
-        "ETag": "\u00220x8D7C14B8A88AEF4\u0022",
-        "Last-Modified": "Thu, 05 Mar 2020 21:24:08 GMT",
-=======
+      },
+      "RequestBody": null,
+      "StatusCode": 201,
+      "ResponseHeaders": {
+        "Content-Length": "0",
         "Date": "Fri, 03 Apr 2020 00:09:09 GMT",
         "ETag": "\u00220x8D7D7633C10A7DA\u0022",
         "Last-Modified": "Fri, 03 Apr 2020 00:09:10 GMT",
->>>>>>> 32e373e2
         "Server": [
           "Windows-Azure-Blob/1.0",
           "Microsoft-HTTPAPI/2.0"
         ],
         "x-ms-client-request-id": "6fdc467c-1c5a-1c09-e90b-0efcd1e22444",
-<<<<<<< HEAD
-        "x-ms-request-id": "fcb26142-001e-0039-6b34-f36927000000",
-        "x-ms-request-server-encrypted": "true",
-        "x-ms-version": "2019-10-10"
-=======
         "x-ms-request-id": "3c7562f5-501e-008d-0f4c-097a72000000",
         "x-ms-request-server-encrypted": "true",
         "x-ms-version": "2019-12-12"
->>>>>>> 32e373e2
-      },
-      "ResponseBody": []
-    },
-    {
-<<<<<<< HEAD
-      "RequestUri": "https://seanstagetest.blob.core.windows.net/test-container-140c0f47-4aa6-3de9-5503-e974ab4d63da/test-blob-9985fb0b-6cb8-f618-8c08-193dfc01d275?comp=page",
-=======
+      },
+      "ResponseBody": []
+    },
+    {
       "RequestUri": "https://seanmcccanary.blob.core.windows.net/test-container-140c0f47-4aa6-3de9-5503-e974ab4d63da/test-blob-9985fb0b-6cb8-f618-8c08-193dfc01d275?comp=page",
->>>>>>> 32e373e2
       "RequestMethod": "PUT",
       "RequestHeaders": {
         "Authorization": "Sanitized",
         "Content-Length": "1024",
-<<<<<<< HEAD
-        "traceparent": "00-b8159df66c52214baaa48d7faa8cda9e-1ee7c9e0e1b25549-00",
-        "User-Agent": [
-          "azsdk-net-Storage.Blobs/12.4.0-dev.20200305.1",
-          "(.NET Core 4.6.28325.01; Microsoft Windows 10.0.18363 )"
-        ],
-        "x-ms-client-request-id": "0b6ea466-3714-ebb0-4dec-e841d5f86e86",
-        "x-ms-date": "Thu, 05 Mar 2020 21:24:08 GMT",
-=======
         "traceparent": "00-d170c7a77625da4db74d8af323b02842-83666a2280d31f40-00",
         "User-Agent": [
           "azsdk-net-Storage.Blobs/12.5.0-dev.20200402.1",
@@ -2077,64 +1146,30 @@
         ],
         "x-ms-client-request-id": "0b6ea466-3714-ebb0-4dec-e841d5f86e86",
         "x-ms-date": "Fri, 03 Apr 2020 00:09:11 GMT",
->>>>>>> 32e373e2
         "x-ms-if-sequence-number-eq": "100",
         "x-ms-page-write": "update",
         "x-ms-range": "bytes=0-1023",
         "x-ms-return-client-request-id": "true",
-<<<<<<< HEAD
-        "x-ms-version": "2019-10-10"
-=======
-        "x-ms-version": "2019-12-12"
->>>>>>> 32e373e2
+        "x-ms-version": "2019-12-12"
       },
       "RequestBody": "k\u002BPfTPNCvEQmCCQ0cev\u002BNnj/wLYkYxowHc7AP7jYqpJgtZkUdkMmOoqXSFH41av9DNiD0iJtHzDJri4kgXyMTl6R07tS6sA12IYrjRrIN0gjwzLgVNhw8pZpS8cUArgNC/rzZgHvqyEYTvqbQpIWAHblAL5KrPmFIeEl6J/4IdbOHYEf1NFHNBcQyAbd1LADU0pQLgH5w18BbUUgycKCHy0kzSQQ9iulnsynOeTyqEwxIpVVp/LV1FoiHmaLJ2pUjqjZuQeL8lweqpA0Uop6DsX57qcsLXc6T/jJ7tjEGndhUqs7Ge9EpS85NvxioILQpw\u002BhkTjDKGEwnmkOwQSEWZAY0v/ePvXWtEl38/Z62K52\u002BUbII4g\u002BnipKC3qFNeMrtN1sSc2C8Wgay9zvSzRqtca6mMi\u002BvDYH2jTVlDN6UH9lTD8ZDo/h8wfdrVesT1P131W0ypwbbfemZW\u002BZrVw1oHpdif70Uac22aXA4A/eWorh37XexobiSt9HcqggR0WrqAzdTsVUAI6tffD3WozoyArkuM2nV9r0ez8frd7/FpFfFTgCAQzEjN4mMEiV6u9TX6qdO493A1Ay6dOGNVOvrmZfl0VT5cf\u002BHyvvgCaRXpBQy040YdsB5xHn0Bc4PleKd4LhNlOp/3ninxxkiIIqoItDNWkFe0yLXa8zaxWvxeDUZAmksCc8pszUUcK\u002BnV\u002BPvS\u002BM9Qjthfs1VtmjdZNjM9k7kCN5hvBjBo\u002BdMSqJzL9QpK7lI9DX5t8ObllOmTA4cB7pgw07Fjc/Ke95UFTRq4kZU9DlfRAIY6pEaxeWFWxeZMAMoEmyFY53pvrgXZWLPMLQNEZfU/IN4B9i9qogqBOCG\u002BuTxQs/Zz5CbdcVKAUVuS5UxeEm/hHN/r8qTx7jV/7mXkKp93e3kcwIHeUb\u002BLgZTT18y\u002BIyXBzaxsdLFBcfXhbYL8nDa8K3nDQUHuAssgYHEQHgZ4sbswIlzzGwa3y16L/OQsjuVeJ7xS\u002BuHj48rRPARAMWPveLvXvHnZyQBjC3XzUhXW89GLsfZaFcbJXE6SEd7yd5nqnIQ4VNJrhF6r7\u002B9r8IGk\u002BkgytH9tlVLlDmA7R7cxcJPsCLWRrq8PED2XviXnbVu87ReGv8MafQchQ0ZiMEynen9bj/fME1upM5RB1ectDaEEflqvqrDA0Yu\u002BYFtYnO/w8DO2m\u002B1j8Nm77YwuyKcv9EWlbbHiB8/Oir5sDaLwQJa0UNWjdnHDkI2A470kogjUnnwVsy8uDvhz\u002BBEvB\u002BMmu6zlenfRjI3T0d00YRQSmdill3826o1nhlHtL35QlJiaWigAPyeRAwHuQdFR\u002BZ3UYW44iWBj/9EvfeQV9F0fc01Emhb8Alqg==",
       "StatusCode": 412,
       "ResponseHeaders": {
         "Content-Length": "251",
         "Content-Type": "application/xml",
-<<<<<<< HEAD
-        "Date": "Thu, 05 Mar 2020 21:24:08 GMT",
-=======
         "Date": "Fri, 03 Apr 2020 00:09:10 GMT",
->>>>>>> 32e373e2
         "Server": [
           "Windows-Azure-Blob/1.0",
           "Microsoft-HTTPAPI/2.0"
         ],
         "x-ms-client-request-id": "0b6ea466-3714-ebb0-4dec-e841d5f86e86",
         "x-ms-error-code": "SequenceNumberConditionNotMet",
-<<<<<<< HEAD
-        "x-ms-request-id": "fcb26143-001e-0039-6c34-f36927000000",
-        "x-ms-version": "2019-10-10"
-=======
         "x-ms-request-id": "3c75630f-501e-008d-214c-097a72000000",
         "x-ms-version": "2019-12-12"
->>>>>>> 32e373e2
       },
       "ResponseBody": [
         "\uFEFF\u003C?xml version=\u00221.0\u0022 encoding=\u0022utf-8\u0022?\u003E\n",
         "\u003CError\u003E\u003CCode\u003ESequenceNumberConditionNotMet\u003C/Code\u003E\u003CMessage\u003EThe sequence number condition specified was not met.\n",
-<<<<<<< HEAD
-        "RequestId:fcb26143-001e-0039-6c34-f36927000000\n",
-        "Time:2020-03-05T21:24:08.7919159Z\u003C/Message\u003E\u003C/Error\u003E"
-      ]
-    },
-    {
-      "RequestUri": "https://seanstagetest.blob.core.windows.net/test-container-140c0f47-4aa6-3de9-5503-e974ab4d63da?restype=container",
-      "RequestMethod": "DELETE",
-      "RequestHeaders": {
-        "Authorization": "Sanitized",
-        "traceparent": "00-b60aea58e408b94e96f6599c29c599ef-092f0bff44d9ed4b-00",
-        "User-Agent": [
-          "azsdk-net-Storage.Blobs/12.4.0-dev.20200305.1",
-          "(.NET Core 4.6.28325.01; Microsoft Windows 10.0.18363 )"
-        ],
-        "x-ms-client-request-id": "ca3ac621-1a51-d996-985c-879da18083d3",
-        "x-ms-date": "Thu, 05 Mar 2020 21:24:08 GMT",
-        "x-ms-return-client-request-id": "true",
-        "x-ms-version": "2019-10-10"
-=======
         "RequestId:3c75630f-501e-008d-214c-097a72000000\n",
         "Time:2020-04-03T00:09:10.6564802Z\u003C/Message\u003E\u003C/Error\u003E"
       ]
@@ -2153,42 +1188,26 @@
         "x-ms-date": "Fri, 03 Apr 2020 00:09:11 GMT",
         "x-ms-return-client-request-id": "true",
         "x-ms-version": "2019-12-12"
->>>>>>> 32e373e2
       },
       "RequestBody": null,
       "StatusCode": 202,
       "ResponseHeaders": {
         "Content-Length": "0",
-<<<<<<< HEAD
-        "Date": "Thu, 05 Mar 2020 21:24:08 GMT",
-=======
         "Date": "Fri, 03 Apr 2020 00:09:10 GMT",
->>>>>>> 32e373e2
         "Server": [
           "Windows-Azure-Blob/1.0",
           "Microsoft-HTTPAPI/2.0"
         ],
         "x-ms-client-request-id": "ca3ac621-1a51-d996-985c-879da18083d3",
-<<<<<<< HEAD
-        "x-ms-request-id": "fcb26144-001e-0039-6d34-f36927000000",
-        "x-ms-version": "2019-10-10"
-=======
         "x-ms-request-id": "3c75632e-501e-008d-3a4c-097a72000000",
         "x-ms-version": "2019-12-12"
->>>>>>> 32e373e2
       },
       "ResponseBody": []
     }
   ],
   "Variables": {
-<<<<<<< HEAD
-    "DateTimeOffsetNow": "2020-03-05T13:24:04.3179306-08:00",
-    "RandomSeed": "1962328240",
-    "Storage_TestConfigDefault": "ProductionTenant\nseanstagetest\nU2FuaXRpemVk\nhttps://seanstagetest.blob.core.windows.net\nhttp://seanstagetest.file.core.windows.net\nhttp://seanstagetest.queue.core.windows.net\nhttp://seanstagetest.table.core.windows.net\n\n\n\n\nhttp://seanstagetest-secondary.blob.core.windows.net\nhttp://seanstagetest-secondary.file.core.windows.net\nhttp://seanstagetest-secondary.queue.core.windows.net\nhttp://seanstagetest-secondary.table.core.windows.net\n\nSanitized\n\n\nCloud\nBlobEndpoint=https://seanstagetest.blob.core.windows.net/;QueueEndpoint=http://seanstagetest.queue.core.windows.net/;FileEndpoint=http://seanstagetest.file.core.windows.net/;BlobSecondaryEndpoint=http://seanstagetest-secondary.blob.core.windows.net/;QueueSecondaryEndpoint=http://seanstagetest-secondary.queue.core.windows.net/;FileSecondaryEndpoint=http://seanstagetest-secondary.file.core.windows.net/;AccountName=seanstagetest;AccountKey=Sanitized\nseanscope1"
-=======
     "DateTimeOffsetNow": "2020-04-02T17:09:06.6373819-07:00",
     "RandomSeed": "1962328240",
     "Storage_TestConfigDefault": "ProductionTenant\nseanmcccanary\nU2FuaXRpemVk\nhttps://seanmcccanary.blob.core.windows.net\nhttps://seanmcccanary.file.core.windows.net\nhttps://seanmcccanary.queue.core.windows.net\nhttps://seanmcccanary.table.core.windows.net\n\n\n\n\nhttps://seanmcccanary-secondary.blob.core.windows.net\nhttps://seanmcccanary-secondary.file.core.windows.net\nhttps://seanmcccanary-secondary.queue.core.windows.net\nhttps://seanmcccanary-secondary.table.core.windows.net\n\nSanitized\n\n\nCloud\nBlobEndpoint=https://seanmcccanary.blob.core.windows.net/;QueueEndpoint=https://seanmcccanary.queue.core.windows.net/;FileEndpoint=https://seanmcccanary.file.core.windows.net/;BlobSecondaryEndpoint=https://seanmcccanary-secondary.blob.core.windows.net/;QueueSecondaryEndpoint=https://seanmcccanary-secondary.queue.core.windows.net/;FileSecondaryEndpoint=https://seanmcccanary-secondary.file.core.windows.net/;AccountName=seanmcccanary;AccountKey=Sanitized\nseanscope1"
->>>>>>> 32e373e2
   }
 }