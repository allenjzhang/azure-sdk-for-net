--- conflicted
+++ resolved
@@ -1,22 +1,6 @@
 {
   "Entries": [
     {
-<<<<<<< HEAD
-      "RequestUri": "https://seanstagetest.blob.core.windows.net/test-container-32497ead-8b24-2d95-8953-174b913203a3?restype=container",
-      "RequestMethod": "PUT",
-      "RequestHeaders": {
-        "Authorization": "Sanitized",
-        "traceparent": "00-162d0389daaae948aeddd65cbc98bff5-49b2385741efb64d-00",
-        "User-Agent": [
-          "azsdk-net-Storage.Blobs/12.4.0-dev.20200305.1",
-          "(.NET Core 4.6.28325.01; Microsoft Windows 10.0.18363 )"
-        ],
-        "x-ms-blob-public-access": "container",
-        "x-ms-client-request-id": "d4ae85b3-bf54-bbb3-2039-3fb53025de93",
-        "x-ms-date": "Thu, 05 Mar 2020 21:24:09 GMT",
-        "x-ms-return-client-request-id": "true",
-        "x-ms-version": "2019-10-10"
-=======
       "RequestUri": "https://seanmcccanary.blob.core.windows.net/test-container-32497ead-8b24-2d95-8953-174b913203a3?restype=container",
       "RequestMethod": "PUT",
       "RequestHeaders": {
@@ -31,33 +15,21 @@
         "x-ms-date": "Fri, 03 Apr 2020 00:09:12 GMT",
         "x-ms-return-client-request-id": "true",
         "x-ms-version": "2019-12-12"
->>>>>>> 32e373e2
       },
       "RequestBody": null,
       "StatusCode": 201,
       "ResponseHeaders": {
         "Content-Length": "0",
-<<<<<<< HEAD
-        "Date": "Thu, 05 Mar 2020 21:24:09 GMT",
-        "ETag": "\u00220x8D7C14B8B2ACF50\u0022",
-        "Last-Modified": "Thu, 05 Mar 2020 21:24:09 GMT",
-=======
         "Date": "Fri, 03 Apr 2020 00:09:10 GMT",
         "ETag": "\u00220x8D7D7633CC7D850\u0022",
         "Last-Modified": "Fri, 03 Apr 2020 00:09:11 GMT",
->>>>>>> 32e373e2
         "Server": [
           "Windows-Azure-Blob/1.0",
           "Microsoft-HTTPAPI/2.0"
         ],
         "x-ms-client-request-id": "d4ae85b3-bf54-bbb3-2039-3fb53025de93",
-<<<<<<< HEAD
-        "x-ms-request-id": "9d98c7aa-f01e-0002-5134-f32c83000000",
-        "x-ms-version": "2019-10-10"
-=======
         "x-ms-request-id": "10a436e9-e01e-0043-624c-09abfc000000",
         "x-ms-version": "2019-12-12"
->>>>>>> 32e373e2
       },
       "ResponseBody": []
     },
@@ -67,64 +39,37 @@
       "RequestHeaders": {
         "Authorization": "Sanitized",
         "Content-Length": "0",
-<<<<<<< HEAD
-        "traceparent": "00-fd2979f424e144428d179a87cc319def-90381948aaec9643-00",
-        "User-Agent": [
-          "azsdk-net-Storage.Blobs/12.4.0-dev.20200305.1",
-          "(.NET Core 4.6.28325.01; Microsoft Windows 10.0.18363 )"
-=======
         "traceparent": "00-a375fde78ba4064797ce6f006c8e9200-17afcf5e68114842-00",
         "User-Agent": [
           "azsdk-net-Storage.Blobs/12.5.0-dev.20200402.1",
           "(.NET Core 4.6.28325.01; Microsoft Windows 10.0.18362 )"
->>>>>>> 32e373e2
         ],
         "x-ms-blob-content-length": "1024",
         "x-ms-blob-type": "PageBlob",
         "x-ms-client-request-id": "ffd83f78-8ddb-da88-ee52-6460888f31b2",
-<<<<<<< HEAD
-        "x-ms-date": "Thu, 05 Mar 2020 21:24:09 GMT",
-=======
         "x-ms-date": "Fri, 03 Apr 2020 00:09:12 GMT",
->>>>>>> 32e373e2
         "x-ms-encryption-algorithm": "AES256",
         "x-ms-encryption-key": "JZSXC4MvT5X3LQHZqXc8osWjIUMDzsmYY\u002BmDd1QzZnM=",
         "x-ms-encryption-key-sha256": "UE6AUVAPvxZ8KplzZ/w3Arfus5x1ogXpjDwZf3y4sHo=",
         "x-ms-return-client-request-id": "true",
-<<<<<<< HEAD
-        "x-ms-version": "2019-10-10"
-=======
         "x-ms-version": "2019-12-12"
->>>>>>> 32e373e2
       },
       "RequestBody": null,
       "StatusCode": 201,
       "ResponseHeaders": {
         "Content-Length": "0",
-<<<<<<< HEAD
-        "Date": "Thu, 05 Mar 2020 21:24:09 GMT",
-        "ETag": "\u00220x8D7C14B8B38E93B\u0022",
-        "Last-Modified": "Thu, 05 Mar 2020 21:24:09 GMT",
-=======
         "Date": "Fri, 03 Apr 2020 00:09:10 GMT",
         "ETag": "\u00220x8D7D7633CD665C3\u0022",
         "Last-Modified": "Fri, 03 Apr 2020 00:09:11 GMT",
->>>>>>> 32e373e2
         "Server": [
           "Windows-Azure-Blob/1.0",
           "Microsoft-HTTPAPI/2.0"
         ],
         "x-ms-client-request-id": "ffd83f78-8ddb-da88-ee52-6460888f31b2",
         "x-ms-encryption-key-sha256": "UE6AUVAPvxZ8KplzZ/w3Arfus5x1ogXpjDwZf3y4sHo=",
-<<<<<<< HEAD
-        "x-ms-request-id": "9d98c7ad-f01e-0002-5234-f32c83000000",
-        "x-ms-request-server-encrypted": "true",
-        "x-ms-version": "2019-10-10"
-=======
         "x-ms-request-id": "10a4371e-e01e-0043-0a4c-09abfc000000",
         "x-ms-request-server-encrypted": "true",
         "x-ms-version": "2019-12-12"
->>>>>>> 32e373e2
       },
       "ResponseBody": []
     },
@@ -134,15 +79,6 @@
       "RequestHeaders": {
         "Authorization": "Sanitized",
         "Content-Length": "1024",
-<<<<<<< HEAD
-        "traceparent": "00-f162b1535461264c84dff6f33ad74c6f-ca848cb1103c3444-00",
-        "User-Agent": [
-          "azsdk-net-Storage.Blobs/12.4.0-dev.20200305.1",
-          "(.NET Core 4.6.28325.01; Microsoft Windows 10.0.18363 )"
-        ],
-        "x-ms-client-request-id": "5a0c8446-893f-4b12-8a27-f16dde68ef7f",
-        "x-ms-date": "Thu, 05 Mar 2020 21:24:10 GMT",
-=======
         "traceparent": "00-840fe8289e06ad4886e488db196ffbed-f10c5dc35aa00c4b-00",
         "User-Agent": [
           "azsdk-net-Storage.Blobs/12.5.0-dev.20200402.1",
@@ -150,33 +86,22 @@
         ],
         "x-ms-client-request-id": "5a0c8446-893f-4b12-8a27-f16dde68ef7f",
         "x-ms-date": "Fri, 03 Apr 2020 00:09:12 GMT",
->>>>>>> 32e373e2
         "x-ms-encryption-algorithm": "AES256",
         "x-ms-encryption-key": "JZSXC4MvT5X3LQHZqXc8osWjIUMDzsmYY\u002BmDd1QzZnM=",
         "x-ms-encryption-key-sha256": "UE6AUVAPvxZ8KplzZ/w3Arfus5x1ogXpjDwZf3y4sHo=",
         "x-ms-page-write": "update",
         "x-ms-range": "bytes=0-1023",
         "x-ms-return-client-request-id": "true",
-<<<<<<< HEAD
-        "x-ms-version": "2019-10-10"
-=======
         "x-ms-version": "2019-12-12"
->>>>>>> 32e373e2
       },
       "RequestBody": "HFGQm47SD5h9AmiMGUkb2p/IurCL2elXy/\u002BomqzXQMTGjbxX5qET85OJxQFlPH4azajYjHi16ENnOM\u002BOKnXrpcKkxYyMw/P\u002BtMYdARPo8Y6Bjs0D/7NLEKR4767RhcgenR8\u002BwXbxjQm12dixmOcvf0ZBDZyn6KYOWbTnFNNFLC/9/mP0qTAXjwHDTibbmXi9SHBnkHcsdrV5MGfBCnk1b6yptJqDO9UWKX6b5JmAM8A8Kstj3Zy30Yete3nIVYWHjd55MuXdOQ2bUGf5kZIc\u002Bfynhd\u002Bt0pIQ8eIT1sBcTdP4E1e6BgDbX/C9yIw1vj/1kYF8INCl2bpMaEECymNNPwKTAH46YfL8zCXv8AoF2jKjHkQ\u002B3y0CUzmcbZ6/2JWNcImKob3Aui\u002BPgFSqtumwR40OXqseDl/Vka1FnfRTPPOQYn\u002BBezl14mMVrl/YV5xP7CUQsXnpbmEptA8Pex07O0RgGlNpLsxUmHxICWAA/TkQ9rDOQ4p6p/MeV8YpZWdG2nIaeD1I5b5ZvBn9oWUBKbfV/4VsbPi55nJgS9cFKjMVAS7t5YT8xxDydYdxfAaOHC4PU2bh2m16YZLL6JnmU5Hl6J82FEMy2Td0efdwSGls0S\u002Bp9dbMMyfBcoTxMd52CyH1i5RmVwjq3XoubGB1ChkpXhZqPV27GLR4dKG/QKhY/m3WerzUBXkmvhhcnsbGTGhryNLHDM7EOnLf7uNnK5zR1W7yn49dVFmdRH9EXnrusSg4VHjWkPKfEUBJ9ReWv5N8ishY063ZDnN5KshOf9v48Ty6LtYk\u002B0V8U41PE19CBoTsyNSxlt17XkYEXGUqUJFkUATa3JC8WI6D24AfivoUNiRDYrcHRlpePs\u002BQH57fUgL76sNaZyn0MHBFLrpdXNRL7yZB5\u002B7aXQmpfJ7AKzjvpIl\u002BJJ83uc/6TjJHwRigAeL7RC94nWsTII25seuLNAQ3Voow3jc1FDVWRpi7k5vxCHq7xeYIdgYeagMRfgjkbxotD2uObyOqxS/6IlfSV43xx6lwz28eLt\u002BDEnM0I5Ytcdd\u002BjoMwY5lXEf\u002B2DlSuSxJ1ILZfdJ\u002BqD\u002BGMClyvdaKZzLCAVMkKwWMPGL5wZx\u002BK1cZgvgPfzv03036hpFk8qJtdHUKjLvdIa19TT1vhOqjBATWVTreeuf2ySIBLaBwK03AjEknd5qbPF1OkjH\u002BhVpjV4KMkplnkvmNE8eZ2/QNCSHvrvSde5BqOxjdj\u002Bix\u002BEPHndYh55S0WPlTmmPXAWRpQYUQDtphxd/uIleAigMQ3xeD0jod7yWJO1H7TeEslzm0cE5joe1pZdv6M8FBN9L6Qr9MVzMqS1ZjhteEZnv6wY8dyBWwrTkqFmhiJ7g==",
       "StatusCode": 201,
       "ResponseHeaders": {
         "Content-Length": "0",
         "Content-MD5": "EgwyuaTnzj4wizCcpj1JTQ==",
-<<<<<<< HEAD
-        "Date": "Thu, 05 Mar 2020 21:24:09 GMT",
-        "ETag": "\u00220x8D7C14B8B44F906\u0022",
-        "Last-Modified": "Thu, 05 Mar 2020 21:24:09 GMT",
-=======
         "Date": "Fri, 03 Apr 2020 00:09:10 GMT",
         "ETag": "\u00220x8D7D7633CE3AE9B\u0022",
         "Last-Modified": "Fri, 03 Apr 2020 00:09:11 GMT",
->>>>>>> 32e373e2
         "Server": [
           "Windows-Azure-Blob/1.0",
           "Microsoft-HTTPAPI/2.0"
@@ -184,34 +109,13 @@
         "x-ms-blob-sequence-number": "0",
         "x-ms-client-request-id": "5a0c8446-893f-4b12-8a27-f16dde68ef7f",
         "x-ms-encryption-key-sha256": "UE6AUVAPvxZ8KplzZ/w3Arfus5x1ogXpjDwZf3y4sHo=",
-<<<<<<< HEAD
-        "x-ms-request-id": "9d98c7b2-f01e-0002-5734-f32c83000000",
-        "x-ms-request-server-encrypted": "true",
-        "x-ms-version": "2019-10-10"
-=======
         "x-ms-request-id": "10a43748-e01e-0043-2e4c-09abfc000000",
         "x-ms-request-server-encrypted": "true",
         "x-ms-version": "2019-12-12"
->>>>>>> 32e373e2
       },
       "ResponseBody": []
     },
     {
-<<<<<<< HEAD
-      "RequestUri": "https://seanstagetest.blob.core.windows.net/test-container-32497ead-8b24-2d95-8953-174b913203a3?restype=container",
-      "RequestMethod": "DELETE",
-      "RequestHeaders": {
-        "Authorization": "Sanitized",
-        "traceparent": "00-d98d5c27718d96499d79c080b874c224-bade8e2a8a5e4e47-00",
-        "User-Agent": [
-          "azsdk-net-Storage.Blobs/12.4.0-dev.20200305.1",
-          "(.NET Core 4.6.28325.01; Microsoft Windows 10.0.18363 )"
-        ],
-        "x-ms-client-request-id": "04193824-d682-7f72-d374-448c0feb7ccc",
-        "x-ms-date": "Thu, 05 Mar 2020 21:24:10 GMT",
-        "x-ms-return-client-request-id": "true",
-        "x-ms-version": "2019-10-10"
-=======
       "RequestUri": "https://seanmcccanary.blob.core.windows.net/test-container-32497ead-8b24-2d95-8953-174b913203a3?restype=container",
       "RequestMethod": "DELETE",
       "RequestHeaders": {
@@ -225,39 +129,25 @@
         "x-ms-date": "Fri, 03 Apr 2020 00:09:12 GMT",
         "x-ms-return-client-request-id": "true",
         "x-ms-version": "2019-12-12"
->>>>>>> 32e373e2
       },
       "RequestBody": null,
       "StatusCode": 202,
       "ResponseHeaders": {
         "Content-Length": "0",
-<<<<<<< HEAD
-        "Date": "Thu, 05 Mar 2020 21:24:09 GMT",
-=======
         "Date": "Fri, 03 Apr 2020 00:09:11 GMT",
->>>>>>> 32e373e2
         "Server": [
           "Windows-Azure-Blob/1.0",
           "Microsoft-HTTPAPI/2.0"
         ],
         "x-ms-client-request-id": "04193824-d682-7f72-d374-448c0feb7ccc",
-<<<<<<< HEAD
-        "x-ms-request-id": "9d98c7b5-f01e-0002-5a34-f32c83000000",
-        "x-ms-version": "2019-10-10"
-=======
         "x-ms-request-id": "10a4376a-e01e-0043-4a4c-09abfc000000",
         "x-ms-version": "2019-12-12"
->>>>>>> 32e373e2
       },
       "ResponseBody": []
     }
   ],
   "Variables": {
     "RandomSeed": "429433701",
-<<<<<<< HEAD
-    "Storage_TestConfigDefault": "ProductionTenant\nseanstagetest\nU2FuaXRpemVk\nhttps://seanstagetest.blob.core.windows.net\nhttp://seanstagetest.file.core.windows.net\nhttp://seanstagetest.queue.core.windows.net\nhttp://seanstagetest.table.core.windows.net\n\n\n\n\nhttp://seanstagetest-secondary.blob.core.windows.net\nhttp://seanstagetest-secondary.file.core.windows.net\nhttp://seanstagetest-secondary.queue.core.windows.net\nhttp://seanstagetest-secondary.table.core.windows.net\n\nSanitized\n\n\nCloud\nBlobEndpoint=https://seanstagetest.blob.core.windows.net/;QueueEndpoint=http://seanstagetest.queue.core.windows.net/;FileEndpoint=http://seanstagetest.file.core.windows.net/;BlobSecondaryEndpoint=http://seanstagetest-secondary.blob.core.windows.net/;QueueSecondaryEndpoint=http://seanstagetest-secondary.queue.core.windows.net/;FileSecondaryEndpoint=http://seanstagetest-secondary.file.core.windows.net/;AccountName=seanstagetest;AccountKey=Sanitized\nseanscope1"
-=======
     "Storage_TestConfigDefault": "ProductionTenant\nseanmcccanary\nU2FuaXRpemVk\nhttps://seanmcccanary.blob.core.windows.net\nhttps://seanmcccanary.file.core.windows.net\nhttps://seanmcccanary.queue.core.windows.net\nhttps://seanmcccanary.table.core.windows.net\n\n\n\n\nhttps://seanmcccanary-secondary.blob.core.windows.net\nhttps://seanmcccanary-secondary.file.core.windows.net\nhttps://seanmcccanary-secondary.queue.core.windows.net\nhttps://seanmcccanary-secondary.table.core.windows.net\n\nSanitized\n\n\nCloud\nBlobEndpoint=https://seanmcccanary.blob.core.windows.net/;QueueEndpoint=https://seanmcccanary.queue.core.windows.net/;FileEndpoint=https://seanmcccanary.file.core.windows.net/;BlobSecondaryEndpoint=https://seanmcccanary-secondary.blob.core.windows.net/;QueueSecondaryEndpoint=https://seanmcccanary-secondary.queue.core.windows.net/;FileSecondaryEndpoint=https://seanmcccanary-secondary.file.core.windows.net/;AccountName=seanmcccanary;AccountKey=Sanitized\nseanscope1"
->>>>>>> 32e373e2
   }
 }