--- conflicted
+++ resolved
@@ -1,22 +1,6 @@
 {
   "Entries": [
     {
-<<<<<<< HEAD
-      "RequestUri": "https://seanstagetest.blob.core.windows.net/test-container-c92d8d3b-ca81-8831-15c4-273c26f7ae42?restype=container",
-      "RequestMethod": "PUT",
-      "RequestHeaders": {
-        "Authorization": "Sanitized",
-        "traceparent": "00-91d36c545f810a42b88ddb2808f84ffe-5874bd0f87bc4941-00",
-        "User-Agent": [
-          "azsdk-net-Storage.Blobs/12.4.0-dev.20200305.1",
-          "(.NET Core 4.6.28325.01; Microsoft Windows 10.0.18363 )"
-        ],
-        "x-ms-blob-public-access": "container",
-        "x-ms-client-request-id": "a0be9b13-9bdc-586b-4d45-83ca976ea06d",
-        "x-ms-date": "Thu, 05 Mar 2020 21:18:15 GMT",
-        "x-ms-return-client-request-id": "true",
-        "x-ms-version": "2019-10-10"
-=======
       "RequestUri": "https://seanmcccanary.blob.core.windows.net/test-container-c92d8d3b-ca81-8831-15c4-273c26f7ae42?restype=container",
       "RequestMethod": "PUT",
       "RequestHeaders": {
@@ -31,126 +15,67 @@
         "x-ms-date": "Fri, 03 Apr 2020 00:03:02 GMT",
         "x-ms-return-client-request-id": "true",
         "x-ms-version": "2019-12-12"
->>>>>>> 32e373e2
-      },
-      "RequestBody": null,
-      "StatusCode": 201,
-      "ResponseHeaders": {
-        "Content-Length": "0",
-<<<<<<< HEAD
-        "Date": "Thu, 05 Mar 2020 21:18:14 GMT",
-        "ETag": "\u00220x8D7C14AB821ECB7\u0022",
-        "Last-Modified": "Thu, 05 Mar 2020 21:18:15 GMT",
-=======
+      },
+      "RequestBody": null,
+      "StatusCode": 201,
+      "ResponseHeaders": {
+        "Content-Length": "0",
         "Date": "Fri, 03 Apr 2020 00:03:01 GMT",
         "ETag": "\u00220x8D7D76260A93510\u0022",
         "Last-Modified": "Fri, 03 Apr 2020 00:03:02 GMT",
->>>>>>> 32e373e2
         "Server": [
           "Windows-Azure-Blob/1.0",
           "Microsoft-HTTPAPI/2.0"
         ],
         "x-ms-client-request-id": "a0be9b13-9bdc-586b-4d45-83ca976ea06d",
-<<<<<<< HEAD
-        "x-ms-request-id": "8307974c-a01e-001f-3433-f3213f000000",
-        "x-ms-version": "2019-10-10"
-=======
         "x-ms-request-id": "ff882aa5-801e-006a-7f4b-099588000000",
         "x-ms-version": "2019-12-12"
->>>>>>> 32e373e2
-      },
-      "ResponseBody": []
-    },
-    {
-<<<<<<< HEAD
-      "RequestUri": "https://seanstagetest.blob.core.windows.net/test-container-c92d8d3b-ca81-8831-15c4-273c26f7ae42/test-blob-bb36e05e-3951-370f-c791-c5ad5abe828e",
-=======
+      },
+      "ResponseBody": []
+    },
+    {
       "RequestUri": "https://seanmcccanary.blob.core.windows.net/test-container-c92d8d3b-ca81-8831-15c4-273c26f7ae42/test-blob-bb36e05e-3951-370f-c791-c5ad5abe828e",
->>>>>>> 32e373e2
-      "RequestMethod": "PUT",
-      "RequestHeaders": {
-        "Authorization": "Sanitized",
-        "Content-Length": "0",
-<<<<<<< HEAD
-        "traceparent": "00-4437493a8bc72644b0e54deda57340c8-511e3bc53141db41-00",
-        "User-Agent": [
-          "azsdk-net-Storage.Blobs/12.4.0-dev.20200305.1",
-          "(.NET Core 4.6.28325.01; Microsoft Windows 10.0.18363 )"
-=======
+      "RequestMethod": "PUT",
+      "RequestHeaders": {
+        "Authorization": "Sanitized",
+        "Content-Length": "0",
         "traceparent": "00-4365f827a6308f4abd417fe9d67fa937-c9186c4d02590741-00",
         "User-Agent": [
           "azsdk-net-Storage.Blobs/12.5.0-dev.20200402.1",
           "(.NET Core 4.6.28325.01; Microsoft Windows 10.0.18362 )"
->>>>>>> 32e373e2
         ],
         "x-ms-blob-content-length": "1024",
         "x-ms-blob-sequence-number": "0",
         "x-ms-blob-type": "PageBlob",
         "x-ms-client-request-id": "25140233-ec4f-dacd-8b87-d84bd5bdfe8e",
-<<<<<<< HEAD
-        "x-ms-date": "Thu, 05 Mar 2020 21:18:15 GMT",
-        "x-ms-return-client-request-id": "true",
-        "x-ms-version": "2019-10-10"
-=======
         "x-ms-date": "Fri, 03 Apr 2020 00:03:03 GMT",
         "x-ms-return-client-request-id": "true",
         "x-ms-version": "2019-12-12"
->>>>>>> 32e373e2
-      },
-      "RequestBody": null,
-      "StatusCode": 201,
-      "ResponseHeaders": {
-        "Content-Length": "0",
-<<<<<<< HEAD
-        "Date": "Thu, 05 Mar 2020 21:18:14 GMT",
-        "ETag": "\u00220x8D7C14AB83A66D1\u0022",
-        "Last-Modified": "Thu, 05 Mar 2020 21:18:15 GMT",
-=======
+      },
+      "RequestBody": null,
+      "StatusCode": 201,
+      "ResponseHeaders": {
+        "Content-Length": "0",
         "Date": "Fri, 03 Apr 2020 00:03:01 GMT",
         "ETag": "\u00220x8D7D76260BFD0CC\u0022",
         "Last-Modified": "Fri, 03 Apr 2020 00:03:02 GMT",
->>>>>>> 32e373e2
         "Server": [
           "Windows-Azure-Blob/1.0",
           "Microsoft-HTTPAPI/2.0"
         ],
         "x-ms-client-request-id": "25140233-ec4f-dacd-8b87-d84bd5bdfe8e",
-<<<<<<< HEAD
-        "x-ms-request-id": "83079750-a01e-001f-3633-f3213f000000",
-        "x-ms-request-server-encrypted": "true",
-        "x-ms-version": "2019-10-10"
-=======
         "x-ms-request-id": "ff882ac4-801e-006a-1b4b-099588000000",
         "x-ms-request-server-encrypted": "true",
         "x-ms-version": "2019-12-12"
->>>>>>> 32e373e2
-      },
-      "ResponseBody": []
-    },
-    {
-<<<<<<< HEAD
-      "RequestUri": "https://seanstagetest.blob.core.windows.net/test-container-c92d8d3b-ca81-8831-15c4-273c26f7ae42/test-blob-bb36e05e-3951-370f-c791-c5ad5abe828e?comp=page",
-=======
+      },
+      "ResponseBody": []
+    },
+    {
       "RequestUri": "https://seanmcccanary.blob.core.windows.net/test-container-c92d8d3b-ca81-8831-15c4-273c26f7ae42/test-blob-bb36e05e-3951-370f-c791-c5ad5abe828e?comp=page",
->>>>>>> 32e373e2
-      "RequestMethod": "PUT",
-      "RequestHeaders": {
-        "Authorization": "Sanitized",
-        "Content-Length": "0",
-<<<<<<< HEAD
-        "If-Modified-Since": "Fri, 06 Mar 2020 21:18:15 GMT",
-        "traceparent": "00-fec841018cd10f4197cff661fe3bfacd-2683f6f5f9189a47-00",
-        "User-Agent": [
-          "azsdk-net-Storage.Blobs/12.4.0-dev.20200305.1",
-          "(.NET Core 4.6.28325.01; Microsoft Windows 10.0.18363 )"
-        ],
-        "x-ms-client-request-id": "577a308c-5daa-303f-3a4e-ffb1341b916f",
-        "x-ms-date": "Thu, 05 Mar 2020 21:18:16 GMT",
-        "x-ms-page-write": "clear",
-        "x-ms-range": "bytes=0-1023",
-        "x-ms-return-client-request-id": "true",
-        "x-ms-version": "2019-10-10"
-=======
+      "RequestMethod": "PUT",
+      "RequestHeaders": {
+        "Authorization": "Sanitized",
+        "Content-Length": "0",
         "If-Modified-Since": "Sat, 04 Apr 2020 00:03:02 GMT",
         "traceparent": "00-2dfa651a6b147740a8444c6b2e5737c2-720c88042aaf714c-00",
         "User-Agent": [
@@ -163,55 +88,25 @@
         "x-ms-range": "bytes=0-1023",
         "x-ms-return-client-request-id": "true",
         "x-ms-version": "2019-12-12"
->>>>>>> 32e373e2
       },
       "RequestBody": null,
       "StatusCode": 412,
       "ResponseHeaders": {
         "Content-Length": "253",
         "Content-Type": "application/xml",
-<<<<<<< HEAD
-        "Date": "Thu, 05 Mar 2020 21:18:15 GMT",
-=======
         "Date": "Fri, 03 Apr 2020 00:03:02 GMT",
->>>>>>> 32e373e2
         "Server": [
           "Windows-Azure-Blob/1.0",
           "Microsoft-HTTPAPI/2.0"
         ],
         "x-ms-client-request-id": "577a308c-5daa-303f-3a4e-ffb1341b916f",
         "x-ms-error-code": "ConditionNotMet",
-<<<<<<< HEAD
-        "x-ms-request-id": "83079754-a01e-001f-3a33-f3213f000000",
-        "x-ms-version": "2019-10-10"
-=======
         "x-ms-request-id": "ff882ae7-801e-006a-3c4b-099588000000",
         "x-ms-version": "2019-12-12"
->>>>>>> 32e373e2
       },
       "ResponseBody": [
         "\uFEFF\u003C?xml version=\u00221.0\u0022 encoding=\u0022utf-8\u0022?\u003E\n",
         "\u003CError\u003E\u003CCode\u003EConditionNotMet\u003C/Code\u003E\u003CMessage\u003EThe condition specified using HTTP conditional header(s) is not met.\n",
-<<<<<<< HEAD
-        "RequestId:83079754-a01e-001f-3a33-f3213f000000\n",
-        "Time:2020-03-05T21:18:16.0319498Z\u003C/Message\u003E\u003C/Error\u003E"
-      ]
-    },
-    {
-      "RequestUri": "https://seanstagetest.blob.core.windows.net/test-container-c92d8d3b-ca81-8831-15c4-273c26f7ae42?restype=container",
-      "RequestMethod": "DELETE",
-      "RequestHeaders": {
-        "Authorization": "Sanitized",
-        "traceparent": "00-3f579100316d174a989a509e22b8c794-c6086957c8d7fc43-00",
-        "User-Agent": [
-          "azsdk-net-Storage.Blobs/12.4.0-dev.20200305.1",
-          "(.NET Core 4.6.28325.01; Microsoft Windows 10.0.18363 )"
-        ],
-        "x-ms-client-request-id": "a5be0bd1-a743-65e3-b57c-54f616831c5e",
-        "x-ms-date": "Thu, 05 Mar 2020 21:18:16 GMT",
-        "x-ms-return-client-request-id": "true",
-        "x-ms-version": "2019-10-10"
-=======
         "RequestId:ff882ae7-801e-006a-3c4b-099588000000\n",
         "Time:2020-04-03T00:03:02.7225085Z\u003C/Message\u003E\u003C/Error\u003E"
       ]
@@ -230,49 +125,23 @@
         "x-ms-date": "Fri, 03 Apr 2020 00:03:03 GMT",
         "x-ms-return-client-request-id": "true",
         "x-ms-version": "2019-12-12"
->>>>>>> 32e373e2
       },
       "RequestBody": null,
       "StatusCode": 202,
       "ResponseHeaders": {
         "Content-Length": "0",
-<<<<<<< HEAD
-        "Date": "Thu, 05 Mar 2020 21:18:15 GMT",
-=======
         "Date": "Fri, 03 Apr 2020 00:03:02 GMT",
->>>>>>> 32e373e2
         "Server": [
           "Windows-Azure-Blob/1.0",
           "Microsoft-HTTPAPI/2.0"
         ],
         "x-ms-client-request-id": "a5be0bd1-a743-65e3-b57c-54f616831c5e",
-<<<<<<< HEAD
-        "x-ms-request-id": "83079757-a01e-001f-3d33-f3213f000000",
-        "x-ms-version": "2019-10-10"
-=======
         "x-ms-request-id": "ff882b02-801e-006a-544b-099588000000",
         "x-ms-version": "2019-12-12"
->>>>>>> 32e373e2
-      },
-      "ResponseBody": []
-    },
-    {
-<<<<<<< HEAD
-      "RequestUri": "https://seanstagetest.blob.core.windows.net/test-container-a7cc1e3d-29f3-1680-df5d-88e7b1bed27c?restype=container",
-      "RequestMethod": "PUT",
-      "RequestHeaders": {
-        "Authorization": "Sanitized",
-        "traceparent": "00-cb4f8a5d95adfb4a8c3a89c01cd67f5a-527e10f90c6ab042-00",
-        "User-Agent": [
-          "azsdk-net-Storage.Blobs/12.4.0-dev.20200305.1",
-          "(.NET Core 4.6.28325.01; Microsoft Windows 10.0.18363 )"
-        ],
-        "x-ms-blob-public-access": "container",
-        "x-ms-client-request-id": "3f424ca6-89f1-a8f8-8ba7-c5e61efcb4f6",
-        "x-ms-date": "Thu, 05 Mar 2020 21:18:16 GMT",
-        "x-ms-return-client-request-id": "true",
-        "x-ms-version": "2019-10-10"
-=======
+      },
+      "ResponseBody": []
+    },
+    {
       "RequestUri": "https://seanmcccanary.blob.core.windows.net/test-container-a7cc1e3d-29f3-1680-df5d-88e7b1bed27c?restype=container",
       "RequestMethod": "PUT",
       "RequestHeaders": {
@@ -287,126 +156,67 @@
         "x-ms-date": "Fri, 03 Apr 2020 00:03:03 GMT",
         "x-ms-return-client-request-id": "true",
         "x-ms-version": "2019-12-12"
->>>>>>> 32e373e2
-      },
-      "RequestBody": null,
-      "StatusCode": 201,
-      "ResponseHeaders": {
-        "Content-Length": "0",
-<<<<<<< HEAD
-        "Date": "Thu, 05 Mar 2020 21:18:16 GMT",
-        "ETag": "\u00220x8D7C14AB88F9D84\u0022",
-        "Last-Modified": "Thu, 05 Mar 2020 21:18:16 GMT",
-=======
+      },
+      "RequestBody": null,
+      "StatusCode": 201,
+      "ResponseHeaders": {
+        "Content-Length": "0",
         "Date": "Fri, 03 Apr 2020 00:03:02 GMT",
         "ETag": "\u00220x8D7D762610F9EEB\u0022",
         "Last-Modified": "Fri, 03 Apr 2020 00:03:03 GMT",
->>>>>>> 32e373e2
         "Server": [
           "Windows-Azure-Blob/1.0",
           "Microsoft-HTTPAPI/2.0"
         ],
         "x-ms-client-request-id": "3f424ca6-89f1-a8f8-8ba7-c5e61efcb4f6",
-<<<<<<< HEAD
-        "x-ms-request-id": "815e4365-d01e-002a-7833-f34d2b000000",
-        "x-ms-version": "2019-10-10"
-=======
         "x-ms-request-id": "89bcc0e3-a01e-001f-544b-09fea4000000",
         "x-ms-version": "2019-12-12"
->>>>>>> 32e373e2
-      },
-      "ResponseBody": []
-    },
-    {
-<<<<<<< HEAD
-      "RequestUri": "https://seanstagetest.blob.core.windows.net/test-container-a7cc1e3d-29f3-1680-df5d-88e7b1bed27c/test-blob-03d8d7aa-f3a3-5102-f22f-89ad51aff585",
-=======
+      },
+      "ResponseBody": []
+    },
+    {
       "RequestUri": "https://seanmcccanary.blob.core.windows.net/test-container-a7cc1e3d-29f3-1680-df5d-88e7b1bed27c/test-blob-03d8d7aa-f3a3-5102-f22f-89ad51aff585",
->>>>>>> 32e373e2
-      "RequestMethod": "PUT",
-      "RequestHeaders": {
-        "Authorization": "Sanitized",
-        "Content-Length": "0",
-<<<<<<< HEAD
-        "traceparent": "00-071cbb15fa01e147a83119a919ce598e-c1e9e8b1eee4f849-00",
-        "User-Agent": [
-          "azsdk-net-Storage.Blobs/12.4.0-dev.20200305.1",
-          "(.NET Core 4.6.28325.01; Microsoft Windows 10.0.18363 )"
-=======
+      "RequestMethod": "PUT",
+      "RequestHeaders": {
+        "Authorization": "Sanitized",
+        "Content-Length": "0",
         "traceparent": "00-476f13ffd9337541b56d10a296c12c1d-67b1e8532df7bd4a-00",
         "User-Agent": [
           "azsdk-net-Storage.Blobs/12.5.0-dev.20200402.1",
           "(.NET Core 4.6.28325.01; Microsoft Windows 10.0.18362 )"
->>>>>>> 32e373e2
         ],
         "x-ms-blob-content-length": "1024",
         "x-ms-blob-sequence-number": "0",
         "x-ms-blob-type": "PageBlob",
         "x-ms-client-request-id": "4926e091-0281-b2a8-4af0-4dc1ff4a56db",
-<<<<<<< HEAD
-        "x-ms-date": "Thu, 05 Mar 2020 21:18:16 GMT",
-        "x-ms-return-client-request-id": "true",
-        "x-ms-version": "2019-10-10"
-=======
         "x-ms-date": "Fri, 03 Apr 2020 00:03:04 GMT",
         "x-ms-return-client-request-id": "true",
         "x-ms-version": "2019-12-12"
->>>>>>> 32e373e2
-      },
-      "RequestBody": null,
-      "StatusCode": 201,
-      "ResponseHeaders": {
-        "Content-Length": "0",
-<<<<<<< HEAD
-        "Date": "Thu, 05 Mar 2020 21:18:16 GMT",
-        "ETag": "\u00220x8D7C14AB89D23D6\u0022",
-        "Last-Modified": "Thu, 05 Mar 2020 21:18:16 GMT",
-=======
+      },
+      "RequestBody": null,
+      "StatusCode": 201,
+      "ResponseHeaders": {
+        "Content-Length": "0",
         "Date": "Fri, 03 Apr 2020 00:03:02 GMT",
         "ETag": "\u00220x8D7D762611C3254\u0022",
         "Last-Modified": "Fri, 03 Apr 2020 00:03:03 GMT",
->>>>>>> 32e373e2
         "Server": [
           "Windows-Azure-Blob/1.0",
           "Microsoft-HTTPAPI/2.0"
         ],
         "x-ms-client-request-id": "4926e091-0281-b2a8-4af0-4dc1ff4a56db",
-<<<<<<< HEAD
-        "x-ms-request-id": "815e436a-d01e-002a-7b33-f34d2b000000",
-        "x-ms-request-server-encrypted": "true",
-        "x-ms-version": "2019-10-10"
-=======
         "x-ms-request-id": "89bcc10c-a01e-001f-774b-09fea4000000",
         "x-ms-request-server-encrypted": "true",
         "x-ms-version": "2019-12-12"
->>>>>>> 32e373e2
-      },
-      "ResponseBody": []
-    },
-    {
-<<<<<<< HEAD
-      "RequestUri": "https://seanstagetest.blob.core.windows.net/test-container-a7cc1e3d-29f3-1680-df5d-88e7b1bed27c/test-blob-03d8d7aa-f3a3-5102-f22f-89ad51aff585?comp=page",
-=======
+      },
+      "ResponseBody": []
+    },
+    {
       "RequestUri": "https://seanmcccanary.blob.core.windows.net/test-container-a7cc1e3d-29f3-1680-df5d-88e7b1bed27c/test-blob-03d8d7aa-f3a3-5102-f22f-89ad51aff585?comp=page",
->>>>>>> 32e373e2
-      "RequestMethod": "PUT",
-      "RequestHeaders": {
-        "Authorization": "Sanitized",
-        "Content-Length": "0",
-<<<<<<< HEAD
-        "If-Unmodified-Since": "Wed, 04 Mar 2020 21:18:15 GMT",
-        "traceparent": "00-42582ac72529544f97267c28007261ae-3ac1a4ef4b73f24a-00",
-        "User-Agent": [
-          "azsdk-net-Storage.Blobs/12.4.0-dev.20200305.1",
-          "(.NET Core 4.6.28325.01; Microsoft Windows 10.0.18363 )"
-        ],
-        "x-ms-client-request-id": "701b67b1-ac89-5403-958e-198b45c994d0",
-        "x-ms-date": "Thu, 05 Mar 2020 21:18:16 GMT",
-        "x-ms-page-write": "clear",
-        "x-ms-range": "bytes=0-1023",
-        "x-ms-return-client-request-id": "true",
-        "x-ms-version": "2019-10-10"
-=======
+      "RequestMethod": "PUT",
+      "RequestHeaders": {
+        "Authorization": "Sanitized",
+        "Content-Length": "0",
         "If-Unmodified-Since": "Thu, 02 Apr 2020 00:03:02 GMT",
         "traceparent": "00-90a68acfdb2449438d188006206b0af6-e1c4257190904140-00",
         "User-Agent": [
@@ -419,55 +229,25 @@
         "x-ms-range": "bytes=0-1023",
         "x-ms-return-client-request-id": "true",
         "x-ms-version": "2019-12-12"
->>>>>>> 32e373e2
       },
       "RequestBody": null,
       "StatusCode": 412,
       "ResponseHeaders": {
         "Content-Length": "253",
         "Content-Type": "application/xml",
-<<<<<<< HEAD
-        "Date": "Thu, 05 Mar 2020 21:18:16 GMT",
-=======
         "Date": "Fri, 03 Apr 2020 00:03:03 GMT",
->>>>>>> 32e373e2
         "Server": [
           "Windows-Azure-Blob/1.0",
           "Microsoft-HTTPAPI/2.0"
         ],
         "x-ms-client-request-id": "701b67b1-ac89-5403-958e-198b45c994d0",
         "x-ms-error-code": "ConditionNotMet",
-<<<<<<< HEAD
-        "x-ms-request-id": "815e436d-d01e-002a-7e33-f34d2b000000",
-        "x-ms-version": "2019-10-10"
-=======
         "x-ms-request-id": "89bcc121-a01e-001f-0b4b-09fea4000000",
         "x-ms-version": "2019-12-12"
->>>>>>> 32e373e2
       },
       "ResponseBody": [
         "\uFEFF\u003C?xml version=\u00221.0\u0022 encoding=\u0022utf-8\u0022?\u003E\n",
         "\u003CError\u003E\u003CCode\u003EConditionNotMet\u003C/Code\u003E\u003CMessage\u003EThe condition specified using HTTP conditional header(s) is not met.\n",
-<<<<<<< HEAD
-        "RequestId:815e436d-d01e-002a-7e33-f34d2b000000\n",
-        "Time:2020-03-05T21:18:16.6115425Z\u003C/Message\u003E\u003C/Error\u003E"
-      ]
-    },
-    {
-      "RequestUri": "https://seanstagetest.blob.core.windows.net/test-container-a7cc1e3d-29f3-1680-df5d-88e7b1bed27c?restype=container",
-      "RequestMethod": "DELETE",
-      "RequestHeaders": {
-        "Authorization": "Sanitized",
-        "traceparent": "00-aa39b513f76f684d99ea2fd914af4380-d4daf34cb370e64d-00",
-        "User-Agent": [
-          "azsdk-net-Storage.Blobs/12.4.0-dev.20200305.1",
-          "(.NET Core 4.6.28325.01; Microsoft Windows 10.0.18363 )"
-        ],
-        "x-ms-client-request-id": "9710a0c5-e52f-0552-3c3a-4b2c36eed183",
-        "x-ms-date": "Thu, 05 Mar 2020 21:18:16 GMT",
-        "x-ms-return-client-request-id": "true",
-        "x-ms-version": "2019-10-10"
-=======
         "RequestId:89bcc121-a01e-001f-0b4b-09fea4000000\n",
         "Time:2020-04-03T00:03:03.3146297Z\u003C/Message\u003E\u003C/Error\u003E"
       ]
@@ -486,49 +266,23 @@
         "x-ms-date": "Fri, 03 Apr 2020 00:03:04 GMT",
         "x-ms-return-client-request-id": "true",
         "x-ms-version": "2019-12-12"
->>>>>>> 32e373e2
       },
       "RequestBody": null,
       "StatusCode": 202,
       "ResponseHeaders": {
         "Content-Length": "0",
-<<<<<<< HEAD
-        "Date": "Thu, 05 Mar 2020 21:18:16 GMT",
-=======
         "Date": "Fri, 03 Apr 2020 00:03:03 GMT",
->>>>>>> 32e373e2
         "Server": [
           "Windows-Azure-Blob/1.0",
           "Microsoft-HTTPAPI/2.0"
         ],
         "x-ms-client-request-id": "9710a0c5-e52f-0552-3c3a-4b2c36eed183",
-<<<<<<< HEAD
-        "x-ms-request-id": "815e4371-d01e-002a-0233-f34d2b000000",
-        "x-ms-version": "2019-10-10"
-=======
         "x-ms-request-id": "89bcc13c-a01e-001f-254b-09fea4000000",
         "x-ms-version": "2019-12-12"
->>>>>>> 32e373e2
-      },
-      "ResponseBody": []
-    },
-    {
-<<<<<<< HEAD
-      "RequestUri": "https://seanstagetest.blob.core.windows.net/test-container-938a17af-454a-15f5-01d9-0a7aafc53a59?restype=container",
-      "RequestMethod": "PUT",
-      "RequestHeaders": {
-        "Authorization": "Sanitized",
-        "traceparent": "00-7e1044a7b874144fb75e91854d992b87-16d8478ba7154e46-00",
-        "User-Agent": [
-          "azsdk-net-Storage.Blobs/12.4.0-dev.20200305.1",
-          "(.NET Core 4.6.28325.01; Microsoft Windows 10.0.18363 )"
-        ],
-        "x-ms-blob-public-access": "container",
-        "x-ms-client-request-id": "028e793d-c9b1-80b1-abfa-9655dbd85677",
-        "x-ms-date": "Thu, 05 Mar 2020 21:18:16 GMT",
-        "x-ms-return-client-request-id": "true",
-        "x-ms-version": "2019-10-10"
-=======
+      },
+      "ResponseBody": []
+    },
+    {
       "RequestUri": "https://seanmcccanary.blob.core.windows.net/test-container-938a17af-454a-15f5-01d9-0a7aafc53a59?restype=container",
       "RequestMethod": "PUT",
       "RequestHeaders": {
@@ -543,126 +297,68 @@
         "x-ms-date": "Fri, 03 Apr 2020 00:03:04 GMT",
         "x-ms-return-client-request-id": "true",
         "x-ms-version": "2019-12-12"
->>>>>>> 32e373e2
-      },
-      "RequestBody": null,
-      "StatusCode": 201,
-      "ResponseHeaders": {
-        "Content-Length": "0",
-<<<<<<< HEAD
-        "Date": "Thu, 05 Mar 2020 21:18:16 GMT",
-        "ETag": "\u00220x8D7C14AB8E794D5\u0022",
-        "Last-Modified": "Thu, 05 Mar 2020 21:18:17 GMT",
-=======
+      },
+      "RequestBody": null,
+      "StatusCode": 201,
+      "ResponseHeaders": {
+        "Content-Length": "0",
         "Date": "Fri, 03 Apr 2020 00:03:02 GMT",
         "ETag": "\u00220x8D7D762616AD320\u0022",
         "Last-Modified": "Fri, 03 Apr 2020 00:03:03 GMT",
->>>>>>> 32e373e2
         "Server": [
           "Windows-Azure-Blob/1.0",
           "Microsoft-HTTPAPI/2.0"
         ],
         "x-ms-client-request-id": "028e793d-c9b1-80b1-abfa-9655dbd85677",
-<<<<<<< HEAD
-        "x-ms-request-id": "1b75ee8f-e01e-001e-2533-f37ee3000000",
-        "x-ms-version": "2019-10-10"
-=======
         "x-ms-request-id": "a4cd6580-601e-0010-6a4b-0988c8000000",
         "x-ms-version": "2019-12-12"
->>>>>>> 32e373e2
-      },
-      "ResponseBody": []
-    },
-    {
-<<<<<<< HEAD
-      "RequestUri": "https://seanstagetest.blob.core.windows.net/test-container-938a17af-454a-15f5-01d9-0a7aafc53a59/test-blob-19faf200-2d28-b2ca-768f-234d9c79c3c6",
-=======
+      },
+      "ResponseBody": []
+    },
+    {
       "RequestUri": "https://seanmcccanary.blob.core.windows.net/test-container-938a17af-454a-15f5-01d9-0a7aafc53a59/test-blob-19faf200-2d28-b2ca-768f-234d9c79c3c6",
->>>>>>> 32e373e2
-      "RequestMethod": "PUT",
-      "RequestHeaders": {
-        "Authorization": "Sanitized",
-        "Content-Length": "0",
-<<<<<<< HEAD
-        "traceparent": "00-84eafd74d6622344ba3f8ed8ed47af52-67826d42c4c3eb46-00",
-        "User-Agent": [
-          "azsdk-net-Storage.Blobs/12.4.0-dev.20200305.1",
-          "(.NET Core 4.6.28325.01; Microsoft Windows 10.0.18363 )"
-=======
+      "RequestMethod": "PUT",
+      "RequestHeaders": {
+        "Authorization": "Sanitized",
+        "Content-Length": "0",
         "traceparent": "00-fecad7b59acfc146948baddb399303ba-640d95bb28a06546-00",
         "User-Agent": [
           "azsdk-net-Storage.Blobs/12.5.0-dev.20200402.1",
           "(.NET Core 4.6.28325.01; Microsoft Windows 10.0.18362 )"
->>>>>>> 32e373e2
         ],
         "x-ms-blob-content-length": "1024",
         "x-ms-blob-sequence-number": "0",
         "x-ms-blob-type": "PageBlob",
         "x-ms-client-request-id": "5e7b31a7-f13f-0f4f-afdc-8b22a663e331",
-<<<<<<< HEAD
-        "x-ms-date": "Thu, 05 Mar 2020 21:18:17 GMT",
-        "x-ms-return-client-request-id": "true",
-        "x-ms-version": "2019-10-10"
-=======
         "x-ms-date": "Fri, 03 Apr 2020 00:03:04 GMT",
         "x-ms-return-client-request-id": "true",
         "x-ms-version": "2019-12-12"
->>>>>>> 32e373e2
-      },
-      "RequestBody": null,
-      "StatusCode": 201,
-      "ResponseHeaders": {
-        "Content-Length": "0",
-<<<<<<< HEAD
-        "Date": "Thu, 05 Mar 2020 21:18:16 GMT",
-        "ETag": "\u00220x8D7C14AB8F50421\u0022",
-        "Last-Modified": "Thu, 05 Mar 2020 21:18:17 GMT",
-=======
+      },
+      "RequestBody": null,
+      "StatusCode": 201,
+      "ResponseHeaders": {
+        "Content-Length": "0",
         "Date": "Fri, 03 Apr 2020 00:03:03 GMT",
         "ETag": "\u00220x8D7D7626177F77A\u0022",
         "Last-Modified": "Fri, 03 Apr 2020 00:03:03 GMT",
->>>>>>> 32e373e2
         "Server": [
           "Windows-Azure-Blob/1.0",
           "Microsoft-HTTPAPI/2.0"
         ],
         "x-ms-client-request-id": "5e7b31a7-f13f-0f4f-afdc-8b22a663e331",
-<<<<<<< HEAD
-        "x-ms-request-id": "1b75ee92-e01e-001e-2633-f37ee3000000",
-        "x-ms-request-server-encrypted": "true",
-        "x-ms-version": "2019-10-10"
-=======
         "x-ms-request-id": "a4cd6594-601e-0010-7b4b-0988c8000000",
         "x-ms-request-server-encrypted": "true",
         "x-ms-version": "2019-12-12"
->>>>>>> 32e373e2
-      },
-      "ResponseBody": []
-    },
-    {
-<<<<<<< HEAD
-      "RequestUri": "https://seanstagetest.blob.core.windows.net/test-container-938a17af-454a-15f5-01d9-0a7aafc53a59/test-blob-19faf200-2d28-b2ca-768f-234d9c79c3c6?comp=page",
-=======
+      },
+      "ResponseBody": []
+    },
+    {
       "RequestUri": "https://seanmcccanary.blob.core.windows.net/test-container-938a17af-454a-15f5-01d9-0a7aafc53a59/test-blob-19faf200-2d28-b2ca-768f-234d9c79c3c6?comp=page",
->>>>>>> 32e373e2
       "RequestMethod": "PUT",
       "RequestHeaders": {
         "Authorization": "Sanitized",
         "Content-Length": "0",
         "If-Match": "\u0022garbage\u0022",
-<<<<<<< HEAD
-        "traceparent": "00-3dd42c3ce1389744b2da40daeb9529d2-42ba1d25ffcf7744-00",
-        "User-Agent": [
-          "azsdk-net-Storage.Blobs/12.4.0-dev.20200305.1",
-          "(.NET Core 4.6.28325.01; Microsoft Windows 10.0.18363 )"
-        ],
-        "x-ms-client-request-id": "6aa68b6e-65fe-dc87-422c-865aac85c207",
-        "x-ms-date": "Thu, 05 Mar 2020 21:18:17 GMT",
-        "x-ms-page-write": "clear",
-        "x-ms-range": "bytes=0-1023",
-        "x-ms-return-client-request-id": "true",
-        "x-ms-version": "2019-10-10"
-=======
         "traceparent": "00-c284ac249c9b324fb3c7c340717e080e-65ef454d6a080c46-00",
         "User-Agent": [
           "azsdk-net-Storage.Blobs/12.5.0-dev.20200402.1",
@@ -674,55 +370,25 @@
         "x-ms-range": "bytes=0-1023",
         "x-ms-return-client-request-id": "true",
         "x-ms-version": "2019-12-12"
->>>>>>> 32e373e2
       },
       "RequestBody": null,
       "StatusCode": 412,
       "ResponseHeaders": {
         "Content-Length": "253",
         "Content-Type": "application/xml",
-<<<<<<< HEAD
-        "Date": "Thu, 05 Mar 2020 21:18:16 GMT",
-=======
         "Date": "Fri, 03 Apr 2020 00:03:03 GMT",
->>>>>>> 32e373e2
         "Server": [
           "Windows-Azure-Blob/1.0",
           "Microsoft-HTTPAPI/2.0"
         ],
         "x-ms-client-request-id": "6aa68b6e-65fe-dc87-422c-865aac85c207",
         "x-ms-error-code": "ConditionNotMet",
-<<<<<<< HEAD
-        "x-ms-request-id": "1b75ee93-e01e-001e-2733-f37ee3000000",
-        "x-ms-version": "2019-10-10"
-=======
         "x-ms-request-id": "a4cd65a2-601e-0010-074b-0988c8000000",
         "x-ms-version": "2019-12-12"
->>>>>>> 32e373e2
       },
       "ResponseBody": [
         "\uFEFF\u003C?xml version=\u00221.0\u0022 encoding=\u0022utf-8\u0022?\u003E\n",
         "\u003CError\u003E\u003CCode\u003EConditionNotMet\u003C/Code\u003E\u003CMessage\u003EThe condition specified using HTTP conditional header(s) is not met.\n",
-<<<<<<< HEAD
-        "RequestId:1b75ee93-e01e-001e-2733-f37ee3000000\n",
-        "Time:2020-03-05T21:18:17.1839888Z\u003C/Message\u003E\u003C/Error\u003E"
-      ]
-    },
-    {
-      "RequestUri": "https://seanstagetest.blob.core.windows.net/test-container-938a17af-454a-15f5-01d9-0a7aafc53a59?restype=container",
-      "RequestMethod": "DELETE",
-      "RequestHeaders": {
-        "Authorization": "Sanitized",
-        "traceparent": "00-34a8d3d4e107ab458bc2f43c9bf8d216-cffe99a6b502b947-00",
-        "User-Agent": [
-          "azsdk-net-Storage.Blobs/12.4.0-dev.20200305.1",
-          "(.NET Core 4.6.28325.01; Microsoft Windows 10.0.18363 )"
-        ],
-        "x-ms-client-request-id": "1ab35f90-79bd-d133-49aa-066e99e51cc5",
-        "x-ms-date": "Thu, 05 Mar 2020 21:18:17 GMT",
-        "x-ms-return-client-request-id": "true",
-        "x-ms-version": "2019-10-10"
-=======
         "RequestId:a4cd65a2-601e-0010-074b-0988c8000000\n",
         "Time:2020-04-03T00:03:03.9383613Z\u003C/Message\u003E\u003C/Error\u003E"
       ]
@@ -741,49 +407,23 @@
         "x-ms-date": "Fri, 03 Apr 2020 00:03:04 GMT",
         "x-ms-return-client-request-id": "true",
         "x-ms-version": "2019-12-12"
->>>>>>> 32e373e2
       },
       "RequestBody": null,
       "StatusCode": 202,
       "ResponseHeaders": {
         "Content-Length": "0",
-<<<<<<< HEAD
-        "Date": "Thu, 05 Mar 2020 21:18:16 GMT",
-=======
         "Date": "Fri, 03 Apr 2020 00:03:03 GMT",
->>>>>>> 32e373e2
         "Server": [
           "Windows-Azure-Blob/1.0",
           "Microsoft-HTTPAPI/2.0"
         ],
         "x-ms-client-request-id": "1ab35f90-79bd-d133-49aa-066e99e51cc5",
-<<<<<<< HEAD
-        "x-ms-request-id": "1b75ee94-e01e-001e-2833-f37ee3000000",
-        "x-ms-version": "2019-10-10"
-=======
         "x-ms-request-id": "a4cd65b5-601e-0010-1a4b-0988c8000000",
         "x-ms-version": "2019-12-12"
->>>>>>> 32e373e2
-      },
-      "ResponseBody": []
-    },
-    {
-<<<<<<< HEAD
-      "RequestUri": "https://seanstagetest.blob.core.windows.net/test-container-6b82a6d0-b684-9767-8f1f-784c52da99d6?restype=container",
-      "RequestMethod": "PUT",
-      "RequestHeaders": {
-        "Authorization": "Sanitized",
-        "traceparent": "00-5b70e7985277334eb954ce5ab317f28e-37579603bb19c649-00",
-        "User-Agent": [
-          "azsdk-net-Storage.Blobs/12.4.0-dev.20200305.1",
-          "(.NET Core 4.6.28325.01; Microsoft Windows 10.0.18363 )"
-        ],
-        "x-ms-blob-public-access": "container",
-        "x-ms-client-request-id": "9cdc4d95-70e9-d91f-f71b-8b9d00e67f6e",
-        "x-ms-date": "Thu, 05 Mar 2020 21:18:17 GMT",
-        "x-ms-return-client-request-id": "true",
-        "x-ms-version": "2019-10-10"
-=======
+      },
+      "ResponseBody": []
+    },
+    {
       "RequestUri": "https://seanmcccanary.blob.core.windows.net/test-container-6b82a6d0-b684-9767-8f1f-784c52da99d6?restype=container",
       "RequestMethod": "PUT",
       "RequestHeaders": {
@@ -798,118 +438,62 @@
         "x-ms-date": "Fri, 03 Apr 2020 00:03:04 GMT",
         "x-ms-return-client-request-id": "true",
         "x-ms-version": "2019-12-12"
->>>>>>> 32e373e2
-      },
-      "RequestBody": null,
-      "StatusCode": 201,
-      "ResponseHeaders": {
-        "Content-Length": "0",
-<<<<<<< HEAD
-        "Date": "Thu, 05 Mar 2020 21:18:17 GMT",
-        "ETag": "\u00220x8D7C14AB93B9A56\u0022",
-        "Last-Modified": "Thu, 05 Mar 2020 21:18:17 GMT",
-=======
+      },
+      "RequestBody": null,
+      "StatusCode": 201,
+      "ResponseHeaders": {
+        "Content-Length": "0",
         "Date": "Fri, 03 Apr 2020 00:03:03 GMT",
         "ETag": "\u00220x8D7D76261C6DCF7\u0022",
         "Last-Modified": "Fri, 03 Apr 2020 00:03:04 GMT",
->>>>>>> 32e373e2
         "Server": [
           "Windows-Azure-Blob/1.0",
           "Microsoft-HTTPAPI/2.0"
         ],
         "x-ms-client-request-id": "9cdc4d95-70e9-d91f-f71b-8b9d00e67f6e",
-<<<<<<< HEAD
-        "x-ms-request-id": "f7bbc983-001e-0029-4633-f3ac4f000000",
-        "x-ms-version": "2019-10-10"
-=======
         "x-ms-request-id": "2ac6c112-f01e-003d-124b-093bbb000000",
         "x-ms-version": "2019-12-12"
->>>>>>> 32e373e2
-      },
-      "ResponseBody": []
-    },
-    {
-<<<<<<< HEAD
-      "RequestUri": "https://seanstagetest.blob.core.windows.net/test-container-6b82a6d0-b684-9767-8f1f-784c52da99d6/test-blob-b71e3010-cf1b-29f3-5c99-d6ce694ec701",
-=======
+      },
+      "ResponseBody": []
+    },
+    {
       "RequestUri": "https://seanmcccanary.blob.core.windows.net/test-container-6b82a6d0-b684-9767-8f1f-784c52da99d6/test-blob-b71e3010-cf1b-29f3-5c99-d6ce694ec701",
->>>>>>> 32e373e2
-      "RequestMethod": "PUT",
-      "RequestHeaders": {
-        "Authorization": "Sanitized",
-        "Content-Length": "0",
-<<<<<<< HEAD
-        "traceparent": "00-70e12725798f7f4eb398f94b718f22a8-89ec1d55de6ede47-00",
-        "User-Agent": [
-          "azsdk-net-Storage.Blobs/12.4.0-dev.20200305.1",
-          "(.NET Core 4.6.28325.01; Microsoft Windows 10.0.18363 )"
-=======
+      "RequestMethod": "PUT",
+      "RequestHeaders": {
+        "Authorization": "Sanitized",
+        "Content-Length": "0",
         "traceparent": "00-d9c337781c5e694d9ed41da9111eec87-3ef6420d282f5f4d-00",
         "User-Agent": [
           "azsdk-net-Storage.Blobs/12.5.0-dev.20200402.1",
           "(.NET Core 4.6.28325.01; Microsoft Windows 10.0.18362 )"
->>>>>>> 32e373e2
         ],
         "x-ms-blob-content-length": "1024",
         "x-ms-blob-sequence-number": "0",
         "x-ms-blob-type": "PageBlob",
         "x-ms-client-request-id": "a008dd36-356f-c5f1-59b2-404f9a5070a9",
-<<<<<<< HEAD
-        "x-ms-date": "Thu, 05 Mar 2020 21:18:17 GMT",
-        "x-ms-return-client-request-id": "true",
-        "x-ms-version": "2019-10-10"
-=======
         "x-ms-date": "Fri, 03 Apr 2020 00:03:05 GMT",
         "x-ms-return-client-request-id": "true",
         "x-ms-version": "2019-12-12"
->>>>>>> 32e373e2
-      },
-      "RequestBody": null,
-      "StatusCode": 201,
-      "ResponseHeaders": {
-        "Content-Length": "0",
-<<<<<<< HEAD
-        "Date": "Thu, 05 Mar 2020 21:18:17 GMT",
-        "ETag": "\u00220x8D7C14AB94853C3\u0022",
-        "Last-Modified": "Thu, 05 Mar 2020 21:18:17 GMT",
-=======
+      },
+      "RequestBody": null,
+      "StatusCode": 201,
+      "ResponseHeaders": {
+        "Content-Length": "0",
         "Date": "Fri, 03 Apr 2020 00:03:03 GMT",
         "ETag": "\u00220x8D7D76261D36E77\u0022",
         "Last-Modified": "Fri, 03 Apr 2020 00:03:04 GMT",
->>>>>>> 32e373e2
         "Server": [
           "Windows-Azure-Blob/1.0",
           "Microsoft-HTTPAPI/2.0"
         ],
         "x-ms-client-request-id": "a008dd36-356f-c5f1-59b2-404f9a5070a9",
-<<<<<<< HEAD
-        "x-ms-request-id": "f7bbc989-001e-0029-4a33-f3ac4f000000",
-        "x-ms-request-server-encrypted": "true",
-        "x-ms-version": "2019-10-10"
-=======
         "x-ms-request-id": "2ac6c122-f01e-003d-1f4b-093bbb000000",
         "x-ms-request-server-encrypted": "true",
         "x-ms-version": "2019-12-12"
->>>>>>> 32e373e2
-      },
-      "ResponseBody": []
-    },
-    {
-<<<<<<< HEAD
-      "RequestUri": "https://seanstagetest.blob.core.windows.net/test-container-6b82a6d0-b684-9767-8f1f-784c52da99d6/test-blob-b71e3010-cf1b-29f3-5c99-d6ce694ec701",
-      "RequestMethod": "HEAD",
-      "RequestHeaders": {
-        "Authorization": "Sanitized",
-        "traceparent": "00-5d7743aa6c491c4e88ebafd41bce63ef-0098852dfcc3314d-00",
-        "User-Agent": [
-          "azsdk-net-Storage.Blobs/12.4.0-dev.20200305.1",
-          "(.NET Core 4.6.28325.01; Microsoft Windows 10.0.18363 )"
-        ],
-        "x-ms-client-request-id": "8b9828b1-2745-fc91-7af1-aa4bbc9d4573",
-        "x-ms-date": "Thu, 05 Mar 2020 21:18:17 GMT",
-        "x-ms-return-client-request-id": "true",
-        "x-ms-version": "2019-10-10"
-=======
+      },
+      "ResponseBody": []
+    },
+    {
       "RequestUri": "https://seanmcccanary.blob.core.windows.net/test-container-6b82a6d0-b684-9767-8f1f-784c52da99d6/test-blob-b71e3010-cf1b-29f3-5c99-d6ce694ec701",
       "RequestMethod": "HEAD",
       "RequestHeaders": {
@@ -923,7 +507,6 @@
         "x-ms-date": "Fri, 03 Apr 2020 00:03:05 GMT",
         "x-ms-return-client-request-id": "true",
         "x-ms-version": "2019-12-12"
->>>>>>> 32e373e2
       },
       "RequestBody": null,
       "StatusCode": 200,
@@ -931,15 +514,9 @@
         "Accept-Ranges": "bytes",
         "Content-Length": "1024",
         "Content-Type": "application/octet-stream",
-<<<<<<< HEAD
-        "Date": "Thu, 05 Mar 2020 21:18:17 GMT",
-        "ETag": "\u00220x8D7C14AB94853C3\u0022",
-        "Last-Modified": "Thu, 05 Mar 2020 21:18:17 GMT",
-=======
         "Date": "Fri, 03 Apr 2020 00:03:03 GMT",
         "ETag": "\u00220x8D7D76261D36E77\u0022",
         "Last-Modified": "Fri, 03 Apr 2020 00:03:04 GMT",
->>>>>>> 32e373e2
         "Server": [
           "Windows-Azure-Blob/1.0",
           "Microsoft-HTTPAPI/2.0"
@@ -947,48 +524,21 @@
         "x-ms-blob-sequence-number": "0",
         "x-ms-blob-type": "PageBlob",
         "x-ms-client-request-id": "8b9828b1-2745-fc91-7af1-aa4bbc9d4573",
-<<<<<<< HEAD
-        "x-ms-creation-time": "Thu, 05 Mar 2020 21:18:17 GMT",
-        "x-ms-lease-state": "available",
-        "x-ms-lease-status": "unlocked",
-        "x-ms-request-id": "f7bbc990-001e-0029-5133-f3ac4f000000",
-        "x-ms-server-encrypted": "true",
-        "x-ms-version": "2019-10-10"
-=======
         "x-ms-creation-time": "Fri, 03 Apr 2020 00:03:04 GMT",
         "x-ms-lease-state": "available",
         "x-ms-lease-status": "unlocked",
         "x-ms-request-id": "2ac6c133-f01e-003d-2d4b-093bbb000000",
         "x-ms-server-encrypted": "true",
         "x-ms-version": "2019-12-12"
->>>>>>> 32e373e2
-      },
-      "ResponseBody": []
-    },
-    {
-<<<<<<< HEAD
-      "RequestUri": "https://seanstagetest.blob.core.windows.net/test-container-6b82a6d0-b684-9767-8f1f-784c52da99d6/test-blob-b71e3010-cf1b-29f3-5c99-d6ce694ec701?comp=page",
-=======
+      },
+      "ResponseBody": []
+    },
+    {
       "RequestUri": "https://seanmcccanary.blob.core.windows.net/test-container-6b82a6d0-b684-9767-8f1f-784c52da99d6/test-blob-b71e3010-cf1b-29f3-5c99-d6ce694ec701?comp=page",
->>>>>>> 32e373e2
-      "RequestMethod": "PUT",
-      "RequestHeaders": {
-        "Authorization": "Sanitized",
-        "Content-Length": "0",
-<<<<<<< HEAD
-        "If-None-Match": "\u00220x8D7C14AB94853C3\u0022",
-        "traceparent": "00-474fb46db7043b4c88f83a0303413946-7094399114c66f4c-00",
-        "User-Agent": [
-          "azsdk-net-Storage.Blobs/12.4.0-dev.20200305.1",
-          "(.NET Core 4.6.28325.01; Microsoft Windows 10.0.18363 )"
-        ],
-        "x-ms-client-request-id": "719d90a5-e4b7-2d63-f86d-193ecf2557a5",
-        "x-ms-date": "Thu, 05 Mar 2020 21:18:17 GMT",
-        "x-ms-page-write": "clear",
-        "x-ms-range": "bytes=0-1023",
-        "x-ms-return-client-request-id": "true",
-        "x-ms-version": "2019-10-10"
-=======
+      "RequestMethod": "PUT",
+      "RequestHeaders": {
+        "Authorization": "Sanitized",
+        "Content-Length": "0",
         "If-None-Match": "\u00220x8D7D76261D36E77\u0022",
         "traceparent": "00-35ab28755bbdeb42be29b1e1e4e89f93-94c80a0f1a4dff4e-00",
         "User-Agent": [
@@ -1001,55 +551,25 @@
         "x-ms-range": "bytes=0-1023",
         "x-ms-return-client-request-id": "true",
         "x-ms-version": "2019-12-12"
->>>>>>> 32e373e2
       },
       "RequestBody": null,
       "StatusCode": 412,
       "ResponseHeaders": {
         "Content-Length": "253",
         "Content-Type": "application/xml",
-<<<<<<< HEAD
-        "Date": "Thu, 05 Mar 2020 21:18:17 GMT",
-=======
         "Date": "Fri, 03 Apr 2020 00:03:03 GMT",
->>>>>>> 32e373e2
         "Server": [
           "Windows-Azure-Blob/1.0",
           "Microsoft-HTTPAPI/2.0"
         ],
         "x-ms-client-request-id": "719d90a5-e4b7-2d63-f86d-193ecf2557a5",
         "x-ms-error-code": "ConditionNotMet",
-<<<<<<< HEAD
-        "x-ms-request-id": "f7bbc996-001e-0029-5733-f3ac4f000000",
-        "x-ms-version": "2019-10-10"
-=======
         "x-ms-request-id": "2ac6c143-f01e-003d-3b4b-093bbb000000",
         "x-ms-version": "2019-12-12"
->>>>>>> 32e373e2
       },
       "ResponseBody": [
         "\uFEFF\u003C?xml version=\u00221.0\u0022 encoding=\u0022utf-8\u0022?\u003E\n",
         "\u003CError\u003E\u003CCode\u003EConditionNotMet\u003C/Code\u003E\u003CMessage\u003EThe condition specified using HTTP conditional header(s) is not met.\n",
-<<<<<<< HEAD
-        "RequestId:f7bbc996-001e-0029-5733-f3ac4f000000\n",
-        "Time:2020-03-05T21:18:17.8096517Z\u003C/Message\u003E\u003C/Error\u003E"
-      ]
-    },
-    {
-      "RequestUri": "https://seanstagetest.blob.core.windows.net/test-container-6b82a6d0-b684-9767-8f1f-784c52da99d6?restype=container",
-      "RequestMethod": "DELETE",
-      "RequestHeaders": {
-        "Authorization": "Sanitized",
-        "traceparent": "00-db849b9fca82bc41874b87de7bab3659-971406fb5e245048-00",
-        "User-Agent": [
-          "azsdk-net-Storage.Blobs/12.4.0-dev.20200305.1",
-          "(.NET Core 4.6.28325.01; Microsoft Windows 10.0.18363 )"
-        ],
-        "x-ms-client-request-id": "2ba58fa6-d3ff-9bbb-4834-99d53a3fec47",
-        "x-ms-date": "Thu, 05 Mar 2020 21:18:17 GMT",
-        "x-ms-return-client-request-id": "true",
-        "x-ms-version": "2019-10-10"
-=======
         "RequestId:2ac6c143-f01e-003d-3b4b-093bbb000000\n",
         "Time:2020-04-03T00:03:04.6156016Z\u003C/Message\u003E\u003C/Error\u003E"
       ]
@@ -1068,49 +588,23 @@
         "x-ms-date": "Fri, 03 Apr 2020 00:03:05 GMT",
         "x-ms-return-client-request-id": "true",
         "x-ms-version": "2019-12-12"
->>>>>>> 32e373e2
       },
       "RequestBody": null,
       "StatusCode": 202,
       "ResponseHeaders": {
         "Content-Length": "0",
-<<<<<<< HEAD
-        "Date": "Thu, 05 Mar 2020 21:18:17 GMT",
-=======
         "Date": "Fri, 03 Apr 2020 00:03:03 GMT",
->>>>>>> 32e373e2
         "Server": [
           "Windows-Azure-Blob/1.0",
           "Microsoft-HTTPAPI/2.0"
         ],
         "x-ms-client-request-id": "2ba58fa6-d3ff-9bbb-4834-99d53a3fec47",
-<<<<<<< HEAD
-        "x-ms-request-id": "f7bbc99d-001e-0029-5e33-f3ac4f000000",
-        "x-ms-version": "2019-10-10"
-=======
         "x-ms-request-id": "2ac6c15d-f01e-003d-524b-093bbb000000",
         "x-ms-version": "2019-12-12"
->>>>>>> 32e373e2
-      },
-      "ResponseBody": []
-    },
-    {
-<<<<<<< HEAD
-      "RequestUri": "https://seanstagetest.blob.core.windows.net/test-container-c237b79d-7d1c-2a3e-243f-c7dbc5136397?restype=container",
-      "RequestMethod": "PUT",
-      "RequestHeaders": {
-        "Authorization": "Sanitized",
-        "traceparent": "00-a2a05addf4202b4ea25f82493e377b09-dd5911c8f0a2fd4e-00",
-        "User-Agent": [
-          "azsdk-net-Storage.Blobs/12.4.0-dev.20200305.1",
-          "(.NET Core 4.6.28325.01; Microsoft Windows 10.0.18363 )"
-        ],
-        "x-ms-blob-public-access": "container",
-        "x-ms-client-request-id": "12b3d6f0-f828-2997-507a-06bf0be0d534",
-        "x-ms-date": "Thu, 05 Mar 2020 21:18:18 GMT",
-        "x-ms-return-client-request-id": "true",
-        "x-ms-version": "2019-10-10"
-=======
+      },
+      "ResponseBody": []
+    },
+    {
       "RequestUri": "https://seanmcccanary.blob.core.windows.net/test-container-c237b79d-7d1c-2a3e-243f-c7dbc5136397?restype=container",
       "RequestMethod": "PUT",
       "RequestHeaders": {
@@ -1125,116 +619,62 @@
         "x-ms-date": "Fri, 03 Apr 2020 00:03:05 GMT",
         "x-ms-return-client-request-id": "true",
         "x-ms-version": "2019-12-12"
->>>>>>> 32e373e2
-      },
-      "RequestBody": null,
-      "StatusCode": 201,
-      "ResponseHeaders": {
-        "Content-Length": "0",
-<<<<<<< HEAD
-        "Date": "Thu, 05 Mar 2020 21:18:17 GMT",
-        "ETag": "\u00220x8D7C14AB99984A2\u0022",
-        "Last-Modified": "Thu, 05 Mar 2020 21:18:18 GMT",
-=======
+      },
+      "RequestBody": null,
+      "StatusCode": 201,
+      "ResponseHeaders": {
+        "Content-Length": "0",
         "Date": "Fri, 03 Apr 2020 00:03:04 GMT",
         "ETag": "\u00220x8D7D762622DFF56\u0022",
         "Last-Modified": "Fri, 03 Apr 2020 00:03:05 GMT",
->>>>>>> 32e373e2
         "Server": [
           "Windows-Azure-Blob/1.0",
           "Microsoft-HTTPAPI/2.0"
         ],
         "x-ms-client-request-id": "12b3d6f0-f828-2997-507a-06bf0be0d534",
-<<<<<<< HEAD
-        "x-ms-request-id": "c8d7333e-701e-000c-4b33-f30533000000",
-        "x-ms-version": "2019-10-10"
-=======
         "x-ms-request-id": "10a20e31-e01e-0043-784b-09abfc000000",
         "x-ms-version": "2019-12-12"
->>>>>>> 32e373e2
-      },
-      "ResponseBody": []
-    },
-    {
-<<<<<<< HEAD
-      "RequestUri": "https://seanstagetest.blob.core.windows.net/test-container-c237b79d-7d1c-2a3e-243f-c7dbc5136397/test-blob-d52201d1-aba7-70c7-1112-fd0df796488d",
-=======
+      },
+      "ResponseBody": []
+    },
+    {
       "RequestUri": "https://seanmcccanary.blob.core.windows.net/test-container-c237b79d-7d1c-2a3e-243f-c7dbc5136397/test-blob-d52201d1-aba7-70c7-1112-fd0df796488d",
->>>>>>> 32e373e2
-      "RequestMethod": "PUT",
-      "RequestHeaders": {
-        "Authorization": "Sanitized",
-        "Content-Length": "0",
-<<<<<<< HEAD
-        "traceparent": "00-b2f52f53b96d51458b831dd849c4482f-86b27ae161ddac4d-00",
-        "User-Agent": [
-          "azsdk-net-Storage.Blobs/12.4.0-dev.20200305.1",
-          "(.NET Core 4.6.28325.01; Microsoft Windows 10.0.18363 )"
-=======
+      "RequestMethod": "PUT",
+      "RequestHeaders": {
+        "Authorization": "Sanitized",
+        "Content-Length": "0",
         "traceparent": "00-72d0b7337ca3c746ab7c448dc1e269a5-aaf4ce5ffc715a4f-00",
         "User-Agent": [
           "azsdk-net-Storage.Blobs/12.5.0-dev.20200402.1",
           "(.NET Core 4.6.28325.01; Microsoft Windows 10.0.18362 )"
->>>>>>> 32e373e2
         ],
         "x-ms-blob-content-length": "1024",
         "x-ms-blob-sequence-number": "0",
         "x-ms-blob-type": "PageBlob",
         "x-ms-client-request-id": "dfd75039-4d73-44c2-0e42-0016fa8a31ba",
-<<<<<<< HEAD
-        "x-ms-date": "Thu, 05 Mar 2020 21:18:18 GMT",
-        "x-ms-return-client-request-id": "true",
-        "x-ms-version": "2019-10-10"
-=======
         "x-ms-date": "Fri, 03 Apr 2020 00:03:05 GMT",
         "x-ms-return-client-request-id": "true",
         "x-ms-version": "2019-12-12"
->>>>>>> 32e373e2
-      },
-      "RequestBody": null,
-      "StatusCode": 201,
-      "ResponseHeaders": {
-        "Content-Length": "0",
-<<<<<<< HEAD
-        "Date": "Thu, 05 Mar 2020 21:18:17 GMT",
-        "ETag": "\u00220x8D7C14AB9A67965\u0022",
-        "Last-Modified": "Thu, 05 Mar 2020 21:18:18 GMT",
-=======
+      },
+      "RequestBody": null,
+      "StatusCode": 201,
+      "ResponseHeaders": {
+        "Content-Length": "0",
         "Date": "Fri, 03 Apr 2020 00:03:04 GMT",
         "ETag": "\u00220x8D7D762623AA765\u0022",
         "Last-Modified": "Fri, 03 Apr 2020 00:03:05 GMT",
->>>>>>> 32e373e2
         "Server": [
           "Windows-Azure-Blob/1.0",
           "Microsoft-HTTPAPI/2.0"
         ],
         "x-ms-client-request-id": "dfd75039-4d73-44c2-0e42-0016fa8a31ba",
-<<<<<<< HEAD
-        "x-ms-request-id": "c8d73343-701e-000c-4e33-f30533000000",
-        "x-ms-request-server-encrypted": "true",
-        "x-ms-version": "2019-10-10"
-=======
         "x-ms-request-id": "10a20e46-e01e-0043-084b-09abfc000000",
         "x-ms-request-server-encrypted": "true",
         "x-ms-version": "2019-12-12"
->>>>>>> 32e373e2
-      },
-      "ResponseBody": []
-    },
-    {
-<<<<<<< HEAD
-      "RequestUri": "https://seanstagetest.blob.core.windows.net/test-container-c237b79d-7d1c-2a3e-243f-c7dbc5136397/test-blob-d52201d1-aba7-70c7-1112-fd0df796488d?comp=lease",
-      "RequestMethod": "PUT",
-      "RequestHeaders": {
-        "Authorization": "Sanitized",
-        "traceparent": "00-1bea29001a2ce349990e6ab4f0a5a3ce-59f8f88eeac1804d-00",
-        "User-Agent": [
-          "azsdk-net-Storage.Blobs/12.4.0-dev.20200305.1",
-          "(.NET Core 4.6.28325.01; Microsoft Windows 10.0.18363 )"
-        ],
-        "x-ms-client-request-id": "acd3353d-6c43-53ef-7c57-4c0b4489884b",
-        "x-ms-date": "Thu, 05 Mar 2020 21:18:18 GMT",
-=======
+      },
+      "ResponseBody": []
+    },
+    {
       "RequestUri": "https://seanmcccanary.blob.core.windows.net/test-container-c237b79d-7d1c-2a3e-243f-c7dbc5136397/test-blob-d52201d1-aba7-70c7-1112-fd0df796488d?comp=lease",
       "RequestMethod": "PUT",
       "RequestHeaders": {
@@ -1246,65 +686,36 @@
         ],
         "x-ms-client-request-id": "acd3353d-6c43-53ef-7c57-4c0b4489884b",
         "x-ms-date": "Fri, 03 Apr 2020 00:03:06 GMT",
->>>>>>> 32e373e2
         "x-ms-lease-action": "acquire",
         "x-ms-lease-duration": "-1",
         "x-ms-proposed-lease-id": "ada27932-e6f5-80d4-9368-0838bcc24b2b",
         "x-ms-return-client-request-id": "true",
-<<<<<<< HEAD
-        "x-ms-version": "2019-10-10"
-=======
-        "x-ms-version": "2019-12-12"
->>>>>>> 32e373e2
-      },
-      "RequestBody": null,
-      "StatusCode": 201,
-      "ResponseHeaders": {
-        "Content-Length": "0",
-<<<<<<< HEAD
-        "Date": "Thu, 05 Mar 2020 21:18:18 GMT",
-        "ETag": "\u00220x8D7C14AB9A67965\u0022",
-        "Last-Modified": "Thu, 05 Mar 2020 21:18:18 GMT",
-=======
+        "x-ms-version": "2019-12-12"
+      },
+      "RequestBody": null,
+      "StatusCode": 201,
+      "ResponseHeaders": {
+        "Content-Length": "0",
         "Date": "Fri, 03 Apr 2020 00:03:04 GMT",
         "ETag": "\u00220x8D7D762623AA765\u0022",
         "Last-Modified": "Fri, 03 Apr 2020 00:03:05 GMT",
->>>>>>> 32e373e2
         "Server": [
           "Windows-Azure-Blob/1.0",
           "Microsoft-HTTPAPI/2.0"
         ],
         "x-ms-client-request-id": "acd3353d-6c43-53ef-7c57-4c0b4489884b",
         "x-ms-lease-id": "ada27932-e6f5-80d4-9368-0838bcc24b2b",
-<<<<<<< HEAD
-        "x-ms-request-id": "c8d73347-701e-000c-5233-f30533000000",
-        "x-ms-version": "2019-10-10"
-=======
         "x-ms-request-id": "10a20e68-e01e-0043-234b-09abfc000000",
         "x-ms-version": "2019-12-12"
->>>>>>> 32e373e2
-      },
-      "ResponseBody": []
-    },
-    {
-<<<<<<< HEAD
-      "RequestUri": "https://seanstagetest.blob.core.windows.net/test-container-c237b79d-7d1c-2a3e-243f-c7dbc5136397/test-blob-d52201d1-aba7-70c7-1112-fd0df796488d?comp=page",
-=======
+      },
+      "ResponseBody": []
+    },
+    {
       "RequestUri": "https://seanmcccanary.blob.core.windows.net/test-container-c237b79d-7d1c-2a3e-243f-c7dbc5136397/test-blob-d52201d1-aba7-70c7-1112-fd0df796488d?comp=page",
->>>>>>> 32e373e2
-      "RequestMethod": "PUT",
-      "RequestHeaders": {
-        "Authorization": "Sanitized",
-        "Content-Length": "0",
-<<<<<<< HEAD
-        "traceparent": "00-ce2613956d3b9742b7ba58c8ef659887-62d0b0296fe85148-00",
-        "User-Agent": [
-          "azsdk-net-Storage.Blobs/12.4.0-dev.20200305.1",
-          "(.NET Core 4.6.28325.01; Microsoft Windows 10.0.18363 )"
-        ],
-        "x-ms-client-request-id": "87fbc5a8-9eef-8ce7-2980-2a681c0e8a11",
-        "x-ms-date": "Thu, 05 Mar 2020 21:18:18 GMT",
-=======
+      "RequestMethod": "PUT",
+      "RequestHeaders": {
+        "Authorization": "Sanitized",
+        "Content-Length": "0",
         "traceparent": "00-42c8df3a4c415543a2e6d3ace9c6ec42-da04f6b0d40e8f41-00",
         "User-Agent": [
           "azsdk-net-Storage.Blobs/12.5.0-dev.20200402.1",
@@ -1312,64 +723,30 @@
         ],
         "x-ms-client-request-id": "87fbc5a8-9eef-8ce7-2980-2a681c0e8a11",
         "x-ms-date": "Fri, 03 Apr 2020 00:03:06 GMT",
->>>>>>> 32e373e2
         "x-ms-lease-id": "98ce7f23-bf8f-c7aa-640c-223953ed16c4",
         "x-ms-page-write": "clear",
         "x-ms-range": "bytes=0-1023",
         "x-ms-return-client-request-id": "true",
-<<<<<<< HEAD
-        "x-ms-version": "2019-10-10"
-=======
-        "x-ms-version": "2019-12-12"
->>>>>>> 32e373e2
+        "x-ms-version": "2019-12-12"
       },
       "RequestBody": null,
       "StatusCode": 412,
       "ResponseHeaders": {
         "Content-Length": "265",
         "Content-Type": "application/xml",
-<<<<<<< HEAD
-        "Date": "Thu, 05 Mar 2020 21:18:18 GMT",
-=======
         "Date": "Fri, 03 Apr 2020 00:03:04 GMT",
->>>>>>> 32e373e2
         "Server": [
           "Windows-Azure-Blob/1.0",
           "Microsoft-HTTPAPI/2.0"
         ],
         "x-ms-client-request-id": "87fbc5a8-9eef-8ce7-2980-2a681c0e8a11",
         "x-ms-error-code": "LeaseIdMismatchWithBlobOperation",
-<<<<<<< HEAD
-        "x-ms-request-id": "c8d7334d-701e-000c-5733-f30533000000",
-        "x-ms-version": "2019-10-10"
-=======
         "x-ms-request-id": "10a20e85-e01e-0043-3e4b-09abfc000000",
         "x-ms-version": "2019-12-12"
->>>>>>> 32e373e2
       },
       "ResponseBody": [
         "\uFEFF\u003C?xml version=\u00221.0\u0022 encoding=\u0022utf-8\u0022?\u003E\n",
         "\u003CError\u003E\u003CCode\u003ELeaseIdMismatchWithBlobOperation\u003C/Code\u003E\u003CMessage\u003EThe lease ID specified did not match the lease ID for the blob.\n",
-<<<<<<< HEAD
-        "RequestId:c8d7334d-701e-000c-5733-f30533000000\n",
-        "Time:2020-03-05T21:18:18.4481009Z\u003C/Message\u003E\u003C/Error\u003E"
-      ]
-    },
-    {
-      "RequestUri": "https://seanstagetest.blob.core.windows.net/test-container-c237b79d-7d1c-2a3e-243f-c7dbc5136397?restype=container",
-      "RequestMethod": "DELETE",
-      "RequestHeaders": {
-        "Authorization": "Sanitized",
-        "traceparent": "00-3d1be5c85f3f7442975a32b935aa49ec-03220a829946d346-00",
-        "User-Agent": [
-          "azsdk-net-Storage.Blobs/12.4.0-dev.20200305.1",
-          "(.NET Core 4.6.28325.01; Microsoft Windows 10.0.18363 )"
-        ],
-        "x-ms-client-request-id": "7e631127-008e-585c-ed92-b7366193ac50",
-        "x-ms-date": "Thu, 05 Mar 2020 21:18:18 GMT",
-        "x-ms-return-client-request-id": "true",
-        "x-ms-version": "2019-10-10"
-=======
         "RequestId:10a20e85-e01e-0043-3e4b-09abfc000000\n",
         "Time:2020-04-03T00:03:05.3075122Z\u003C/Message\u003E\u003C/Error\u003E"
       ]
@@ -1388,49 +765,23 @@
         "x-ms-date": "Fri, 03 Apr 2020 00:03:06 GMT",
         "x-ms-return-client-request-id": "true",
         "x-ms-version": "2019-12-12"
->>>>>>> 32e373e2
       },
       "RequestBody": null,
       "StatusCode": 202,
       "ResponseHeaders": {
         "Content-Length": "0",
-<<<<<<< HEAD
-        "Date": "Thu, 05 Mar 2020 21:18:18 GMT",
-=======
         "Date": "Fri, 03 Apr 2020 00:03:04 GMT",
->>>>>>> 32e373e2
         "Server": [
           "Windows-Azure-Blob/1.0",
           "Microsoft-HTTPAPI/2.0"
         ],
         "x-ms-client-request-id": "7e631127-008e-585c-ed92-b7366193ac50",
-<<<<<<< HEAD
-        "x-ms-request-id": "c8d73351-701e-000c-5b33-f30533000000",
-        "x-ms-version": "2019-10-10"
-=======
         "x-ms-request-id": "10a20eb3-e01e-0043-614b-09abfc000000",
         "x-ms-version": "2019-12-12"
->>>>>>> 32e373e2
-      },
-      "ResponseBody": []
-    },
-    {
-<<<<<<< HEAD
-      "RequestUri": "https://seanstagetest.blob.core.windows.net/test-container-70300149-b490-c801-3a49-4de551783289?restype=container",
-      "RequestMethod": "PUT",
-      "RequestHeaders": {
-        "Authorization": "Sanitized",
-        "traceparent": "00-3f4327b08ce44a4cb2d08cc03c228cf3-5f2b202c6488a04f-00",
-        "User-Agent": [
-          "azsdk-net-Storage.Blobs/12.4.0-dev.20200305.1",
-          "(.NET Core 4.6.28325.01; Microsoft Windows 10.0.18363 )"
-        ],
-        "x-ms-blob-public-access": "container",
-        "x-ms-client-request-id": "5826fc5d-dd70-7334-0f9a-4445b3760674",
-        "x-ms-date": "Thu, 05 Mar 2020 21:18:18 GMT",
-        "x-ms-return-client-request-id": "true",
-        "x-ms-version": "2019-10-10"
-=======
+      },
+      "ResponseBody": []
+    },
+    {
       "RequestUri": "https://seanmcccanary.blob.core.windows.net/test-container-70300149-b490-c801-3a49-4de551783289?restype=container",
       "RequestMethod": "PUT",
       "RequestHeaders": {
@@ -1445,121 +796,67 @@
         "x-ms-date": "Fri, 03 Apr 2020 00:03:06 GMT",
         "x-ms-return-client-request-id": "true",
         "x-ms-version": "2019-12-12"
->>>>>>> 32e373e2
-      },
-      "RequestBody": null,
-      "StatusCode": 201,
-      "ResponseHeaders": {
-        "Content-Length": "0",
-<<<<<<< HEAD
-        "Date": "Thu, 05 Mar 2020 21:18:18 GMT",
-        "ETag": "\u00220x8D7C14AB9FD1E9D\u0022",
-        "Last-Modified": "Thu, 05 Mar 2020 21:18:18 GMT",
-=======
+      },
+      "RequestBody": null,
+      "StatusCode": 201,
+      "ResponseHeaders": {
+        "Content-Length": "0",
         "Date": "Fri, 03 Apr 2020 00:03:05 GMT",
         "ETag": "\u00220x8D7D7626299AEA1\u0022",
         "Last-Modified": "Fri, 03 Apr 2020 00:03:05 GMT",
->>>>>>> 32e373e2
         "Server": [
           "Windows-Azure-Blob/1.0",
           "Microsoft-HTTPAPI/2.0"
         ],
         "x-ms-client-request-id": "5826fc5d-dd70-7334-0f9a-4445b3760674",
-<<<<<<< HEAD
-        "x-ms-request-id": "27a9bf13-e01e-000e-5d33-f3bb8b000000",
-        "x-ms-version": "2019-10-10"
-=======
         "x-ms-request-id": "4d4daae5-201e-0097-494b-091bad000000",
         "x-ms-version": "2019-12-12"
->>>>>>> 32e373e2
-      },
-      "ResponseBody": []
-    },
-    {
-<<<<<<< HEAD
-      "RequestUri": "https://seanstagetest.blob.core.windows.net/test-container-70300149-b490-c801-3a49-4de551783289/test-blob-fc042e5f-a052-3ea5-7e12-37c3255aa1e5",
-=======
+      },
+      "ResponseBody": []
+    },
+    {
       "RequestUri": "https://seanmcccanary.blob.core.windows.net/test-container-70300149-b490-c801-3a49-4de551783289/test-blob-fc042e5f-a052-3ea5-7e12-37c3255aa1e5",
->>>>>>> 32e373e2
-      "RequestMethod": "PUT",
-      "RequestHeaders": {
-        "Authorization": "Sanitized",
-        "Content-Length": "0",
-<<<<<<< HEAD
-        "traceparent": "00-902f810e384ae64a94856071baf46a0d-414e37f5c7a62449-00",
-        "User-Agent": [
-          "azsdk-net-Storage.Blobs/12.4.0-dev.20200305.1",
-          "(.NET Core 4.6.28325.01; Microsoft Windows 10.0.18363 )"
-=======
+      "RequestMethod": "PUT",
+      "RequestHeaders": {
+        "Authorization": "Sanitized",
+        "Content-Length": "0",
         "traceparent": "00-bde029ac2c1a86419b37fc94b334e44c-a9dff1f564b02240-00",
         "User-Agent": [
           "azsdk-net-Storage.Blobs/12.5.0-dev.20200402.1",
           "(.NET Core 4.6.28325.01; Microsoft Windows 10.0.18362 )"
->>>>>>> 32e373e2
         ],
         "x-ms-blob-content-length": "1024",
         "x-ms-blob-sequence-number": "0",
         "x-ms-blob-type": "PageBlob",
         "x-ms-client-request-id": "f94719c6-5450-bd54-57e7-d95ea6714db4",
-<<<<<<< HEAD
-        "x-ms-date": "Thu, 05 Mar 2020 21:18:18 GMT",
-        "x-ms-return-client-request-id": "true",
-        "x-ms-version": "2019-10-10"
-=======
         "x-ms-date": "Fri, 03 Apr 2020 00:03:06 GMT",
         "x-ms-return-client-request-id": "true",
         "x-ms-version": "2019-12-12"
->>>>>>> 32e373e2
-      },
-      "RequestBody": null,
-      "StatusCode": 201,
-      "ResponseHeaders": {
-        "Content-Length": "0",
-<<<<<<< HEAD
-        "Date": "Thu, 05 Mar 2020 21:18:18 GMT",
-        "ETag": "\u00220x8D7C14ABA0A1D26\u0022",
-        "Last-Modified": "Thu, 05 Mar 2020 21:18:18 GMT",
-=======
+      },
+      "RequestBody": null,
+      "StatusCode": 201,
+      "ResponseHeaders": {
+        "Content-Length": "0",
         "Date": "Fri, 03 Apr 2020 00:03:05 GMT",
         "ETag": "\u00220x8D7D76262A6C335\u0022",
         "Last-Modified": "Fri, 03 Apr 2020 00:03:05 GMT",
->>>>>>> 32e373e2
         "Server": [
           "Windows-Azure-Blob/1.0",
           "Microsoft-HTTPAPI/2.0"
         ],
         "x-ms-client-request-id": "f94719c6-5450-bd54-57e7-d95ea6714db4",
-<<<<<<< HEAD
-        "x-ms-request-id": "27a9bf17-e01e-000e-5f33-f3bb8b000000",
-        "x-ms-request-server-encrypted": "true",
-        "x-ms-version": "2019-10-10"
-=======
         "x-ms-request-id": "4d4daafb-201e-0097-5d4b-091bad000000",
         "x-ms-request-server-encrypted": "true",
         "x-ms-version": "2019-12-12"
->>>>>>> 32e373e2
-      },
-      "ResponseBody": []
-    },
-    {
-<<<<<<< HEAD
-      "RequestUri": "https://seanstagetest.blob.core.windows.net/test-container-70300149-b490-c801-3a49-4de551783289/test-blob-fc042e5f-a052-3ea5-7e12-37c3255aa1e5?comp=page",
-=======
+      },
+      "ResponseBody": []
+    },
+    {
       "RequestUri": "https://seanmcccanary.blob.core.windows.net/test-container-70300149-b490-c801-3a49-4de551783289/test-blob-fc042e5f-a052-3ea5-7e12-37c3255aa1e5?comp=page",
->>>>>>> 32e373e2
-      "RequestMethod": "PUT",
-      "RequestHeaders": {
-        "Authorization": "Sanitized",
-        "Content-Length": "0",
-<<<<<<< HEAD
-        "traceparent": "00-1c0fe8829dc5544cb582b485eb1eeb40-90f923810a354b44-00",
-        "User-Agent": [
-          "azsdk-net-Storage.Blobs/12.4.0-dev.20200305.1",
-          "(.NET Core 4.6.28325.01; Microsoft Windows 10.0.18363 )"
-        ],
-        "x-ms-client-request-id": "0bfc75a8-a713-a394-52ca-fd6a01baaebe",
-        "x-ms-date": "Thu, 05 Mar 2020 21:18:19 GMT",
-=======
+      "RequestMethod": "PUT",
+      "RequestHeaders": {
+        "Authorization": "Sanitized",
+        "Content-Length": "0",
         "traceparent": "00-963fd04f1c312d42bd5a46069411539c-93b68157407d9e40-00",
         "User-Agent": [
           "azsdk-net-Storage.Blobs/12.5.0-dev.20200402.1",
@@ -1567,64 +864,30 @@
         ],
         "x-ms-client-request-id": "0bfc75a8-a713-a394-52ca-fd6a01baaebe",
         "x-ms-date": "Fri, 03 Apr 2020 00:03:06 GMT",
->>>>>>> 32e373e2
         "x-ms-if-sequence-number-lt": "-1",
         "x-ms-page-write": "clear",
         "x-ms-range": "bytes=0-1023",
         "x-ms-return-client-request-id": "true",
-<<<<<<< HEAD
-        "x-ms-version": "2019-10-10"
-=======
-        "x-ms-version": "2019-12-12"
->>>>>>> 32e373e2
+        "x-ms-version": "2019-12-12"
       },
       "RequestBody": null,
       "StatusCode": 400,
       "ResponseHeaders": {
         "Content-Length": "335",
         "Content-Type": "application/xml",
-<<<<<<< HEAD
-        "Date": "Thu, 05 Mar 2020 21:18:18 GMT",
-=======
         "Date": "Fri, 03 Apr 2020 00:03:05 GMT",
->>>>>>> 32e373e2
         "Server": [
           "Windows-Azure-Blob/1.0",
           "Microsoft-HTTPAPI/2.0"
         ],
         "x-ms-client-request-id": "0bfc75a8-a713-a394-52ca-fd6a01baaebe",
         "x-ms-error-code": "InvalidHeaderValue",
-<<<<<<< HEAD
-        "x-ms-request-id": "27a9bf18-e01e-000e-6033-f3bb8b000000",
-        "x-ms-version": "2019-10-10"
-=======
         "x-ms-request-id": "4d4dab15-201e-0097-764b-091bad000000",
         "x-ms-version": "2019-12-12"
->>>>>>> 32e373e2
       },
       "ResponseBody": [
         "\uFEFF\u003C?xml version=\u00221.0\u0022 encoding=\u0022utf-8\u0022?\u003E\n",
         "\u003CError\u003E\u003CCode\u003EInvalidHeaderValue\u003C/Code\u003E\u003CMessage\u003EThe value for one of the HTTP headers is not in the correct format.\n",
-<<<<<<< HEAD
-        "RequestId:27a9bf18-e01e-000e-6033-f3bb8b000000\n",
-        "Time:2020-03-05T21:18:18.9978676Z\u003C/Message\u003E\u003CHeaderName\u003Ex-ms-if-sequence-number-lt\u003C/HeaderName\u003E\u003CHeaderValue\u003E-1\u003C/HeaderValue\u003E\u003C/Error\u003E"
-      ]
-    },
-    {
-      "RequestUri": "https://seanstagetest.blob.core.windows.net/test-container-70300149-b490-c801-3a49-4de551783289?restype=container",
-      "RequestMethod": "DELETE",
-      "RequestHeaders": {
-        "Authorization": "Sanitized",
-        "traceparent": "00-a3e2764232f5264896b5599ba71ef5f3-cac410e914cc5041-00",
-        "User-Agent": [
-          "azsdk-net-Storage.Blobs/12.4.0-dev.20200305.1",
-          "(.NET Core 4.6.28325.01; Microsoft Windows 10.0.18363 )"
-        ],
-        "x-ms-client-request-id": "30b59770-4175-51a0-caaa-ba24b3b8835b",
-        "x-ms-date": "Thu, 05 Mar 2020 21:18:19 GMT",
-        "x-ms-return-client-request-id": "true",
-        "x-ms-version": "2019-10-10"
-=======
         "RequestId:4d4dab15-201e-0097-764b-091bad000000\n",
         "Time:2020-04-03T00:03:05.8861414Z\u003C/Message\u003E\u003CHeaderName\u003Ex-ms-if-sequence-number-lt\u003C/HeaderName\u003E\u003CHeaderValue\u003E-1\u003C/HeaderValue\u003E\u003C/Error\u003E"
       ]
@@ -1643,49 +906,23 @@
         "x-ms-date": "Fri, 03 Apr 2020 00:03:06 GMT",
         "x-ms-return-client-request-id": "true",
         "x-ms-version": "2019-12-12"
->>>>>>> 32e373e2
       },
       "RequestBody": null,
       "StatusCode": 202,
       "ResponseHeaders": {
         "Content-Length": "0",
-<<<<<<< HEAD
-        "Date": "Thu, 05 Mar 2020 21:18:18 GMT",
-=======
         "Date": "Fri, 03 Apr 2020 00:03:05 GMT",
->>>>>>> 32e373e2
         "Server": [
           "Windows-Azure-Blob/1.0",
           "Microsoft-HTTPAPI/2.0"
         ],
         "x-ms-client-request-id": "30b59770-4175-51a0-caaa-ba24b3b8835b",
-<<<<<<< HEAD
-        "x-ms-request-id": "27a9bf1a-e01e-000e-6233-f3bb8b000000",
-        "x-ms-version": "2019-10-10"
-=======
         "x-ms-request-id": "4d4dab29-201e-0097-084b-091bad000000",
         "x-ms-version": "2019-12-12"
->>>>>>> 32e373e2
-      },
-      "ResponseBody": []
-    },
-    {
-<<<<<<< HEAD
-      "RequestUri": "https://seanstagetest.blob.core.windows.net/test-container-5c050c01-0f7d-4a52-a2e7-1452c4f41a83?restype=container",
-      "RequestMethod": "PUT",
-      "RequestHeaders": {
-        "Authorization": "Sanitized",
-        "traceparent": "00-e5dae3752c909e49a7122e8ab9120b30-c9eb23e57a0c8c44-00",
-        "User-Agent": [
-          "azsdk-net-Storage.Blobs/12.4.0-dev.20200305.1",
-          "(.NET Core 4.6.28325.01; Microsoft Windows 10.0.18363 )"
-        ],
-        "x-ms-blob-public-access": "container",
-        "x-ms-client-request-id": "7c9f883d-bcc9-6044-456a-8d8e2c4e8dd6",
-        "x-ms-date": "Thu, 05 Mar 2020 21:18:19 GMT",
-        "x-ms-return-client-request-id": "true",
-        "x-ms-version": "2019-10-10"
-=======
+      },
+      "ResponseBody": []
+    },
+    {
       "RequestUri": "https://seanmcccanary.blob.core.windows.net/test-container-5c050c01-0f7d-4a52-a2e7-1452c4f41a83?restype=container",
       "RequestMethod": "PUT",
       "RequestHeaders": {
@@ -1700,121 +937,67 @@
         "x-ms-date": "Fri, 03 Apr 2020 00:03:06 GMT",
         "x-ms-return-client-request-id": "true",
         "x-ms-version": "2019-12-12"
->>>>>>> 32e373e2
-      },
-      "RequestBody": null,
-      "StatusCode": 201,
-      "ResponseHeaders": {
-        "Content-Length": "0",
-<<<<<<< HEAD
-        "Date": "Thu, 05 Mar 2020 21:18:19 GMT",
-        "ETag": "\u00220x8D7C14ABA552C4D\u0022",
-        "Last-Modified": "Thu, 05 Mar 2020 21:18:19 GMT",
-=======
+      },
+      "RequestBody": null,
+      "StatusCode": 201,
+      "ResponseHeaders": {
+        "Content-Length": "0",
         "Date": "Fri, 03 Apr 2020 00:03:05 GMT",
         "ETag": "\u00220x8D7D76262F23469\u0022",
         "Last-Modified": "Fri, 03 Apr 2020 00:03:06 GMT",
->>>>>>> 32e373e2
         "Server": [
           "Windows-Azure-Blob/1.0",
           "Microsoft-HTTPAPI/2.0"
         ],
         "x-ms-client-request-id": "7c9f883d-bcc9-6044-456a-8d8e2c4e8dd6",
-<<<<<<< HEAD
-        "x-ms-request-id": "1982f2cb-201e-0011-3333-f3088f000000",
-        "x-ms-version": "2019-10-10"
-=======
         "x-ms-request-id": "e649d89d-401e-0075-124b-09268c000000",
         "x-ms-version": "2019-12-12"
->>>>>>> 32e373e2
-      },
-      "ResponseBody": []
-    },
-    {
-<<<<<<< HEAD
-      "RequestUri": "https://seanstagetest.blob.core.windows.net/test-container-5c050c01-0f7d-4a52-a2e7-1452c4f41a83/test-blob-77723790-1abe-8356-c3c7-b4b8720da8f4",
-=======
+      },
+      "ResponseBody": []
+    },
+    {
       "RequestUri": "https://seanmcccanary.blob.core.windows.net/test-container-5c050c01-0f7d-4a52-a2e7-1452c4f41a83/test-blob-77723790-1abe-8356-c3c7-b4b8720da8f4",
->>>>>>> 32e373e2
-      "RequestMethod": "PUT",
-      "RequestHeaders": {
-        "Authorization": "Sanitized",
-        "Content-Length": "0",
-<<<<<<< HEAD
-        "traceparent": "00-e5ef4a6aadb2fe41b9dda00215819bdb-5d18501bb16c1049-00",
-        "User-Agent": [
-          "azsdk-net-Storage.Blobs/12.4.0-dev.20200305.1",
-          "(.NET Core 4.6.28325.01; Microsoft Windows 10.0.18363 )"
-=======
+      "RequestMethod": "PUT",
+      "RequestHeaders": {
+        "Authorization": "Sanitized",
+        "Content-Length": "0",
         "traceparent": "00-1c7037a3babfbb4e9a77ecb25ec17654-be93537d510bbc42-00",
         "User-Agent": [
           "azsdk-net-Storage.Blobs/12.5.0-dev.20200402.1",
           "(.NET Core 4.6.28325.01; Microsoft Windows 10.0.18362 )"
->>>>>>> 32e373e2
         ],
         "x-ms-blob-content-length": "1024",
         "x-ms-blob-sequence-number": "0",
         "x-ms-blob-type": "PageBlob",
         "x-ms-client-request-id": "6bb4c737-e93b-237f-311c-b902078cee38",
-<<<<<<< HEAD
-        "x-ms-date": "Thu, 05 Mar 2020 21:18:19 GMT",
-        "x-ms-return-client-request-id": "true",
-        "x-ms-version": "2019-10-10"
-=======
         "x-ms-date": "Fri, 03 Apr 2020 00:03:07 GMT",
         "x-ms-return-client-request-id": "true",
         "x-ms-version": "2019-12-12"
->>>>>>> 32e373e2
-      },
-      "RequestBody": null,
-      "StatusCode": 201,
-      "ResponseHeaders": {
-        "Content-Length": "0",
-<<<<<<< HEAD
-        "Date": "Thu, 05 Mar 2020 21:18:19 GMT",
-        "ETag": "\u00220x8D7C14ABA6227FD\u0022",
-        "Last-Modified": "Thu, 05 Mar 2020 21:18:19 GMT",
-=======
+      },
+      "RequestBody": null,
+      "StatusCode": 201,
+      "ResponseHeaders": {
+        "Content-Length": "0",
         "Date": "Fri, 03 Apr 2020 00:03:05 GMT",
         "ETag": "\u00220x8D7D76262FFC8C5\u0022",
         "Last-Modified": "Fri, 03 Apr 2020 00:03:06 GMT",
->>>>>>> 32e373e2
         "Server": [
           "Windows-Azure-Blob/1.0",
           "Microsoft-HTTPAPI/2.0"
         ],
         "x-ms-client-request-id": "6bb4c737-e93b-237f-311c-b902078cee38",
-<<<<<<< HEAD
-        "x-ms-request-id": "1982f2d3-201e-0011-3933-f3088f000000",
-        "x-ms-request-server-encrypted": "true",
-        "x-ms-version": "2019-10-10"
-=======
         "x-ms-request-id": "e649d8ba-401e-0075-284b-09268c000000",
         "x-ms-request-server-encrypted": "true",
         "x-ms-version": "2019-12-12"
->>>>>>> 32e373e2
-      },
-      "ResponseBody": []
-    },
-    {
-<<<<<<< HEAD
-      "RequestUri": "https://seanstagetest.blob.core.windows.net/test-container-5c050c01-0f7d-4a52-a2e7-1452c4f41a83/test-blob-77723790-1abe-8356-c3c7-b4b8720da8f4?comp=page",
-=======
+      },
+      "ResponseBody": []
+    },
+    {
       "RequestUri": "https://seanmcccanary.blob.core.windows.net/test-container-5c050c01-0f7d-4a52-a2e7-1452c4f41a83/test-blob-77723790-1abe-8356-c3c7-b4b8720da8f4?comp=page",
->>>>>>> 32e373e2
-      "RequestMethod": "PUT",
-      "RequestHeaders": {
-        "Authorization": "Sanitized",
-        "Content-Length": "0",
-<<<<<<< HEAD
-        "traceparent": "00-6fc9b1a50c7fb14488e1f3213c17d019-347af6c92170a74d-00",
-        "User-Agent": [
-          "azsdk-net-Storage.Blobs/12.4.0-dev.20200305.1",
-          "(.NET Core 4.6.28325.01; Microsoft Windows 10.0.18363 )"
-        ],
-        "x-ms-client-request-id": "aa805ab5-3c58-9cb9-56f0-0a37e4b6ed6b",
-        "x-ms-date": "Thu, 05 Mar 2020 21:18:19 GMT",
-=======
+      "RequestMethod": "PUT",
+      "RequestHeaders": {
+        "Authorization": "Sanitized",
+        "Content-Length": "0",
         "traceparent": "00-fd1aef90c80c254e8c4fa2c55d822207-26d8b57b13914744-00",
         "User-Agent": [
           "azsdk-net-Storage.Blobs/12.5.0-dev.20200402.1",
@@ -1822,64 +1005,30 @@
         ],
         "x-ms-client-request-id": "aa805ab5-3c58-9cb9-56f0-0a37e4b6ed6b",
         "x-ms-date": "Fri, 03 Apr 2020 00:03:07 GMT",
->>>>>>> 32e373e2
         "x-ms-if-sequence-number-le": "-1",
         "x-ms-page-write": "clear",
         "x-ms-range": "bytes=0-1023",
         "x-ms-return-client-request-id": "true",
-<<<<<<< HEAD
-        "x-ms-version": "2019-10-10"
-=======
-        "x-ms-version": "2019-12-12"
->>>>>>> 32e373e2
+        "x-ms-version": "2019-12-12"
       },
       "RequestBody": null,
       "StatusCode": 400,
       "ResponseHeaders": {
         "Content-Length": "335",
         "Content-Type": "application/xml",
-<<<<<<< HEAD
-        "Date": "Thu, 05 Mar 2020 21:18:19 GMT",
-=======
         "Date": "Fri, 03 Apr 2020 00:03:05 GMT",
->>>>>>> 32e373e2
         "Server": [
           "Windows-Azure-Blob/1.0",
           "Microsoft-HTTPAPI/2.0"
         ],
         "x-ms-client-request-id": "aa805ab5-3c58-9cb9-56f0-0a37e4b6ed6b",
         "x-ms-error-code": "InvalidHeaderValue",
-<<<<<<< HEAD
-        "x-ms-request-id": "1982f2d6-201e-0011-3c33-f3088f000000",
-        "x-ms-version": "2019-10-10"
-=======
         "x-ms-request-id": "e649d8e2-401e-0075-4a4b-09268c000000",
         "x-ms-version": "2019-12-12"
->>>>>>> 32e373e2
       },
       "ResponseBody": [
         "\uFEFF\u003C?xml version=\u00221.0\u0022 encoding=\u0022utf-8\u0022?\u003E\n",
         "\u003CError\u003E\u003CCode\u003EInvalidHeaderValue\u003C/Code\u003E\u003CMessage\u003EThe value for one of the HTTP headers is not in the correct format.\n",
-<<<<<<< HEAD
-        "RequestId:1982f2d6-201e-0011-3c33-f3088f000000\n",
-        "Time:2020-03-05T21:18:19.5819261Z\u003C/Message\u003E\u003CHeaderName\u003Ex-ms-if-sequence-number-le\u003C/HeaderName\u003E\u003CHeaderValue\u003E-1\u003C/HeaderValue\u003E\u003C/Error\u003E"
-      ]
-    },
-    {
-      "RequestUri": "https://seanstagetest.blob.core.windows.net/test-container-5c050c01-0f7d-4a52-a2e7-1452c4f41a83?restype=container",
-      "RequestMethod": "DELETE",
-      "RequestHeaders": {
-        "Authorization": "Sanitized",
-        "traceparent": "00-ceb4a395013d5b418729c41b8e284678-a1fa171959f57342-00",
-        "User-Agent": [
-          "azsdk-net-Storage.Blobs/12.4.0-dev.20200305.1",
-          "(.NET Core 4.6.28325.01; Microsoft Windows 10.0.18363 )"
-        ],
-        "x-ms-client-request-id": "ac4db189-440b-86df-e06b-004947490dc7",
-        "x-ms-date": "Thu, 05 Mar 2020 21:18:19 GMT",
-        "x-ms-return-client-request-id": "true",
-        "x-ms-version": "2019-10-10"
-=======
         "RequestId:e649d8e2-401e-0075-4a4b-09268c000000\n",
         "Time:2020-04-03T00:03:06.4752906Z\u003C/Message\u003E\u003CHeaderName\u003Ex-ms-if-sequence-number-le\u003C/HeaderName\u003E\u003CHeaderValue\u003E-1\u003C/HeaderValue\u003E\u003C/Error\u003E"
       ]
@@ -1898,49 +1047,23 @@
         "x-ms-date": "Fri, 03 Apr 2020 00:03:07 GMT",
         "x-ms-return-client-request-id": "true",
         "x-ms-version": "2019-12-12"
->>>>>>> 32e373e2
       },
       "RequestBody": null,
       "StatusCode": 202,
       "ResponseHeaders": {
         "Content-Length": "0",
-<<<<<<< HEAD
-        "Date": "Thu, 05 Mar 2020 21:18:19 GMT",
-=======
         "Date": "Fri, 03 Apr 2020 00:03:06 GMT",
->>>>>>> 32e373e2
         "Server": [
           "Windows-Azure-Blob/1.0",
           "Microsoft-HTTPAPI/2.0"
         ],
         "x-ms-client-request-id": "ac4db189-440b-86df-e06b-004947490dc7",
-<<<<<<< HEAD
-        "x-ms-request-id": "1982f2d8-201e-0011-3e33-f3088f000000",
-        "x-ms-version": "2019-10-10"
-=======
         "x-ms-request-id": "e649d904-401e-0075-664b-09268c000000",
         "x-ms-version": "2019-12-12"
->>>>>>> 32e373e2
-      },
-      "ResponseBody": []
-    },
-    {
-<<<<<<< HEAD
-      "RequestUri": "https://seanstagetest.blob.core.windows.net/test-container-097c158f-3ce6-fa54-3b9b-65954ffb33fc?restype=container",
-      "RequestMethod": "PUT",
-      "RequestHeaders": {
-        "Authorization": "Sanitized",
-        "traceparent": "00-462c0d84653df349bb52f1d8053c0173-4c7e0cd259dea745-00",
-        "User-Agent": [
-          "azsdk-net-Storage.Blobs/12.4.0-dev.20200305.1",
-          "(.NET Core 4.6.28325.01; Microsoft Windows 10.0.18363 )"
-        ],
-        "x-ms-blob-public-access": "container",
-        "x-ms-client-request-id": "532e26b5-24dd-4c8d-5d52-7170de4a37e4",
-        "x-ms-date": "Thu, 05 Mar 2020 21:18:19 GMT",
-        "x-ms-return-client-request-id": "true",
-        "x-ms-version": "2019-10-10"
-=======
+      },
+      "ResponseBody": []
+    },
+    {
       "RequestUri": "https://seanmcccanary.blob.core.windows.net/test-container-097c158f-3ce6-fa54-3b9b-65954ffb33fc?restype=container",
       "RequestMethod": "PUT",
       "RequestHeaders": {
@@ -1955,121 +1078,67 @@
         "x-ms-date": "Fri, 03 Apr 2020 00:03:07 GMT",
         "x-ms-return-client-request-id": "true",
         "x-ms-version": "2019-12-12"
->>>>>>> 32e373e2
-      },
-      "RequestBody": null,
-      "StatusCode": 201,
-      "ResponseHeaders": {
-        "Content-Length": "0",
-<<<<<<< HEAD
-        "Date": "Thu, 05 Mar 2020 21:18:19 GMT",
-        "ETag": "\u00220x8D7C14ABAABEDC3\u0022",
-        "Last-Modified": "Thu, 05 Mar 2020 21:18:19 GMT",
-=======
+      },
+      "RequestBody": null,
+      "StatusCode": 201,
+      "ResponseHeaders": {
+        "Content-Length": "0",
         "Date": "Fri, 03 Apr 2020 00:03:06 GMT",
         "ETag": "\u00220x8D7D762634A458C\u0022",
         "Last-Modified": "Fri, 03 Apr 2020 00:03:06 GMT",
->>>>>>> 32e373e2
         "Server": [
           "Windows-Azure-Blob/1.0",
           "Microsoft-HTTPAPI/2.0"
         ],
         "x-ms-client-request-id": "532e26b5-24dd-4c8d-5d52-7170de4a37e4",
-<<<<<<< HEAD
-        "x-ms-request-id": "830797b5-a01e-001f-0b33-f3213f000000",
-        "x-ms-version": "2019-10-10"
-=======
         "x-ms-request-id": "782a15c2-901e-0066-0e4b-090280000000",
         "x-ms-version": "2019-12-12"
->>>>>>> 32e373e2
-      },
-      "ResponseBody": []
-    },
-    {
-<<<<<<< HEAD
-      "RequestUri": "https://seanstagetest.blob.core.windows.net/test-container-097c158f-3ce6-fa54-3b9b-65954ffb33fc/test-blob-b0870338-da9b-4e5d-b516-fd96c60c3f65",
-=======
+      },
+      "ResponseBody": []
+    },
+    {
       "RequestUri": "https://seanmcccanary.blob.core.windows.net/test-container-097c158f-3ce6-fa54-3b9b-65954ffb33fc/test-blob-b0870338-da9b-4e5d-b516-fd96c60c3f65",
->>>>>>> 32e373e2
-      "RequestMethod": "PUT",
-      "RequestHeaders": {
-        "Authorization": "Sanitized",
-        "Content-Length": "0",
-<<<<<<< HEAD
-        "traceparent": "00-473d856edaf52f418b25c80a4cb7ecea-c5a77ea852e4b846-00",
-        "User-Agent": [
-          "azsdk-net-Storage.Blobs/12.4.0-dev.20200305.1",
-          "(.NET Core 4.6.28325.01; Microsoft Windows 10.0.18363 )"
-=======
+      "RequestMethod": "PUT",
+      "RequestHeaders": {
+        "Authorization": "Sanitized",
+        "Content-Length": "0",
         "traceparent": "00-812511b2ce36604ebfd1f6668a07b5b1-475849e788e5ab4b-00",
         "User-Agent": [
           "azsdk-net-Storage.Blobs/12.5.0-dev.20200402.1",
           "(.NET Core 4.6.28325.01; Microsoft Windows 10.0.18362 )"
->>>>>>> 32e373e2
         ],
         "x-ms-blob-content-length": "1024",
         "x-ms-blob-sequence-number": "0",
         "x-ms-blob-type": "PageBlob",
         "x-ms-client-request-id": "b70f9119-ed4e-db60-c8df-9dc726f68550",
-<<<<<<< HEAD
-        "x-ms-date": "Thu, 05 Mar 2020 21:18:20 GMT",
-        "x-ms-return-client-request-id": "true",
-        "x-ms-version": "2019-10-10"
-=======
         "x-ms-date": "Fri, 03 Apr 2020 00:03:07 GMT",
         "x-ms-return-client-request-id": "true",
         "x-ms-version": "2019-12-12"
->>>>>>> 32e373e2
-      },
-      "RequestBody": null,
-      "StatusCode": 201,
-      "ResponseHeaders": {
-        "Content-Length": "0",
-<<<<<<< HEAD
-        "Date": "Thu, 05 Mar 2020 21:18:20 GMT",
-        "ETag": "\u00220x8D7C14ABAB8FA8D\u0022",
-        "Last-Modified": "Thu, 05 Mar 2020 21:18:20 GMT",
-=======
+      },
+      "RequestBody": null,
+      "StatusCode": 201,
+      "ResponseHeaders": {
+        "Content-Length": "0",
         "Date": "Fri, 03 Apr 2020 00:03:06 GMT",
         "ETag": "\u00220x8D7D7626356D220\u0022",
         "Last-Modified": "Fri, 03 Apr 2020 00:03:06 GMT",
->>>>>>> 32e373e2
         "Server": [
           "Windows-Azure-Blob/1.0",
           "Microsoft-HTTPAPI/2.0"
         ],
         "x-ms-client-request-id": "b70f9119-ed4e-db60-c8df-9dc726f68550",
-<<<<<<< HEAD
-        "x-ms-request-id": "830797b8-a01e-001f-0c33-f3213f000000",
-        "x-ms-request-server-encrypted": "true",
-        "x-ms-version": "2019-10-10"
-=======
         "x-ms-request-id": "782a15e0-901e-0066-254b-090280000000",
         "x-ms-request-server-encrypted": "true",
         "x-ms-version": "2019-12-12"
->>>>>>> 32e373e2
-      },
-      "ResponseBody": []
-    },
-    {
-<<<<<<< HEAD
-      "RequestUri": "https://seanstagetest.blob.core.windows.net/test-container-097c158f-3ce6-fa54-3b9b-65954ffb33fc/test-blob-b0870338-da9b-4e5d-b516-fd96c60c3f65?comp=page",
-=======
+      },
+      "ResponseBody": []
+    },
+    {
       "RequestUri": "https://seanmcccanary.blob.core.windows.net/test-container-097c158f-3ce6-fa54-3b9b-65954ffb33fc/test-blob-b0870338-da9b-4e5d-b516-fd96c60c3f65?comp=page",
->>>>>>> 32e373e2
-      "RequestMethod": "PUT",
-      "RequestHeaders": {
-        "Authorization": "Sanitized",
-        "Content-Length": "0",
-<<<<<<< HEAD
-        "traceparent": "00-7d86a043493b7d4da90115f013dd1beb-cb65884804be5e4c-00",
-        "User-Agent": [
-          "azsdk-net-Storage.Blobs/12.4.0-dev.20200305.1",
-          "(.NET Core 4.6.28325.01; Microsoft Windows 10.0.18363 )"
-        ],
-        "x-ms-client-request-id": "347d3b8f-87fd-0f17-0904-60ed42577712",
-        "x-ms-date": "Thu, 05 Mar 2020 21:18:20 GMT",
-=======
+      "RequestMethod": "PUT",
+      "RequestHeaders": {
+        "Authorization": "Sanitized",
+        "Content-Length": "0",
         "traceparent": "00-751836db8106b640bc7dd421451f0988-8ee02512ba6d9e4d-00",
         "User-Agent": [
           "azsdk-net-Storage.Blobs/12.5.0-dev.20200402.1",
@@ -2077,64 +1146,30 @@
         ],
         "x-ms-client-request-id": "347d3b8f-87fd-0f17-0904-60ed42577712",
         "x-ms-date": "Fri, 03 Apr 2020 00:03:07 GMT",
->>>>>>> 32e373e2
         "x-ms-if-sequence-number-eq": "100",
         "x-ms-page-write": "clear",
         "x-ms-range": "bytes=0-1023",
         "x-ms-return-client-request-id": "true",
-<<<<<<< HEAD
-        "x-ms-version": "2019-10-10"
-=======
-        "x-ms-version": "2019-12-12"
->>>>>>> 32e373e2
+        "x-ms-version": "2019-12-12"
       },
       "RequestBody": null,
       "StatusCode": 412,
       "ResponseHeaders": {
         "Content-Length": "251",
         "Content-Type": "application/xml",
-<<<<<<< HEAD
-        "Date": "Thu, 05 Mar 2020 21:18:20 GMT",
-=======
         "Date": "Fri, 03 Apr 2020 00:03:06 GMT",
->>>>>>> 32e373e2
         "Server": [
           "Windows-Azure-Blob/1.0",
           "Microsoft-HTTPAPI/2.0"
         ],
         "x-ms-client-request-id": "347d3b8f-87fd-0f17-0904-60ed42577712",
         "x-ms-error-code": "SequenceNumberConditionNotMet",
-<<<<<<< HEAD
-        "x-ms-request-id": "830797b9-a01e-001f-0d33-f3213f000000",
-        "x-ms-version": "2019-10-10"
-=======
         "x-ms-request-id": "782a15f6-901e-0066-394b-090280000000",
         "x-ms-version": "2019-12-12"
->>>>>>> 32e373e2
       },
       "ResponseBody": [
         "\uFEFF\u003C?xml version=\u00221.0\u0022 encoding=\u0022utf-8\u0022?\u003E\n",
         "\u003CError\u003E\u003CCode\u003ESequenceNumberConditionNotMet\u003C/Code\u003E\u003CMessage\u003EThe sequence number condition specified was not met.\n",
-<<<<<<< HEAD
-        "RequestId:830797b9-a01e-001f-0d33-f3213f000000\n",
-        "Time:2020-03-05T21:18:20.1496580Z\u003C/Message\u003E\u003C/Error\u003E"
-      ]
-    },
-    {
-      "RequestUri": "https://seanstagetest.blob.core.windows.net/test-container-097c158f-3ce6-fa54-3b9b-65954ffb33fc?restype=container",
-      "RequestMethod": "DELETE",
-      "RequestHeaders": {
-        "Authorization": "Sanitized",
-        "traceparent": "00-22b5a5eaa0c77a4689a32738bb908fda-2b5b7c2fd180f548-00",
-        "User-Agent": [
-          "azsdk-net-Storage.Blobs/12.4.0-dev.20200305.1",
-          "(.NET Core 4.6.28325.01; Microsoft Windows 10.0.18363 )"
-        ],
-        "x-ms-client-request-id": "eb37d760-5179-8b52-f463-6c65ad2b148c",
-        "x-ms-date": "Thu, 05 Mar 2020 21:18:20 GMT",
-        "x-ms-return-client-request-id": "true",
-        "x-ms-version": "2019-10-10"
-=======
         "RequestId:782a15f6-901e-0066-394b-090280000000\n",
         "Time:2020-04-03T00:03:07.2095577Z\u003C/Message\u003E\u003C/Error\u003E"
       ]
@@ -2153,42 +1188,26 @@
         "x-ms-date": "Fri, 03 Apr 2020 00:03:08 GMT",
         "x-ms-return-client-request-id": "true",
         "x-ms-version": "2019-12-12"
->>>>>>> 32e373e2
       },
       "RequestBody": null,
       "StatusCode": 202,
       "ResponseHeaders": {
         "Content-Length": "0",
-<<<<<<< HEAD
-        "Date": "Thu, 05 Mar 2020 21:18:20 GMT",
-=======
         "Date": "Fri, 03 Apr 2020 00:03:06 GMT",
->>>>>>> 32e373e2
         "Server": [
           "Windows-Azure-Blob/1.0",
           "Microsoft-HTTPAPI/2.0"
         ],
         "x-ms-client-request-id": "eb37d760-5179-8b52-f463-6c65ad2b148c",
-<<<<<<< HEAD
-        "x-ms-request-id": "830797bb-a01e-001f-0f33-f3213f000000",
-        "x-ms-version": "2019-10-10"
-=======
         "x-ms-request-id": "782a1653-901e-0066-0b4b-090280000000",
         "x-ms-version": "2019-12-12"
->>>>>>> 32e373e2
       },
       "ResponseBody": []
     }
   ],
   "Variables": {
-<<<<<<< HEAD
-    "DateTimeOffsetNow": "2020-03-05T13:18:15.1946439-08:00",
-    "RandomSeed": "1528807337",
-    "Storage_TestConfigDefault": "ProductionTenant\nseanstagetest\nU2FuaXRpemVk\nhttps://seanstagetest.blob.core.windows.net\nhttp://seanstagetest.file.core.windows.net\nhttp://seanstagetest.queue.core.windows.net\nhttp://seanstagetest.table.core.windows.net\n\n\n\n\nhttp://seanstagetest-secondary.blob.core.windows.net\nhttp://seanstagetest-secondary.file.core.windows.net\nhttp://seanstagetest-secondary.queue.core.windows.net\nhttp://seanstagetest-secondary.table.core.windows.net\n\nSanitized\n\n\nCloud\nBlobEndpoint=https://seanstagetest.blob.core.windows.net/;QueueEndpoint=http://seanstagetest.queue.core.windows.net/;FileEndpoint=http://seanstagetest.file.core.windows.net/;BlobSecondaryEndpoint=http://seanstagetest-secondary.blob.core.windows.net/;QueueSecondaryEndpoint=http://seanstagetest-secondary.queue.core.windows.net/;FileSecondaryEndpoint=http://seanstagetest-secondary.file.core.windows.net/;AccountName=seanstagetest;AccountKey=Sanitized\nseanscope1"
-=======
     "DateTimeOffsetNow": "2020-04-02T17:03:02.8087678-07:00",
     "RandomSeed": "1528807337",
     "Storage_TestConfigDefault": "ProductionTenant\nseanmcccanary\nU2FuaXRpemVk\nhttps://seanmcccanary.blob.core.windows.net\nhttps://seanmcccanary.file.core.windows.net\nhttps://seanmcccanary.queue.core.windows.net\nhttps://seanmcccanary.table.core.windows.net\n\n\n\n\nhttps://seanmcccanary-secondary.blob.core.windows.net\nhttps://seanmcccanary-secondary.file.core.windows.net\nhttps://seanmcccanary-secondary.queue.core.windows.net\nhttps://seanmcccanary-secondary.table.core.windows.net\n\nSanitized\n\n\nCloud\nBlobEndpoint=https://seanmcccanary.blob.core.windows.net/;QueueEndpoint=https://seanmcccanary.queue.core.windows.net/;FileEndpoint=https://seanmcccanary.file.core.windows.net/;BlobSecondaryEndpoint=https://seanmcccanary-secondary.blob.core.windows.net/;QueueSecondaryEndpoint=https://seanmcccanary-secondary.queue.core.windows.net/;FileSecondaryEndpoint=https://seanmcccanary-secondary.file.core.windows.net/;AccountName=seanmcccanary;AccountKey=Sanitized\nseanscope1"
->>>>>>> 32e373e2
   }
 }