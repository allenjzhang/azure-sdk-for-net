{
  "Entries": [
    {
<<<<<<< HEAD
      "RequestUri": "https://seanstagetest.blob.core.windows.net/test-container-f38028de-8be6-6367-a94a-db5384c52207?restype=container",
      "RequestMethod": "PUT",
      "RequestHeaders": {
        "Authorization": "Sanitized",
        "traceparent": "00-e6e685bae5b3fb44bbfe5493dc7beba9-bee69670e940cc4a-00",
        "User-Agent": [
          "azsdk-net-Storage.Blobs/12.4.0-dev.20200305.1",
          "(.NET Core 4.6.28325.01; Microsoft Windows 10.0.18363 )"
        ],
        "x-ms-blob-public-access": "container",
        "x-ms-client-request-id": "293e5c8c-07a5-1ec9-0c61-3a02927a251a",
        "x-ms-date": "Thu, 05 Mar 2020 21:22:06 GMT",
        "x-ms-return-client-request-id": "true",
        "x-ms-version": "2019-10-10"
=======
      "RequestUri": "https://seanmcccanary.blob.core.windows.net/test-container-f38028de-8be6-6367-a94a-db5384c52207?restype=container",
      "RequestMethod": "PUT",
      "RequestHeaders": {
        "Authorization": "Sanitized",
        "traceparent": "00-475eef63f733c44a8f021b04691710ce-7ab5052c1890b744-00",
        "User-Agent": [
          "azsdk-net-Storage.Blobs/12.5.0-dev.20200402.1",
          "(.NET Core 4.6.28325.01; Microsoft Windows 10.0.18362 )"
        ],
        "x-ms-blob-public-access": "container",
        "x-ms-client-request-id": "293e5c8c-07a5-1ec9-0c61-3a02927a251a",
        "x-ms-date": "Fri, 03 Apr 2020 00:07:09 GMT",
        "x-ms-return-client-request-id": "true",
        "x-ms-version": "2019-12-12"
>>>>>>> 32e373e2
      },
      "RequestBody": null,
      "StatusCode": 201,
      "ResponseHeaders": {
        "Content-Length": "0",
<<<<<<< HEAD
        "Date": "Thu, 05 Mar 2020 21:22:05 GMT",
        "ETag": "\u00220x8D7C14B4197E826\u0022",
        "Last-Modified": "Thu, 05 Mar 2020 21:22:06 GMT",
=======
        "Date": "Fri, 03 Apr 2020 00:07:08 GMT",
        "ETag": "\u00220x8D7D762F349F1A4\u0022",
        "Last-Modified": "Fri, 03 Apr 2020 00:07:08 GMT",
>>>>>>> 32e373e2
        "Server": [
          "Windows-Azure-Blob/1.0",
          "Microsoft-HTTPAPI/2.0"
        ],
        "x-ms-client-request-id": "293e5c8c-07a5-1ec9-0c61-3a02927a251a",
<<<<<<< HEAD
        "x-ms-request-id": "728bac53-801e-0018-2e34-f34d5c000000",
        "x-ms-version": "2019-10-10"
=======
        "x-ms-request-id": "b7d6d57c-501e-000b-664b-09b6cb000000",
        "x-ms-version": "2019-12-12"
>>>>>>> 32e373e2
      },
      "ResponseBody": []
    },
    {
<<<<<<< HEAD
      "RequestUri": "https://seanstagetest.blob.core.windows.net/test-container-f38028de-8be6-6367-a94a-db5384c52207/test-blob-f2e3af4d-d21e-4d8e-59f8-acbb102448e9",
=======
      "RequestUri": "https://seanmcccanary.blob.core.windows.net/test-container-f38028de-8be6-6367-a94a-db5384c52207/test-blob-f2e3af4d-d21e-4d8e-59f8-acbb102448e9",
>>>>>>> 32e373e2
      "RequestMethod": "PUT",
      "RequestHeaders": {
        "Authorization": "Sanitized",
        "Content-Length": "0",
<<<<<<< HEAD
        "traceparent": "00-96ec36d21e52524aa81f69c89efe61b5-89a4217aae28e040-00",
        "User-Agent": [
          "azsdk-net-Storage.Blobs/12.4.0-dev.20200305.1",
          "(.NET Core 4.6.28325.01; Microsoft Windows 10.0.18363 )"
=======
        "traceparent": "00-309de6971098044497daf04755c95963-fa9aef04355b394c-00",
        "User-Agent": [
          "azsdk-net-Storage.Blobs/12.5.0-dev.20200402.1",
          "(.NET Core 4.6.28325.01; Microsoft Windows 10.0.18362 )"
>>>>>>> 32e373e2
        ],
        "x-ms-blob-content-length": "4096",
        "x-ms-blob-sequence-number": "0",
        "x-ms-blob-type": "PageBlob",
        "x-ms-client-request-id": "6bf45f06-a3dd-ba72-cef1-cfad5a0e0de8",
<<<<<<< HEAD
        "x-ms-date": "Thu, 05 Mar 2020 21:22:06 GMT",
        "x-ms-return-client-request-id": "true",
        "x-ms-version": "2019-10-10"
=======
        "x-ms-date": "Fri, 03 Apr 2020 00:07:09 GMT",
        "x-ms-return-client-request-id": "true",
        "x-ms-version": "2019-12-12"
>>>>>>> 32e373e2
      },
      "RequestBody": null,
      "StatusCode": 201,
      "ResponseHeaders": {
        "Content-Length": "0",
<<<<<<< HEAD
        "Date": "Thu, 05 Mar 2020 21:22:05 GMT",
        "ETag": "\u00220x8D7C14B41A51B27\u0022",
        "Last-Modified": "Thu, 05 Mar 2020 21:22:06 GMT",
=======
        "Date": "Fri, 03 Apr 2020 00:07:08 GMT",
        "ETag": "\u00220x8D7D762F3574748\u0022",
        "Last-Modified": "Fri, 03 Apr 2020 00:07:08 GMT",
>>>>>>> 32e373e2
        "Server": [
          "Windows-Azure-Blob/1.0",
          "Microsoft-HTTPAPI/2.0"
        ],
        "x-ms-client-request-id": "6bf45f06-a3dd-ba72-cef1-cfad5a0e0de8",
<<<<<<< HEAD
        "x-ms-request-id": "728bac56-801e-0018-2f34-f34d5c000000",
        "x-ms-request-server-encrypted": "true",
        "x-ms-version": "2019-10-10"
=======
        "x-ms-request-id": "b7d6d596-501e-000b-7b4b-09b6cb000000",
        "x-ms-request-server-encrypted": "true",
        "x-ms-version": "2019-12-12"
>>>>>>> 32e373e2
      },
      "ResponseBody": []
    },
    {
<<<<<<< HEAD
      "RequestUri": "https://seanstagetest.blob.core.windows.net/test-container-f38028de-8be6-6367-a94a-db5384c52207/test-blob-f2e3af4d-d21e-4d8e-59f8-acbb102448e9?comp=pagelist",
      "RequestMethod": "GET",
      "RequestHeaders": {
        "Authorization": "Sanitized",
        "traceparent": "00-e596e23ca2be4a44aafff5b02ef7544e-98b9328e8e40104d-00",
        "User-Agent": [
          "azsdk-net-Storage.Blobs/12.4.0-dev.20200305.1",
          "(.NET Core 4.6.28325.01; Microsoft Windows 10.0.18363 )"
        ],
        "x-ms-client-request-id": "b1b4e003-dc2f-120c-d70b-599629b4a561",
        "x-ms-date": "Thu, 05 Mar 2020 21:22:06 GMT",
        "x-ms-range": "bytes=0-1023",
        "x-ms-return-client-request-id": "true",
        "x-ms-version": "2019-10-10"
=======
      "RequestUri": "https://seanmcccanary.blob.core.windows.net/test-container-f38028de-8be6-6367-a94a-db5384c52207/test-blob-f2e3af4d-d21e-4d8e-59f8-acbb102448e9?comp=pagelist",
      "RequestMethod": "GET",
      "RequestHeaders": {
        "Authorization": "Sanitized",
        "traceparent": "00-9cc67fdb247a3f468fac0041f2e0b8e4-1a5c9e2f8a83bc41-00",
        "User-Agent": [
          "azsdk-net-Storage.Blobs/12.5.0-dev.20200402.1",
          "(.NET Core 4.6.28325.01; Microsoft Windows 10.0.18362 )"
        ],
        "x-ms-client-request-id": "b1b4e003-dc2f-120c-d70b-599629b4a561",
        "x-ms-date": "Fri, 03 Apr 2020 00:07:09 GMT",
        "x-ms-range": "bytes=0-1023",
        "x-ms-return-client-request-id": "true",
        "x-ms-version": "2019-12-12"
>>>>>>> 32e373e2
      },
      "RequestBody": null,
      "StatusCode": 200,
      "ResponseHeaders": {
        "Content-Type": "application/xml",
<<<<<<< HEAD
        "Date": "Thu, 05 Mar 2020 21:22:06 GMT",
        "ETag": "\u00220x8D7C14B41A51B27\u0022",
        "Last-Modified": "Thu, 05 Mar 2020 21:22:06 GMT",
=======
        "Date": "Fri, 03 Apr 2020 00:07:08 GMT",
        "ETag": "\u00220x8D7D762F3574748\u0022",
        "Last-Modified": "Fri, 03 Apr 2020 00:07:08 GMT",
>>>>>>> 32e373e2
        "Server": [
          "Windows-Azure-Blob/1.0",
          "Microsoft-HTTPAPI/2.0"
        ],
        "Transfer-Encoding": "chunked",
        "x-ms-blob-content-length": "4096",
        "x-ms-client-request-id": "b1b4e003-dc2f-120c-d70b-599629b4a561",
<<<<<<< HEAD
        "x-ms-request-id": "728bac57-801e-0018-3034-f34d5c000000",
        "x-ms-version": "2019-10-10"
=======
        "x-ms-request-id": "b7d6d5c4-501e-000b-214b-09b6cb000000",
        "x-ms-version": "2019-12-12"
>>>>>>> 32e373e2
      },
      "ResponseBody": "\uFEFF\u003C?xml version=\u00221.0\u0022 encoding=\u0022utf-8\u0022?\u003E\u003CPageList /\u003E"
    },
    {
<<<<<<< HEAD
      "RequestUri": "https://seanstagetest.blob.core.windows.net/test-container-f38028de-8be6-6367-a94a-db5384c52207?restype=container",
      "RequestMethod": "DELETE",
      "RequestHeaders": {
        "Authorization": "Sanitized",
        "traceparent": "00-54c9b1181662cf46890010b47618e1d8-fe187f874287a045-00",
        "User-Agent": [
          "azsdk-net-Storage.Blobs/12.4.0-dev.20200305.1",
          "(.NET Core 4.6.28325.01; Microsoft Windows 10.0.18363 )"
        ],
        "x-ms-client-request-id": "79a940f9-5c59-3bb8-443a-70a8a4fd2a99",
        "x-ms-date": "Thu, 05 Mar 2020 21:22:06 GMT",
        "x-ms-return-client-request-id": "true",
        "x-ms-version": "2019-10-10"
=======
      "RequestUri": "https://seanmcccanary.blob.core.windows.net/test-container-f38028de-8be6-6367-a94a-db5384c52207?restype=container",
      "RequestMethod": "DELETE",
      "RequestHeaders": {
        "Authorization": "Sanitized",
        "traceparent": "00-3d8246cc46979749afbbfb53dc59b1a8-d92b4139a07b024d-00",
        "User-Agent": [
          "azsdk-net-Storage.Blobs/12.5.0-dev.20200402.1",
          "(.NET Core 4.6.28325.01; Microsoft Windows 10.0.18362 )"
        ],
        "x-ms-client-request-id": "79a940f9-5c59-3bb8-443a-70a8a4fd2a99",
        "x-ms-date": "Fri, 03 Apr 2020 00:07:09 GMT",
        "x-ms-return-client-request-id": "true",
        "x-ms-version": "2019-12-12"
>>>>>>> 32e373e2
      },
      "RequestBody": null,
      "StatusCode": 202,
      "ResponseHeaders": {
        "Content-Length": "0",
<<<<<<< HEAD
        "Date": "Thu, 05 Mar 2020 21:22:06 GMT",
=======
        "Date": "Fri, 03 Apr 2020 00:07:08 GMT",
>>>>>>> 32e373e2
        "Server": [
          "Windows-Azure-Blob/1.0",
          "Microsoft-HTTPAPI/2.0"
        ],
        "x-ms-client-request-id": "79a940f9-5c59-3bb8-443a-70a8a4fd2a99",
<<<<<<< HEAD
        "x-ms-request-id": "728bac58-801e-0018-3134-f34d5c000000",
        "x-ms-version": "2019-10-10"
=======
        "x-ms-request-id": "b7d6d5de-501e-000b-3a4b-09b6cb000000",
        "x-ms-version": "2019-12-12"
>>>>>>> 32e373e2
      },
      "ResponseBody": []
    },
    {
<<<<<<< HEAD
      "RequestUri": "https://seanstagetest.blob.core.windows.net/test-container-c026203c-f25f-560f-c8ab-e58fbf11f181?restype=container",
      "RequestMethod": "PUT",
      "RequestHeaders": {
        "Authorization": "Sanitized",
        "traceparent": "00-e616110cc1038244b02f648d443a849e-b21d6fd9d7655348-00",
        "User-Agent": [
          "azsdk-net-Storage.Blobs/12.4.0-dev.20200305.1",
          "(.NET Core 4.6.28325.01; Microsoft Windows 10.0.18363 )"
        ],
        "x-ms-blob-public-access": "container",
        "x-ms-client-request-id": "00bd8475-242f-0704-3053-b1ae77297c33",
        "x-ms-date": "Thu, 05 Mar 2020 21:22:06 GMT",
        "x-ms-return-client-request-id": "true",
        "x-ms-version": "2019-10-10"
=======
      "RequestUri": "https://seanmcccanary.blob.core.windows.net/test-container-c026203c-f25f-560f-c8ab-e58fbf11f181?restype=container",
      "RequestMethod": "PUT",
      "RequestHeaders": {
        "Authorization": "Sanitized",
        "traceparent": "00-860fc53ef306c74abedfdf421afe4534-3fb41db480fee549-00",
        "User-Agent": [
          "azsdk-net-Storage.Blobs/12.5.0-dev.20200402.1",
          "(.NET Core 4.6.28325.01; Microsoft Windows 10.0.18362 )"
        ],
        "x-ms-blob-public-access": "container",
        "x-ms-client-request-id": "00bd8475-242f-0704-3053-b1ae77297c33",
        "x-ms-date": "Fri, 03 Apr 2020 00:07:09 GMT",
        "x-ms-return-client-request-id": "true",
        "x-ms-version": "2019-12-12"
>>>>>>> 32e373e2
      },
      "RequestBody": null,
      "StatusCode": 201,
      "ResponseHeaders": {
        "Content-Length": "0",
<<<<<<< HEAD
        "Date": "Thu, 05 Mar 2020 21:22:06 GMT",
        "ETag": "\u00220x8D7C14B41EEBB39\u0022",
        "Last-Modified": "Thu, 05 Mar 2020 21:22:06 GMT",
=======
        "Date": "Fri, 03 Apr 2020 00:07:08 GMT",
        "ETag": "\u00220x8D7D762F3A4A860\u0022",
        "Last-Modified": "Fri, 03 Apr 2020 00:07:09 GMT",
>>>>>>> 32e373e2
        "Server": [
          "Windows-Azure-Blob/1.0",
          "Microsoft-HTTPAPI/2.0"
        ],
        "x-ms-client-request-id": "00bd8475-242f-0704-3053-b1ae77297c33",
<<<<<<< HEAD
        "x-ms-request-id": "179431bd-101e-0025-0134-f33b47000000",
        "x-ms-version": "2019-10-10"
=======
        "x-ms-request-id": "2ecbd2e6-801e-008e-264b-099b16000000",
        "x-ms-version": "2019-12-12"
>>>>>>> 32e373e2
      },
      "ResponseBody": []
    },
    {
<<<<<<< HEAD
      "RequestUri": "https://seanstagetest.blob.core.windows.net/test-container-c026203c-f25f-560f-c8ab-e58fbf11f181/test-blob-ae81ee48-4260-108e-198d-649032cb1958",
=======
      "RequestUri": "https://seanmcccanary.blob.core.windows.net/test-container-c026203c-f25f-560f-c8ab-e58fbf11f181/test-blob-ae81ee48-4260-108e-198d-649032cb1958",
>>>>>>> 32e373e2
      "RequestMethod": "PUT",
      "RequestHeaders": {
        "Authorization": "Sanitized",
        "Content-Length": "0",
<<<<<<< HEAD
        "traceparent": "00-f9349ff8066c3e4b901eee1f6ddad490-1998f7c9fdeffe45-00",
        "User-Agent": [
          "azsdk-net-Storage.Blobs/12.4.0-dev.20200305.1",
          "(.NET Core 4.6.28325.01; Microsoft Windows 10.0.18363 )"
=======
        "traceparent": "00-e5e56a6c3d0f3648afe65e42aa6a40f8-fe144da4bc6f9d40-00",
        "User-Agent": [
          "azsdk-net-Storage.Blobs/12.5.0-dev.20200402.1",
          "(.NET Core 4.6.28325.01; Microsoft Windows 10.0.18362 )"
>>>>>>> 32e373e2
        ],
        "x-ms-blob-content-length": "4096",
        "x-ms-blob-sequence-number": "0",
        "x-ms-blob-type": "PageBlob",
        "x-ms-client-request-id": "4dfb8c52-b6ee-336e-f5ac-e6a1c073d465",
<<<<<<< HEAD
        "x-ms-date": "Thu, 05 Mar 2020 21:22:07 GMT",
        "x-ms-return-client-request-id": "true",
        "x-ms-version": "2019-10-10"
=======
        "x-ms-date": "Fri, 03 Apr 2020 00:07:10 GMT",
        "x-ms-return-client-request-id": "true",
        "x-ms-version": "2019-12-12"
>>>>>>> 32e373e2
      },
      "RequestBody": null,
      "StatusCode": 201,
      "ResponseHeaders": {
        "Content-Length": "0",
<<<<<<< HEAD
        "Date": "Thu, 05 Mar 2020 21:22:06 GMT",
        "ETag": "\u00220x8D7C14B41FBED8F\u0022",
        "Last-Modified": "Thu, 05 Mar 2020 21:22:06 GMT",
=======
        "Date": "Fri, 03 Apr 2020 00:07:08 GMT",
        "ETag": "\u00220x8D7D762F3B2220C\u0022",
        "Last-Modified": "Fri, 03 Apr 2020 00:07:09 GMT",
>>>>>>> 32e373e2
        "Server": [
          "Windows-Azure-Blob/1.0",
          "Microsoft-HTTPAPI/2.0"
        ],
        "x-ms-client-request-id": "4dfb8c52-b6ee-336e-f5ac-e6a1c073d465",
<<<<<<< HEAD
        "x-ms-request-id": "179431c0-101e-0025-0234-f33b47000000",
        "x-ms-request-server-encrypted": "true",
        "x-ms-version": "2019-10-10"
=======
        "x-ms-request-id": "2ecbd306-801e-008e-3f4b-099b16000000",
        "x-ms-request-server-encrypted": "true",
        "x-ms-version": "2019-12-12"
>>>>>>> 32e373e2
      },
      "ResponseBody": []
    },
    {
<<<<<<< HEAD
      "RequestUri": "https://seanstagetest.blob.core.windows.net/test-container-c026203c-f25f-560f-c8ab-e58fbf11f181/test-blob-ae81ee48-4260-108e-198d-649032cb1958?comp=pagelist",
      "RequestMethod": "GET",
      "RequestHeaders": {
        "Authorization": "Sanitized",
        "If-Modified-Since": "Wed, 04 Mar 2020 21:22:06 GMT",
        "traceparent": "00-7cd37576d3e50548ac84a83129e02c58-afeabf19f54ec14b-00",
        "User-Agent": [
          "azsdk-net-Storage.Blobs/12.4.0-dev.20200305.1",
          "(.NET Core 4.6.28325.01; Microsoft Windows 10.0.18363 )"
        ],
        "x-ms-client-request-id": "a53e326b-ccd0-9069-a8e6-45a60ab1417d",
        "x-ms-date": "Thu, 05 Mar 2020 21:22:07 GMT",
        "x-ms-range": "bytes=0-1023",
        "x-ms-return-client-request-id": "true",
        "x-ms-version": "2019-10-10"
=======
      "RequestUri": "https://seanmcccanary.blob.core.windows.net/test-container-c026203c-f25f-560f-c8ab-e58fbf11f181/test-blob-ae81ee48-4260-108e-198d-649032cb1958?comp=pagelist",
      "RequestMethod": "GET",
      "RequestHeaders": {
        "Authorization": "Sanitized",
        "If-Modified-Since": "Thu, 02 Apr 2020 00:07:09 GMT",
        "traceparent": "00-161fce98045afd48b27edba4d1132142-d5958fdc9c483043-00",
        "User-Agent": [
          "azsdk-net-Storage.Blobs/12.5.0-dev.20200402.1",
          "(.NET Core 4.6.28325.01; Microsoft Windows 10.0.18362 )"
        ],
        "x-ms-client-request-id": "a53e326b-ccd0-9069-a8e6-45a60ab1417d",
        "x-ms-date": "Fri, 03 Apr 2020 00:07:10 GMT",
        "x-ms-range": "bytes=0-1023",
        "x-ms-return-client-request-id": "true",
        "x-ms-version": "2019-12-12"
>>>>>>> 32e373e2
      },
      "RequestBody": null,
      "StatusCode": 200,
      "ResponseHeaders": {
        "Content-Type": "application/xml",
<<<<<<< HEAD
        "Date": "Thu, 05 Mar 2020 21:22:06 GMT",
        "ETag": "\u00220x8D7C14B41FBED8F\u0022",
        "Last-Modified": "Thu, 05 Mar 2020 21:22:06 GMT",
=======
        "Date": "Fri, 03 Apr 2020 00:07:08 GMT",
        "ETag": "\u00220x8D7D762F3B2220C\u0022",
        "Last-Modified": "Fri, 03 Apr 2020 00:07:09 GMT",
>>>>>>> 32e373e2
        "Server": [
          "Windows-Azure-Blob/1.0",
          "Microsoft-HTTPAPI/2.0"
        ],
        "Transfer-Encoding": "chunked",
        "x-ms-blob-content-length": "4096",
        "x-ms-client-request-id": "a53e326b-ccd0-9069-a8e6-45a60ab1417d",
<<<<<<< HEAD
        "x-ms-request-id": "179431c1-101e-0025-0334-f33b47000000",
        "x-ms-version": "2019-10-10"
=======
        "x-ms-request-id": "2ecbd318-801e-008e-4d4b-099b16000000",
        "x-ms-version": "2019-12-12"
>>>>>>> 32e373e2
      },
      "ResponseBody": "\uFEFF\u003C?xml version=\u00221.0\u0022 encoding=\u0022utf-8\u0022?\u003E\u003CPageList /\u003E"
    },
    {
<<<<<<< HEAD
      "RequestUri": "https://seanstagetest.blob.core.windows.net/test-container-c026203c-f25f-560f-c8ab-e58fbf11f181?restype=container",
      "RequestMethod": "DELETE",
      "RequestHeaders": {
        "Authorization": "Sanitized",
        "traceparent": "00-bd80b1db67d33a42acc73f7ad70651ac-8a79396bc7ec0945-00",
        "User-Agent": [
          "azsdk-net-Storage.Blobs/12.4.0-dev.20200305.1",
          "(.NET Core 4.6.28325.01; Microsoft Windows 10.0.18363 )"
        ],
        "x-ms-client-request-id": "8e352616-2e35-6d94-efd6-b829fb384ceb",
        "x-ms-date": "Thu, 05 Mar 2020 21:22:07 GMT",
        "x-ms-return-client-request-id": "true",
        "x-ms-version": "2019-10-10"
=======
      "RequestUri": "https://seanmcccanary.blob.core.windows.net/test-container-c026203c-f25f-560f-c8ab-e58fbf11f181?restype=container",
      "RequestMethod": "DELETE",
      "RequestHeaders": {
        "Authorization": "Sanitized",
        "traceparent": "00-ef13d7d874214a49b4ee50b22eee4a8c-c80bd033e39c9d45-00",
        "User-Agent": [
          "azsdk-net-Storage.Blobs/12.5.0-dev.20200402.1",
          "(.NET Core 4.6.28325.01; Microsoft Windows 10.0.18362 )"
        ],
        "x-ms-client-request-id": "8e352616-2e35-6d94-efd6-b829fb384ceb",
        "x-ms-date": "Fri, 03 Apr 2020 00:07:10 GMT",
        "x-ms-return-client-request-id": "true",
        "x-ms-version": "2019-12-12"
>>>>>>> 32e373e2
      },
      "RequestBody": null,
      "StatusCode": 202,
      "ResponseHeaders": {
        "Content-Length": "0",
<<<<<<< HEAD
        "Date": "Thu, 05 Mar 2020 21:22:06 GMT",
=======
        "Date": "Fri, 03 Apr 2020 00:07:08 GMT",
>>>>>>> 32e373e2
        "Server": [
          "Windows-Azure-Blob/1.0",
          "Microsoft-HTTPAPI/2.0"
        ],
        "x-ms-client-request-id": "8e352616-2e35-6d94-efd6-b829fb384ceb",
<<<<<<< HEAD
        "x-ms-request-id": "179431c3-101e-0025-0534-f33b47000000",
        "x-ms-version": "2019-10-10"
=======
        "x-ms-request-id": "2ecbd32e-801e-008e-5d4b-099b16000000",
        "x-ms-version": "2019-12-12"
>>>>>>> 32e373e2
      },
      "ResponseBody": []
    },
    {
<<<<<<< HEAD
      "RequestUri": "https://seanstagetest.blob.core.windows.net/test-container-370a403e-7558-aacd-0f2c-f82c1bfa9805?restype=container",
      "RequestMethod": "PUT",
      "RequestHeaders": {
        "Authorization": "Sanitized",
        "traceparent": "00-9aa195755c1f5e458636a9ffdf0b3d08-53257daa7638394b-00",
        "User-Agent": [
          "azsdk-net-Storage.Blobs/12.4.0-dev.20200305.1",
          "(.NET Core 4.6.28325.01; Microsoft Windows 10.0.18363 )"
        ],
        "x-ms-blob-public-access": "container",
        "x-ms-client-request-id": "b730c557-7098-a1c6-598b-7e09356851f4",
        "x-ms-date": "Thu, 05 Mar 2020 21:22:07 GMT",
        "x-ms-return-client-request-id": "true",
        "x-ms-version": "2019-10-10"
=======
      "RequestUri": "https://seanmcccanary.blob.core.windows.net/test-container-370a403e-7558-aacd-0f2c-f82c1bfa9805?restype=container",
      "RequestMethod": "PUT",
      "RequestHeaders": {
        "Authorization": "Sanitized",
        "traceparent": "00-8f2003c14f705a438d979a133e02e149-a50a24fa31a51f41-00",
        "User-Agent": [
          "azsdk-net-Storage.Blobs/12.5.0-dev.20200402.1",
          "(.NET Core 4.6.28325.01; Microsoft Windows 10.0.18362 )"
        ],
        "x-ms-blob-public-access": "container",
        "x-ms-client-request-id": "b730c557-7098-a1c6-598b-7e09356851f4",
        "x-ms-date": "Fri, 03 Apr 2020 00:07:10 GMT",
        "x-ms-return-client-request-id": "true",
        "x-ms-version": "2019-12-12"
>>>>>>> 32e373e2
      },
      "RequestBody": null,
      "StatusCode": 201,
      "ResponseHeaders": {
        "Content-Length": "0",
<<<<<<< HEAD
        "Date": "Thu, 05 Mar 2020 21:22:07 GMT",
        "ETag": "\u00220x8D7C14B4245BA66\u0022",
        "Last-Modified": "Thu, 05 Mar 2020 21:22:07 GMT",
=======
        "Date": "Fri, 03 Apr 2020 00:07:09 GMT",
        "ETag": "\u00220x8D7D762F3FC3468\u0022",
        "Last-Modified": "Fri, 03 Apr 2020 00:07:09 GMT",
>>>>>>> 32e373e2
        "Server": [
          "Windows-Azure-Blob/1.0",
          "Microsoft-HTTPAPI/2.0"
        ],
        "x-ms-client-request-id": "b730c557-7098-a1c6-598b-7e09356851f4",
<<<<<<< HEAD
        "x-ms-request-id": "0e6955ac-201e-003e-2d34-f30544000000",
        "x-ms-version": "2019-10-10"
=======
        "x-ms-request-id": "8de954ee-b01e-0071-174b-09ab8b000000",
        "x-ms-version": "2019-12-12"
>>>>>>> 32e373e2
      },
      "ResponseBody": []
    },
    {
<<<<<<< HEAD
      "RequestUri": "https://seanstagetest.blob.core.windows.net/test-container-370a403e-7558-aacd-0f2c-f82c1bfa9805/test-blob-d5ebb33d-69a8-8a6f-f977-7a4743b2a115",
=======
      "RequestUri": "https://seanmcccanary.blob.core.windows.net/test-container-370a403e-7558-aacd-0f2c-f82c1bfa9805/test-blob-d5ebb33d-69a8-8a6f-f977-7a4743b2a115",
>>>>>>> 32e373e2
      "RequestMethod": "PUT",
      "RequestHeaders": {
        "Authorization": "Sanitized",
        "Content-Length": "0",
<<<<<<< HEAD
        "traceparent": "00-432e307d832d3f4bb6c01fbe830f6972-809e1ad7f326a644-00",
        "User-Agent": [
          "azsdk-net-Storage.Blobs/12.4.0-dev.20200305.1",
          "(.NET Core 4.6.28325.01; Microsoft Windows 10.0.18363 )"
=======
        "traceparent": "00-28c09bd2cd894f4e8c123a4960756dbb-d436cde3a80bcb4b-00",
        "User-Agent": [
          "azsdk-net-Storage.Blobs/12.5.0-dev.20200402.1",
          "(.NET Core 4.6.28325.01; Microsoft Windows 10.0.18362 )"
>>>>>>> 32e373e2
        ],
        "x-ms-blob-content-length": "4096",
        "x-ms-blob-sequence-number": "0",
        "x-ms-blob-type": "PageBlob",
        "x-ms-client-request-id": "55dd3dbf-400e-edcc-56a5-be20f67e5ea6",
<<<<<<< HEAD
        "x-ms-date": "Thu, 05 Mar 2020 21:22:07 GMT",
        "x-ms-return-client-request-id": "true",
        "x-ms-version": "2019-10-10"
=======
        "x-ms-date": "Fri, 03 Apr 2020 00:07:10 GMT",
        "x-ms-return-client-request-id": "true",
        "x-ms-version": "2019-12-12"
>>>>>>> 32e373e2
      },
      "RequestBody": null,
      "StatusCode": 201,
      "ResponseHeaders": {
        "Content-Length": "0",
<<<<<<< HEAD
        "Date": "Thu, 05 Mar 2020 21:22:07 GMT",
        "ETag": "\u00220x8D7C14B42530CCF\u0022",
        "Last-Modified": "Thu, 05 Mar 2020 21:22:07 GMT",
=======
        "Date": "Fri, 03 Apr 2020 00:07:09 GMT",
        "ETag": "\u00220x8D7D762F408DD64\u0022",
        "Last-Modified": "Fri, 03 Apr 2020 00:07:09 GMT",
>>>>>>> 32e373e2
        "Server": [
          "Windows-Azure-Blob/1.0",
          "Microsoft-HTTPAPI/2.0"
        ],
        "x-ms-client-request-id": "55dd3dbf-400e-edcc-56a5-be20f67e5ea6",
<<<<<<< HEAD
        "x-ms-request-id": "0e6955af-201e-003e-2e34-f30544000000",
        "x-ms-request-server-encrypted": "true",
        "x-ms-version": "2019-10-10"
=======
        "x-ms-request-id": "8de95512-b01e-0071-374b-09ab8b000000",
        "x-ms-request-server-encrypted": "true",
        "x-ms-version": "2019-12-12"
>>>>>>> 32e373e2
      },
      "ResponseBody": []
    },
    {
<<<<<<< HEAD
      "RequestUri": "https://seanstagetest.blob.core.windows.net/test-container-370a403e-7558-aacd-0f2c-f82c1bfa9805/test-blob-d5ebb33d-69a8-8a6f-f977-7a4743b2a115?comp=pagelist",
      "RequestMethod": "GET",
      "RequestHeaders": {
        "Authorization": "Sanitized",
        "If-Unmodified-Since": "Fri, 06 Mar 2020 21:22:06 GMT",
        "traceparent": "00-5e27e24b3623294c9260001dae726af1-9ce024777e28c247-00",
        "User-Agent": [
          "azsdk-net-Storage.Blobs/12.4.0-dev.20200305.1",
          "(.NET Core 4.6.28325.01; Microsoft Windows 10.0.18363 )"
        ],
        "x-ms-client-request-id": "0588241b-4bd4-d507-b8e7-fe24234cd6e2",
        "x-ms-date": "Thu, 05 Mar 2020 21:22:07 GMT",
        "x-ms-range": "bytes=0-1023",
        "x-ms-return-client-request-id": "true",
        "x-ms-version": "2019-10-10"
=======
      "RequestUri": "https://seanmcccanary.blob.core.windows.net/test-container-370a403e-7558-aacd-0f2c-f82c1bfa9805/test-blob-d5ebb33d-69a8-8a6f-f977-7a4743b2a115?comp=pagelist",
      "RequestMethod": "GET",
      "RequestHeaders": {
        "Authorization": "Sanitized",
        "If-Unmodified-Since": "Sat, 04 Apr 2020 00:07:09 GMT",
        "traceparent": "00-cfa5f06d55c9ad4894332f2b532ed602-44bda0850b08a84b-00",
        "User-Agent": [
          "azsdk-net-Storage.Blobs/12.5.0-dev.20200402.1",
          "(.NET Core 4.6.28325.01; Microsoft Windows 10.0.18362 )"
        ],
        "x-ms-client-request-id": "0588241b-4bd4-d507-b8e7-fe24234cd6e2",
        "x-ms-date": "Fri, 03 Apr 2020 00:07:10 GMT",
        "x-ms-range": "bytes=0-1023",
        "x-ms-return-client-request-id": "true",
        "x-ms-version": "2019-12-12"
>>>>>>> 32e373e2
      },
      "RequestBody": null,
      "StatusCode": 200,
      "ResponseHeaders": {
        "Content-Type": "application/xml",
<<<<<<< HEAD
        "Date": "Thu, 05 Mar 2020 21:22:07 GMT",
        "ETag": "\u00220x8D7C14B42530CCF\u0022",
        "Last-Modified": "Thu, 05 Mar 2020 21:22:07 GMT",
=======
        "Date": "Fri, 03 Apr 2020 00:07:09 GMT",
        "ETag": "\u00220x8D7D762F408DD64\u0022",
        "Last-Modified": "Fri, 03 Apr 2020 00:07:09 GMT",
>>>>>>> 32e373e2
        "Server": [
          "Windows-Azure-Blob/1.0",
          "Microsoft-HTTPAPI/2.0"
        ],
        "Transfer-Encoding": "chunked",
        "x-ms-blob-content-length": "4096",
        "x-ms-client-request-id": "0588241b-4bd4-d507-b8e7-fe24234cd6e2",
<<<<<<< HEAD
        "x-ms-request-id": "0e6955b1-201e-003e-3034-f30544000000",
        "x-ms-version": "2019-10-10"
=======
        "x-ms-request-id": "8de9552e-b01e-0071-514b-09ab8b000000",
        "x-ms-version": "2019-12-12"
>>>>>>> 32e373e2
      },
      "ResponseBody": "\uFEFF\u003C?xml version=\u00221.0\u0022 encoding=\u0022utf-8\u0022?\u003E\u003CPageList /\u003E"
    },
    {
<<<<<<< HEAD
      "RequestUri": "https://seanstagetest.blob.core.windows.net/test-container-370a403e-7558-aacd-0f2c-f82c1bfa9805?restype=container",
      "RequestMethod": "DELETE",
      "RequestHeaders": {
        "Authorization": "Sanitized",
        "traceparent": "00-90c47438dbad234294c3847b5138b82f-2e931fbb36eaf64f-00",
        "User-Agent": [
          "azsdk-net-Storage.Blobs/12.4.0-dev.20200305.1",
          "(.NET Core 4.6.28325.01; Microsoft Windows 10.0.18363 )"
        ],
        "x-ms-client-request-id": "d105034f-58f5-9dd2-611c-f9abfd0639f9",
        "x-ms-date": "Thu, 05 Mar 2020 21:22:07 GMT",
        "x-ms-return-client-request-id": "true",
        "x-ms-version": "2019-10-10"
=======
      "RequestUri": "https://seanmcccanary.blob.core.windows.net/test-container-370a403e-7558-aacd-0f2c-f82c1bfa9805?restype=container",
      "RequestMethod": "DELETE",
      "RequestHeaders": {
        "Authorization": "Sanitized",
        "traceparent": "00-d7ab8c16c62f354faf4f4bafe0542a41-13627afd1bbbde41-00",
        "User-Agent": [
          "azsdk-net-Storage.Blobs/12.5.0-dev.20200402.1",
          "(.NET Core 4.6.28325.01; Microsoft Windows 10.0.18362 )"
        ],
        "x-ms-client-request-id": "d105034f-58f5-9dd2-611c-f9abfd0639f9",
        "x-ms-date": "Fri, 03 Apr 2020 00:07:10 GMT",
        "x-ms-return-client-request-id": "true",
        "x-ms-version": "2019-12-12"
>>>>>>> 32e373e2
      },
      "RequestBody": null,
      "StatusCode": 202,
      "ResponseHeaders": {
        "Content-Length": "0",
<<<<<<< HEAD
        "Date": "Thu, 05 Mar 2020 21:22:07 GMT",
=======
        "Date": "Fri, 03 Apr 2020 00:07:09 GMT",
>>>>>>> 32e373e2
        "Server": [
          "Windows-Azure-Blob/1.0",
          "Microsoft-HTTPAPI/2.0"
        ],
        "x-ms-client-request-id": "d105034f-58f5-9dd2-611c-f9abfd0639f9",
<<<<<<< HEAD
        "x-ms-request-id": "0e6955b3-201e-003e-3234-f30544000000",
        "x-ms-version": "2019-10-10"
=======
        "x-ms-request-id": "8de9554b-b01e-0071-684b-09ab8b000000",
        "x-ms-version": "2019-12-12"
>>>>>>> 32e373e2
      },
      "ResponseBody": []
    },
    {
<<<<<<< HEAD
      "RequestUri": "https://seanstagetest.blob.core.windows.net/test-container-fa289246-8b78-706f-62c6-f2533c1609a5?restype=container",
      "RequestMethod": "PUT",
      "RequestHeaders": {
        "Authorization": "Sanitized",
        "traceparent": "00-22a3fd6e0331f14ba23b995acafdef72-9dcf2ec2ff42804e-00",
        "User-Agent": [
          "azsdk-net-Storage.Blobs/12.4.0-dev.20200305.1",
          "(.NET Core 4.6.28325.01; Microsoft Windows 10.0.18363 )"
        ],
        "x-ms-blob-public-access": "container",
        "x-ms-client-request-id": "39aa1547-14ea-c45f-9394-6f2e657f604a",
        "x-ms-date": "Thu, 05 Mar 2020 21:22:07 GMT",
        "x-ms-return-client-request-id": "true",
        "x-ms-version": "2019-10-10"
=======
      "RequestUri": "https://seanmcccanary.blob.core.windows.net/test-container-fa289246-8b78-706f-62c6-f2533c1609a5?restype=container",
      "RequestMethod": "PUT",
      "RequestHeaders": {
        "Authorization": "Sanitized",
        "traceparent": "00-95f2f524c23f094f81fd446a90a5a928-688590c35144de4f-00",
        "User-Agent": [
          "azsdk-net-Storage.Blobs/12.5.0-dev.20200402.1",
          "(.NET Core 4.6.28325.01; Microsoft Windows 10.0.18362 )"
        ],
        "x-ms-blob-public-access": "container",
        "x-ms-client-request-id": "39aa1547-14ea-c45f-9394-6f2e657f604a",
        "x-ms-date": "Fri, 03 Apr 2020 00:07:10 GMT",
        "x-ms-return-client-request-id": "true",
        "x-ms-version": "2019-12-12"
>>>>>>> 32e373e2
      },
      "RequestBody": null,
      "StatusCode": 201,
      "ResponseHeaders": {
        "Content-Length": "0",
<<<<<<< HEAD
        "Date": "Thu, 05 Mar 2020 21:22:08 GMT",
        "ETag": "\u00220x8D7C14B43386DF0\u0022",
        "Last-Modified": "Thu, 05 Mar 2020 21:22:09 GMT",
=======
        "Date": "Fri, 03 Apr 2020 00:07:09 GMT",
        "ETag": "\u00220x8D7D762F4546103\u0022",
        "Last-Modified": "Fri, 03 Apr 2020 00:07:10 GMT",
>>>>>>> 32e373e2
        "Server": [
          "Windows-Azure-Blob/1.0",
          "Microsoft-HTTPAPI/2.0"
        ],
        "x-ms-client-request-id": "39aa1547-14ea-c45f-9394-6f2e657f604a",
<<<<<<< HEAD
        "x-ms-request-id": "3595af65-201e-0001-2e34-f3cde7000000",
        "x-ms-version": "2019-10-10"
=======
        "x-ms-request-id": "cf639784-a01e-007d-674b-093c83000000",
        "x-ms-version": "2019-12-12"
>>>>>>> 32e373e2
      },
      "ResponseBody": []
    },
    {
<<<<<<< HEAD
      "RequestUri": "https://seanstagetest.blob.core.windows.net/test-container-fa289246-8b78-706f-62c6-f2533c1609a5/test-blob-d6d25412-1931-41b2-a5ef-e90e213fbe4b",
=======
      "RequestUri": "https://seanmcccanary.blob.core.windows.net/test-container-fa289246-8b78-706f-62c6-f2533c1609a5/test-blob-d6d25412-1931-41b2-a5ef-e90e213fbe4b",
>>>>>>> 32e373e2
      "RequestMethod": "PUT",
      "RequestHeaders": {
        "Authorization": "Sanitized",
        "Content-Length": "0",
<<<<<<< HEAD
        "traceparent": "00-e1fc52b365d97f43a96cd6ea2919ae3e-7d26bd1777dee94f-00",
        "User-Agent": [
          "azsdk-net-Storage.Blobs/12.4.0-dev.20200305.1",
          "(.NET Core 4.6.28325.01; Microsoft Windows 10.0.18363 )"
=======
        "traceparent": "00-e0996b80fb6a59479b4f277c2b79c642-7401210cf1fd6c49-00",
        "User-Agent": [
          "azsdk-net-Storage.Blobs/12.5.0-dev.20200402.1",
          "(.NET Core 4.6.28325.01; Microsoft Windows 10.0.18362 )"
>>>>>>> 32e373e2
        ],
        "x-ms-blob-content-length": "4096",
        "x-ms-blob-sequence-number": "0",
        "x-ms-blob-type": "PageBlob",
        "x-ms-client-request-id": "5d1d1f08-ed43-2ddb-6268-93fb2a50a354",
<<<<<<< HEAD
        "x-ms-date": "Thu, 05 Mar 2020 21:22:09 GMT",
        "x-ms-return-client-request-id": "true",
        "x-ms-version": "2019-10-10"
=======
        "x-ms-date": "Fri, 03 Apr 2020 00:07:11 GMT",
        "x-ms-return-client-request-id": "true",
        "x-ms-version": "2019-12-12"
>>>>>>> 32e373e2
      },
      "RequestBody": null,
      "StatusCode": 201,
      "ResponseHeaders": {
        "Content-Length": "0",
<<<<<<< HEAD
        "Date": "Thu, 05 Mar 2020 21:22:08 GMT",
        "ETag": "\u00220x8D7C14B4345F961\u0022",
        "Last-Modified": "Thu, 05 Mar 2020 21:22:09 GMT",
=======
        "Date": "Fri, 03 Apr 2020 00:07:09 GMT",
        "ETag": "\u00220x8D7D762F461BBFB\u0022",
        "Last-Modified": "Fri, 03 Apr 2020 00:07:10 GMT",
>>>>>>> 32e373e2
        "Server": [
          "Windows-Azure-Blob/1.0",
          "Microsoft-HTTPAPI/2.0"
        ],
        "x-ms-client-request-id": "5d1d1f08-ed43-2ddb-6268-93fb2a50a354",
<<<<<<< HEAD
        "x-ms-request-id": "3595af6b-201e-0001-3134-f3cde7000000",
        "x-ms-request-server-encrypted": "true",
        "x-ms-version": "2019-10-10"
=======
        "x-ms-request-id": "cf63979f-a01e-007d-794b-093c83000000",
        "x-ms-request-server-encrypted": "true",
        "x-ms-version": "2019-12-12"
>>>>>>> 32e373e2
      },
      "ResponseBody": []
    },
    {
<<<<<<< HEAD
      "RequestUri": "https://seanstagetest.blob.core.windows.net/test-container-fa289246-8b78-706f-62c6-f2533c1609a5/test-blob-d6d25412-1931-41b2-a5ef-e90e213fbe4b",
      "RequestMethod": "HEAD",
      "RequestHeaders": {
        "Authorization": "Sanitized",
        "traceparent": "00-0783cdde6955d04e8390170f89a07195-f95aff55821e004a-00",
        "User-Agent": [
          "azsdk-net-Storage.Blobs/12.4.0-dev.20200305.1",
          "(.NET Core 4.6.28325.01; Microsoft Windows 10.0.18363 )"
        ],
        "x-ms-client-request-id": "0106571b-6022-1307-0add-c4043cbf9976",
        "x-ms-date": "Thu, 05 Mar 2020 21:22:09 GMT",
        "x-ms-return-client-request-id": "true",
        "x-ms-version": "2019-10-10"
=======
      "RequestUri": "https://seanmcccanary.blob.core.windows.net/test-container-fa289246-8b78-706f-62c6-f2533c1609a5/test-blob-d6d25412-1931-41b2-a5ef-e90e213fbe4b",
      "RequestMethod": "HEAD",
      "RequestHeaders": {
        "Authorization": "Sanitized",
        "traceparent": "00-c1de7e750ebdea4a83967e83a38bdc93-a58b0f5980e20641-00",
        "User-Agent": [
          "azsdk-net-Storage.Blobs/12.5.0-dev.20200402.1",
          "(.NET Core 4.6.28325.01; Microsoft Windows 10.0.18362 )"
        ],
        "x-ms-client-request-id": "0106571b-6022-1307-0add-c4043cbf9976",
        "x-ms-date": "Fri, 03 Apr 2020 00:07:11 GMT",
        "x-ms-return-client-request-id": "true",
        "x-ms-version": "2019-12-12"
>>>>>>> 32e373e2
      },
      "RequestBody": null,
      "StatusCode": 200,
      "ResponseHeaders": {
        "Accept-Ranges": "bytes",
        "Content-Length": "4096",
        "Content-Type": "application/octet-stream",
<<<<<<< HEAD
        "Date": "Thu, 05 Mar 2020 21:22:09 GMT",
        "ETag": "\u00220x8D7C14B4345F961\u0022",
        "Last-Modified": "Thu, 05 Mar 2020 21:22:09 GMT",
=======
        "Date": "Fri, 03 Apr 2020 00:07:09 GMT",
        "ETag": "\u00220x8D7D762F461BBFB\u0022",
        "Last-Modified": "Fri, 03 Apr 2020 00:07:10 GMT",
>>>>>>> 32e373e2
        "Server": [
          "Windows-Azure-Blob/1.0",
          "Microsoft-HTTPAPI/2.0"
        ],
        "x-ms-blob-sequence-number": "0",
        "x-ms-blob-type": "PageBlob",
        "x-ms-client-request-id": "0106571b-6022-1307-0add-c4043cbf9976",
<<<<<<< HEAD
        "x-ms-creation-time": "Thu, 05 Mar 2020 21:22:09 GMT",
        "x-ms-lease-state": "available",
        "x-ms-lease-status": "unlocked",
        "x-ms-request-id": "3595af70-201e-0001-3634-f3cde7000000",
        "x-ms-server-encrypted": "true",
        "x-ms-version": "2019-10-10"
=======
        "x-ms-creation-time": "Fri, 03 Apr 2020 00:07:10 GMT",
        "x-ms-lease-state": "available",
        "x-ms-lease-status": "unlocked",
        "x-ms-request-id": "cf6397bd-a01e-007d-104b-093c83000000",
        "x-ms-server-encrypted": "true",
        "x-ms-version": "2019-12-12"
>>>>>>> 32e373e2
      },
      "ResponseBody": []
    },
    {
<<<<<<< HEAD
      "RequestUri": "https://seanstagetest.blob.core.windows.net/test-container-fa289246-8b78-706f-62c6-f2533c1609a5/test-blob-d6d25412-1931-41b2-a5ef-e90e213fbe4b?comp=pagelist",
      "RequestMethod": "GET",
      "RequestHeaders": {
        "Authorization": "Sanitized",
        "If-Match": "\u00220x8D7C14B4345F961\u0022",
        "traceparent": "00-66dec45d180f13439608e3bd9a9ede41-d09d0c02bcc9704f-00",
        "User-Agent": [
          "azsdk-net-Storage.Blobs/12.4.0-dev.20200305.1",
          "(.NET Core 4.6.28325.01; Microsoft Windows 10.0.18363 )"
        ],
        "x-ms-client-request-id": "d2dfabbd-a14a-7531-1b19-749575d906da",
        "x-ms-date": "Thu, 05 Mar 2020 21:22:09 GMT",
        "x-ms-range": "bytes=0-1023",
        "x-ms-return-client-request-id": "true",
        "x-ms-version": "2019-10-10"
=======
      "RequestUri": "https://seanmcccanary.blob.core.windows.net/test-container-fa289246-8b78-706f-62c6-f2533c1609a5/test-blob-d6d25412-1931-41b2-a5ef-e90e213fbe4b?comp=pagelist",
      "RequestMethod": "GET",
      "RequestHeaders": {
        "Authorization": "Sanitized",
        "If-Match": "\u00220x8D7D762F461BBFB\u0022",
        "traceparent": "00-3e4a430faaaf3e4bbed869bb113bd862-af714e26a3875146-00",
        "User-Agent": [
          "azsdk-net-Storage.Blobs/12.5.0-dev.20200402.1",
          "(.NET Core 4.6.28325.01; Microsoft Windows 10.0.18362 )"
        ],
        "x-ms-client-request-id": "d2dfabbd-a14a-7531-1b19-749575d906da",
        "x-ms-date": "Fri, 03 Apr 2020 00:07:11 GMT",
        "x-ms-range": "bytes=0-1023",
        "x-ms-return-client-request-id": "true",
        "x-ms-version": "2019-12-12"
>>>>>>> 32e373e2
      },
      "RequestBody": null,
      "StatusCode": 200,
      "ResponseHeaders": {
        "Content-Type": "application/xml",
<<<<<<< HEAD
        "Date": "Thu, 05 Mar 2020 21:22:09 GMT",
        "ETag": "\u00220x8D7C14B4345F961\u0022",
        "Last-Modified": "Thu, 05 Mar 2020 21:22:09 GMT",
=======
        "Date": "Fri, 03 Apr 2020 00:07:09 GMT",
        "ETag": "\u00220x8D7D762F461BBFB\u0022",
        "Last-Modified": "Fri, 03 Apr 2020 00:07:10 GMT",
>>>>>>> 32e373e2
        "Server": [
          "Windows-Azure-Blob/1.0",
          "Microsoft-HTTPAPI/2.0"
        ],
        "Transfer-Encoding": "chunked",
        "x-ms-blob-content-length": "4096",
        "x-ms-client-request-id": "d2dfabbd-a14a-7531-1b19-749575d906da",
<<<<<<< HEAD
        "x-ms-request-id": "3595af72-201e-0001-3834-f3cde7000000",
        "x-ms-version": "2019-10-10"
=======
        "x-ms-request-id": "cf6397d4-a01e-007d-224b-093c83000000",
        "x-ms-version": "2019-12-12"
>>>>>>> 32e373e2
      },
      "ResponseBody": "\uFEFF\u003C?xml version=\u00221.0\u0022 encoding=\u0022utf-8\u0022?\u003E\u003CPageList /\u003E"
    },
    {
<<<<<<< HEAD
      "RequestUri": "https://seanstagetest.blob.core.windows.net/test-container-fa289246-8b78-706f-62c6-f2533c1609a5?restype=container",
      "RequestMethod": "DELETE",
      "RequestHeaders": {
        "Authorization": "Sanitized",
        "traceparent": "00-78fea2e1e279b14abc99c2ea1182adb3-c01409459f44ee47-00",
        "User-Agent": [
          "azsdk-net-Storage.Blobs/12.4.0-dev.20200305.1",
          "(.NET Core 4.6.28325.01; Microsoft Windows 10.0.18363 )"
        ],
        "x-ms-client-request-id": "9046613d-c6df-cc2b-0666-5677e0885967",
        "x-ms-date": "Thu, 05 Mar 2020 21:22:09 GMT",
        "x-ms-return-client-request-id": "true",
        "x-ms-version": "2019-10-10"
=======
      "RequestUri": "https://seanmcccanary.blob.core.windows.net/test-container-fa289246-8b78-706f-62c6-f2533c1609a5?restype=container",
      "RequestMethod": "DELETE",
      "RequestHeaders": {
        "Authorization": "Sanitized",
        "traceparent": "00-bf7b083c008df64d80245465f3b92f54-17b37078162dce46-00",
        "User-Agent": [
          "azsdk-net-Storage.Blobs/12.5.0-dev.20200402.1",
          "(.NET Core 4.6.28325.01; Microsoft Windows 10.0.18362 )"
        ],
        "x-ms-client-request-id": "9046613d-c6df-cc2b-0666-5677e0885967",
        "x-ms-date": "Fri, 03 Apr 2020 00:07:11 GMT",
        "x-ms-return-client-request-id": "true",
        "x-ms-version": "2019-12-12"
>>>>>>> 32e373e2
      },
      "RequestBody": null,
      "StatusCode": 202,
      "ResponseHeaders": {
        "Content-Length": "0",
<<<<<<< HEAD
        "Date": "Thu, 05 Mar 2020 21:22:09 GMT",
=======
        "Date": "Fri, 03 Apr 2020 00:07:10 GMT",
>>>>>>> 32e373e2
        "Server": [
          "Windows-Azure-Blob/1.0",
          "Microsoft-HTTPAPI/2.0"
        ],
        "x-ms-client-request-id": "9046613d-c6df-cc2b-0666-5677e0885967",
<<<<<<< HEAD
        "x-ms-request-id": "3595af75-201e-0001-3b34-f3cde7000000",
        "x-ms-version": "2019-10-10"
=======
        "x-ms-request-id": "cf6397ea-a01e-007d-344b-093c83000000",
        "x-ms-version": "2019-12-12"
>>>>>>> 32e373e2
      },
      "ResponseBody": []
    },
    {
<<<<<<< HEAD
      "RequestUri": "https://seanstagetest.blob.core.windows.net/test-container-44c0e9d4-4a08-843f-5419-9912e0e9d849?restype=container",
      "RequestMethod": "PUT",
      "RequestHeaders": {
        "Authorization": "Sanitized",
        "traceparent": "00-8070d682227a5f43bc873452427485cb-b0c07b5efabaed45-00",
        "User-Agent": [
          "azsdk-net-Storage.Blobs/12.4.0-dev.20200305.1",
          "(.NET Core 4.6.28325.01; Microsoft Windows 10.0.18363 )"
        ],
        "x-ms-blob-public-access": "container",
        "x-ms-client-request-id": "b37358de-f011-f246-22c2-3cc62c19eb1c",
        "x-ms-date": "Thu, 05 Mar 2020 21:22:09 GMT",
        "x-ms-return-client-request-id": "true",
        "x-ms-version": "2019-10-10"
=======
      "RequestUri": "https://seanmcccanary.blob.core.windows.net/test-container-44c0e9d4-4a08-843f-5419-9912e0e9d849?restype=container",
      "RequestMethod": "PUT",
      "RequestHeaders": {
        "Authorization": "Sanitized",
        "traceparent": "00-bd5d99985b645a468a8e0f81a9b3f307-89463cb395fe314f-00",
        "User-Agent": [
          "azsdk-net-Storage.Blobs/12.5.0-dev.20200402.1",
          "(.NET Core 4.6.28325.01; Microsoft Windows 10.0.18362 )"
        ],
        "x-ms-blob-public-access": "container",
        "x-ms-client-request-id": "b37358de-f011-f246-22c2-3cc62c19eb1c",
        "x-ms-date": "Fri, 03 Apr 2020 00:07:11 GMT",
        "x-ms-return-client-request-id": "true",
        "x-ms-version": "2019-12-12"
>>>>>>> 32e373e2
      },
      "RequestBody": null,
      "StatusCode": 201,
      "ResponseHeaders": {
        "Content-Length": "0",
<<<<<<< HEAD
        "Date": "Thu, 05 Mar 2020 21:22:08 GMT",
        "ETag": "\u00220x8D7C14B43997C94\u0022",
        "Last-Modified": "Thu, 05 Mar 2020 21:22:09 GMT",
=======
        "Date": "Fri, 03 Apr 2020 00:07:10 GMT",
        "ETag": "\u00220x8D7D762F4B7B5A0\u0022",
        "Last-Modified": "Fri, 03 Apr 2020 00:07:10 GMT",
>>>>>>> 32e373e2
        "Server": [
          "Windows-Azure-Blob/1.0",
          "Microsoft-HTTPAPI/2.0"
        ],
        "x-ms-client-request-id": "b37358de-f011-f246-22c2-3cc62c19eb1c",
<<<<<<< HEAD
        "x-ms-request-id": "64e323b8-b01e-0003-5234-f3735f000000",
        "x-ms-version": "2019-10-10"
=======
        "x-ms-request-id": "52e10da4-201e-0073-304b-091533000000",
        "x-ms-version": "2019-12-12"
>>>>>>> 32e373e2
      },
      "ResponseBody": []
    },
    {
<<<<<<< HEAD
      "RequestUri": "https://seanstagetest.blob.core.windows.net/test-container-44c0e9d4-4a08-843f-5419-9912e0e9d849/test-blob-bb930c8e-4530-5fd4-ed12-d722fb82a273",
=======
      "RequestUri": "https://seanmcccanary.blob.core.windows.net/test-container-44c0e9d4-4a08-843f-5419-9912e0e9d849/test-blob-bb930c8e-4530-5fd4-ed12-d722fb82a273",
>>>>>>> 32e373e2
      "RequestMethod": "PUT",
      "RequestHeaders": {
        "Authorization": "Sanitized",
        "Content-Length": "0",
<<<<<<< HEAD
        "traceparent": "00-fd7b9ce20033924b948e925e6a3c7a00-8cd04eb07def2448-00",
        "User-Agent": [
          "azsdk-net-Storage.Blobs/12.4.0-dev.20200305.1",
          "(.NET Core 4.6.28325.01; Microsoft Windows 10.0.18363 )"
=======
        "traceparent": "00-b5322e18919d01489cd5277ed308b4f9-35794e750577c54c-00",
        "User-Agent": [
          "azsdk-net-Storage.Blobs/12.5.0-dev.20200402.1",
          "(.NET Core 4.6.28325.01; Microsoft Windows 10.0.18362 )"
>>>>>>> 32e373e2
        ],
        "x-ms-blob-content-length": "4096",
        "x-ms-blob-sequence-number": "0",
        "x-ms-blob-type": "PageBlob",
        "x-ms-client-request-id": "d52e33fa-2a4c-987f-8413-c5ff1924f6a0",
<<<<<<< HEAD
        "x-ms-date": "Thu, 05 Mar 2020 21:22:09 GMT",
        "x-ms-return-client-request-id": "true",
        "x-ms-version": "2019-10-10"
=======
        "x-ms-date": "Fri, 03 Apr 2020 00:07:11 GMT",
        "x-ms-return-client-request-id": "true",
        "x-ms-version": "2019-12-12"
>>>>>>> 32e373e2
      },
      "RequestBody": null,
      "StatusCode": 201,
      "ResponseHeaders": {
        "Content-Length": "0",
<<<<<<< HEAD
        "Date": "Thu, 05 Mar 2020 21:22:08 GMT",
        "ETag": "\u00220x8D7C14B43A666EF\u0022",
        "Last-Modified": "Thu, 05 Mar 2020 21:22:09 GMT",
=======
        "Date": "Fri, 03 Apr 2020 00:07:10 GMT",
        "ETag": "\u00220x8D7D762F4C46057\u0022",
        "Last-Modified": "Fri, 03 Apr 2020 00:07:10 GMT",
>>>>>>> 32e373e2
        "Server": [
          "Windows-Azure-Blob/1.0",
          "Microsoft-HTTPAPI/2.0"
        ],
        "x-ms-client-request-id": "d52e33fa-2a4c-987f-8413-c5ff1924f6a0",
<<<<<<< HEAD
        "x-ms-request-id": "64e323bb-b01e-0003-5334-f3735f000000",
        "x-ms-request-server-encrypted": "true",
        "x-ms-version": "2019-10-10"
=======
        "x-ms-request-id": "52e10db0-201e-0073-394b-091533000000",
        "x-ms-request-server-encrypted": "true",
        "x-ms-version": "2019-12-12"
>>>>>>> 32e373e2
      },
      "ResponseBody": []
    },
    {
<<<<<<< HEAD
      "RequestUri": "https://seanstagetest.blob.core.windows.net/test-container-44c0e9d4-4a08-843f-5419-9912e0e9d849/test-blob-bb930c8e-4530-5fd4-ed12-d722fb82a273?comp=pagelist",
=======
      "RequestUri": "https://seanmcccanary.blob.core.windows.net/test-container-44c0e9d4-4a08-843f-5419-9912e0e9d849/test-blob-bb930c8e-4530-5fd4-ed12-d722fb82a273?comp=pagelist",
>>>>>>> 32e373e2
      "RequestMethod": "GET",
      "RequestHeaders": {
        "Authorization": "Sanitized",
        "If-None-Match": "\u0022garbage\u0022",
<<<<<<< HEAD
        "traceparent": "00-546cfc847107654a856d377f5bf8c89e-c56ac32c7c73ca4e-00",
        "User-Agent": [
          "azsdk-net-Storage.Blobs/12.4.0-dev.20200305.1",
          "(.NET Core 4.6.28325.01; Microsoft Windows 10.0.18363 )"
        ],
        "x-ms-client-request-id": "c8278391-cd53-0826-6a9a-03635e38d8ba",
        "x-ms-date": "Thu, 05 Mar 2020 21:22:09 GMT",
        "x-ms-range": "bytes=0-1023",
        "x-ms-return-client-request-id": "true",
        "x-ms-version": "2019-10-10"
=======
        "traceparent": "00-1a87db1217702146a68943729207a479-879c2fa65b5a014d-00",
        "User-Agent": [
          "azsdk-net-Storage.Blobs/12.5.0-dev.20200402.1",
          "(.NET Core 4.6.28325.01; Microsoft Windows 10.0.18362 )"
        ],
        "x-ms-client-request-id": "c8278391-cd53-0826-6a9a-03635e38d8ba",
        "x-ms-date": "Fri, 03 Apr 2020 00:07:11 GMT",
        "x-ms-range": "bytes=0-1023",
        "x-ms-return-client-request-id": "true",
        "x-ms-version": "2019-12-12"
>>>>>>> 32e373e2
      },
      "RequestBody": null,
      "StatusCode": 200,
      "ResponseHeaders": {
        "Content-Type": "application/xml",
<<<<<<< HEAD
        "Date": "Thu, 05 Mar 2020 21:22:09 GMT",
        "ETag": "\u00220x8D7C14B43A666EF\u0022",
        "Last-Modified": "Thu, 05 Mar 2020 21:22:09 GMT",
=======
        "Date": "Fri, 03 Apr 2020 00:07:10 GMT",
        "ETag": "\u00220x8D7D762F4C46057\u0022",
        "Last-Modified": "Fri, 03 Apr 2020 00:07:10 GMT",
>>>>>>> 32e373e2
        "Server": [
          "Windows-Azure-Blob/1.0",
          "Microsoft-HTTPAPI/2.0"
        ],
        "Transfer-Encoding": "chunked",
        "x-ms-blob-content-length": "4096",
        "x-ms-client-request-id": "c8278391-cd53-0826-6a9a-03635e38d8ba",
<<<<<<< HEAD
        "x-ms-request-id": "64e323be-b01e-0003-5534-f3735f000000",
        "x-ms-version": "2019-10-10"
=======
        "x-ms-request-id": "52e10dbf-201e-0073-434b-091533000000",
        "x-ms-version": "2019-12-12"
>>>>>>> 32e373e2
      },
      "ResponseBody": "\uFEFF\u003C?xml version=\u00221.0\u0022 encoding=\u0022utf-8\u0022?\u003E\u003CPageList /\u003E"
    },
    {
<<<<<<< HEAD
      "RequestUri": "https://seanstagetest.blob.core.windows.net/test-container-44c0e9d4-4a08-843f-5419-9912e0e9d849?restype=container",
      "RequestMethod": "DELETE",
      "RequestHeaders": {
        "Authorization": "Sanitized",
        "traceparent": "00-584b3ef52ceb3f4a9a25db4cf02ce3b0-522ef7996e2cbb48-00",
        "User-Agent": [
          "azsdk-net-Storage.Blobs/12.4.0-dev.20200305.1",
          "(.NET Core 4.6.28325.01; Microsoft Windows 10.0.18363 )"
        ],
        "x-ms-client-request-id": "966e0ced-2efc-524c-a18a-d84a60420a9b",
        "x-ms-date": "Thu, 05 Mar 2020 21:22:10 GMT",
        "x-ms-return-client-request-id": "true",
        "x-ms-version": "2019-10-10"
=======
      "RequestUri": "https://seanmcccanary.blob.core.windows.net/test-container-44c0e9d4-4a08-843f-5419-9912e0e9d849?restype=container",
      "RequestMethod": "DELETE",
      "RequestHeaders": {
        "Authorization": "Sanitized",
        "traceparent": "00-fcbb0dfac7a6f2418e7b1a14da9124cd-7203b924ef3e4e40-00",
        "User-Agent": [
          "azsdk-net-Storage.Blobs/12.5.0-dev.20200402.1",
          "(.NET Core 4.6.28325.01; Microsoft Windows 10.0.18362 )"
        ],
        "x-ms-client-request-id": "966e0ced-2efc-524c-a18a-d84a60420a9b",
        "x-ms-date": "Fri, 03 Apr 2020 00:07:11 GMT",
        "x-ms-return-client-request-id": "true",
        "x-ms-version": "2019-12-12"
>>>>>>> 32e373e2
      },
      "RequestBody": null,
      "StatusCode": 202,
      "ResponseHeaders": {
        "Content-Length": "0",
<<<<<<< HEAD
        "Date": "Thu, 05 Mar 2020 21:22:09 GMT",
=======
        "Date": "Fri, 03 Apr 2020 00:07:11 GMT",
>>>>>>> 32e373e2
        "Server": [
          "Windows-Azure-Blob/1.0",
          "Microsoft-HTTPAPI/2.0"
        ],
        "x-ms-client-request-id": "966e0ced-2efc-524c-a18a-d84a60420a9b",
<<<<<<< HEAD
        "x-ms-request-id": "64e323c0-b01e-0003-5634-f3735f000000",
        "x-ms-version": "2019-10-10"
=======
        "x-ms-request-id": "52e10de0-201e-0073-604b-091533000000",
        "x-ms-version": "2019-12-12"
>>>>>>> 32e373e2
      },
      "ResponseBody": []
    },
    {
<<<<<<< HEAD
      "RequestUri": "https://seanstagetest.blob.core.windows.net/test-container-045c22c8-b652-5217-1590-3a8ecc7bbab6?restype=container",
      "RequestMethod": "PUT",
      "RequestHeaders": {
        "Authorization": "Sanitized",
        "traceparent": "00-2a1276c59e99c8409ab6a7aca111b5f2-6ee86ca0f225cc43-00",
        "User-Agent": [
          "azsdk-net-Storage.Blobs/12.4.0-dev.20200305.1",
          "(.NET Core 4.6.28325.01; Microsoft Windows 10.0.18363 )"
        ],
        "x-ms-blob-public-access": "container",
        "x-ms-client-request-id": "2be364b9-3f57-372e-f51b-816bf3bd8526",
        "x-ms-date": "Thu, 05 Mar 2020 21:22:10 GMT",
        "x-ms-return-client-request-id": "true",
        "x-ms-version": "2019-10-10"
=======
      "RequestUri": "https://seanmcccanary.blob.core.windows.net/test-container-045c22c8-b652-5217-1590-3a8ecc7bbab6?restype=container",
      "RequestMethod": "PUT",
      "RequestHeaders": {
        "Authorization": "Sanitized",
        "traceparent": "00-96d17a99f36a20409e103fdedc12f2ec-4314e83457643247-00",
        "User-Agent": [
          "azsdk-net-Storage.Blobs/12.5.0-dev.20200402.1",
          "(.NET Core 4.6.28325.01; Microsoft Windows 10.0.18362 )"
        ],
        "x-ms-blob-public-access": "container",
        "x-ms-client-request-id": "2be364b9-3f57-372e-f51b-816bf3bd8526",
        "x-ms-date": "Fri, 03 Apr 2020 00:07:12 GMT",
        "x-ms-return-client-request-id": "true",
        "x-ms-version": "2019-12-12"
>>>>>>> 32e373e2
      },
      "RequestBody": null,
      "StatusCode": 201,
      "ResponseHeaders": {
        "Content-Length": "0",
<<<<<<< HEAD
        "Date": "Thu, 05 Mar 2020 21:22:10 GMT",
        "ETag": "\u00220x8D7C14B43ED78D2\u0022",
        "Last-Modified": "Thu, 05 Mar 2020 21:22:10 GMT",
=======
        "Date": "Fri, 03 Apr 2020 00:07:10 GMT",
        "ETag": "\u00220x8D7D762F50FC805\u0022",
        "Last-Modified": "Fri, 03 Apr 2020 00:07:11 GMT",
>>>>>>> 32e373e2
        "Server": [
          "Windows-Azure-Blob/1.0",
          "Microsoft-HTTPAPI/2.0"
        ],
        "x-ms-client-request-id": "2be364b9-3f57-372e-f51b-816bf3bd8526",
<<<<<<< HEAD
        "x-ms-request-id": "959e8533-b01e-003c-5534-f3bbfc000000",
        "x-ms-version": "2019-10-10"
=======
        "x-ms-request-id": "10a38799-e01e-0043-7f4b-09abfc000000",
        "x-ms-version": "2019-12-12"
>>>>>>> 32e373e2
      },
      "ResponseBody": []
    },
    {
<<<<<<< HEAD
      "RequestUri": "https://seanstagetest.blob.core.windows.net/test-container-045c22c8-b652-5217-1590-3a8ecc7bbab6/test-blob-ddf422d0-b9cc-85d1-641b-00f3e7ffedf1",
=======
      "RequestUri": "https://seanmcccanary.blob.core.windows.net/test-container-045c22c8-b652-5217-1590-3a8ecc7bbab6/test-blob-ddf422d0-b9cc-85d1-641b-00f3e7ffedf1",
>>>>>>> 32e373e2
      "RequestMethod": "PUT",
      "RequestHeaders": {
        "Authorization": "Sanitized",
        "Content-Length": "0",
<<<<<<< HEAD
        "traceparent": "00-71393957f165b34b98b78fd97aee9fa4-57f441ded9b1cf49-00",
        "User-Agent": [
          "azsdk-net-Storage.Blobs/12.4.0-dev.20200305.1",
          "(.NET Core 4.6.28325.01; Microsoft Windows 10.0.18363 )"
=======
        "traceparent": "00-076ec08c8ed54547abe60bc4b4631624-090bd1f04c020b45-00",
        "User-Agent": [
          "azsdk-net-Storage.Blobs/12.5.0-dev.20200402.1",
          "(.NET Core 4.6.28325.01; Microsoft Windows 10.0.18362 )"
>>>>>>> 32e373e2
        ],
        "x-ms-blob-content-length": "4096",
        "x-ms-blob-sequence-number": "0",
        "x-ms-blob-type": "PageBlob",
        "x-ms-client-request-id": "4346a7d9-592f-007f-935d-c63b3f3b4ff5",
<<<<<<< HEAD
        "x-ms-date": "Thu, 05 Mar 2020 21:22:10 GMT",
        "x-ms-return-client-request-id": "true",
        "x-ms-version": "2019-10-10"
=======
        "x-ms-date": "Fri, 03 Apr 2020 00:07:12 GMT",
        "x-ms-return-client-request-id": "true",
        "x-ms-version": "2019-12-12"
>>>>>>> 32e373e2
      },
      "RequestBody": null,
      "StatusCode": 201,
      "ResponseHeaders": {
        "Content-Length": "0",
<<<<<<< HEAD
        "Date": "Thu, 05 Mar 2020 21:22:10 GMT",
        "ETag": "\u00220x8D7C14B43FA7BEB\u0022",
        "Last-Modified": "Thu, 05 Mar 2020 21:22:10 GMT",
=======
        "Date": "Fri, 03 Apr 2020 00:07:10 GMT",
        "ETag": "\u00220x8D7D762F51D17DC\u0022",
        "Last-Modified": "Fri, 03 Apr 2020 00:07:11 GMT",
>>>>>>> 32e373e2
        "Server": [
          "Windows-Azure-Blob/1.0",
          "Microsoft-HTTPAPI/2.0"
        ],
        "x-ms-client-request-id": "4346a7d9-592f-007f-935d-c63b3f3b4ff5",
<<<<<<< HEAD
        "x-ms-request-id": "959e8537-b01e-003c-5734-f3bbfc000000",
        "x-ms-request-server-encrypted": "true",
        "x-ms-version": "2019-10-10"
=======
        "x-ms-request-id": "10a387b5-e01e-0043-144b-09abfc000000",
        "x-ms-request-server-encrypted": "true",
        "x-ms-version": "2019-12-12"
>>>>>>> 32e373e2
      },
      "ResponseBody": []
    },
    {
<<<<<<< HEAD
      "RequestUri": "https://seanstagetest.blob.core.windows.net/test-container-045c22c8-b652-5217-1590-3a8ecc7bbab6/test-blob-ddf422d0-b9cc-85d1-641b-00f3e7ffedf1?comp=lease",
      "RequestMethod": "PUT",
      "RequestHeaders": {
        "Authorization": "Sanitized",
        "traceparent": "00-0eab3c2287186c4a8db5ec96f879a0e9-6700d580e5a3e746-00",
        "User-Agent": [
          "azsdk-net-Storage.Blobs/12.4.0-dev.20200305.1",
          "(.NET Core 4.6.28325.01; Microsoft Windows 10.0.18363 )"
        ],
        "x-ms-client-request-id": "328166ef-4841-bd5c-1804-7f51cff2a371",
        "x-ms-date": "Thu, 05 Mar 2020 21:22:10 GMT",
=======
      "RequestUri": "https://seanmcccanary.blob.core.windows.net/test-container-045c22c8-b652-5217-1590-3a8ecc7bbab6/test-blob-ddf422d0-b9cc-85d1-641b-00f3e7ffedf1?comp=lease",
      "RequestMethod": "PUT",
      "RequestHeaders": {
        "Authorization": "Sanitized",
        "traceparent": "00-bad40b02ecbedf4caee4cecc48f6df4b-7ddbbee00e355c43-00",
        "User-Agent": [
          "azsdk-net-Storage.Blobs/12.5.0-dev.20200402.1",
          "(.NET Core 4.6.28325.01; Microsoft Windows 10.0.18362 )"
        ],
        "x-ms-client-request-id": "328166ef-4841-bd5c-1804-7f51cff2a371",
        "x-ms-date": "Fri, 03 Apr 2020 00:07:12 GMT",
>>>>>>> 32e373e2
        "x-ms-lease-action": "acquire",
        "x-ms-lease-duration": "-1",
        "x-ms-proposed-lease-id": "04118f2d-1ce8-428e-c4dd-898d5c21c312",
        "x-ms-return-client-request-id": "true",
<<<<<<< HEAD
        "x-ms-version": "2019-10-10"
=======
        "x-ms-version": "2019-12-12"
>>>>>>> 32e373e2
      },
      "RequestBody": null,
      "StatusCode": 201,
      "ResponseHeaders": {
        "Content-Length": "0",
<<<<<<< HEAD
        "Date": "Thu, 05 Mar 2020 21:22:10 GMT",
        "ETag": "\u00220x8D7C14B43FA7BEB\u0022",
        "Last-Modified": "Thu, 05 Mar 2020 21:22:10 GMT",
=======
        "Date": "Fri, 03 Apr 2020 00:07:10 GMT",
        "ETag": "\u00220x8D7D762F51D17DC\u0022",
        "Last-Modified": "Fri, 03 Apr 2020 00:07:11 GMT",
>>>>>>> 32e373e2
        "Server": [
          "Windows-Azure-Blob/1.0",
          "Microsoft-HTTPAPI/2.0"
        ],
        "x-ms-client-request-id": "328166ef-4841-bd5c-1804-7f51cff2a371",
        "x-ms-lease-id": "04118f2d-1ce8-428e-c4dd-898d5c21c312",
<<<<<<< HEAD
        "x-ms-request-id": "959e8538-b01e-003c-5834-f3bbfc000000",
        "x-ms-version": "2019-10-10"
=======
        "x-ms-request-id": "10a387d5-e01e-0043-2e4b-09abfc000000",
        "x-ms-version": "2019-12-12"
>>>>>>> 32e373e2
      },
      "ResponseBody": []
    },
    {
<<<<<<< HEAD
      "RequestUri": "https://seanstagetest.blob.core.windows.net/test-container-045c22c8-b652-5217-1590-3a8ecc7bbab6/test-blob-ddf422d0-b9cc-85d1-641b-00f3e7ffedf1?comp=pagelist",
      "RequestMethod": "GET",
      "RequestHeaders": {
        "Authorization": "Sanitized",
        "traceparent": "00-0132e22eac0c9e4c981f785c3a11bdbe-e803ddfc75a3834d-00",
        "User-Agent": [
          "azsdk-net-Storage.Blobs/12.4.0-dev.20200305.1",
          "(.NET Core 4.6.28325.01; Microsoft Windows 10.0.18363 )"
        ],
        "x-ms-client-request-id": "f69d7105-919f-86d1-5d5c-27b52a70317d",
        "x-ms-date": "Thu, 05 Mar 2020 21:22:10 GMT",
        "x-ms-lease-id": "04118f2d-1ce8-428e-c4dd-898d5c21c312",
        "x-ms-range": "bytes=0-1023",
        "x-ms-return-client-request-id": "true",
        "x-ms-version": "2019-10-10"
=======
      "RequestUri": "https://seanmcccanary.blob.core.windows.net/test-container-045c22c8-b652-5217-1590-3a8ecc7bbab6/test-blob-ddf422d0-b9cc-85d1-641b-00f3e7ffedf1?comp=pagelist",
      "RequestMethod": "GET",
      "RequestHeaders": {
        "Authorization": "Sanitized",
        "traceparent": "00-22d2fbf6d9bdd245bc7dc313a0ea6399-cd72e3ef41dec948-00",
        "User-Agent": [
          "azsdk-net-Storage.Blobs/12.5.0-dev.20200402.1",
          "(.NET Core 4.6.28325.01; Microsoft Windows 10.0.18362 )"
        ],
        "x-ms-client-request-id": "f69d7105-919f-86d1-5d5c-27b52a70317d",
        "x-ms-date": "Fri, 03 Apr 2020 00:07:12 GMT",
        "x-ms-lease-id": "04118f2d-1ce8-428e-c4dd-898d5c21c312",
        "x-ms-range": "bytes=0-1023",
        "x-ms-return-client-request-id": "true",
        "x-ms-version": "2019-12-12"
>>>>>>> 32e373e2
      },
      "RequestBody": null,
      "StatusCode": 200,
      "ResponseHeaders": {
        "Content-Type": "application/xml",
<<<<<<< HEAD
        "Date": "Thu, 05 Mar 2020 21:22:10 GMT",
        "ETag": "\u00220x8D7C14B43FA7BEB\u0022",
        "Last-Modified": "Thu, 05 Mar 2020 21:22:10 GMT",
=======
        "Date": "Fri, 03 Apr 2020 00:07:10 GMT",
        "ETag": "\u00220x8D7D762F51D17DC\u0022",
        "Last-Modified": "Fri, 03 Apr 2020 00:07:11 GMT",
>>>>>>> 32e373e2
        "Server": [
          "Windows-Azure-Blob/1.0",
          "Microsoft-HTTPAPI/2.0"
        ],
        "Transfer-Encoding": "chunked",
        "x-ms-blob-content-length": "4096",
        "x-ms-client-request-id": "f69d7105-919f-86d1-5d5c-27b52a70317d",
<<<<<<< HEAD
        "x-ms-request-id": "959e853d-b01e-003c-5c34-f3bbfc000000",
        "x-ms-version": "2019-10-10"
=======
        "x-ms-request-id": "10a387f3-e01e-0043-444b-09abfc000000",
        "x-ms-version": "2019-12-12"
>>>>>>> 32e373e2
      },
      "ResponseBody": "\uFEFF\u003C?xml version=\u00221.0\u0022 encoding=\u0022utf-8\u0022?\u003E\u003CPageList /\u003E"
    },
    {
<<<<<<< HEAD
      "RequestUri": "https://seanstagetest.blob.core.windows.net/test-container-045c22c8-b652-5217-1590-3a8ecc7bbab6?restype=container",
      "RequestMethod": "DELETE",
      "RequestHeaders": {
        "Authorization": "Sanitized",
        "traceparent": "00-ddb538050453fa478f5a34e61931cc25-0b01f1b27538f446-00",
        "User-Agent": [
          "azsdk-net-Storage.Blobs/12.4.0-dev.20200305.1",
          "(.NET Core 4.6.28325.01; Microsoft Windows 10.0.18363 )"
        ],
        "x-ms-client-request-id": "5e4bdd89-ad54-08d2-e3e5-26c6e787595b",
        "x-ms-date": "Thu, 05 Mar 2020 21:22:10 GMT",
        "x-ms-return-client-request-id": "true",
        "x-ms-version": "2019-10-10"
=======
      "RequestUri": "https://seanmcccanary.blob.core.windows.net/test-container-045c22c8-b652-5217-1590-3a8ecc7bbab6?restype=container",
      "RequestMethod": "DELETE",
      "RequestHeaders": {
        "Authorization": "Sanitized",
        "traceparent": "00-3c4516301c25804cb62c47c3781fa3ab-d2d9348dddccc346-00",
        "User-Agent": [
          "azsdk-net-Storage.Blobs/12.5.0-dev.20200402.1",
          "(.NET Core 4.6.28325.01; Microsoft Windows 10.0.18362 )"
        ],
        "x-ms-client-request-id": "5e4bdd89-ad54-08d2-e3e5-26c6e787595b",
        "x-ms-date": "Fri, 03 Apr 2020 00:07:12 GMT",
        "x-ms-return-client-request-id": "true",
        "x-ms-version": "2019-12-12"
>>>>>>> 32e373e2
      },
      "RequestBody": null,
      "StatusCode": 202,
      "ResponseHeaders": {
        "Content-Length": "0",
<<<<<<< HEAD
        "Date": "Thu, 05 Mar 2020 21:22:10 GMT",
=======
        "Date": "Fri, 03 Apr 2020 00:07:11 GMT",
>>>>>>> 32e373e2
        "Server": [
          "Windows-Azure-Blob/1.0",
          "Microsoft-HTTPAPI/2.0"
        ],
        "x-ms-client-request-id": "5e4bdd89-ad54-08d2-e3e5-26c6e787595b",
<<<<<<< HEAD
        "x-ms-request-id": "959e8546-b01e-003c-6334-f3bbfc000000",
        "x-ms-version": "2019-10-10"
=======
        "x-ms-request-id": "10a38810-e01e-0043-5a4b-09abfc000000",
        "x-ms-version": "2019-12-12"
>>>>>>> 32e373e2
      },
      "ResponseBody": []
    }
  ],
  "Variables": {
<<<<<<< HEAD
    "DateTimeOffsetNow": "2020-03-05T13:22:06.1597935-08:00",
    "RandomSeed": "1368256058",
    "Storage_TestConfigDefault": "ProductionTenant\nseanstagetest\nU2FuaXRpemVk\nhttps://seanstagetest.blob.core.windows.net\nhttp://seanstagetest.file.core.windows.net\nhttp://seanstagetest.queue.core.windows.net\nhttp://seanstagetest.table.core.windows.net\n\n\n\n\nhttp://seanstagetest-secondary.blob.core.windows.net\nhttp://seanstagetest-secondary.file.core.windows.net\nhttp://seanstagetest-secondary.queue.core.windows.net\nhttp://seanstagetest-secondary.table.core.windows.net\n\nSanitized\n\n\nCloud\nBlobEndpoint=https://seanstagetest.blob.core.windows.net/;QueueEndpoint=http://seanstagetest.queue.core.windows.net/;FileEndpoint=http://seanstagetest.file.core.windows.net/;BlobSecondaryEndpoint=http://seanstagetest-secondary.blob.core.windows.net/;QueueSecondaryEndpoint=http://seanstagetest-secondary.queue.core.windows.net/;FileSecondaryEndpoint=http://seanstagetest-secondary.file.core.windows.net/;AccountName=seanstagetest;AccountKey=Sanitized\nseanscope1"
=======
    "DateTimeOffsetNow": "2020-04-02T17:07:09.0785132-07:00",
    "RandomSeed": "1368256058",
    "Storage_TestConfigDefault": "ProductionTenant\nseanmcccanary\nU2FuaXRpemVk\nhttps://seanmcccanary.blob.core.windows.net\nhttps://seanmcccanary.file.core.windows.net\nhttps://seanmcccanary.queue.core.windows.net\nhttps://seanmcccanary.table.core.windows.net\n\n\n\n\nhttps://seanmcccanary-secondary.blob.core.windows.net\nhttps://seanmcccanary-secondary.file.core.windows.net\nhttps://seanmcccanary-secondary.queue.core.windows.net\nhttps://seanmcccanary-secondary.table.core.windows.net\n\nSanitized\n\n\nCloud\nBlobEndpoint=https://seanmcccanary.blob.core.windows.net/;QueueEndpoint=https://seanmcccanary.queue.core.windows.net/;FileEndpoint=https://seanmcccanary.file.core.windows.net/;BlobSecondaryEndpoint=https://seanmcccanary-secondary.blob.core.windows.net/;QueueSecondaryEndpoint=https://seanmcccanary-secondary.queue.core.windows.net/;FileSecondaryEndpoint=https://seanmcccanary-secondary.file.core.windows.net/;AccountName=seanmcccanary;AccountKey=Sanitized\nseanscope1"
>>>>>>> 32e373e2
  }
}<|MERGE_RESOLUTION|>--- conflicted
+++ resolved
@@ -1,22 +1,6 @@
 {
   "Entries": [
     {
-<<<<<<< HEAD
-      "RequestUri": "https://seanstagetest.blob.core.windows.net/test-container-f38028de-8be6-6367-a94a-db5384c52207?restype=container",
-      "RequestMethod": "PUT",
-      "RequestHeaders": {
-        "Authorization": "Sanitized",
-        "traceparent": "00-e6e685bae5b3fb44bbfe5493dc7beba9-bee69670e940cc4a-00",
-        "User-Agent": [
-          "azsdk-net-Storage.Blobs/12.4.0-dev.20200305.1",
-          "(.NET Core 4.6.28325.01; Microsoft Windows 10.0.18363 )"
-        ],
-        "x-ms-blob-public-access": "container",
-        "x-ms-client-request-id": "293e5c8c-07a5-1ec9-0c61-3a02927a251a",
-        "x-ms-date": "Thu, 05 Mar 2020 21:22:06 GMT",
-        "x-ms-return-client-request-id": "true",
-        "x-ms-version": "2019-10-10"
-=======
       "RequestUri": "https://seanmcccanary.blob.core.windows.net/test-container-f38028de-8be6-6367-a94a-db5384c52207?restype=container",
       "RequestMethod": "PUT",
       "RequestHeaders": {
@@ -31,119 +15,62 @@
         "x-ms-date": "Fri, 03 Apr 2020 00:07:09 GMT",
         "x-ms-return-client-request-id": "true",
         "x-ms-version": "2019-12-12"
->>>>>>> 32e373e2
-      },
-      "RequestBody": null,
-      "StatusCode": 201,
-      "ResponseHeaders": {
-        "Content-Length": "0",
-<<<<<<< HEAD
-        "Date": "Thu, 05 Mar 2020 21:22:05 GMT",
-        "ETag": "\u00220x8D7C14B4197E826\u0022",
-        "Last-Modified": "Thu, 05 Mar 2020 21:22:06 GMT",
-=======
+      },
+      "RequestBody": null,
+      "StatusCode": 201,
+      "ResponseHeaders": {
+        "Content-Length": "0",
         "Date": "Fri, 03 Apr 2020 00:07:08 GMT",
         "ETag": "\u00220x8D7D762F349F1A4\u0022",
         "Last-Modified": "Fri, 03 Apr 2020 00:07:08 GMT",
->>>>>>> 32e373e2
         "Server": [
           "Windows-Azure-Blob/1.0",
           "Microsoft-HTTPAPI/2.0"
         ],
         "x-ms-client-request-id": "293e5c8c-07a5-1ec9-0c61-3a02927a251a",
-<<<<<<< HEAD
-        "x-ms-request-id": "728bac53-801e-0018-2e34-f34d5c000000",
-        "x-ms-version": "2019-10-10"
-=======
         "x-ms-request-id": "b7d6d57c-501e-000b-664b-09b6cb000000",
         "x-ms-version": "2019-12-12"
->>>>>>> 32e373e2
-      },
-      "ResponseBody": []
-    },
-    {
-<<<<<<< HEAD
-      "RequestUri": "https://seanstagetest.blob.core.windows.net/test-container-f38028de-8be6-6367-a94a-db5384c52207/test-blob-f2e3af4d-d21e-4d8e-59f8-acbb102448e9",
-=======
+      },
+      "ResponseBody": []
+    },
+    {
       "RequestUri": "https://seanmcccanary.blob.core.windows.net/test-container-f38028de-8be6-6367-a94a-db5384c52207/test-blob-f2e3af4d-d21e-4d8e-59f8-acbb102448e9",
->>>>>>> 32e373e2
-      "RequestMethod": "PUT",
-      "RequestHeaders": {
-        "Authorization": "Sanitized",
-        "Content-Length": "0",
-<<<<<<< HEAD
-        "traceparent": "00-96ec36d21e52524aa81f69c89efe61b5-89a4217aae28e040-00",
-        "User-Agent": [
-          "azsdk-net-Storage.Blobs/12.4.0-dev.20200305.1",
-          "(.NET Core 4.6.28325.01; Microsoft Windows 10.0.18363 )"
-=======
+      "RequestMethod": "PUT",
+      "RequestHeaders": {
+        "Authorization": "Sanitized",
+        "Content-Length": "0",
         "traceparent": "00-309de6971098044497daf04755c95963-fa9aef04355b394c-00",
         "User-Agent": [
           "azsdk-net-Storage.Blobs/12.5.0-dev.20200402.1",
           "(.NET Core 4.6.28325.01; Microsoft Windows 10.0.18362 )"
->>>>>>> 32e373e2
         ],
         "x-ms-blob-content-length": "4096",
         "x-ms-blob-sequence-number": "0",
         "x-ms-blob-type": "PageBlob",
         "x-ms-client-request-id": "6bf45f06-a3dd-ba72-cef1-cfad5a0e0de8",
-<<<<<<< HEAD
-        "x-ms-date": "Thu, 05 Mar 2020 21:22:06 GMT",
-        "x-ms-return-client-request-id": "true",
-        "x-ms-version": "2019-10-10"
-=======
         "x-ms-date": "Fri, 03 Apr 2020 00:07:09 GMT",
         "x-ms-return-client-request-id": "true",
         "x-ms-version": "2019-12-12"
->>>>>>> 32e373e2
-      },
-      "RequestBody": null,
-      "StatusCode": 201,
-      "ResponseHeaders": {
-        "Content-Length": "0",
-<<<<<<< HEAD
-        "Date": "Thu, 05 Mar 2020 21:22:05 GMT",
-        "ETag": "\u00220x8D7C14B41A51B27\u0022",
-        "Last-Modified": "Thu, 05 Mar 2020 21:22:06 GMT",
-=======
+      },
+      "RequestBody": null,
+      "StatusCode": 201,
+      "ResponseHeaders": {
+        "Content-Length": "0",
         "Date": "Fri, 03 Apr 2020 00:07:08 GMT",
         "ETag": "\u00220x8D7D762F3574748\u0022",
         "Last-Modified": "Fri, 03 Apr 2020 00:07:08 GMT",
->>>>>>> 32e373e2
         "Server": [
           "Windows-Azure-Blob/1.0",
           "Microsoft-HTTPAPI/2.0"
         ],
         "x-ms-client-request-id": "6bf45f06-a3dd-ba72-cef1-cfad5a0e0de8",
-<<<<<<< HEAD
-        "x-ms-request-id": "728bac56-801e-0018-2f34-f34d5c000000",
-        "x-ms-request-server-encrypted": "true",
-        "x-ms-version": "2019-10-10"
-=======
         "x-ms-request-id": "b7d6d596-501e-000b-7b4b-09b6cb000000",
         "x-ms-request-server-encrypted": "true",
         "x-ms-version": "2019-12-12"
->>>>>>> 32e373e2
-      },
-      "ResponseBody": []
-    },
-    {
-<<<<<<< HEAD
-      "RequestUri": "https://seanstagetest.blob.core.windows.net/test-container-f38028de-8be6-6367-a94a-db5384c52207/test-blob-f2e3af4d-d21e-4d8e-59f8-acbb102448e9?comp=pagelist",
-      "RequestMethod": "GET",
-      "RequestHeaders": {
-        "Authorization": "Sanitized",
-        "traceparent": "00-e596e23ca2be4a44aafff5b02ef7544e-98b9328e8e40104d-00",
-        "User-Agent": [
-          "azsdk-net-Storage.Blobs/12.4.0-dev.20200305.1",
-          "(.NET Core 4.6.28325.01; Microsoft Windows 10.0.18363 )"
-        ],
-        "x-ms-client-request-id": "b1b4e003-dc2f-120c-d70b-599629b4a561",
-        "x-ms-date": "Thu, 05 Mar 2020 21:22:06 GMT",
-        "x-ms-range": "bytes=0-1023",
-        "x-ms-return-client-request-id": "true",
-        "x-ms-version": "2019-10-10"
-=======
+      },
+      "ResponseBody": []
+    },
+    {
       "RequestUri": "https://seanmcccanary.blob.core.windows.net/test-container-f38028de-8be6-6367-a94a-db5384c52207/test-blob-f2e3af4d-d21e-4d8e-59f8-acbb102448e9?comp=pagelist",
       "RequestMethod": "GET",
       "RequestHeaders": {
@@ -158,21 +85,14 @@
         "x-ms-range": "bytes=0-1023",
         "x-ms-return-client-request-id": "true",
         "x-ms-version": "2019-12-12"
->>>>>>> 32e373e2
       },
       "RequestBody": null,
       "StatusCode": 200,
       "ResponseHeaders": {
         "Content-Type": "application/xml",
-<<<<<<< HEAD
-        "Date": "Thu, 05 Mar 2020 21:22:06 GMT",
-        "ETag": "\u00220x8D7C14B41A51B27\u0022",
-        "Last-Modified": "Thu, 05 Mar 2020 21:22:06 GMT",
-=======
         "Date": "Fri, 03 Apr 2020 00:07:08 GMT",
         "ETag": "\u00220x8D7D762F3574748\u0022",
         "Last-Modified": "Fri, 03 Apr 2020 00:07:08 GMT",
->>>>>>> 32e373e2
         "Server": [
           "Windows-Azure-Blob/1.0",
           "Microsoft-HTTPAPI/2.0"
@@ -180,32 +100,12 @@
         "Transfer-Encoding": "chunked",
         "x-ms-blob-content-length": "4096",
         "x-ms-client-request-id": "b1b4e003-dc2f-120c-d70b-599629b4a561",
-<<<<<<< HEAD
-        "x-ms-request-id": "728bac57-801e-0018-3034-f34d5c000000",
-        "x-ms-version": "2019-10-10"
-=======
         "x-ms-request-id": "b7d6d5c4-501e-000b-214b-09b6cb000000",
         "x-ms-version": "2019-12-12"
->>>>>>> 32e373e2
       },
       "ResponseBody": "\uFEFF\u003C?xml version=\u00221.0\u0022 encoding=\u0022utf-8\u0022?\u003E\u003CPageList /\u003E"
     },
     {
-<<<<<<< HEAD
-      "RequestUri": "https://seanstagetest.blob.core.windows.net/test-container-f38028de-8be6-6367-a94a-db5384c52207?restype=container",
-      "RequestMethod": "DELETE",
-      "RequestHeaders": {
-        "Authorization": "Sanitized",
-        "traceparent": "00-54c9b1181662cf46890010b47618e1d8-fe187f874287a045-00",
-        "User-Agent": [
-          "azsdk-net-Storage.Blobs/12.4.0-dev.20200305.1",
-          "(.NET Core 4.6.28325.01; Microsoft Windows 10.0.18363 )"
-        ],
-        "x-ms-client-request-id": "79a940f9-5c59-3bb8-443a-70a8a4fd2a99",
-        "x-ms-date": "Thu, 05 Mar 2020 21:22:06 GMT",
-        "x-ms-return-client-request-id": "true",
-        "x-ms-version": "2019-10-10"
-=======
       "RequestUri": "https://seanmcccanary.blob.core.windows.net/test-container-f38028de-8be6-6367-a94a-db5384c52207?restype=container",
       "RequestMethod": "DELETE",
       "RequestHeaders": {
@@ -219,49 +119,23 @@
         "x-ms-date": "Fri, 03 Apr 2020 00:07:09 GMT",
         "x-ms-return-client-request-id": "true",
         "x-ms-version": "2019-12-12"
->>>>>>> 32e373e2
       },
       "RequestBody": null,
       "StatusCode": 202,
       "ResponseHeaders": {
         "Content-Length": "0",
-<<<<<<< HEAD
-        "Date": "Thu, 05 Mar 2020 21:22:06 GMT",
-=======
         "Date": "Fri, 03 Apr 2020 00:07:08 GMT",
->>>>>>> 32e373e2
         "Server": [
           "Windows-Azure-Blob/1.0",
           "Microsoft-HTTPAPI/2.0"
         ],
         "x-ms-client-request-id": "79a940f9-5c59-3bb8-443a-70a8a4fd2a99",
-<<<<<<< HEAD
-        "x-ms-request-id": "728bac58-801e-0018-3134-f34d5c000000",
-        "x-ms-version": "2019-10-10"
-=======
         "x-ms-request-id": "b7d6d5de-501e-000b-3a4b-09b6cb000000",
         "x-ms-version": "2019-12-12"
->>>>>>> 32e373e2
-      },
-      "ResponseBody": []
-    },
-    {
-<<<<<<< HEAD
-      "RequestUri": "https://seanstagetest.blob.core.windows.net/test-container-c026203c-f25f-560f-c8ab-e58fbf11f181?restype=container",
-      "RequestMethod": "PUT",
-      "RequestHeaders": {
-        "Authorization": "Sanitized",
-        "traceparent": "00-e616110cc1038244b02f648d443a849e-b21d6fd9d7655348-00",
-        "User-Agent": [
-          "azsdk-net-Storage.Blobs/12.4.0-dev.20200305.1",
-          "(.NET Core 4.6.28325.01; Microsoft Windows 10.0.18363 )"
-        ],
-        "x-ms-blob-public-access": "container",
-        "x-ms-client-request-id": "00bd8475-242f-0704-3053-b1ae77297c33",
-        "x-ms-date": "Thu, 05 Mar 2020 21:22:06 GMT",
-        "x-ms-return-client-request-id": "true",
-        "x-ms-version": "2019-10-10"
-=======
+      },
+      "ResponseBody": []
+    },
+    {
       "RequestUri": "https://seanmcccanary.blob.core.windows.net/test-container-c026203c-f25f-560f-c8ab-e58fbf11f181?restype=container",
       "RequestMethod": "PUT",
       "RequestHeaders": {
@@ -276,120 +150,62 @@
         "x-ms-date": "Fri, 03 Apr 2020 00:07:09 GMT",
         "x-ms-return-client-request-id": "true",
         "x-ms-version": "2019-12-12"
->>>>>>> 32e373e2
-      },
-      "RequestBody": null,
-      "StatusCode": 201,
-      "ResponseHeaders": {
-        "Content-Length": "0",
-<<<<<<< HEAD
-        "Date": "Thu, 05 Mar 2020 21:22:06 GMT",
-        "ETag": "\u00220x8D7C14B41EEBB39\u0022",
-        "Last-Modified": "Thu, 05 Mar 2020 21:22:06 GMT",
-=======
+      },
+      "RequestBody": null,
+      "StatusCode": 201,
+      "ResponseHeaders": {
+        "Content-Length": "0",
         "Date": "Fri, 03 Apr 2020 00:07:08 GMT",
         "ETag": "\u00220x8D7D762F3A4A860\u0022",
         "Last-Modified": "Fri, 03 Apr 2020 00:07:09 GMT",
->>>>>>> 32e373e2
         "Server": [
           "Windows-Azure-Blob/1.0",
           "Microsoft-HTTPAPI/2.0"
         ],
         "x-ms-client-request-id": "00bd8475-242f-0704-3053-b1ae77297c33",
-<<<<<<< HEAD
-        "x-ms-request-id": "179431bd-101e-0025-0134-f33b47000000",
-        "x-ms-version": "2019-10-10"
-=======
         "x-ms-request-id": "2ecbd2e6-801e-008e-264b-099b16000000",
         "x-ms-version": "2019-12-12"
->>>>>>> 32e373e2
-      },
-      "ResponseBody": []
-    },
-    {
-<<<<<<< HEAD
-      "RequestUri": "https://seanstagetest.blob.core.windows.net/test-container-c026203c-f25f-560f-c8ab-e58fbf11f181/test-blob-ae81ee48-4260-108e-198d-649032cb1958",
-=======
+      },
+      "ResponseBody": []
+    },
+    {
       "RequestUri": "https://seanmcccanary.blob.core.windows.net/test-container-c026203c-f25f-560f-c8ab-e58fbf11f181/test-blob-ae81ee48-4260-108e-198d-649032cb1958",
->>>>>>> 32e373e2
-      "RequestMethod": "PUT",
-      "RequestHeaders": {
-        "Authorization": "Sanitized",
-        "Content-Length": "0",
-<<<<<<< HEAD
-        "traceparent": "00-f9349ff8066c3e4b901eee1f6ddad490-1998f7c9fdeffe45-00",
-        "User-Agent": [
-          "azsdk-net-Storage.Blobs/12.4.0-dev.20200305.1",
-          "(.NET Core 4.6.28325.01; Microsoft Windows 10.0.18363 )"
-=======
+      "RequestMethod": "PUT",
+      "RequestHeaders": {
+        "Authorization": "Sanitized",
+        "Content-Length": "0",
         "traceparent": "00-e5e56a6c3d0f3648afe65e42aa6a40f8-fe144da4bc6f9d40-00",
         "User-Agent": [
           "azsdk-net-Storage.Blobs/12.5.0-dev.20200402.1",
           "(.NET Core 4.6.28325.01; Microsoft Windows 10.0.18362 )"
->>>>>>> 32e373e2
         ],
         "x-ms-blob-content-length": "4096",
         "x-ms-blob-sequence-number": "0",
         "x-ms-blob-type": "PageBlob",
         "x-ms-client-request-id": "4dfb8c52-b6ee-336e-f5ac-e6a1c073d465",
-<<<<<<< HEAD
-        "x-ms-date": "Thu, 05 Mar 2020 21:22:07 GMT",
-        "x-ms-return-client-request-id": "true",
-        "x-ms-version": "2019-10-10"
-=======
         "x-ms-date": "Fri, 03 Apr 2020 00:07:10 GMT",
         "x-ms-return-client-request-id": "true",
         "x-ms-version": "2019-12-12"
->>>>>>> 32e373e2
-      },
-      "RequestBody": null,
-      "StatusCode": 201,
-      "ResponseHeaders": {
-        "Content-Length": "0",
-<<<<<<< HEAD
-        "Date": "Thu, 05 Mar 2020 21:22:06 GMT",
-        "ETag": "\u00220x8D7C14B41FBED8F\u0022",
-        "Last-Modified": "Thu, 05 Mar 2020 21:22:06 GMT",
-=======
+      },
+      "RequestBody": null,
+      "StatusCode": 201,
+      "ResponseHeaders": {
+        "Content-Length": "0",
         "Date": "Fri, 03 Apr 2020 00:07:08 GMT",
         "ETag": "\u00220x8D7D762F3B2220C\u0022",
         "Last-Modified": "Fri, 03 Apr 2020 00:07:09 GMT",
->>>>>>> 32e373e2
         "Server": [
           "Windows-Azure-Blob/1.0",
           "Microsoft-HTTPAPI/2.0"
         ],
         "x-ms-client-request-id": "4dfb8c52-b6ee-336e-f5ac-e6a1c073d465",
-<<<<<<< HEAD
-        "x-ms-request-id": "179431c0-101e-0025-0234-f33b47000000",
-        "x-ms-request-server-encrypted": "true",
-        "x-ms-version": "2019-10-10"
-=======
         "x-ms-request-id": "2ecbd306-801e-008e-3f4b-099b16000000",
         "x-ms-request-server-encrypted": "true",
         "x-ms-version": "2019-12-12"
->>>>>>> 32e373e2
-      },
-      "ResponseBody": []
-    },
-    {
-<<<<<<< HEAD
-      "RequestUri": "https://seanstagetest.blob.core.windows.net/test-container-c026203c-f25f-560f-c8ab-e58fbf11f181/test-blob-ae81ee48-4260-108e-198d-649032cb1958?comp=pagelist",
-      "RequestMethod": "GET",
-      "RequestHeaders": {
-        "Authorization": "Sanitized",
-        "If-Modified-Since": "Wed, 04 Mar 2020 21:22:06 GMT",
-        "traceparent": "00-7cd37576d3e50548ac84a83129e02c58-afeabf19f54ec14b-00",
-        "User-Agent": [
-          "azsdk-net-Storage.Blobs/12.4.0-dev.20200305.1",
-          "(.NET Core 4.6.28325.01; Microsoft Windows 10.0.18363 )"
-        ],
-        "x-ms-client-request-id": "a53e326b-ccd0-9069-a8e6-45a60ab1417d",
-        "x-ms-date": "Thu, 05 Mar 2020 21:22:07 GMT",
-        "x-ms-range": "bytes=0-1023",
-        "x-ms-return-client-request-id": "true",
-        "x-ms-version": "2019-10-10"
-=======
+      },
+      "ResponseBody": []
+    },
+    {
       "RequestUri": "https://seanmcccanary.blob.core.windows.net/test-container-c026203c-f25f-560f-c8ab-e58fbf11f181/test-blob-ae81ee48-4260-108e-198d-649032cb1958?comp=pagelist",
       "RequestMethod": "GET",
       "RequestHeaders": {
@@ -405,21 +221,14 @@
         "x-ms-range": "bytes=0-1023",
         "x-ms-return-client-request-id": "true",
         "x-ms-version": "2019-12-12"
->>>>>>> 32e373e2
       },
       "RequestBody": null,
       "StatusCode": 200,
       "ResponseHeaders": {
         "Content-Type": "application/xml",
-<<<<<<< HEAD
-        "Date": "Thu, 05 Mar 2020 21:22:06 GMT",
-        "ETag": "\u00220x8D7C14B41FBED8F\u0022",
-        "Last-Modified": "Thu, 05 Mar 2020 21:22:06 GMT",
-=======
         "Date": "Fri, 03 Apr 2020 00:07:08 GMT",
         "ETag": "\u00220x8D7D762F3B2220C\u0022",
         "Last-Modified": "Fri, 03 Apr 2020 00:07:09 GMT",
->>>>>>> 32e373e2
         "Server": [
           "Windows-Azure-Blob/1.0",
           "Microsoft-HTTPAPI/2.0"
@@ -427,32 +236,12 @@
         "Transfer-Encoding": "chunked",
         "x-ms-blob-content-length": "4096",
         "x-ms-client-request-id": "a53e326b-ccd0-9069-a8e6-45a60ab1417d",
-<<<<<<< HEAD
-        "x-ms-request-id": "179431c1-101e-0025-0334-f33b47000000",
-        "x-ms-version": "2019-10-10"
-=======
         "x-ms-request-id": "2ecbd318-801e-008e-4d4b-099b16000000",
         "x-ms-version": "2019-12-12"
->>>>>>> 32e373e2
       },
       "ResponseBody": "\uFEFF\u003C?xml version=\u00221.0\u0022 encoding=\u0022utf-8\u0022?\u003E\u003CPageList /\u003E"
     },
     {
-<<<<<<< HEAD
-      "RequestUri": "https://seanstagetest.blob.core.windows.net/test-container-c026203c-f25f-560f-c8ab-e58fbf11f181?restype=container",
-      "RequestMethod": "DELETE",
-      "RequestHeaders": {
-        "Authorization": "Sanitized",
-        "traceparent": "00-bd80b1db67d33a42acc73f7ad70651ac-8a79396bc7ec0945-00",
-        "User-Agent": [
-          "azsdk-net-Storage.Blobs/12.4.0-dev.20200305.1",
-          "(.NET Core 4.6.28325.01; Microsoft Windows 10.0.18363 )"
-        ],
-        "x-ms-client-request-id": "8e352616-2e35-6d94-efd6-b829fb384ceb",
-        "x-ms-date": "Thu, 05 Mar 2020 21:22:07 GMT",
-        "x-ms-return-client-request-id": "true",
-        "x-ms-version": "2019-10-10"
-=======
       "RequestUri": "https://seanmcccanary.blob.core.windows.net/test-container-c026203c-f25f-560f-c8ab-e58fbf11f181?restype=container",
       "RequestMethod": "DELETE",
       "RequestHeaders": {
@@ -466,49 +255,23 @@
         "x-ms-date": "Fri, 03 Apr 2020 00:07:10 GMT",
         "x-ms-return-client-request-id": "true",
         "x-ms-version": "2019-12-12"
->>>>>>> 32e373e2
       },
       "RequestBody": null,
       "StatusCode": 202,
       "ResponseHeaders": {
         "Content-Length": "0",
-<<<<<<< HEAD
-        "Date": "Thu, 05 Mar 2020 21:22:06 GMT",
-=======
         "Date": "Fri, 03 Apr 2020 00:07:08 GMT",
->>>>>>> 32e373e2
         "Server": [
           "Windows-Azure-Blob/1.0",
           "Microsoft-HTTPAPI/2.0"
         ],
         "x-ms-client-request-id": "8e352616-2e35-6d94-efd6-b829fb384ceb",
-<<<<<<< HEAD
-        "x-ms-request-id": "179431c3-101e-0025-0534-f33b47000000",
-        "x-ms-version": "2019-10-10"
-=======
         "x-ms-request-id": "2ecbd32e-801e-008e-5d4b-099b16000000",
         "x-ms-version": "2019-12-12"
->>>>>>> 32e373e2
-      },
-      "ResponseBody": []
-    },
-    {
-<<<<<<< HEAD
-      "RequestUri": "https://seanstagetest.blob.core.windows.net/test-container-370a403e-7558-aacd-0f2c-f82c1bfa9805?restype=container",
-      "RequestMethod": "PUT",
-      "RequestHeaders": {
-        "Authorization": "Sanitized",
-        "traceparent": "00-9aa195755c1f5e458636a9ffdf0b3d08-53257daa7638394b-00",
-        "User-Agent": [
-          "azsdk-net-Storage.Blobs/12.4.0-dev.20200305.1",
-          "(.NET Core 4.6.28325.01; Microsoft Windows 10.0.18363 )"
-        ],
-        "x-ms-blob-public-access": "container",
-        "x-ms-client-request-id": "b730c557-7098-a1c6-598b-7e09356851f4",
-        "x-ms-date": "Thu, 05 Mar 2020 21:22:07 GMT",
-        "x-ms-return-client-request-id": "true",
-        "x-ms-version": "2019-10-10"
-=======
+      },
+      "ResponseBody": []
+    },
+    {
       "RequestUri": "https://seanmcccanary.blob.core.windows.net/test-container-370a403e-7558-aacd-0f2c-f82c1bfa9805?restype=container",
       "RequestMethod": "PUT",
       "RequestHeaders": {
@@ -523,120 +286,62 @@
         "x-ms-date": "Fri, 03 Apr 2020 00:07:10 GMT",
         "x-ms-return-client-request-id": "true",
         "x-ms-version": "2019-12-12"
->>>>>>> 32e373e2
-      },
-      "RequestBody": null,
-      "StatusCode": 201,
-      "ResponseHeaders": {
-        "Content-Length": "0",
-<<<<<<< HEAD
-        "Date": "Thu, 05 Mar 2020 21:22:07 GMT",
-        "ETag": "\u00220x8D7C14B4245BA66\u0022",
-        "Last-Modified": "Thu, 05 Mar 2020 21:22:07 GMT",
-=======
+      },
+      "RequestBody": null,
+      "StatusCode": 201,
+      "ResponseHeaders": {
+        "Content-Length": "0",
         "Date": "Fri, 03 Apr 2020 00:07:09 GMT",
         "ETag": "\u00220x8D7D762F3FC3468\u0022",
         "Last-Modified": "Fri, 03 Apr 2020 00:07:09 GMT",
->>>>>>> 32e373e2
         "Server": [
           "Windows-Azure-Blob/1.0",
           "Microsoft-HTTPAPI/2.0"
         ],
         "x-ms-client-request-id": "b730c557-7098-a1c6-598b-7e09356851f4",
-<<<<<<< HEAD
-        "x-ms-request-id": "0e6955ac-201e-003e-2d34-f30544000000",
-        "x-ms-version": "2019-10-10"
-=======
         "x-ms-request-id": "8de954ee-b01e-0071-174b-09ab8b000000",
         "x-ms-version": "2019-12-12"
->>>>>>> 32e373e2
-      },
-      "ResponseBody": []
-    },
-    {
-<<<<<<< HEAD
-      "RequestUri": "https://seanstagetest.blob.core.windows.net/test-container-370a403e-7558-aacd-0f2c-f82c1bfa9805/test-blob-d5ebb33d-69a8-8a6f-f977-7a4743b2a115",
-=======
+      },
+      "ResponseBody": []
+    },
+    {
       "RequestUri": "https://seanmcccanary.blob.core.windows.net/test-container-370a403e-7558-aacd-0f2c-f82c1bfa9805/test-blob-d5ebb33d-69a8-8a6f-f977-7a4743b2a115",
->>>>>>> 32e373e2
-      "RequestMethod": "PUT",
-      "RequestHeaders": {
-        "Authorization": "Sanitized",
-        "Content-Length": "0",
-<<<<<<< HEAD
-        "traceparent": "00-432e307d832d3f4bb6c01fbe830f6972-809e1ad7f326a644-00",
-        "User-Agent": [
-          "azsdk-net-Storage.Blobs/12.4.0-dev.20200305.1",
-          "(.NET Core 4.6.28325.01; Microsoft Windows 10.0.18363 )"
-=======
+      "RequestMethod": "PUT",
+      "RequestHeaders": {
+        "Authorization": "Sanitized",
+        "Content-Length": "0",
         "traceparent": "00-28c09bd2cd894f4e8c123a4960756dbb-d436cde3a80bcb4b-00",
         "User-Agent": [
           "azsdk-net-Storage.Blobs/12.5.0-dev.20200402.1",
           "(.NET Core 4.6.28325.01; Microsoft Windows 10.0.18362 )"
->>>>>>> 32e373e2
         ],
         "x-ms-blob-content-length": "4096",
         "x-ms-blob-sequence-number": "0",
         "x-ms-blob-type": "PageBlob",
         "x-ms-client-request-id": "55dd3dbf-400e-edcc-56a5-be20f67e5ea6",
-<<<<<<< HEAD
-        "x-ms-date": "Thu, 05 Mar 2020 21:22:07 GMT",
-        "x-ms-return-client-request-id": "true",
-        "x-ms-version": "2019-10-10"
-=======
         "x-ms-date": "Fri, 03 Apr 2020 00:07:10 GMT",
         "x-ms-return-client-request-id": "true",
         "x-ms-version": "2019-12-12"
->>>>>>> 32e373e2
-      },
-      "RequestBody": null,
-      "StatusCode": 201,
-      "ResponseHeaders": {
-        "Content-Length": "0",
-<<<<<<< HEAD
-        "Date": "Thu, 05 Mar 2020 21:22:07 GMT",
-        "ETag": "\u00220x8D7C14B42530CCF\u0022",
-        "Last-Modified": "Thu, 05 Mar 2020 21:22:07 GMT",
-=======
+      },
+      "RequestBody": null,
+      "StatusCode": 201,
+      "ResponseHeaders": {
+        "Content-Length": "0",
         "Date": "Fri, 03 Apr 2020 00:07:09 GMT",
         "ETag": "\u00220x8D7D762F408DD64\u0022",
         "Last-Modified": "Fri, 03 Apr 2020 00:07:09 GMT",
->>>>>>> 32e373e2
         "Server": [
           "Windows-Azure-Blob/1.0",
           "Microsoft-HTTPAPI/2.0"
         ],
         "x-ms-client-request-id": "55dd3dbf-400e-edcc-56a5-be20f67e5ea6",
-<<<<<<< HEAD
-        "x-ms-request-id": "0e6955af-201e-003e-2e34-f30544000000",
-        "x-ms-request-server-encrypted": "true",
-        "x-ms-version": "2019-10-10"
-=======
         "x-ms-request-id": "8de95512-b01e-0071-374b-09ab8b000000",
         "x-ms-request-server-encrypted": "true",
         "x-ms-version": "2019-12-12"
->>>>>>> 32e373e2
-      },
-      "ResponseBody": []
-    },
-    {
-<<<<<<< HEAD
-      "RequestUri": "https://seanstagetest.blob.core.windows.net/test-container-370a403e-7558-aacd-0f2c-f82c1bfa9805/test-blob-d5ebb33d-69a8-8a6f-f977-7a4743b2a115?comp=pagelist",
-      "RequestMethod": "GET",
-      "RequestHeaders": {
-        "Authorization": "Sanitized",
-        "If-Unmodified-Since": "Fri, 06 Mar 2020 21:22:06 GMT",
-        "traceparent": "00-5e27e24b3623294c9260001dae726af1-9ce024777e28c247-00",
-        "User-Agent": [
-          "azsdk-net-Storage.Blobs/12.4.0-dev.20200305.1",
-          "(.NET Core 4.6.28325.01; Microsoft Windows 10.0.18363 )"
-        ],
-        "x-ms-client-request-id": "0588241b-4bd4-d507-b8e7-fe24234cd6e2",
-        "x-ms-date": "Thu, 05 Mar 2020 21:22:07 GMT",
-        "x-ms-range": "bytes=0-1023",
-        "x-ms-return-client-request-id": "true",
-        "x-ms-version": "2019-10-10"
-=======
+      },
+      "ResponseBody": []
+    },
+    {
       "RequestUri": "https://seanmcccanary.blob.core.windows.net/test-container-370a403e-7558-aacd-0f2c-f82c1bfa9805/test-blob-d5ebb33d-69a8-8a6f-f977-7a4743b2a115?comp=pagelist",
       "RequestMethod": "GET",
       "RequestHeaders": {
@@ -652,21 +357,14 @@
         "x-ms-range": "bytes=0-1023",
         "x-ms-return-client-request-id": "true",
         "x-ms-version": "2019-12-12"
->>>>>>> 32e373e2
       },
       "RequestBody": null,
       "StatusCode": 200,
       "ResponseHeaders": {
         "Content-Type": "application/xml",
-<<<<<<< HEAD
-        "Date": "Thu, 05 Mar 2020 21:22:07 GMT",
-        "ETag": "\u00220x8D7C14B42530CCF\u0022",
-        "Last-Modified": "Thu, 05 Mar 2020 21:22:07 GMT",
-=======
         "Date": "Fri, 03 Apr 2020 00:07:09 GMT",
         "ETag": "\u00220x8D7D762F408DD64\u0022",
         "Last-Modified": "Fri, 03 Apr 2020 00:07:09 GMT",
->>>>>>> 32e373e2
         "Server": [
           "Windows-Azure-Blob/1.0",
           "Microsoft-HTTPAPI/2.0"
@@ -674,32 +372,12 @@
         "Transfer-Encoding": "chunked",
         "x-ms-blob-content-length": "4096",
         "x-ms-client-request-id": "0588241b-4bd4-d507-b8e7-fe24234cd6e2",
-<<<<<<< HEAD
-        "x-ms-request-id": "0e6955b1-201e-003e-3034-f30544000000",
-        "x-ms-version": "2019-10-10"
-=======
         "x-ms-request-id": "8de9552e-b01e-0071-514b-09ab8b000000",
         "x-ms-version": "2019-12-12"
->>>>>>> 32e373e2
       },
       "ResponseBody": "\uFEFF\u003C?xml version=\u00221.0\u0022 encoding=\u0022utf-8\u0022?\u003E\u003CPageList /\u003E"
     },
     {
-<<<<<<< HEAD
-      "RequestUri": "https://seanstagetest.blob.core.windows.net/test-container-370a403e-7558-aacd-0f2c-f82c1bfa9805?restype=container",
-      "RequestMethod": "DELETE",
-      "RequestHeaders": {
-        "Authorization": "Sanitized",
-        "traceparent": "00-90c47438dbad234294c3847b5138b82f-2e931fbb36eaf64f-00",
-        "User-Agent": [
-          "azsdk-net-Storage.Blobs/12.4.0-dev.20200305.1",
-          "(.NET Core 4.6.28325.01; Microsoft Windows 10.0.18363 )"
-        ],
-        "x-ms-client-request-id": "d105034f-58f5-9dd2-611c-f9abfd0639f9",
-        "x-ms-date": "Thu, 05 Mar 2020 21:22:07 GMT",
-        "x-ms-return-client-request-id": "true",
-        "x-ms-version": "2019-10-10"
-=======
       "RequestUri": "https://seanmcccanary.blob.core.windows.net/test-container-370a403e-7558-aacd-0f2c-f82c1bfa9805?restype=container",
       "RequestMethod": "DELETE",
       "RequestHeaders": {
@@ -713,49 +391,23 @@
         "x-ms-date": "Fri, 03 Apr 2020 00:07:10 GMT",
         "x-ms-return-client-request-id": "true",
         "x-ms-version": "2019-12-12"
->>>>>>> 32e373e2
       },
       "RequestBody": null,
       "StatusCode": 202,
       "ResponseHeaders": {
         "Content-Length": "0",
-<<<<<<< HEAD
-        "Date": "Thu, 05 Mar 2020 21:22:07 GMT",
-=======
         "Date": "Fri, 03 Apr 2020 00:07:09 GMT",
->>>>>>> 32e373e2
         "Server": [
           "Windows-Azure-Blob/1.0",
           "Microsoft-HTTPAPI/2.0"
         ],
         "x-ms-client-request-id": "d105034f-58f5-9dd2-611c-f9abfd0639f9",
-<<<<<<< HEAD
-        "x-ms-request-id": "0e6955b3-201e-003e-3234-f30544000000",
-        "x-ms-version": "2019-10-10"
-=======
         "x-ms-request-id": "8de9554b-b01e-0071-684b-09ab8b000000",
         "x-ms-version": "2019-12-12"
->>>>>>> 32e373e2
-      },
-      "ResponseBody": []
-    },
-    {
-<<<<<<< HEAD
-      "RequestUri": "https://seanstagetest.blob.core.windows.net/test-container-fa289246-8b78-706f-62c6-f2533c1609a5?restype=container",
-      "RequestMethod": "PUT",
-      "RequestHeaders": {
-        "Authorization": "Sanitized",
-        "traceparent": "00-22a3fd6e0331f14ba23b995acafdef72-9dcf2ec2ff42804e-00",
-        "User-Agent": [
-          "azsdk-net-Storage.Blobs/12.4.0-dev.20200305.1",
-          "(.NET Core 4.6.28325.01; Microsoft Windows 10.0.18363 )"
-        ],
-        "x-ms-blob-public-access": "container",
-        "x-ms-client-request-id": "39aa1547-14ea-c45f-9394-6f2e657f604a",
-        "x-ms-date": "Thu, 05 Mar 2020 21:22:07 GMT",
-        "x-ms-return-client-request-id": "true",
-        "x-ms-version": "2019-10-10"
-=======
+      },
+      "ResponseBody": []
+    },
+    {
       "RequestUri": "https://seanmcccanary.blob.core.windows.net/test-container-fa289246-8b78-706f-62c6-f2533c1609a5?restype=container",
       "RequestMethod": "PUT",
       "RequestHeaders": {
@@ -770,118 +422,62 @@
         "x-ms-date": "Fri, 03 Apr 2020 00:07:10 GMT",
         "x-ms-return-client-request-id": "true",
         "x-ms-version": "2019-12-12"
->>>>>>> 32e373e2
-      },
-      "RequestBody": null,
-      "StatusCode": 201,
-      "ResponseHeaders": {
-        "Content-Length": "0",
-<<<<<<< HEAD
-        "Date": "Thu, 05 Mar 2020 21:22:08 GMT",
-        "ETag": "\u00220x8D7C14B43386DF0\u0022",
-        "Last-Modified": "Thu, 05 Mar 2020 21:22:09 GMT",
-=======
+      },
+      "RequestBody": null,
+      "StatusCode": 201,
+      "ResponseHeaders": {
+        "Content-Length": "0",
         "Date": "Fri, 03 Apr 2020 00:07:09 GMT",
         "ETag": "\u00220x8D7D762F4546103\u0022",
         "Last-Modified": "Fri, 03 Apr 2020 00:07:10 GMT",
->>>>>>> 32e373e2
         "Server": [
           "Windows-Azure-Blob/1.0",
           "Microsoft-HTTPAPI/2.0"
         ],
         "x-ms-client-request-id": "39aa1547-14ea-c45f-9394-6f2e657f604a",
-<<<<<<< HEAD
-        "x-ms-request-id": "3595af65-201e-0001-2e34-f3cde7000000",
-        "x-ms-version": "2019-10-10"
-=======
         "x-ms-request-id": "cf639784-a01e-007d-674b-093c83000000",
         "x-ms-version": "2019-12-12"
->>>>>>> 32e373e2
-      },
-      "ResponseBody": []
-    },
-    {
-<<<<<<< HEAD
-      "RequestUri": "https://seanstagetest.blob.core.windows.net/test-container-fa289246-8b78-706f-62c6-f2533c1609a5/test-blob-d6d25412-1931-41b2-a5ef-e90e213fbe4b",
-=======
+      },
+      "ResponseBody": []
+    },
+    {
       "RequestUri": "https://seanmcccanary.blob.core.windows.net/test-container-fa289246-8b78-706f-62c6-f2533c1609a5/test-blob-d6d25412-1931-41b2-a5ef-e90e213fbe4b",
->>>>>>> 32e373e2
-      "RequestMethod": "PUT",
-      "RequestHeaders": {
-        "Authorization": "Sanitized",
-        "Content-Length": "0",
-<<<<<<< HEAD
-        "traceparent": "00-e1fc52b365d97f43a96cd6ea2919ae3e-7d26bd1777dee94f-00",
-        "User-Agent": [
-          "azsdk-net-Storage.Blobs/12.4.0-dev.20200305.1",
-          "(.NET Core 4.6.28325.01; Microsoft Windows 10.0.18363 )"
-=======
+      "RequestMethod": "PUT",
+      "RequestHeaders": {
+        "Authorization": "Sanitized",
+        "Content-Length": "0",
         "traceparent": "00-e0996b80fb6a59479b4f277c2b79c642-7401210cf1fd6c49-00",
         "User-Agent": [
           "azsdk-net-Storage.Blobs/12.5.0-dev.20200402.1",
           "(.NET Core 4.6.28325.01; Microsoft Windows 10.0.18362 )"
->>>>>>> 32e373e2
         ],
         "x-ms-blob-content-length": "4096",
         "x-ms-blob-sequence-number": "0",
         "x-ms-blob-type": "PageBlob",
         "x-ms-client-request-id": "5d1d1f08-ed43-2ddb-6268-93fb2a50a354",
-<<<<<<< HEAD
-        "x-ms-date": "Thu, 05 Mar 2020 21:22:09 GMT",
-        "x-ms-return-client-request-id": "true",
-        "x-ms-version": "2019-10-10"
-=======
         "x-ms-date": "Fri, 03 Apr 2020 00:07:11 GMT",
         "x-ms-return-client-request-id": "true",
         "x-ms-version": "2019-12-12"
->>>>>>> 32e373e2
-      },
-      "RequestBody": null,
-      "StatusCode": 201,
-      "ResponseHeaders": {
-        "Content-Length": "0",
-<<<<<<< HEAD
-        "Date": "Thu, 05 Mar 2020 21:22:08 GMT",
-        "ETag": "\u00220x8D7C14B4345F961\u0022",
-        "Last-Modified": "Thu, 05 Mar 2020 21:22:09 GMT",
-=======
+      },
+      "RequestBody": null,
+      "StatusCode": 201,
+      "ResponseHeaders": {
+        "Content-Length": "0",
         "Date": "Fri, 03 Apr 2020 00:07:09 GMT",
         "ETag": "\u00220x8D7D762F461BBFB\u0022",
         "Last-Modified": "Fri, 03 Apr 2020 00:07:10 GMT",
->>>>>>> 32e373e2
         "Server": [
           "Windows-Azure-Blob/1.0",
           "Microsoft-HTTPAPI/2.0"
         ],
         "x-ms-client-request-id": "5d1d1f08-ed43-2ddb-6268-93fb2a50a354",
-<<<<<<< HEAD
-        "x-ms-request-id": "3595af6b-201e-0001-3134-f3cde7000000",
-        "x-ms-request-server-encrypted": "true",
-        "x-ms-version": "2019-10-10"
-=======
         "x-ms-request-id": "cf63979f-a01e-007d-794b-093c83000000",
         "x-ms-request-server-encrypted": "true",
         "x-ms-version": "2019-12-12"
->>>>>>> 32e373e2
-      },
-      "ResponseBody": []
-    },
-    {
-<<<<<<< HEAD
-      "RequestUri": "https://seanstagetest.blob.core.windows.net/test-container-fa289246-8b78-706f-62c6-f2533c1609a5/test-blob-d6d25412-1931-41b2-a5ef-e90e213fbe4b",
-      "RequestMethod": "HEAD",
-      "RequestHeaders": {
-        "Authorization": "Sanitized",
-        "traceparent": "00-0783cdde6955d04e8390170f89a07195-f95aff55821e004a-00",
-        "User-Agent": [
-          "azsdk-net-Storage.Blobs/12.4.0-dev.20200305.1",
-          "(.NET Core 4.6.28325.01; Microsoft Windows 10.0.18363 )"
-        ],
-        "x-ms-client-request-id": "0106571b-6022-1307-0add-c4043cbf9976",
-        "x-ms-date": "Thu, 05 Mar 2020 21:22:09 GMT",
-        "x-ms-return-client-request-id": "true",
-        "x-ms-version": "2019-10-10"
-=======
+      },
+      "ResponseBody": []
+    },
+    {
       "RequestUri": "https://seanmcccanary.blob.core.windows.net/test-container-fa289246-8b78-706f-62c6-f2533c1609a5/test-blob-d6d25412-1931-41b2-a5ef-e90e213fbe4b",
       "RequestMethod": "HEAD",
       "RequestHeaders": {
@@ -895,7 +491,6 @@
         "x-ms-date": "Fri, 03 Apr 2020 00:07:11 GMT",
         "x-ms-return-client-request-id": "true",
         "x-ms-version": "2019-12-12"
->>>>>>> 32e373e2
       },
       "RequestBody": null,
       "StatusCode": 200,
@@ -903,15 +498,9 @@
         "Accept-Ranges": "bytes",
         "Content-Length": "4096",
         "Content-Type": "application/octet-stream",
-<<<<<<< HEAD
-        "Date": "Thu, 05 Mar 2020 21:22:09 GMT",
-        "ETag": "\u00220x8D7C14B4345F961\u0022",
-        "Last-Modified": "Thu, 05 Mar 2020 21:22:09 GMT",
-=======
         "Date": "Fri, 03 Apr 2020 00:07:09 GMT",
         "ETag": "\u00220x8D7D762F461BBFB\u0022",
         "Last-Modified": "Fri, 03 Apr 2020 00:07:10 GMT",
->>>>>>> 32e373e2
         "Server": [
           "Windows-Azure-Blob/1.0",
           "Microsoft-HTTPAPI/2.0"
@@ -919,42 +508,16 @@
         "x-ms-blob-sequence-number": "0",
         "x-ms-blob-type": "PageBlob",
         "x-ms-client-request-id": "0106571b-6022-1307-0add-c4043cbf9976",
-<<<<<<< HEAD
-        "x-ms-creation-time": "Thu, 05 Mar 2020 21:22:09 GMT",
-        "x-ms-lease-state": "available",
-        "x-ms-lease-status": "unlocked",
-        "x-ms-request-id": "3595af70-201e-0001-3634-f3cde7000000",
-        "x-ms-server-encrypted": "true",
-        "x-ms-version": "2019-10-10"
-=======
         "x-ms-creation-time": "Fri, 03 Apr 2020 00:07:10 GMT",
         "x-ms-lease-state": "available",
         "x-ms-lease-status": "unlocked",
         "x-ms-request-id": "cf6397bd-a01e-007d-104b-093c83000000",
         "x-ms-server-encrypted": "true",
         "x-ms-version": "2019-12-12"
->>>>>>> 32e373e2
-      },
-      "ResponseBody": []
-    },
-    {
-<<<<<<< HEAD
-      "RequestUri": "https://seanstagetest.blob.core.windows.net/test-container-fa289246-8b78-706f-62c6-f2533c1609a5/test-blob-d6d25412-1931-41b2-a5ef-e90e213fbe4b?comp=pagelist",
-      "RequestMethod": "GET",
-      "RequestHeaders": {
-        "Authorization": "Sanitized",
-        "If-Match": "\u00220x8D7C14B4345F961\u0022",
-        "traceparent": "00-66dec45d180f13439608e3bd9a9ede41-d09d0c02bcc9704f-00",
-        "User-Agent": [
-          "azsdk-net-Storage.Blobs/12.4.0-dev.20200305.1",
-          "(.NET Core 4.6.28325.01; Microsoft Windows 10.0.18363 )"
-        ],
-        "x-ms-client-request-id": "d2dfabbd-a14a-7531-1b19-749575d906da",
-        "x-ms-date": "Thu, 05 Mar 2020 21:22:09 GMT",
-        "x-ms-range": "bytes=0-1023",
-        "x-ms-return-client-request-id": "true",
-        "x-ms-version": "2019-10-10"
-=======
+      },
+      "ResponseBody": []
+    },
+    {
       "RequestUri": "https://seanmcccanary.blob.core.windows.net/test-container-fa289246-8b78-706f-62c6-f2533c1609a5/test-blob-d6d25412-1931-41b2-a5ef-e90e213fbe4b?comp=pagelist",
       "RequestMethod": "GET",
       "RequestHeaders": {
@@ -970,21 +533,14 @@
         "x-ms-range": "bytes=0-1023",
         "x-ms-return-client-request-id": "true",
         "x-ms-version": "2019-12-12"
->>>>>>> 32e373e2
       },
       "RequestBody": null,
       "StatusCode": 200,
       "ResponseHeaders": {
         "Content-Type": "application/xml",
-<<<<<<< HEAD
-        "Date": "Thu, 05 Mar 2020 21:22:09 GMT",
-        "ETag": "\u00220x8D7C14B4345F961\u0022",
-        "Last-Modified": "Thu, 05 Mar 2020 21:22:09 GMT",
-=======
         "Date": "Fri, 03 Apr 2020 00:07:09 GMT",
         "ETag": "\u00220x8D7D762F461BBFB\u0022",
         "Last-Modified": "Fri, 03 Apr 2020 00:07:10 GMT",
->>>>>>> 32e373e2
         "Server": [
           "Windows-Azure-Blob/1.0",
           "Microsoft-HTTPAPI/2.0"
@@ -992,32 +548,12 @@
         "Transfer-Encoding": "chunked",
         "x-ms-blob-content-length": "4096",
         "x-ms-client-request-id": "d2dfabbd-a14a-7531-1b19-749575d906da",
-<<<<<<< HEAD
-        "x-ms-request-id": "3595af72-201e-0001-3834-f3cde7000000",
-        "x-ms-version": "2019-10-10"
-=======
         "x-ms-request-id": "cf6397d4-a01e-007d-224b-093c83000000",
         "x-ms-version": "2019-12-12"
->>>>>>> 32e373e2
       },
       "ResponseBody": "\uFEFF\u003C?xml version=\u00221.0\u0022 encoding=\u0022utf-8\u0022?\u003E\u003CPageList /\u003E"
     },
     {
-<<<<<<< HEAD
-      "RequestUri": "https://seanstagetest.blob.core.windows.net/test-container-fa289246-8b78-706f-62c6-f2533c1609a5?restype=container",
-      "RequestMethod": "DELETE",
-      "RequestHeaders": {
-        "Authorization": "Sanitized",
-        "traceparent": "00-78fea2e1e279b14abc99c2ea1182adb3-c01409459f44ee47-00",
-        "User-Agent": [
-          "azsdk-net-Storage.Blobs/12.4.0-dev.20200305.1",
-          "(.NET Core 4.6.28325.01; Microsoft Windows 10.0.18363 )"
-        ],
-        "x-ms-client-request-id": "9046613d-c6df-cc2b-0666-5677e0885967",
-        "x-ms-date": "Thu, 05 Mar 2020 21:22:09 GMT",
-        "x-ms-return-client-request-id": "true",
-        "x-ms-version": "2019-10-10"
-=======
       "RequestUri": "https://seanmcccanary.blob.core.windows.net/test-container-fa289246-8b78-706f-62c6-f2533c1609a5?restype=container",
       "RequestMethod": "DELETE",
       "RequestHeaders": {
@@ -1031,49 +567,23 @@
         "x-ms-date": "Fri, 03 Apr 2020 00:07:11 GMT",
         "x-ms-return-client-request-id": "true",
         "x-ms-version": "2019-12-12"
->>>>>>> 32e373e2
       },
       "RequestBody": null,
       "StatusCode": 202,
       "ResponseHeaders": {
         "Content-Length": "0",
-<<<<<<< HEAD
-        "Date": "Thu, 05 Mar 2020 21:22:09 GMT",
-=======
         "Date": "Fri, 03 Apr 2020 00:07:10 GMT",
->>>>>>> 32e373e2
         "Server": [
           "Windows-Azure-Blob/1.0",
           "Microsoft-HTTPAPI/2.0"
         ],
         "x-ms-client-request-id": "9046613d-c6df-cc2b-0666-5677e0885967",
-<<<<<<< HEAD
-        "x-ms-request-id": "3595af75-201e-0001-3b34-f3cde7000000",
-        "x-ms-version": "2019-10-10"
-=======
         "x-ms-request-id": "cf6397ea-a01e-007d-344b-093c83000000",
         "x-ms-version": "2019-12-12"
->>>>>>> 32e373e2
-      },
-      "ResponseBody": []
-    },
-    {
-<<<<<<< HEAD
-      "RequestUri": "https://seanstagetest.blob.core.windows.net/test-container-44c0e9d4-4a08-843f-5419-9912e0e9d849?restype=container",
-      "RequestMethod": "PUT",
-      "RequestHeaders": {
-        "Authorization": "Sanitized",
-        "traceparent": "00-8070d682227a5f43bc873452427485cb-b0c07b5efabaed45-00",
-        "User-Agent": [
-          "azsdk-net-Storage.Blobs/12.4.0-dev.20200305.1",
-          "(.NET Core 4.6.28325.01; Microsoft Windows 10.0.18363 )"
-        ],
-        "x-ms-blob-public-access": "container",
-        "x-ms-client-request-id": "b37358de-f011-f246-22c2-3cc62c19eb1c",
-        "x-ms-date": "Thu, 05 Mar 2020 21:22:09 GMT",
-        "x-ms-return-client-request-id": "true",
-        "x-ms-version": "2019-10-10"
-=======
+      },
+      "ResponseBody": []
+    },
+    {
       "RequestUri": "https://seanmcccanary.blob.core.windows.net/test-container-44c0e9d4-4a08-843f-5419-9912e0e9d849?restype=container",
       "RequestMethod": "PUT",
       "RequestHeaders": {
@@ -1088,124 +598,67 @@
         "x-ms-date": "Fri, 03 Apr 2020 00:07:11 GMT",
         "x-ms-return-client-request-id": "true",
         "x-ms-version": "2019-12-12"
->>>>>>> 32e373e2
-      },
-      "RequestBody": null,
-      "StatusCode": 201,
-      "ResponseHeaders": {
-        "Content-Length": "0",
-<<<<<<< HEAD
-        "Date": "Thu, 05 Mar 2020 21:22:08 GMT",
-        "ETag": "\u00220x8D7C14B43997C94\u0022",
-        "Last-Modified": "Thu, 05 Mar 2020 21:22:09 GMT",
-=======
+      },
+      "RequestBody": null,
+      "StatusCode": 201,
+      "ResponseHeaders": {
+        "Content-Length": "0",
         "Date": "Fri, 03 Apr 2020 00:07:10 GMT",
         "ETag": "\u00220x8D7D762F4B7B5A0\u0022",
         "Last-Modified": "Fri, 03 Apr 2020 00:07:10 GMT",
->>>>>>> 32e373e2
         "Server": [
           "Windows-Azure-Blob/1.0",
           "Microsoft-HTTPAPI/2.0"
         ],
         "x-ms-client-request-id": "b37358de-f011-f246-22c2-3cc62c19eb1c",
-<<<<<<< HEAD
-        "x-ms-request-id": "64e323b8-b01e-0003-5234-f3735f000000",
-        "x-ms-version": "2019-10-10"
-=======
         "x-ms-request-id": "52e10da4-201e-0073-304b-091533000000",
         "x-ms-version": "2019-12-12"
->>>>>>> 32e373e2
-      },
-      "ResponseBody": []
-    },
-    {
-<<<<<<< HEAD
-      "RequestUri": "https://seanstagetest.blob.core.windows.net/test-container-44c0e9d4-4a08-843f-5419-9912e0e9d849/test-blob-bb930c8e-4530-5fd4-ed12-d722fb82a273",
-=======
+      },
+      "ResponseBody": []
+    },
+    {
       "RequestUri": "https://seanmcccanary.blob.core.windows.net/test-container-44c0e9d4-4a08-843f-5419-9912e0e9d849/test-blob-bb930c8e-4530-5fd4-ed12-d722fb82a273",
->>>>>>> 32e373e2
-      "RequestMethod": "PUT",
-      "RequestHeaders": {
-        "Authorization": "Sanitized",
-        "Content-Length": "0",
-<<<<<<< HEAD
-        "traceparent": "00-fd7b9ce20033924b948e925e6a3c7a00-8cd04eb07def2448-00",
-        "User-Agent": [
-          "azsdk-net-Storage.Blobs/12.4.0-dev.20200305.1",
-          "(.NET Core 4.6.28325.01; Microsoft Windows 10.0.18363 )"
-=======
+      "RequestMethod": "PUT",
+      "RequestHeaders": {
+        "Authorization": "Sanitized",
+        "Content-Length": "0",
         "traceparent": "00-b5322e18919d01489cd5277ed308b4f9-35794e750577c54c-00",
         "User-Agent": [
           "azsdk-net-Storage.Blobs/12.5.0-dev.20200402.1",
           "(.NET Core 4.6.28325.01; Microsoft Windows 10.0.18362 )"
->>>>>>> 32e373e2
         ],
         "x-ms-blob-content-length": "4096",
         "x-ms-blob-sequence-number": "0",
         "x-ms-blob-type": "PageBlob",
         "x-ms-client-request-id": "d52e33fa-2a4c-987f-8413-c5ff1924f6a0",
-<<<<<<< HEAD
-        "x-ms-date": "Thu, 05 Mar 2020 21:22:09 GMT",
-        "x-ms-return-client-request-id": "true",
-        "x-ms-version": "2019-10-10"
-=======
         "x-ms-date": "Fri, 03 Apr 2020 00:07:11 GMT",
         "x-ms-return-client-request-id": "true",
         "x-ms-version": "2019-12-12"
->>>>>>> 32e373e2
-      },
-      "RequestBody": null,
-      "StatusCode": 201,
-      "ResponseHeaders": {
-        "Content-Length": "0",
-<<<<<<< HEAD
-        "Date": "Thu, 05 Mar 2020 21:22:08 GMT",
-        "ETag": "\u00220x8D7C14B43A666EF\u0022",
-        "Last-Modified": "Thu, 05 Mar 2020 21:22:09 GMT",
-=======
+      },
+      "RequestBody": null,
+      "StatusCode": 201,
+      "ResponseHeaders": {
+        "Content-Length": "0",
         "Date": "Fri, 03 Apr 2020 00:07:10 GMT",
         "ETag": "\u00220x8D7D762F4C46057\u0022",
         "Last-Modified": "Fri, 03 Apr 2020 00:07:10 GMT",
->>>>>>> 32e373e2
         "Server": [
           "Windows-Azure-Blob/1.0",
           "Microsoft-HTTPAPI/2.0"
         ],
         "x-ms-client-request-id": "d52e33fa-2a4c-987f-8413-c5ff1924f6a0",
-<<<<<<< HEAD
-        "x-ms-request-id": "64e323bb-b01e-0003-5334-f3735f000000",
-        "x-ms-request-server-encrypted": "true",
-        "x-ms-version": "2019-10-10"
-=======
         "x-ms-request-id": "52e10db0-201e-0073-394b-091533000000",
         "x-ms-request-server-encrypted": "true",
         "x-ms-version": "2019-12-12"
->>>>>>> 32e373e2
-      },
-      "ResponseBody": []
-    },
-    {
-<<<<<<< HEAD
-      "RequestUri": "https://seanstagetest.blob.core.windows.net/test-container-44c0e9d4-4a08-843f-5419-9912e0e9d849/test-blob-bb930c8e-4530-5fd4-ed12-d722fb82a273?comp=pagelist",
-=======
+      },
+      "ResponseBody": []
+    },
+    {
       "RequestUri": "https://seanmcccanary.blob.core.windows.net/test-container-44c0e9d4-4a08-843f-5419-9912e0e9d849/test-blob-bb930c8e-4530-5fd4-ed12-d722fb82a273?comp=pagelist",
->>>>>>> 32e373e2
       "RequestMethod": "GET",
       "RequestHeaders": {
         "Authorization": "Sanitized",
         "If-None-Match": "\u0022garbage\u0022",
-<<<<<<< HEAD
-        "traceparent": "00-546cfc847107654a856d377f5bf8c89e-c56ac32c7c73ca4e-00",
-        "User-Agent": [
-          "azsdk-net-Storage.Blobs/12.4.0-dev.20200305.1",
-          "(.NET Core 4.6.28325.01; Microsoft Windows 10.0.18363 )"
-        ],
-        "x-ms-client-request-id": "c8278391-cd53-0826-6a9a-03635e38d8ba",
-        "x-ms-date": "Thu, 05 Mar 2020 21:22:09 GMT",
-        "x-ms-range": "bytes=0-1023",
-        "x-ms-return-client-request-id": "true",
-        "x-ms-version": "2019-10-10"
-=======
         "traceparent": "00-1a87db1217702146a68943729207a479-879c2fa65b5a014d-00",
         "User-Agent": [
           "azsdk-net-Storage.Blobs/12.5.0-dev.20200402.1",
@@ -1216,21 +669,14 @@
         "x-ms-range": "bytes=0-1023",
         "x-ms-return-client-request-id": "true",
         "x-ms-version": "2019-12-12"
->>>>>>> 32e373e2
       },
       "RequestBody": null,
       "StatusCode": 200,
       "ResponseHeaders": {
         "Content-Type": "application/xml",
-<<<<<<< HEAD
-        "Date": "Thu, 05 Mar 2020 21:22:09 GMT",
-        "ETag": "\u00220x8D7C14B43A666EF\u0022",
-        "Last-Modified": "Thu, 05 Mar 2020 21:22:09 GMT",
-=======
         "Date": "Fri, 03 Apr 2020 00:07:10 GMT",
         "ETag": "\u00220x8D7D762F4C46057\u0022",
         "Last-Modified": "Fri, 03 Apr 2020 00:07:10 GMT",
->>>>>>> 32e373e2
         "Server": [
           "Windows-Azure-Blob/1.0",
           "Microsoft-HTTPAPI/2.0"
@@ -1238,32 +684,12 @@
         "Transfer-Encoding": "chunked",
         "x-ms-blob-content-length": "4096",
         "x-ms-client-request-id": "c8278391-cd53-0826-6a9a-03635e38d8ba",
-<<<<<<< HEAD
-        "x-ms-request-id": "64e323be-b01e-0003-5534-f3735f000000",
-        "x-ms-version": "2019-10-10"
-=======
         "x-ms-request-id": "52e10dbf-201e-0073-434b-091533000000",
         "x-ms-version": "2019-12-12"
->>>>>>> 32e373e2
       },
       "ResponseBody": "\uFEFF\u003C?xml version=\u00221.0\u0022 encoding=\u0022utf-8\u0022?\u003E\u003CPageList /\u003E"
     },
     {
-<<<<<<< HEAD
-      "RequestUri": "https://seanstagetest.blob.core.windows.net/test-container-44c0e9d4-4a08-843f-5419-9912e0e9d849?restype=container",
-      "RequestMethod": "DELETE",
-      "RequestHeaders": {
-        "Authorization": "Sanitized",
-        "traceparent": "00-584b3ef52ceb3f4a9a25db4cf02ce3b0-522ef7996e2cbb48-00",
-        "User-Agent": [
-          "azsdk-net-Storage.Blobs/12.4.0-dev.20200305.1",
-          "(.NET Core 4.6.28325.01; Microsoft Windows 10.0.18363 )"
-        ],
-        "x-ms-client-request-id": "966e0ced-2efc-524c-a18a-d84a60420a9b",
-        "x-ms-date": "Thu, 05 Mar 2020 21:22:10 GMT",
-        "x-ms-return-client-request-id": "true",
-        "x-ms-version": "2019-10-10"
-=======
       "RequestUri": "https://seanmcccanary.blob.core.windows.net/test-container-44c0e9d4-4a08-843f-5419-9912e0e9d849?restype=container",
       "RequestMethod": "DELETE",
       "RequestHeaders": {
@@ -1277,49 +703,23 @@
         "x-ms-date": "Fri, 03 Apr 2020 00:07:11 GMT",
         "x-ms-return-client-request-id": "true",
         "x-ms-version": "2019-12-12"
->>>>>>> 32e373e2
       },
       "RequestBody": null,
       "StatusCode": 202,
       "ResponseHeaders": {
         "Content-Length": "0",
-<<<<<<< HEAD
-        "Date": "Thu, 05 Mar 2020 21:22:09 GMT",
-=======
         "Date": "Fri, 03 Apr 2020 00:07:11 GMT",
->>>>>>> 32e373e2
         "Server": [
           "Windows-Azure-Blob/1.0",
           "Microsoft-HTTPAPI/2.0"
         ],
         "x-ms-client-request-id": "966e0ced-2efc-524c-a18a-d84a60420a9b",
-<<<<<<< HEAD
-        "x-ms-request-id": "64e323c0-b01e-0003-5634-f3735f000000",
-        "x-ms-version": "2019-10-10"
-=======
         "x-ms-request-id": "52e10de0-201e-0073-604b-091533000000",
         "x-ms-version": "2019-12-12"
->>>>>>> 32e373e2
-      },
-      "ResponseBody": []
-    },
-    {
-<<<<<<< HEAD
-      "RequestUri": "https://seanstagetest.blob.core.windows.net/test-container-045c22c8-b652-5217-1590-3a8ecc7bbab6?restype=container",
-      "RequestMethod": "PUT",
-      "RequestHeaders": {
-        "Authorization": "Sanitized",
-        "traceparent": "00-2a1276c59e99c8409ab6a7aca111b5f2-6ee86ca0f225cc43-00",
-        "User-Agent": [
-          "azsdk-net-Storage.Blobs/12.4.0-dev.20200305.1",
-          "(.NET Core 4.6.28325.01; Microsoft Windows 10.0.18363 )"
-        ],
-        "x-ms-blob-public-access": "container",
-        "x-ms-client-request-id": "2be364b9-3f57-372e-f51b-816bf3bd8526",
-        "x-ms-date": "Thu, 05 Mar 2020 21:22:10 GMT",
-        "x-ms-return-client-request-id": "true",
-        "x-ms-version": "2019-10-10"
-=======
+      },
+      "ResponseBody": []
+    },
+    {
       "RequestUri": "https://seanmcccanary.blob.core.windows.net/test-container-045c22c8-b652-5217-1590-3a8ecc7bbab6?restype=container",
       "RequestMethod": "PUT",
       "RequestHeaders": {
@@ -1334,116 +734,62 @@
         "x-ms-date": "Fri, 03 Apr 2020 00:07:12 GMT",
         "x-ms-return-client-request-id": "true",
         "x-ms-version": "2019-12-12"
->>>>>>> 32e373e2
-      },
-      "RequestBody": null,
-      "StatusCode": 201,
-      "ResponseHeaders": {
-        "Content-Length": "0",
-<<<<<<< HEAD
-        "Date": "Thu, 05 Mar 2020 21:22:10 GMT",
-        "ETag": "\u00220x8D7C14B43ED78D2\u0022",
-        "Last-Modified": "Thu, 05 Mar 2020 21:22:10 GMT",
-=======
+      },
+      "RequestBody": null,
+      "StatusCode": 201,
+      "ResponseHeaders": {
+        "Content-Length": "0",
         "Date": "Fri, 03 Apr 2020 00:07:10 GMT",
         "ETag": "\u00220x8D7D762F50FC805\u0022",
         "Last-Modified": "Fri, 03 Apr 2020 00:07:11 GMT",
->>>>>>> 32e373e2
         "Server": [
           "Windows-Azure-Blob/1.0",
           "Microsoft-HTTPAPI/2.0"
         ],
         "x-ms-client-request-id": "2be364b9-3f57-372e-f51b-816bf3bd8526",
-<<<<<<< HEAD
-        "x-ms-request-id": "959e8533-b01e-003c-5534-f3bbfc000000",
-        "x-ms-version": "2019-10-10"
-=======
         "x-ms-request-id": "10a38799-e01e-0043-7f4b-09abfc000000",
         "x-ms-version": "2019-12-12"
->>>>>>> 32e373e2
-      },
-      "ResponseBody": []
-    },
-    {
-<<<<<<< HEAD
-      "RequestUri": "https://seanstagetest.blob.core.windows.net/test-container-045c22c8-b652-5217-1590-3a8ecc7bbab6/test-blob-ddf422d0-b9cc-85d1-641b-00f3e7ffedf1",
-=======
+      },
+      "ResponseBody": []
+    },
+    {
       "RequestUri": "https://seanmcccanary.blob.core.windows.net/test-container-045c22c8-b652-5217-1590-3a8ecc7bbab6/test-blob-ddf422d0-b9cc-85d1-641b-00f3e7ffedf1",
->>>>>>> 32e373e2
-      "RequestMethod": "PUT",
-      "RequestHeaders": {
-        "Authorization": "Sanitized",
-        "Content-Length": "0",
-<<<<<<< HEAD
-        "traceparent": "00-71393957f165b34b98b78fd97aee9fa4-57f441ded9b1cf49-00",
-        "User-Agent": [
-          "azsdk-net-Storage.Blobs/12.4.0-dev.20200305.1",
-          "(.NET Core 4.6.28325.01; Microsoft Windows 10.0.18363 )"
-=======
+      "RequestMethod": "PUT",
+      "RequestHeaders": {
+        "Authorization": "Sanitized",
+        "Content-Length": "0",
         "traceparent": "00-076ec08c8ed54547abe60bc4b4631624-090bd1f04c020b45-00",
         "User-Agent": [
           "azsdk-net-Storage.Blobs/12.5.0-dev.20200402.1",
           "(.NET Core 4.6.28325.01; Microsoft Windows 10.0.18362 )"
->>>>>>> 32e373e2
         ],
         "x-ms-blob-content-length": "4096",
         "x-ms-blob-sequence-number": "0",
         "x-ms-blob-type": "PageBlob",
         "x-ms-client-request-id": "4346a7d9-592f-007f-935d-c63b3f3b4ff5",
-<<<<<<< HEAD
-        "x-ms-date": "Thu, 05 Mar 2020 21:22:10 GMT",
-        "x-ms-return-client-request-id": "true",
-        "x-ms-version": "2019-10-10"
-=======
         "x-ms-date": "Fri, 03 Apr 2020 00:07:12 GMT",
         "x-ms-return-client-request-id": "true",
         "x-ms-version": "2019-12-12"
->>>>>>> 32e373e2
-      },
-      "RequestBody": null,
-      "StatusCode": 201,
-      "ResponseHeaders": {
-        "Content-Length": "0",
-<<<<<<< HEAD
-        "Date": "Thu, 05 Mar 2020 21:22:10 GMT",
-        "ETag": "\u00220x8D7C14B43FA7BEB\u0022",
-        "Last-Modified": "Thu, 05 Mar 2020 21:22:10 GMT",
-=======
+      },
+      "RequestBody": null,
+      "StatusCode": 201,
+      "ResponseHeaders": {
+        "Content-Length": "0",
         "Date": "Fri, 03 Apr 2020 00:07:10 GMT",
         "ETag": "\u00220x8D7D762F51D17DC\u0022",
         "Last-Modified": "Fri, 03 Apr 2020 00:07:11 GMT",
->>>>>>> 32e373e2
         "Server": [
           "Windows-Azure-Blob/1.0",
           "Microsoft-HTTPAPI/2.0"
         ],
         "x-ms-client-request-id": "4346a7d9-592f-007f-935d-c63b3f3b4ff5",
-<<<<<<< HEAD
-        "x-ms-request-id": "959e8537-b01e-003c-5734-f3bbfc000000",
-        "x-ms-request-server-encrypted": "true",
-        "x-ms-version": "2019-10-10"
-=======
         "x-ms-request-id": "10a387b5-e01e-0043-144b-09abfc000000",
         "x-ms-request-server-encrypted": "true",
         "x-ms-version": "2019-12-12"
->>>>>>> 32e373e2
-      },
-      "ResponseBody": []
-    },
-    {
-<<<<<<< HEAD
-      "RequestUri": "https://seanstagetest.blob.core.windows.net/test-container-045c22c8-b652-5217-1590-3a8ecc7bbab6/test-blob-ddf422d0-b9cc-85d1-641b-00f3e7ffedf1?comp=lease",
-      "RequestMethod": "PUT",
-      "RequestHeaders": {
-        "Authorization": "Sanitized",
-        "traceparent": "00-0eab3c2287186c4a8db5ec96f879a0e9-6700d580e5a3e746-00",
-        "User-Agent": [
-          "azsdk-net-Storage.Blobs/12.4.0-dev.20200305.1",
-          "(.NET Core 4.6.28325.01; Microsoft Windows 10.0.18363 )"
-        ],
-        "x-ms-client-request-id": "328166ef-4841-bd5c-1804-7f51cff2a371",
-        "x-ms-date": "Thu, 05 Mar 2020 21:22:10 GMT",
-=======
+      },
+      "ResponseBody": []
+    },
+    {
       "RequestUri": "https://seanmcccanary.blob.core.windows.net/test-container-045c22c8-b652-5217-1590-3a8ecc7bbab6/test-blob-ddf422d0-b9cc-85d1-641b-00f3e7ffedf1?comp=lease",
       "RequestMethod": "PUT",
       "RequestHeaders": {
@@ -1455,64 +801,31 @@
         ],
         "x-ms-client-request-id": "328166ef-4841-bd5c-1804-7f51cff2a371",
         "x-ms-date": "Fri, 03 Apr 2020 00:07:12 GMT",
->>>>>>> 32e373e2
         "x-ms-lease-action": "acquire",
         "x-ms-lease-duration": "-1",
         "x-ms-proposed-lease-id": "04118f2d-1ce8-428e-c4dd-898d5c21c312",
         "x-ms-return-client-request-id": "true",
-<<<<<<< HEAD
-        "x-ms-version": "2019-10-10"
-=======
-        "x-ms-version": "2019-12-12"
->>>>>>> 32e373e2
-      },
-      "RequestBody": null,
-      "StatusCode": 201,
-      "ResponseHeaders": {
-        "Content-Length": "0",
-<<<<<<< HEAD
-        "Date": "Thu, 05 Mar 2020 21:22:10 GMT",
-        "ETag": "\u00220x8D7C14B43FA7BEB\u0022",
-        "Last-Modified": "Thu, 05 Mar 2020 21:22:10 GMT",
-=======
+        "x-ms-version": "2019-12-12"
+      },
+      "RequestBody": null,
+      "StatusCode": 201,
+      "ResponseHeaders": {
+        "Content-Length": "0",
         "Date": "Fri, 03 Apr 2020 00:07:10 GMT",
         "ETag": "\u00220x8D7D762F51D17DC\u0022",
         "Last-Modified": "Fri, 03 Apr 2020 00:07:11 GMT",
->>>>>>> 32e373e2
         "Server": [
           "Windows-Azure-Blob/1.0",
           "Microsoft-HTTPAPI/2.0"
         ],
         "x-ms-client-request-id": "328166ef-4841-bd5c-1804-7f51cff2a371",
         "x-ms-lease-id": "04118f2d-1ce8-428e-c4dd-898d5c21c312",
-<<<<<<< HEAD
-        "x-ms-request-id": "959e8538-b01e-003c-5834-f3bbfc000000",
-        "x-ms-version": "2019-10-10"
-=======
         "x-ms-request-id": "10a387d5-e01e-0043-2e4b-09abfc000000",
         "x-ms-version": "2019-12-12"
->>>>>>> 32e373e2
-      },
-      "ResponseBody": []
-    },
-    {
-<<<<<<< HEAD
-      "RequestUri": "https://seanstagetest.blob.core.windows.net/test-container-045c22c8-b652-5217-1590-3a8ecc7bbab6/test-blob-ddf422d0-b9cc-85d1-641b-00f3e7ffedf1?comp=pagelist",
-      "RequestMethod": "GET",
-      "RequestHeaders": {
-        "Authorization": "Sanitized",
-        "traceparent": "00-0132e22eac0c9e4c981f785c3a11bdbe-e803ddfc75a3834d-00",
-        "User-Agent": [
-          "azsdk-net-Storage.Blobs/12.4.0-dev.20200305.1",
-          "(.NET Core 4.6.28325.01; Microsoft Windows 10.0.18363 )"
-        ],
-        "x-ms-client-request-id": "f69d7105-919f-86d1-5d5c-27b52a70317d",
-        "x-ms-date": "Thu, 05 Mar 2020 21:22:10 GMT",
-        "x-ms-lease-id": "04118f2d-1ce8-428e-c4dd-898d5c21c312",
-        "x-ms-range": "bytes=0-1023",
-        "x-ms-return-client-request-id": "true",
-        "x-ms-version": "2019-10-10"
-=======
+      },
+      "ResponseBody": []
+    },
+    {
       "RequestUri": "https://seanmcccanary.blob.core.windows.net/test-container-045c22c8-b652-5217-1590-3a8ecc7bbab6/test-blob-ddf422d0-b9cc-85d1-641b-00f3e7ffedf1?comp=pagelist",
       "RequestMethod": "GET",
       "RequestHeaders": {
@@ -1528,21 +841,14 @@
         "x-ms-range": "bytes=0-1023",
         "x-ms-return-client-request-id": "true",
         "x-ms-version": "2019-12-12"
->>>>>>> 32e373e2
       },
       "RequestBody": null,
       "StatusCode": 200,
       "ResponseHeaders": {
         "Content-Type": "application/xml",
-<<<<<<< HEAD
-        "Date": "Thu, 05 Mar 2020 21:22:10 GMT",
-        "ETag": "\u00220x8D7C14B43FA7BEB\u0022",
-        "Last-Modified": "Thu, 05 Mar 2020 21:22:10 GMT",
-=======
         "Date": "Fri, 03 Apr 2020 00:07:10 GMT",
         "ETag": "\u00220x8D7D762F51D17DC\u0022",
         "Last-Modified": "Fri, 03 Apr 2020 00:07:11 GMT",
->>>>>>> 32e373e2
         "Server": [
           "Windows-Azure-Blob/1.0",
           "Microsoft-HTTPAPI/2.0"
@@ -1550,32 +856,12 @@
         "Transfer-Encoding": "chunked",
         "x-ms-blob-content-length": "4096",
         "x-ms-client-request-id": "f69d7105-919f-86d1-5d5c-27b52a70317d",
-<<<<<<< HEAD
-        "x-ms-request-id": "959e853d-b01e-003c-5c34-f3bbfc000000",
-        "x-ms-version": "2019-10-10"
-=======
         "x-ms-request-id": "10a387f3-e01e-0043-444b-09abfc000000",
         "x-ms-version": "2019-12-12"
->>>>>>> 32e373e2
       },
       "ResponseBody": "\uFEFF\u003C?xml version=\u00221.0\u0022 encoding=\u0022utf-8\u0022?\u003E\u003CPageList /\u003E"
     },
     {
-<<<<<<< HEAD
-      "RequestUri": "https://seanstagetest.blob.core.windows.net/test-container-045c22c8-b652-5217-1590-3a8ecc7bbab6?restype=container",
-      "RequestMethod": "DELETE",
-      "RequestHeaders": {
-        "Authorization": "Sanitized",
-        "traceparent": "00-ddb538050453fa478f5a34e61931cc25-0b01f1b27538f446-00",
-        "User-Agent": [
-          "azsdk-net-Storage.Blobs/12.4.0-dev.20200305.1",
-          "(.NET Core 4.6.28325.01; Microsoft Windows 10.0.18363 )"
-        ],
-        "x-ms-client-request-id": "5e4bdd89-ad54-08d2-e3e5-26c6e787595b",
-        "x-ms-date": "Thu, 05 Mar 2020 21:22:10 GMT",
-        "x-ms-return-client-request-id": "true",
-        "x-ms-version": "2019-10-10"
-=======
       "RequestUri": "https://seanmcccanary.blob.core.windows.net/test-container-045c22c8-b652-5217-1590-3a8ecc7bbab6?restype=container",
       "RequestMethod": "DELETE",
       "RequestHeaders": {
@@ -1589,42 +875,26 @@
         "x-ms-date": "Fri, 03 Apr 2020 00:07:12 GMT",
         "x-ms-return-client-request-id": "true",
         "x-ms-version": "2019-12-12"
->>>>>>> 32e373e2
       },
       "RequestBody": null,
       "StatusCode": 202,
       "ResponseHeaders": {
         "Content-Length": "0",
-<<<<<<< HEAD
-        "Date": "Thu, 05 Mar 2020 21:22:10 GMT",
-=======
         "Date": "Fri, 03 Apr 2020 00:07:11 GMT",
->>>>>>> 32e373e2
         "Server": [
           "Windows-Azure-Blob/1.0",
           "Microsoft-HTTPAPI/2.0"
         ],
         "x-ms-client-request-id": "5e4bdd89-ad54-08d2-e3e5-26c6e787595b",
-<<<<<<< HEAD
-        "x-ms-request-id": "959e8546-b01e-003c-6334-f3bbfc000000",
-        "x-ms-version": "2019-10-10"
-=======
         "x-ms-request-id": "10a38810-e01e-0043-5a4b-09abfc000000",
         "x-ms-version": "2019-12-12"
->>>>>>> 32e373e2
       },
       "ResponseBody": []
     }
   ],
   "Variables": {
-<<<<<<< HEAD
-    "DateTimeOffsetNow": "2020-03-05T13:22:06.1597935-08:00",
-    "RandomSeed": "1368256058",
-    "Storage_TestConfigDefault": "ProductionTenant\nseanstagetest\nU2FuaXRpemVk\nhttps://seanstagetest.blob.core.windows.net\nhttp://seanstagetest.file.core.windows.net\nhttp://seanstagetest.queue.core.windows.net\nhttp://seanstagetest.table.core.windows.net\n\n\n\n\nhttp://seanstagetest-secondary.blob.core.windows.net\nhttp://seanstagetest-secondary.file.core.windows.net\nhttp://seanstagetest-secondary.queue.core.windows.net\nhttp://seanstagetest-secondary.table.core.windows.net\n\nSanitized\n\n\nCloud\nBlobEndpoint=https://seanstagetest.blob.core.windows.net/;QueueEndpoint=http://seanstagetest.queue.core.windows.net/;FileEndpoint=http://seanstagetest.file.core.windows.net/;BlobSecondaryEndpoint=http://seanstagetest-secondary.blob.core.windows.net/;QueueSecondaryEndpoint=http://seanstagetest-secondary.queue.core.windows.net/;FileSecondaryEndpoint=http://seanstagetest-secondary.file.core.windows.net/;AccountName=seanstagetest;AccountKey=Sanitized\nseanscope1"
-=======
     "DateTimeOffsetNow": "2020-04-02T17:07:09.0785132-07:00",
     "RandomSeed": "1368256058",
     "Storage_TestConfigDefault": "ProductionTenant\nseanmcccanary\nU2FuaXRpemVk\nhttps://seanmcccanary.blob.core.windows.net\nhttps://seanmcccanary.file.core.windows.net\nhttps://seanmcccanary.queue.core.windows.net\nhttps://seanmcccanary.table.core.windows.net\n\n\n\n\nhttps://seanmcccanary-secondary.blob.core.windows.net\nhttps://seanmcccanary-secondary.file.core.windows.net\nhttps://seanmcccanary-secondary.queue.core.windows.net\nhttps://seanmcccanary-secondary.table.core.windows.net\n\nSanitized\n\n\nCloud\nBlobEndpoint=https://seanmcccanary.blob.core.windows.net/;QueueEndpoint=https://seanmcccanary.queue.core.windows.net/;FileEndpoint=https://seanmcccanary.file.core.windows.net/;BlobSecondaryEndpoint=https://seanmcccanary-secondary.blob.core.windows.net/;QueueSecondaryEndpoint=https://seanmcccanary-secondary.queue.core.windows.net/;FileSecondaryEndpoint=https://seanmcccanary-secondary.file.core.windows.net/;AccountName=seanmcccanary;AccountKey=Sanitized\nseanscope1"
->>>>>>> 32e373e2
   }
 }