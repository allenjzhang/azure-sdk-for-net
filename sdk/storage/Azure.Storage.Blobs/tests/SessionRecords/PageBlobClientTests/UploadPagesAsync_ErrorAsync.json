{
  "Entries": [
    {
      "RequestUri": "https://seanmcccanary.blob.core.windows.net/test-container-1f7155f9-598f-4ce9-9017-4a3067df7de8?restype=container",
      "RequestMethod": "PUT",
      "RequestHeaders": {
        "Authorization": "Sanitized",
        "traceparent": "00-57a6b89aadd5b34a9907cdb8edaff263-bc1760077b8a464e-00",
        "User-Agent": [
          "azsdk-net-Storage.Blobs/12.5.0-dev.20200402.1",
          "(.NET Core 4.6.28325.01; Microsoft Windows 10.0.18362 )"
        ],
        "x-ms-blob-public-access": "container",
        "x-ms-client-request-id": "08bafc45-35ce-1238-96a7-65a4fcb7dac2",
        "x-ms-date": "Fri, 03 Apr 2020 00:09:13 GMT",
        "x-ms-return-client-request-id": "true",
        "x-ms-version": "2019-12-12"
      },
      "RequestBody": null,
      "StatusCode": 201,
      "ResponseHeaders": {
        "Content-Length": "0",
        "Date": "Fri, 03 Apr 2020 00:09:12 GMT",
        "ETag": "\u00220x8D7D7633DA07E67\u0022",
        "Last-Modified": "Fri, 03 Apr 2020 00:09:13 GMT",
        "Server": [
          "Windows-Azure-Blob/1.0",
          "Microsoft-HTTPAPI/2.0"
        ],
        "x-ms-client-request-id": "08bafc45-35ce-1238-96a7-65a4fcb7dac2",
<<<<<<< HEAD
        "x-ms-request-id": "728bb10e-801e-0018-6f34-f34d5c000000",
=======
        "x-ms-request-id": "b7d796d3-501e-000b-0f4c-09b6cb000000",
>>>>>>> 8d420312
        "x-ms-version": "2019-12-12"
      },
      "ResponseBody": []
    },
    {
      "RequestUri": "https://seanmcccanary.blob.core.windows.net/test-container-1f7155f9-598f-4ce9-9017-4a3067df7de8/test-blob-02e6df89-e4bc-aecc-5c8a-7de6ccb1d016",
      "RequestMethod": "PUT",
      "RequestHeaders": {
        "Authorization": "Sanitized",
        "Content-Length": "0",
        "traceparent": "00-323387c24161ff47bc1c068bd7cc237c-e396d7e952cfbd42-00",
        "User-Agent": [
          "azsdk-net-Storage.Blobs/12.5.0-dev.20200402.1",
          "(.NET Core 4.6.28325.01; Microsoft Windows 10.0.18362 )"
        ],
        "x-ms-blob-content-length": "4096",
        "x-ms-blob-sequence-number": "0",
        "x-ms-blob-type": "PageBlob",
        "x-ms-client-request-id": "9caecace-4394-6071-300c-ab44b85146e5",
        "x-ms-date": "Fri, 03 Apr 2020 00:09:14 GMT",
        "x-ms-return-client-request-id": "true",
        "x-ms-version": "2019-12-12"
      },
      "RequestBody": null,
      "StatusCode": 201,
      "ResponseHeaders": {
        "Content-Length": "0",
        "Date": "Fri, 03 Apr 2020 00:09:12 GMT",
        "ETag": "\u00220x8D7D7633DADDA3F\u0022",
        "Last-Modified": "Fri, 03 Apr 2020 00:09:13 GMT",
        "Server": [
          "Windows-Azure-Blob/1.0",
          "Microsoft-HTTPAPI/2.0"
        ],
        "x-ms-client-request-id": "9caecace-4394-6071-300c-ab44b85146e5",
        "x-ms-request-id": "b7d796fa-501e-000b-2f4c-09b6cb000000",
        "x-ms-request-server-encrypted": "true",
        "x-ms-version": "2019-12-12"
      },
      "ResponseBody": []
    },
    {
      "RequestUri": "https://seanmcccanary.blob.core.windows.net/test-container-1f7155f9-598f-4ce9-9017-4a3067df7de8/test-blob-02e6df89-e4bc-aecc-5c8a-7de6ccb1d016?comp=page",
      "RequestMethod": "PUT",
      "RequestHeaders": {
        "Authorization": "Sanitized",
        "Content-Length": "1024",
        "traceparent": "00-359d086705bea344acc01092f1915f26-44407f1382144944-00",
        "User-Agent": [
          "azsdk-net-Storage.Blobs/12.5.0-dev.20200402.1",
          "(.NET Core 4.6.28325.01; Microsoft Windows 10.0.18362 )"
        ],
        "x-ms-client-request-id": "46c66c36-9344-62c3-5dc6-9cbe8d07bbc7",
        "x-ms-date": "Fri, 03 Apr 2020 00:09:14 GMT",
        "x-ms-page-write": "update",
        "x-ms-range": "bytes=5120-6143",
        "x-ms-return-client-request-id": "true",
        "x-ms-version": "2019-12-12"
      },
      "RequestBody": "1k/T38xvnhTGdfmv\u002Bu7HB5\u002BSGAIDM4GNqok6F8nVuLfGBQeXgQseXyya1h9JwmZCRaOkJThE4aPNRjVCNIZK8LxC6fTmL4aUdLnVaVxiQ\u002Bcj\u002BNIlMJN\u002BgiRkyjvV2yqmT\u002BViB9lxWxUdD7F/bndGagJNHzuzJb8pxGfQgmVLv5iOLxp3/zsOsZy8ByDi/hOsHV84h7zu8iklOUJyodmw0VAY8D9dz2vGP22f9h2eR8VTJGQGEzfcnzzwUcb5nBDCDDbQyQ7TTk70cUhOT/sMhvF8Hnx1qr4ZPFADbX2kzaJd3Ornzn23f9UVEaHvjVBA48rVfH2TTWJ3t4290ODQUKOl8XMRJbh0xZ6mX5gdKa4AwoqzzlElyY6HcBfv\u002Bq/1RcH\u002BSZvcLr4SYbbf7e7KWo3evA5WHYFRgCjkirSghMvvsRrWHuATI5PLoG2aRdyfvBWKET2gnidArMly\u002BKQJcd3r7zvU9Duty5l6i30TtzpMRM2fFnKOThLylXIWoCvvwS6Qr1agy8ja3EWjJROqLfWOJrPWaltqXaAo4V7Ilipui8lOggfkrHkFxDkt6ij/SGh9iHp3GFfTJlG1d\u002BlpEUYbNZpJW6vtqno50aUhPHJ4KZn2Sw6w9nNyelu1LjSPm7PzEbSOtey9j90APkaxsunePU5Pc8Y4az8m1\u002BFPN3tFqTbyLSu\u002B6XOtObswr7gswMhy1/HmQCftu6Z1Z94LbVhiupQQvoS\u002BIFPaojoKCLuH\u002BhYY3WCKX2kOBXKESIGVoctjzvQkHAFEs7adC53t4rLq7m3H85D311sqArkROdjRRQBupzrGY94U0ymq7FTMISK/mVoUza46a/aZ\u002BRpIMnney8Wcfjt4JIqPsh9mTeoHXeCWUqB9vXhSMztDLWnEzKGwzCGOMKLnRnXQhBqP0x4Lkpw5seDZYA1NSkoANfchy\u002BZ\u002BtoHJeC0\u002BrwsqrTldwl8dN5vNixrA12sTQOVX5xF\u002BrrgzEB2cQhlu\u002BgLVrrPU8Ifq4/1bU0DMvd8WtjdH58j6rP6AKbJCgPWBX5AX6yi3PlBebAMTIlt4Z1I\u002BhovhJhM62wG0VMbVqGMH2fSvtdK2Xnjn6XrE5oqjB8JfBPlqoDh93BAmAuqKicSgC0hnyLKAhygT\u002Bj2YdvR3EUwDdaRpnTm8MdjCj1uNXF\u002B2I9pBOz4Q33zQVqb65WYbr/CdhhMgN24PqpbZvffNhZ3e4VMaNdUN85YnmEaSwUxyp\u002BBq8NVLluxsMpCoNiGFA9EIHAMTAHkaj5N9\u002BJ4nfOlKZxUXYpXHkktmrgNEZb10oZR1iaRJXqZnT2BCzp1NRLWnXc4MbqE8QIq3rFJ11irVCFYJsfJFAAhvrxM0hcOuGA==",
      "StatusCode": 416,
      "ResponseHeaders": {
        "Content-Length": "222",
        "Content-Type": "application/xml",
        "Date": "Fri, 03 Apr 2020 00:09:12 GMT",
        "Server": [
          "Windows-Azure-Blob/1.0",
          "Microsoft-HTTPAPI/2.0"
        ],
        "x-ms-client-request-id": "46c66c36-9344-62c3-5dc6-9cbe8d07bbc7",
        "x-ms-error-code": "InvalidPageRange",
<<<<<<< HEAD
        "x-ms-request-id": "728bb11e-801e-0018-7834-f34d5c000000",
=======
        "x-ms-request-id": "b7d79718-501e-000b-464c-09b6cb000000",
>>>>>>> 8d420312
        "x-ms-version": "2019-12-12"
      },
      "ResponseBody": [
        "\uFEFF\u003C?xml version=\u00221.0\u0022 encoding=\u0022utf-8\u0022?\u003E\n",
        "\u003CError\u003E\u003CCode\u003EInvalidPageRange\u003C/Code\u003E\u003CMessage\u003EThe page range specified is invalid.\n",
        "RequestId:b7d79718-501e-000b-464c-09b6cb000000\n",
        "Time:2020-04-03T00:09:13.3598193Z\u003C/Message\u003E\u003C/Error\u003E"
      ]
    },
    {
      "RequestUri": "https://seanmcccanary.blob.core.windows.net/test-container-1f7155f9-598f-4ce9-9017-4a3067df7de8?restype=container",
      "RequestMethod": "DELETE",
      "RequestHeaders": {
        "Authorization": "Sanitized",
        "traceparent": "00-769629d6aa6a874198a1e91949390bee-a9415d997600f743-00",
        "User-Agent": [
          "azsdk-net-Storage.Blobs/12.5.0-dev.20200402.1",
          "(.NET Core 4.6.28325.01; Microsoft Windows 10.0.18362 )"
        ],
        "x-ms-client-request-id": "18fe99be-67fc-d6d4-8a3b-aa28cb756531",
        "x-ms-date": "Fri, 03 Apr 2020 00:09:14 GMT",
        "x-ms-return-client-request-id": "true",
        "x-ms-version": "2019-12-12"
      },
      "RequestBody": null,
      "StatusCode": 202,
      "ResponseHeaders": {
        "Content-Length": "0",
        "Date": "Fri, 03 Apr 2020 00:09:12 GMT",
        "Server": [
          "Windows-Azure-Blob/1.0",
          "Microsoft-HTTPAPI/2.0"
        ],
        "x-ms-client-request-id": "18fe99be-67fc-d6d4-8a3b-aa28cb756531",
<<<<<<< HEAD
        "x-ms-request-id": "728bb120-801e-0018-7a34-f34d5c000000",
=======
        "x-ms-request-id": "b7d79737-501e-000b-5e4c-09b6cb000000",
>>>>>>> 8d420312
        "x-ms-version": "2019-12-12"
      },
      "ResponseBody": []
    }
  ],
  "Variables": {
    "RandomSeed": "662301990",
    "Storage_TestConfigDefault": "ProductionTenant\nseanmcccanary\nU2FuaXRpemVk\nhttps://seanmcccanary.blob.core.windows.net\nhttps://seanmcccanary.file.core.windows.net\nhttps://seanmcccanary.queue.core.windows.net\nhttps://seanmcccanary.table.core.windows.net\n\n\n\n\nhttps://seanmcccanary-secondary.blob.core.windows.net\nhttps://seanmcccanary-secondary.file.core.windows.net\nhttps://seanmcccanary-secondary.queue.core.windows.net\nhttps://seanmcccanary-secondary.table.core.windows.net\n\nSanitized\n\n\nCloud\nBlobEndpoint=https://seanmcccanary.blob.core.windows.net/;QueueEndpoint=https://seanmcccanary.queue.core.windows.net/;FileEndpoint=https://seanmcccanary.file.core.windows.net/;BlobSecondaryEndpoint=https://seanmcccanary-secondary.blob.core.windows.net/;QueueSecondaryEndpoint=https://seanmcccanary-secondary.queue.core.windows.net/;FileSecondaryEndpoint=https://seanmcccanary-secondary.file.core.windows.net/;AccountName=seanmcccanary;AccountKey=Sanitized\nseanscope1"
  }
}<|MERGE_RESOLUTION|>--- conflicted
+++ resolved
@@ -28,11 +28,7 @@
           "Microsoft-HTTPAPI/2.0"
         ],
         "x-ms-client-request-id": "08bafc45-35ce-1238-96a7-65a4fcb7dac2",
-<<<<<<< HEAD
-        "x-ms-request-id": "728bb10e-801e-0018-6f34-f34d5c000000",
-=======
         "x-ms-request-id": "b7d796d3-501e-000b-0f4c-09b6cb000000",
->>>>>>> 8d420312
         "x-ms-version": "2019-12-12"
       },
       "ResponseBody": []
@@ -104,11 +100,7 @@
         ],
         "x-ms-client-request-id": "46c66c36-9344-62c3-5dc6-9cbe8d07bbc7",
         "x-ms-error-code": "InvalidPageRange",
-<<<<<<< HEAD
-        "x-ms-request-id": "728bb11e-801e-0018-7834-f34d5c000000",
-=======
         "x-ms-request-id": "b7d79718-501e-000b-464c-09b6cb000000",
->>>>>>> 8d420312
         "x-ms-version": "2019-12-12"
       },
       "ResponseBody": [
@@ -143,11 +135,7 @@
           "Microsoft-HTTPAPI/2.0"
         ],
         "x-ms-client-request-id": "18fe99be-67fc-d6d4-8a3b-aa28cb756531",
-<<<<<<< HEAD
-        "x-ms-request-id": "728bb120-801e-0018-7a34-f34d5c000000",
-=======
         "x-ms-request-id": "b7d79737-501e-000b-5e4c-09b6cb000000",
->>>>>>> 8d420312
         "x-ms-version": "2019-12-12"
       },
       "ResponseBody": []
