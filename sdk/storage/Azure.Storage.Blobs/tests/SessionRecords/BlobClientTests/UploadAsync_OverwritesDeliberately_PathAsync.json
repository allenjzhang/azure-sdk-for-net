--- conflicted
+++ resolved
@@ -1,22 +1,6 @@
 {
   "Entries": [
     {
-<<<<<<< HEAD
-      "RequestUri": "https://seanstagetest.blob.core.windows.net/test-container-96bdfafa-eca3-2ba9-829d-e3e8b6ae6094?restype=container",
-      "RequestMethod": "PUT",
-      "RequestHeaders": {
-        "Authorization": "Sanitized",
-        "traceparent": "00-f704bbcf842a5044aab5ac075c0465da-0e314851e78b014e-00",
-        "User-Agent": [
-          "azsdk-net-Storage.Blobs/12.4.0-dev.20200305.1",
-          "(.NET Core 4.6.28325.01; Microsoft Windows 10.0.18363 )"
-        ],
-        "x-ms-blob-public-access": "container",
-        "x-ms-client-request-id": "d274b3a0-98d3-42ce-aee6-6dde9bb6026d",
-        "x-ms-date": "Thu, 05 Mar 2020 21:09:15 GMT",
-        "x-ms-return-client-request-id": "true",
-        "x-ms-version": "2019-10-10"
-=======
       "RequestUri": "https://seanmcccanary.blob.core.windows.net/test-container-96bdfafa-eca3-2ba9-829d-e3e8b6ae6094?restype=container",
       "RequestMethod": "PUT",
       "RequestHeaders": {
@@ -31,59 +15,31 @@
         "x-ms-date": "Thu, 02 Apr 2020 23:49:31 GMT",
         "x-ms-return-client-request-id": "true",
         "x-ms-version": "2019-12-12"
->>>>>>> 32e373e2
       },
       "RequestBody": null,
       "StatusCode": 201,
       "ResponseHeaders": {
         "Content-Length": "0",
-<<<<<<< HEAD
-        "Date": "Thu, 05 Mar 2020 21:09:15 GMT",
-        "ETag": "\u00220x8D7C1497643F242\u0022",
-        "Last-Modified": "Thu, 05 Mar 2020 21:09:15 GMT",
-=======
         "Date": "Thu, 02 Apr 2020 23:49:30 GMT",
         "ETag": "\u00220x8D7D7607D1B9CC5\u0022",
         "Last-Modified": "Thu, 02 Apr 2020 23:49:31 GMT",
->>>>>>> 32e373e2
         "Server": [
           "Windows-Azure-Blob/1.0",
           "Microsoft-HTTPAPI/2.0"
         ],
         "x-ms-client-request-id": "d274b3a0-98d3-42ce-aee6-6dde9bb6026d",
-<<<<<<< HEAD
-        "x-ms-request-id": "9164c963-501e-0024-2932-f3649b000000",
-        "x-ms-version": "2019-10-10"
-=======
         "x-ms-request-id": "ef980360-301e-000d-6549-098574000000",
         "x-ms-version": "2019-12-12"
->>>>>>> 32e373e2
       },
       "ResponseBody": []
     },
     {
-<<<<<<< HEAD
-      "RequestUri": "https://seanstagetest.blob.core.windows.net/test-container-96bdfafa-eca3-2ba9-829d-e3e8b6ae6094/test-blob-1258b594-4a65-505a-8a98-da144e2f73b0",
-=======
       "RequestUri": "https://seanmcccanary.blob.core.windows.net/test-container-96bdfafa-eca3-2ba9-829d-e3e8b6ae6094/test-blob-1258b594-4a65-505a-8a98-da144e2f73b0",
->>>>>>> 32e373e2
       "RequestMethod": "PUT",
       "RequestHeaders": {
         "Authorization": "Sanitized",
         "Content-Length": "1024",
         "If-None-Match": "*",
-<<<<<<< HEAD
-        "traceparent": "00-108ae861ba96224bab77b3f695c32cdd-5b63147ebe47a547-00",
-        "User-Agent": [
-          "azsdk-net-Storage.Blobs/12.4.0-dev.20200305.1",
-          "(.NET Core 4.6.28325.01; Microsoft Windows 10.0.18363 )"
-        ],
-        "x-ms-blob-type": "BlockBlob",
-        "x-ms-client-request-id": "9bdf2882-accf-3b8a-3aa2-a4d2a22b82b8",
-        "x-ms-date": "Thu, 05 Mar 2020 21:09:15 GMT",
-        "x-ms-return-client-request-id": "true",
-        "x-ms-version": "2019-10-10"
-=======
         "traceparent": "00-6756291cdd8cfe4a8beea6bd9ab7f2e1-e796e9ae1abbe04a-00",
         "User-Agent": [
           "azsdk-net-Storage.Blobs/12.5.0-dev.20200402.1",
@@ -94,62 +50,33 @@
         "x-ms-date": "Thu, 02 Apr 2020 23:49:32 GMT",
         "x-ms-return-client-request-id": "true",
         "x-ms-version": "2019-12-12"
->>>>>>> 32e373e2
       },
       "RequestBody": "pGtHAjmOweikajd4PJCIBYww5QJ55xJVWCRHOr269H5zvTowbv80BvRwbvsT4hP6ENWHHUpwNrxY8qoVRoYq6XW5BH9WWJeN/N8OCXgXQnYRTSnoM9czA4Z913xVHr9tRYWFWt2Uo7g\u002B\u002BSBqYS1EQK80BPhcQraehQH42IAbON0gocPzkuiYfKlxqjm2yKFYOZbMIBrGEAPO59Tbm8s4I8FCSsBqUK7Hm4dP65h957xgn5/pThfCWZDAJKsTvODeOYd4dH3h7ujoBYWTdyVqUf8Ye/wsTtSpf/EvqSsDs96mcLERBHM\u002Bf7G2AUmSL\u002BJrVdOr\u002BkHksuuyzvSMsUS85FGm7AZzWUyM2fxKdUyLFlAPxFRYV7mdwb7GXjV\u002Bss1s\u002BRz37ELb9/uHHyFFmTyeJ7ikfe3wZI2YCCtHrfoWDScu3nswkyoNM81Y0TeXWCiCKDd92jTgfJWPX\u002BMXlEoAcBL5F7vAbpONlkofl5NVALACxYTDmDLzTWLmoDNH9p6CV2AlnkFtwbqk8ETqwOQCOV8yFM/FPdfgBclZ2s1gRp\u002BrnEAyMGFvlQPKH6jtCYx95GfUFOHPvRqJRJl3E\u002BfsQ6qkPiOkzwj\u002Bw3/L\u002Bx4v8vw82/ZmizG\u002B3N8mqezI94Ec3dv\u002BSMpo2RRe1lFiA8L7WVGcOzfwhrh45mFEfiYcNcv9rx1DMKoy0wLhB7XgW9kdKk\u002BaLLxJK1YjhmFoJFruQaCGZVOkuCmnamc1D34Cl4uIJ1PWggkOs4PGH6pIya6n8sYVWvaFeHEm88JUFBvXIe7W4P0GGL\u002BWd7LQ3Zh\u002BXqC4jR247D2VAq7isI9HuZ5n7v67cumxoNoHfuJDtZrYp5QhnIf\u002BHzSwQN1OJGcvT74TaO\u002Bawuy3B\u002BxCsG5bUU0UCQj6JR0Xac/KCzELY3xy1y8kME2rPuSoapSau27GVe\u002BPORteNCmg/P8fz7e6q6Rw0Nk/NyEAacokUruIfK1gBLVBeylgE6IFgzRNi24t7b7wKuuVhx7Oj9BQOuJtF39Rv8sCeC96ELw2ObPsst1b9mT9mFLCy32Wc\u002BxYD9jAl2u0/MyiKnWOdhouX01r4dzy9UN\u002BcH8sj/ROawRCIgDjdqFIN7YRuMzubiE4k2svK5IPZRqUQSfriG3XVL5wTFMZSumrI6km4Tx3jwJd8/uIHkByM7zmTzR6XK9IOWQNfiLOH0mChAjo6YTeHbEljZRyTzV\u002B/RmXM/u0MMb53qfXaRHgj9SxBZo4iUk4BzGCVc4a1uovj4AJNutOzlNB7wvdBrOgRP7AwEmaRnTPXyvJMdv43we8qNqR1lnoYzdH9po\u002BWwB\u002B4hDQWhWhlEkLOdfAhJx3SQ8DIF7ZD22k110RUw==",
       "StatusCode": 201,
       "ResponseHeaders": {
         "Content-Length": "0",
         "Content-MD5": "ySHxedlHEkO5UIzqwnm0YA==",
-<<<<<<< HEAD
-        "Date": "Thu, 05 Mar 2020 21:09:15 GMT",
-        "ETag": "\u00220x8D7C1497650E005\u0022",
-        "Last-Modified": "Thu, 05 Mar 2020 21:09:15 GMT",
-=======
         "Date": "Thu, 02 Apr 2020 23:49:31 GMT",
         "ETag": "\u00220x8D7D7607D29A832\u0022",
         "Last-Modified": "Thu, 02 Apr 2020 23:49:31 GMT",
->>>>>>> 32e373e2
         "Server": [
           "Windows-Azure-Blob/1.0",
           "Microsoft-HTTPAPI/2.0"
         ],
         "x-ms-client-request-id": "9bdf2882-accf-3b8a-3aa2-a4d2a22b82b8",
         "x-ms-content-crc64": "MadwowPPNAU=",
-<<<<<<< HEAD
-        "x-ms-request-id": "9164c966-501e-0024-2a32-f3649b000000",
-        "x-ms-request-server-encrypted": "true",
-        "x-ms-version": "2019-10-10"
-=======
         "x-ms-request-id": "ef980366-301e-000d-6949-098574000000",
         "x-ms-request-server-encrypted": "true",
         "x-ms-version": "2019-12-12"
->>>>>>> 32e373e2
       },
       "ResponseBody": []
     },
     {
-<<<<<<< HEAD
-      "RequestUri": "https://seanstagetest.blob.core.windows.net/test-container-96bdfafa-eca3-2ba9-829d-e3e8b6ae6094/test-blob-1258b594-4a65-505a-8a98-da144e2f73b0",
-=======
       "RequestUri": "https://seanmcccanary.blob.core.windows.net/test-container-96bdfafa-eca3-2ba9-829d-e3e8b6ae6094/test-blob-1258b594-4a65-505a-8a98-da144e2f73b0",
->>>>>>> 32e373e2
       "RequestMethod": "PUT",
       "RequestHeaders": {
         "Authorization": "Sanitized",
         "Content-Length": "1024",
-<<<<<<< HEAD
-        "traceparent": "00-311f37c3652b5144a6a8bca3ed78f2a1-b3adfd6d5deb1e49-00",
-        "User-Agent": [
-          "azsdk-net-Storage.Blobs/12.4.0-dev.20200305.1",
-          "(.NET Core 4.6.28325.01; Microsoft Windows 10.0.18363 )"
-        ],
-        "x-ms-blob-type": "BlockBlob",
-        "x-ms-client-request-id": "af22d089-767e-a383-4f55-ca88a67c27fc",
-        "x-ms-date": "Thu, 05 Mar 2020 21:09:15 GMT",
-        "x-ms-return-client-request-id": "true",
-        "x-ms-version": "2019-10-10"
-=======
         "traceparent": "00-deedbd760edc654c88826aac6a206b4a-95332020dadd1e46-00",
         "User-Agent": [
           "azsdk-net-Storage.Blobs/12.5.0-dev.20200402.1",
@@ -160,56 +87,28 @@
         "x-ms-date": "Thu, 02 Apr 2020 23:49:32 GMT",
         "x-ms-return-client-request-id": "true",
         "x-ms-version": "2019-12-12"
->>>>>>> 32e373e2
       },
       "RequestBody": "pGtHAjmOweikajd4PJCIBYww5QJ55xJVWCRHOr269H5zvTowbv80BvRwbvsT4hP6ENWHHUpwNrxY8qoVRoYq6XW5BH9WWJeN/N8OCXgXQnYRTSnoM9czA4Z913xVHr9tRYWFWt2Uo7g\u002B\u002BSBqYS1EQK80BPhcQraehQH42IAbON0gocPzkuiYfKlxqjm2yKFYOZbMIBrGEAPO59Tbm8s4I8FCSsBqUK7Hm4dP65h957xgn5/pThfCWZDAJKsTvODeOYd4dH3h7ujoBYWTdyVqUf8Ye/wsTtSpf/EvqSsDs96mcLERBHM\u002Bf7G2AUmSL\u002BJrVdOr\u002BkHksuuyzvSMsUS85FGm7AZzWUyM2fxKdUyLFlAPxFRYV7mdwb7GXjV\u002Bss1s\u002BRz37ELb9/uHHyFFmTyeJ7ikfe3wZI2YCCtHrfoWDScu3nswkyoNM81Y0TeXWCiCKDd92jTgfJWPX\u002BMXlEoAcBL5F7vAbpONlkofl5NVALACxYTDmDLzTWLmoDNH9p6CV2AlnkFtwbqk8ETqwOQCOV8yFM/FPdfgBclZ2s1gRp\u002BrnEAyMGFvlQPKH6jtCYx95GfUFOHPvRqJRJl3E\u002BfsQ6qkPiOkzwj\u002Bw3/L\u002Bx4v8vw82/ZmizG\u002B3N8mqezI94Ec3dv\u002BSMpo2RRe1lFiA8L7WVGcOzfwhrh45mFEfiYcNcv9rx1DMKoy0wLhB7XgW9kdKk\u002BaLLxJK1YjhmFoJFruQaCGZVOkuCmnamc1D34Cl4uIJ1PWggkOs4PGH6pIya6n8sYVWvaFeHEm88JUFBvXIe7W4P0GGL\u002BWd7LQ3Zh\u002BXqC4jR247D2VAq7isI9HuZ5n7v67cumxoNoHfuJDtZrYp5QhnIf\u002BHzSwQN1OJGcvT74TaO\u002Bawuy3B\u002BxCsG5bUU0UCQj6JR0Xac/KCzELY3xy1y8kME2rPuSoapSau27GVe\u002BPORteNCmg/P8fz7e6q6Rw0Nk/NyEAacokUruIfK1gBLVBeylgE6IFgzRNi24t7b7wKuuVhx7Oj9BQOuJtF39Rv8sCeC96ELw2ObPsst1b9mT9mFLCy32Wc\u002BxYD9jAl2u0/MyiKnWOdhouX01r4dzy9UN\u002BcH8sj/ROawRCIgDjdqFIN7YRuMzubiE4k2svK5IPZRqUQSfriG3XVL5wTFMZSumrI6km4Tx3jwJd8/uIHkByM7zmTzR6XK9IOWQNfiLOH0mChAjo6YTeHbEljZRyTzV\u002B/RmXM/u0MMb53qfXaRHgj9SxBZo4iUk4BzGCVc4a1uovj4AJNutOzlNB7wvdBrOgRP7AwEmaRnTPXyvJMdv43we8qNqR1lnoYzdH9po\u002BWwB\u002B4hDQWhWhlEkLOdfAhJx3SQ8DIF7ZD22k110RUw==",
       "StatusCode": 201,
       "ResponseHeaders": {
         "Content-Length": "0",
         "Content-MD5": "ySHxedlHEkO5UIzqwnm0YA==",
-<<<<<<< HEAD
-        "Date": "Thu, 05 Mar 2020 21:09:15 GMT",
-        "ETag": "\u00220x8D7C149765D1239\u0022",
-        "Last-Modified": "Thu, 05 Mar 2020 21:09:15 GMT",
-=======
         "Date": "Thu, 02 Apr 2020 23:49:31 GMT",
         "ETag": "\u00220x8D7D7607D36F10A\u0022",
         "Last-Modified": "Thu, 02 Apr 2020 23:49:31 GMT",
->>>>>>> 32e373e2
         "Server": [
           "Windows-Azure-Blob/1.0",
           "Microsoft-HTTPAPI/2.0"
         ],
         "x-ms-client-request-id": "af22d089-767e-a383-4f55-ca88a67c27fc",
         "x-ms-content-crc64": "MadwowPPNAU=",
-<<<<<<< HEAD
-        "x-ms-request-id": "9164c96a-501e-0024-2e32-f3649b000000",
-        "x-ms-request-server-encrypted": "true",
-        "x-ms-version": "2019-10-10"
-=======
         "x-ms-request-id": "ef980367-301e-000d-6a49-098574000000",
         "x-ms-request-server-encrypted": "true",
         "x-ms-version": "2019-12-12"
->>>>>>> 32e373e2
       },
       "ResponseBody": []
     },
     {
-<<<<<<< HEAD
-      "RequestUri": "https://seanstagetest.blob.core.windows.net/test-container-96bdfafa-eca3-2ba9-829d-e3e8b6ae6094?restype=container",
-      "RequestMethod": "DELETE",
-      "RequestHeaders": {
-        "Authorization": "Sanitized",
-        "traceparent": "00-c58cd0c0def5fc4fa53c5f77f3517c1b-54ff4c6af236ba44-00",
-        "User-Agent": [
-          "azsdk-net-Storage.Blobs/12.4.0-dev.20200305.1",
-          "(.NET Core 4.6.28325.01; Microsoft Windows 10.0.18363 )"
-        ],
-        "x-ms-client-request-id": "d1495d57-d208-193a-be56-e254080c92cf",
-        "x-ms-date": "Thu, 05 Mar 2020 21:09:16 GMT",
-        "x-ms-return-client-request-id": "true",
-        "x-ms-version": "2019-10-10"
-=======
       "RequestUri": "https://seanmcccanary.blob.core.windows.net/test-container-96bdfafa-eca3-2ba9-829d-e3e8b6ae6094?restype=container",
       "RequestMethod": "DELETE",
       "RequestHeaders": {
@@ -223,39 +122,25 @@
         "x-ms-date": "Thu, 02 Apr 2020 23:49:32 GMT",
         "x-ms-return-client-request-id": "true",
         "x-ms-version": "2019-12-12"
->>>>>>> 32e373e2
       },
       "RequestBody": null,
       "StatusCode": 202,
       "ResponseHeaders": {
         "Content-Length": "0",
-<<<<<<< HEAD
-        "Date": "Thu, 05 Mar 2020 21:09:15 GMT",
-=======
         "Date": "Thu, 02 Apr 2020 23:49:31 GMT",
->>>>>>> 32e373e2
         "Server": [
           "Windows-Azure-Blob/1.0",
           "Microsoft-HTTPAPI/2.0"
         ],
         "x-ms-client-request-id": "d1495d57-d208-193a-be56-e254080c92cf",
-<<<<<<< HEAD
-        "x-ms-request-id": "9164c96b-501e-0024-2f32-f3649b000000",
-        "x-ms-version": "2019-10-10"
-=======
         "x-ms-request-id": "ef980371-301e-000d-7249-098574000000",
         "x-ms-version": "2019-12-12"
->>>>>>> 32e373e2
       },
       "ResponseBody": []
     }
   ],
   "Variables": {
     "RandomSeed": "207252467",
-<<<<<<< HEAD
-    "Storage_TestConfigDefault": "ProductionTenant\nseanstagetest\nU2FuaXRpemVk\nhttps://seanstagetest.blob.core.windows.net\nhttp://seanstagetest.file.core.windows.net\nhttp://seanstagetest.queue.core.windows.net\nhttp://seanstagetest.table.core.windows.net\n\n\n\n\nhttp://seanstagetest-secondary.blob.core.windows.net\nhttp://seanstagetest-secondary.file.core.windows.net\nhttp://seanstagetest-secondary.queue.core.windows.net\nhttp://seanstagetest-secondary.table.core.windows.net\n\nSanitized\n\n\nCloud\nBlobEndpoint=https://seanstagetest.blob.core.windows.net/;QueueEndpoint=http://seanstagetest.queue.core.windows.net/;FileEndpoint=http://seanstagetest.file.core.windows.net/;BlobSecondaryEndpoint=http://seanstagetest-secondary.blob.core.windows.net/;QueueSecondaryEndpoint=http://seanstagetest-secondary.queue.core.windows.net/;FileSecondaryEndpoint=http://seanstagetest-secondary.file.core.windows.net/;AccountName=seanstagetest;AccountKey=Sanitized\nseanscope1"
-=======
     "Storage_TestConfigDefault": "ProductionTenant\nseanmcccanary\nU2FuaXRpemVk\nhttps://seanmcccanary.blob.core.windows.net\nhttps://seanmcccanary.file.core.windows.net\nhttps://seanmcccanary.queue.core.windows.net\nhttps://seanmcccanary.table.core.windows.net\n\n\n\n\nhttps://seanmcccanary-secondary.blob.core.windows.net\nhttps://seanmcccanary-secondary.file.core.windows.net\nhttps://seanmcccanary-secondary.queue.core.windows.net\nhttps://seanmcccanary-secondary.table.core.windows.net\n\nSanitized\n\n\nCloud\nBlobEndpoint=https://seanmcccanary.blob.core.windows.net/;QueueEndpoint=https://seanmcccanary.queue.core.windows.net/;FileEndpoint=https://seanmcccanary.file.core.windows.net/;BlobSecondaryEndpoint=https://seanmcccanary-secondary.blob.core.windows.net/;QueueSecondaryEndpoint=https://seanmcccanary-secondary.queue.core.windows.net/;FileSecondaryEndpoint=https://seanmcccanary-secondary.file.core.windows.net/;AccountName=seanmcccanary;AccountKey=Sanitized\nseanscope1"
->>>>>>> 32e373e2
   }
 }