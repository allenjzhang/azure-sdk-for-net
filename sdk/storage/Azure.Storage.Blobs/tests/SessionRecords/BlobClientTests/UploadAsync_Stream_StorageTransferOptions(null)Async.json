--- conflicted
+++ resolved
@@ -1,32 +1,18 @@
 {
   "Entries": [
     {
-<<<<<<< HEAD
-      "RequestUri": "https://seanmcccanary.blob.core.windows.net/test-container-36760a2e-459a-d8a5-b49a-f67ff283320c?restype=container",
+      "RequestUri": "https://seanmcccanary.blob.core.windows.net/test-container-df3a931e-7e98-1879-dd90-fe7e22121d81?restype=container",
       "RequestMethod": "PUT",
       "RequestHeaders": {
         "Authorization": "Sanitized",
-        "traceparent": "00-3292d5097c8c304e9db29ff4284fd947-33262eece7f6b44b-00",
+        "traceparent": "00-75900d5820339b49afc9af7127b0a9f7-897f4cc00cb21849-00",
         "User-Agent": [
-          "azsdk-net-Storage.Blobs/12.5.0-dev.20200402.1",
-=======
-      "RequestUri": "https://seandevtest.blob.core.windows.net/test-container-36760a2e-459a-d8a5-b49a-f67ff283320c?restype=container",
-      "RequestMethod": "PUT",
-      "RequestHeaders": {
-        "Authorization": "Sanitized",
-        "traceparent": "00-56b19e5a716c064a876170b21449e505-8a3b238a2376ce45-00",
-        "User-Agent": [
-          "azsdk-net-Storage.Blobs/12.5.0-dev.20200326.1",
->>>>>>> bb257be6
+          "azsdk-net-Storage.Blobs/12.5.0-dev.20200403.1",
           "(.NET Core 4.6.28325.01; Microsoft Windows 10.0.18362 )"
         ],
         "x-ms-blob-public-access": "container",
-        "x-ms-client-request-id": "3f0951ec-d85c-bd78-f58d-f31339d21ca3",
-<<<<<<< HEAD
-        "x-ms-date": "Thu, 02 Apr 2020 23:49:42 GMT",
-=======
-        "x-ms-date": "Thu, 26 Mar 2020 20:50:25 GMT",
->>>>>>> bb257be6
+        "x-ms-client-request-id": "e28b36a2-377d-5b30-a391-aa9ebe93b588",
+        "x-ms-date": "Sat, 04 Apr 2020 01:41:09 GMT",
         "x-ms-return-client-request-id": "true",
         "x-ms-version": "2019-12-12"
       },
@@ -34,118 +20,68 @@
       "StatusCode": 201,
       "ResponseHeaders": {
         "Content-Length": "0",
-<<<<<<< HEAD
-        "Date": "Thu, 02 Apr 2020 23:49:41 GMT",
-        "ETag": "\u00220x8D7D76083A4F848\u0022",
-        "Last-Modified": "Thu, 02 Apr 2020 23:49:42 GMT",
-=======
-        "Date": "Thu, 26 Mar 2020 20:50:25 GMT",
-        "ETag": "\u00220x8D7D1C74FA268CA\u0022",
-        "Last-Modified": "Thu, 26 Mar 2020 20:50:26 GMT",
->>>>>>> bb257be6
+        "Date": "Sat, 04 Apr 2020 01:41:09 GMT",
+        "ETag": "\u00220x8D7D839402AAEAD\u0022",
+        "Last-Modified": "Sat, 04 Apr 2020 01:41:09 GMT",
         "Server": [
           "Windows-Azure-Blob/1.0",
           "Microsoft-HTTPAPI/2.0"
         ],
-        "x-ms-client-request-id": "3f0951ec-d85c-bd78-f58d-f31339d21ca3",
-<<<<<<< HEAD
-        "x-ms-request-id": "5f357776-401e-0017-5049-09e4ab000000",
+        "x-ms-client-request-id": "e28b36a2-377d-5b30-a391-aa9ebe93b588",
+        "x-ms-request-id": "9f73cb3a-601e-0086-1b22-0a8119000000",
         "x-ms-version": "2019-12-12"
-=======
-        "x-ms-request-id": "99502ba6-601e-0010-41b0-033cec000000",
-        "x-ms-version": "2019-07-07"
->>>>>>> bb257be6
       },
       "ResponseBody": []
     },
     {
-<<<<<<< HEAD
-      "RequestUri": "https://seanmcccanary.blob.core.windows.net/test-container-36760a2e-459a-d8a5-b49a-f67ff283320c/test-blob-c5578603-2ef8-7b0f-2a7b-3fe19bc7cd22",
-=======
-      "RequestUri": "https://seandevtest.blob.core.windows.net/test-container-36760a2e-459a-d8a5-b49a-f67ff283320c/test-blob-c5578603-2ef8-7b0f-2a7b-3fe19bc7cd22",
->>>>>>> bb257be6
+      "RequestUri": "https://seanmcccanary.blob.core.windows.net/test-container-df3a931e-7e98-1879-dd90-fe7e22121d81/test-blob-6729050e-24fb-b51a-15ce-ae44e6270679",
       "RequestMethod": "PUT",
       "RequestHeaders": {
         "Authorization": "Sanitized",
         "Content-Length": "1024",
-<<<<<<< HEAD
-        "traceparent": "00-2c1317e3248a5b43a991d99177ca2ae1-4d851a04121c894a-00",
+        "traceparent": "00-b037ef3846a7334a983b6d757113a8b3-3f426a62ce893b47-00",
         "User-Agent": [
-          "azsdk-net-Storage.Blobs/12.5.0-dev.20200402.1",
-=======
-        "traceparent": "00-a087922cfa8f0343a6ee2b24495069af-7a288be875879f46-00",
-        "User-Agent": [
-          "azsdk-net-Storage.Blobs/12.5.0-dev.20200326.1",
->>>>>>> bb257be6
+          "azsdk-net-Storage.Blobs/12.5.0-dev.20200403.1",
           "(.NET Core 4.6.28325.01; Microsoft Windows 10.0.18362 )"
         ],
         "x-ms-blob-type": "BlockBlob",
-        "x-ms-client-request-id": "03a29970-0011-531c-ca4a-d6dad12dae3e",
-<<<<<<< HEAD
-        "x-ms-date": "Thu, 02 Apr 2020 23:49:43 GMT",
-=======
-        "x-ms-date": "Thu, 26 Mar 2020 20:50:25 GMT",
->>>>>>> bb257be6
+        "x-ms-client-request-id": "080409fb-6fea-7a59-d23a-2b886bfe81ad",
+        "x-ms-date": "Sat, 04 Apr 2020 01:41:09 GMT",
         "x-ms-return-client-request-id": "true",
         "x-ms-version": "2019-12-12"
       },
-      "RequestBody": "jcKSoXrzsK9UtCchvszBJZwG24Q6Rzu\u002BQo0U4JmWIi7A0IV3QHspD9ancEQG7b1euRlFlOtI6EaG017t3s8VvZH5Ye5GSeQg3cuuktb3t1XQtid/UI5Cd\u002Bg/8WwdPDEHkrKyDYvOGG81JbcfmlVvjhwJHSinlWwDtuoGBlh4A6GapwAkRanKAZ63SivWI92S0GJQEx8JX/xFrlegyBEXvSEWhfJVS0lyPhuJ8EtBLZMNczb1J\u002B\u002BCkUgE3pdSKTmNoI0Jv53qPYQZ3dUDf2\u002BwBIHEk1XaIpUylPSqUGyxIBXi/E\u002B9N231IjWy20kafhHYU9kWjZbksn741yuoP\u002B0XZ72/IYIf880TznAfKEZLGBbi0v2Sm5J\u002B/krRxV9BTONImnOMWl2PuWAMAr4lxIo3rL4Vxm3vhMsqQSM4Ti1t0YKN1o3Svr65UxidhpnUWDm/mRihLIZ1WRWnYRk5V2synzA8mO38ZO0AXHNUUv4yVujpebQUzKX7F314Klykf/yta\u002Bdpl8BLwjQroNATIQYWdQswUN22HdOLQYFvgzmQW912pucXyb8onbZ/6SvU6PV2YrVRdC4e9k0U3VY\u002B2z76mkTznHof/6xMCLInNzSntliL\u002BSGEP\u002BeuWK\u002BZA\u002Bto6cJ3hE/n4Ut7VmIJBWt89r8ZbSf9s\u002BIcdltcREPKhvvA4x/wr7Pkv9QMEKK\u002Bezl8MWHwgJbEazbfWw30i5wHsNBnSCFMjEcLNK1S8KJAXvoh4BPi2gZl/HjoEVSl8DQ4BV/RVzMYMKUa5EvocnqTnv0T0quJJdbKAUypY3ryZkN5GutDbwbHCa9tyPW6fIr9VXJXkh6Jrt\u002BJBlbnbswqJ34Ib1eOUC/2S8n7HF3hEITCrA4Im9Ql8GsMumiw4JriQqB2sQ0ybgRDYEZUjpKCp/bRJcK\u002BIouq43/rgpbHRmsuGNm8al52jz0JxTuN0GLZihJy3rvYJCAVzM6ORuxuexnaJXW4xTyXWpWFtVxQHBIdEviDVWiwVvS5p56Q6ElRmkkhsqvsIMTV2oMlU27DxK\u002B8cTTz6yaxKs\u002BB/x6eB3JMMxoTL2lmMPEzrXrkigKF9eLu03cVXa8ib4jbayGmN9MQ2R9Tr5VGVUBCvz2rzKDM\u002Bwk7sDP7NtZr8MDhi8XPjXan07DjMkZNp3420p1ydqLoD28XaoefFaNJ6L/UZcp6cjLGBPjv6cnD7Qi1xGQ4\u002BHkd\u002BXtVtyLvCL4NmkmGeEKzu19rrHKp\u002BCamVHx\u002B6VA\u002BEPBFt2xOJboP1vs64U9/PHXFAQgEzUwGcwBVrmOlcB5tzolZQMHWZJakW9V2bxbXJxcHuedIOkKjPkNr\u002BXZXaWXdzBPFJvu0751xX3F2kATqfg==",
+      "RequestBody": "1Lrc64c6BAzKyKzqv9\u002BtnZ8PQg06VEh\u002BG9bNronsdHuLMMkEtskA0wAcnDN3MPU2IBCl1uX5P39yXdCxbVWC3lMwXo8VqObVDm4MHbgUBuvglo54Rp6WkvBJklj5T2armr3fRtFmIXcpz8d37CHHXVfl0dfHCpe1msyeyxaO3L8IYYP6Nb8ZenUWTnfWH6XPgjUBFH2O448lKqwEx1Vhm/IIboudzCiXy1disLsg3nsnzknhjMhBeX301AoTFLIftbKEzrAZMbUNaUgmLDLTBUww3fgMfw8qxvQOqfgdhLekQ/sInA/LDZyT1CKAGk1KIM\u002B94je5EjWjWQi7C4i97\u002BWQgeg3ymg8Zc9beavsqqumw4koX6GA6zDFZUIHDwIU1uU975llE1VmgX1nXZmKt69cFEf/lI9DEJa4cWUlNVXMR6LGr7sSQbAzwd4kGI2XO66Tqvq6FUJV\u002Bd4CrKLvQEsnmhb2xAfzStOXy9KwH/gJIDW3kopaEjJgcLXdEJQNQ4GS/H13oXemoGAnIklvpNrm\u002BIxsOK7BzYjkllNSFjo\u002BiYdRHiN6kn\u002B\u002BEfIqM\u002B/o8Mza9hcIoQvS0S70kwojU4km6ZjBHoa3a2YMrie8l5qZ\u002B6WHdx8jNuh8fk30hf90mr1oA0lWJ9FFI4qw\u002B/PjFTmUW5dlnNtpA7KwRJ85wuZnmBNpU5NQQtPTQVSVcjr0mGgTXylnD/7i/wCWpuIxDGGkSWPgesKmRBnEkVqH1JB4u6w2JWK8/4gUh1SSuZvxoTTy8CnXFB6mbRsQon2kWitwHuo2\u002Buf\u002B50nay/JtE4p90\u002B8llONnoKeNkLhHrF0Kby0pIpqwuqdN9Ajf/UgsOFmQks\u002BOf8VHCH5DqGoutjvsz1zERPHwzBhI16Dah6JeYVdftxmNfPBn4RkbbRE8Hz3M8y7sZ/Non8a2RqclbYHc5UcTz/8iXlJrXWPX1F8GC7hiDZN0cflj9xdT1jZIQXSYP4fKKU8\u002BqpTbgQmQkMtmsDrvw1/tZ3NNr9jozogcIhvvP5TXPOJoJGP/mfDv02ZL7Cb7WX4Vq9gTfHp3VdsMvl7toFE2jnNYh5/77s6DXttxnOFiIcmd2pO8w8Bo8M6H8tqRATMVFV6yo9HeGb0JkB6eBrn5qp2VUMa9ecqz75bRdPv08VynXIeDr333v8HWszOhyeoUjUg9/LFtV5uT/rM7DaTBFZ/B9qkydvofnZAE5saXESarvOaytvSqOgTr77HJvLEcFJ6T39JA4hdOHV8gaHHV/OyMj1C\u002BD16rF7ylRoZIVuHf6NEoAzFUa9rPY5mVidKTFvPEPCxgXgU/6MgVm5uQBsd9QYCfrPi7OCR27qzEFY7qEjCShBm0fg==",
       "StatusCode": 201,
       "ResponseHeaders": {
         "Content-Length": "0",
-        "Content-MD5": "emrrh/zE18ooSDzjoMeg9A==",
-<<<<<<< HEAD
-        "Date": "Thu, 02 Apr 2020 23:49:41 GMT",
-        "ETag": "\u00220x8D7D76083B272A7\u0022",
-        "Last-Modified": "Thu, 02 Apr 2020 23:49:42 GMT",
-=======
-        "Date": "Thu, 26 Mar 2020 20:50:26 GMT",
-        "ETag": "\u00220x8D7D1C74FA71AE3\u0022",
-        "Last-Modified": "Thu, 26 Mar 2020 20:50:26 GMT",
->>>>>>> bb257be6
+        "Content-MD5": "T7sMWe7JfT6Y3eai8C55Mg==",
+        "Date": "Sat, 04 Apr 2020 01:41:09 GMT",
+        "ETag": "\u00220x8D7D839403785CD\u0022",
+        "Last-Modified": "Sat, 04 Apr 2020 01:41:09 GMT",
         "Server": [
           "Windows-Azure-Blob/1.0",
           "Microsoft-HTTPAPI/2.0"
         ],
-        "x-ms-client-request-id": "03a29970-0011-531c-ca4a-d6dad12dae3e",
-        "x-ms-content-crc64": "3YaNzfgaEBE=",
-<<<<<<< HEAD
-        "x-ms-request-id": "5f35777b-401e-0017-5249-09e4ab000000",
-=======
-        "x-ms-request-id": "99502bcd-601e-0010-66b0-033cec000000",
->>>>>>> bb257be6
+        "x-ms-client-request-id": "080409fb-6fea-7a59-d23a-2b886bfe81ad",
+        "x-ms-content-crc64": "GFolOmTow90=",
+        "x-ms-request-id": "9f73cb5e-601e-0086-3d22-0a8119000000",
         "x-ms-request-server-encrypted": "true",
         "x-ms-version": "2019-12-12"
       },
       "ResponseBody": []
     },
     {
-<<<<<<< HEAD
-      "RequestUri": "https://seanmcccanary.blob.core.windows.net/test-container-36760a2e-459a-d8a5-b49a-f67ff283320c/test-blob-c5578603-2ef8-7b0f-2a7b-3fe19bc7cd22",
+      "RequestUri": "https://seanmcccanary.blob.core.windows.net/test-container-df3a931e-7e98-1879-dd90-fe7e22121d81/test-blob-6729050e-24fb-b51a-15ce-ae44e6270679",
       "RequestMethod": "GET",
       "RequestHeaders": {
         "Authorization": "Sanitized",
-        "traceparent": "00-dea332dd95a52149b9482803a6cbc4b7-6a5388b11117a74c-00",
+        "traceparent": "00-83c1b93c74bff04aba458ada4b21dc20-d48aa8dc867f324e-00",
         "User-Agent": [
-          "azsdk-net-Storage.Blobs/12.5.0-dev.20200402.1",
+          "azsdk-net-Storage.Blobs/12.5.0-dev.20200403.1",
           "(.NET Core 4.6.28325.01; Microsoft Windows 10.0.18362 )"
         ],
-        "x-ms-client-request-id": "f6067f12-e662-876c-2f4a-edec4fb97587",
-        "x-ms-date": "Thu, 02 Apr 2020 23:49:43 GMT",
-        "x-ms-range": "bytes=0-",
-=======
-      "RequestUri": "https://seandevtest.blob.core.windows.net/test-container-36760a2e-459a-d8a5-b49a-f67ff283320c/test-blob-c5578603-2ef8-7b0f-2a7b-3fe19bc7cd22",
-      "RequestMethod": "GET",
-      "RequestHeaders": {
-        "Authorization": "Sanitized",
-        "traceparent": "00-a3bfd373ddb4014ba00ef37992e5b724-152eafb74fdb664f-00",
-        "User-Agent": [
-          "azsdk-net-Storage.Blobs/12.5.0-dev.20200326.1",
-          "(.NET Core 4.6.28325.01; Microsoft Windows 10.0.18362 )"
-        ],
-        "x-ms-client-request-id": "f6067f12-e662-876c-2f4a-edec4fb97587",
-        "x-ms-date": "Thu, 26 Mar 2020 20:50:25 GMT",
->>>>>>> bb257be6
+        "x-ms-client-request-id": "7b96c61e-ac15-1b94-736d-482f1346d33f",
+        "x-ms-date": "Sat, 04 Apr 2020 01:41:09 GMT",
         "x-ms-return-client-request-id": "true",
         "x-ms-version": "2019-12-12"
       },
@@ -154,68 +90,38 @@
       "ResponseHeaders": {
         "Accept-Ranges": "bytes",
         "Content-Length": "1024",
-        "Content-MD5": "emrrh/zE18ooSDzjoMeg9A==",
+        "Content-MD5": "T7sMWe7JfT6Y3eai8C55Mg==",
         "Content-Type": "application/octet-stream",
-<<<<<<< HEAD
-        "Date": "Thu, 02 Apr 2020 23:49:41 GMT",
-        "ETag": "\u00220x8D7D76083B272A7\u0022",
-        "Last-Modified": "Thu, 02 Apr 2020 23:49:42 GMT",
-=======
-        "Date": "Thu, 26 Mar 2020 20:50:26 GMT",
-        "ETag": "\u00220x8D7D1C74FA71AE3\u0022",
-        "Last-Modified": "Thu, 26 Mar 2020 20:50:26 GMT",
->>>>>>> bb257be6
+        "Date": "Sat, 04 Apr 2020 01:41:09 GMT",
+        "ETag": "\u00220x8D7D839403785CD\u0022",
+        "Last-Modified": "Sat, 04 Apr 2020 01:41:09 GMT",
         "Server": [
           "Windows-Azure-Blob/1.0",
           "Microsoft-HTTPAPI/2.0"
         ],
-<<<<<<< HEAD
-        "x-ms-blob-content-md5": "emrrh/zE18ooSDzjoMeg9A==",
         "x-ms-blob-type": "BlockBlob",
-        "x-ms-client-request-id": "f6067f12-e662-876c-2f4a-edec4fb97587",
-        "x-ms-creation-time": "Thu, 02 Apr 2020 23:49:42 GMT",
+        "x-ms-client-request-id": "7b96c61e-ac15-1b94-736d-482f1346d33f",
+        "x-ms-creation-time": "Sat, 04 Apr 2020 01:41:09 GMT",
         "x-ms-lease-state": "available",
         "x-ms-lease-status": "unlocked",
-        "x-ms-request-id": "5f357784-401e-0017-5949-09e4ab000000",
-=======
-        "x-ms-blob-type": "BlockBlob",
-        "x-ms-client-request-id": "f6067f12-e662-876c-2f4a-edec4fb97587",
-        "x-ms-creation-time": "Thu, 26 Mar 2020 20:50:26 GMT",
-        "x-ms-lease-state": "available",
-        "x-ms-lease-status": "unlocked",
-        "x-ms-request-id": "99502bed-601e-0010-05b0-033cec000000",
->>>>>>> bb257be6
+        "x-ms-request-id": "9f73cb85-601e-0086-6422-0a8119000000",
         "x-ms-server-encrypted": "true",
         "x-ms-version": "2019-12-12"
       },
-      "ResponseBody": "jcKSoXrzsK9UtCchvszBJZwG24Q6Rzu\u002BQo0U4JmWIi7A0IV3QHspD9ancEQG7b1euRlFlOtI6EaG017t3s8VvZH5Ye5GSeQg3cuuktb3t1XQtid/UI5Cd\u002Bg/8WwdPDEHkrKyDYvOGG81JbcfmlVvjhwJHSinlWwDtuoGBlh4A6GapwAkRanKAZ63SivWI92S0GJQEx8JX/xFrlegyBEXvSEWhfJVS0lyPhuJ8EtBLZMNczb1J\u002B\u002BCkUgE3pdSKTmNoI0Jv53qPYQZ3dUDf2\u002BwBIHEk1XaIpUylPSqUGyxIBXi/E\u002B9N231IjWy20kafhHYU9kWjZbksn741yuoP\u002B0XZ72/IYIf880TznAfKEZLGBbi0v2Sm5J\u002B/krRxV9BTONImnOMWl2PuWAMAr4lxIo3rL4Vxm3vhMsqQSM4Ti1t0YKN1o3Svr65UxidhpnUWDm/mRihLIZ1WRWnYRk5V2synzA8mO38ZO0AXHNUUv4yVujpebQUzKX7F314Klykf/yta\u002Bdpl8BLwjQroNATIQYWdQswUN22HdOLQYFvgzmQW912pucXyb8onbZ/6SvU6PV2YrVRdC4e9k0U3VY\u002B2z76mkTznHof/6xMCLInNzSntliL\u002BSGEP\u002BeuWK\u002BZA\u002Bto6cJ3hE/n4Ut7VmIJBWt89r8ZbSf9s\u002BIcdltcREPKhvvA4x/wr7Pkv9QMEKK\u002Bezl8MWHwgJbEazbfWw30i5wHsNBnSCFMjEcLNK1S8KJAXvoh4BPi2gZl/HjoEVSl8DQ4BV/RVzMYMKUa5EvocnqTnv0T0quJJdbKAUypY3ryZkN5GutDbwbHCa9tyPW6fIr9VXJXkh6Jrt\u002BJBlbnbswqJ34Ib1eOUC/2S8n7HF3hEITCrA4Im9Ql8GsMumiw4JriQqB2sQ0ybgRDYEZUjpKCp/bRJcK\u002BIouq43/rgpbHRmsuGNm8al52jz0JxTuN0GLZihJy3rvYJCAVzM6ORuxuexnaJXW4xTyXWpWFtVxQHBIdEviDVWiwVvS5p56Q6ElRmkkhsqvsIMTV2oMlU27DxK\u002B8cTTz6yaxKs\u002BB/x6eB3JMMxoTL2lmMPEzrXrkigKF9eLu03cVXa8ib4jbayGmN9MQ2R9Tr5VGVUBCvz2rzKDM\u002Bwk7sDP7NtZr8MDhi8XPjXan07DjMkZNp3420p1ydqLoD28XaoefFaNJ6L/UZcp6cjLGBPjv6cnD7Qi1xGQ4\u002BHkd\u002BXtVtyLvCL4NmkmGeEKzu19rrHKp\u002BCamVHx\u002B6VA\u002BEPBFt2xOJboP1vs64U9/PHXFAQgEzUwGcwBVrmOlcB5tzolZQMHWZJakW9V2bxbXJxcHuedIOkKjPkNr\u002BXZXaWXdzBPFJvu0751xX3F2kATqfg=="
+      "ResponseBody": "1Lrc64c6BAzKyKzqv9\u002BtnZ8PQg06VEh\u002BG9bNronsdHuLMMkEtskA0wAcnDN3MPU2IBCl1uX5P39yXdCxbVWC3lMwXo8VqObVDm4MHbgUBuvglo54Rp6WkvBJklj5T2armr3fRtFmIXcpz8d37CHHXVfl0dfHCpe1msyeyxaO3L8IYYP6Nb8ZenUWTnfWH6XPgjUBFH2O448lKqwEx1Vhm/IIboudzCiXy1disLsg3nsnzknhjMhBeX301AoTFLIftbKEzrAZMbUNaUgmLDLTBUww3fgMfw8qxvQOqfgdhLekQ/sInA/LDZyT1CKAGk1KIM\u002B94je5EjWjWQi7C4i97\u002BWQgeg3ymg8Zc9beavsqqumw4koX6GA6zDFZUIHDwIU1uU975llE1VmgX1nXZmKt69cFEf/lI9DEJa4cWUlNVXMR6LGr7sSQbAzwd4kGI2XO66Tqvq6FUJV\u002Bd4CrKLvQEsnmhb2xAfzStOXy9KwH/gJIDW3kopaEjJgcLXdEJQNQ4GS/H13oXemoGAnIklvpNrm\u002BIxsOK7BzYjkllNSFjo\u002BiYdRHiN6kn\u002B\u002BEfIqM\u002B/o8Mza9hcIoQvS0S70kwojU4km6ZjBHoa3a2YMrie8l5qZ\u002B6WHdx8jNuh8fk30hf90mr1oA0lWJ9FFI4qw\u002B/PjFTmUW5dlnNtpA7KwRJ85wuZnmBNpU5NQQtPTQVSVcjr0mGgTXylnD/7i/wCWpuIxDGGkSWPgesKmRBnEkVqH1JB4u6w2JWK8/4gUh1SSuZvxoTTy8CnXFB6mbRsQon2kWitwHuo2\u002Buf\u002B50nay/JtE4p90\u002B8llONnoKeNkLhHrF0Kby0pIpqwuqdN9Ajf/UgsOFmQks\u002BOf8VHCH5DqGoutjvsz1zERPHwzBhI16Dah6JeYVdftxmNfPBn4RkbbRE8Hz3M8y7sZ/Non8a2RqclbYHc5UcTz/8iXlJrXWPX1F8GC7hiDZN0cflj9xdT1jZIQXSYP4fKKU8\u002BqpTbgQmQkMtmsDrvw1/tZ3NNr9jozogcIhvvP5TXPOJoJGP/mfDv02ZL7Cb7WX4Vq9gTfHp3VdsMvl7toFE2jnNYh5/77s6DXttxnOFiIcmd2pO8w8Bo8M6H8tqRATMVFV6yo9HeGb0JkB6eBrn5qp2VUMa9ecqz75bRdPv08VynXIeDr333v8HWszOhyeoUjUg9/LFtV5uT/rM7DaTBFZ/B9qkydvofnZAE5saXESarvOaytvSqOgTr77HJvLEcFJ6T39JA4hdOHV8gaHHV/OyMj1C\u002BD16rF7ylRoZIVuHf6NEoAzFUa9rPY5mVidKTFvPEPCxgXgU/6MgVm5uQBsd9QYCfrPi7OCR27qzEFY7qEjCShBm0fg=="
     },
     {
-<<<<<<< HEAD
-      "RequestUri": "https://seanmcccanary.blob.core.windows.net/test-container-36760a2e-459a-d8a5-b49a-f67ff283320c/test-blob-c5578603-2ef8-7b0f-2a7b-3fe19bc7cd22",
+      "RequestUri": "https://seanmcccanary.blob.core.windows.net/test-container-df3a931e-7e98-1879-dd90-fe7e22121d81/test-blob-6729050e-24fb-b51a-15ce-ae44e6270679",
       "RequestMethod": "HEAD",
       "RequestHeaders": {
         "Authorization": "Sanitized",
-        "traceparent": "00-e27b57131651fd47acb2e4399c4ceab7-7c357f9634d4e549-00",
+        "traceparent": "00-b80e463c69f35d4fb9fa6b2e33ad59db-e1c6e6f953a9c643-00",
         "User-Agent": [
-          "azsdk-net-Storage.Blobs/12.5.0-dev.20200402.1",
+          "azsdk-net-Storage.Blobs/12.5.0-dev.20200403.1",
           "(.NET Core 4.6.28325.01; Microsoft Windows 10.0.18362 )"
         ],
-        "x-ms-client-request-id": "51c78418-b827-9adc-0e67-dc80c0b958c5",
-        "x-ms-date": "Thu, 02 Apr 2020 23:49:43 GMT",
-=======
-      "RequestUri": "https://seandevtest.blob.core.windows.net/test-container-36760a2e-459a-d8a5-b49a-f67ff283320c/test-blob-c5578603-2ef8-7b0f-2a7b-3fe19bc7cd22",
-      "RequestMethod": "HEAD",
-      "RequestHeaders": {
-        "Authorization": "Sanitized",
-        "traceparent": "00-19d30eed7c7bdf4697cc933398645340-c30d675bd4a93f4f-00",
-        "User-Agent": [
-          "azsdk-net-Storage.Blobs/12.5.0-dev.20200326.1",
-          "(.NET Core 4.6.28325.01; Microsoft Windows 10.0.18362 )"
-        ],
-        "x-ms-client-request-id": "51c78418-b827-9adc-0e67-dc80c0b958c5",
-        "x-ms-date": "Thu, 26 Mar 2020 20:50:25 GMT",
->>>>>>> bb257be6
+        "x-ms-client-request-id": "a46a93f4-0667-1d98-2eda-5f579422e50d",
+        "x-ms-date": "Sat, 04 Apr 2020 01:41:10 GMT",
         "x-ms-return-client-request-id": "true",
         "x-ms-version": "2019-12-12"
       },
@@ -224,17 +130,11 @@
       "ResponseHeaders": {
         "Accept-Ranges": "bytes",
         "Content-Length": "1024",
-        "Content-MD5": "emrrh/zE18ooSDzjoMeg9A==",
+        "Content-MD5": "T7sMWe7JfT6Y3eai8C55Mg==",
         "Content-Type": "application/octet-stream",
-<<<<<<< HEAD
-        "Date": "Thu, 02 Apr 2020 23:49:41 GMT",
-        "ETag": "\u00220x8D7D76083B272A7\u0022",
-        "Last-Modified": "Thu, 02 Apr 2020 23:49:42 GMT",
-=======
-        "Date": "Thu, 26 Mar 2020 20:50:26 GMT",
-        "ETag": "\u00220x8D7D1C74FA71AE3\u0022",
-        "Last-Modified": "Thu, 26 Mar 2020 20:50:26 GMT",
->>>>>>> bb257be6
+        "Date": "Sat, 04 Apr 2020 01:41:09 GMT",
+        "ETag": "\u00220x8D7D839403785CD\u0022",
+        "Last-Modified": "Sat, 04 Apr 2020 01:41:09 GMT",
         "Server": [
           "Windows-Azure-Blob/1.0",
           "Microsoft-HTTPAPI/2.0"
@@ -242,49 +142,28 @@
         "x-ms-access-tier": "Hot",
         "x-ms-access-tier-inferred": "true",
         "x-ms-blob-type": "BlockBlob",
-        "x-ms-client-request-id": "51c78418-b827-9adc-0e67-dc80c0b958c5",
-<<<<<<< HEAD
-        "x-ms-creation-time": "Thu, 02 Apr 2020 23:49:42 GMT",
+        "x-ms-client-request-id": "a46a93f4-0667-1d98-2eda-5f579422e50d",
+        "x-ms-creation-time": "Sat, 04 Apr 2020 01:41:09 GMT",
         "x-ms-lease-state": "available",
         "x-ms-lease-status": "unlocked",
-        "x-ms-request-id": "5f357786-401e-0017-5b49-09e4ab000000",
-=======
-        "x-ms-creation-time": "Thu, 26 Mar 2020 20:50:26 GMT",
-        "x-ms-lease-state": "available",
-        "x-ms-lease-status": "unlocked",
-        "x-ms-request-id": "99502c13-601e-0010-28b0-033cec000000",
->>>>>>> bb257be6
+        "x-ms-request-id": "9f73cb9e-601e-0086-7d22-0a8119000000",
         "x-ms-server-encrypted": "true",
         "x-ms-version": "2019-12-12"
       },
       "ResponseBody": []
     },
     {
-<<<<<<< HEAD
-      "RequestUri": "https://seanmcccanary.blob.core.windows.net/test-container-36760a2e-459a-d8a5-b49a-f67ff283320c?restype=container",
+      "RequestUri": "https://seanmcccanary.blob.core.windows.net/test-container-df3a931e-7e98-1879-dd90-fe7e22121d81?restype=container",
       "RequestMethod": "DELETE",
       "RequestHeaders": {
         "Authorization": "Sanitized",
-        "traceparent": "00-fa084cc72e414b48be47a11c027afaa6-a8c36a254bc7ec44-00",
+        "traceparent": "00-c65f9f586ed10243af135bd5abb2dac2-698bba4e2a7df04f-00",
         "User-Agent": [
-          "azsdk-net-Storage.Blobs/12.5.0-dev.20200402.1",
+          "azsdk-net-Storage.Blobs/12.5.0-dev.20200403.1",
           "(.NET Core 4.6.28325.01; Microsoft Windows 10.0.18362 )"
         ],
-        "x-ms-client-request-id": "cad4a72d-23f2-9b60-634f-e1ca63a60139",
-        "x-ms-date": "Thu, 02 Apr 2020 23:49:43 GMT",
-=======
-      "RequestUri": "https://seandevtest.blob.core.windows.net/test-container-36760a2e-459a-d8a5-b49a-f67ff283320c?restype=container",
-      "RequestMethod": "DELETE",
-      "RequestHeaders": {
-        "Authorization": "Sanitized",
-        "traceparent": "00-6e7d37a50652a74f8a8da99fbef713d9-06a9637ffa642543-00",
-        "User-Agent": [
-          "azsdk-net-Storage.Blobs/12.5.0-dev.20200326.1",
-          "(.NET Core 4.6.28325.01; Microsoft Windows 10.0.18362 )"
-        ],
-        "x-ms-client-request-id": "cad4a72d-23f2-9b60-634f-e1ca63a60139",
-        "x-ms-date": "Thu, 26 Mar 2020 20:50:25 GMT",
->>>>>>> bb257be6
+        "x-ms-client-request-id": "803a73e4-2fdc-d5d8-8c30-5681c14d8994",
+        "x-ms-date": "Sat, 04 Apr 2020 01:41:10 GMT",
         "x-ms-return-client-request-id": "true",
         "x-ms-version": "2019-12-12"
       },
@@ -292,33 +171,20 @@
       "StatusCode": 202,
       "ResponseHeaders": {
         "Content-Length": "0",
-<<<<<<< HEAD
-        "Date": "Thu, 02 Apr 2020 23:49:42 GMT",
-=======
-        "Date": "Thu, 26 Mar 2020 20:50:26 GMT",
->>>>>>> bb257be6
+        "Date": "Sat, 04 Apr 2020 01:41:09 GMT",
         "Server": [
           "Windows-Azure-Blob/1.0",
           "Microsoft-HTTPAPI/2.0"
         ],
-        "x-ms-client-request-id": "cad4a72d-23f2-9b60-634f-e1ca63a60139",
-<<<<<<< HEAD
-        "x-ms-request-id": "5f35778a-401e-0017-5f49-09e4ab000000",
+        "x-ms-client-request-id": "803a73e4-2fdc-d5d8-8c30-5681c14d8994",
+        "x-ms-request-id": "9f73cbbf-601e-0086-1d22-0a8119000000",
         "x-ms-version": "2019-12-12"
-=======
-        "x-ms-request-id": "99502c2c-601e-0010-3fb0-033cec000000",
-        "x-ms-version": "2019-07-07"
->>>>>>> bb257be6
       },
       "ResponseBody": []
     }
   ],
   "Variables": {
-    "RandomSeed": "256397000",
-<<<<<<< HEAD
+    "RandomSeed": "21700279",
     "Storage_TestConfigDefault": "ProductionTenant\nseanmcccanary\nU2FuaXRpemVk\nhttps://seanmcccanary.blob.core.windows.net\nhttps://seanmcccanary.file.core.windows.net\nhttps://seanmcccanary.queue.core.windows.net\nhttps://seanmcccanary.table.core.windows.net\n\n\n\n\nhttps://seanmcccanary-secondary.blob.core.windows.net\nhttps://seanmcccanary-secondary.file.core.windows.net\nhttps://seanmcccanary-secondary.queue.core.windows.net\nhttps://seanmcccanary-secondary.table.core.windows.net\n\nSanitized\n\n\nCloud\nBlobEndpoint=https://seanmcccanary.blob.core.windows.net/;QueueEndpoint=https://seanmcccanary.queue.core.windows.net/;FileEndpoint=https://seanmcccanary.file.core.windows.net/;BlobSecondaryEndpoint=https://seanmcccanary-secondary.blob.core.windows.net/;QueueSecondaryEndpoint=https://seanmcccanary-secondary.queue.core.windows.net/;FileSecondaryEndpoint=https://seanmcccanary-secondary.file.core.windows.net/;AccountName=seanmcccanary;AccountKey=Sanitized\nseanscope1"
-=======
-    "Storage_TestConfigDefault": "ProductionTenant\nseandevtest\nU2FuaXRpemVk\nhttps://seandevtest.blob.core.windows.net\nhttps://seandevtest.file.core.windows.net\nhttps://seandevtest.queue.core.windows.net\nhttps://seandevtest.table.core.windows.net\n\n\n\n\nhttps://seandevtest-secondary.blob.core.windows.net\nhttps://seandevtest-secondary.file.core.windows.net\nhttps://seandevtest-secondary.queue.core.windows.net\nhttps://seandevtest-secondary.table.core.windows.net\n\nSanitized\n\n\nCloud\nBlobEndpoint=https://seandevtest.blob.core.windows.net/;QueueEndpoint=https://seandevtest.queue.core.windows.net/;FileEndpoint=https://seandevtest.file.core.windows.net/;BlobSecondaryEndpoint=https://seandevtest-secondary.blob.core.windows.net/;QueueSecondaryEndpoint=https://seandevtest-secondary.queue.core.windows.net/;FileSecondaryEndpoint=https://seandevtest-secondary.file.core.windows.net/;AccountName=seandevtest;AccountKey=Sanitized\nseanscope1"
->>>>>>> bb257be6
   }
 }