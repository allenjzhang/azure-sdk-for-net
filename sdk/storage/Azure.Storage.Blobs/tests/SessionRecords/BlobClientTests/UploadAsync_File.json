--- conflicted
+++ resolved
@@ -1,22 +1,6 @@
 {
   "Entries": [
     {
-<<<<<<< HEAD
-      "RequestUri": "https://seanstagetest.blob.core.windows.net/test-container-12e6d47c-0883-b613-337f-160176c0f3bf?restype=container",
-      "RequestMethod": "PUT",
-      "RequestHeaders": {
-        "Authorization": "Sanitized",
-        "traceparent": "00-69b414eca2308b489e7950d80931e9e5-2a789e49c10b9b43-00",
-        "User-Agent": [
-          "azsdk-net-Storage.Blobs/12.4.0-dev.20200305.1",
-          "(.NET Core 4.6.28325.01; Microsoft Windows 10.0.18363 )"
-        ],
-        "x-ms-blob-public-access": "container",
-        "x-ms-client-request-id": "af226880-449e-4877-6778-6f6ee50730c2",
-        "x-ms-date": "Thu, 05 Mar 2020 21:08:38 GMT",
-        "x-ms-return-client-request-id": "true",
-        "x-ms-version": "2019-10-10"
-=======
       "RequestUri": "https://seanmcccanary.blob.core.windows.net/test-container-3be1421d-8aef-bb97-ae8a-7f1a3d4160e1?restype=container",
       "RequestMethod": "PUT",
       "RequestHeaders": {
@@ -31,60 +15,31 @@
         "x-ms-date": "Sat, 04 Apr 2020 01:40:03 GMT",
         "x-ms-return-client-request-id": "true",
         "x-ms-version": "2019-12-12"
->>>>>>> 32e373e2
       },
       "RequestBody": null,
       "StatusCode": 201,
       "ResponseHeaders": {
         "Content-Length": "0",
-<<<<<<< HEAD
-        "Date": "Thu, 05 Mar 2020 21:08:38 GMT",
-        "ETag": "\u00220x8D7C149600BB287\u0022",
-        "Last-Modified": "Thu, 05 Mar 2020 21:08:38 GMT",
-=======
         "Date": "Sat, 04 Apr 2020 01:40:03 GMT",
         "ETag": "\u00220x8D7D839192DF4E2\u0022",
         "Last-Modified": "Sat, 04 Apr 2020 01:40:04 GMT",
->>>>>>> 32e373e2
         "Server": [
           "Windows-Azure-Blob/1.0",
           "Microsoft-HTTPAPI/2.0"
         ],
-<<<<<<< HEAD
-        "x-ms-client-request-id": "af226880-449e-4877-6778-6f6ee50730c2",
-        "x-ms-request-id": "ffaa6b86-301e-0040-0a32-f39503000000",
-        "x-ms-version": "2019-10-10"
-=======
         "x-ms-client-request-id": "60a0b80b-2fdc-030a-cafd-965d282ba787",
         "x-ms-request-id": "49d140a3-801e-0045-7321-0a9843000000",
         "x-ms-version": "2019-12-12"
->>>>>>> 32e373e2
       },
       "ResponseBody": []
     },
     {
-<<<<<<< HEAD
-      "RequestUri": "https://seanstagetest.blob.core.windows.net/test-container-12e6d47c-0883-b613-337f-160176c0f3bf/test-blob-5d596543-d7cd-34d7-20a0-6996cb048864",
-=======
       "RequestUri": "https://seanmcccanary.blob.core.windows.net/test-container-3be1421d-8aef-bb97-ae8a-7f1a3d4160e1/test-blob-f01a5c87-dda6-677c-a6a3-40c2f88376d6",
->>>>>>> 32e373e2
       "RequestMethod": "PUT",
       "RequestHeaders": {
         "Authorization": "Sanitized",
         "Content-Length": "1024",
         "If-None-Match": "*",
-<<<<<<< HEAD
-        "traceparent": "00-b618514ab705044caab68f1c3aad0f08-0f2e6599ba0b5c43-00",
-        "User-Agent": [
-          "azsdk-net-Storage.Blobs/12.4.0-dev.20200305.1",
-          "(.NET Core 4.6.28325.01; Microsoft Windows 10.0.18363 )"
-        ],
-        "x-ms-blob-type": "BlockBlob",
-        "x-ms-client-request-id": "ec9bfc2e-6282-a9e5-28cb-e7efcbe8e09f",
-        "x-ms-date": "Thu, 05 Mar 2020 21:08:38 GMT",
-        "x-ms-return-client-request-id": "true",
-        "x-ms-version": "2019-10-10"
-=======
         "traceparent": "00-10a8062a56e9434aacac72edb4957a30-8208f0f901efb240-00",
         "User-Agent": [
           "azsdk-net-Storage.Blobs/12.5.0-dev.20200403.1",
@@ -95,62 +50,33 @@
         "x-ms-date": "Sat, 04 Apr 2020 01:40:04 GMT",
         "x-ms-return-client-request-id": "true",
         "x-ms-version": "2019-12-12"
->>>>>>> 32e373e2
       },
       "RequestBody": "lWQPhKAABaeXb04BHz4Wz4UKi\u002Bi9BHUuPDm6Oe5IC0aHwMjEHCPmhldyWDaOekdnjXA87fiNGJHv4EdnRsu4T2QHel92UbNiJASQSqw\u002Bn8HxUqx\u002BCx1O\u002Bac31DvbfkCLugjShwDo8Du82snz/M3ksUGFdvMfOkNHuYC3P314hqXEBZCjaxjBCWJwwjFTW/zZUiP5VQhMa4DFi81/MLG\u002BQ1MjLvc9QUUpxGyRrncS816D3u1ZfzGdd5kQ3uBKQdiwsn7dMCwFnBHez5Gbu70Ispdv/FLEZcQihbZeLWNk3oKU4Pz5NMIxfkHceq\u002BgAbzcBytI20WG7E26u6p1pm\u002BtevAOB9rADn3VPX0Q5\u002BoUgYT6giU3GwM9DfSvP3kXu9fSLgC\u002BkvriG/iuc53HdQRipjomeyRJdl7t0PnmEc8EvYGlPrnqVe\u002BJF2YsiahldZjvTJk/8ECzibeh0cEA/AopqbUcIjdLeFBKnGO9HO22iFth9sU2xcxB8rUCSIMtiRtcA9/zSFNgpNNI9FTc9WzK60lmnwVE8uTo2y\u002BCSC/MHBNIYRkNwz8HAFLx7dF4ZPxIOF06x\u002BkWFxD7Cm0j3luke9dAlJRSvCgKXp\u002ByUwUTb3YzORDRkVUqMkkJErjR5CH3TXH5ONBo9Xs1MGlJY8QL6Jr38KVK0umCFWFLSapvOHl9uwaTGTelykOUnGHr4M6E/ikd2fN8rHqIdyJvHazRxffvzKe\u002Bd89jUiVhtTWIljWSxkuAUV\u002BFAQ\u002BLC6IUNq2Xw9Zp\u002BxQmxoZauobOG/ZE/\u002BDt3FZgUHSYasuYMmwsThx4yfJfHpsha//FJpfYt\u002BUYRwvCJ1lWN3Ji0ZFJjpQZLmxqVlEE5eBEy3BXmircv7LlgOthaibCIZJ//E0J2N1qrPcrbmGUFGEqfVzp/5xHhhHfYw2pt8RFpzS\u002BhOmTO/OS7O4ysVFRUWyJNuzK2SH2OHY7KnTQwfQz5cYs1ZB4l0FoVhOtFNS/jhKhIIDXe84TyEtzVxF/wir5/8uLJHvbEZ\u002BqYYINSCOhfJxiLqFzXGr3GAxEBD8w6ZTotBUJNGmWxQ7hLBlMBoAo0dt1HJOJhaNgkwtvlwxfeXjtJJQOmEcyy2iSki9RqxKMHDNku8wBXy5yqKBdJy4CgbKhXuHrGjmTQlEq9/NzD\u002Bj54nvZ\u002B76r7MVlm\u002B\u002Bn1aQ6kBB8sE0xoAL50Hl71mc7/pi4ZESyKYX09XIbhn5J7Gys8Gbi91\u002Bax0F53ytFLxVeKp1W7nFfh2eLh7rbFhqDr\u002BMMz\u002BYBWQc5HZwCOUlar8VcvVvh8v37TGj/V2\u002Bkv7En9S9HOWAvXNCVHdHVXE4dMNj0flm\u002BorzmEIJ9AgKXlF3q20MZEw==",
       "StatusCode": 201,
       "ResponseHeaders": {
         "Content-Length": "0",
-<<<<<<< HEAD
-        "Content-MD5": "CKr\u002BHacvO/afrSVWRWRXuw==",
-        "Date": "Thu, 05 Mar 2020 21:08:38 GMT",
-        "ETag": "\u00220x8D7C1496019562F\u0022",
-        "Last-Modified": "Thu, 05 Mar 2020 21:08:38 GMT",
-=======
         "Content-MD5": "EdNXnm21WgEzw28g/ENxTQ==",
         "Date": "Sat, 04 Apr 2020 01:40:03 GMT",
         "ETag": "\u00220x8D7D8391945FB29\u0022",
         "Last-Modified": "Sat, 04 Apr 2020 01:40:04 GMT",
->>>>>>> 32e373e2
         "Server": [
           "Windows-Azure-Blob/1.0",
           "Microsoft-HTTPAPI/2.0"
         ],
-<<<<<<< HEAD
-        "x-ms-client-request-id": "ec9bfc2e-6282-a9e5-28cb-e7efcbe8e09f",
-        "x-ms-content-crc64": "Gd3ZBvoKbHQ=",
-        "x-ms-request-id": "ffaa6b8a-301e-0040-0d32-f39503000000",
-        "x-ms-request-server-encrypted": "true",
-        "x-ms-version": "2019-10-10"
-=======
         "x-ms-client-request-id": "72526858-2861-b2de-5ace-fe8873ea810a",
         "x-ms-content-crc64": "a4LjtdodXiQ=",
         "x-ms-request-id": "49d140b5-801e-0045-0321-0a9843000000",
         "x-ms-request-server-encrypted": "true",
         "x-ms-version": "2019-12-12"
->>>>>>> 32e373e2
       },
       "ResponseBody": []
     },
     {
-<<<<<<< HEAD
-      "RequestUri": "https://seanstagetest.blob.core.windows.net/test-container-12e6d47c-0883-b613-337f-160176c0f3bf?restype=container\u0026comp=list",
-=======
       "RequestUri": "https://seanmcccanary.blob.core.windows.net/test-container-3be1421d-8aef-bb97-ae8a-7f1a3d4160e1?restype=container\u0026comp=list",
->>>>>>> 32e373e2
       "RequestMethod": "GET",
       "RequestHeaders": {
         "Authorization": "Sanitized",
         "User-Agent": [
-<<<<<<< HEAD
-          "azsdk-net-Storage.Blobs/12.4.0-dev.20200305.1",
-          "(.NET Core 4.6.28325.01; Microsoft Windows 10.0.18363 )"
-        ],
-        "x-ms-client-request-id": "af93cfa7-3efb-529f-28cc-7b199b68e532",
-        "x-ms-date": "Thu, 05 Mar 2020 21:08:38 GMT",
-        "x-ms-return-client-request-id": "true",
-        "x-ms-version": "2019-10-10"
-=======
           "azsdk-net-Storage.Blobs/12.5.0-dev.20200403.1",
           "(.NET Core 4.6.28325.01; Microsoft Windows 10.0.18362 )"
         ],
@@ -158,46 +84,17 @@
         "x-ms-date": "Sat, 04 Apr 2020 01:40:04 GMT",
         "x-ms-return-client-request-id": "true",
         "x-ms-version": "2019-12-12"
->>>>>>> 32e373e2
       },
       "RequestBody": null,
       "StatusCode": 200,
       "ResponseHeaders": {
         "Content-Type": "application/xml",
-<<<<<<< HEAD
-        "Date": "Thu, 05 Mar 2020 21:08:38 GMT",
-=======
         "Date": "Sat, 04 Apr 2020 01:40:03 GMT",
->>>>>>> 32e373e2
         "Server": [
           "Windows-Azure-Blob/1.0",
           "Microsoft-HTTPAPI/2.0"
         ],
         "Transfer-Encoding": "chunked",
-<<<<<<< HEAD
-        "Vary": "Origin",
-        "x-ms-client-request-id": "af93cfa7-3efb-529f-28cc-7b199b68e532",
-        "x-ms-request-id": "ffaa6b8b-301e-0040-0e32-f39503000000",
-        "x-ms-version": "2019-10-10"
-      },
-      "ResponseBody": "\uFEFF\u003C?xml version=\u00221.0\u0022 encoding=\u0022utf-8\u0022?\u003E\u003CEnumerationResults ServiceEndpoint=\u0022https://seanstagetest.blob.core.windows.net/\u0022 ContainerName=\u0022test-container-12e6d47c-0883-b613-337f-160176c0f3bf\u0022\u003E\u003CBlobs\u003E\u003CBlob\u003E\u003CName\u003Etest-blob-5d596543-d7cd-34d7-20a0-6996cb048864\u003C/Name\u003E\u003CProperties\u003E\u003CCreation-Time\u003EThu, 05 Mar 2020 21:08:38 GMT\u003C/Creation-Time\u003E\u003CLast-Modified\u003EThu, 05 Mar 2020 21:08:38 GMT\u003C/Last-Modified\u003E\u003CEtag\u003E0x8D7C1496019562F\u003C/Etag\u003E\u003CContent-Length\u003E1024\u003C/Content-Length\u003E\u003CContent-Type\u003Eapplication/octet-stream\u003C/Content-Type\u003E\u003CContent-Encoding /\u003E\u003CContent-Language /\u003E\u003CContent-CRC64 /\u003E\u003CContent-MD5\u003ECKr\u002BHacvO/afrSVWRWRXuw==\u003C/Content-MD5\u003E\u003CCache-Control /\u003E\u003CContent-Disposition /\u003E\u003CBlobType\u003EBlockBlob\u003C/BlobType\u003E\u003CAccessTier\u003EHot\u003C/AccessTier\u003E\u003CAccessTierInferred\u003Etrue\u003C/AccessTierInferred\u003E\u003CLeaseStatus\u003Eunlocked\u003C/LeaseStatus\u003E\u003CLeaseState\u003Eavailable\u003C/LeaseState\u003E\u003CServerEncrypted\u003Etrue\u003C/ServerEncrypted\u003E\u003C/Properties\u003E\u003C/Blob\u003E\u003C/Blobs\u003E\u003CNextMarker /\u003E\u003C/EnumerationResults\u003E"
-    },
-    {
-      "RequestUri": "https://seanstagetest.blob.core.windows.net/test-container-12e6d47c-0883-b613-337f-160176c0f3bf/test-blob-5d596543-d7cd-34d7-20a0-6996cb048864",
-      "RequestMethod": "GET",
-      "RequestHeaders": {
-        "Authorization": "Sanitized",
-        "traceparent": "00-b8d45bd9ab02ea49ac7298be802d1daf-352e7357b4158346-00",
-        "User-Agent": [
-          "azsdk-net-Storage.Blobs/12.4.0-dev.20200305.1",
-          "(.NET Core 4.6.28325.01; Microsoft Windows 10.0.18363 )"
-        ],
-        "x-ms-client-request-id": "fc48146c-3154-66a4-7103-af8c73a1810b",
-        "x-ms-date": "Thu, 05 Mar 2020 21:08:38 GMT",
-        "x-ms-range": "bytes=0-",
-        "x-ms-return-client-request-id": "true",
-        "x-ms-version": "2019-10-10"
-=======
         "x-ms-client-request-id": "73921ce5-a6f1-4db1-8679-05bc4c4db83b",
         "x-ms-request-id": "49d140bd-801e-0045-0b21-0a9843000000",
         "x-ms-version": "2019-12-12"
@@ -218,7 +115,6 @@
         "x-ms-date": "Sat, 04 Apr 2020 01:40:04 GMT",
         "x-ms-return-client-request-id": "true",
         "x-ms-version": "2019-12-12"
->>>>>>> 32e373e2
       },
       "RequestBody": null,
       "StatusCode": 200,
@@ -227,29 +123,14 @@
         "Content-Length": "1024",
         "Content-MD5": "EdNXnm21WgEzw28g/ENxTQ==",
         "Content-Type": "application/octet-stream",
-<<<<<<< HEAD
-        "Date": "Thu, 05 Mar 2020 21:08:38 GMT",
-        "ETag": "\u00220x8D7C1496019562F\u0022",
-        "Last-Modified": "Thu, 05 Mar 2020 21:08:38 GMT",
-=======
         "Date": "Sat, 04 Apr 2020 01:40:03 GMT",
         "ETag": "\u00220x8D7D8391945FB29\u0022",
         "Last-Modified": "Sat, 04 Apr 2020 01:40:04 GMT",
->>>>>>> 32e373e2
         "Server": [
           "Windows-Azure-Blob/1.0",
           "Microsoft-HTTPAPI/2.0"
         ],
         "x-ms-blob-type": "BlockBlob",
-<<<<<<< HEAD
-        "x-ms-client-request-id": "fc48146c-3154-66a4-7103-af8c73a1810b",
-        "x-ms-creation-time": "Thu, 05 Mar 2020 21:08:38 GMT",
-        "x-ms-lease-state": "available",
-        "x-ms-lease-status": "unlocked",
-        "x-ms-request-id": "ffaa6b8e-301e-0040-1132-f39503000000",
-        "x-ms-server-encrypted": "true",
-        "x-ms-version": "2019-10-10"
-=======
         "x-ms-client-request-id": "56a3fdf3-0e58-5d19-6b15-08d8f2770a99",
         "x-ms-creation-time": "Sat, 04 Apr 2020 01:40:04 GMT",
         "x-ms-lease-state": "available",
@@ -257,26 +138,10 @@
         "x-ms-request-id": "49d140c9-801e-0045-1421-0a9843000000",
         "x-ms-server-encrypted": "true",
         "x-ms-version": "2019-12-12"
->>>>>>> 32e373e2
       },
       "ResponseBody": "lWQPhKAABaeXb04BHz4Wz4UKi\u002Bi9BHUuPDm6Oe5IC0aHwMjEHCPmhldyWDaOekdnjXA87fiNGJHv4EdnRsu4T2QHel92UbNiJASQSqw\u002Bn8HxUqx\u002BCx1O\u002Bac31DvbfkCLugjShwDo8Du82snz/M3ksUGFdvMfOkNHuYC3P314hqXEBZCjaxjBCWJwwjFTW/zZUiP5VQhMa4DFi81/MLG\u002BQ1MjLvc9QUUpxGyRrncS816D3u1ZfzGdd5kQ3uBKQdiwsn7dMCwFnBHez5Gbu70Ispdv/FLEZcQihbZeLWNk3oKU4Pz5NMIxfkHceq\u002BgAbzcBytI20WG7E26u6p1pm\u002BtevAOB9rADn3VPX0Q5\u002BoUgYT6giU3GwM9DfSvP3kXu9fSLgC\u002BkvriG/iuc53HdQRipjomeyRJdl7t0PnmEc8EvYGlPrnqVe\u002BJF2YsiahldZjvTJk/8ECzibeh0cEA/AopqbUcIjdLeFBKnGO9HO22iFth9sU2xcxB8rUCSIMtiRtcA9/zSFNgpNNI9FTc9WzK60lmnwVE8uTo2y\u002BCSC/MHBNIYRkNwz8HAFLx7dF4ZPxIOF06x\u002BkWFxD7Cm0j3luke9dAlJRSvCgKXp\u002ByUwUTb3YzORDRkVUqMkkJErjR5CH3TXH5ONBo9Xs1MGlJY8QL6Jr38KVK0umCFWFLSapvOHl9uwaTGTelykOUnGHr4M6E/ikd2fN8rHqIdyJvHazRxffvzKe\u002Bd89jUiVhtTWIljWSxkuAUV\u002BFAQ\u002BLC6IUNq2Xw9Zp\u002BxQmxoZauobOG/ZE/\u002BDt3FZgUHSYasuYMmwsThx4yfJfHpsha//FJpfYt\u002BUYRwvCJ1lWN3Ji0ZFJjpQZLmxqVlEE5eBEy3BXmircv7LlgOthaibCIZJ//E0J2N1qrPcrbmGUFGEqfVzp/5xHhhHfYw2pt8RFpzS\u002BhOmTO/OS7O4ysVFRUWyJNuzK2SH2OHY7KnTQwfQz5cYs1ZB4l0FoVhOtFNS/jhKhIIDXe84TyEtzVxF/wir5/8uLJHvbEZ\u002BqYYINSCOhfJxiLqFzXGr3GAxEBD8w6ZTotBUJNGmWxQ7hLBlMBoAo0dt1HJOJhaNgkwtvlwxfeXjtJJQOmEcyy2iSki9RqxKMHDNku8wBXy5yqKBdJy4CgbKhXuHrGjmTQlEq9/NzD\u002Bj54nvZ\u002B76r7MVlm\u002B\u002Bn1aQ6kBB8sE0xoAL50Hl71mc7/pi4ZESyKYX09XIbhn5J7Gys8Gbi91\u002Bax0F53ytFLxVeKp1W7nFfh2eLh7rbFhqDr\u002BMMz\u002BYBWQc5HZwCOUlar8VcvVvh8v37TGj/V2\u002Bkv7En9S9HOWAvXNCVHdHVXE4dMNj0flm\u002BorzmEIJ9AgKXlF3q20MZEw=="
     },
     {
-<<<<<<< HEAD
-      "RequestUri": "https://seanstagetest.blob.core.windows.net/test-container-12e6d47c-0883-b613-337f-160176c0f3bf?restype=container",
-      "RequestMethod": "DELETE",
-      "RequestHeaders": {
-        "Authorization": "Sanitized",
-        "traceparent": "00-fbbecbb5d7a9d74fbada852687a7562a-305763a959415d4d-00",
-        "User-Agent": [
-          "azsdk-net-Storage.Blobs/12.4.0-dev.20200305.1",
-          "(.NET Core 4.6.28325.01; Microsoft Windows 10.0.18363 )"
-        ],
-        "x-ms-client-request-id": "87ac4bf9-e820-dade-8cc8-92e909f8cc9f",
-        "x-ms-date": "Thu, 05 Mar 2020 21:08:38 GMT",
-        "x-ms-return-client-request-id": "true",
-        "x-ms-version": "2019-10-10"
-=======
       "RequestUri": "https://seanmcccanary.blob.core.windows.net/test-container-3be1421d-8aef-bb97-ae8a-7f1a3d4160e1?restype=container",
       "RequestMethod": "DELETE",
       "RequestHeaders": {
@@ -290,41 +155,25 @@
         "x-ms-date": "Sat, 04 Apr 2020 01:40:04 GMT",
         "x-ms-return-client-request-id": "true",
         "x-ms-version": "2019-12-12"
->>>>>>> 32e373e2
       },
       "RequestBody": null,
       "StatusCode": 202,
       "ResponseHeaders": {
         "Content-Length": "0",
-<<<<<<< HEAD
-        "Date": "Thu, 05 Mar 2020 21:08:38 GMT",
-=======
         "Date": "Sat, 04 Apr 2020 01:40:04 GMT",
->>>>>>> 32e373e2
         "Server": [
           "Windows-Azure-Blob/1.0",
           "Microsoft-HTTPAPI/2.0"
         ],
-<<<<<<< HEAD
-        "x-ms-client-request-id": "87ac4bf9-e820-dade-8cc8-92e909f8cc9f",
-        "x-ms-request-id": "ffaa6b8f-301e-0040-1232-f39503000000",
-        "x-ms-version": "2019-10-10"
-=======
         "x-ms-client-request-id": "4fc9cb2a-62aa-60e3-f780-9d1f16156cbd",
         "x-ms-request-id": "49d140cf-801e-0045-1a21-0a9843000000",
         "x-ms-version": "2019-12-12"
->>>>>>> 32e373e2
       },
       "ResponseBody": []
     }
   ],
   "Variables": {
-<<<<<<< HEAD
-    "RandomSeed": "788571115",
-    "Storage_TestConfigDefault": "ProductionTenant\nseanstagetest\nU2FuaXRpemVk\nhttps://seanstagetest.blob.core.windows.net\nhttp://seanstagetest.file.core.windows.net\nhttp://seanstagetest.queue.core.windows.net\nhttp://seanstagetest.table.core.windows.net\n\n\n\n\nhttp://seanstagetest-secondary.blob.core.windows.net\nhttp://seanstagetest-secondary.file.core.windows.net\nhttp://seanstagetest-secondary.queue.core.windows.net\nhttp://seanstagetest-secondary.table.core.windows.net\n\nSanitized\n\n\nCloud\nBlobEndpoint=https://seanstagetest.blob.core.windows.net/;QueueEndpoint=http://seanstagetest.queue.core.windows.net/;FileEndpoint=http://seanstagetest.file.core.windows.net/;BlobSecondaryEndpoint=http://seanstagetest-secondary.blob.core.windows.net/;QueueSecondaryEndpoint=http://seanstagetest-secondary.queue.core.windows.net/;FileSecondaryEndpoint=http://seanstagetest-secondary.file.core.windows.net/;AccountName=seanstagetest;AccountKey=Sanitized\nseanscope1"
-=======
     "RandomSeed": "252497264",
     "Storage_TestConfigDefault": "ProductionTenant\nseanmcccanary\nU2FuaXRpemVk\nhttps://seanmcccanary.blob.core.windows.net\nhttps://seanmcccanary.file.core.windows.net\nhttps://seanmcccanary.queue.core.windows.net\nhttps://seanmcccanary.table.core.windows.net\n\n\n\n\nhttps://seanmcccanary-secondary.blob.core.windows.net\nhttps://seanmcccanary-secondary.file.core.windows.net\nhttps://seanmcccanary-secondary.queue.core.windows.net\nhttps://seanmcccanary-secondary.table.core.windows.net\n\nSanitized\n\n\nCloud\nBlobEndpoint=https://seanmcccanary.blob.core.windows.net/;QueueEndpoint=https://seanmcccanary.queue.core.windows.net/;FileEndpoint=https://seanmcccanary.file.core.windows.net/;BlobSecondaryEndpoint=https://seanmcccanary-secondary.blob.core.windows.net/;QueueSecondaryEndpoint=https://seanmcccanary-secondary.queue.core.windows.net/;FileSecondaryEndpoint=https://seanmcccanary-secondary.file.core.windows.net/;AccountName=seanmcccanary;AccountKey=Sanitized\nseanscope1"
->>>>>>> 32e373e2
   }
 }