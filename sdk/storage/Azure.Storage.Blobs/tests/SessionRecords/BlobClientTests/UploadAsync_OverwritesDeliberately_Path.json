{
  "Entries": [
    {
      "RequestUri": "https://seanmcccanary.blob.core.windows.net/test-container-14081f30-370e-08f3-6256-7f8db6efabc6?restype=container",
      "RequestMethod": "PUT",
      "RequestHeaders": {
        "Authorization": "Sanitized",
        "traceparent": "00-90da469038ae9b4ea3b26e5bb68f37d4-690e552755e0eb44-00",
        "User-Agent": [
          "azsdk-net-Storage.Blobs/12.5.0-dev.20200402.1",
          "(.NET Core 4.6.28325.01; Microsoft Windows 10.0.18362 )"
        ],
        "x-ms-blob-public-access": "container",
        "x-ms-client-request-id": "02dd2304-73fb-19cc-c852-edc4321c649e",
        "x-ms-date": "Thu, 02 Apr 2020 23:48:56 GMT",
        "x-ms-return-client-request-id": "true",
        "x-ms-version": "2019-12-12"
      },
      "RequestBody": null,
      "StatusCode": 201,
      "ResponseHeaders": {
        "Content-Length": "0",
        "Date": "Thu, 02 Apr 2020 23:48:55 GMT",
        "ETag": "\u00220x8D7D7606805F9EF\u0022",
        "Last-Modified": "Thu, 02 Apr 2020 23:48:55 GMT",
        "Server": [
          "Windows-Azure-Blob/1.0",
          "Microsoft-HTTPAPI/2.0"
        ],
        "x-ms-client-request-id": "02dd2304-73fb-19cc-c852-edc4321c649e",
<<<<<<< HEAD
        "x-ms-request-id": "5f19d44f-901e-003b-0232-f3d79f000000",
=======
        "x-ms-request-id": "61fff9b7-601e-004d-7a49-09824c000000",
>>>>>>> 8d420312
        "x-ms-version": "2019-12-12"
      },
      "ResponseBody": []
    },
    {
      "RequestUri": "https://seanmcccanary.blob.core.windows.net/test-container-14081f30-370e-08f3-6256-7f8db6efabc6/test-blob-4772f6ca-63e3-e3d2-6eb7-a9661008ce78",
      "RequestMethod": "PUT",
      "RequestHeaders": {
        "Authorization": "Sanitized",
        "Content-Length": "1024",
        "If-None-Match": "*",
        "traceparent": "00-49f5ba30f83c5d418a12210d33811ce1-b81bb38c2a2c994e-00",
        "User-Agent": [
          "azsdk-net-Storage.Blobs/12.5.0-dev.20200402.1",
          "(.NET Core 4.6.28325.01; Microsoft Windows 10.0.18362 )"
        ],
        "x-ms-blob-type": "BlockBlob",
        "x-ms-client-request-id": "6a2326a7-7bf3-ff35-dcb0-8d0bb9833be4",
        "x-ms-date": "Thu, 02 Apr 2020 23:48:56 GMT",
        "x-ms-return-client-request-id": "true",
        "x-ms-version": "2019-12-12"
      },
      "RequestBody": "ahiJkxGpyyNKlX76X\u002BseTkOIIEJ3pISgUPmTRMlmCb\u002BEdFkaktGNICtP/E7k14SDmFsjh\u002BiLAcaT6EMXFYdZ5Iu/duqRBLty\u002B/8XKKc2vHh1EKtuQ4HX\u002BHOThqqOdQqk9RjCJWGa8ZOfsYzodNgeXCzKogXb66EK5352/n4R44X1czKPdJcX2h4YzpH174OadSp9w9MFyAp3tz3iI/MVjs0G8wGmj\u002BeVs8fmwxwPFfj63IlTkx\u002Bx76onGLxZNLcrAj/E7vyC8\u002BVC6BALHgXuZ6JF50dpwfutVQNWf3YrO34QusDdSib8eOijEaoPpdGkObAZFE1vwUBEFpn5K3RuF6yS\u002B2NEERx7SG9fxrBQnq8xskXGEScxoPh/mDONA0xzNPr9fKptXyiTnsvdEPuQ83jqx3kvqAWFYVtqxHjo7kUi7JG1UiEFw1IdMnNcU5D976S7ozvTRIz0eBtOA5qvqq\u002BFuyNp2qFX5QMnEXWSKQ3LbdXULUoKT6gFwdoFtsC3bYjD1pdslBQDY743rDIWYk4Og5bF231ke2x7YxnGUi5Db6Ttz1N1X9jA0MmM0qN27l6L9jIq8pEKXlor8DD6PBGP9DyNKZP7mCS9BAuz2KnIBXW6Olv7GX0S4nD4SW6oxpO4/N1m6MXLkF4ObO2GV4WxYuq6PwK2k9u\u002Be0YiA061FD53\u002B9zLYh2v76r87ayPjIvqRueD7YaRAWgCqG1\u002BqYwPWFevD1yp5QDNC1BXuaYuL\u002B\u002B7N7xnMSe35fl0yLmwMEUd7ZVU33wuQWDmtuI2OUjC1Hl9w3HQqCYw\u002BCljNBxGHNoKOssQ2U9yjPVbgXtEgauwsvRAMm3UTUVuJOdTyw1En5oIK/98sfsqCzZ7dCar7HZ9soIoBupsNuyGobVnH8DoF\u002BHgPFasNAD5FiY2WNkewzdw1RmKG5mvm/QT9Q9Gwux1klxFyq8g0X6CL\u002B/DNd4TaN5990qnXvxIMKBhmT7wslQ6wcV92fiHTwObCOyp7GUW/40wycuizjRg/JkPvzg/kXybiHQYlo7l9adGDFYPnkQ6S5mwv\u002BmImPKRHdxfeJDKW3ZvDmTx/Wn\u002BS9QkW8LdUF1V1HOfjtGSEu\u002BBh3ixhnwWe7DfoJDfSU0vsXQVZD0ws8x/CaMcK8yl3Px0b3bwTMRXDd8R/bDNdosmcNxcfa2yUdOsMn3Y\u002BlDjOsOUatrXPmSwvlddHrUcsZMY9rvwSV9Owh2iRBpGfhOOLsPtOQuwTjF3q79VVDIdj4HqvwOV8/FjRai8NPlKaT9EzvDyL3iIZ6eJeJ2g\u002BG3rhLSYXL4P\u002BTvSifNi9Bo3LUJ/EYZCK2AIYVhcC3tUw0w70a9EsQyANdW0H6aEJnONUQ==",
      "StatusCode": 201,
      "ResponseHeaders": {
        "Content-Length": "0",
        "Content-MD5": "1gQCpM9yqxEj2tYbpEIlyA==",
        "Date": "Thu, 02 Apr 2020 23:48:55 GMT",
        "ETag": "\u00220x8D7D76068138745\u0022",
        "Last-Modified": "Thu, 02 Apr 2020 23:48:55 GMT",
        "Server": [
          "Windows-Azure-Blob/1.0",
          "Microsoft-HTTPAPI/2.0"
        ],
        "x-ms-client-request-id": "6a2326a7-7bf3-ff35-dcb0-8d0bb9833be4",
        "x-ms-content-crc64": "h70AvLEfPlw=",
        "x-ms-request-id": "61fff9c2-601e-004d-0149-09824c000000",
        "x-ms-request-server-encrypted": "true",
        "x-ms-version": "2019-12-12"
      },
      "ResponseBody": []
    },
    {
      "RequestUri": "https://seanmcccanary.blob.core.windows.net/test-container-14081f30-370e-08f3-6256-7f8db6efabc6/test-blob-4772f6ca-63e3-e3d2-6eb7-a9661008ce78",
      "RequestMethod": "PUT",
      "RequestHeaders": {
        "Authorization": "Sanitized",
        "Content-Length": "1024",
        "traceparent": "00-46dfa625d874fe4e81ed916cc2b38332-6a680b44fb379948-00",
        "User-Agent": [
          "azsdk-net-Storage.Blobs/12.5.0-dev.20200402.1",
          "(.NET Core 4.6.28325.01; Microsoft Windows 10.0.18362 )"
        ],
        "x-ms-blob-type": "BlockBlob",
        "x-ms-client-request-id": "ffdde0a1-2250-cf5e-2421-0b361a4d9a0c",
        "x-ms-date": "Thu, 02 Apr 2020 23:48:56 GMT",
        "x-ms-return-client-request-id": "true",
        "x-ms-version": "2019-12-12"
      },
      "RequestBody": "ahiJkxGpyyNKlX76X\u002BseTkOIIEJ3pISgUPmTRMlmCb\u002BEdFkaktGNICtP/E7k14SDmFsjh\u002BiLAcaT6EMXFYdZ5Iu/duqRBLty\u002B/8XKKc2vHh1EKtuQ4HX\u002BHOThqqOdQqk9RjCJWGa8ZOfsYzodNgeXCzKogXb66EK5352/n4R44X1czKPdJcX2h4YzpH174OadSp9w9MFyAp3tz3iI/MVjs0G8wGmj\u002BeVs8fmwxwPFfj63IlTkx\u002Bx76onGLxZNLcrAj/E7vyC8\u002BVC6BALHgXuZ6JF50dpwfutVQNWf3YrO34QusDdSib8eOijEaoPpdGkObAZFE1vwUBEFpn5K3RuF6yS\u002B2NEERx7SG9fxrBQnq8xskXGEScxoPh/mDONA0xzNPr9fKptXyiTnsvdEPuQ83jqx3kvqAWFYVtqxHjo7kUi7JG1UiEFw1IdMnNcU5D976S7ozvTRIz0eBtOA5qvqq\u002BFuyNp2qFX5QMnEXWSKQ3LbdXULUoKT6gFwdoFtsC3bYjD1pdslBQDY743rDIWYk4Og5bF231ke2x7YxnGUi5Db6Ttz1N1X9jA0MmM0qN27l6L9jIq8pEKXlor8DD6PBGP9DyNKZP7mCS9BAuz2KnIBXW6Olv7GX0S4nD4SW6oxpO4/N1m6MXLkF4ObO2GV4WxYuq6PwK2k9u\u002Be0YiA061FD53\u002B9zLYh2v76r87ayPjIvqRueD7YaRAWgCqG1\u002BqYwPWFevD1yp5QDNC1BXuaYuL\u002B\u002B7N7xnMSe35fl0yLmwMEUd7ZVU33wuQWDmtuI2OUjC1Hl9w3HQqCYw\u002BCljNBxGHNoKOssQ2U9yjPVbgXtEgauwsvRAMm3UTUVuJOdTyw1En5oIK/98sfsqCzZ7dCar7HZ9soIoBupsNuyGobVnH8DoF\u002BHgPFasNAD5FiY2WNkewzdw1RmKG5mvm/QT9Q9Gwux1klxFyq8g0X6CL\u002B/DNd4TaN5990qnXvxIMKBhmT7wslQ6wcV92fiHTwObCOyp7GUW/40wycuizjRg/JkPvzg/kXybiHQYlo7l9adGDFYPnkQ6S5mwv\u002BmImPKRHdxfeJDKW3ZvDmTx/Wn\u002BS9QkW8LdUF1V1HOfjtGSEu\u002BBh3ixhnwWe7DfoJDfSU0vsXQVZD0ws8x/CaMcK8yl3Px0b3bwTMRXDd8R/bDNdosmcNxcfa2yUdOsMn3Y\u002BlDjOsOUatrXPmSwvlddHrUcsZMY9rvwSV9Owh2iRBpGfhOOLsPtOQuwTjF3q79VVDIdj4HqvwOV8/FjRai8NPlKaT9EzvDyL3iIZ6eJeJ2g\u002BG3rhLSYXL4P\u002BTvSifNi9Bo3LUJ/EYZCK2AIYVhcC3tUw0w70a9EsQyANdW0H6aEJnONUQ==",
      "StatusCode": 201,
      "ResponseHeaders": {
        "Content-Length": "0",
        "Content-MD5": "1gQCpM9yqxEj2tYbpEIlyA==",
        "Date": "Thu, 02 Apr 2020 23:48:55 GMT",
        "ETag": "\u00220x8D7D76068216C7E\u0022",
        "Last-Modified": "Thu, 02 Apr 2020 23:48:56 GMT",
        "Server": [
          "Windows-Azure-Blob/1.0",
          "Microsoft-HTTPAPI/2.0"
        ],
        "x-ms-client-request-id": "ffdde0a1-2250-cf5e-2421-0b361a4d9a0c",
        "x-ms-content-crc64": "h70AvLEfPlw=",
        "x-ms-request-id": "61fff9c3-601e-004d-0249-09824c000000",
        "x-ms-request-server-encrypted": "true",
        "x-ms-version": "2019-12-12"
      },
      "ResponseBody": []
    },
    {
      "RequestUri": "https://seanmcccanary.blob.core.windows.net/test-container-14081f30-370e-08f3-6256-7f8db6efabc6?restype=container",
      "RequestMethod": "DELETE",
      "RequestHeaders": {
        "Authorization": "Sanitized",
        "traceparent": "00-abbaf59a8376174db5778f9776323100-6deb5546e1c86e45-00",
        "User-Agent": [
          "azsdk-net-Storage.Blobs/12.5.0-dev.20200402.1",
          "(.NET Core 4.6.28325.01; Microsoft Windows 10.0.18362 )"
        ],
        "x-ms-client-request-id": "d96a98c9-3ca5-ab94-5c60-d481591d0d09",
        "x-ms-date": "Thu, 02 Apr 2020 23:48:56 GMT",
        "x-ms-return-client-request-id": "true",
        "x-ms-version": "2019-12-12"
      },
      "RequestBody": null,
      "StatusCode": 202,
      "ResponseHeaders": {
        "Content-Length": "0",
        "Date": "Thu, 02 Apr 2020 23:48:55 GMT",
        "Server": [
          "Windows-Azure-Blob/1.0",
          "Microsoft-HTTPAPI/2.0"
        ],
        "x-ms-client-request-id": "d96a98c9-3ca5-ab94-5c60-d481591d0d09",
<<<<<<< HEAD
        "x-ms-request-id": "5f19d456-901e-003b-0732-f3d79f000000",
=======
        "x-ms-request-id": "61fff9ce-601e-004d-0b49-09824c000000",
>>>>>>> 8d420312
        "x-ms-version": "2019-12-12"
      },
      "ResponseBody": []
    }
  ],
  "Variables": {
    "RandomSeed": "924375498",
    "Storage_TestConfigDefault": "ProductionTenant\nseanmcccanary\nU2FuaXRpemVk\nhttps://seanmcccanary.blob.core.windows.net\nhttps://seanmcccanary.file.core.windows.net\nhttps://seanmcccanary.queue.core.windows.net\nhttps://seanmcccanary.table.core.windows.net\n\n\n\n\nhttps://seanmcccanary-secondary.blob.core.windows.net\nhttps://seanmcccanary-secondary.file.core.windows.net\nhttps://seanmcccanary-secondary.queue.core.windows.net\nhttps://seanmcccanary-secondary.table.core.windows.net\n\nSanitized\n\n\nCloud\nBlobEndpoint=https://seanmcccanary.blob.core.windows.net/;QueueEndpoint=https://seanmcccanary.queue.core.windows.net/;FileEndpoint=https://seanmcccanary.file.core.windows.net/;BlobSecondaryEndpoint=https://seanmcccanary-secondary.blob.core.windows.net/;QueueSecondaryEndpoint=https://seanmcccanary-secondary.queue.core.windows.net/;FileSecondaryEndpoint=https://seanmcccanary-secondary.file.core.windows.net/;AccountName=seanmcccanary;AccountKey=Sanitized\nseanscope1"
  }
}<|MERGE_RESOLUTION|>--- conflicted
+++ resolved
@@ -28,11 +28,7 @@
           "Microsoft-HTTPAPI/2.0"
         ],
         "x-ms-client-request-id": "02dd2304-73fb-19cc-c852-edc4321c649e",
-<<<<<<< HEAD
-        "x-ms-request-id": "5f19d44f-901e-003b-0232-f3d79f000000",
-=======
         "x-ms-request-id": "61fff9b7-601e-004d-7a49-09824c000000",
->>>>>>> 8d420312
         "x-ms-version": "2019-12-12"
       },
       "ResponseBody": []
@@ -137,11 +133,7 @@
           "Microsoft-HTTPAPI/2.0"
         ],
         "x-ms-client-request-id": "d96a98c9-3ca5-ab94-5c60-d481591d0d09",
-<<<<<<< HEAD
-        "x-ms-request-id": "5f19d456-901e-003b-0732-f3d79f000000",
-=======
         "x-ms-request-id": "61fff9ce-601e-004d-0b49-09824c000000",
->>>>>>> 8d420312
         "x-ms-version": "2019-12-12"
       },
       "ResponseBody": []
