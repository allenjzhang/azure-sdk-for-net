{
  "Entries": [
    {
<<<<<<< HEAD
      "RequestUri": "https://seanstagetest.blob.core.windows.net/test-container-3a67c3a0-6e9e-3ec7-53e7-bde72f25dd73?restype=container",
      "RequestMethod": "PUT",
      "RequestHeaders": {
        "Authorization": "Sanitized",
        "traceparent": "00-07bb3dd41215704894b4aaba2716ae77-2fa05bfc59c74547-00",
        "User-Agent": [
          "azsdk-net-Storage.Blobs/12.4.0-dev.20200305.1",
          "(.NET Core 4.6.28325.01; Microsoft Windows 10.0.18363 )"
        ],
        "x-ms-blob-public-access": "container",
        "x-ms-client-request-id": "490ce701-a32c-0803-c3b3-629bfd235593",
        "x-ms-date": "Thu, 05 Mar 2020 21:08:49 GMT",
        "x-ms-return-client-request-id": "true",
        "x-ms-version": "2019-10-10"
=======
      "RequestUri": "https://seanmcccanary.blob.core.windows.net/test-container-a79772f8-e2ee-d69a-2094-0a4ff5e28e47?restype=container",
      "RequestMethod": "PUT",
      "RequestHeaders": {
        "Authorization": "Sanitized",
        "traceparent": "00-248344c8296eaa4a99c526fbfbeaa062-4c8d17a6e1a86e4a-00",
        "User-Agent": [
          "azsdk-net-Storage.Blobs/12.5.0-dev.20200403.1",
          "(.NET Core 4.6.28325.01; Microsoft Windows 10.0.18362 )"
        ],
        "x-ms-blob-public-access": "container",
        "x-ms-client-request-id": "9fa8806f-cca5-1e39-e191-254caf7c9bce",
        "x-ms-date": "Sat, 04 Apr 2020 01:40:11 GMT",
        "x-ms-return-client-request-id": "true",
        "x-ms-version": "2019-12-12"
>>>>>>> 32e373e2
      },
      "RequestBody": null,
      "StatusCode": 201,
      "ResponseHeaders": {
        "Content-Length": "0",
<<<<<<< HEAD
        "Date": "Thu, 05 Mar 2020 21:08:49 GMT",
        "ETag": "\u00220x8D7C14966F907F5\u0022",
        "Last-Modified": "Thu, 05 Mar 2020 21:08:50 GMT",
=======
        "Date": "Sat, 04 Apr 2020 01:40:11 GMT",
        "ETag": "\u00220x8D7D8391D71DAE4\u0022",
        "Last-Modified": "Sat, 04 Apr 2020 01:40:11 GMT",
>>>>>>> 32e373e2
        "Server": [
          "Windows-Azure-Blob/1.0",
          "Microsoft-HTTPAPI/2.0"
        ],
<<<<<<< HEAD
        "x-ms-client-request-id": "490ce701-a32c-0803-c3b3-629bfd235593",
        "x-ms-request-id": "6af9f44f-f01e-0012-2332-f3e9eb000000",
        "x-ms-version": "2019-10-10"
=======
        "x-ms-client-request-id": "9fa8806f-cca5-1e39-e191-254caf7c9bce",
        "x-ms-request-id": "36eebd5f-d01e-0015-6c21-0a5a13000000",
        "x-ms-version": "2019-12-12"
>>>>>>> 32e373e2
      },
      "ResponseBody": []
    },
    {
<<<<<<< HEAD
      "RequestUri": "https://seanstagetest.blob.core.windows.net/test-container-3a67c3a0-6e9e-3ec7-53e7-bde72f25dd73/test-blob-b1228f42-67eb-e995-127f-5d1b8fbfa5c0",
=======
      "RequestUri": "https://seanmcccanary.blob.core.windows.net/test-container-a79772f8-e2ee-d69a-2094-0a4ff5e28e47/test-blob-850e9375-5f7e-5de5-458e-8124cab0ed48",
>>>>>>> 32e373e2
      "RequestMethod": "PUT",
      "RequestHeaders": {
        "Authorization": "Sanitized",
        "Content-Length": "1024",
<<<<<<< HEAD
        "traceparent": "00-f58a7f73cee4e243b9f3dc35dad3303e-e77188ee57719046-00",
        "User-Agent": [
          "azsdk-net-Storage.Blobs/12.4.0-dev.20200305.1",
          "(.NET Core 4.6.28325.01; Microsoft Windows 10.0.18363 )"
        ],
        "x-ms-blob-type": "BlockBlob",
        "x-ms-client-request-id": "b89495cf-a162-4915-370b-5b2394634697",
        "x-ms-date": "Thu, 05 Mar 2020 21:08:50 GMT",
        "x-ms-return-client-request-id": "true",
        "x-ms-version": "2019-10-10"
=======
        "traceparent": "00-77a13ae87845d346a724d47932c8ee11-9e4fbd63c9537a46-00",
        "User-Agent": [
          "azsdk-net-Storage.Blobs/12.5.0-dev.20200403.1",
          "(.NET Core 4.6.28325.01; Microsoft Windows 10.0.18362 )"
        ],
        "x-ms-blob-type": "BlockBlob",
        "x-ms-client-request-id": "10271852-da74-fca9-2d1e-d1d29db9c2dd",
        "x-ms-date": "Sat, 04 Apr 2020 01:40:11 GMT",
        "x-ms-return-client-request-id": "true",
        "x-ms-version": "2019-12-12"
>>>>>>> 32e373e2
      },
      "RequestBody": "8MLfdTruonni4ztwduBZqS5Jc1XJHsoPmkpaFksUVDCj3FvtnSaUh/GVopokdOdlNNj2gT2XftL3z9rvlIstzY8LzJmEbAsItetkNHsw6yVi9OFzHtPyDF6J9c1LpPNlZ9QKGahO4MjM7ctRMkpWxuS0jZ\u002Bquq\u002B8GMA7\u002B3Y\u002BvBD4/8ynJtF9FBQYpzEHodkTMy/olxdTuq0lTgHnE\u002BRRjTC6WDN9rqATNniLkRN\u002BtXbnJ8hHViX5pEQfgdjQlgEvxhkATEillYSO1WCeyCiZp5iK/\u002BscCjcLwbTuXi3IQqB3XMr6fmguQZFEuIDFW9schto/RZYVErzi9YuTtzdXxpLAJ2xdnykvW75a2FG2RWXY0thSiPwJYUkOF4jdmopa7PLtBDNvvuaxD\u002BrYuzlrLK8lu\u002BVeBD2Wt8YjT4egUsE0/\u002BteyEAxaRTxoXkSMaUPouvZuN\u002Bl\u002B\u002Bi1V01tS25fEL0opLxODGNu81HQbWLEg4YgE62cxpnhjwMCqXDzwx2lkpC86YzpwZWHa8SO1I6F8NTHTDjAw0kjRxS4S2Pyey8zKtvSCJn5N1IXFFvVU7p1fLicK3fl5c5GmKJ4MHUylfCUWqmzs\u002Bg7zhXlqa7uTfRZQs6qVk\u002B4TkUMi2/2gAbc5X9rQPkRwcnPYFxiADwgWEquHu2nhz6g2wtjpyh5RE0OCMMvgg36SIEF2vXyVk4J6zIkSGIYNV1Ay2TtrRqgVhwOVPd48NU9s9VsoaxIrYW9Wbv1VPvr9dJl77eoDZpmZYTZ5AJWkftd55WMq5Ox\u002BB3fL1ReqgEgI14kEgEdlaU7Bjwob8mDZsi/mG1mXkk/tPeZyN1GB7qCuMCjMn76P1HvUaVWiYhUXMmLnxKUusUV5V4Kg8zI9f6CpbcI3zRKxVgbdwyj6CtuRWwUumio7v76jkwg8LuFJ1yn1OTRS3yUQdm5eEK4cf0zmz5fszqW2ra4DlHoKdSdllCw/BNGnfrvgHmO7na7QhxP7FR9JXMhEPouGD0rrBcEHOHyB3Xp7P5EbzPBB\u002Bs//cs0mD2AIHDcj\u002BsZGIS8xNRhitKUyTqnZQBWOLVAYAkO7htx9hPahPtxFXiJz9N6h6teX30YqjSRjTM9Kee6my7hCippSs3AhwXWI7PBHZYs3LAK4QGM9kPm4GngnVsUt3lJp8WpEDzentd3QYeAz2\u002BcEU02sLotVRTmgmpj4Oqqwmw5d3bQgstzK0MpFLS8ZRH6Q4wN3Qa/HFKww47Se77tzX8bR1f5y46CwoV2A0BfKhxYaZxenORleVskIL48obCFPEc1oB66AXf9ixuBSRkRUZlyeREhjjCats371KvQRSHV8cb5KYn9nmglYRHJ4zBCEs4lyg==",
      "StatusCode": 201,
      "ResponseHeaders": {
        "Content-Length": "0",
<<<<<<< HEAD
        "Content-MD5": "ad2C9R1MJuTJWnHrCIyOlQ==",
        "Date": "Thu, 05 Mar 2020 21:08:49 GMT",
        "ETag": "\u00220x8D7C1496705EF7D\u0022",
        "Last-Modified": "Thu, 05 Mar 2020 21:08:50 GMT",
=======
        "Content-MD5": "T1dWVe22EDZyYoG0FnNYbA==",
        "Date": "Sat, 04 Apr 2020 01:40:11 GMT",
        "ETag": "\u00220x8D7D8391D7F3952\u0022",
        "Last-Modified": "Sat, 04 Apr 2020 01:40:11 GMT",
>>>>>>> 32e373e2
        "Server": [
          "Windows-Azure-Blob/1.0",
          "Microsoft-HTTPAPI/2.0"
        ],
<<<<<<< HEAD
        "x-ms-client-request-id": "b89495cf-a162-4915-370b-5b2394634697",
        "x-ms-content-crc64": "csxjX375uA4=",
        "x-ms-request-id": "6af9f453-f01e-0012-2532-f3e9eb000000",
        "x-ms-request-server-encrypted": "true",
        "x-ms-version": "2019-10-10"
=======
        "x-ms-client-request-id": "10271852-da74-fca9-2d1e-d1d29db9c2dd",
        "x-ms-content-crc64": "lBhwKBK9Z8Y=",
        "x-ms-request-id": "36eebd7e-d01e-0015-0721-0a5a13000000",
        "x-ms-request-server-encrypted": "true",
        "x-ms-version": "2019-12-12"
>>>>>>> 32e373e2
      },
      "ResponseBody": []
    },
    {
<<<<<<< HEAD
      "RequestUri": "https://seanstagetest.blob.core.windows.net/test-container-3a67c3a0-6e9e-3ec7-53e7-bde72f25dd73/test-blob-b1228f42-67eb-e995-127f-5d1b8fbfa5c0",
      "RequestMethod": "GET",
      "RequestHeaders": {
        "Authorization": "Sanitized",
        "traceparent": "00-9a08578be49d604cbf9be9ce8eb0d8e0-713d398544690b46-00",
        "User-Agent": [
          "azsdk-net-Storage.Blobs/12.4.0-dev.20200305.1",
          "(.NET Core 4.6.28325.01; Microsoft Windows 10.0.18363 )"
        ],
        "x-ms-client-request-id": "095011ac-b06f-77a7-5486-c72297282136",
        "x-ms-date": "Thu, 05 Mar 2020 21:08:50 GMT",
        "x-ms-range": "bytes=0-",
        "x-ms-return-client-request-id": "true",
        "x-ms-version": "2019-10-10"
=======
      "RequestUri": "https://seanmcccanary.blob.core.windows.net/test-container-a79772f8-e2ee-d69a-2094-0a4ff5e28e47/test-blob-850e9375-5f7e-5de5-458e-8124cab0ed48",
      "RequestMethod": "GET",
      "RequestHeaders": {
        "Authorization": "Sanitized",
        "traceparent": "00-c186c39f3ff5f04f904f31d2e18f8729-c29dd0cbc5d0974f-00",
        "User-Agent": [
          "azsdk-net-Storage.Blobs/12.5.0-dev.20200403.1",
          "(.NET Core 4.6.28325.01; Microsoft Windows 10.0.18362 )"
        ],
        "x-ms-client-request-id": "f9f0d937-15a6-4c56-f466-80f7c918b304",
        "x-ms-date": "Sat, 04 Apr 2020 01:40:11 GMT",
        "x-ms-return-client-request-id": "true",
        "x-ms-version": "2019-12-12"
>>>>>>> 32e373e2
      },
      "RequestBody": null,
      "StatusCode": 200,
      "ResponseHeaders": {
        "Accept-Ranges": "bytes",
        "Content-Length": "1024",
        "Content-MD5": "T1dWVe22EDZyYoG0FnNYbA==",
        "Content-Type": "application/octet-stream",
<<<<<<< HEAD
        "Date": "Thu, 05 Mar 2020 21:08:49 GMT",
        "ETag": "\u00220x8D7C1496705EF7D\u0022",
        "Last-Modified": "Thu, 05 Mar 2020 21:08:50 GMT",
=======
        "Date": "Sat, 04 Apr 2020 01:40:11 GMT",
        "ETag": "\u00220x8D7D8391D7F3952\u0022",
        "Last-Modified": "Sat, 04 Apr 2020 01:40:11 GMT",
>>>>>>> 32e373e2
        "Server": [
          "Windows-Azure-Blob/1.0",
          "Microsoft-HTTPAPI/2.0"
        ],
        "x-ms-blob-type": "BlockBlob",
<<<<<<< HEAD
        "x-ms-client-request-id": "095011ac-b06f-77a7-5486-c72297282136",
        "x-ms-creation-time": "Thu, 05 Mar 2020 21:08:50 GMT",
        "x-ms-lease-state": "available",
        "x-ms-lease-status": "unlocked",
        "x-ms-request-id": "6af9f456-f01e-0012-2832-f3e9eb000000",
        "x-ms-server-encrypted": "true",
        "x-ms-version": "2019-10-10"
=======
        "x-ms-client-request-id": "f9f0d937-15a6-4c56-f466-80f7c918b304",
        "x-ms-creation-time": "Sat, 04 Apr 2020 01:40:11 GMT",
        "x-ms-lease-state": "available",
        "x-ms-lease-status": "unlocked",
        "x-ms-request-id": "36eebd91-d01e-0015-1a21-0a5a13000000",
        "x-ms-server-encrypted": "true",
        "x-ms-version": "2019-12-12"
>>>>>>> 32e373e2
      },
      "ResponseBody": "8MLfdTruonni4ztwduBZqS5Jc1XJHsoPmkpaFksUVDCj3FvtnSaUh/GVopokdOdlNNj2gT2XftL3z9rvlIstzY8LzJmEbAsItetkNHsw6yVi9OFzHtPyDF6J9c1LpPNlZ9QKGahO4MjM7ctRMkpWxuS0jZ\u002Bquq\u002B8GMA7\u002B3Y\u002BvBD4/8ynJtF9FBQYpzEHodkTMy/olxdTuq0lTgHnE\u002BRRjTC6WDN9rqATNniLkRN\u002BtXbnJ8hHViX5pEQfgdjQlgEvxhkATEillYSO1WCeyCiZp5iK/\u002BscCjcLwbTuXi3IQqB3XMr6fmguQZFEuIDFW9schto/RZYVErzi9YuTtzdXxpLAJ2xdnykvW75a2FG2RWXY0thSiPwJYUkOF4jdmopa7PLtBDNvvuaxD\u002BrYuzlrLK8lu\u002BVeBD2Wt8YjT4egUsE0/\u002BteyEAxaRTxoXkSMaUPouvZuN\u002Bl\u002B\u002Bi1V01tS25fEL0opLxODGNu81HQbWLEg4YgE62cxpnhjwMCqXDzwx2lkpC86YzpwZWHa8SO1I6F8NTHTDjAw0kjRxS4S2Pyey8zKtvSCJn5N1IXFFvVU7p1fLicK3fl5c5GmKJ4MHUylfCUWqmzs\u002Bg7zhXlqa7uTfRZQs6qVk\u002B4TkUMi2/2gAbc5X9rQPkRwcnPYFxiADwgWEquHu2nhz6g2wtjpyh5RE0OCMMvgg36SIEF2vXyVk4J6zIkSGIYNV1Ay2TtrRqgVhwOVPd48NU9s9VsoaxIrYW9Wbv1VPvr9dJl77eoDZpmZYTZ5AJWkftd55WMq5Ox\u002BB3fL1ReqgEgI14kEgEdlaU7Bjwob8mDZsi/mG1mXkk/tPeZyN1GB7qCuMCjMn76P1HvUaVWiYhUXMmLnxKUusUV5V4Kg8zI9f6CpbcI3zRKxVgbdwyj6CtuRWwUumio7v76jkwg8LuFJ1yn1OTRS3yUQdm5eEK4cf0zmz5fszqW2ra4DlHoKdSdllCw/BNGnfrvgHmO7na7QhxP7FR9JXMhEPouGD0rrBcEHOHyB3Xp7P5EbzPBB\u002Bs//cs0mD2AIHDcj\u002BsZGIS8xNRhitKUyTqnZQBWOLVAYAkO7htx9hPahPtxFXiJz9N6h6teX30YqjSRjTM9Kee6my7hCippSs3AhwXWI7PBHZYs3LAK4QGM9kPm4GngnVsUt3lJp8WpEDzentd3QYeAz2\u002BcEU02sLotVRTmgmpj4Oqqwmw5d3bQgstzK0MpFLS8ZRH6Q4wN3Qa/HFKww47Se77tzX8bR1f5y46CwoV2A0BfKhxYaZxenORleVskIL48obCFPEc1oB66AXf9ixuBSRkRUZlyeREhjjCats371KvQRSHV8cb5KYn9nmglYRHJ4zBCEs4lyg=="
    },
    {
<<<<<<< HEAD
      "RequestUri": "https://seanstagetest.blob.core.windows.net/test-container-3a67c3a0-6e9e-3ec7-53e7-bde72f25dd73/test-blob-b1228f42-67eb-e995-127f-5d1b8fbfa5c0",
      "RequestMethod": "HEAD",
      "RequestHeaders": {
        "Authorization": "Sanitized",
        "traceparent": "00-da87cce6dc4b304fb2baaa67804698f6-9efeb3a4013b354f-00",
        "User-Agent": [
          "azsdk-net-Storage.Blobs/12.4.0-dev.20200305.1",
          "(.NET Core 4.6.28325.01; Microsoft Windows 10.0.18363 )"
        ],
        "x-ms-client-request-id": "8276da71-3c13-3b27-a069-0f05d6a9509b",
        "x-ms-date": "Thu, 05 Mar 2020 21:08:50 GMT",
        "x-ms-return-client-request-id": "true",
        "x-ms-version": "2019-10-10"
=======
      "RequestUri": "https://seanmcccanary.blob.core.windows.net/test-container-a79772f8-e2ee-d69a-2094-0a4ff5e28e47/test-blob-850e9375-5f7e-5de5-458e-8124cab0ed48",
      "RequestMethod": "HEAD",
      "RequestHeaders": {
        "Authorization": "Sanitized",
        "traceparent": "00-2e5a7e62d3c06947b7d3e61dd181ba30-5f19b92744268d41-00",
        "User-Agent": [
          "azsdk-net-Storage.Blobs/12.5.0-dev.20200403.1",
          "(.NET Core 4.6.28325.01; Microsoft Windows 10.0.18362 )"
        ],
        "x-ms-client-request-id": "c39a0252-c8c9-9536-25ac-422798ebc486",
        "x-ms-date": "Sat, 04 Apr 2020 01:40:11 GMT",
        "x-ms-return-client-request-id": "true",
        "x-ms-version": "2019-12-12"
>>>>>>> 32e373e2
      },
      "RequestBody": null,
      "StatusCode": 200,
      "ResponseHeaders": {
        "Accept-Ranges": "bytes",
        "Content-Length": "1024",
        "Content-MD5": "T1dWVe22EDZyYoG0FnNYbA==",
        "Content-Type": "application/octet-stream",
<<<<<<< HEAD
        "Date": "Thu, 05 Mar 2020 21:08:49 GMT",
        "ETag": "\u00220x8D7C1496705EF7D\u0022",
        "Last-Modified": "Thu, 05 Mar 2020 21:08:50 GMT",
=======
        "Date": "Sat, 04 Apr 2020 01:40:11 GMT",
        "ETag": "\u00220x8D7D8391D7F3952\u0022",
        "Last-Modified": "Sat, 04 Apr 2020 01:40:11 GMT",
>>>>>>> 32e373e2
        "Server": [
          "Windows-Azure-Blob/1.0",
          "Microsoft-HTTPAPI/2.0"
        ],
        "x-ms-access-tier": "Hot",
        "x-ms-access-tier-inferred": "true",
        "x-ms-blob-type": "BlockBlob",
<<<<<<< HEAD
        "x-ms-client-request-id": "8276da71-3c13-3b27-a069-0f05d6a9509b",
        "x-ms-creation-time": "Thu, 05 Mar 2020 21:08:50 GMT",
        "x-ms-lease-state": "available",
        "x-ms-lease-status": "unlocked",
        "x-ms-request-id": "6af9f459-f01e-0012-2b32-f3e9eb000000",
        "x-ms-server-encrypted": "true",
        "x-ms-version": "2019-10-10"
=======
        "x-ms-client-request-id": "c39a0252-c8c9-9536-25ac-422798ebc486",
        "x-ms-creation-time": "Sat, 04 Apr 2020 01:40:11 GMT",
        "x-ms-lease-state": "available",
        "x-ms-lease-status": "unlocked",
        "x-ms-request-id": "36eebda0-d01e-0015-2821-0a5a13000000",
        "x-ms-server-encrypted": "true",
        "x-ms-version": "2019-12-12"
>>>>>>> 32e373e2
      },
      "ResponseBody": []
    },
    {
<<<<<<< HEAD
      "RequestUri": "https://seanstagetest.blob.core.windows.net/test-container-3a67c3a0-6e9e-3ec7-53e7-bde72f25dd73?restype=container",
      "RequestMethod": "DELETE",
      "RequestHeaders": {
        "Authorization": "Sanitized",
        "traceparent": "00-4808462d88f47f4588b1ff59ea5e36df-fa1d19694730a44b-00",
        "User-Agent": [
          "azsdk-net-Storage.Blobs/12.4.0-dev.20200305.1",
          "(.NET Core 4.6.28325.01; Microsoft Windows 10.0.18363 )"
        ],
        "x-ms-client-request-id": "bdb1b4e6-9eb1-5023-2843-6ce5e1805b1f",
        "x-ms-date": "Thu, 05 Mar 2020 21:08:50 GMT",
        "x-ms-return-client-request-id": "true",
        "x-ms-version": "2019-10-10"
=======
      "RequestUri": "https://seanmcccanary.blob.core.windows.net/test-container-a79772f8-e2ee-d69a-2094-0a4ff5e28e47?restype=container",
      "RequestMethod": "DELETE",
      "RequestHeaders": {
        "Authorization": "Sanitized",
        "traceparent": "00-d4367d6b01d545479eb013abfa95fde6-7d132df0e3455843-00",
        "User-Agent": [
          "azsdk-net-Storage.Blobs/12.5.0-dev.20200403.1",
          "(.NET Core 4.6.28325.01; Microsoft Windows 10.0.18362 )"
        ],
        "x-ms-client-request-id": "c7a586c4-f07d-a03a-b7ec-a45333a2a049",
        "x-ms-date": "Sat, 04 Apr 2020 01:40:11 GMT",
        "x-ms-return-client-request-id": "true",
        "x-ms-version": "2019-12-12"
>>>>>>> 32e373e2
      },
      "RequestBody": null,
      "StatusCode": 202,
      "ResponseHeaders": {
        "Content-Length": "0",
<<<<<<< HEAD
        "Date": "Thu, 05 Mar 2020 21:08:49 GMT",
=======
        "Date": "Sat, 04 Apr 2020 01:40:11 GMT",
>>>>>>> 32e373e2
        "Server": [
          "Windows-Azure-Blob/1.0",
          "Microsoft-HTTPAPI/2.0"
        ],
<<<<<<< HEAD
        "x-ms-client-request-id": "bdb1b4e6-9eb1-5023-2843-6ce5e1805b1f",
        "x-ms-request-id": "6af9f45b-f01e-0012-2d32-f3e9eb000000",
        "x-ms-version": "2019-10-10"
=======
        "x-ms-client-request-id": "c7a586c4-f07d-a03a-b7ec-a45333a2a049",
        "x-ms-request-id": "36eebda4-d01e-0015-2c21-0a5a13000000",
        "x-ms-version": "2019-12-12"
>>>>>>> 32e373e2
      },
      "ResponseBody": []
    }
  ],
  "Variables": {
<<<<<<< HEAD
    "RandomSeed": "1456118079",
    "Storage_TestConfigDefault": "ProductionTenant\nseanstagetest\nU2FuaXRpemVk\nhttps://seanstagetest.blob.core.windows.net\nhttp://seanstagetest.file.core.windows.net\nhttp://seanstagetest.queue.core.windows.net\nhttp://seanstagetest.table.core.windows.net\n\n\n\n\nhttp://seanstagetest-secondary.blob.core.windows.net\nhttp://seanstagetest-secondary.file.core.windows.net\nhttp://seanstagetest-secondary.queue.core.windows.net\nhttp://seanstagetest-secondary.table.core.windows.net\n\nSanitized\n\n\nCloud\nBlobEndpoint=https://seanstagetest.blob.core.windows.net/;QueueEndpoint=http://seanstagetest.queue.core.windows.net/;FileEndpoint=http://seanstagetest.file.core.windows.net/;BlobSecondaryEndpoint=http://seanstagetest-secondary.blob.core.windows.net/;QueueSecondaryEndpoint=http://seanstagetest-secondary.queue.core.windows.net/;FileSecondaryEndpoint=http://seanstagetest-secondary.file.core.windows.net/;AccountName=seanstagetest;AccountKey=Sanitized\nseanscope1"
=======
    "RandomSeed": "122845912",
    "Storage_TestConfigDefault": "ProductionTenant\nseanmcccanary\nU2FuaXRpemVk\nhttps://seanmcccanary.blob.core.windows.net\nhttps://seanmcccanary.file.core.windows.net\nhttps://seanmcccanary.queue.core.windows.net\nhttps://seanmcccanary.table.core.windows.net\n\n\n\n\nhttps://seanmcccanary-secondary.blob.core.windows.net\nhttps://seanmcccanary-secondary.file.core.windows.net\nhttps://seanmcccanary-secondary.queue.core.windows.net\nhttps://seanmcccanary-secondary.table.core.windows.net\n\nSanitized\n\n\nCloud\nBlobEndpoint=https://seanmcccanary.blob.core.windows.net/;QueueEndpoint=https://seanmcccanary.queue.core.windows.net/;FileEndpoint=https://seanmcccanary.file.core.windows.net/;BlobSecondaryEndpoint=https://seanmcccanary-secondary.blob.core.windows.net/;QueueSecondaryEndpoint=https://seanmcccanary-secondary.queue.core.windows.net/;FileSecondaryEndpoint=https://seanmcccanary-secondary.file.core.windows.net/;AccountName=seanmcccanary;AccountKey=Sanitized\nseanscope1"
>>>>>>> 32e373e2
  }
}<|MERGE_RESOLUTION|>--- conflicted
+++ resolved
@@ -1,22 +1,6 @@
 {
   "Entries": [
     {
-<<<<<<< HEAD
-      "RequestUri": "https://seanstagetest.blob.core.windows.net/test-container-3a67c3a0-6e9e-3ec7-53e7-bde72f25dd73?restype=container",
-      "RequestMethod": "PUT",
-      "RequestHeaders": {
-        "Authorization": "Sanitized",
-        "traceparent": "00-07bb3dd41215704894b4aaba2716ae77-2fa05bfc59c74547-00",
-        "User-Agent": [
-          "azsdk-net-Storage.Blobs/12.4.0-dev.20200305.1",
-          "(.NET Core 4.6.28325.01; Microsoft Windows 10.0.18363 )"
-        ],
-        "x-ms-blob-public-access": "container",
-        "x-ms-client-request-id": "490ce701-a32c-0803-c3b3-629bfd235593",
-        "x-ms-date": "Thu, 05 Mar 2020 21:08:49 GMT",
-        "x-ms-return-client-request-id": "true",
-        "x-ms-version": "2019-10-10"
-=======
       "RequestUri": "https://seanmcccanary.blob.core.windows.net/test-container-a79772f8-e2ee-d69a-2094-0a4ff5e28e47?restype=container",
       "RequestMethod": "PUT",
       "RequestHeaders": {
@@ -31,59 +15,30 @@
         "x-ms-date": "Sat, 04 Apr 2020 01:40:11 GMT",
         "x-ms-return-client-request-id": "true",
         "x-ms-version": "2019-12-12"
->>>>>>> 32e373e2
       },
       "RequestBody": null,
       "StatusCode": 201,
       "ResponseHeaders": {
         "Content-Length": "0",
-<<<<<<< HEAD
-        "Date": "Thu, 05 Mar 2020 21:08:49 GMT",
-        "ETag": "\u00220x8D7C14966F907F5\u0022",
-        "Last-Modified": "Thu, 05 Mar 2020 21:08:50 GMT",
-=======
         "Date": "Sat, 04 Apr 2020 01:40:11 GMT",
         "ETag": "\u00220x8D7D8391D71DAE4\u0022",
         "Last-Modified": "Sat, 04 Apr 2020 01:40:11 GMT",
->>>>>>> 32e373e2
         "Server": [
           "Windows-Azure-Blob/1.0",
           "Microsoft-HTTPAPI/2.0"
         ],
-<<<<<<< HEAD
-        "x-ms-client-request-id": "490ce701-a32c-0803-c3b3-629bfd235593",
-        "x-ms-request-id": "6af9f44f-f01e-0012-2332-f3e9eb000000",
-        "x-ms-version": "2019-10-10"
-=======
         "x-ms-client-request-id": "9fa8806f-cca5-1e39-e191-254caf7c9bce",
         "x-ms-request-id": "36eebd5f-d01e-0015-6c21-0a5a13000000",
         "x-ms-version": "2019-12-12"
->>>>>>> 32e373e2
       },
       "ResponseBody": []
     },
     {
-<<<<<<< HEAD
-      "RequestUri": "https://seanstagetest.blob.core.windows.net/test-container-3a67c3a0-6e9e-3ec7-53e7-bde72f25dd73/test-blob-b1228f42-67eb-e995-127f-5d1b8fbfa5c0",
-=======
       "RequestUri": "https://seanmcccanary.blob.core.windows.net/test-container-a79772f8-e2ee-d69a-2094-0a4ff5e28e47/test-blob-850e9375-5f7e-5de5-458e-8124cab0ed48",
->>>>>>> 32e373e2
       "RequestMethod": "PUT",
       "RequestHeaders": {
         "Authorization": "Sanitized",
         "Content-Length": "1024",
-<<<<<<< HEAD
-        "traceparent": "00-f58a7f73cee4e243b9f3dc35dad3303e-e77188ee57719046-00",
-        "User-Agent": [
-          "azsdk-net-Storage.Blobs/12.4.0-dev.20200305.1",
-          "(.NET Core 4.6.28325.01; Microsoft Windows 10.0.18363 )"
-        ],
-        "x-ms-blob-type": "BlockBlob",
-        "x-ms-client-request-id": "b89495cf-a162-4915-370b-5b2394634697",
-        "x-ms-date": "Thu, 05 Mar 2020 21:08:50 GMT",
-        "x-ms-return-client-request-id": "true",
-        "x-ms-version": "2019-10-10"
-=======
         "traceparent": "00-77a13ae87845d346a724d47932c8ee11-9e4fbd63c9537a46-00",
         "User-Agent": [
           "azsdk-net-Storage.Blobs/12.5.0-dev.20200403.1",
@@ -94,60 +49,28 @@
         "x-ms-date": "Sat, 04 Apr 2020 01:40:11 GMT",
         "x-ms-return-client-request-id": "true",
         "x-ms-version": "2019-12-12"
->>>>>>> 32e373e2
       },
       "RequestBody": "8MLfdTruonni4ztwduBZqS5Jc1XJHsoPmkpaFksUVDCj3FvtnSaUh/GVopokdOdlNNj2gT2XftL3z9rvlIstzY8LzJmEbAsItetkNHsw6yVi9OFzHtPyDF6J9c1LpPNlZ9QKGahO4MjM7ctRMkpWxuS0jZ\u002Bquq\u002B8GMA7\u002B3Y\u002BvBD4/8ynJtF9FBQYpzEHodkTMy/olxdTuq0lTgHnE\u002BRRjTC6WDN9rqATNniLkRN\u002BtXbnJ8hHViX5pEQfgdjQlgEvxhkATEillYSO1WCeyCiZp5iK/\u002BscCjcLwbTuXi3IQqB3XMr6fmguQZFEuIDFW9schto/RZYVErzi9YuTtzdXxpLAJ2xdnykvW75a2FG2RWXY0thSiPwJYUkOF4jdmopa7PLtBDNvvuaxD\u002BrYuzlrLK8lu\u002BVeBD2Wt8YjT4egUsE0/\u002BteyEAxaRTxoXkSMaUPouvZuN\u002Bl\u002B\u002Bi1V01tS25fEL0opLxODGNu81HQbWLEg4YgE62cxpnhjwMCqXDzwx2lkpC86YzpwZWHa8SO1I6F8NTHTDjAw0kjRxS4S2Pyey8zKtvSCJn5N1IXFFvVU7p1fLicK3fl5c5GmKJ4MHUylfCUWqmzs\u002Bg7zhXlqa7uTfRZQs6qVk\u002B4TkUMi2/2gAbc5X9rQPkRwcnPYFxiADwgWEquHu2nhz6g2wtjpyh5RE0OCMMvgg36SIEF2vXyVk4J6zIkSGIYNV1Ay2TtrRqgVhwOVPd48NU9s9VsoaxIrYW9Wbv1VPvr9dJl77eoDZpmZYTZ5AJWkftd55WMq5Ox\u002BB3fL1ReqgEgI14kEgEdlaU7Bjwob8mDZsi/mG1mXkk/tPeZyN1GB7qCuMCjMn76P1HvUaVWiYhUXMmLnxKUusUV5V4Kg8zI9f6CpbcI3zRKxVgbdwyj6CtuRWwUumio7v76jkwg8LuFJ1yn1OTRS3yUQdm5eEK4cf0zmz5fszqW2ra4DlHoKdSdllCw/BNGnfrvgHmO7na7QhxP7FR9JXMhEPouGD0rrBcEHOHyB3Xp7P5EbzPBB\u002Bs//cs0mD2AIHDcj\u002BsZGIS8xNRhitKUyTqnZQBWOLVAYAkO7htx9hPahPtxFXiJz9N6h6teX30YqjSRjTM9Kee6my7hCippSs3AhwXWI7PBHZYs3LAK4QGM9kPm4GngnVsUt3lJp8WpEDzentd3QYeAz2\u002BcEU02sLotVRTmgmpj4Oqqwmw5d3bQgstzK0MpFLS8ZRH6Q4wN3Qa/HFKww47Se77tzX8bR1f5y46CwoV2A0BfKhxYaZxenORleVskIL48obCFPEc1oB66AXf9ixuBSRkRUZlyeREhjjCats371KvQRSHV8cb5KYn9nmglYRHJ4zBCEs4lyg==",
       "StatusCode": 201,
       "ResponseHeaders": {
         "Content-Length": "0",
-<<<<<<< HEAD
-        "Content-MD5": "ad2C9R1MJuTJWnHrCIyOlQ==",
-        "Date": "Thu, 05 Mar 2020 21:08:49 GMT",
-        "ETag": "\u00220x8D7C1496705EF7D\u0022",
-        "Last-Modified": "Thu, 05 Mar 2020 21:08:50 GMT",
-=======
         "Content-MD5": "T1dWVe22EDZyYoG0FnNYbA==",
         "Date": "Sat, 04 Apr 2020 01:40:11 GMT",
         "ETag": "\u00220x8D7D8391D7F3952\u0022",
         "Last-Modified": "Sat, 04 Apr 2020 01:40:11 GMT",
->>>>>>> 32e373e2
         "Server": [
           "Windows-Azure-Blob/1.0",
           "Microsoft-HTTPAPI/2.0"
         ],
-<<<<<<< HEAD
-        "x-ms-client-request-id": "b89495cf-a162-4915-370b-5b2394634697",
-        "x-ms-content-crc64": "csxjX375uA4=",
-        "x-ms-request-id": "6af9f453-f01e-0012-2532-f3e9eb000000",
-        "x-ms-request-server-encrypted": "true",
-        "x-ms-version": "2019-10-10"
-=======
         "x-ms-client-request-id": "10271852-da74-fca9-2d1e-d1d29db9c2dd",
         "x-ms-content-crc64": "lBhwKBK9Z8Y=",
         "x-ms-request-id": "36eebd7e-d01e-0015-0721-0a5a13000000",
         "x-ms-request-server-encrypted": "true",
         "x-ms-version": "2019-12-12"
->>>>>>> 32e373e2
       },
       "ResponseBody": []
     },
     {
-<<<<<<< HEAD
-      "RequestUri": "https://seanstagetest.blob.core.windows.net/test-container-3a67c3a0-6e9e-3ec7-53e7-bde72f25dd73/test-blob-b1228f42-67eb-e995-127f-5d1b8fbfa5c0",
-      "RequestMethod": "GET",
-      "RequestHeaders": {
-        "Authorization": "Sanitized",
-        "traceparent": "00-9a08578be49d604cbf9be9ce8eb0d8e0-713d398544690b46-00",
-        "User-Agent": [
-          "azsdk-net-Storage.Blobs/12.4.0-dev.20200305.1",
-          "(.NET Core 4.6.28325.01; Microsoft Windows 10.0.18363 )"
-        ],
-        "x-ms-client-request-id": "095011ac-b06f-77a7-5486-c72297282136",
-        "x-ms-date": "Thu, 05 Mar 2020 21:08:50 GMT",
-        "x-ms-range": "bytes=0-",
-        "x-ms-return-client-request-id": "true",
-        "x-ms-version": "2019-10-10"
-=======
       "RequestUri": "https://seanmcccanary.blob.core.windows.net/test-container-a79772f8-e2ee-d69a-2094-0a4ff5e28e47/test-blob-850e9375-5f7e-5de5-458e-8124cab0ed48",
       "RequestMethod": "GET",
       "RequestHeaders": {
@@ -161,7 +84,6 @@
         "x-ms-date": "Sat, 04 Apr 2020 01:40:11 GMT",
         "x-ms-return-client-request-id": "true",
         "x-ms-version": "2019-12-12"
->>>>>>> 32e373e2
       },
       "RequestBody": null,
       "StatusCode": 200,
@@ -170,29 +92,14 @@
         "Content-Length": "1024",
         "Content-MD5": "T1dWVe22EDZyYoG0FnNYbA==",
         "Content-Type": "application/octet-stream",
-<<<<<<< HEAD
-        "Date": "Thu, 05 Mar 2020 21:08:49 GMT",
-        "ETag": "\u00220x8D7C1496705EF7D\u0022",
-        "Last-Modified": "Thu, 05 Mar 2020 21:08:50 GMT",
-=======
         "Date": "Sat, 04 Apr 2020 01:40:11 GMT",
         "ETag": "\u00220x8D7D8391D7F3952\u0022",
         "Last-Modified": "Sat, 04 Apr 2020 01:40:11 GMT",
->>>>>>> 32e373e2
         "Server": [
           "Windows-Azure-Blob/1.0",
           "Microsoft-HTTPAPI/2.0"
         ],
         "x-ms-blob-type": "BlockBlob",
-<<<<<<< HEAD
-        "x-ms-client-request-id": "095011ac-b06f-77a7-5486-c72297282136",
-        "x-ms-creation-time": "Thu, 05 Mar 2020 21:08:50 GMT",
-        "x-ms-lease-state": "available",
-        "x-ms-lease-status": "unlocked",
-        "x-ms-request-id": "6af9f456-f01e-0012-2832-f3e9eb000000",
-        "x-ms-server-encrypted": "true",
-        "x-ms-version": "2019-10-10"
-=======
         "x-ms-client-request-id": "f9f0d937-15a6-4c56-f466-80f7c918b304",
         "x-ms-creation-time": "Sat, 04 Apr 2020 01:40:11 GMT",
         "x-ms-lease-state": "available",
@@ -200,26 +107,10 @@
         "x-ms-request-id": "36eebd91-d01e-0015-1a21-0a5a13000000",
         "x-ms-server-encrypted": "true",
         "x-ms-version": "2019-12-12"
->>>>>>> 32e373e2
       },
       "ResponseBody": "8MLfdTruonni4ztwduBZqS5Jc1XJHsoPmkpaFksUVDCj3FvtnSaUh/GVopokdOdlNNj2gT2XftL3z9rvlIstzY8LzJmEbAsItetkNHsw6yVi9OFzHtPyDF6J9c1LpPNlZ9QKGahO4MjM7ctRMkpWxuS0jZ\u002Bquq\u002B8GMA7\u002B3Y\u002BvBD4/8ynJtF9FBQYpzEHodkTMy/olxdTuq0lTgHnE\u002BRRjTC6WDN9rqATNniLkRN\u002BtXbnJ8hHViX5pEQfgdjQlgEvxhkATEillYSO1WCeyCiZp5iK/\u002BscCjcLwbTuXi3IQqB3XMr6fmguQZFEuIDFW9schto/RZYVErzi9YuTtzdXxpLAJ2xdnykvW75a2FG2RWXY0thSiPwJYUkOF4jdmopa7PLtBDNvvuaxD\u002BrYuzlrLK8lu\u002BVeBD2Wt8YjT4egUsE0/\u002BteyEAxaRTxoXkSMaUPouvZuN\u002Bl\u002B\u002Bi1V01tS25fEL0opLxODGNu81HQbWLEg4YgE62cxpnhjwMCqXDzwx2lkpC86YzpwZWHa8SO1I6F8NTHTDjAw0kjRxS4S2Pyey8zKtvSCJn5N1IXFFvVU7p1fLicK3fl5c5GmKJ4MHUylfCUWqmzs\u002Bg7zhXlqa7uTfRZQs6qVk\u002B4TkUMi2/2gAbc5X9rQPkRwcnPYFxiADwgWEquHu2nhz6g2wtjpyh5RE0OCMMvgg36SIEF2vXyVk4J6zIkSGIYNV1Ay2TtrRqgVhwOVPd48NU9s9VsoaxIrYW9Wbv1VPvr9dJl77eoDZpmZYTZ5AJWkftd55WMq5Ox\u002BB3fL1ReqgEgI14kEgEdlaU7Bjwob8mDZsi/mG1mXkk/tPeZyN1GB7qCuMCjMn76P1HvUaVWiYhUXMmLnxKUusUV5V4Kg8zI9f6CpbcI3zRKxVgbdwyj6CtuRWwUumio7v76jkwg8LuFJ1yn1OTRS3yUQdm5eEK4cf0zmz5fszqW2ra4DlHoKdSdllCw/BNGnfrvgHmO7na7QhxP7FR9JXMhEPouGD0rrBcEHOHyB3Xp7P5EbzPBB\u002Bs//cs0mD2AIHDcj\u002BsZGIS8xNRhitKUyTqnZQBWOLVAYAkO7htx9hPahPtxFXiJz9N6h6teX30YqjSRjTM9Kee6my7hCippSs3AhwXWI7PBHZYs3LAK4QGM9kPm4GngnVsUt3lJp8WpEDzentd3QYeAz2\u002BcEU02sLotVRTmgmpj4Oqqwmw5d3bQgstzK0MpFLS8ZRH6Q4wN3Qa/HFKww47Se77tzX8bR1f5y46CwoV2A0BfKhxYaZxenORleVskIL48obCFPEc1oB66AXf9ixuBSRkRUZlyeREhjjCats371KvQRSHV8cb5KYn9nmglYRHJ4zBCEs4lyg=="
     },
     {
-<<<<<<< HEAD
-      "RequestUri": "https://seanstagetest.blob.core.windows.net/test-container-3a67c3a0-6e9e-3ec7-53e7-bde72f25dd73/test-blob-b1228f42-67eb-e995-127f-5d1b8fbfa5c0",
-      "RequestMethod": "HEAD",
-      "RequestHeaders": {
-        "Authorization": "Sanitized",
-        "traceparent": "00-da87cce6dc4b304fb2baaa67804698f6-9efeb3a4013b354f-00",
-        "User-Agent": [
-          "azsdk-net-Storage.Blobs/12.4.0-dev.20200305.1",
-          "(.NET Core 4.6.28325.01; Microsoft Windows 10.0.18363 )"
-        ],
-        "x-ms-client-request-id": "8276da71-3c13-3b27-a069-0f05d6a9509b",
-        "x-ms-date": "Thu, 05 Mar 2020 21:08:50 GMT",
-        "x-ms-return-client-request-id": "true",
-        "x-ms-version": "2019-10-10"
-=======
       "RequestUri": "https://seanmcccanary.blob.core.windows.net/test-container-a79772f8-e2ee-d69a-2094-0a4ff5e28e47/test-blob-850e9375-5f7e-5de5-458e-8124cab0ed48",
       "RequestMethod": "HEAD",
       "RequestHeaders": {
@@ -233,7 +124,6 @@
         "x-ms-date": "Sat, 04 Apr 2020 01:40:11 GMT",
         "x-ms-return-client-request-id": "true",
         "x-ms-version": "2019-12-12"
->>>>>>> 32e373e2
       },
       "RequestBody": null,
       "StatusCode": 200,
@@ -242,15 +132,9 @@
         "Content-Length": "1024",
         "Content-MD5": "T1dWVe22EDZyYoG0FnNYbA==",
         "Content-Type": "application/octet-stream",
-<<<<<<< HEAD
-        "Date": "Thu, 05 Mar 2020 21:08:49 GMT",
-        "ETag": "\u00220x8D7C1496705EF7D\u0022",
-        "Last-Modified": "Thu, 05 Mar 2020 21:08:50 GMT",
-=======
         "Date": "Sat, 04 Apr 2020 01:40:11 GMT",
         "ETag": "\u00220x8D7D8391D7F3952\u0022",
         "Last-Modified": "Sat, 04 Apr 2020 01:40:11 GMT",
->>>>>>> 32e373e2
         "Server": [
           "Windows-Azure-Blob/1.0",
           "Microsoft-HTTPAPI/2.0"
@@ -258,15 +142,6 @@
         "x-ms-access-tier": "Hot",
         "x-ms-access-tier-inferred": "true",
         "x-ms-blob-type": "BlockBlob",
-<<<<<<< HEAD
-        "x-ms-client-request-id": "8276da71-3c13-3b27-a069-0f05d6a9509b",
-        "x-ms-creation-time": "Thu, 05 Mar 2020 21:08:50 GMT",
-        "x-ms-lease-state": "available",
-        "x-ms-lease-status": "unlocked",
-        "x-ms-request-id": "6af9f459-f01e-0012-2b32-f3e9eb000000",
-        "x-ms-server-encrypted": "true",
-        "x-ms-version": "2019-10-10"
-=======
         "x-ms-client-request-id": "c39a0252-c8c9-9536-25ac-422798ebc486",
         "x-ms-creation-time": "Sat, 04 Apr 2020 01:40:11 GMT",
         "x-ms-lease-state": "available",
@@ -274,26 +149,10 @@
         "x-ms-request-id": "36eebda0-d01e-0015-2821-0a5a13000000",
         "x-ms-server-encrypted": "true",
         "x-ms-version": "2019-12-12"
->>>>>>> 32e373e2
       },
       "ResponseBody": []
     },
     {
-<<<<<<< HEAD
-      "RequestUri": "https://seanstagetest.blob.core.windows.net/test-container-3a67c3a0-6e9e-3ec7-53e7-bde72f25dd73?restype=container",
-      "RequestMethod": "DELETE",
-      "RequestHeaders": {
-        "Authorization": "Sanitized",
-        "traceparent": "00-4808462d88f47f4588b1ff59ea5e36df-fa1d19694730a44b-00",
-        "User-Agent": [
-          "azsdk-net-Storage.Blobs/12.4.0-dev.20200305.1",
-          "(.NET Core 4.6.28325.01; Microsoft Windows 10.0.18363 )"
-        ],
-        "x-ms-client-request-id": "bdb1b4e6-9eb1-5023-2843-6ce5e1805b1f",
-        "x-ms-date": "Thu, 05 Mar 2020 21:08:50 GMT",
-        "x-ms-return-client-request-id": "true",
-        "x-ms-version": "2019-10-10"
-=======
       "RequestUri": "https://seanmcccanary.blob.core.windows.net/test-container-a79772f8-e2ee-d69a-2094-0a4ff5e28e47?restype=container",
       "RequestMethod": "DELETE",
       "RequestHeaders": {
@@ -307,41 +166,25 @@
         "x-ms-date": "Sat, 04 Apr 2020 01:40:11 GMT",
         "x-ms-return-client-request-id": "true",
         "x-ms-version": "2019-12-12"
->>>>>>> 32e373e2
       },
       "RequestBody": null,
       "StatusCode": 202,
       "ResponseHeaders": {
         "Content-Length": "0",
-<<<<<<< HEAD
-        "Date": "Thu, 05 Mar 2020 21:08:49 GMT",
-=======
         "Date": "Sat, 04 Apr 2020 01:40:11 GMT",
->>>>>>> 32e373e2
         "Server": [
           "Windows-Azure-Blob/1.0",
           "Microsoft-HTTPAPI/2.0"
         ],
-<<<<<<< HEAD
-        "x-ms-client-request-id": "bdb1b4e6-9eb1-5023-2843-6ce5e1805b1f",
-        "x-ms-request-id": "6af9f45b-f01e-0012-2d32-f3e9eb000000",
-        "x-ms-version": "2019-10-10"
-=======
         "x-ms-client-request-id": "c7a586c4-f07d-a03a-b7ec-a45333a2a049",
         "x-ms-request-id": "36eebda4-d01e-0015-2c21-0a5a13000000",
         "x-ms-version": "2019-12-12"
->>>>>>> 32e373e2
       },
       "ResponseBody": []
     }
   ],
   "Variables": {
-<<<<<<< HEAD
-    "RandomSeed": "1456118079",
-    "Storage_TestConfigDefault": "ProductionTenant\nseanstagetest\nU2FuaXRpemVk\nhttps://seanstagetest.blob.core.windows.net\nhttp://seanstagetest.file.core.windows.net\nhttp://seanstagetest.queue.core.windows.net\nhttp://seanstagetest.table.core.windows.net\n\n\n\n\nhttp://seanstagetest-secondary.blob.core.windows.net\nhttp://seanstagetest-secondary.file.core.windows.net\nhttp://seanstagetest-secondary.queue.core.windows.net\nhttp://seanstagetest-secondary.table.core.windows.net\n\nSanitized\n\n\nCloud\nBlobEndpoint=https://seanstagetest.blob.core.windows.net/;QueueEndpoint=http://seanstagetest.queue.core.windows.net/;FileEndpoint=http://seanstagetest.file.core.windows.net/;BlobSecondaryEndpoint=http://seanstagetest-secondary.blob.core.windows.net/;QueueSecondaryEndpoint=http://seanstagetest-secondary.queue.core.windows.net/;FileSecondaryEndpoint=http://seanstagetest-secondary.file.core.windows.net/;AccountName=seanstagetest;AccountKey=Sanitized\nseanscope1"
-=======
     "RandomSeed": "122845912",
     "Storage_TestConfigDefault": "ProductionTenant\nseanmcccanary\nU2FuaXRpemVk\nhttps://seanmcccanary.blob.core.windows.net\nhttps://seanmcccanary.file.core.windows.net\nhttps://seanmcccanary.queue.core.windows.net\nhttps://seanmcccanary.table.core.windows.net\n\n\n\n\nhttps://seanmcccanary-secondary.blob.core.windows.net\nhttps://seanmcccanary-secondary.file.core.windows.net\nhttps://seanmcccanary-secondary.queue.core.windows.net\nhttps://seanmcccanary-secondary.table.core.windows.net\n\nSanitized\n\n\nCloud\nBlobEndpoint=https://seanmcccanary.blob.core.windows.net/;QueueEndpoint=https://seanmcccanary.queue.core.windows.net/;FileEndpoint=https://seanmcccanary.file.core.windows.net/;BlobSecondaryEndpoint=https://seanmcccanary-secondary.blob.core.windows.net/;QueueSecondaryEndpoint=https://seanmcccanary-secondary.queue.core.windows.net/;FileSecondaryEndpoint=https://seanmcccanary-secondary.file.core.windows.net/;AccountName=seanmcccanary;AccountKey=Sanitized\nseanscope1"
->>>>>>> 32e373e2
   }
 }