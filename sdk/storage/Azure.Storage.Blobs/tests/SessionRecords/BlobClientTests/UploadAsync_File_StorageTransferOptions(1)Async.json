--- conflicted
+++ resolved
@@ -1,22 +1,6 @@
 {
   "Entries": [
     {
-<<<<<<< HEAD
-      "RequestUri": "https://seanstagetest.blob.core.windows.net/test-container-7487be93-768f-b444-e1b8-ca26a5ba886f?restype=container",
-      "RequestMethod": "PUT",
-      "RequestHeaders": {
-        "Authorization": "Sanitized",
-        "traceparent": "00-17948aa9a300db4d923c62edf0806181-d28ad6ea3469d149-00",
-        "User-Agent": [
-          "azsdk-net-Storage.Blobs/12.4.0-dev.20200305.1",
-          "(.NET Core 4.6.28325.01; Microsoft Windows 10.0.18363 )"
-        ],
-        "x-ms-blob-public-access": "container",
-        "x-ms-client-request-id": "7857c30d-a348-79f8-0ac0-52b03f991dcd",
-        "x-ms-date": "Thu, 05 Mar 2020 21:09:20 GMT",
-        "x-ms-return-client-request-id": "true",
-        "x-ms-version": "2019-10-10"
-=======
       "RequestUri": "https://seanmcccanary.blob.core.windows.net/test-container-17e1544a-2dbb-b4b4-9546-518e65aa99c8?restype=container",
       "RequestMethod": "PUT",
       "RequestHeaders": {
@@ -31,59 +15,30 @@
         "x-ms-date": "Sat, 04 Apr 2020 01:41:03 GMT",
         "x-ms-return-client-request-id": "true",
         "x-ms-version": "2019-12-12"
->>>>>>> 32e373e2
       },
       "RequestBody": null,
       "StatusCode": 201,
       "ResponseHeaders": {
         "Content-Length": "0",
-<<<<<<< HEAD
-        "Date": "Thu, 05 Mar 2020 21:09:19 GMT",
-        "ETag": "\u00220x8D7C14978FF47A4\u0022",
-        "Last-Modified": "Thu, 05 Mar 2020 21:09:20 GMT",
-=======
         "Date": "Sat, 04 Apr 2020 01:41:03 GMT",
         "ETag": "\u00220x8D7D8393C77BADD\u0022",
         "Last-Modified": "Sat, 04 Apr 2020 01:41:03 GMT",
->>>>>>> 32e373e2
         "Server": [
           "Windows-Azure-Blob/1.0",
           "Microsoft-HTTPAPI/2.0"
         ],
-<<<<<<< HEAD
-        "x-ms-client-request-id": "7857c30d-a348-79f8-0ac0-52b03f991dcd",
-        "x-ms-request-id": "c8d713df-701e-000c-0832-f30533000000",
-        "x-ms-version": "2019-10-10"
-=======
         "x-ms-client-request-id": "f36888e8-fc99-28ef-6ea3-84a90b5753a6",
         "x-ms-request-id": "d538e283-201e-005c-6122-0a18f8000000",
         "x-ms-version": "2019-12-12"
->>>>>>> 32e373e2
       },
       "ResponseBody": []
     },
     {
-<<<<<<< HEAD
-      "RequestUri": "https://seanstagetest.blob.core.windows.net/test-container-7487be93-768f-b444-e1b8-ca26a5ba886f/test-blob-9324697a-3165-72e4-87f0-3270e5d4f27d",
-=======
       "RequestUri": "https://seanmcccanary.blob.core.windows.net/test-container-17e1544a-2dbb-b4b4-9546-518e65aa99c8/test-blob-a0142497-5e45-9a34-376e-2e77ea7b2fc9",
->>>>>>> 32e373e2
       "RequestMethod": "PUT",
       "RequestHeaders": {
         "Authorization": "Sanitized",
         "Content-Length": "1024",
-<<<<<<< HEAD
-        "traceparent": "00-eea445b340ee204da689205129f501cc-6fdb910809e2674d-00",
-        "User-Agent": [
-          "azsdk-net-Storage.Blobs/12.4.0-dev.20200305.1",
-          "(.NET Core 4.6.28325.01; Microsoft Windows 10.0.18363 )"
-        ],
-        "x-ms-blob-type": "BlockBlob",
-        "x-ms-client-request-id": "a80abd81-87c0-2bb1-18c9-9f678e683fc0",
-        "x-ms-date": "Thu, 05 Mar 2020 21:09:20 GMT",
-        "x-ms-return-client-request-id": "true",
-        "x-ms-version": "2019-10-10"
-=======
         "traceparent": "00-2b50ac08e692e44e97b730abef681783-8abf5c34c2361d40-00",
         "User-Agent": [
           "azsdk-net-Storage.Blobs/12.5.0-dev.20200403.1",
@@ -94,60 +49,28 @@
         "x-ms-date": "Sat, 04 Apr 2020 01:41:03 GMT",
         "x-ms-return-client-request-id": "true",
         "x-ms-version": "2019-12-12"
->>>>>>> 32e373e2
       },
       "RequestBody": "pDqm3EKlL/yeYKXJK3RmkvCbol\u002B2AdGKVM28Ks53PvNzugTQsHZj8vUYAuS4am/DCJyGTtjQE6NpG4d16QQuJiKxVXBvleF6N7Bpnv/s0eld\u002BCIx8O8ao6dhZ5Xu7gnw6dvBBxX/VHK7DBYoZnSjfEqdGPDi/TYzl7LIDi5MjEmnebQkK8rUXqSvdeTZ8jwyvepKUNYYDeykjm9iNkZEb4DMge3Af1F/yblMM4dSWqV1llBDATtzjmvHf5xacSheagVjDHBPcj6ZyoYczNplUjTK7aD1AW5EWfKB\u002BAC0JVeR7cmB7k00JiMRqja0V8KRYixoj4SIaGmXHrJ\u002BzXo\u002B5KUvit4Q42TmlsZ85FY4kAIw8JXTS5bSCYVg6s\u002BbtVio08aQhczjgH7Igvi9C4QSXo6wTdzka5gPXIFZsPmUS\u002BBu0xGQpwo1THAXCsmdFP0BTYtB6mh7xGgtgShKis\u002BFNDcYTzdygreDewFszWDPckiDV2JtUmB48g\u002BoYyXi6sKgkdaRhcTGjsvTvW9mD/YHXQ/gxjJsF\u002BHWn10oyR6RoZA\u002ByzuJPuyDvcmXmpXxEeIYoQYWAiSPNHn0uuVmnsSsQhzfJ0S7fh8iXAlp1X1M5Y17DygYe55rr5fBlIMHHB8E6ld4EumdXSLn86UbJl78qNVY646blMZ9c3it\u002BembG0DpZOol09Kj3bEFMYj5UIg4xeytrzCQaVaR\u002Bp9x8GQ5S9dkMcF01tQCtA3dlWI\u002BhCLvdTP97WwPWPuTlNkzMu1NzOawlB/Hw\u002B4Xq/ojs9P0U3V8gXowPF1rVdnG4EL7z4EfkMl8jvACKLFE5UJx7KQnn0FjtrFyHI\u002BIRD9GAOKsG9t5AyMKeMSFeljI61Ya\u002BWg0n0EBmBjQrHM580mxvCjPmMpm\u002BOiAHCZ83TxYqjA5bkvWEWCgqoLDqFaw0YV71L0w\u002BVKMswF/s4MahbvbeAJDAIT\u002B2qvHLu5Ho0\u002BS0EuhAQh/J7DdrLpJVl3dhiXH5zBTbNEAfPkRaMtkRRCx7eM3eYOyXFBSZVPKtIRN6qjJf7sePmN5oYQPbb7keGeql2h6pQyhFYvfAQZ\u002BNsh1xH4jm8VUk69/vtf/o\u002B\u002BRbu3sHxwb00SbJ2ovPj1c\u002B2u8malAwN2hVQS5\u002Buc0onGcTpIZkharWfA5iHRbJVRxIsJsQglFUa0PSskYYdlcZoX4k/CqQ2lUET\u002B4BjhpRTCwSNglyF9oVv3lCkdMk/cX3SLuY5Jjx99YGDHKjEp0pgSZZxkAN54mkDzzxDgiB35HoSkWeuKeTYD4zK8tnsqycGNCsyvdFqWEyNNVbwKmNhGzguohXisi\u002BxqYCGru\u002BfJyQVTV31RSaYuDkrIOSN1\u002BUpaeeQ==",
       "StatusCode": 201,
       "ResponseHeaders": {
         "Content-Length": "0",
-<<<<<<< HEAD
-        "Content-MD5": "4QH8q2xeOX1x\u002Bh\u002BoNc2khA==",
-        "Date": "Thu, 05 Mar 2020 21:09:19 GMT",
-        "ETag": "\u00220x8D7C149790CC876\u0022",
-        "Last-Modified": "Thu, 05 Mar 2020 21:09:20 GMT",
-=======
         "Content-MD5": "kMjvTIkpfErcNVPmvqy0ig==",
         "Date": "Sat, 04 Apr 2020 01:41:03 GMT",
         "ETag": "\u00220x8D7D8393C8591D9\u0022",
         "Last-Modified": "Sat, 04 Apr 2020 01:41:03 GMT",
->>>>>>> 32e373e2
         "Server": [
           "Windows-Azure-Blob/1.0",
           "Microsoft-HTTPAPI/2.0"
         ],
-<<<<<<< HEAD
-        "x-ms-client-request-id": "a80abd81-87c0-2bb1-18c9-9f678e683fc0",
-        "x-ms-content-crc64": "TZlxrCG8esk=",
-        "x-ms-request-id": "c8d713e2-701e-000c-0932-f30533000000",
-        "x-ms-request-server-encrypted": "true",
-        "x-ms-version": "2019-10-10"
-=======
         "x-ms-client-request-id": "bd56d1ae-1861-9d5f-cc79-14b23c1ab6d4",
         "x-ms-content-crc64": "F99Xed4VTvY=",
         "x-ms-request-id": "d538e28a-201e-005c-6522-0a18f8000000",
         "x-ms-request-server-encrypted": "true",
         "x-ms-version": "2019-12-12"
->>>>>>> 32e373e2
       },
       "ResponseBody": []
     },
     {
-<<<<<<< HEAD
-      "RequestUri": "https://seanstagetest.blob.core.windows.net/test-container-7487be93-768f-b444-e1b8-ca26a5ba886f/test-blob-9324697a-3165-72e4-87f0-3270e5d4f27d",
-      "RequestMethod": "GET",
-      "RequestHeaders": {
-        "Authorization": "Sanitized",
-        "traceparent": "00-bbe2b2e666a8a845aa7bdd51703b7f1b-581d57fb94fea945-00",
-        "User-Agent": [
-          "azsdk-net-Storage.Blobs/12.4.0-dev.20200305.1",
-          "(.NET Core 4.6.28325.01; Microsoft Windows 10.0.18363 )"
-        ],
-        "x-ms-client-request-id": "2369e55f-b1ed-24d1-fd9e-2b54e74d4c6c",
-        "x-ms-date": "Thu, 05 Mar 2020 21:09:20 GMT",
-        "x-ms-range": "bytes=0-",
-        "x-ms-return-client-request-id": "true",
-        "x-ms-version": "2019-10-10"
-=======
       "RequestUri": "https://seanmcccanary.blob.core.windows.net/test-container-17e1544a-2dbb-b4b4-9546-518e65aa99c8/test-blob-a0142497-5e45-9a34-376e-2e77ea7b2fc9",
       "RequestMethod": "GET",
       "RequestHeaders": {
@@ -161,7 +84,6 @@
         "x-ms-date": "Sat, 04 Apr 2020 01:41:03 GMT",
         "x-ms-return-client-request-id": "true",
         "x-ms-version": "2019-12-12"
->>>>>>> 32e373e2
       },
       "RequestBody": null,
       "StatusCode": 200,
@@ -170,29 +92,14 @@
         "Content-Length": "1024",
         "Content-MD5": "kMjvTIkpfErcNVPmvqy0ig==",
         "Content-Type": "application/octet-stream",
-<<<<<<< HEAD
-        "Date": "Thu, 05 Mar 2020 21:09:19 GMT",
-        "ETag": "\u00220x8D7C149790CC876\u0022",
-        "Last-Modified": "Thu, 05 Mar 2020 21:09:20 GMT",
-=======
         "Date": "Sat, 04 Apr 2020 01:41:03 GMT",
         "ETag": "\u00220x8D7D8393C8591D9\u0022",
         "Last-Modified": "Sat, 04 Apr 2020 01:41:03 GMT",
->>>>>>> 32e373e2
         "Server": [
           "Windows-Azure-Blob/1.0",
           "Microsoft-HTTPAPI/2.0"
         ],
         "x-ms-blob-type": "BlockBlob",
-<<<<<<< HEAD
-        "x-ms-client-request-id": "2369e55f-b1ed-24d1-fd9e-2b54e74d4c6c",
-        "x-ms-creation-time": "Thu, 05 Mar 2020 21:09:20 GMT",
-        "x-ms-lease-state": "available",
-        "x-ms-lease-status": "unlocked",
-        "x-ms-request-id": "c8d713e6-701e-000c-0b32-f30533000000",
-        "x-ms-server-encrypted": "true",
-        "x-ms-version": "2019-10-10"
-=======
         "x-ms-client-request-id": "80d0af64-e13f-0318-7ff4-45be0b05d52a",
         "x-ms-creation-time": "Sat, 04 Apr 2020 01:41:03 GMT",
         "x-ms-lease-state": "available",
@@ -200,26 +107,10 @@
         "x-ms-request-id": "d538e29f-201e-005c-7522-0a18f8000000",
         "x-ms-server-encrypted": "true",
         "x-ms-version": "2019-12-12"
->>>>>>> 32e373e2
       },
       "ResponseBody": "pDqm3EKlL/yeYKXJK3RmkvCbol\u002B2AdGKVM28Ks53PvNzugTQsHZj8vUYAuS4am/DCJyGTtjQE6NpG4d16QQuJiKxVXBvleF6N7Bpnv/s0eld\u002BCIx8O8ao6dhZ5Xu7gnw6dvBBxX/VHK7DBYoZnSjfEqdGPDi/TYzl7LIDi5MjEmnebQkK8rUXqSvdeTZ8jwyvepKUNYYDeykjm9iNkZEb4DMge3Af1F/yblMM4dSWqV1llBDATtzjmvHf5xacSheagVjDHBPcj6ZyoYczNplUjTK7aD1AW5EWfKB\u002BAC0JVeR7cmB7k00JiMRqja0V8KRYixoj4SIaGmXHrJ\u002BzXo\u002B5KUvit4Q42TmlsZ85FY4kAIw8JXTS5bSCYVg6s\u002BbtVio08aQhczjgH7Igvi9C4QSXo6wTdzka5gPXIFZsPmUS\u002BBu0xGQpwo1THAXCsmdFP0BTYtB6mh7xGgtgShKis\u002BFNDcYTzdygreDewFszWDPckiDV2JtUmB48g\u002BoYyXi6sKgkdaRhcTGjsvTvW9mD/YHXQ/gxjJsF\u002BHWn10oyR6RoZA\u002ByzuJPuyDvcmXmpXxEeIYoQYWAiSPNHn0uuVmnsSsQhzfJ0S7fh8iXAlp1X1M5Y17DygYe55rr5fBlIMHHB8E6ld4EumdXSLn86UbJl78qNVY646blMZ9c3it\u002BembG0DpZOol09Kj3bEFMYj5UIg4xeytrzCQaVaR\u002Bp9x8GQ5S9dkMcF01tQCtA3dlWI\u002BhCLvdTP97WwPWPuTlNkzMu1NzOawlB/Hw\u002B4Xq/ojs9P0U3V8gXowPF1rVdnG4EL7z4EfkMl8jvACKLFE5UJx7KQnn0FjtrFyHI\u002BIRD9GAOKsG9t5AyMKeMSFeljI61Ya\u002BWg0n0EBmBjQrHM580mxvCjPmMpm\u002BOiAHCZ83TxYqjA5bkvWEWCgqoLDqFaw0YV71L0w\u002BVKMswF/s4MahbvbeAJDAIT\u002B2qvHLu5Ho0\u002BS0EuhAQh/J7DdrLpJVl3dhiXH5zBTbNEAfPkRaMtkRRCx7eM3eYOyXFBSZVPKtIRN6qjJf7sePmN5oYQPbb7keGeql2h6pQyhFYvfAQZ\u002BNsh1xH4jm8VUk69/vtf/o\u002B\u002BRbu3sHxwb00SbJ2ovPj1c\u002B2u8malAwN2hVQS5\u002Buc0onGcTpIZkharWfA5iHRbJVRxIsJsQglFUa0PSskYYdlcZoX4k/CqQ2lUET\u002B4BjhpRTCwSNglyF9oVv3lCkdMk/cX3SLuY5Jjx99YGDHKjEp0pgSZZxkAN54mkDzzxDgiB35HoSkWeuKeTYD4zK8tnsqycGNCsyvdFqWEyNNVbwKmNhGzguohXisi\u002BxqYCGru\u002BfJyQVTV31RSaYuDkrIOSN1\u002BUpaeeQ=="
     },
     {
-<<<<<<< HEAD
-      "RequestUri": "https://seanstagetest.blob.core.windows.net/test-container-7487be93-768f-b444-e1b8-ca26a5ba886f/test-blob-9324697a-3165-72e4-87f0-3270e5d4f27d",
-      "RequestMethod": "HEAD",
-      "RequestHeaders": {
-        "Authorization": "Sanitized",
-        "traceparent": "00-f75567a448e0064786a8c3ac96745ee4-338314a1cc8a7e46-00",
-        "User-Agent": [
-          "azsdk-net-Storage.Blobs/12.4.0-dev.20200305.1",
-          "(.NET Core 4.6.28325.01; Microsoft Windows 10.0.18363 )"
-        ],
-        "x-ms-client-request-id": "a8084b8c-1bff-08d3-3197-aa3481c361a5",
-        "x-ms-date": "Thu, 05 Mar 2020 21:09:20 GMT",
-        "x-ms-return-client-request-id": "true",
-        "x-ms-version": "2019-10-10"
-=======
       "RequestUri": "https://seanmcccanary.blob.core.windows.net/test-container-17e1544a-2dbb-b4b4-9546-518e65aa99c8/test-blob-a0142497-5e45-9a34-376e-2e77ea7b2fc9",
       "RequestMethod": "HEAD",
       "RequestHeaders": {
@@ -233,7 +124,6 @@
         "x-ms-date": "Sat, 04 Apr 2020 01:41:04 GMT",
         "x-ms-return-client-request-id": "true",
         "x-ms-version": "2019-12-12"
->>>>>>> 32e373e2
       },
       "RequestBody": null,
       "StatusCode": 200,
@@ -242,15 +132,9 @@
         "Content-Length": "1024",
         "Content-MD5": "kMjvTIkpfErcNVPmvqy0ig==",
         "Content-Type": "application/octet-stream",
-<<<<<<< HEAD
-        "Date": "Thu, 05 Mar 2020 21:09:19 GMT",
-        "ETag": "\u00220x8D7C149790CC876\u0022",
-        "Last-Modified": "Thu, 05 Mar 2020 21:09:20 GMT",
-=======
         "Date": "Sat, 04 Apr 2020 01:41:03 GMT",
         "ETag": "\u00220x8D7D8393C8591D9\u0022",
         "Last-Modified": "Sat, 04 Apr 2020 01:41:03 GMT",
->>>>>>> 32e373e2
         "Server": [
           "Windows-Azure-Blob/1.0",
           "Microsoft-HTTPAPI/2.0"
@@ -258,15 +142,6 @@
         "x-ms-access-tier": "Hot",
         "x-ms-access-tier-inferred": "true",
         "x-ms-blob-type": "BlockBlob",
-<<<<<<< HEAD
-        "x-ms-client-request-id": "a8084b8c-1bff-08d3-3197-aa3481c361a5",
-        "x-ms-creation-time": "Thu, 05 Mar 2020 21:09:20 GMT",
-        "x-ms-lease-state": "available",
-        "x-ms-lease-status": "unlocked",
-        "x-ms-request-id": "c8d713e7-701e-000c-0c32-f30533000000",
-        "x-ms-server-encrypted": "true",
-        "x-ms-version": "2019-10-10"
-=======
         "x-ms-client-request-id": "8d4de696-3549-6f94-67d2-13bbfcdfb497",
         "x-ms-creation-time": "Sat, 04 Apr 2020 01:41:03 GMT",
         "x-ms-lease-state": "available",
@@ -274,26 +149,10 @@
         "x-ms-request-id": "d538e2b7-201e-005c-0c22-0a18f8000000",
         "x-ms-server-encrypted": "true",
         "x-ms-version": "2019-12-12"
->>>>>>> 32e373e2
       },
       "ResponseBody": []
     },
     {
-<<<<<<< HEAD
-      "RequestUri": "https://seanstagetest.blob.core.windows.net/test-container-7487be93-768f-b444-e1b8-ca26a5ba886f?restype=container",
-      "RequestMethod": "DELETE",
-      "RequestHeaders": {
-        "Authorization": "Sanitized",
-        "traceparent": "00-041ffc5b9d26bd40a183ce0f1d2a2269-3b3a3938366b7f4f-00",
-        "User-Agent": [
-          "azsdk-net-Storage.Blobs/12.4.0-dev.20200305.1",
-          "(.NET Core 4.6.28325.01; Microsoft Windows 10.0.18363 )"
-        ],
-        "x-ms-client-request-id": "9cc8d667-a345-8b6c-b8e9-e4216e5252e2",
-        "x-ms-date": "Thu, 05 Mar 2020 21:09:20 GMT",
-        "x-ms-return-client-request-id": "true",
-        "x-ms-version": "2019-10-10"
-=======
       "RequestUri": "https://seanmcccanary.blob.core.windows.net/test-container-17e1544a-2dbb-b4b4-9546-518e65aa99c8?restype=container",
       "RequestMethod": "DELETE",
       "RequestHeaders": {
@@ -307,41 +166,25 @@
         "x-ms-date": "Sat, 04 Apr 2020 01:41:04 GMT",
         "x-ms-return-client-request-id": "true",
         "x-ms-version": "2019-12-12"
->>>>>>> 32e373e2
       },
       "RequestBody": null,
       "StatusCode": 202,
       "ResponseHeaders": {
         "Content-Length": "0",
-<<<<<<< HEAD
-        "Date": "Thu, 05 Mar 2020 21:09:20 GMT",
-=======
         "Date": "Sat, 04 Apr 2020 01:41:03 GMT",
->>>>>>> 32e373e2
         "Server": [
           "Windows-Azure-Blob/1.0",
           "Microsoft-HTTPAPI/2.0"
         ],
-<<<<<<< HEAD
-        "x-ms-client-request-id": "9cc8d667-a345-8b6c-b8e9-e4216e5252e2",
-        "x-ms-request-id": "c8d713e8-701e-000c-0d32-f30533000000",
-        "x-ms-version": "2019-10-10"
-=======
         "x-ms-client-request-id": "2528759f-47b7-22e0-d2d6-e8383dc26f54",
         "x-ms-request-id": "d538e2c1-201e-005c-1522-0a18f8000000",
         "x-ms-version": "2019-12-12"
->>>>>>> 32e373e2
       },
       "ResponseBody": []
     }
   ],
   "Variables": {
-<<<<<<< HEAD
-    "RandomSeed": "1255623752",
-    "Storage_TestConfigDefault": "ProductionTenant\nseanstagetest\nU2FuaXRpemVk\nhttps://seanstagetest.blob.core.windows.net\nhttp://seanstagetest.file.core.windows.net\nhttp://seanstagetest.queue.core.windows.net\nhttp://seanstagetest.table.core.windows.net\n\n\n\n\nhttp://seanstagetest-secondary.blob.core.windows.net\nhttp://seanstagetest-secondary.file.core.windows.net\nhttp://seanstagetest-secondary.queue.core.windows.net\nhttp://seanstagetest-secondary.table.core.windows.net\n\nSanitized\n\n\nCloud\nBlobEndpoint=https://seanstagetest.blob.core.windows.net/;QueueEndpoint=http://seanstagetest.queue.core.windows.net/;FileEndpoint=http://seanstagetest.file.core.windows.net/;BlobSecondaryEndpoint=http://seanstagetest-secondary.blob.core.windows.net/;QueueSecondaryEndpoint=http://seanstagetest-secondary.queue.core.windows.net/;FileSecondaryEndpoint=http://seanstagetest-secondary.file.core.windows.net/;AccountName=seanstagetest;AccountKey=Sanitized\nseanscope1"
-=======
     "RandomSeed": "1863212449",
     "Storage_TestConfigDefault": "ProductionTenant\nseanmcccanary\nU2FuaXRpemVk\nhttps://seanmcccanary.blob.core.windows.net\nhttps://seanmcccanary.file.core.windows.net\nhttps://seanmcccanary.queue.core.windows.net\nhttps://seanmcccanary.table.core.windows.net\n\n\n\n\nhttps://seanmcccanary-secondary.blob.core.windows.net\nhttps://seanmcccanary-secondary.file.core.windows.net\nhttps://seanmcccanary-secondary.queue.core.windows.net\nhttps://seanmcccanary-secondary.table.core.windows.net\n\nSanitized\n\n\nCloud\nBlobEndpoint=https://seanmcccanary.blob.core.windows.net/;QueueEndpoint=https://seanmcccanary.queue.core.windows.net/;FileEndpoint=https://seanmcccanary.file.core.windows.net/;BlobSecondaryEndpoint=https://seanmcccanary-secondary.blob.core.windows.net/;QueueSecondaryEndpoint=https://seanmcccanary-secondary.queue.core.windows.net/;FileSecondaryEndpoint=https://seanmcccanary-secondary.file.core.windows.net/;AccountName=seanmcccanary;AccountKey=Sanitized\nseanscope1"
->>>>>>> 32e373e2
   }
 }