{
  "Entries": [
    {
<<<<<<< HEAD
      "RequestUri": "https://seanstagetest.blob.core.windows.net/test-container-5694a7b0-427b-6493-d976-7062891469d9?restype=container",
      "RequestMethod": "PUT",
      "RequestHeaders": {
        "Authorization": "Sanitized",
        "traceparent": "00-bdc0acbe97027d489037015153abe8a5-8cd0b70512d8704b-00",
        "User-Agent": [
          "azsdk-net-Storage.Blobs/12.4.0-dev.20200305.1",
          "(.NET Core 4.6.28325.01; Microsoft Windows 10.0.18363 )"
        ],
        "x-ms-blob-public-access": "container",
        "x-ms-client-request-id": "8363bba8-8818-072c-7e5c-d0fdb7dcab6c",
        "x-ms-date": "Thu, 05 Mar 2020 21:09:12 GMT",
        "x-ms-return-client-request-id": "true",
        "x-ms-version": "2019-10-10"
=======
      "RequestUri": "https://seanmcccanary.blob.core.windows.net/test-container-5694a7b0-427b-6493-d976-7062891469d9?restype=container",
      "RequestMethod": "PUT",
      "RequestHeaders": {
        "Authorization": "Sanitized",
        "traceparent": "00-32d5cd66e2dd784b8726c2bf2f210348-5ee6144d39c57b42-00",
        "User-Agent": [
          "azsdk-net-Storage.Blobs/12.5.0-dev.20200402.1",
          "(.NET Core 4.6.28325.01; Microsoft Windows 10.0.18362 )"
        ],
        "x-ms-blob-public-access": "container",
        "x-ms-client-request-id": "8363bba8-8818-072c-7e5c-d0fdb7dcab6c",
        "x-ms-date": "Thu, 02 Apr 2020 23:49:28 GMT",
        "x-ms-return-client-request-id": "true",
        "x-ms-version": "2019-12-12"
>>>>>>> 32e373e2
      },
      "RequestBody": null,
      "StatusCode": 201,
      "ResponseHeaders": {
        "Content-Length": "0",
<<<<<<< HEAD
        "Date": "Thu, 05 Mar 2020 21:09:12 GMT",
        "ETag": "\u00220x8D7C149749F9DF3\u0022",
        "Last-Modified": "Thu, 05 Mar 2020 21:09:12 GMT",
=======
        "Date": "Thu, 02 Apr 2020 23:49:27 GMT",
        "ETag": "\u00220x8D7D7607B69AF00\u0022",
        "Last-Modified": "Thu, 02 Apr 2020 23:49:28 GMT",
>>>>>>> 32e373e2
        "Server": [
          "Windows-Azure-Blob/1.0",
          "Microsoft-HTTPAPI/2.0"
        ],
        "x-ms-client-request-id": "8363bba8-8818-072c-7e5c-d0fdb7dcab6c",
<<<<<<< HEAD
        "x-ms-request-id": "815dea20-d01e-002a-4632-f34d2b000000",
        "x-ms-version": "2019-10-10"
=======
        "x-ms-request-id": "01827bc4-301e-001d-0c49-09401c000000",
        "x-ms-version": "2019-12-12"
>>>>>>> 32e373e2
      },
      "ResponseBody": []
    },
    {
<<<<<<< HEAD
      "RequestUri": "https://seanstagetest.blob.core.windows.net/test-container-5694a7b0-427b-6493-d976-7062891469d9/test-blob-91a54f6b-eb12-650c-48b5-49fef6aef997",
=======
      "RequestUri": "https://seanmcccanary.blob.core.windows.net/test-container-5694a7b0-427b-6493-d976-7062891469d9/test-blob-91a54f6b-eb12-650c-48b5-49fef6aef997",
>>>>>>> 32e373e2
      "RequestMethod": "PUT",
      "RequestHeaders": {
        "Authorization": "Sanitized",
        "Content-Length": "1024",
        "If-None-Match": "*",
<<<<<<< HEAD
        "traceparent": "00-0556f2abf9c721408fd91854d72e3f42-465c15501becb740-00",
        "User-Agent": [
          "azsdk-net-Storage.Blobs/12.4.0-dev.20200305.1",
          "(.NET Core 4.6.28325.01; Microsoft Windows 10.0.18363 )"
        ],
        "x-ms-blob-type": "BlockBlob",
        "x-ms-client-request-id": "7d92206d-f7e9-10d7-a912-869b339da2a2",
        "x-ms-date": "Thu, 05 Mar 2020 21:09:13 GMT",
        "x-ms-return-client-request-id": "true",
        "x-ms-version": "2019-10-10"
=======
        "traceparent": "00-fc2dca2a4094364e916843fd406259e2-f5d94e811bb82945-00",
        "User-Agent": [
          "azsdk-net-Storage.Blobs/12.5.0-dev.20200402.1",
          "(.NET Core 4.6.28325.01; Microsoft Windows 10.0.18362 )"
        ],
        "x-ms-blob-type": "BlockBlob",
        "x-ms-client-request-id": "7d92206d-f7e9-10d7-a912-869b339da2a2",
        "x-ms-date": "Thu, 02 Apr 2020 23:49:29 GMT",
        "x-ms-return-client-request-id": "true",
        "x-ms-version": "2019-12-12"
>>>>>>> 32e373e2
      },
      "RequestBody": "gxq5zrHmwKpWcIXCemIoMNHfeRqbYEO8rv47Yz4tEc9iOHmcIty7hY/7O6JmSurljBgtFjXe\u002ByPX/R\u002Byq1xrKV62YEHoiw70JPSLoCWgVmQUVdYlAPuagz1WxSS9CdozjxFDr\u002Bmo/QEJOPJBU1r\u002BNqe7nlWFRihjHN0EksbqNxoaWBATXKZ7a1jVG8cJWC/iWI59AWqErUno35MMpGo6HwHXJ/tK6tkAQDL9sCphWsOtITo4bDWvlarHKn0Tb8ftmvzFMTE0mG20fcE4hv0fh4XPXoIvArLMJ5FQgr9c7NBrEBUumyiReYnNhO9zdw\u002BtqKP3QxBFvphJ\u002BQqg4xWtV5DwzXbn8etcPuX5Yn7CWK\u002BCo9ocZKnAJlJ95KIe8ZVzHyxfgqqYxra3mwQrS1sZhqFbHkA7kPLmMKckaQxJPk1PhkJRY9UF6d0jZMmklNr2ZF0Aw9JVN486eFIDdFyqbl233MUZxyPMVTVjFyspQpvMLgWvSHp6\u002BU6zF\u002BqCAnSAefVr7bgU3Jw5NG2d8iBjEDa3NkZW\u002BibiPOJ3Zq85SVPA4p42vVXiuFFpdRMN3QcuUAe0y8suKn/PiLDWnXbsAOsZ3RCCLVLg1H707YQT1V/bSBaohH2HkbceZjSkDBrbfHUn8//2rCO00/ZNOTz6u7NR\u002B1RgQ3ttkUtYY8YePMhjGXEO7OFf5Jzz9LGGOlh7JKuBUxHFezj6uWG0nkhclZcu6SDL68/R8Ra3bU/J51fz3T4anOi3np44FDJ/q0VTll4aWFA4rzjcr2L6DQ7pMNIKwcEKQvmud0uBk9acUUbRZNbwr48Guy0GPuyGvJCQTuRgdemESVNla\u002BAFthxhP10bKak3\u002BYFDAwaTAwQMKLq68UTyO9tcTBqDikOuAQQRpP6OapPnWVVjHXLj8EVPWEMmS8TYbgSBv9yPs249lQEBgl8Ffb4m0pjujx5peFzUMzEAh7Y/OTX6Dau3V6XnJYhx4m3mSduE/3gs6d/lGEZ/u4A8PQ1LwUkpC3ATb3rzB2qW\u002BJbu7elWe4c9E09WFPRkN5wkquh6JSAkvD5qcZD9OeF0TyCwkc2W5sGFDq750/d8rjfezl2CG9J1yTGr6wn2QNpt4cXTs6bPjsQm9BdyK\u002BlG7sNZH2qE8jNNO8ec6vq4j83Ui/EyqPqQDj\u002BYWya7Ap5IZfxGnSBv6e\u002BRhnjfM6TJbmVJnp/3FEbIyRAr65YNkjgoVIX9cvGtZKICoSKCsdubzu3AcmT\u002BUFC2fdMPRP1Yg/Q/tt4ezPxznDn99HMkRhg1jx2oTCDUKQM0R/QenSCkqh0uQvr8fALxTNYqAVzdkTe72rTgrzfTaozb6YQHVf4ZWEpW9gMdOBIatw==",
      "StatusCode": 201,
      "ResponseHeaders": {
        "Content-Length": "0",
        "Content-MD5": "rmsbj879a6dDcZgk16qwyA==",
<<<<<<< HEAD
        "Date": "Thu, 05 Mar 2020 21:09:12 GMT",
        "ETag": "\u00220x8D7C14974ACA404\u0022",
        "Last-Modified": "Thu, 05 Mar 2020 21:09:13 GMT",
=======
        "Date": "Thu, 02 Apr 2020 23:49:27 GMT",
        "ETag": "\u00220x8D7D7607B76EE29\u0022",
        "Last-Modified": "Thu, 02 Apr 2020 23:49:28 GMT",
>>>>>>> 32e373e2
        "Server": [
          "Windows-Azure-Blob/1.0",
          "Microsoft-HTTPAPI/2.0"
        ],
        "x-ms-client-request-id": "7d92206d-f7e9-10d7-a912-869b339da2a2",
        "x-ms-content-crc64": "OWyhvGjWeb8=",
<<<<<<< HEAD
        "x-ms-request-id": "815dea27-d01e-002a-4b32-f34d2b000000",
        "x-ms-request-server-encrypted": "true",
        "x-ms-version": "2019-10-10"
=======
        "x-ms-request-id": "01827bde-301e-001d-2449-09401c000000",
        "x-ms-request-server-encrypted": "true",
        "x-ms-version": "2019-12-12"
>>>>>>> 32e373e2
      },
      "ResponseBody": []
    },
    {
<<<<<<< HEAD
      "RequestUri": "https://seanstagetest.blob.core.windows.net/test-container-5694a7b0-427b-6493-d976-7062891469d9/test-blob-91a54f6b-eb12-650c-48b5-49fef6aef997",
=======
      "RequestUri": "https://seanmcccanary.blob.core.windows.net/test-container-5694a7b0-427b-6493-d976-7062891469d9/test-blob-91a54f6b-eb12-650c-48b5-49fef6aef997",
>>>>>>> 32e373e2
      "RequestMethod": "PUT",
      "RequestHeaders": {
        "Authorization": "Sanitized",
        "Content-Length": "1024",
        "If-None-Match": "*",
<<<<<<< HEAD
        "traceparent": "00-2aea10edd794824986cf5413782c1a28-215f844ace025441-00",
        "User-Agent": [
          "azsdk-net-Storage.Blobs/12.4.0-dev.20200305.1",
          "(.NET Core 4.6.28325.01; Microsoft Windows 10.0.18363 )"
        ],
        "x-ms-blob-type": "BlockBlob",
        "x-ms-client-request-id": "7c719f2c-e3d4-b308-7bcc-75aa07dfc2d6",
        "x-ms-date": "Thu, 05 Mar 2020 21:09:13 GMT",
        "x-ms-return-client-request-id": "true",
        "x-ms-version": "2019-10-10"
=======
        "traceparent": "00-f30b87b357b7144d8b912019ada240a9-7116dd86f9b1c54f-00",
        "User-Agent": [
          "azsdk-net-Storage.Blobs/12.5.0-dev.20200402.1",
          "(.NET Core 4.6.28325.01; Microsoft Windows 10.0.18362 )"
        ],
        "x-ms-blob-type": "BlockBlob",
        "x-ms-client-request-id": "7c719f2c-e3d4-b308-7bcc-75aa07dfc2d6",
        "x-ms-date": "Thu, 02 Apr 2020 23:49:29 GMT",
        "x-ms-return-client-request-id": "true",
        "x-ms-version": "2019-12-12"
>>>>>>> 32e373e2
      },
      "RequestBody": "xfg3icBkNZLOSvI7rZNPcJwrsBd/nM0Icpl\u002BlNAaicUgyf8CrtAXCOsArp8Em2MVwhb\u002BB\u002B2KIigrLhcm5aDBtMAtG\u002BOUTcHLFKcrf\u002B4tBNY2adG5G4HYlafW14C58SJKPvre1oB/gHVVM/NFX6M6/SpA73zPCJk\u002BVYU8vXZBEiOE4EDzTy1Wt\u002BhbZOiOkjYDnNlWeAGmezZhn4H6QsP/FCDQwH5jRq386jiTc6OwsMJPOSGc65kh3mUJkq\u002BsW3UlXFDIvtK4oFYrWY7JEweSsO\u002B\u002BqwmhYimGruIYWbP\u002BT47CbRZT6PHwlpjLcJELWMtdd\u002BLA7a9rg/knQRDvoEeiLQoABqXxPsf9zhRw1vKXe1YXuuHRPWLeV\u002BkcLKbhAPZRKEKHC1ElbDgawx6b\u002B60Hj8a52OVl0e\u002BnIa\u002B71BIgG84eH62vEHAE8U6ptnpDQ1w8FZ3gKCcR61dT3\u002BmiaZgm\u002BadQfNv/V35WtOaXvBt0ZN1Tf790QPOmDDRWXDGGYoi2grzT8saAPL0fiXNAei473nsMTunYsbmzqnCmqPtN0FJe4DpeoXEW0kMCVbaAZZIGGn61eRSe3dEDH0hW2ZPB0rkg4pnz3TwK9Xum1lwCM0TdoI58l1Y\u002BwANpWoIowPmvQIP8X4P5Ej1Bq4SY9wd0AOsEeTkFRTpj4iKVioK64TWC9pbYBdTA445QOuzSpcj89FqWI0bAqvtImXxhY4e6h8lOFQFxnPoXRJWrtApOkDxZmZYoI77uwkyaj2xXXoAGlbMig5DHi1dfft\u002BxFfXx\u002Bgg/B8rxkmQLX1O01gyOwOUVpB9WKw2skg4\u002ByKTePa1XqZVjF1a2FAJPFyM9ErRL0b75nHDVms77k3S7ssq/LCKmXCx3K6iOXo8cBxPqb4BZ8/fl5aE8gQ/GZ4Th\u002BmI4j\u002BsBlraI06YWaj3guZO6ESP0Yb/T2UaAadodsMMkrGMt5Hco6NjJ0R9Qz3pkXMh7C1Zg7ZiiZLalgC3baiPi8r7ZstUbkihKK5CgggrMHAwSoaVsw7/Li3/Bg2iq7mb8bd28iqnzYHgtFcIIAuKs2GQhych9di/\u002BDidVWg/AoDwppBQsD5FjHkEsPq39womcFKoEiSWefvetvXyBnQVpbXWF313Nf8jSvaqHUTeCAEueuEZluxYXiyUcflIV4YA8w9E3eOMrz5XhMst6Fi3AK70w4\u002BS/BLFfblM3sQB2vdwpS41mSohoc\u002Bmwg4lKnHT4XFKU5P6bfL4f2AqP8x2Ua3TvUcufWuE0yG/7DoEoFdHeP1St4djejc7PRnJ\u002B2IDLHBgUWkupWAFxYByOoG4998I4sbPJ5omcEcP80BNutvDvL/JpE7qFNeZTPIG8T\u002BxgkQ==",
      "StatusCode": 409,
      "ResponseHeaders": {
        "Content-Length": "220",
        "Content-Type": "application/xml",
<<<<<<< HEAD
        "Date": "Thu, 05 Mar 2020 21:09:12 GMT",
=======
        "Date": "Thu, 02 Apr 2020 23:49:27 GMT",
>>>>>>> 32e373e2
        "Server": [
          "Windows-Azure-Blob/1.0",
          "Microsoft-HTTPAPI/2.0"
        ],
        "x-ms-client-request-id": "7c719f2c-e3d4-b308-7bcc-75aa07dfc2d6",
        "x-ms-error-code": "BlobAlreadyExists",
<<<<<<< HEAD
        "x-ms-request-id": "815dea2c-d01e-002a-5032-f34d2b000000",
        "x-ms-version": "2019-10-10"
      },
      "ResponseBody": [
        "\uFEFF\u003C?xml version=\u00221.0\u0022 encoding=\u0022utf-8\u0022?\u003E\u003CError\u003E\u003CCode\u003EBlobAlreadyExists\u003C/Code\u003E\u003CMessage\u003EThe specified blob already exists.\n",
        "RequestId:815dea2c-d01e-002a-5032-f34d2b000000\n",
        "Time:2020-03-05T21:09:13.1725839Z\u003C/Message\u003E\u003C/Error\u003E"
      ]
    },
    {
      "RequestUri": "https://seanstagetest.blob.core.windows.net/test-container-5694a7b0-427b-6493-d976-7062891469d9?restype=container",
      "RequestMethod": "DELETE",
      "RequestHeaders": {
        "Authorization": "Sanitized",
        "traceparent": "00-a7f13a849d31a0409a5323a5a5def2f7-565904d34b38964f-00",
        "User-Agent": [
          "azsdk-net-Storage.Blobs/12.4.0-dev.20200305.1",
          "(.NET Core 4.6.28325.01; Microsoft Windows 10.0.18363 )"
        ],
        "x-ms-client-request-id": "b090d839-e47b-6bbc-a692-abff8d8b8798",
        "x-ms-date": "Thu, 05 Mar 2020 21:09:13 GMT",
        "x-ms-return-client-request-id": "true",
        "x-ms-version": "2019-10-10"
=======
        "x-ms-request-id": "01827c09-301e-001d-4d49-09401c000000",
        "x-ms-version": "2019-12-12"
      },
      "ResponseBody": [
        "\uFEFF\u003C?xml version=\u00221.0\u0022 encoding=\u0022utf-8\u0022?\u003E\u003CError\u003E\u003CCode\u003EBlobAlreadyExists\u003C/Code\u003E\u003CMessage\u003EThe specified blob already exists.\n",
        "RequestId:01827c09-301e-001d-4d49-09401c000000\n",
        "Time:2020-04-02T23:49:28.5331670Z\u003C/Message\u003E\u003C/Error\u003E"
      ]
    },
    {
      "RequestUri": "https://seanmcccanary.blob.core.windows.net/test-container-5694a7b0-427b-6493-d976-7062891469d9?restype=container",
      "RequestMethod": "DELETE",
      "RequestHeaders": {
        "Authorization": "Sanitized",
        "traceparent": "00-1836c0280eee844698197310cab8d96a-826787b96c99514a-00",
        "User-Agent": [
          "azsdk-net-Storage.Blobs/12.5.0-dev.20200402.1",
          "(.NET Core 4.6.28325.01; Microsoft Windows 10.0.18362 )"
        ],
        "x-ms-client-request-id": "b090d839-e47b-6bbc-a692-abff8d8b8798",
        "x-ms-date": "Thu, 02 Apr 2020 23:49:29 GMT",
        "x-ms-return-client-request-id": "true",
        "x-ms-version": "2019-12-12"
>>>>>>> 32e373e2
      },
      "RequestBody": null,
      "StatusCode": 202,
      "ResponseHeaders": {
        "Content-Length": "0",
<<<<<<< HEAD
        "Date": "Thu, 05 Mar 2020 21:09:13 GMT",
=======
        "Date": "Thu, 02 Apr 2020 23:49:27 GMT",
>>>>>>> 32e373e2
        "Server": [
          "Windows-Azure-Blob/1.0",
          "Microsoft-HTTPAPI/2.0"
        ],
        "x-ms-client-request-id": "b090d839-e47b-6bbc-a692-abff8d8b8798",
<<<<<<< HEAD
        "x-ms-request-id": "815dea34-d01e-002a-5832-f34d2b000000",
        "x-ms-version": "2019-10-10"
=======
        "x-ms-request-id": "01827c13-301e-001d-5749-09401c000000",
        "x-ms-version": "2019-12-12"
>>>>>>> 32e373e2
      },
      "ResponseBody": []
    }
  ],
  "Variables": {
    "RandomSeed": "821174811",
<<<<<<< HEAD
    "Storage_TestConfigDefault": "ProductionTenant\nseanstagetest\nU2FuaXRpemVk\nhttps://seanstagetest.blob.core.windows.net\nhttp://seanstagetest.file.core.windows.net\nhttp://seanstagetest.queue.core.windows.net\nhttp://seanstagetest.table.core.windows.net\n\n\n\n\nhttp://seanstagetest-secondary.blob.core.windows.net\nhttp://seanstagetest-secondary.file.core.windows.net\nhttp://seanstagetest-secondary.queue.core.windows.net\nhttp://seanstagetest-secondary.table.core.windows.net\n\nSanitized\n\n\nCloud\nBlobEndpoint=https://seanstagetest.blob.core.windows.net/;QueueEndpoint=http://seanstagetest.queue.core.windows.net/;FileEndpoint=http://seanstagetest.file.core.windows.net/;BlobSecondaryEndpoint=http://seanstagetest-secondary.blob.core.windows.net/;QueueSecondaryEndpoint=http://seanstagetest-secondary.queue.core.windows.net/;FileSecondaryEndpoint=http://seanstagetest-secondary.file.core.windows.net/;AccountName=seanstagetest;AccountKey=Sanitized\nseanscope1"
=======
    "Storage_TestConfigDefault": "ProductionTenant\nseanmcccanary\nU2FuaXRpemVk\nhttps://seanmcccanary.blob.core.windows.net\nhttps://seanmcccanary.file.core.windows.net\nhttps://seanmcccanary.queue.core.windows.net\nhttps://seanmcccanary.table.core.windows.net\n\n\n\n\nhttps://seanmcccanary-secondary.blob.core.windows.net\nhttps://seanmcccanary-secondary.file.core.windows.net\nhttps://seanmcccanary-secondary.queue.core.windows.net\nhttps://seanmcccanary-secondary.table.core.windows.net\n\nSanitized\n\n\nCloud\nBlobEndpoint=https://seanmcccanary.blob.core.windows.net/;QueueEndpoint=https://seanmcccanary.queue.core.windows.net/;FileEndpoint=https://seanmcccanary.file.core.windows.net/;BlobSecondaryEndpoint=https://seanmcccanary-secondary.blob.core.windows.net/;QueueSecondaryEndpoint=https://seanmcccanary-secondary.queue.core.windows.net/;FileSecondaryEndpoint=https://seanmcccanary-secondary.file.core.windows.net/;AccountName=seanmcccanary;AccountKey=Sanitized\nseanscope1"
>>>>>>> 32e373e2
  }
}<|MERGE_RESOLUTION|>--- conflicted
+++ resolved
@@ -1,22 +1,6 @@
 {
   "Entries": [
     {
-<<<<<<< HEAD
-      "RequestUri": "https://seanstagetest.blob.core.windows.net/test-container-5694a7b0-427b-6493-d976-7062891469d9?restype=container",
-      "RequestMethod": "PUT",
-      "RequestHeaders": {
-        "Authorization": "Sanitized",
-        "traceparent": "00-bdc0acbe97027d489037015153abe8a5-8cd0b70512d8704b-00",
-        "User-Agent": [
-          "azsdk-net-Storage.Blobs/12.4.0-dev.20200305.1",
-          "(.NET Core 4.6.28325.01; Microsoft Windows 10.0.18363 )"
-        ],
-        "x-ms-blob-public-access": "container",
-        "x-ms-client-request-id": "8363bba8-8818-072c-7e5c-d0fdb7dcab6c",
-        "x-ms-date": "Thu, 05 Mar 2020 21:09:12 GMT",
-        "x-ms-return-client-request-id": "true",
-        "x-ms-version": "2019-10-10"
-=======
       "RequestUri": "https://seanmcccanary.blob.core.windows.net/test-container-5694a7b0-427b-6493-d976-7062891469d9?restype=container",
       "RequestMethod": "PUT",
       "RequestHeaders": {
@@ -31,59 +15,31 @@
         "x-ms-date": "Thu, 02 Apr 2020 23:49:28 GMT",
         "x-ms-return-client-request-id": "true",
         "x-ms-version": "2019-12-12"
->>>>>>> 32e373e2
       },
       "RequestBody": null,
       "StatusCode": 201,
       "ResponseHeaders": {
         "Content-Length": "0",
-<<<<<<< HEAD
-        "Date": "Thu, 05 Mar 2020 21:09:12 GMT",
-        "ETag": "\u00220x8D7C149749F9DF3\u0022",
-        "Last-Modified": "Thu, 05 Mar 2020 21:09:12 GMT",
-=======
         "Date": "Thu, 02 Apr 2020 23:49:27 GMT",
         "ETag": "\u00220x8D7D7607B69AF00\u0022",
         "Last-Modified": "Thu, 02 Apr 2020 23:49:28 GMT",
->>>>>>> 32e373e2
         "Server": [
           "Windows-Azure-Blob/1.0",
           "Microsoft-HTTPAPI/2.0"
         ],
         "x-ms-client-request-id": "8363bba8-8818-072c-7e5c-d0fdb7dcab6c",
-<<<<<<< HEAD
-        "x-ms-request-id": "815dea20-d01e-002a-4632-f34d2b000000",
-        "x-ms-version": "2019-10-10"
-=======
         "x-ms-request-id": "01827bc4-301e-001d-0c49-09401c000000",
         "x-ms-version": "2019-12-12"
->>>>>>> 32e373e2
       },
       "ResponseBody": []
     },
     {
-<<<<<<< HEAD
-      "RequestUri": "https://seanstagetest.blob.core.windows.net/test-container-5694a7b0-427b-6493-d976-7062891469d9/test-blob-91a54f6b-eb12-650c-48b5-49fef6aef997",
-=======
       "RequestUri": "https://seanmcccanary.blob.core.windows.net/test-container-5694a7b0-427b-6493-d976-7062891469d9/test-blob-91a54f6b-eb12-650c-48b5-49fef6aef997",
->>>>>>> 32e373e2
       "RequestMethod": "PUT",
       "RequestHeaders": {
         "Authorization": "Sanitized",
         "Content-Length": "1024",
         "If-None-Match": "*",
-<<<<<<< HEAD
-        "traceparent": "00-0556f2abf9c721408fd91854d72e3f42-465c15501becb740-00",
-        "User-Agent": [
-          "azsdk-net-Storage.Blobs/12.4.0-dev.20200305.1",
-          "(.NET Core 4.6.28325.01; Microsoft Windows 10.0.18363 )"
-        ],
-        "x-ms-blob-type": "BlockBlob",
-        "x-ms-client-request-id": "7d92206d-f7e9-10d7-a912-869b339da2a2",
-        "x-ms-date": "Thu, 05 Mar 2020 21:09:13 GMT",
-        "x-ms-return-client-request-id": "true",
-        "x-ms-version": "2019-10-10"
-=======
         "traceparent": "00-fc2dca2a4094364e916843fd406259e2-f5d94e811bb82945-00",
         "User-Agent": [
           "azsdk-net-Storage.Blobs/12.5.0-dev.20200402.1",
@@ -94,63 +50,34 @@
         "x-ms-date": "Thu, 02 Apr 2020 23:49:29 GMT",
         "x-ms-return-client-request-id": "true",
         "x-ms-version": "2019-12-12"
->>>>>>> 32e373e2
       },
       "RequestBody": "gxq5zrHmwKpWcIXCemIoMNHfeRqbYEO8rv47Yz4tEc9iOHmcIty7hY/7O6JmSurljBgtFjXe\u002ByPX/R\u002Byq1xrKV62YEHoiw70JPSLoCWgVmQUVdYlAPuagz1WxSS9CdozjxFDr\u002Bmo/QEJOPJBU1r\u002BNqe7nlWFRihjHN0EksbqNxoaWBATXKZ7a1jVG8cJWC/iWI59AWqErUno35MMpGo6HwHXJ/tK6tkAQDL9sCphWsOtITo4bDWvlarHKn0Tb8ftmvzFMTE0mG20fcE4hv0fh4XPXoIvArLMJ5FQgr9c7NBrEBUumyiReYnNhO9zdw\u002BtqKP3QxBFvphJ\u002BQqg4xWtV5DwzXbn8etcPuX5Yn7CWK\u002BCo9ocZKnAJlJ95KIe8ZVzHyxfgqqYxra3mwQrS1sZhqFbHkA7kPLmMKckaQxJPk1PhkJRY9UF6d0jZMmklNr2ZF0Aw9JVN486eFIDdFyqbl233MUZxyPMVTVjFyspQpvMLgWvSHp6\u002BU6zF\u002BqCAnSAefVr7bgU3Jw5NG2d8iBjEDa3NkZW\u002BibiPOJ3Zq85SVPA4p42vVXiuFFpdRMN3QcuUAe0y8suKn/PiLDWnXbsAOsZ3RCCLVLg1H707YQT1V/bSBaohH2HkbceZjSkDBrbfHUn8//2rCO00/ZNOTz6u7NR\u002B1RgQ3ttkUtYY8YePMhjGXEO7OFf5Jzz9LGGOlh7JKuBUxHFezj6uWG0nkhclZcu6SDL68/R8Ra3bU/J51fz3T4anOi3np44FDJ/q0VTll4aWFA4rzjcr2L6DQ7pMNIKwcEKQvmud0uBk9acUUbRZNbwr48Guy0GPuyGvJCQTuRgdemESVNla\u002BAFthxhP10bKak3\u002BYFDAwaTAwQMKLq68UTyO9tcTBqDikOuAQQRpP6OapPnWVVjHXLj8EVPWEMmS8TYbgSBv9yPs249lQEBgl8Ffb4m0pjujx5peFzUMzEAh7Y/OTX6Dau3V6XnJYhx4m3mSduE/3gs6d/lGEZ/u4A8PQ1LwUkpC3ATb3rzB2qW\u002BJbu7elWe4c9E09WFPRkN5wkquh6JSAkvD5qcZD9OeF0TyCwkc2W5sGFDq750/d8rjfezl2CG9J1yTGr6wn2QNpt4cXTs6bPjsQm9BdyK\u002BlG7sNZH2qE8jNNO8ec6vq4j83Ui/EyqPqQDj\u002BYWya7Ap5IZfxGnSBv6e\u002BRhnjfM6TJbmVJnp/3FEbIyRAr65YNkjgoVIX9cvGtZKICoSKCsdubzu3AcmT\u002BUFC2fdMPRP1Yg/Q/tt4ezPxznDn99HMkRhg1jx2oTCDUKQM0R/QenSCkqh0uQvr8fALxTNYqAVzdkTe72rTgrzfTaozb6YQHVf4ZWEpW9gMdOBIatw==",
       "StatusCode": 201,
       "ResponseHeaders": {
         "Content-Length": "0",
         "Content-MD5": "rmsbj879a6dDcZgk16qwyA==",
-<<<<<<< HEAD
-        "Date": "Thu, 05 Mar 2020 21:09:12 GMT",
-        "ETag": "\u00220x8D7C14974ACA404\u0022",
-        "Last-Modified": "Thu, 05 Mar 2020 21:09:13 GMT",
-=======
         "Date": "Thu, 02 Apr 2020 23:49:27 GMT",
         "ETag": "\u00220x8D7D7607B76EE29\u0022",
         "Last-Modified": "Thu, 02 Apr 2020 23:49:28 GMT",
->>>>>>> 32e373e2
         "Server": [
           "Windows-Azure-Blob/1.0",
           "Microsoft-HTTPAPI/2.0"
         ],
         "x-ms-client-request-id": "7d92206d-f7e9-10d7-a912-869b339da2a2",
         "x-ms-content-crc64": "OWyhvGjWeb8=",
-<<<<<<< HEAD
-        "x-ms-request-id": "815dea27-d01e-002a-4b32-f34d2b000000",
-        "x-ms-request-server-encrypted": "true",
-        "x-ms-version": "2019-10-10"
-=======
         "x-ms-request-id": "01827bde-301e-001d-2449-09401c000000",
         "x-ms-request-server-encrypted": "true",
         "x-ms-version": "2019-12-12"
->>>>>>> 32e373e2
       },
       "ResponseBody": []
     },
     {
-<<<<<<< HEAD
-      "RequestUri": "https://seanstagetest.blob.core.windows.net/test-container-5694a7b0-427b-6493-d976-7062891469d9/test-blob-91a54f6b-eb12-650c-48b5-49fef6aef997",
-=======
       "RequestUri": "https://seanmcccanary.blob.core.windows.net/test-container-5694a7b0-427b-6493-d976-7062891469d9/test-blob-91a54f6b-eb12-650c-48b5-49fef6aef997",
->>>>>>> 32e373e2
       "RequestMethod": "PUT",
       "RequestHeaders": {
         "Authorization": "Sanitized",
         "Content-Length": "1024",
         "If-None-Match": "*",
-<<<<<<< HEAD
-        "traceparent": "00-2aea10edd794824986cf5413782c1a28-215f844ace025441-00",
-        "User-Agent": [
-          "azsdk-net-Storage.Blobs/12.4.0-dev.20200305.1",
-          "(.NET Core 4.6.28325.01; Microsoft Windows 10.0.18363 )"
-        ],
-        "x-ms-blob-type": "BlockBlob",
-        "x-ms-client-request-id": "7c719f2c-e3d4-b308-7bcc-75aa07dfc2d6",
-        "x-ms-date": "Thu, 05 Mar 2020 21:09:13 GMT",
-        "x-ms-return-client-request-id": "true",
-        "x-ms-version": "2019-10-10"
-=======
         "traceparent": "00-f30b87b357b7144d8b912019ada240a9-7116dd86f9b1c54f-00",
         "User-Agent": [
           "azsdk-net-Storage.Blobs/12.5.0-dev.20200402.1",
@@ -161,49 +88,19 @@
         "x-ms-date": "Thu, 02 Apr 2020 23:49:29 GMT",
         "x-ms-return-client-request-id": "true",
         "x-ms-version": "2019-12-12"
->>>>>>> 32e373e2
       },
       "RequestBody": "xfg3icBkNZLOSvI7rZNPcJwrsBd/nM0Icpl\u002BlNAaicUgyf8CrtAXCOsArp8Em2MVwhb\u002BB\u002B2KIigrLhcm5aDBtMAtG\u002BOUTcHLFKcrf\u002B4tBNY2adG5G4HYlafW14C58SJKPvre1oB/gHVVM/NFX6M6/SpA73zPCJk\u002BVYU8vXZBEiOE4EDzTy1Wt\u002BhbZOiOkjYDnNlWeAGmezZhn4H6QsP/FCDQwH5jRq386jiTc6OwsMJPOSGc65kh3mUJkq\u002BsW3UlXFDIvtK4oFYrWY7JEweSsO\u002B\u002BqwmhYimGruIYWbP\u002BT47CbRZT6PHwlpjLcJELWMtdd\u002BLA7a9rg/knQRDvoEeiLQoABqXxPsf9zhRw1vKXe1YXuuHRPWLeV\u002BkcLKbhAPZRKEKHC1ElbDgawx6b\u002B60Hj8a52OVl0e\u002BnIa\u002B71BIgG84eH62vEHAE8U6ptnpDQ1w8FZ3gKCcR61dT3\u002BmiaZgm\u002BadQfNv/V35WtOaXvBt0ZN1Tf790QPOmDDRWXDGGYoi2grzT8saAPL0fiXNAei473nsMTunYsbmzqnCmqPtN0FJe4DpeoXEW0kMCVbaAZZIGGn61eRSe3dEDH0hW2ZPB0rkg4pnz3TwK9Xum1lwCM0TdoI58l1Y\u002BwANpWoIowPmvQIP8X4P5Ej1Bq4SY9wd0AOsEeTkFRTpj4iKVioK64TWC9pbYBdTA445QOuzSpcj89FqWI0bAqvtImXxhY4e6h8lOFQFxnPoXRJWrtApOkDxZmZYoI77uwkyaj2xXXoAGlbMig5DHi1dfft\u002BxFfXx\u002Bgg/B8rxkmQLX1O01gyOwOUVpB9WKw2skg4\u002ByKTePa1XqZVjF1a2FAJPFyM9ErRL0b75nHDVms77k3S7ssq/LCKmXCx3K6iOXo8cBxPqb4BZ8/fl5aE8gQ/GZ4Th\u002BmI4j\u002BsBlraI06YWaj3guZO6ESP0Yb/T2UaAadodsMMkrGMt5Hco6NjJ0R9Qz3pkXMh7C1Zg7ZiiZLalgC3baiPi8r7ZstUbkihKK5CgggrMHAwSoaVsw7/Li3/Bg2iq7mb8bd28iqnzYHgtFcIIAuKs2GQhych9di/\u002BDidVWg/AoDwppBQsD5FjHkEsPq39womcFKoEiSWefvetvXyBnQVpbXWF313Nf8jSvaqHUTeCAEueuEZluxYXiyUcflIV4YA8w9E3eOMrz5XhMst6Fi3AK70w4\u002BS/BLFfblM3sQB2vdwpS41mSohoc\u002Bmwg4lKnHT4XFKU5P6bfL4f2AqP8x2Ua3TvUcufWuE0yG/7DoEoFdHeP1St4djejc7PRnJ\u002B2IDLHBgUWkupWAFxYByOoG4998I4sbPJ5omcEcP80BNutvDvL/JpE7qFNeZTPIG8T\u002BxgkQ==",
       "StatusCode": 409,
       "ResponseHeaders": {
         "Content-Length": "220",
         "Content-Type": "application/xml",
-<<<<<<< HEAD
-        "Date": "Thu, 05 Mar 2020 21:09:12 GMT",
-=======
         "Date": "Thu, 02 Apr 2020 23:49:27 GMT",
->>>>>>> 32e373e2
         "Server": [
           "Windows-Azure-Blob/1.0",
           "Microsoft-HTTPAPI/2.0"
         ],
         "x-ms-client-request-id": "7c719f2c-e3d4-b308-7bcc-75aa07dfc2d6",
         "x-ms-error-code": "BlobAlreadyExists",
-<<<<<<< HEAD
-        "x-ms-request-id": "815dea2c-d01e-002a-5032-f34d2b000000",
-        "x-ms-version": "2019-10-10"
-      },
-      "ResponseBody": [
-        "\uFEFF\u003C?xml version=\u00221.0\u0022 encoding=\u0022utf-8\u0022?\u003E\u003CError\u003E\u003CCode\u003EBlobAlreadyExists\u003C/Code\u003E\u003CMessage\u003EThe specified blob already exists.\n",
-        "RequestId:815dea2c-d01e-002a-5032-f34d2b000000\n",
-        "Time:2020-03-05T21:09:13.1725839Z\u003C/Message\u003E\u003C/Error\u003E"
-      ]
-    },
-    {
-      "RequestUri": "https://seanstagetest.blob.core.windows.net/test-container-5694a7b0-427b-6493-d976-7062891469d9?restype=container",
-      "RequestMethod": "DELETE",
-      "RequestHeaders": {
-        "Authorization": "Sanitized",
-        "traceparent": "00-a7f13a849d31a0409a5323a5a5def2f7-565904d34b38964f-00",
-        "User-Agent": [
-          "azsdk-net-Storage.Blobs/12.4.0-dev.20200305.1",
-          "(.NET Core 4.6.28325.01; Microsoft Windows 10.0.18363 )"
-        ],
-        "x-ms-client-request-id": "b090d839-e47b-6bbc-a692-abff8d8b8798",
-        "x-ms-date": "Thu, 05 Mar 2020 21:09:13 GMT",
-        "x-ms-return-client-request-id": "true",
-        "x-ms-version": "2019-10-10"
-=======
         "x-ms-request-id": "01827c09-301e-001d-4d49-09401c000000",
         "x-ms-version": "2019-12-12"
       },
@@ -227,39 +124,25 @@
         "x-ms-date": "Thu, 02 Apr 2020 23:49:29 GMT",
         "x-ms-return-client-request-id": "true",
         "x-ms-version": "2019-12-12"
->>>>>>> 32e373e2
       },
       "RequestBody": null,
       "StatusCode": 202,
       "ResponseHeaders": {
         "Content-Length": "0",
-<<<<<<< HEAD
-        "Date": "Thu, 05 Mar 2020 21:09:13 GMT",
-=======
         "Date": "Thu, 02 Apr 2020 23:49:27 GMT",
->>>>>>> 32e373e2
         "Server": [
           "Windows-Azure-Blob/1.0",
           "Microsoft-HTTPAPI/2.0"
         ],
         "x-ms-client-request-id": "b090d839-e47b-6bbc-a692-abff8d8b8798",
-<<<<<<< HEAD
-        "x-ms-request-id": "815dea34-d01e-002a-5832-f34d2b000000",
-        "x-ms-version": "2019-10-10"
-=======
         "x-ms-request-id": "01827c13-301e-001d-5749-09401c000000",
         "x-ms-version": "2019-12-12"
->>>>>>> 32e373e2
       },
       "ResponseBody": []
     }
   ],
   "Variables": {
     "RandomSeed": "821174811",
-<<<<<<< HEAD
-    "Storage_TestConfigDefault": "ProductionTenant\nseanstagetest\nU2FuaXRpemVk\nhttps://seanstagetest.blob.core.windows.net\nhttp://seanstagetest.file.core.windows.net\nhttp://seanstagetest.queue.core.windows.net\nhttp://seanstagetest.table.core.windows.net\n\n\n\n\nhttp://seanstagetest-secondary.blob.core.windows.net\nhttp://seanstagetest-secondary.file.core.windows.net\nhttp://seanstagetest-secondary.queue.core.windows.net\nhttp://seanstagetest-secondary.table.core.windows.net\n\nSanitized\n\n\nCloud\nBlobEndpoint=https://seanstagetest.blob.core.windows.net/;QueueEndpoint=http://seanstagetest.queue.core.windows.net/;FileEndpoint=http://seanstagetest.file.core.windows.net/;BlobSecondaryEndpoint=http://seanstagetest-secondary.blob.core.windows.net/;QueueSecondaryEndpoint=http://seanstagetest-secondary.queue.core.windows.net/;FileSecondaryEndpoint=http://seanstagetest-secondary.file.core.windows.net/;AccountName=seanstagetest;AccountKey=Sanitized\nseanscope1"
-=======
     "Storage_TestConfigDefault": "ProductionTenant\nseanmcccanary\nU2FuaXRpemVk\nhttps://seanmcccanary.blob.core.windows.net\nhttps://seanmcccanary.file.core.windows.net\nhttps://seanmcccanary.queue.core.windows.net\nhttps://seanmcccanary.table.core.windows.net\n\n\n\n\nhttps://seanmcccanary-secondary.blob.core.windows.net\nhttps://seanmcccanary-secondary.file.core.windows.net\nhttps://seanmcccanary-secondary.queue.core.windows.net\nhttps://seanmcccanary-secondary.table.core.windows.net\n\nSanitized\n\n\nCloud\nBlobEndpoint=https://seanmcccanary.blob.core.windows.net/;QueueEndpoint=https://seanmcccanary.queue.core.windows.net/;FileEndpoint=https://seanmcccanary.file.core.windows.net/;BlobSecondaryEndpoint=https://seanmcccanary-secondary.blob.core.windows.net/;QueueSecondaryEndpoint=https://seanmcccanary-secondary.queue.core.windows.net/;FileSecondaryEndpoint=https://seanmcccanary-secondary.file.core.windows.net/;AccountName=seanmcccanary;AccountKey=Sanitized\nseanscope1"
->>>>>>> 32e373e2
   }
 }