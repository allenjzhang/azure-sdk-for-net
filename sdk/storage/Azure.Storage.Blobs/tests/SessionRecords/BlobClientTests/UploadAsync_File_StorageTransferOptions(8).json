{
  "Entries": [
    {
<<<<<<< HEAD
      "RequestUri": "https://seanstagetest.blob.core.windows.net/test-container-7f0ca1a6-262b-c4b3-d34b-2337e9ada169?restype=container",
      "RequestMethod": "PUT",
      "RequestHeaders": {
        "Authorization": "Sanitized",
        "traceparent": "00-86531a73e77723478348709dc6f424f3-9e1e95d4ffb26044-00",
        "User-Agent": [
          "azsdk-net-Storage.Blobs/12.4.0-dev.20200305.1",
          "(.NET Core 4.6.28325.01; Microsoft Windows 10.0.18363 )"
        ],
        "x-ms-blob-public-access": "container",
        "x-ms-client-request-id": "f3610df0-eec0-0152-5ae8-602c76512f21",
        "x-ms-date": "Thu, 05 Mar 2020 21:08:46 GMT",
        "x-ms-return-client-request-id": "true",
        "x-ms-version": "2019-10-10"
=======
      "RequestUri": "https://seanmcccanary.blob.core.windows.net/test-container-49c51cf5-7030-9ca0-7a48-dd2bd0113b79?restype=container",
      "RequestMethod": "PUT",
      "RequestHeaders": {
        "Authorization": "Sanitized",
        "traceparent": "00-bbc6d63027945648b99910e7fab0c6c4-3ef887da59096d4a-00",
        "User-Agent": [
          "azsdk-net-Storage.Blobs/12.5.0-dev.20200403.1",
          "(.NET Core 4.6.28325.01; Microsoft Windows 10.0.18362 )"
        ],
        "x-ms-blob-public-access": "container",
        "x-ms-client-request-id": "ce6ac407-b690-223b-c5e8-c241a608bbce",
        "x-ms-date": "Sat, 04 Apr 2020 01:40:07 GMT",
        "x-ms-return-client-request-id": "true",
        "x-ms-version": "2019-12-12"
>>>>>>> 32e373e2
      },
      "RequestBody": null,
      "StatusCode": 201,
      "ResponseHeaders": {
        "Content-Length": "0",
<<<<<<< HEAD
        "Date": "Thu, 05 Mar 2020 21:08:46 GMT",
        "ETag": "\u00220x8D7C14964FF7152\u0022",
        "Last-Modified": "Thu, 05 Mar 2020 21:08:46 GMT",
=======
        "Date": "Sat, 04 Apr 2020 01:40:07 GMT",
        "ETag": "\u00220x8D7D8391B758DA2\u0022",
        "Last-Modified": "Sat, 04 Apr 2020 01:40:08 GMT",
>>>>>>> 32e373e2
        "Server": [
          "Windows-Azure-Blob/1.0",
          "Microsoft-HTTPAPI/2.0"
        ],
<<<<<<< HEAD
        "x-ms-client-request-id": "f3610df0-eec0-0152-5ae8-602c76512f21",
        "x-ms-request-id": "e0b96e47-301e-000d-5a32-f35aef000000",
        "x-ms-version": "2019-10-10"
=======
        "x-ms-client-request-id": "ce6ac407-b690-223b-c5e8-c241a608bbce",
        "x-ms-request-id": "7e9050e1-c01e-0044-6b21-0ac79f000000",
        "x-ms-version": "2019-12-12"
>>>>>>> 32e373e2
      },
      "ResponseBody": []
    },
    {
<<<<<<< HEAD
      "RequestUri": "https://seanstagetest.blob.core.windows.net/test-container-7f0ca1a6-262b-c4b3-d34b-2337e9ada169/test-blob-8403ea7b-643a-a197-6279-1b0ad7636b30",
=======
      "RequestUri": "https://seanmcccanary.blob.core.windows.net/test-container-49c51cf5-7030-9ca0-7a48-dd2bd0113b79/test-blob-eeee0750-eea9-9b7a-1514-f864ce23b72d",
>>>>>>> 32e373e2
      "RequestMethod": "PUT",
      "RequestHeaders": {
        "Authorization": "Sanitized",
        "Content-Length": "1024",
<<<<<<< HEAD
        "traceparent": "00-8fdc209d0d140b499114283ccae8b42f-e0b4760f78d8d547-00",
        "User-Agent": [
          "azsdk-net-Storage.Blobs/12.4.0-dev.20200305.1",
          "(.NET Core 4.6.28325.01; Microsoft Windows 10.0.18363 )"
        ],
        "x-ms-blob-type": "BlockBlob",
        "x-ms-client-request-id": "68499aeb-db87-1aeb-425d-44f1f00aa164",
        "x-ms-date": "Thu, 05 Mar 2020 21:08:46 GMT",
        "x-ms-return-client-request-id": "true",
        "x-ms-version": "2019-10-10"
=======
        "traceparent": "00-8e60fcc5cb8ed84f871607ba70c8e226-0a7066e6073a144c-00",
        "User-Agent": [
          "azsdk-net-Storage.Blobs/12.5.0-dev.20200403.1",
          "(.NET Core 4.6.28325.01; Microsoft Windows 10.0.18362 )"
        ],
        "x-ms-blob-type": "BlockBlob",
        "x-ms-client-request-id": "0f15fad6-83ff-3ca7-c80c-5323d92e8828",
        "x-ms-date": "Sat, 04 Apr 2020 01:40:08 GMT",
        "x-ms-return-client-request-id": "true",
        "x-ms-version": "2019-12-12"
>>>>>>> 32e373e2
      },
      "RequestBody": "\u002BZUkC6Zt6dXIvJhnl8YKSBDTLN5eYJ4ZSc\u002B5fL3XU6IxlUcR5K8o4x0YJe1VEgNOCa9U\u002B/bYz5j3C8HXs2wY8Wj2NgF\u002B\u002BWRgqknBRTuwwzfLanIOg1irWMauGdntUC\u002BwADSEXtwC0BBK81CsF4ldRkeKC0n6CW4PSt07z9\u002BLc1kaEEQGK2RayZpiw48H/0E8UdORYkXmtvfGdRT\u002BxgAwv3/2kgdFVhriL0KumEXeB0uc/34L\u002BRAUM1lNQLZQXAKZMQMQEWw69vq5rjICNx6x523IYceCJcVu4l\u002Bt\u002BBVjktM/FWZBzfbfYgiDUkreEvs6nFlJh/o7Fgw\u002BoS8MjP7lVRxfwyG3bxl26f\u002B//9J7kNBjclu8GgvYA/5aAyzH0tUJnv0ufk7agyw/0p36fBc5wxBeqRmjKDsRhr8iXWvtrxcqtWDVTBKBie8vfUdt3YfnIEAcaCi7ZnXBHfePtyXBUiOG0Ma2ZHb\u002B3SAqc6v0o6k4Ozwq0Ubub0/qEy4a8dLJbSoj5w3AMLvKHYsIkfLKzXpOV3vploDdl2F3y1FI4\u002BtOYAaA0LubdwuAYLO75t1dIEW0zJpW4NapRlCsSWRqgTqfujHrSv2\u002Bs99waTbNIrCDGasLlBdR94Av1olr7i6mFt55GyyscdZI9Ri65neg3CSfKS\u002B4Xu0iTcKxvHNzU8SxyVJYVAaE1qjVw57\u002BlxEJj/plzMX/7bfwVs5p\u002B7Vi1KJUCBwkSIgdGlKH45pPJLWxqCx5Dof\u002BstubZ/04G9vzcu/8qY705UdyR7FzeAocoTIYt1OI6cUbVlZAiOCK5f52lHCrUnonvcPlB8bVijrRfsXLH2OIaokp4VM4s1xm52Gy/eOacU648fqQo\u002BH\u002BRcscbwobvsaa7inmgXEm7gpmfh9lIo1WNwx2Ei5p\u002BMaoKpuHHENSSyibFw66s\u002B/dkQLvKSXBmSM\u002BxTj9pKuYMfZiPVfWn9LGFDL2yQt\u002BnIMdmYEres6h5pF4SVYLVKZ8A\u002BYYV3WYBvIvKRTyys8Xvym03wsqbLcnwVfFXlZ7u7\u002BLecYkZUQOhJKO/FC5rxvBYIktVnSbUpcv8ZYe0qics21VZlEJ81rkplp5m29mbRE7BP3MTmRK8Ccv9HSu77Lp8kjjZEnKt2wvSLAaIrYnyYOE4s2qz2UJCnUp2v7mNraoj6knggnIcEyQnQazMM1wByvwKQ3kPiLj2VrTod1uSRL5cZMN/0Z6vHGBGjJfVdmouNLS9Qypw1CGRKmu9M9uIlTzur86YwfkdWybYyTwg4SAK\u002BgLm1MFUK1Chrudy8eiEvfda5sabVXK7oCfDmAslsAlLsnnY4YB7moR\u002BNxMR6ml\u002BFAtEhjoZr2TQK3TZUFMFQ==",
      "StatusCode": 201,
      "ResponseHeaders": {
        "Content-Length": "0",
<<<<<<< HEAD
        "Content-MD5": "fZZjCCPdluvG0446opIogw==",
        "Date": "Thu, 05 Mar 2020 21:08:46 GMT",
        "ETag": "\u00220x8D7C149650E1A60\u0022",
        "Last-Modified": "Thu, 05 Mar 2020 21:08:46 GMT",
=======
        "Content-MD5": "6STzQF9M5MBmtKC9mnykug==",
        "Date": "Sat, 04 Apr 2020 01:40:08 GMT",
        "ETag": "\u00220x8D7D8391B822261\u0022",
        "Last-Modified": "Sat, 04 Apr 2020 01:40:08 GMT",
>>>>>>> 32e373e2
        "Server": [
          "Windows-Azure-Blob/1.0",
          "Microsoft-HTTPAPI/2.0"
        ],
<<<<<<< HEAD
        "x-ms-client-request-id": "68499aeb-db87-1aeb-425d-44f1f00aa164",
        "x-ms-content-crc64": "450/ML3/Q/0=",
        "x-ms-request-id": "e0b96e4e-301e-000d-5f32-f35aef000000",
        "x-ms-request-server-encrypted": "true",
        "x-ms-version": "2019-10-10"
=======
        "x-ms-client-request-id": "0f15fad6-83ff-3ca7-c80c-5323d92e8828",
        "x-ms-content-crc64": "xd44fasoAa0=",
        "x-ms-request-id": "7e9050fa-c01e-0044-8021-0ac79f000000",
        "x-ms-request-server-encrypted": "true",
        "x-ms-version": "2019-12-12"
>>>>>>> 32e373e2
      },
      "ResponseBody": []
    },
    {
<<<<<<< HEAD
      "RequestUri": "https://seanstagetest.blob.core.windows.net/test-container-7f0ca1a6-262b-c4b3-d34b-2337e9ada169/test-blob-8403ea7b-643a-a197-6279-1b0ad7636b30",
      "RequestMethod": "GET",
      "RequestHeaders": {
        "Authorization": "Sanitized",
        "traceparent": "00-65998e0b32982c449eac6bf988176239-b57d6b09ede55742-00",
        "User-Agent": [
          "azsdk-net-Storage.Blobs/12.4.0-dev.20200305.1",
          "(.NET Core 4.6.28325.01; Microsoft Windows 10.0.18363 )"
        ],
        "x-ms-client-request-id": "8d971c89-e9b0-9eed-3fd6-cd2f909abd10",
        "x-ms-date": "Thu, 05 Mar 2020 21:08:46 GMT",
        "x-ms-range": "bytes=0-",
        "x-ms-return-client-request-id": "true",
        "x-ms-version": "2019-10-10"
=======
      "RequestUri": "https://seanmcccanary.blob.core.windows.net/test-container-49c51cf5-7030-9ca0-7a48-dd2bd0113b79/test-blob-eeee0750-eea9-9b7a-1514-f864ce23b72d",
      "RequestMethod": "GET",
      "RequestHeaders": {
        "Authorization": "Sanitized",
        "traceparent": "00-04a3cd19e32189449394f7ef3398cd1d-1ee9d5e7b5b39e46-00",
        "User-Agent": [
          "azsdk-net-Storage.Blobs/12.5.0-dev.20200403.1",
          "(.NET Core 4.6.28325.01; Microsoft Windows 10.0.18362 )"
        ],
        "x-ms-client-request-id": "6bfc06c1-3d2b-6d16-523c-d5f1678a96ae",
        "x-ms-date": "Sat, 04 Apr 2020 01:40:08 GMT",
        "x-ms-return-client-request-id": "true",
        "x-ms-version": "2019-12-12"
>>>>>>> 32e373e2
      },
      "RequestBody": null,
      "StatusCode": 200,
      "ResponseHeaders": {
        "Accept-Ranges": "bytes",
        "Content-Length": "1024",
        "Content-MD5": "6STzQF9M5MBmtKC9mnykug==",
        "Content-Type": "application/octet-stream",
<<<<<<< HEAD
        "Date": "Thu, 05 Mar 2020 21:08:46 GMT",
        "ETag": "\u00220x8D7C149650E1A60\u0022",
        "Last-Modified": "Thu, 05 Mar 2020 21:08:46 GMT",
=======
        "Date": "Sat, 04 Apr 2020 01:40:08 GMT",
        "ETag": "\u00220x8D7D8391B822261\u0022",
        "Last-Modified": "Sat, 04 Apr 2020 01:40:08 GMT",
>>>>>>> 32e373e2
        "Server": [
          "Windows-Azure-Blob/1.0",
          "Microsoft-HTTPAPI/2.0"
        ],
        "x-ms-blob-type": "BlockBlob",
<<<<<<< HEAD
        "x-ms-client-request-id": "8d971c89-e9b0-9eed-3fd6-cd2f909abd10",
        "x-ms-creation-time": "Thu, 05 Mar 2020 21:08:46 GMT",
        "x-ms-lease-state": "available",
        "x-ms-lease-status": "unlocked",
        "x-ms-request-id": "e0b96e54-301e-000d-6532-f35aef000000",
        "x-ms-server-encrypted": "true",
        "x-ms-version": "2019-10-10"
=======
        "x-ms-client-request-id": "6bfc06c1-3d2b-6d16-523c-d5f1678a96ae",
        "x-ms-creation-time": "Sat, 04 Apr 2020 01:40:08 GMT",
        "x-ms-lease-state": "available",
        "x-ms-lease-status": "unlocked",
        "x-ms-request-id": "7e90510c-c01e-0044-1221-0ac79f000000",
        "x-ms-server-encrypted": "true",
        "x-ms-version": "2019-12-12"
>>>>>>> 32e373e2
      },
      "ResponseBody": "\u002BZUkC6Zt6dXIvJhnl8YKSBDTLN5eYJ4ZSc\u002B5fL3XU6IxlUcR5K8o4x0YJe1VEgNOCa9U\u002B/bYz5j3C8HXs2wY8Wj2NgF\u002B\u002BWRgqknBRTuwwzfLanIOg1irWMauGdntUC\u002BwADSEXtwC0BBK81CsF4ldRkeKC0n6CW4PSt07z9\u002BLc1kaEEQGK2RayZpiw48H/0E8UdORYkXmtvfGdRT\u002BxgAwv3/2kgdFVhriL0KumEXeB0uc/34L\u002BRAUM1lNQLZQXAKZMQMQEWw69vq5rjICNx6x523IYceCJcVu4l\u002Bt\u002BBVjktM/FWZBzfbfYgiDUkreEvs6nFlJh/o7Fgw\u002BoS8MjP7lVRxfwyG3bxl26f\u002B//9J7kNBjclu8GgvYA/5aAyzH0tUJnv0ufk7agyw/0p36fBc5wxBeqRmjKDsRhr8iXWvtrxcqtWDVTBKBie8vfUdt3YfnIEAcaCi7ZnXBHfePtyXBUiOG0Ma2ZHb\u002B3SAqc6v0o6k4Ozwq0Ubub0/qEy4a8dLJbSoj5w3AMLvKHYsIkfLKzXpOV3vploDdl2F3y1FI4\u002BtOYAaA0LubdwuAYLO75t1dIEW0zJpW4NapRlCsSWRqgTqfujHrSv2\u002Bs99waTbNIrCDGasLlBdR94Av1olr7i6mFt55GyyscdZI9Ri65neg3CSfKS\u002B4Xu0iTcKxvHNzU8SxyVJYVAaE1qjVw57\u002BlxEJj/plzMX/7bfwVs5p\u002B7Vi1KJUCBwkSIgdGlKH45pPJLWxqCx5Dof\u002BstubZ/04G9vzcu/8qY705UdyR7FzeAocoTIYt1OI6cUbVlZAiOCK5f52lHCrUnonvcPlB8bVijrRfsXLH2OIaokp4VM4s1xm52Gy/eOacU648fqQo\u002BH\u002BRcscbwobvsaa7inmgXEm7gpmfh9lIo1WNwx2Ei5p\u002BMaoKpuHHENSSyibFw66s\u002B/dkQLvKSXBmSM\u002BxTj9pKuYMfZiPVfWn9LGFDL2yQt\u002BnIMdmYEres6h5pF4SVYLVKZ8A\u002BYYV3WYBvIvKRTyys8Xvym03wsqbLcnwVfFXlZ7u7\u002BLecYkZUQOhJKO/FC5rxvBYIktVnSbUpcv8ZYe0qics21VZlEJ81rkplp5m29mbRE7BP3MTmRK8Ccv9HSu77Lp8kjjZEnKt2wvSLAaIrYnyYOE4s2qz2UJCnUp2v7mNraoj6knggnIcEyQnQazMM1wByvwKQ3kPiLj2VrTod1uSRL5cZMN/0Z6vHGBGjJfVdmouNLS9Qypw1CGRKmu9M9uIlTzur86YwfkdWybYyTwg4SAK\u002BgLm1MFUK1Chrudy8eiEvfda5sabVXK7oCfDmAslsAlLsnnY4YB7moR\u002BNxMR6ml\u002BFAtEhjoZr2TQK3TZUFMFQ=="
    },
    {
<<<<<<< HEAD
      "RequestUri": "https://seanstagetest.blob.core.windows.net/test-container-7f0ca1a6-262b-c4b3-d34b-2337e9ada169/test-blob-8403ea7b-643a-a197-6279-1b0ad7636b30",
      "RequestMethod": "HEAD",
      "RequestHeaders": {
        "Authorization": "Sanitized",
        "traceparent": "00-57a6c9e847a57f4bb4d3214f0281e3dd-74967215a8a61a43-00",
        "User-Agent": [
          "azsdk-net-Storage.Blobs/12.4.0-dev.20200305.1",
          "(.NET Core 4.6.28325.01; Microsoft Windows 10.0.18363 )"
        ],
        "x-ms-client-request-id": "d468fdac-1372-46b4-3ae3-f3587dc416ae",
        "x-ms-date": "Thu, 05 Mar 2020 21:08:47 GMT",
        "x-ms-return-client-request-id": "true",
        "x-ms-version": "2019-10-10"
=======
      "RequestUri": "https://seanmcccanary.blob.core.windows.net/test-container-49c51cf5-7030-9ca0-7a48-dd2bd0113b79/test-blob-eeee0750-eea9-9b7a-1514-f864ce23b72d",
      "RequestMethod": "HEAD",
      "RequestHeaders": {
        "Authorization": "Sanitized",
        "traceparent": "00-5d0fef0b49b974488ec1eee1fe53cdd2-c101d43b78877c46-00",
        "User-Agent": [
          "azsdk-net-Storage.Blobs/12.5.0-dev.20200403.1",
          "(.NET Core 4.6.28325.01; Microsoft Windows 10.0.18362 )"
        ],
        "x-ms-client-request-id": "d36239c4-1d31-87fc-cb7d-fe9236b6d617",
        "x-ms-date": "Sat, 04 Apr 2020 01:40:08 GMT",
        "x-ms-return-client-request-id": "true",
        "x-ms-version": "2019-12-12"
>>>>>>> 32e373e2
      },
      "RequestBody": null,
      "StatusCode": 200,
      "ResponseHeaders": {
        "Accept-Ranges": "bytes",
        "Content-Length": "1024",
        "Content-MD5": "6STzQF9M5MBmtKC9mnykug==",
        "Content-Type": "application/octet-stream",
<<<<<<< HEAD
        "Date": "Thu, 05 Mar 2020 21:08:46 GMT",
        "ETag": "\u00220x8D7C149650E1A60\u0022",
        "Last-Modified": "Thu, 05 Mar 2020 21:08:46 GMT",
=======
        "Date": "Sat, 04 Apr 2020 01:40:08 GMT",
        "ETag": "\u00220x8D7D8391B822261\u0022",
        "Last-Modified": "Sat, 04 Apr 2020 01:40:08 GMT",
>>>>>>> 32e373e2
        "Server": [
          "Windows-Azure-Blob/1.0",
          "Microsoft-HTTPAPI/2.0"
        ],
        "x-ms-access-tier": "Hot",
        "x-ms-access-tier-inferred": "true",
        "x-ms-blob-type": "BlockBlob",
<<<<<<< HEAD
        "x-ms-client-request-id": "d468fdac-1372-46b4-3ae3-f3587dc416ae",
        "x-ms-creation-time": "Thu, 05 Mar 2020 21:08:46 GMT",
        "x-ms-lease-state": "available",
        "x-ms-lease-status": "unlocked",
        "x-ms-request-id": "e0b96e59-301e-000d-6a32-f35aef000000",
        "x-ms-server-encrypted": "true",
        "x-ms-version": "2019-10-10"
=======
        "x-ms-client-request-id": "d36239c4-1d31-87fc-cb7d-fe9236b6d617",
        "x-ms-creation-time": "Sat, 04 Apr 2020 01:40:08 GMT",
        "x-ms-lease-state": "available",
        "x-ms-lease-status": "unlocked",
        "x-ms-request-id": "7e905122-c01e-0044-2721-0ac79f000000",
        "x-ms-server-encrypted": "true",
        "x-ms-version": "2019-12-12"
>>>>>>> 32e373e2
      },
      "ResponseBody": []
    },
    {
<<<<<<< HEAD
      "RequestUri": "https://seanstagetest.blob.core.windows.net/test-container-7f0ca1a6-262b-c4b3-d34b-2337e9ada169?restype=container",
      "RequestMethod": "DELETE",
      "RequestHeaders": {
        "Authorization": "Sanitized",
        "traceparent": "00-db00f1e4fdf59645a007bfab68911d12-8664608478df7b46-00",
        "User-Agent": [
          "azsdk-net-Storage.Blobs/12.4.0-dev.20200305.1",
          "(.NET Core 4.6.28325.01; Microsoft Windows 10.0.18363 )"
        ],
        "x-ms-client-request-id": "92821386-e931-049d-7d2b-7668c46423e1",
        "x-ms-date": "Thu, 05 Mar 2020 21:08:47 GMT",
        "x-ms-return-client-request-id": "true",
        "x-ms-version": "2019-10-10"
=======
      "RequestUri": "https://seanmcccanary.blob.core.windows.net/test-container-49c51cf5-7030-9ca0-7a48-dd2bd0113b79?restype=container",
      "RequestMethod": "DELETE",
      "RequestHeaders": {
        "Authorization": "Sanitized",
        "traceparent": "00-1ca2e3003853df499c4648fdcb1309e1-6e9a91841adb324c-00",
        "User-Agent": [
          "azsdk-net-Storage.Blobs/12.5.0-dev.20200403.1",
          "(.NET Core 4.6.28325.01; Microsoft Windows 10.0.18362 )"
        ],
        "x-ms-client-request-id": "2d2c6bb7-c328-d57c-0cbc-c70f2e45949c",
        "x-ms-date": "Sat, 04 Apr 2020 01:40:08 GMT",
        "x-ms-return-client-request-id": "true",
        "x-ms-version": "2019-12-12"
>>>>>>> 32e373e2
      },
      "RequestBody": null,
      "StatusCode": 202,
      "ResponseHeaders": {
        "Content-Length": "0",
<<<<<<< HEAD
        "Date": "Thu, 05 Mar 2020 21:08:46 GMT",
=======
        "Date": "Sat, 04 Apr 2020 01:40:08 GMT",
>>>>>>> 32e373e2
        "Server": [
          "Windows-Azure-Blob/1.0",
          "Microsoft-HTTPAPI/2.0"
        ],
<<<<<<< HEAD
        "x-ms-client-request-id": "92821386-e931-049d-7d2b-7668c46423e1",
        "x-ms-request-id": "e0b96e5e-301e-000d-6f32-f35aef000000",
        "x-ms-version": "2019-10-10"
=======
        "x-ms-client-request-id": "2d2c6bb7-c328-d57c-0cbc-c70f2e45949c",
        "x-ms-request-id": "7e905141-c01e-0044-4421-0ac79f000000",
        "x-ms-version": "2019-12-12"
>>>>>>> 32e373e2
      },
      "ResponseBody": []
    }
  ],
  "Variables": {
<<<<<<< HEAD
    "RandomSeed": "2000080306",
    "Storage_TestConfigDefault": "ProductionTenant\nseanstagetest\nU2FuaXRpemVk\nhttps://seanstagetest.blob.core.windows.net\nhttp://seanstagetest.file.core.windows.net\nhttp://seanstagetest.queue.core.windows.net\nhttp://seanstagetest.table.core.windows.net\n\n\n\n\nhttp://seanstagetest-secondary.blob.core.windows.net\nhttp://seanstagetest-secondary.file.core.windows.net\nhttp://seanstagetest-secondary.queue.core.windows.net\nhttp://seanstagetest-secondary.table.core.windows.net\n\nSanitized\n\n\nCloud\nBlobEndpoint=https://seanstagetest.blob.core.windows.net/;QueueEndpoint=http://seanstagetest.queue.core.windows.net/;FileEndpoint=http://seanstagetest.file.core.windows.net/;BlobSecondaryEndpoint=http://seanstagetest-secondary.blob.core.windows.net/;QueueSecondaryEndpoint=http://seanstagetest-secondary.queue.core.windows.net/;FileSecondaryEndpoint=http://seanstagetest-secondary.file.core.windows.net/;AccountName=seanstagetest;AccountKey=Sanitized\nseanscope1"
=======
    "RandomSeed": "173925930",
    "Storage_TestConfigDefault": "ProductionTenant\nseanmcccanary\nU2FuaXRpemVk\nhttps://seanmcccanary.blob.core.windows.net\nhttps://seanmcccanary.file.core.windows.net\nhttps://seanmcccanary.queue.core.windows.net\nhttps://seanmcccanary.table.core.windows.net\n\n\n\n\nhttps://seanmcccanary-secondary.blob.core.windows.net\nhttps://seanmcccanary-secondary.file.core.windows.net\nhttps://seanmcccanary-secondary.queue.core.windows.net\nhttps://seanmcccanary-secondary.table.core.windows.net\n\nSanitized\n\n\nCloud\nBlobEndpoint=https://seanmcccanary.blob.core.windows.net/;QueueEndpoint=https://seanmcccanary.queue.core.windows.net/;FileEndpoint=https://seanmcccanary.file.core.windows.net/;BlobSecondaryEndpoint=https://seanmcccanary-secondary.blob.core.windows.net/;QueueSecondaryEndpoint=https://seanmcccanary-secondary.queue.core.windows.net/;FileSecondaryEndpoint=https://seanmcccanary-secondary.file.core.windows.net/;AccountName=seanmcccanary;AccountKey=Sanitized\nseanscope1"
>>>>>>> 32e373e2
  }
}<|MERGE_RESOLUTION|>--- conflicted
+++ resolved
@@ -1,22 +1,6 @@
 {
   "Entries": [
     {
-<<<<<<< HEAD
-      "RequestUri": "https://seanstagetest.blob.core.windows.net/test-container-7f0ca1a6-262b-c4b3-d34b-2337e9ada169?restype=container",
-      "RequestMethod": "PUT",
-      "RequestHeaders": {
-        "Authorization": "Sanitized",
-        "traceparent": "00-86531a73e77723478348709dc6f424f3-9e1e95d4ffb26044-00",
-        "User-Agent": [
-          "azsdk-net-Storage.Blobs/12.4.0-dev.20200305.1",
-          "(.NET Core 4.6.28325.01; Microsoft Windows 10.0.18363 )"
-        ],
-        "x-ms-blob-public-access": "container",
-        "x-ms-client-request-id": "f3610df0-eec0-0152-5ae8-602c76512f21",
-        "x-ms-date": "Thu, 05 Mar 2020 21:08:46 GMT",
-        "x-ms-return-client-request-id": "true",
-        "x-ms-version": "2019-10-10"
-=======
       "RequestUri": "https://seanmcccanary.blob.core.windows.net/test-container-49c51cf5-7030-9ca0-7a48-dd2bd0113b79?restype=container",
       "RequestMethod": "PUT",
       "RequestHeaders": {
@@ -31,59 +15,30 @@
         "x-ms-date": "Sat, 04 Apr 2020 01:40:07 GMT",
         "x-ms-return-client-request-id": "true",
         "x-ms-version": "2019-12-12"
->>>>>>> 32e373e2
       },
       "RequestBody": null,
       "StatusCode": 201,
       "ResponseHeaders": {
         "Content-Length": "0",
-<<<<<<< HEAD
-        "Date": "Thu, 05 Mar 2020 21:08:46 GMT",
-        "ETag": "\u00220x8D7C14964FF7152\u0022",
-        "Last-Modified": "Thu, 05 Mar 2020 21:08:46 GMT",
-=======
         "Date": "Sat, 04 Apr 2020 01:40:07 GMT",
         "ETag": "\u00220x8D7D8391B758DA2\u0022",
         "Last-Modified": "Sat, 04 Apr 2020 01:40:08 GMT",
->>>>>>> 32e373e2
         "Server": [
           "Windows-Azure-Blob/1.0",
           "Microsoft-HTTPAPI/2.0"
         ],
-<<<<<<< HEAD
-        "x-ms-client-request-id": "f3610df0-eec0-0152-5ae8-602c76512f21",
-        "x-ms-request-id": "e0b96e47-301e-000d-5a32-f35aef000000",
-        "x-ms-version": "2019-10-10"
-=======
         "x-ms-client-request-id": "ce6ac407-b690-223b-c5e8-c241a608bbce",
         "x-ms-request-id": "7e9050e1-c01e-0044-6b21-0ac79f000000",
         "x-ms-version": "2019-12-12"
->>>>>>> 32e373e2
       },
       "ResponseBody": []
     },
     {
-<<<<<<< HEAD
-      "RequestUri": "https://seanstagetest.blob.core.windows.net/test-container-7f0ca1a6-262b-c4b3-d34b-2337e9ada169/test-blob-8403ea7b-643a-a197-6279-1b0ad7636b30",
-=======
       "RequestUri": "https://seanmcccanary.blob.core.windows.net/test-container-49c51cf5-7030-9ca0-7a48-dd2bd0113b79/test-blob-eeee0750-eea9-9b7a-1514-f864ce23b72d",
->>>>>>> 32e373e2
       "RequestMethod": "PUT",
       "RequestHeaders": {
         "Authorization": "Sanitized",
         "Content-Length": "1024",
-<<<<<<< HEAD
-        "traceparent": "00-8fdc209d0d140b499114283ccae8b42f-e0b4760f78d8d547-00",
-        "User-Agent": [
-          "azsdk-net-Storage.Blobs/12.4.0-dev.20200305.1",
-          "(.NET Core 4.6.28325.01; Microsoft Windows 10.0.18363 )"
-        ],
-        "x-ms-blob-type": "BlockBlob",
-        "x-ms-client-request-id": "68499aeb-db87-1aeb-425d-44f1f00aa164",
-        "x-ms-date": "Thu, 05 Mar 2020 21:08:46 GMT",
-        "x-ms-return-client-request-id": "true",
-        "x-ms-version": "2019-10-10"
-=======
         "traceparent": "00-8e60fcc5cb8ed84f871607ba70c8e226-0a7066e6073a144c-00",
         "User-Agent": [
           "azsdk-net-Storage.Blobs/12.5.0-dev.20200403.1",
@@ -94,60 +49,28 @@
         "x-ms-date": "Sat, 04 Apr 2020 01:40:08 GMT",
         "x-ms-return-client-request-id": "true",
         "x-ms-version": "2019-12-12"
->>>>>>> 32e373e2
       },
       "RequestBody": "\u002BZUkC6Zt6dXIvJhnl8YKSBDTLN5eYJ4ZSc\u002B5fL3XU6IxlUcR5K8o4x0YJe1VEgNOCa9U\u002B/bYz5j3C8HXs2wY8Wj2NgF\u002B\u002BWRgqknBRTuwwzfLanIOg1irWMauGdntUC\u002BwADSEXtwC0BBK81CsF4ldRkeKC0n6CW4PSt07z9\u002BLc1kaEEQGK2RayZpiw48H/0E8UdORYkXmtvfGdRT\u002BxgAwv3/2kgdFVhriL0KumEXeB0uc/34L\u002BRAUM1lNQLZQXAKZMQMQEWw69vq5rjICNx6x523IYceCJcVu4l\u002Bt\u002BBVjktM/FWZBzfbfYgiDUkreEvs6nFlJh/o7Fgw\u002BoS8MjP7lVRxfwyG3bxl26f\u002B//9J7kNBjclu8GgvYA/5aAyzH0tUJnv0ufk7agyw/0p36fBc5wxBeqRmjKDsRhr8iXWvtrxcqtWDVTBKBie8vfUdt3YfnIEAcaCi7ZnXBHfePtyXBUiOG0Ma2ZHb\u002B3SAqc6v0o6k4Ozwq0Ubub0/qEy4a8dLJbSoj5w3AMLvKHYsIkfLKzXpOV3vploDdl2F3y1FI4\u002BtOYAaA0LubdwuAYLO75t1dIEW0zJpW4NapRlCsSWRqgTqfujHrSv2\u002Bs99waTbNIrCDGasLlBdR94Av1olr7i6mFt55GyyscdZI9Ri65neg3CSfKS\u002B4Xu0iTcKxvHNzU8SxyVJYVAaE1qjVw57\u002BlxEJj/plzMX/7bfwVs5p\u002B7Vi1KJUCBwkSIgdGlKH45pPJLWxqCx5Dof\u002BstubZ/04G9vzcu/8qY705UdyR7FzeAocoTIYt1OI6cUbVlZAiOCK5f52lHCrUnonvcPlB8bVijrRfsXLH2OIaokp4VM4s1xm52Gy/eOacU648fqQo\u002BH\u002BRcscbwobvsaa7inmgXEm7gpmfh9lIo1WNwx2Ei5p\u002BMaoKpuHHENSSyibFw66s\u002B/dkQLvKSXBmSM\u002BxTj9pKuYMfZiPVfWn9LGFDL2yQt\u002BnIMdmYEres6h5pF4SVYLVKZ8A\u002BYYV3WYBvIvKRTyys8Xvym03wsqbLcnwVfFXlZ7u7\u002BLecYkZUQOhJKO/FC5rxvBYIktVnSbUpcv8ZYe0qics21VZlEJ81rkplp5m29mbRE7BP3MTmRK8Ccv9HSu77Lp8kjjZEnKt2wvSLAaIrYnyYOE4s2qz2UJCnUp2v7mNraoj6knggnIcEyQnQazMM1wByvwKQ3kPiLj2VrTod1uSRL5cZMN/0Z6vHGBGjJfVdmouNLS9Qypw1CGRKmu9M9uIlTzur86YwfkdWybYyTwg4SAK\u002BgLm1MFUK1Chrudy8eiEvfda5sabVXK7oCfDmAslsAlLsnnY4YB7moR\u002BNxMR6ml\u002BFAtEhjoZr2TQK3TZUFMFQ==",
       "StatusCode": 201,
       "ResponseHeaders": {
         "Content-Length": "0",
-<<<<<<< HEAD
-        "Content-MD5": "fZZjCCPdluvG0446opIogw==",
-        "Date": "Thu, 05 Mar 2020 21:08:46 GMT",
-        "ETag": "\u00220x8D7C149650E1A60\u0022",
-        "Last-Modified": "Thu, 05 Mar 2020 21:08:46 GMT",
-=======
         "Content-MD5": "6STzQF9M5MBmtKC9mnykug==",
         "Date": "Sat, 04 Apr 2020 01:40:08 GMT",
         "ETag": "\u00220x8D7D8391B822261\u0022",
         "Last-Modified": "Sat, 04 Apr 2020 01:40:08 GMT",
->>>>>>> 32e373e2
         "Server": [
           "Windows-Azure-Blob/1.0",
           "Microsoft-HTTPAPI/2.0"
         ],
-<<<<<<< HEAD
-        "x-ms-client-request-id": "68499aeb-db87-1aeb-425d-44f1f00aa164",
-        "x-ms-content-crc64": "450/ML3/Q/0=",
-        "x-ms-request-id": "e0b96e4e-301e-000d-5f32-f35aef000000",
-        "x-ms-request-server-encrypted": "true",
-        "x-ms-version": "2019-10-10"
-=======
         "x-ms-client-request-id": "0f15fad6-83ff-3ca7-c80c-5323d92e8828",
         "x-ms-content-crc64": "xd44fasoAa0=",
         "x-ms-request-id": "7e9050fa-c01e-0044-8021-0ac79f000000",
         "x-ms-request-server-encrypted": "true",
         "x-ms-version": "2019-12-12"
->>>>>>> 32e373e2
       },
       "ResponseBody": []
     },
     {
-<<<<<<< HEAD
-      "RequestUri": "https://seanstagetest.blob.core.windows.net/test-container-7f0ca1a6-262b-c4b3-d34b-2337e9ada169/test-blob-8403ea7b-643a-a197-6279-1b0ad7636b30",
-      "RequestMethod": "GET",
-      "RequestHeaders": {
-        "Authorization": "Sanitized",
-        "traceparent": "00-65998e0b32982c449eac6bf988176239-b57d6b09ede55742-00",
-        "User-Agent": [
-          "azsdk-net-Storage.Blobs/12.4.0-dev.20200305.1",
-          "(.NET Core 4.6.28325.01; Microsoft Windows 10.0.18363 )"
-        ],
-        "x-ms-client-request-id": "8d971c89-e9b0-9eed-3fd6-cd2f909abd10",
-        "x-ms-date": "Thu, 05 Mar 2020 21:08:46 GMT",
-        "x-ms-range": "bytes=0-",
-        "x-ms-return-client-request-id": "true",
-        "x-ms-version": "2019-10-10"
-=======
       "RequestUri": "https://seanmcccanary.blob.core.windows.net/test-container-49c51cf5-7030-9ca0-7a48-dd2bd0113b79/test-blob-eeee0750-eea9-9b7a-1514-f864ce23b72d",
       "RequestMethod": "GET",
       "RequestHeaders": {
@@ -161,7 +84,6 @@
         "x-ms-date": "Sat, 04 Apr 2020 01:40:08 GMT",
         "x-ms-return-client-request-id": "true",
         "x-ms-version": "2019-12-12"
->>>>>>> 32e373e2
       },
       "RequestBody": null,
       "StatusCode": 200,
@@ -170,29 +92,14 @@
         "Content-Length": "1024",
         "Content-MD5": "6STzQF9M5MBmtKC9mnykug==",
         "Content-Type": "application/octet-stream",
-<<<<<<< HEAD
-        "Date": "Thu, 05 Mar 2020 21:08:46 GMT",
-        "ETag": "\u00220x8D7C149650E1A60\u0022",
-        "Last-Modified": "Thu, 05 Mar 2020 21:08:46 GMT",
-=======
         "Date": "Sat, 04 Apr 2020 01:40:08 GMT",
         "ETag": "\u00220x8D7D8391B822261\u0022",
         "Last-Modified": "Sat, 04 Apr 2020 01:40:08 GMT",
->>>>>>> 32e373e2
         "Server": [
           "Windows-Azure-Blob/1.0",
           "Microsoft-HTTPAPI/2.0"
         ],
         "x-ms-blob-type": "BlockBlob",
-<<<<<<< HEAD
-        "x-ms-client-request-id": "8d971c89-e9b0-9eed-3fd6-cd2f909abd10",
-        "x-ms-creation-time": "Thu, 05 Mar 2020 21:08:46 GMT",
-        "x-ms-lease-state": "available",
-        "x-ms-lease-status": "unlocked",
-        "x-ms-request-id": "e0b96e54-301e-000d-6532-f35aef000000",
-        "x-ms-server-encrypted": "true",
-        "x-ms-version": "2019-10-10"
-=======
         "x-ms-client-request-id": "6bfc06c1-3d2b-6d16-523c-d5f1678a96ae",
         "x-ms-creation-time": "Sat, 04 Apr 2020 01:40:08 GMT",
         "x-ms-lease-state": "available",
@@ -200,26 +107,10 @@
         "x-ms-request-id": "7e90510c-c01e-0044-1221-0ac79f000000",
         "x-ms-server-encrypted": "true",
         "x-ms-version": "2019-12-12"
->>>>>>> 32e373e2
       },
       "ResponseBody": "\u002BZUkC6Zt6dXIvJhnl8YKSBDTLN5eYJ4ZSc\u002B5fL3XU6IxlUcR5K8o4x0YJe1VEgNOCa9U\u002B/bYz5j3C8HXs2wY8Wj2NgF\u002B\u002BWRgqknBRTuwwzfLanIOg1irWMauGdntUC\u002BwADSEXtwC0BBK81CsF4ldRkeKC0n6CW4PSt07z9\u002BLc1kaEEQGK2RayZpiw48H/0E8UdORYkXmtvfGdRT\u002BxgAwv3/2kgdFVhriL0KumEXeB0uc/34L\u002BRAUM1lNQLZQXAKZMQMQEWw69vq5rjICNx6x523IYceCJcVu4l\u002Bt\u002BBVjktM/FWZBzfbfYgiDUkreEvs6nFlJh/o7Fgw\u002BoS8MjP7lVRxfwyG3bxl26f\u002B//9J7kNBjclu8GgvYA/5aAyzH0tUJnv0ufk7agyw/0p36fBc5wxBeqRmjKDsRhr8iXWvtrxcqtWDVTBKBie8vfUdt3YfnIEAcaCi7ZnXBHfePtyXBUiOG0Ma2ZHb\u002B3SAqc6v0o6k4Ozwq0Ubub0/qEy4a8dLJbSoj5w3AMLvKHYsIkfLKzXpOV3vploDdl2F3y1FI4\u002BtOYAaA0LubdwuAYLO75t1dIEW0zJpW4NapRlCsSWRqgTqfujHrSv2\u002Bs99waTbNIrCDGasLlBdR94Av1olr7i6mFt55GyyscdZI9Ri65neg3CSfKS\u002B4Xu0iTcKxvHNzU8SxyVJYVAaE1qjVw57\u002BlxEJj/plzMX/7bfwVs5p\u002B7Vi1KJUCBwkSIgdGlKH45pPJLWxqCx5Dof\u002BstubZ/04G9vzcu/8qY705UdyR7FzeAocoTIYt1OI6cUbVlZAiOCK5f52lHCrUnonvcPlB8bVijrRfsXLH2OIaokp4VM4s1xm52Gy/eOacU648fqQo\u002BH\u002BRcscbwobvsaa7inmgXEm7gpmfh9lIo1WNwx2Ei5p\u002BMaoKpuHHENSSyibFw66s\u002B/dkQLvKSXBmSM\u002BxTj9pKuYMfZiPVfWn9LGFDL2yQt\u002BnIMdmYEres6h5pF4SVYLVKZ8A\u002BYYV3WYBvIvKRTyys8Xvym03wsqbLcnwVfFXlZ7u7\u002BLecYkZUQOhJKO/FC5rxvBYIktVnSbUpcv8ZYe0qics21VZlEJ81rkplp5m29mbRE7BP3MTmRK8Ccv9HSu77Lp8kjjZEnKt2wvSLAaIrYnyYOE4s2qz2UJCnUp2v7mNraoj6knggnIcEyQnQazMM1wByvwKQ3kPiLj2VrTod1uSRL5cZMN/0Z6vHGBGjJfVdmouNLS9Qypw1CGRKmu9M9uIlTzur86YwfkdWybYyTwg4SAK\u002BgLm1MFUK1Chrudy8eiEvfda5sabVXK7oCfDmAslsAlLsnnY4YB7moR\u002BNxMR6ml\u002BFAtEhjoZr2TQK3TZUFMFQ=="
     },
     {
-<<<<<<< HEAD
-      "RequestUri": "https://seanstagetest.blob.core.windows.net/test-container-7f0ca1a6-262b-c4b3-d34b-2337e9ada169/test-blob-8403ea7b-643a-a197-6279-1b0ad7636b30",
-      "RequestMethod": "HEAD",
-      "RequestHeaders": {
-        "Authorization": "Sanitized",
-        "traceparent": "00-57a6c9e847a57f4bb4d3214f0281e3dd-74967215a8a61a43-00",
-        "User-Agent": [
-          "azsdk-net-Storage.Blobs/12.4.0-dev.20200305.1",
-          "(.NET Core 4.6.28325.01; Microsoft Windows 10.0.18363 )"
-        ],
-        "x-ms-client-request-id": "d468fdac-1372-46b4-3ae3-f3587dc416ae",
-        "x-ms-date": "Thu, 05 Mar 2020 21:08:47 GMT",
-        "x-ms-return-client-request-id": "true",
-        "x-ms-version": "2019-10-10"
-=======
       "RequestUri": "https://seanmcccanary.blob.core.windows.net/test-container-49c51cf5-7030-9ca0-7a48-dd2bd0113b79/test-blob-eeee0750-eea9-9b7a-1514-f864ce23b72d",
       "RequestMethod": "HEAD",
       "RequestHeaders": {
@@ -233,7 +124,6 @@
         "x-ms-date": "Sat, 04 Apr 2020 01:40:08 GMT",
         "x-ms-return-client-request-id": "true",
         "x-ms-version": "2019-12-12"
->>>>>>> 32e373e2
       },
       "RequestBody": null,
       "StatusCode": 200,
@@ -242,15 +132,9 @@
         "Content-Length": "1024",
         "Content-MD5": "6STzQF9M5MBmtKC9mnykug==",
         "Content-Type": "application/octet-stream",
-<<<<<<< HEAD
-        "Date": "Thu, 05 Mar 2020 21:08:46 GMT",
-        "ETag": "\u00220x8D7C149650E1A60\u0022",
-        "Last-Modified": "Thu, 05 Mar 2020 21:08:46 GMT",
-=======
         "Date": "Sat, 04 Apr 2020 01:40:08 GMT",
         "ETag": "\u00220x8D7D8391B822261\u0022",
         "Last-Modified": "Sat, 04 Apr 2020 01:40:08 GMT",
->>>>>>> 32e373e2
         "Server": [
           "Windows-Azure-Blob/1.0",
           "Microsoft-HTTPAPI/2.0"
@@ -258,15 +142,6 @@
         "x-ms-access-tier": "Hot",
         "x-ms-access-tier-inferred": "true",
         "x-ms-blob-type": "BlockBlob",
-<<<<<<< HEAD
-        "x-ms-client-request-id": "d468fdac-1372-46b4-3ae3-f3587dc416ae",
-        "x-ms-creation-time": "Thu, 05 Mar 2020 21:08:46 GMT",
-        "x-ms-lease-state": "available",
-        "x-ms-lease-status": "unlocked",
-        "x-ms-request-id": "e0b96e59-301e-000d-6a32-f35aef000000",
-        "x-ms-server-encrypted": "true",
-        "x-ms-version": "2019-10-10"
-=======
         "x-ms-client-request-id": "d36239c4-1d31-87fc-cb7d-fe9236b6d617",
         "x-ms-creation-time": "Sat, 04 Apr 2020 01:40:08 GMT",
         "x-ms-lease-state": "available",
@@ -274,26 +149,10 @@
         "x-ms-request-id": "7e905122-c01e-0044-2721-0ac79f000000",
         "x-ms-server-encrypted": "true",
         "x-ms-version": "2019-12-12"
->>>>>>> 32e373e2
       },
       "ResponseBody": []
     },
     {
-<<<<<<< HEAD
-      "RequestUri": "https://seanstagetest.blob.core.windows.net/test-container-7f0ca1a6-262b-c4b3-d34b-2337e9ada169?restype=container",
-      "RequestMethod": "DELETE",
-      "RequestHeaders": {
-        "Authorization": "Sanitized",
-        "traceparent": "00-db00f1e4fdf59645a007bfab68911d12-8664608478df7b46-00",
-        "User-Agent": [
-          "azsdk-net-Storage.Blobs/12.4.0-dev.20200305.1",
-          "(.NET Core 4.6.28325.01; Microsoft Windows 10.0.18363 )"
-        ],
-        "x-ms-client-request-id": "92821386-e931-049d-7d2b-7668c46423e1",
-        "x-ms-date": "Thu, 05 Mar 2020 21:08:47 GMT",
-        "x-ms-return-client-request-id": "true",
-        "x-ms-version": "2019-10-10"
-=======
       "RequestUri": "https://seanmcccanary.blob.core.windows.net/test-container-49c51cf5-7030-9ca0-7a48-dd2bd0113b79?restype=container",
       "RequestMethod": "DELETE",
       "RequestHeaders": {
@@ -307,41 +166,25 @@
         "x-ms-date": "Sat, 04 Apr 2020 01:40:08 GMT",
         "x-ms-return-client-request-id": "true",
         "x-ms-version": "2019-12-12"
->>>>>>> 32e373e2
       },
       "RequestBody": null,
       "StatusCode": 202,
       "ResponseHeaders": {
         "Content-Length": "0",
-<<<<<<< HEAD
-        "Date": "Thu, 05 Mar 2020 21:08:46 GMT",
-=======
         "Date": "Sat, 04 Apr 2020 01:40:08 GMT",
->>>>>>> 32e373e2
         "Server": [
           "Windows-Azure-Blob/1.0",
           "Microsoft-HTTPAPI/2.0"
         ],
-<<<<<<< HEAD
-        "x-ms-client-request-id": "92821386-e931-049d-7d2b-7668c46423e1",
-        "x-ms-request-id": "e0b96e5e-301e-000d-6f32-f35aef000000",
-        "x-ms-version": "2019-10-10"
-=======
         "x-ms-client-request-id": "2d2c6bb7-c328-d57c-0cbc-c70f2e45949c",
         "x-ms-request-id": "7e905141-c01e-0044-4421-0ac79f000000",
         "x-ms-version": "2019-12-12"
->>>>>>> 32e373e2
       },
       "ResponseBody": []
     }
   ],
   "Variables": {
-<<<<<<< HEAD
-    "RandomSeed": "2000080306",
-    "Storage_TestConfigDefault": "ProductionTenant\nseanstagetest\nU2FuaXRpemVk\nhttps://seanstagetest.blob.core.windows.net\nhttp://seanstagetest.file.core.windows.net\nhttp://seanstagetest.queue.core.windows.net\nhttp://seanstagetest.table.core.windows.net\n\n\n\n\nhttp://seanstagetest-secondary.blob.core.windows.net\nhttp://seanstagetest-secondary.file.core.windows.net\nhttp://seanstagetest-secondary.queue.core.windows.net\nhttp://seanstagetest-secondary.table.core.windows.net\n\nSanitized\n\n\nCloud\nBlobEndpoint=https://seanstagetest.blob.core.windows.net/;QueueEndpoint=http://seanstagetest.queue.core.windows.net/;FileEndpoint=http://seanstagetest.file.core.windows.net/;BlobSecondaryEndpoint=http://seanstagetest-secondary.blob.core.windows.net/;QueueSecondaryEndpoint=http://seanstagetest-secondary.queue.core.windows.net/;FileSecondaryEndpoint=http://seanstagetest-secondary.file.core.windows.net/;AccountName=seanstagetest;AccountKey=Sanitized\nseanscope1"
-=======
     "RandomSeed": "173925930",
     "Storage_TestConfigDefault": "ProductionTenant\nseanmcccanary\nU2FuaXRpemVk\nhttps://seanmcccanary.blob.core.windows.net\nhttps://seanmcccanary.file.core.windows.net\nhttps://seanmcccanary.queue.core.windows.net\nhttps://seanmcccanary.table.core.windows.net\n\n\n\n\nhttps://seanmcccanary-secondary.blob.core.windows.net\nhttps://seanmcccanary-secondary.file.core.windows.net\nhttps://seanmcccanary-secondary.queue.core.windows.net\nhttps://seanmcccanary-secondary.table.core.windows.net\n\nSanitized\n\n\nCloud\nBlobEndpoint=https://seanmcccanary.blob.core.windows.net/;QueueEndpoint=https://seanmcccanary.queue.core.windows.net/;FileEndpoint=https://seanmcccanary.file.core.windows.net/;BlobSecondaryEndpoint=https://seanmcccanary-secondary.blob.core.windows.net/;QueueSecondaryEndpoint=https://seanmcccanary-secondary.queue.core.windows.net/;FileSecondaryEndpoint=https://seanmcccanary-secondary.file.core.windows.net/;AccountName=seanmcccanary;AccountKey=Sanitized\nseanscope1"
->>>>>>> 32e373e2
   }
 }