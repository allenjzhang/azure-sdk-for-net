{
  "Entries": [
    {
<<<<<<< HEAD
      "RequestUri": "https://seanstagetest.blob.core.windows.net/test-container-32ec2f0b-8c44-3b08-cf11-345d7f1808a6?restype=container",
      "RequestMethod": "PUT",
      "RequestHeaders": {
        "Authorization": "Sanitized",
        "traceparent": "00-2c1bea56127d3b418fbea7a8902a71cd-206698fe966d5e40-00",
        "User-Agent": [
          "azsdk-net-Storage.Blobs/12.4.0-dev.20200305.1",
          "(.NET Core 4.6.28325.01; Microsoft Windows 10.0.18363 )"
        ],
        "x-ms-blob-public-access": "container",
        "x-ms-client-request-id": "d3b68edb-eb03-dbb9-fead-69b6f1a89786",
        "x-ms-date": "Thu, 05 Mar 2020 21:08:41 GMT",
        "x-ms-return-client-request-id": "true",
        "x-ms-version": "2019-10-10"
=======
      "RequestUri": "https://seanmcccanary.blob.core.windows.net/test-container-32ec2f0b-8c44-3b08-cf11-345d7f1808a6?restype=container",
      "RequestMethod": "PUT",
      "RequestHeaders": {
        "Authorization": "Sanitized",
        "traceparent": "00-b4c73b68b52cce478d1e0a232a12dbd2-1544ac3ebd60984f-00",
        "User-Agent": [
          "azsdk-net-Storage.Blobs/12.5.0-dev.20200402.1",
          "(.NET Core 4.6.28325.01; Microsoft Windows 10.0.18362 )"
        ],
        "x-ms-blob-public-access": "container",
        "x-ms-client-request-id": "d3b68edb-eb03-dbb9-fead-69b6f1a89786",
        "x-ms-date": "Thu, 02 Apr 2020 23:48:57 GMT",
        "x-ms-return-client-request-id": "true",
        "x-ms-version": "2019-12-12"
>>>>>>> 32e373e2
      },
      "RequestBody": null,
      "StatusCode": 201,
      "ResponseHeaders": {
        "Content-Length": "0",
<<<<<<< HEAD
        "Date": "Thu, 05 Mar 2020 21:08:41 GMT",
        "ETag": "\u00220x8D7C14961C5B850\u0022",
        "Last-Modified": "Thu, 05 Mar 2020 21:08:41 GMT",
=======
        "Date": "Thu, 02 Apr 2020 23:48:55 GMT",
        "ETag": "\u00220x8D7D7606862C03B\u0022",
        "Last-Modified": "Thu, 02 Apr 2020 23:48:56 GMT",
>>>>>>> 32e373e2
        "Server": [
          "Windows-Azure-Blob/1.0",
          "Microsoft-HTTPAPI/2.0"
        ],
        "x-ms-client-request-id": "d3b68edb-eb03-dbb9-fead-69b6f1a89786",
<<<<<<< HEAD
        "x-ms-request-id": "b9ea069b-001e-0016-0c32-f364ec000000",
        "x-ms-version": "2019-10-10"
=======
        "x-ms-request-id": "b7d41348-501e-000b-5a49-09b6cb000000",
        "x-ms-version": "2019-12-12"
>>>>>>> 32e373e2
      },
      "ResponseBody": []
    },
    {
<<<<<<< HEAD
      "RequestUri": "https://seanstagetest.blob.core.windows.net/test-container-32ec2f0b-8c44-3b08-cf11-345d7f1808a6/test-blob-ac7fbb07-ff88-b7a0-7ed5-7d794f6fa93a",
=======
      "RequestUri": "https://seanmcccanary.blob.core.windows.net/test-container-32ec2f0b-8c44-3b08-cf11-345d7f1808a6/test-blob-ac7fbb07-ff88-b7a0-7ed5-7d794f6fa93a",
>>>>>>> 32e373e2
      "RequestMethod": "PUT",
      "RequestHeaders": {
        "Authorization": "Sanitized",
        "Content-Length": "1024",
        "If-None-Match": "*",
<<<<<<< HEAD
        "traceparent": "00-abcad0648fd6644c81346bf0c8eb01ea-ae85113b972cce49-00",
        "User-Agent": [
          "azsdk-net-Storage.Blobs/12.4.0-dev.20200305.1",
          "(.NET Core 4.6.28325.01; Microsoft Windows 10.0.18363 )"
        ],
        "x-ms-blob-type": "BlockBlob",
        "x-ms-client-request-id": "88e15c41-251d-7bce-0ed5-1d949200c01e",
        "x-ms-date": "Thu, 05 Mar 2020 21:08:41 GMT",
        "x-ms-return-client-request-id": "true",
        "x-ms-version": "2019-10-10"
=======
        "traceparent": "00-865fcca15915c34490d90589228d975b-149947177c708f4b-00",
        "User-Agent": [
          "azsdk-net-Storage.Blobs/12.5.0-dev.20200402.1",
          "(.NET Core 4.6.28325.01; Microsoft Windows 10.0.18362 )"
        ],
        "x-ms-blob-type": "BlockBlob",
        "x-ms-client-request-id": "88e15c41-251d-7bce-0ed5-1d949200c01e",
        "x-ms-date": "Thu, 02 Apr 2020 23:48:57 GMT",
        "x-ms-return-client-request-id": "true",
        "x-ms-version": "2019-12-12"
>>>>>>> 32e373e2
      },
      "RequestBody": "K8OB8GE0o9TqPqRK6fomDDO2kdUVOunb7f9ULm4/jI8DL4suJqYk0hiqwUpbVs2ErnFFmN7TJPHapgNi4HVmqrIVR7pv\u002BOWNkr\u002B9aniegJcx0H/8\u002BvOxLwuZU4CjwvGjQxeYRg4TFLaMuAYeFrl4OyVrMA/1arC\u002BYxeu1aRk6c/NGidhBjqIHrvJcELtkhlRIBhbN5Lhrdln2eL3ZD4RKM43UPuSFzTq4hJTLPlu0dH9XbSMCLI8621N\u002BixYkbl8uEhztUEdvwnjcFWAjoDf\u002BAgQ\u002BQeJhR8c\u002BmWORB0HklFY13Sx\u002BhuP352rqJhdvF3sbQEkR5ey8jIpV7vcj3rr290DJ7YMLv7tgRlp3tyGvz0HotYc40u5puRBh6Nfs1AiwMy6WZWm3z8DN8Z9SBRWopd91eyjz/iSSYDSy6Zajc7JRh0PzGWoYMKXGayEPF7P6uUL4d1jf/DUJw8U0xSYqKn4tAH3RtYy1XQqDLZLDQ0iA\u002BDBT6vwZcctOqRVk4yu/3ACjIhd2KQO2QxpOXI6iRkC8dAz11j\u002BB045yQsy3EHnewxFSIGExSs8snafhitU8rGKU6G8eigYBIU5JA6Y3P3Kgb5m9ECYfSyl9yTiX4Ej5NdaqIifKwHkLUT8S6EcpNZ41ARt7v5x8dV0F4IDNaUDFT83PTR0Kla8gcf7nDGLiFNNaYp8tvXZ6LayKhR\u002B4Pef\u002BDZh5WaiBKqusGw2dVWk6Y4vtssah19KXlV9wf9CPqHPXKT7KqLtq2XgzQaIonNhDkGFTiorhXDXF4cRJEKqbHHLZxiwqL7sQgpmObpYwbvhHLK9vO92o9c0JBMb24ciNWCUvTtasGaCmQwfxUu1flXLLweQ7K\u002BBVMNBfISr0WaDRARZxASAh2xMOiPjVt6MfqW9T6x/kkixEmh3GDPh18ilnIBHXLpRSqibQ7GMnv3ltf7e7YG6BLK7qLGbCW44amNbPrpdRSLrbAUD406XJXRqkmM1A\u002BlG6pjOi7MJtUE6Y9hOMF9Dh3Dc8oF8tiBjJIM8MHYKA2d6FFMhj7lu4rfDyYB2SPQVJwrzWBBoyjN4amcwzITKL19x1BsLIfi2bRDKuO2g7NuOJwlsF6pWEUogqSRRPhUy\u002BJkgBXTZCQUSPOsAnRFG136MoaV6Xhi1GsLQ63jUZS/7l79TgOdntR4EWtq/VXQ52tKlxZxwt5qBauqxCB6MPde7BAZR8leWJeuHdgQ\u002B9cVOlxCmLqCSi98l0hX8ta3/dxwCA1Fu5\u002Bh6D5\u002Bw6EGWQnQlY3AN5g83KXkmLB9Bmm8\u002Bh//nO/J04K8oKx8A4aKej4\u002Bg11E88pANy9nXR7vIOXQwcmFCrgeCsYPA5LvvNkfXh52PoQ==",
      "StatusCode": 201,
      "ResponseHeaders": {
        "Content-Length": "0",
        "Content-MD5": "0YPIgRhW7gP1gAiK24q0Ag==",
<<<<<<< HEAD
        "Date": "Thu, 05 Mar 2020 21:08:41 GMT",
        "ETag": "\u00220x8D7C14961D22A31\u0022",
        "Last-Modified": "Thu, 05 Mar 2020 21:08:41 GMT",
=======
        "Date": "Thu, 02 Apr 2020 23:48:55 GMT",
        "ETag": "\u00220x8D7D76068705E32\u0022",
        "Last-Modified": "Thu, 02 Apr 2020 23:48:56 GMT",
>>>>>>> 32e373e2
        "Server": [
          "Windows-Azure-Blob/1.0",
          "Microsoft-HTTPAPI/2.0"
        ],
        "x-ms-client-request-id": "88e15c41-251d-7bce-0ed5-1d949200c01e",
        "x-ms-content-crc64": "9ixCdgsnJF0=",
<<<<<<< HEAD
        "x-ms-request-id": "b9ea06a0-001e-0016-0f32-f364ec000000",
        "x-ms-request-server-encrypted": "true",
        "x-ms-version": "2019-10-10"
=======
        "x-ms-request-id": "b7d4135b-501e-000b-5b49-09b6cb000000",
        "x-ms-request-server-encrypted": "true",
        "x-ms-version": "2019-12-12"
>>>>>>> 32e373e2
      },
      "ResponseBody": []
    },
    {
<<<<<<< HEAD
      "RequestUri": "https://seanstagetest.blob.core.windows.net/test-container-32ec2f0b-8c44-3b08-cf11-345d7f1808a6/test-blob-ac7fbb07-ff88-b7a0-7ed5-7d794f6fa93a",
=======
      "RequestUri": "https://seanmcccanary.blob.core.windows.net/test-container-32ec2f0b-8c44-3b08-cf11-345d7f1808a6/test-blob-ac7fbb07-ff88-b7a0-7ed5-7d794f6fa93a",
>>>>>>> 32e373e2
      "RequestMethod": "PUT",
      "RequestHeaders": {
        "Authorization": "Sanitized",
        "Content-Length": "1024",
<<<<<<< HEAD
        "traceparent": "00-813726262c6fac408b8db3d6b1877f0a-aeb5c6c7482f5a4d-00",
        "User-Agent": [
          "azsdk-net-Storage.Blobs/12.4.0-dev.20200305.1",
          "(.NET Core 4.6.28325.01; Microsoft Windows 10.0.18363 )"
        ],
        "x-ms-blob-type": "BlockBlob",
        "x-ms-client-request-id": "5f0d570f-5377-7cef-0b5d-103798ef362a",
        "x-ms-date": "Thu, 05 Mar 2020 21:08:41 GMT",
        "x-ms-return-client-request-id": "true",
        "x-ms-version": "2019-10-10"
=======
        "traceparent": "00-6c52fabfbfc8a743a1d09b4c24db7376-bb6a30ce26e9b44a-00",
        "User-Agent": [
          "azsdk-net-Storage.Blobs/12.5.0-dev.20200402.1",
          "(.NET Core 4.6.28325.01; Microsoft Windows 10.0.18362 )"
        ],
        "x-ms-blob-type": "BlockBlob",
        "x-ms-client-request-id": "5f0d570f-5377-7cef-0b5d-103798ef362a",
        "x-ms-date": "Thu, 02 Apr 2020 23:48:57 GMT",
        "x-ms-return-client-request-id": "true",
        "x-ms-version": "2019-12-12"
>>>>>>> 32e373e2
      },
      "RequestBody": "OJeyEnDM09OXaRTrzITIRWbYliq8B4OdT4aGmL3bhpzX1ida\u002BL3/dIkN8bQQ46\u002BKDdcuuWqVYjEUFcPpRjsVvON4E/Vcbk2o2SGhrhXPjGvX/IvmrcwxQXT1ReP6FS5O9zXQmNC5LZ6KheBI9LMbRYlXEkmvLw8WRtGBZihprcTzU7bg/vObHc7sWyfs6E3A2QBaowLknsgmulH\u002BN8d2INccVaD9O0aVu/V7wtPnKl6EwYwnDwrBD7XuukSineUHdjtQ0JOswp65xecNaNv0Po/zeXY6ThHNWkbrD4EC8h4PdEyYl1rK1/7ubUois6bZ\u002BXu0ryNvzCcpgnVNwLMdt9LJ/vSPW6c1KKF3TODGqqafEhUFTkP6n6ckbhTkfBZL0LZ3WLWxSZ3UfoaB94BGY9jOra6dGGmPzl5NauySUKuLLHsqT1Lx7sh4MM\u002B8eagm3Qs8Fs9orbhN6IpXZN6wQi3a9ssFHBSG3b/lJeeZ0lW2JozhVTrcIn7C3GbHmYnpx\u002B6h4oLcIcH3tjkPgojRtBU0oT1Rz\u002Bzz/dNMQ0CtvkM2\u002B1359/DS2QXL6Z8BzaD28ChQk/dMmPgCruSukN2BSvj12YYq2LwlYcg3huVM8TAzVVIXXCpM6WNl9kkLI0goSp\u002BnDPMZzBhsKzEvFBEStby0ezuLae3NqO8ixOFyGT5/DztGpeU8GYk6qzH5HNVRU0GMV6gNneCy2WME9wc2\u002BRHzrwTWyw/Xd2GxUL671IwZ0HGg5sGVcnJalMyBNyKBA7EgBW3Qe4cxtOBGW0wi9gTX6iaWlhJPXTySezdDVT8/MEwMm88eSFXpbjHhTxYmOJ7Hqk386m2e0KcwPgBQ7V6gByr/FVo1uKHQrSfgbQ4ma0KZe6vyQkXfbcon7gpUmIDTQUjrJiJDkfKrKz1GvmOZCtO9t3KzrsTlIKiQDsqXfBSmDSzGOkQgVeq5RxcIma9njeM3l\u002BEOH5ODBgZ6s4MnE68on7A309COnWGI\u002Bmat3If4KIDmYOQzl\u002B2YQjM9pqJmkTNn4Pn/MLoTqPl/hiUs1ip/gYoDQbPK9AjCnpGcUPe/IWgzRfuN\u002BfjF07frsxDHbGsJviQXY1CAnevwPJEpdlgCwGW8\u002BJEu8YeSPW7730H3\u002BjElk5LSqL4Ys6cQnb1mnFxf6POrC3PZ2sydhSbihL6q\u002BUFfA\u002BLGLxenpEXqHVTKK6ARm/ZNTO\u002B\u002BS7nFNSOXNi7pZqR7B5h5mbjbA2Yu77x30lmF0OnHXKxRobgpAPr0D24WALewTiMImAI9ckiJkFv8TmLJEmVFIQn3KWXgT5i\u002B5vT3F\u002B4FxoQ1fDjmiulkyBFcLbKXK/0I0d\u002BtuSW\u002BKEhpfoxUkXht94fekw==",
      "StatusCode": 201,
      "ResponseHeaders": {
        "Content-Length": "0",
        "Content-MD5": "7rdA6Z6oSXHX9vBoBSQYtQ==",
<<<<<<< HEAD
        "Date": "Thu, 05 Mar 2020 21:08:41 GMT",
        "ETag": "\u00220x8D7C14961DED1CB\u0022",
        "Last-Modified": "Thu, 05 Mar 2020 21:08:41 GMT",
=======
        "Date": "Thu, 02 Apr 2020 23:48:55 GMT",
        "ETag": "\u00220x8D7D760687D7FFC\u0022",
        "Last-Modified": "Thu, 02 Apr 2020 23:48:56 GMT",
>>>>>>> 32e373e2
        "Server": [
          "Windows-Azure-Blob/1.0",
          "Microsoft-HTTPAPI/2.0"
        ],
        "x-ms-client-request-id": "5f0d570f-5377-7cef-0b5d-103798ef362a",
        "x-ms-content-crc64": "0eliX6n1xww=",
<<<<<<< HEAD
        "x-ms-request-id": "b9ea06a2-001e-0016-1032-f364ec000000",
        "x-ms-request-server-encrypted": "true",
        "x-ms-version": "2019-10-10"
=======
        "x-ms-request-id": "b7d4135c-501e-000b-5c49-09b6cb000000",
        "x-ms-request-server-encrypted": "true",
        "x-ms-version": "2019-12-12"
>>>>>>> 32e373e2
      },
      "ResponseBody": []
    },
    {
<<<<<<< HEAD
      "RequestUri": "https://seanstagetest.blob.core.windows.net/test-container-32ec2f0b-8c44-3b08-cf11-345d7f1808a6?restype=container",
      "RequestMethod": "DELETE",
      "RequestHeaders": {
        "Authorization": "Sanitized",
        "traceparent": "00-d9b13bd6886e6140ba757de8f3d80cac-0757350847ef7045-00",
        "User-Agent": [
          "azsdk-net-Storage.Blobs/12.4.0-dev.20200305.1",
          "(.NET Core 4.6.28325.01; Microsoft Windows 10.0.18363 )"
        ],
        "x-ms-client-request-id": "a05d32a2-7f79-411b-3de2-8bc28229bc94",
        "x-ms-date": "Thu, 05 Mar 2020 21:08:41 GMT",
        "x-ms-return-client-request-id": "true",
        "x-ms-version": "2019-10-10"
=======
      "RequestUri": "https://seanmcccanary.blob.core.windows.net/test-container-32ec2f0b-8c44-3b08-cf11-345d7f1808a6?restype=container",
      "RequestMethod": "DELETE",
      "RequestHeaders": {
        "Authorization": "Sanitized",
        "traceparent": "00-bfdba9789c80bf4ba4d8926f87334e62-dbcb7ec04c59d245-00",
        "User-Agent": [
          "azsdk-net-Storage.Blobs/12.5.0-dev.20200402.1",
          "(.NET Core 4.6.28325.01; Microsoft Windows 10.0.18362 )"
        ],
        "x-ms-client-request-id": "a05d32a2-7f79-411b-3de2-8bc28229bc94",
        "x-ms-date": "Thu, 02 Apr 2020 23:48:57 GMT",
        "x-ms-return-client-request-id": "true",
        "x-ms-version": "2019-12-12"
>>>>>>> 32e373e2
      },
      "RequestBody": null,
      "StatusCode": 202,
      "ResponseHeaders": {
        "Content-Length": "0",
<<<<<<< HEAD
        "Date": "Thu, 05 Mar 2020 21:08:41 GMT",
=======
        "Date": "Thu, 02 Apr 2020 23:48:55 GMT",
>>>>>>> 32e373e2
        "Server": [
          "Windows-Azure-Blob/1.0",
          "Microsoft-HTTPAPI/2.0"
        ],
        "x-ms-client-request-id": "a05d32a2-7f79-411b-3de2-8bc28229bc94",
<<<<<<< HEAD
        "x-ms-request-id": "b9ea06a5-001e-0016-1332-f364ec000000",
        "x-ms-version": "2019-10-10"
=======
        "x-ms-request-id": "b7d4135d-501e-000b-5d49-09b6cb000000",
        "x-ms-version": "2019-12-12"
>>>>>>> 32e373e2
      },
      "ResponseBody": []
    }
  ],
  "Variables": {
    "RandomSeed": "848495667",
<<<<<<< HEAD
    "Storage_TestConfigDefault": "ProductionTenant\nseanstagetest\nU2FuaXRpemVk\nhttps://seanstagetest.blob.core.windows.net\nhttp://seanstagetest.file.core.windows.net\nhttp://seanstagetest.queue.core.windows.net\nhttp://seanstagetest.table.core.windows.net\n\n\n\n\nhttp://seanstagetest-secondary.blob.core.windows.net\nhttp://seanstagetest-secondary.file.core.windows.net\nhttp://seanstagetest-secondary.queue.core.windows.net\nhttp://seanstagetest-secondary.table.core.windows.net\n\nSanitized\n\n\nCloud\nBlobEndpoint=https://seanstagetest.blob.core.windows.net/;QueueEndpoint=http://seanstagetest.queue.core.windows.net/;FileEndpoint=http://seanstagetest.file.core.windows.net/;BlobSecondaryEndpoint=http://seanstagetest-secondary.blob.core.windows.net/;QueueSecondaryEndpoint=http://seanstagetest-secondary.queue.core.windows.net/;FileSecondaryEndpoint=http://seanstagetest-secondary.file.core.windows.net/;AccountName=seanstagetest;AccountKey=Sanitized\nseanscope1"
=======
    "Storage_TestConfigDefault": "ProductionTenant\nseanmcccanary\nU2FuaXRpemVk\nhttps://seanmcccanary.blob.core.windows.net\nhttps://seanmcccanary.file.core.windows.net\nhttps://seanmcccanary.queue.core.windows.net\nhttps://seanmcccanary.table.core.windows.net\n\n\n\n\nhttps://seanmcccanary-secondary.blob.core.windows.net\nhttps://seanmcccanary-secondary.file.core.windows.net\nhttps://seanmcccanary-secondary.queue.core.windows.net\nhttps://seanmcccanary-secondary.table.core.windows.net\n\nSanitized\n\n\nCloud\nBlobEndpoint=https://seanmcccanary.blob.core.windows.net/;QueueEndpoint=https://seanmcccanary.queue.core.windows.net/;FileEndpoint=https://seanmcccanary.file.core.windows.net/;BlobSecondaryEndpoint=https://seanmcccanary-secondary.blob.core.windows.net/;QueueSecondaryEndpoint=https://seanmcccanary-secondary.queue.core.windows.net/;FileSecondaryEndpoint=https://seanmcccanary-secondary.file.core.windows.net/;AccountName=seanmcccanary;AccountKey=Sanitized\nseanscope1"
>>>>>>> 32e373e2
  }
}<|MERGE_RESOLUTION|>--- conflicted
+++ resolved
@@ -1,22 +1,6 @@
 {
   "Entries": [
     {
-<<<<<<< HEAD
-      "RequestUri": "https://seanstagetest.blob.core.windows.net/test-container-32ec2f0b-8c44-3b08-cf11-345d7f1808a6?restype=container",
-      "RequestMethod": "PUT",
-      "RequestHeaders": {
-        "Authorization": "Sanitized",
-        "traceparent": "00-2c1bea56127d3b418fbea7a8902a71cd-206698fe966d5e40-00",
-        "User-Agent": [
-          "azsdk-net-Storage.Blobs/12.4.0-dev.20200305.1",
-          "(.NET Core 4.6.28325.01; Microsoft Windows 10.0.18363 )"
-        ],
-        "x-ms-blob-public-access": "container",
-        "x-ms-client-request-id": "d3b68edb-eb03-dbb9-fead-69b6f1a89786",
-        "x-ms-date": "Thu, 05 Mar 2020 21:08:41 GMT",
-        "x-ms-return-client-request-id": "true",
-        "x-ms-version": "2019-10-10"
-=======
       "RequestUri": "https://seanmcccanary.blob.core.windows.net/test-container-32ec2f0b-8c44-3b08-cf11-345d7f1808a6?restype=container",
       "RequestMethod": "PUT",
       "RequestHeaders": {
@@ -31,59 +15,31 @@
         "x-ms-date": "Thu, 02 Apr 2020 23:48:57 GMT",
         "x-ms-return-client-request-id": "true",
         "x-ms-version": "2019-12-12"
->>>>>>> 32e373e2
       },
       "RequestBody": null,
       "StatusCode": 201,
       "ResponseHeaders": {
         "Content-Length": "0",
-<<<<<<< HEAD
-        "Date": "Thu, 05 Mar 2020 21:08:41 GMT",
-        "ETag": "\u00220x8D7C14961C5B850\u0022",
-        "Last-Modified": "Thu, 05 Mar 2020 21:08:41 GMT",
-=======
         "Date": "Thu, 02 Apr 2020 23:48:55 GMT",
         "ETag": "\u00220x8D7D7606862C03B\u0022",
         "Last-Modified": "Thu, 02 Apr 2020 23:48:56 GMT",
->>>>>>> 32e373e2
         "Server": [
           "Windows-Azure-Blob/1.0",
           "Microsoft-HTTPAPI/2.0"
         ],
         "x-ms-client-request-id": "d3b68edb-eb03-dbb9-fead-69b6f1a89786",
-<<<<<<< HEAD
-        "x-ms-request-id": "b9ea069b-001e-0016-0c32-f364ec000000",
-        "x-ms-version": "2019-10-10"
-=======
         "x-ms-request-id": "b7d41348-501e-000b-5a49-09b6cb000000",
         "x-ms-version": "2019-12-12"
->>>>>>> 32e373e2
       },
       "ResponseBody": []
     },
     {
-<<<<<<< HEAD
-      "RequestUri": "https://seanstagetest.blob.core.windows.net/test-container-32ec2f0b-8c44-3b08-cf11-345d7f1808a6/test-blob-ac7fbb07-ff88-b7a0-7ed5-7d794f6fa93a",
-=======
       "RequestUri": "https://seanmcccanary.blob.core.windows.net/test-container-32ec2f0b-8c44-3b08-cf11-345d7f1808a6/test-blob-ac7fbb07-ff88-b7a0-7ed5-7d794f6fa93a",
->>>>>>> 32e373e2
       "RequestMethod": "PUT",
       "RequestHeaders": {
         "Authorization": "Sanitized",
         "Content-Length": "1024",
         "If-None-Match": "*",
-<<<<<<< HEAD
-        "traceparent": "00-abcad0648fd6644c81346bf0c8eb01ea-ae85113b972cce49-00",
-        "User-Agent": [
-          "azsdk-net-Storage.Blobs/12.4.0-dev.20200305.1",
-          "(.NET Core 4.6.28325.01; Microsoft Windows 10.0.18363 )"
-        ],
-        "x-ms-blob-type": "BlockBlob",
-        "x-ms-client-request-id": "88e15c41-251d-7bce-0ed5-1d949200c01e",
-        "x-ms-date": "Thu, 05 Mar 2020 21:08:41 GMT",
-        "x-ms-return-client-request-id": "true",
-        "x-ms-version": "2019-10-10"
-=======
         "traceparent": "00-865fcca15915c34490d90589228d975b-149947177c708f4b-00",
         "User-Agent": [
           "azsdk-net-Storage.Blobs/12.5.0-dev.20200402.1",
@@ -94,62 +50,33 @@
         "x-ms-date": "Thu, 02 Apr 2020 23:48:57 GMT",
         "x-ms-return-client-request-id": "true",
         "x-ms-version": "2019-12-12"
->>>>>>> 32e373e2
       },
       "RequestBody": "K8OB8GE0o9TqPqRK6fomDDO2kdUVOunb7f9ULm4/jI8DL4suJqYk0hiqwUpbVs2ErnFFmN7TJPHapgNi4HVmqrIVR7pv\u002BOWNkr\u002B9aniegJcx0H/8\u002BvOxLwuZU4CjwvGjQxeYRg4TFLaMuAYeFrl4OyVrMA/1arC\u002BYxeu1aRk6c/NGidhBjqIHrvJcELtkhlRIBhbN5Lhrdln2eL3ZD4RKM43UPuSFzTq4hJTLPlu0dH9XbSMCLI8621N\u002BixYkbl8uEhztUEdvwnjcFWAjoDf\u002BAgQ\u002BQeJhR8c\u002BmWORB0HklFY13Sx\u002BhuP352rqJhdvF3sbQEkR5ey8jIpV7vcj3rr290DJ7YMLv7tgRlp3tyGvz0HotYc40u5puRBh6Nfs1AiwMy6WZWm3z8DN8Z9SBRWopd91eyjz/iSSYDSy6Zajc7JRh0PzGWoYMKXGayEPF7P6uUL4d1jf/DUJw8U0xSYqKn4tAH3RtYy1XQqDLZLDQ0iA\u002BDBT6vwZcctOqRVk4yu/3ACjIhd2KQO2QxpOXI6iRkC8dAz11j\u002BB045yQsy3EHnewxFSIGExSs8snafhitU8rGKU6G8eigYBIU5JA6Y3P3Kgb5m9ECYfSyl9yTiX4Ej5NdaqIifKwHkLUT8S6EcpNZ41ARt7v5x8dV0F4IDNaUDFT83PTR0Kla8gcf7nDGLiFNNaYp8tvXZ6LayKhR\u002B4Pef\u002BDZh5WaiBKqusGw2dVWk6Y4vtssah19KXlV9wf9CPqHPXKT7KqLtq2XgzQaIonNhDkGFTiorhXDXF4cRJEKqbHHLZxiwqL7sQgpmObpYwbvhHLK9vO92o9c0JBMb24ciNWCUvTtasGaCmQwfxUu1flXLLweQ7K\u002BBVMNBfISr0WaDRARZxASAh2xMOiPjVt6MfqW9T6x/kkixEmh3GDPh18ilnIBHXLpRSqibQ7GMnv3ltf7e7YG6BLK7qLGbCW44amNbPrpdRSLrbAUD406XJXRqkmM1A\u002BlG6pjOi7MJtUE6Y9hOMF9Dh3Dc8oF8tiBjJIM8MHYKA2d6FFMhj7lu4rfDyYB2SPQVJwrzWBBoyjN4amcwzITKL19x1BsLIfi2bRDKuO2g7NuOJwlsF6pWEUogqSRRPhUy\u002BJkgBXTZCQUSPOsAnRFG136MoaV6Xhi1GsLQ63jUZS/7l79TgOdntR4EWtq/VXQ52tKlxZxwt5qBauqxCB6MPde7BAZR8leWJeuHdgQ\u002B9cVOlxCmLqCSi98l0hX8ta3/dxwCA1Fu5\u002Bh6D5\u002Bw6EGWQnQlY3AN5g83KXkmLB9Bmm8\u002Bh//nO/J04K8oKx8A4aKej4\u002Bg11E88pANy9nXR7vIOXQwcmFCrgeCsYPA5LvvNkfXh52PoQ==",
       "StatusCode": 201,
       "ResponseHeaders": {
         "Content-Length": "0",
         "Content-MD5": "0YPIgRhW7gP1gAiK24q0Ag==",
-<<<<<<< HEAD
-        "Date": "Thu, 05 Mar 2020 21:08:41 GMT",
-        "ETag": "\u00220x8D7C14961D22A31\u0022",
-        "Last-Modified": "Thu, 05 Mar 2020 21:08:41 GMT",
-=======
         "Date": "Thu, 02 Apr 2020 23:48:55 GMT",
         "ETag": "\u00220x8D7D76068705E32\u0022",
         "Last-Modified": "Thu, 02 Apr 2020 23:48:56 GMT",
->>>>>>> 32e373e2
         "Server": [
           "Windows-Azure-Blob/1.0",
           "Microsoft-HTTPAPI/2.0"
         ],
         "x-ms-client-request-id": "88e15c41-251d-7bce-0ed5-1d949200c01e",
         "x-ms-content-crc64": "9ixCdgsnJF0=",
-<<<<<<< HEAD
-        "x-ms-request-id": "b9ea06a0-001e-0016-0f32-f364ec000000",
-        "x-ms-request-server-encrypted": "true",
-        "x-ms-version": "2019-10-10"
-=======
         "x-ms-request-id": "b7d4135b-501e-000b-5b49-09b6cb000000",
         "x-ms-request-server-encrypted": "true",
         "x-ms-version": "2019-12-12"
->>>>>>> 32e373e2
       },
       "ResponseBody": []
     },
     {
-<<<<<<< HEAD
-      "RequestUri": "https://seanstagetest.blob.core.windows.net/test-container-32ec2f0b-8c44-3b08-cf11-345d7f1808a6/test-blob-ac7fbb07-ff88-b7a0-7ed5-7d794f6fa93a",
-=======
       "RequestUri": "https://seanmcccanary.blob.core.windows.net/test-container-32ec2f0b-8c44-3b08-cf11-345d7f1808a6/test-blob-ac7fbb07-ff88-b7a0-7ed5-7d794f6fa93a",
->>>>>>> 32e373e2
       "RequestMethod": "PUT",
       "RequestHeaders": {
         "Authorization": "Sanitized",
         "Content-Length": "1024",
-<<<<<<< HEAD
-        "traceparent": "00-813726262c6fac408b8db3d6b1877f0a-aeb5c6c7482f5a4d-00",
-        "User-Agent": [
-          "azsdk-net-Storage.Blobs/12.4.0-dev.20200305.1",
-          "(.NET Core 4.6.28325.01; Microsoft Windows 10.0.18363 )"
-        ],
-        "x-ms-blob-type": "BlockBlob",
-        "x-ms-client-request-id": "5f0d570f-5377-7cef-0b5d-103798ef362a",
-        "x-ms-date": "Thu, 05 Mar 2020 21:08:41 GMT",
-        "x-ms-return-client-request-id": "true",
-        "x-ms-version": "2019-10-10"
-=======
         "traceparent": "00-6c52fabfbfc8a743a1d09b4c24db7376-bb6a30ce26e9b44a-00",
         "User-Agent": [
           "azsdk-net-Storage.Blobs/12.5.0-dev.20200402.1",
@@ -160,56 +87,28 @@
         "x-ms-date": "Thu, 02 Apr 2020 23:48:57 GMT",
         "x-ms-return-client-request-id": "true",
         "x-ms-version": "2019-12-12"
->>>>>>> 32e373e2
       },
       "RequestBody": "OJeyEnDM09OXaRTrzITIRWbYliq8B4OdT4aGmL3bhpzX1ida\u002BL3/dIkN8bQQ46\u002BKDdcuuWqVYjEUFcPpRjsVvON4E/Vcbk2o2SGhrhXPjGvX/IvmrcwxQXT1ReP6FS5O9zXQmNC5LZ6KheBI9LMbRYlXEkmvLw8WRtGBZihprcTzU7bg/vObHc7sWyfs6E3A2QBaowLknsgmulH\u002BN8d2INccVaD9O0aVu/V7wtPnKl6EwYwnDwrBD7XuukSineUHdjtQ0JOswp65xecNaNv0Po/zeXY6ThHNWkbrD4EC8h4PdEyYl1rK1/7ubUois6bZ\u002BXu0ryNvzCcpgnVNwLMdt9LJ/vSPW6c1KKF3TODGqqafEhUFTkP6n6ckbhTkfBZL0LZ3WLWxSZ3UfoaB94BGY9jOra6dGGmPzl5NauySUKuLLHsqT1Lx7sh4MM\u002B8eagm3Qs8Fs9orbhN6IpXZN6wQi3a9ssFHBSG3b/lJeeZ0lW2JozhVTrcIn7C3GbHmYnpx\u002B6h4oLcIcH3tjkPgojRtBU0oT1Rz\u002Bzz/dNMQ0CtvkM2\u002B1359/DS2QXL6Z8BzaD28ChQk/dMmPgCruSukN2BSvj12YYq2LwlYcg3huVM8TAzVVIXXCpM6WNl9kkLI0goSp\u002BnDPMZzBhsKzEvFBEStby0ezuLae3NqO8ixOFyGT5/DztGpeU8GYk6qzH5HNVRU0GMV6gNneCy2WME9wc2\u002BRHzrwTWyw/Xd2GxUL671IwZ0HGg5sGVcnJalMyBNyKBA7EgBW3Qe4cxtOBGW0wi9gTX6iaWlhJPXTySezdDVT8/MEwMm88eSFXpbjHhTxYmOJ7Hqk386m2e0KcwPgBQ7V6gByr/FVo1uKHQrSfgbQ4ma0KZe6vyQkXfbcon7gpUmIDTQUjrJiJDkfKrKz1GvmOZCtO9t3KzrsTlIKiQDsqXfBSmDSzGOkQgVeq5RxcIma9njeM3l\u002BEOH5ODBgZ6s4MnE68on7A309COnWGI\u002Bmat3If4KIDmYOQzl\u002B2YQjM9pqJmkTNn4Pn/MLoTqPl/hiUs1ip/gYoDQbPK9AjCnpGcUPe/IWgzRfuN\u002BfjF07frsxDHbGsJviQXY1CAnevwPJEpdlgCwGW8\u002BJEu8YeSPW7730H3\u002BjElk5LSqL4Ys6cQnb1mnFxf6POrC3PZ2sydhSbihL6q\u002BUFfA\u002BLGLxenpEXqHVTKK6ARm/ZNTO\u002B\u002BS7nFNSOXNi7pZqR7B5h5mbjbA2Yu77x30lmF0OnHXKxRobgpAPr0D24WALewTiMImAI9ckiJkFv8TmLJEmVFIQn3KWXgT5i\u002B5vT3F\u002B4FxoQ1fDjmiulkyBFcLbKXK/0I0d\u002BtuSW\u002BKEhpfoxUkXht94fekw==",
       "StatusCode": 201,
       "ResponseHeaders": {
         "Content-Length": "0",
         "Content-MD5": "7rdA6Z6oSXHX9vBoBSQYtQ==",
-<<<<<<< HEAD
-        "Date": "Thu, 05 Mar 2020 21:08:41 GMT",
-        "ETag": "\u00220x8D7C14961DED1CB\u0022",
-        "Last-Modified": "Thu, 05 Mar 2020 21:08:41 GMT",
-=======
         "Date": "Thu, 02 Apr 2020 23:48:55 GMT",
         "ETag": "\u00220x8D7D760687D7FFC\u0022",
         "Last-Modified": "Thu, 02 Apr 2020 23:48:56 GMT",
->>>>>>> 32e373e2
         "Server": [
           "Windows-Azure-Blob/1.0",
           "Microsoft-HTTPAPI/2.0"
         ],
         "x-ms-client-request-id": "5f0d570f-5377-7cef-0b5d-103798ef362a",
         "x-ms-content-crc64": "0eliX6n1xww=",
-<<<<<<< HEAD
-        "x-ms-request-id": "b9ea06a2-001e-0016-1032-f364ec000000",
-        "x-ms-request-server-encrypted": "true",
-        "x-ms-version": "2019-10-10"
-=======
         "x-ms-request-id": "b7d4135c-501e-000b-5c49-09b6cb000000",
         "x-ms-request-server-encrypted": "true",
         "x-ms-version": "2019-12-12"
->>>>>>> 32e373e2
       },
       "ResponseBody": []
     },
     {
-<<<<<<< HEAD
-      "RequestUri": "https://seanstagetest.blob.core.windows.net/test-container-32ec2f0b-8c44-3b08-cf11-345d7f1808a6?restype=container",
-      "RequestMethod": "DELETE",
-      "RequestHeaders": {
-        "Authorization": "Sanitized",
-        "traceparent": "00-d9b13bd6886e6140ba757de8f3d80cac-0757350847ef7045-00",
-        "User-Agent": [
-          "azsdk-net-Storage.Blobs/12.4.0-dev.20200305.1",
-          "(.NET Core 4.6.28325.01; Microsoft Windows 10.0.18363 )"
-        ],
-        "x-ms-client-request-id": "a05d32a2-7f79-411b-3de2-8bc28229bc94",
-        "x-ms-date": "Thu, 05 Mar 2020 21:08:41 GMT",
-        "x-ms-return-client-request-id": "true",
-        "x-ms-version": "2019-10-10"
-=======
       "RequestUri": "https://seanmcccanary.blob.core.windows.net/test-container-32ec2f0b-8c44-3b08-cf11-345d7f1808a6?restype=container",
       "RequestMethod": "DELETE",
       "RequestHeaders": {
@@ -223,39 +122,25 @@
         "x-ms-date": "Thu, 02 Apr 2020 23:48:57 GMT",
         "x-ms-return-client-request-id": "true",
         "x-ms-version": "2019-12-12"
->>>>>>> 32e373e2
       },
       "RequestBody": null,
       "StatusCode": 202,
       "ResponseHeaders": {
         "Content-Length": "0",
-<<<<<<< HEAD
-        "Date": "Thu, 05 Mar 2020 21:08:41 GMT",
-=======
         "Date": "Thu, 02 Apr 2020 23:48:55 GMT",
->>>>>>> 32e373e2
         "Server": [
           "Windows-Azure-Blob/1.0",
           "Microsoft-HTTPAPI/2.0"
         ],
         "x-ms-client-request-id": "a05d32a2-7f79-411b-3de2-8bc28229bc94",
-<<<<<<< HEAD
-        "x-ms-request-id": "b9ea06a5-001e-0016-1332-f364ec000000",
-        "x-ms-version": "2019-10-10"
-=======
         "x-ms-request-id": "b7d4135d-501e-000b-5d49-09b6cb000000",
         "x-ms-version": "2019-12-12"
->>>>>>> 32e373e2
       },
       "ResponseBody": []
     }
   ],
   "Variables": {
     "RandomSeed": "848495667",
-<<<<<<< HEAD
-    "Storage_TestConfigDefault": "ProductionTenant\nseanstagetest\nU2FuaXRpemVk\nhttps://seanstagetest.blob.core.windows.net\nhttp://seanstagetest.file.core.windows.net\nhttp://seanstagetest.queue.core.windows.net\nhttp://seanstagetest.table.core.windows.net\n\n\n\n\nhttp://seanstagetest-secondary.blob.core.windows.net\nhttp://seanstagetest-secondary.file.core.windows.net\nhttp://seanstagetest-secondary.queue.core.windows.net\nhttp://seanstagetest-secondary.table.core.windows.net\n\nSanitized\n\n\nCloud\nBlobEndpoint=https://seanstagetest.blob.core.windows.net/;QueueEndpoint=http://seanstagetest.queue.core.windows.net/;FileEndpoint=http://seanstagetest.file.core.windows.net/;BlobSecondaryEndpoint=http://seanstagetest-secondary.blob.core.windows.net/;QueueSecondaryEndpoint=http://seanstagetest-secondary.queue.core.windows.net/;FileSecondaryEndpoint=http://seanstagetest-secondary.file.core.windows.net/;AccountName=seanstagetest;AccountKey=Sanitized\nseanscope1"
-=======
     "Storage_TestConfigDefault": "ProductionTenant\nseanmcccanary\nU2FuaXRpemVk\nhttps://seanmcccanary.blob.core.windows.net\nhttps://seanmcccanary.file.core.windows.net\nhttps://seanmcccanary.queue.core.windows.net\nhttps://seanmcccanary.table.core.windows.net\n\n\n\n\nhttps://seanmcccanary-secondary.blob.core.windows.net\nhttps://seanmcccanary-secondary.file.core.windows.net\nhttps://seanmcccanary-secondary.queue.core.windows.net\nhttps://seanmcccanary-secondary.table.core.windows.net\n\nSanitized\n\n\nCloud\nBlobEndpoint=https://seanmcccanary.blob.core.windows.net/;QueueEndpoint=https://seanmcccanary.queue.core.windows.net/;FileEndpoint=https://seanmcccanary.file.core.windows.net/;BlobSecondaryEndpoint=https://seanmcccanary-secondary.blob.core.windows.net/;QueueSecondaryEndpoint=https://seanmcccanary-secondary.queue.core.windows.net/;FileSecondaryEndpoint=https://seanmcccanary-secondary.file.core.windows.net/;AccountName=seanmcccanary;AccountKey=Sanitized\nseanscope1"
->>>>>>> 32e373e2
   }
 }