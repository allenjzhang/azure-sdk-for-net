{
  "Entries": [
    {
<<<<<<< HEAD
      "RequestUri": "https://seanmcccanary.blob.core.windows.net/test-container-239200ae-b077-d372-35ce-e5026d87270f?restype=container",
      "RequestMethod": "PUT",
      "RequestHeaders": {
        "Authorization": "Sanitized",
        "traceparent": "00-5cb012aa6fbfff4b8cab709aaa9b53ef-379f8bbcb14bff4a-00",
        "User-Agent": [
          "azsdk-net-Storage.Blobs/12.5.0-dev.20200402.1",
          "(.NET Core 4.6.28325.01; Microsoft Windows 10.0.18362 )"
        ],
        "x-ms-blob-public-access": "container",
        "x-ms-client-request-id": "6d513fb2-17e8-eb5c-ff1d-683291366c8f",
        "x-ms-date": "Thu, 02 Apr 2020 23:49:18 GMT",
=======
      "RequestUri": "http://kasoboltest.blob.core.windows.net/test-container-239200ae-b077-d372-35ce-e5026d87270f?restype=container",
      "RequestMethod": "PUT",
      "RequestHeaders": {
        "Authorization": "Sanitized",
        "traceparent": "00-8fcd8b6b2f6da84ea714ece769a56344-fba656abf9f8d94e-00",
        "User-Agent": [
          "azsdk-net-Storage.Blobs/12.4.0-dev.20200329.1",
          "(.NET Core 4.6.28325.01; Microsoft Windows 10.0.18363 )"
        ],
        "x-ms-blob-public-access": "container",
        "x-ms-client-request-id": "6d513fb2-17e8-eb5c-ff1d-683291366c8f",
        "x-ms-date": "Mon, 30 Mar 2020 05:48:58 GMT",
>>>>>>> bb257be6
        "x-ms-return-client-request-id": "true",
        "x-ms-version": "2019-12-12"
      },
      "RequestBody": null,
      "StatusCode": 201,
      "ResponseHeaders": {
        "Content-Length": "0",
<<<<<<< HEAD
        "Date": "Thu, 02 Apr 2020 23:49:18 GMT",
        "ETag": "\u00220x8D7D7607551E221\u0022",
        "Last-Modified": "Thu, 02 Apr 2020 23:49:18 GMT",
=======
        "Date": "Mon, 30 Mar 2020 05:48:57 GMT",
        "ETag": "\u00220x8D7D46E0A78C924\u0022",
        "Last-Modified": "Mon, 30 Mar 2020 05:48:58 GMT",
>>>>>>> bb257be6
        "Server": [
          "Windows-Azure-Blob/1.0",
          "Microsoft-HTTPAPI/2.0"
        ],
        "x-ms-client-request-id": "6d513fb2-17e8-eb5c-ff1d-683291366c8f",
<<<<<<< HEAD
        "x-ms-request-id": "a4cc060a-601e-0010-0949-0988c8000000",
        "x-ms-version": "2019-12-12"
=======
        "x-ms-request-id": "d0eabcbd-301e-0029-7d56-0622b1000000",
        "x-ms-version": "2019-07-07"
>>>>>>> bb257be6
      },
      "ResponseBody": []
    },
    {
<<<<<<< HEAD
      "RequestUri": "https://seanmcccanary.blob.core.windows.net/test-container-239200ae-b077-d372-35ce-e5026d87270f/test-blob-7105638f-bb92-c1b3-2e55-82b96dabd0d7?comp=block\u0026blockid=AAQAAAAAAAAAAAAAAAAAAAAAAAAAAAAAAAAAAAAAAAAAAAAAAAAAAAAAAAAAAAAA",
=======
      "RequestUri": "http://kasoboltest.blob.core.windows.net/test-container-239200ae-b077-d372-35ce-e5026d87270f/test-blob-7105638f-bb92-c1b3-2e55-82b96dabd0d7?comp=block\u0026blockid=AAQAAAAAAAAAAAAAAAAAAAAAAAAAAAAAAAAAAAAAAAAAAAAAAAAAAAAAAAAAAAAA",
>>>>>>> bb257be6
      "RequestMethod": "PUT",
      "RequestHeaders": {
        "Authorization": "Sanitized",
        "Content-Length": "1024",
        "User-Agent": [
<<<<<<< HEAD
          "azsdk-net-Storage.Blobs/12.5.0-dev.20200402.1",
          "(.NET Core 4.6.28325.01; Microsoft Windows 10.0.18362 )"
        ],
        "x-ms-client-request-id": "149431894_AAQAAAAAAAAAAAAAAAAAAAAAAAAAAAAAAAAAAAAAAAAAAAAAAAAAAAAAAAAAAAAA",
        "x-ms-date": "Thu, 02 Apr 2020 23:49:19 GMT",
=======
          "azsdk-net-Storage.Blobs/12.4.0-dev.20200329.1",
          "(.NET Core 4.6.28325.01; Microsoft Windows 10.0.18363 )"
        ],
        "x-ms-client-request-id": "149431894_AAQAAAAAAAAAAAAAAAAAAAAAAAAAAAAAAAAAAAAAAAAAAAAAAAAAAAAAAAAAAAAA",
        "x-ms-date": "Mon, 30 Mar 2020 05:48:58 GMT",
>>>>>>> bb257be6
        "x-ms-return-client-request-id": "true",
        "x-ms-version": "2019-12-12"
      },
      "RequestBody": "Bj55yWOIS0BLiO1iLflgeXB8urtjTiZKHmr8DrIMtNN/wXKjsMN6nFQDNaHY9xloibT\u002Bu4xUubgYLqv4jDyOPtQa42uGvcmtAh1mYBmEcSZQk4X\u002BDfhGKwi6ioEYgRAYdfbMvhSu4czrUblu7Vifk7yEqPi2kDHc1LhizDJHlIANTuoiuLMRobK5Erw\u002B1z2vG/fElNgXYeXF8OpcSxWao705YZ9ufNsJcgdG/X11nfx6srE7ggCn9ewFXcfJtVWcH2/\u002BBHWdQZ4buyHR0WRnUFLt4ZhjXiC8kWyzaB8TQL2xqd4OdpiG3HETH8fe1iOHnQx029O8OcBOQnMJ6th\u002BB3pkHyiGWdq5ZgUnUD9Y3bpJK8sSnmTp9W8evzMlffKZlBdNerf6AUQyu3TOleiA9WS5wL4NbGkVeyq4aJmmlOgSjrwnC2MDTiqH3\u002BPvGl\u002BHncrPbL0zjCiuN/\u002BMQpmqjCaMuwcsWOkAtXGUhYyFJmDKMcrP1igr3wKTedRjdguQ3FO9Y15YW0TgzrZLnwabKRGfwhHO27X9YNwFmN8VnD9mA6g5x8IBcdaG7ghy3z/791DDxLT6wgGdvwKCU8JkyzF35ZtdYmFOnVA7R\u002Byti4GcCaCPUdiLa0Cmmwi/fx0TIiLW\u002BvqknpXudCdjv3oV7zOB5Uoh1XpZ7HlbtsdYjx4yJyXK15CH\u002BGoLoNyxJ6zFkavUPZnT8U2ofA6ASOjNleUIMJdVSxii\u002BuzgFjSdqMTNlSQbg1GEXzXYIlqBBq\u002BCPgv3qPYUcEaTMkOs8tsYCtRKs7PDsRGUg9FifCi9IPM9XtgopQDNuCXeiFEN2GxavxeGN1P8voz5YyQlsvMd1RFQb5QD8GXTfPqO5SnAhqtkCL0RN\u002BmfQJ9ML0LbpwYxwLI/vWjXVs\u002BysrpYbtliOdx4wao2C54osC/1t8Ai\u002BNX0XCR3gMlDjLHtX4QuR9LF6fZlY\u002BZb\u002BrQTFw054p8Oj7rlZBG067gTNTT5Sawa\u002BmldL83KvZTumGJwY2m7CqoR3tDKSOLAEf49US6xYrEI\u002BRyk27LRRNEl9suvRIhPWCqK52rbT7GGnB7PjWtmPTawZ2lMFy73QJr\u002BpFEXEM117fkDJntGLKlqHT6UArZlvrmV/9weA0D8k6fQ3Ktgb4tQWaByYxa6aTq/4fnvYj3jmeaXgRHwV\u002Bm4B5PUdlD\u002BCq6zRKgW81uj2pWhXyJHDDBp7UPEyO15XwK2uVuC5vLqwNZKPB6VzKaK9Kd8T/jHcfpjaokNOUHBOeSmYDn/IPOit55L/M8S1CGdOdRG/RAK7khhH3xp3YeUiQM67mtsi9Oz2ZhZfHUrUJZnb/9tejvUnHHwngF3ONkXtnLM2OW1MA==",
      "StatusCode": 201,
      "ResponseHeaders": {
        "Content-Length": "0",
<<<<<<< HEAD
        "Date": "Thu, 02 Apr 2020 23:49:17 GMT",
=======
        "Date": "Mon, 30 Mar 2020 05:48:57 GMT",
>>>>>>> bb257be6
        "Server": [
          "Windows-Azure-Blob/1.0",
          "Microsoft-HTTPAPI/2.0"
        ],
        "x-ms-client-request-id": "149431894_AAQAAAAAAAAAAAAAAAAAAAAAAAAAAAAAAAAAAAAAAAAAAAAAAAAAAAAAAAAAAAAA",
        "x-ms-content-crc64": "xHxul6WFAl0=",
<<<<<<< HEAD
        "x-ms-request-id": "612a8959-101e-000a-1449-09e917000000",
=======
        "x-ms-request-id": "8e80a023-501e-0054-2b56-06be79000000",
>>>>>>> bb257be6
        "x-ms-request-server-encrypted": "true",
        "x-ms-version": "2019-12-12"
      },
      "ResponseBody": []
    },
    {
<<<<<<< HEAD
      "RequestUri": "https://seanmcccanary.blob.core.windows.net/test-container-239200ae-b077-d372-35ce-e5026d87270f/test-blob-7105638f-bb92-c1b3-2e55-82b96dabd0d7?comp=blocklist",
=======
      "RequestUri": "http://kasoboltest.blob.core.windows.net/test-container-239200ae-b077-d372-35ce-e5026d87270f/test-blob-7105638f-bb92-c1b3-2e55-82b96dabd0d7?comp=blocklist",
>>>>>>> bb257be6
      "RequestMethod": "PUT",
      "RequestHeaders": {
        "Authorization": "Sanitized",
        "Content-Length": "104",
        "Content-Type": "application/xml",
        "User-Agent": [
<<<<<<< HEAD
          "azsdk-net-Storage.Blobs/12.5.0-dev.20200402.1",
          "(.NET Core 4.6.28325.01; Microsoft Windows 10.0.18362 )"
        ],
        "x-ms-client-request-id": "e65ddc90-593e-3cd5-5567-2bc2543c8eab",
        "x-ms-date": "Thu, 02 Apr 2020 23:49:19 GMT",
=======
          "azsdk-net-Storage.Blobs/12.4.0-dev.20200329.1",
          "(.NET Core 4.6.28325.01; Microsoft Windows 10.0.18363 )"
        ],
        "x-ms-client-request-id": "e65ddc90-593e-3cd5-5567-2bc2543c8eab",
        "x-ms-date": "Mon, 30 Mar 2020 05:48:58 GMT",
>>>>>>> bb257be6
        "x-ms-return-client-request-id": "true",
        "x-ms-version": "2019-12-12"
      },
      "RequestBody": "\u003CBlockList\u003E\u003CLatest\u003EAAQAAAAAAAAAAAAAAAAAAAAAAAAAAAAAAAAAAAAAAAAAAAAAAAAAAAAAAAAAAAAA\u003C/Latest\u003E\u003C/BlockList\u003E",
      "StatusCode": 201,
      "ResponseHeaders": {
        "Content-Length": "0",
<<<<<<< HEAD
        "Date": "Thu, 02 Apr 2020 23:49:17 GMT",
        "ETag": "\u00220x8D7D760758F8A34\u0022",
        "Last-Modified": "Thu, 02 Apr 2020 23:49:18 GMT",
=======
        "Date": "Mon, 30 Mar 2020 05:48:57 GMT",
        "ETag": "\u00220x8D7D46E0A8933F8\u0022",
        "Last-Modified": "Mon, 30 Mar 2020 05:48:58 GMT",
>>>>>>> bb257be6
        "Server": [
          "Windows-Azure-Blob/1.0",
          "Microsoft-HTTPAPI/2.0"
        ],
        "x-ms-client-request-id": "e65ddc90-593e-3cd5-5567-2bc2543c8eab",
<<<<<<< HEAD
        "x-ms-content-crc64": "VDVdRbv592o=",
        "x-ms-request-id": "612a8960-101e-000a-1849-09e917000000",
=======
        "x-ms-content-crc64": "uivte8ftxTs=",
        "x-ms-request-id": "8e80a028-501e-0054-2e56-06be79000000",
>>>>>>> bb257be6
        "x-ms-request-server-encrypted": "true",
        "x-ms-version": "2019-12-12"
      },
      "ResponseBody": []
    },
    {
<<<<<<< HEAD
      "RequestUri": "https://seanmcccanary.blob.core.windows.net/test-container-239200ae-b077-d372-35ce-e5026d87270f/test-blob-7105638f-bb92-c1b3-2e55-82b96dabd0d7",
      "RequestMethod": "GET",
      "RequestHeaders": {
        "Authorization": "Sanitized",
        "traceparent": "00-e280f165be2f2049ab41e90993f5542e-54da7eb25ef7aa4f-00",
        "User-Agent": [
          "azsdk-net-Storage.Blobs/12.5.0-dev.20200402.1",
          "(.NET Core 4.6.28325.01; Microsoft Windows 10.0.18362 )"
        ],
        "x-ms-client-request-id": "149431894_bytes=0-1023",
        "x-ms-date": "Thu, 02 Apr 2020 23:49:19 GMT",
=======
      "RequestUri": "http://kasoboltest.blob.core.windows.net/test-container-239200ae-b077-d372-35ce-e5026d87270f/test-blob-7105638f-bb92-c1b3-2e55-82b96dabd0d7",
      "RequestMethod": "GET",
      "RequestHeaders": {
        "Authorization": "Sanitized",
        "traceparent": "00-8f4f938e892f784aafd533f0b4e35d96-6dae85042e360544-00",
        "User-Agent": [
          "azsdk-net-Storage.Blobs/12.4.0-dev.20200329.1",
          "(.NET Core 4.6.28325.01; Microsoft Windows 10.0.18363 )"
        ],
        "x-ms-client-request-id": "149431894_bytes=0-1023",
        "x-ms-date": "Mon, 30 Mar 2020 05:48:58 GMT",
>>>>>>> bb257be6
        "x-ms-range": "bytes=0-1023",
        "x-ms-return-client-request-id": "true",
        "x-ms-version": "2019-12-12"
      },
      "RequestBody": null,
      "StatusCode": 206,
      "ResponseHeaders": {
        "Accept-Ranges": "bytes",
        "Content-Length": "1024",
        "Content-Range": "bytes 0-1023/1024",
        "Content-Type": "application/octet-stream",
<<<<<<< HEAD
        "Date": "Thu, 02 Apr 2020 23:49:18 GMT",
        "ETag": "\u00220x8D7D760758F8A34\u0022",
        "Last-Modified": "Thu, 02 Apr 2020 23:49:18 GMT",
=======
        "Date": "Mon, 30 Mar 2020 05:48:57 GMT",
        "ETag": "\u00220x8D7D46E0A8933F8\u0022",
        "Last-Modified": "Mon, 30 Mar 2020 05:48:58 GMT",
>>>>>>> bb257be6
        "Server": [
          "Windows-Azure-Blob/1.0",
          "Microsoft-HTTPAPI/2.0"
        ],
        "x-ms-blob-type": "BlockBlob",
        "x-ms-client-request-id": "149431894_bytes=0-1023",
<<<<<<< HEAD
        "x-ms-creation-time": "Thu, 02 Apr 2020 23:49:18 GMT",
        "x-ms-lease-state": "available",
        "x-ms-lease-status": "unlocked",
        "x-ms-request-id": "612a8963-101e-000a-1b49-09e917000000",
=======
        "x-ms-creation-time": "Mon, 30 Mar 2020 05:48:58 GMT",
        "x-ms-lease-state": "available",
        "x-ms-lease-status": "unlocked",
        "x-ms-request-id": "8e80a02a-501e-0054-3056-06be79000000",
>>>>>>> bb257be6
        "x-ms-server-encrypted": "true",
        "x-ms-version": "2019-12-12"
      },
      "ResponseBody": "Bj55yWOIS0BLiO1iLflgeXB8urtjTiZKHmr8DrIMtNN/wXKjsMN6nFQDNaHY9xloibT\u002Bu4xUubgYLqv4jDyOPtQa42uGvcmtAh1mYBmEcSZQk4X\u002BDfhGKwi6ioEYgRAYdfbMvhSu4czrUblu7Vifk7yEqPi2kDHc1LhizDJHlIANTuoiuLMRobK5Erw\u002B1z2vG/fElNgXYeXF8OpcSxWao705YZ9ufNsJcgdG/X11nfx6srE7ggCn9ewFXcfJtVWcH2/\u002BBHWdQZ4buyHR0WRnUFLt4ZhjXiC8kWyzaB8TQL2xqd4OdpiG3HETH8fe1iOHnQx029O8OcBOQnMJ6th\u002BB3pkHyiGWdq5ZgUnUD9Y3bpJK8sSnmTp9W8evzMlffKZlBdNerf6AUQyu3TOleiA9WS5wL4NbGkVeyq4aJmmlOgSjrwnC2MDTiqH3\u002BPvGl\u002BHncrPbL0zjCiuN/\u002BMQpmqjCaMuwcsWOkAtXGUhYyFJmDKMcrP1igr3wKTedRjdguQ3FO9Y15YW0TgzrZLnwabKRGfwhHO27X9YNwFmN8VnD9mA6g5x8IBcdaG7ghy3z/791DDxLT6wgGdvwKCU8JkyzF35ZtdYmFOnVA7R\u002Byti4GcCaCPUdiLa0Cmmwi/fx0TIiLW\u002BvqknpXudCdjv3oV7zOB5Uoh1XpZ7HlbtsdYjx4yJyXK15CH\u002BGoLoNyxJ6zFkavUPZnT8U2ofA6ASOjNleUIMJdVSxii\u002BuzgFjSdqMTNlSQbg1GEXzXYIlqBBq\u002BCPgv3qPYUcEaTMkOs8tsYCtRKs7PDsRGUg9FifCi9IPM9XtgopQDNuCXeiFEN2GxavxeGN1P8voz5YyQlsvMd1RFQb5QD8GXTfPqO5SnAhqtkCL0RN\u002BmfQJ9ML0LbpwYxwLI/vWjXVs\u002BysrpYbtliOdx4wao2C54osC/1t8Ai\u002BNX0XCR3gMlDjLHtX4QuR9LF6fZlY\u002BZb\u002BrQTFw054p8Oj7rlZBG067gTNTT5Sawa\u002BmldL83KvZTumGJwY2m7CqoR3tDKSOLAEf49US6xYrEI\u002BRyk27LRRNEl9suvRIhPWCqK52rbT7GGnB7PjWtmPTawZ2lMFy73QJr\u002BpFEXEM117fkDJntGLKlqHT6UArZlvrmV/9weA0D8k6fQ3Ktgb4tQWaByYxa6aTq/4fnvYj3jmeaXgRHwV\u002Bm4B5PUdlD\u002BCq6zRKgW81uj2pWhXyJHDDBp7UPEyO15XwK2uVuC5vLqwNZKPB6VzKaK9Kd8T/jHcfpjaokNOUHBOeSmYDn/IPOit55L/M8S1CGdOdRG/RAK7khhH3xp3YeUiQM67mtsi9Oz2ZhZfHUrUJZnb/9tejvUnHHwngF3ONkXtnLM2OW1MA=="
    },
    {
<<<<<<< HEAD
      "RequestUri": "https://seanmcccanary.blob.core.windows.net/test-container-239200ae-b077-d372-35ce-e5026d87270f?restype=container",
      "RequestMethod": "DELETE",
      "RequestHeaders": {
        "Authorization": "Sanitized",
        "traceparent": "00-9427b9f536b4a9449f92f1071c7155cc-972a3a2786ce2f49-00",
        "User-Agent": [
          "azsdk-net-Storage.Blobs/12.5.0-dev.20200402.1",
          "(.NET Core 4.6.28325.01; Microsoft Windows 10.0.18362 )"
        ],
        "x-ms-client-request-id": "3c7ce7af-dec3-121a-8d46-8d9bb45aa93a",
        "x-ms-date": "Thu, 02 Apr 2020 23:49:19 GMT",
=======
      "RequestUri": "http://kasoboltest.blob.core.windows.net/test-container-239200ae-b077-d372-35ce-e5026d87270f?restype=container",
      "RequestMethod": "DELETE",
      "RequestHeaders": {
        "Authorization": "Sanitized",
        "traceparent": "00-13622bf30c1b1c498656ce5c412a0993-f4c0c0dfe390c446-00",
        "User-Agent": [
          "azsdk-net-Storage.Blobs/12.4.0-dev.20200329.1",
          "(.NET Core 4.6.28325.01; Microsoft Windows 10.0.18363 )"
        ],
        "x-ms-client-request-id": "3c7ce7af-dec3-121a-8d46-8d9bb45aa93a",
        "x-ms-date": "Mon, 30 Mar 2020 05:48:58 GMT",
>>>>>>> bb257be6
        "x-ms-return-client-request-id": "true",
        "x-ms-version": "2019-12-12"
      },
      "RequestBody": null,
      "StatusCode": 202,
      "ResponseHeaders": {
        "Content-Length": "0",
<<<<<<< HEAD
        "Date": "Thu, 02 Apr 2020 23:49:18 GMT",
=======
        "Date": "Mon, 30 Mar 2020 05:48:57 GMT",
>>>>>>> bb257be6
        "Server": [
          "Windows-Azure-Blob/1.0",
          "Microsoft-HTTPAPI/2.0"
        ],
        "x-ms-client-request-id": "3c7ce7af-dec3-121a-8d46-8d9bb45aa93a",
<<<<<<< HEAD
        "x-ms-request-id": "612a8967-101e-000a-1f49-09e917000000",
        "x-ms-version": "2019-12-12"
=======
        "x-ms-request-id": "d0eabcd5-301e-0029-1056-0622b1000000",
        "x-ms-version": "2019-07-07"
>>>>>>> bb257be6
      },
      "ResponseBody": []
    }
  ],
  "Variables": {
    "RandomSeed": "1942888766",
<<<<<<< HEAD
    "Storage_TestConfigDefault": "ProductionTenant\nseanmcccanary\nU2FuaXRpemVk\nhttps://seanmcccanary.blob.core.windows.net\nhttps://seanmcccanary.file.core.windows.net\nhttps://seanmcccanary.queue.core.windows.net\nhttps://seanmcccanary.table.core.windows.net\n\n\n\n\nhttps://seanmcccanary-secondary.blob.core.windows.net\nhttps://seanmcccanary-secondary.file.core.windows.net\nhttps://seanmcccanary-secondary.queue.core.windows.net\nhttps://seanmcccanary-secondary.table.core.windows.net\n\nSanitized\n\n\nCloud\nBlobEndpoint=https://seanmcccanary.blob.core.windows.net/;QueueEndpoint=https://seanmcccanary.queue.core.windows.net/;FileEndpoint=https://seanmcccanary.file.core.windows.net/;BlobSecondaryEndpoint=https://seanmcccanary-secondary.blob.core.windows.net/;QueueSecondaryEndpoint=https://seanmcccanary-secondary.queue.core.windows.net/;FileSecondaryEndpoint=https://seanmcccanary-secondary.file.core.windows.net/;AccountName=seanmcccanary;AccountKey=Sanitized\nseanscope1"
=======
    "Storage_TestConfigDefault": "ProductionTenant\nkasoboltest\nU2FuaXRpemVk\nhttp://kasoboltest.blob.core.windows.net\nhttp://kasoboltest.file.core.windows.net\nhttp://kasoboltest.queue.core.windows.net\nhttp://kasoboltest.table.core.windows.net\n\n\n\n\nhttp://kasoboltest-secondary.blob.core.windows.net\nhttp://kasoboltest-secondary.file.core.windows.net\nhttp://kasoboltest-secondary.queue.core.windows.net\nhttp://kasoboltest-secondary.table.core.windows.net\n\nSanitized\n\n\nCloud\nBlobEndpoint=http://kasoboltest.blob.core.windows.net/;QueueEndpoint=http://kasoboltest.queue.core.windows.net/;FileEndpoint=http://kasoboltest.file.core.windows.net/;BlobSecondaryEndpoint=http://kasoboltest-secondary.blob.core.windows.net/;QueueSecondaryEndpoint=http://kasoboltest-secondary.queue.core.windows.net/;FileSecondaryEndpoint=http://kasoboltest-secondary.file.core.windows.net/;AccountName=kasoboltest;AccountKey=Sanitized\nencryptionScope"
>>>>>>> bb257be6
  }
}<|MERGE_RESOLUTION|>--- conflicted
+++ resolved
@@ -1,33 +1,18 @@
 {
   "Entries": [
     {
-<<<<<<< HEAD
-      "RequestUri": "https://seanmcccanary.blob.core.windows.net/test-container-239200ae-b077-d372-35ce-e5026d87270f?restype=container",
+      "RequestUri": "https://seanmcccanary.blob.core.windows.net/test-container-53849b27-6aac-4f9b-aeb2-609bdd17bd92?restype=container",
       "RequestMethod": "PUT",
       "RequestHeaders": {
         "Authorization": "Sanitized",
-        "traceparent": "00-5cb012aa6fbfff4b8cab709aaa9b53ef-379f8bbcb14bff4a-00",
+        "traceparent": "00-09b86203375178419601ce63aff5bc36-18257032c1a4dc44-00",
         "User-Agent": [
-          "azsdk-net-Storage.Blobs/12.5.0-dev.20200402.1",
+          "azsdk-net-Storage.Blobs/12.5.0-dev.20200403.1",
           "(.NET Core 4.6.28325.01; Microsoft Windows 10.0.18362 )"
         ],
         "x-ms-blob-public-access": "container",
-        "x-ms-client-request-id": "6d513fb2-17e8-eb5c-ff1d-683291366c8f",
-        "x-ms-date": "Thu, 02 Apr 2020 23:49:18 GMT",
-=======
-      "RequestUri": "http://kasoboltest.blob.core.windows.net/test-container-239200ae-b077-d372-35ce-e5026d87270f?restype=container",
-      "RequestMethod": "PUT",
-      "RequestHeaders": {
-        "Authorization": "Sanitized",
-        "traceparent": "00-8fcd8b6b2f6da84ea714ece769a56344-fba656abf9f8d94e-00",
-        "User-Agent": [
-          "azsdk-net-Storage.Blobs/12.4.0-dev.20200329.1",
-          "(.NET Core 4.6.28325.01; Microsoft Windows 10.0.18363 )"
-        ],
-        "x-ms-blob-public-access": "container",
-        "x-ms-client-request-id": "6d513fb2-17e8-eb5c-ff1d-683291366c8f",
-        "x-ms-date": "Mon, 30 Mar 2020 05:48:58 GMT",
->>>>>>> bb257be6
+        "x-ms-client-request-id": "320e75cb-8d03-6e25-fd8f-203142e0b51f",
+        "x-ms-date": "Sat, 04 Apr 2020 01:40:23 GMT",
         "x-ms-return-client-request-id": "true",
         "x-ms-version": "2019-12-12"
       },
@@ -35,107 +20,64 @@
       "StatusCode": 201,
       "ResponseHeaders": {
         "Content-Length": "0",
-<<<<<<< HEAD
-        "Date": "Thu, 02 Apr 2020 23:49:18 GMT",
-        "ETag": "\u00220x8D7D7607551E221\u0022",
-        "Last-Modified": "Thu, 02 Apr 2020 23:49:18 GMT",
-=======
-        "Date": "Mon, 30 Mar 2020 05:48:57 GMT",
-        "ETag": "\u00220x8D7D46E0A78C924\u0022",
-        "Last-Modified": "Mon, 30 Mar 2020 05:48:58 GMT",
->>>>>>> bb257be6
+        "Date": "Sat, 04 Apr 2020 01:40:22 GMT",
+        "ETag": "\u00220x8D7D83924BCE8E2\u0022",
+        "Last-Modified": "Sat, 04 Apr 2020 01:40:23 GMT",
         "Server": [
           "Windows-Azure-Blob/1.0",
           "Microsoft-HTTPAPI/2.0"
         ],
-        "x-ms-client-request-id": "6d513fb2-17e8-eb5c-ff1d-683291366c8f",
-<<<<<<< HEAD
-        "x-ms-request-id": "a4cc060a-601e-0010-0949-0988c8000000",
+        "x-ms-client-request-id": "320e75cb-8d03-6e25-fd8f-203142e0b51f",
+        "x-ms-request-id": "93f2352f-b01e-0095-2822-0aa515000000",
         "x-ms-version": "2019-12-12"
-=======
-        "x-ms-request-id": "d0eabcbd-301e-0029-7d56-0622b1000000",
-        "x-ms-version": "2019-07-07"
->>>>>>> bb257be6
       },
       "ResponseBody": []
     },
     {
-<<<<<<< HEAD
-      "RequestUri": "https://seanmcccanary.blob.core.windows.net/test-container-239200ae-b077-d372-35ce-e5026d87270f/test-blob-7105638f-bb92-c1b3-2e55-82b96dabd0d7?comp=block\u0026blockid=AAQAAAAAAAAAAAAAAAAAAAAAAAAAAAAAAAAAAAAAAAAAAAAAAAAAAAAAAAAAAAAA",
-=======
-      "RequestUri": "http://kasoboltest.blob.core.windows.net/test-container-239200ae-b077-d372-35ce-e5026d87270f/test-blob-7105638f-bb92-c1b3-2e55-82b96dabd0d7?comp=block\u0026blockid=AAQAAAAAAAAAAAAAAAAAAAAAAAAAAAAAAAAAAAAAAAAAAAAAAAAAAAAAAAAAAAAA",
->>>>>>> bb257be6
+      "RequestUri": "https://seanmcccanary.blob.core.windows.net/test-container-53849b27-6aac-4f9b-aeb2-609bdd17bd92/test-blob-564f8433-1d88-5ba2-68bd-203a5f10224c?comp=block\u0026blockid=AAQAAAAAAAAAAAAAAAAAAAAAAAAAAAAAAAAAAAAAAAAAAAAAAAAAAAAAAAAAAAAA",
       "RequestMethod": "PUT",
       "RequestHeaders": {
         "Authorization": "Sanitized",
         "Content-Length": "1024",
         "User-Agent": [
-<<<<<<< HEAD
-          "azsdk-net-Storage.Blobs/12.5.0-dev.20200402.1",
+          "azsdk-net-Storage.Blobs/12.5.0-dev.20200403.1",
           "(.NET Core 4.6.28325.01; Microsoft Windows 10.0.18362 )"
         ],
-        "x-ms-client-request-id": "149431894_AAQAAAAAAAAAAAAAAAAAAAAAAAAAAAAAAAAAAAAAAAAAAAAAAAAAAAAAAAAAAAAA",
-        "x-ms-date": "Thu, 02 Apr 2020 23:49:19 GMT",
-=======
-          "azsdk-net-Storage.Blobs/12.4.0-dev.20200329.1",
-          "(.NET Core 4.6.28325.01; Microsoft Windows 10.0.18363 )"
-        ],
-        "x-ms-client-request-id": "149431894_AAQAAAAAAAAAAAAAAAAAAAAAAAAAAAAAAAAAAAAAAAAAAAAAAAAAAAAAAAAAAAAA",
-        "x-ms-date": "Mon, 30 Mar 2020 05:48:58 GMT",
->>>>>>> bb257be6
+        "x-ms-client-request-id": "1947865476_AAQAAAAAAAAAAAAAAAAAAAAAAAAAAAAAAAAAAAAAAAAAAAAAAAAAAAAAAAAAAAAA",
+        "x-ms-date": "Sat, 04 Apr 2020 01:40:23 GMT",
         "x-ms-return-client-request-id": "true",
         "x-ms-version": "2019-12-12"
       },
-      "RequestBody": "Bj55yWOIS0BLiO1iLflgeXB8urtjTiZKHmr8DrIMtNN/wXKjsMN6nFQDNaHY9xloibT\u002Bu4xUubgYLqv4jDyOPtQa42uGvcmtAh1mYBmEcSZQk4X\u002BDfhGKwi6ioEYgRAYdfbMvhSu4czrUblu7Vifk7yEqPi2kDHc1LhizDJHlIANTuoiuLMRobK5Erw\u002B1z2vG/fElNgXYeXF8OpcSxWao705YZ9ufNsJcgdG/X11nfx6srE7ggCn9ewFXcfJtVWcH2/\u002BBHWdQZ4buyHR0WRnUFLt4ZhjXiC8kWyzaB8TQL2xqd4OdpiG3HETH8fe1iOHnQx029O8OcBOQnMJ6th\u002BB3pkHyiGWdq5ZgUnUD9Y3bpJK8sSnmTp9W8evzMlffKZlBdNerf6AUQyu3TOleiA9WS5wL4NbGkVeyq4aJmmlOgSjrwnC2MDTiqH3\u002BPvGl\u002BHncrPbL0zjCiuN/\u002BMQpmqjCaMuwcsWOkAtXGUhYyFJmDKMcrP1igr3wKTedRjdguQ3FO9Y15YW0TgzrZLnwabKRGfwhHO27X9YNwFmN8VnD9mA6g5x8IBcdaG7ghy3z/791DDxLT6wgGdvwKCU8JkyzF35ZtdYmFOnVA7R\u002Byti4GcCaCPUdiLa0Cmmwi/fx0TIiLW\u002BvqknpXudCdjv3oV7zOB5Uoh1XpZ7HlbtsdYjx4yJyXK15CH\u002BGoLoNyxJ6zFkavUPZnT8U2ofA6ASOjNleUIMJdVSxii\u002BuzgFjSdqMTNlSQbg1GEXzXYIlqBBq\u002BCPgv3qPYUcEaTMkOs8tsYCtRKs7PDsRGUg9FifCi9IPM9XtgopQDNuCXeiFEN2GxavxeGN1P8voz5YyQlsvMd1RFQb5QD8GXTfPqO5SnAhqtkCL0RN\u002BmfQJ9ML0LbpwYxwLI/vWjXVs\u002BysrpYbtliOdx4wao2C54osC/1t8Ai\u002BNX0XCR3gMlDjLHtX4QuR9LF6fZlY\u002BZb\u002BrQTFw054p8Oj7rlZBG067gTNTT5Sawa\u002BmldL83KvZTumGJwY2m7CqoR3tDKSOLAEf49US6xYrEI\u002BRyk27LRRNEl9suvRIhPWCqK52rbT7GGnB7PjWtmPTawZ2lMFy73QJr\u002BpFEXEM117fkDJntGLKlqHT6UArZlvrmV/9weA0D8k6fQ3Ktgb4tQWaByYxa6aTq/4fnvYj3jmeaXgRHwV\u002Bm4B5PUdlD\u002BCq6zRKgW81uj2pWhXyJHDDBp7UPEyO15XwK2uVuC5vLqwNZKPB6VzKaK9Kd8T/jHcfpjaokNOUHBOeSmYDn/IPOit55L/M8S1CGdOdRG/RAK7khhH3xp3YeUiQM67mtsi9Oz2ZhZfHUrUJZnb/9tejvUnHHwngF3ONkXtnLM2OW1MA==",
+      "RequestBody": "bjoRUi1zXEaOtTkumMWckJS8RtMkbKX1Z0KghujpiR80UzNV/Q7XVvKz9YEB8wJ/4ygWUwVU2QKVG\u002Brr0tZdpCwa\u002BkSRR5OF5e/hcXYk83Q/IKLA0jYZ4HoxwOIj7IMbVVBV5/i\u002B7pyUkG0VcmeLcSd2q7IzndL2ABrKX4exYvlsxRslzgx7gTIGK0HIBG0Spk66rUDR57h\u002BX\u002Bbe9I4V4y50qa1MZaIb\u002BiqALXGQLvytuLk49rS4mt1jp28lnYyj8UgSU1q/xUGrn7MWUbpG7jHqMDzV3Ox6vA/P6L4y9Vyd3Dwpfdqh7fJ4jFcBokgiHbk\u002BOm1QzRRbmJZL792DealWeHR\u002BHHBWSUJJXVCVeBnGrcsE9LrvTA8nzeREVf4U9ROtqinUpABI6PEqB3DExh98hUISfoTvZytlVk6LEvRENWg8587w8gjKuwvJxUWeYwbEx8\u002B7AnaOvkP9bk6xvdb85tEHh99RjJM6R8J5JaHmx/JIx0skiDLxrSiK8oO6Gf41zN5zltwncjo8gbu0FZmhF6dbafaL2F6fFtm2x5oPfy3DRFjDcjAWIFQQ6AZ2PZiP6NrcXq8IqvSA1IACcaugLAGN8NFA3qR3RUmheu9XKNlAJt6/MyF9u5pjQp6wE6\u002BocLwE6UzHTgo1ZRlmZi8EKaumwUrM4PjgDzQ33ZwGxzGZ\u002BQozUj\u002BMedjUic4IF1RqXhnzCVFk24/DI9kXkHFuL57nzG0k0NZrGUhy\u002BFYq2PjgzH6DEr3gNR16cC5mdehmZlkvIErnRY1Ch\u002B8J8uM4mEvgN8Tz6hzgB5dPqmCnBaRgC5L8\u002B7eu\u002BIbwQIvO1kI6QdjjhT0kc3s9TxmymJstm4JKqeZRO52TMj89AqqREjBUFGiIxH9nO5gWv6ue\u002B2DqwqQIgy1c6QU6T1L\u002B5nDQqzzoXoMypdcC4m1NOnzx9TffUkAFiI4C\u002BCtjTXQtaVQoRRRvtZzcuB3NBqDADq\u002BJSVoaHpMwyyKu5mZYz1hi1XkYJfRngj\u002BbApoiN4LtQel82QMaEkrA\u002BHrywM82hOjFajEnp\u002Bm6Iccafxz5DZOfwKR92/ZUSMIvVy16dcFwZH2xXc1Rxpr/wrc8/5Itx\u002BrnUv8ruajycSJu\u002BFC8P6wFqhueR7DGTvoKfRk\u002BF0kwAZBCkyPBRavUv\u002Bur485JQoIKNlV3j4A6IQQFIDyPs1nYPfbAeqyJRGVwyYfEGmsswDqXM\u002BHzuXEPCHIevCRvRQuS0qXXicjVgfLwBsX4dQaY2GAB\u002BIB35YSEsHE6aodAAYR8MUjFVTdxwbLvA7KsF5JrhuTEbU2LGu0gUtlXmhZqrwVBfEO904MpjzbOiOHS2JjezuSje5M28BZbpQJdGg==",
       "StatusCode": 201,
       "ResponseHeaders": {
         "Content-Length": "0",
-<<<<<<< HEAD
-        "Date": "Thu, 02 Apr 2020 23:49:17 GMT",
-=======
-        "Date": "Mon, 30 Mar 2020 05:48:57 GMT",
->>>>>>> bb257be6
+        "Date": "Sat, 04 Apr 2020 01:40:23 GMT",
         "Server": [
           "Windows-Azure-Blob/1.0",
           "Microsoft-HTTPAPI/2.0"
         ],
-        "x-ms-client-request-id": "149431894_AAQAAAAAAAAAAAAAAAAAAAAAAAAAAAAAAAAAAAAAAAAAAAAAAAAAAAAAAAAAAAAA",
-        "x-ms-content-crc64": "xHxul6WFAl0=",
-<<<<<<< HEAD
-        "x-ms-request-id": "612a8959-101e-000a-1449-09e917000000",
-=======
-        "x-ms-request-id": "8e80a023-501e-0054-2b56-06be79000000",
->>>>>>> bb257be6
+        "x-ms-client-request-id": "1947865476_AAQAAAAAAAAAAAAAAAAAAAAAAAAAAAAAAAAAAAAAAAAAAAAAAAAAAAAAAAAAAAAA",
+        "x-ms-content-crc64": "17K0sPIoRWg=",
+        "x-ms-request-id": "d9e29cb3-801e-0018-2422-0a92c7000000",
         "x-ms-request-server-encrypted": "true",
         "x-ms-version": "2019-12-12"
       },
       "ResponseBody": []
     },
     {
-<<<<<<< HEAD
-      "RequestUri": "https://seanmcccanary.blob.core.windows.net/test-container-239200ae-b077-d372-35ce-e5026d87270f/test-blob-7105638f-bb92-c1b3-2e55-82b96dabd0d7?comp=blocklist",
-=======
-      "RequestUri": "http://kasoboltest.blob.core.windows.net/test-container-239200ae-b077-d372-35ce-e5026d87270f/test-blob-7105638f-bb92-c1b3-2e55-82b96dabd0d7?comp=blocklist",
->>>>>>> bb257be6
+      "RequestUri": "https://seanmcccanary.blob.core.windows.net/test-container-53849b27-6aac-4f9b-aeb2-609bdd17bd92/test-blob-564f8433-1d88-5ba2-68bd-203a5f10224c?comp=blocklist",
       "RequestMethod": "PUT",
       "RequestHeaders": {
         "Authorization": "Sanitized",
         "Content-Length": "104",
         "Content-Type": "application/xml",
         "User-Agent": [
-<<<<<<< HEAD
-          "azsdk-net-Storage.Blobs/12.5.0-dev.20200402.1",
+          "azsdk-net-Storage.Blobs/12.5.0-dev.20200403.1",
           "(.NET Core 4.6.28325.01; Microsoft Windows 10.0.18362 )"
         ],
-        "x-ms-client-request-id": "e65ddc90-593e-3cd5-5567-2bc2543c8eab",
-        "x-ms-date": "Thu, 02 Apr 2020 23:49:19 GMT",
-=======
-          "azsdk-net-Storage.Blobs/12.4.0-dev.20200329.1",
-          "(.NET Core 4.6.28325.01; Microsoft Windows 10.0.18363 )"
-        ],
-        "x-ms-client-request-id": "e65ddc90-593e-3cd5-5567-2bc2543c8eab",
-        "x-ms-date": "Mon, 30 Mar 2020 05:48:58 GMT",
->>>>>>> bb257be6
+        "x-ms-client-request-id": "1063acd3-164d-f6a8-d12d-7cd9b9af6739",
+        "x-ms-date": "Sat, 04 Apr 2020 01:40:24 GMT",
         "x-ms-return-client-request-id": "true",
         "x-ms-version": "2019-12-12"
       },
@@ -143,58 +85,33 @@
       "StatusCode": 201,
       "ResponseHeaders": {
         "Content-Length": "0",
-<<<<<<< HEAD
-        "Date": "Thu, 02 Apr 2020 23:49:17 GMT",
-        "ETag": "\u00220x8D7D760758F8A34\u0022",
-        "Last-Modified": "Thu, 02 Apr 2020 23:49:18 GMT",
-=======
-        "Date": "Mon, 30 Mar 2020 05:48:57 GMT",
-        "ETag": "\u00220x8D7D46E0A8933F8\u0022",
-        "Last-Modified": "Mon, 30 Mar 2020 05:48:58 GMT",
->>>>>>> bb257be6
+        "Date": "Sat, 04 Apr 2020 01:40:24 GMT",
+        "ETag": "\u00220x8D7D83924FFAF56\u0022",
+        "Last-Modified": "Sat, 04 Apr 2020 01:40:24 GMT",
         "Server": [
           "Windows-Azure-Blob/1.0",
           "Microsoft-HTTPAPI/2.0"
         ],
-        "x-ms-client-request-id": "e65ddc90-593e-3cd5-5567-2bc2543c8eab",
-<<<<<<< HEAD
-        "x-ms-content-crc64": "VDVdRbv592o=",
-        "x-ms-request-id": "612a8960-101e-000a-1849-09e917000000",
-=======
+        "x-ms-client-request-id": "1063acd3-164d-f6a8-d12d-7cd9b9af6739",
         "x-ms-content-crc64": "uivte8ftxTs=",
-        "x-ms-request-id": "8e80a028-501e-0054-2e56-06be79000000",
->>>>>>> bb257be6
+        "x-ms-request-id": "d9e29cc4-801e-0018-3222-0a92c7000000",
         "x-ms-request-server-encrypted": "true",
         "x-ms-version": "2019-12-12"
       },
       "ResponseBody": []
     },
     {
-<<<<<<< HEAD
-      "RequestUri": "https://seanmcccanary.blob.core.windows.net/test-container-239200ae-b077-d372-35ce-e5026d87270f/test-blob-7105638f-bb92-c1b3-2e55-82b96dabd0d7",
+      "RequestUri": "https://seanmcccanary.blob.core.windows.net/test-container-53849b27-6aac-4f9b-aeb2-609bdd17bd92/test-blob-564f8433-1d88-5ba2-68bd-203a5f10224c",
       "RequestMethod": "GET",
       "RequestHeaders": {
         "Authorization": "Sanitized",
-        "traceparent": "00-e280f165be2f2049ab41e90993f5542e-54da7eb25ef7aa4f-00",
+        "traceparent": "00-3db470b7f31e4441b8eb6e4870036e75-7f9fb59aff6b6643-00",
         "User-Agent": [
-          "azsdk-net-Storage.Blobs/12.5.0-dev.20200402.1",
+          "azsdk-net-Storage.Blobs/12.5.0-dev.20200403.1",
           "(.NET Core 4.6.28325.01; Microsoft Windows 10.0.18362 )"
         ],
-        "x-ms-client-request-id": "149431894_bytes=0-1023",
-        "x-ms-date": "Thu, 02 Apr 2020 23:49:19 GMT",
-=======
-      "RequestUri": "http://kasoboltest.blob.core.windows.net/test-container-239200ae-b077-d372-35ce-e5026d87270f/test-blob-7105638f-bb92-c1b3-2e55-82b96dabd0d7",
-      "RequestMethod": "GET",
-      "RequestHeaders": {
-        "Authorization": "Sanitized",
-        "traceparent": "00-8f4f938e892f784aafd533f0b4e35d96-6dae85042e360544-00",
-        "User-Agent": [
-          "azsdk-net-Storage.Blobs/12.4.0-dev.20200329.1",
-          "(.NET Core 4.6.28325.01; Microsoft Windows 10.0.18363 )"
-        ],
-        "x-ms-client-request-id": "149431894_bytes=0-1023",
-        "x-ms-date": "Mon, 30 Mar 2020 05:48:58 GMT",
->>>>>>> bb257be6
+        "x-ms-client-request-id": "1947865476_bytes=0-1023",
+        "x-ms-date": "Sat, 04 Apr 2020 01:40:24 GMT",
         "x-ms-range": "bytes=0-1023",
         "x-ms-return-client-request-id": "true",
         "x-ms-version": "2019-12-12"
@@ -206,63 +123,36 @@
         "Content-Length": "1024",
         "Content-Range": "bytes 0-1023/1024",
         "Content-Type": "application/octet-stream",
-<<<<<<< HEAD
-        "Date": "Thu, 02 Apr 2020 23:49:18 GMT",
-        "ETag": "\u00220x8D7D760758F8A34\u0022",
-        "Last-Modified": "Thu, 02 Apr 2020 23:49:18 GMT",
-=======
-        "Date": "Mon, 30 Mar 2020 05:48:57 GMT",
-        "ETag": "\u00220x8D7D46E0A8933F8\u0022",
-        "Last-Modified": "Mon, 30 Mar 2020 05:48:58 GMT",
->>>>>>> bb257be6
+        "Date": "Sat, 04 Apr 2020 01:40:24 GMT",
+        "ETag": "\u00220x8D7D83924FFAF56\u0022",
+        "Last-Modified": "Sat, 04 Apr 2020 01:40:24 GMT",
         "Server": [
           "Windows-Azure-Blob/1.0",
           "Microsoft-HTTPAPI/2.0"
         ],
         "x-ms-blob-type": "BlockBlob",
-        "x-ms-client-request-id": "149431894_bytes=0-1023",
-<<<<<<< HEAD
-        "x-ms-creation-time": "Thu, 02 Apr 2020 23:49:18 GMT",
+        "x-ms-client-request-id": "1947865476_bytes=0-1023",
+        "x-ms-creation-time": "Sat, 04 Apr 2020 01:40:24 GMT",
         "x-ms-lease-state": "available",
         "x-ms-lease-status": "unlocked",
-        "x-ms-request-id": "612a8963-101e-000a-1b49-09e917000000",
-=======
-        "x-ms-creation-time": "Mon, 30 Mar 2020 05:48:58 GMT",
-        "x-ms-lease-state": "available",
-        "x-ms-lease-status": "unlocked",
-        "x-ms-request-id": "8e80a02a-501e-0054-3056-06be79000000",
->>>>>>> bb257be6
+        "x-ms-request-id": "d9e29ccc-801e-0018-3822-0a92c7000000",
         "x-ms-server-encrypted": "true",
         "x-ms-version": "2019-12-12"
       },
-      "ResponseBody": "Bj55yWOIS0BLiO1iLflgeXB8urtjTiZKHmr8DrIMtNN/wXKjsMN6nFQDNaHY9xloibT\u002Bu4xUubgYLqv4jDyOPtQa42uGvcmtAh1mYBmEcSZQk4X\u002BDfhGKwi6ioEYgRAYdfbMvhSu4czrUblu7Vifk7yEqPi2kDHc1LhizDJHlIANTuoiuLMRobK5Erw\u002B1z2vG/fElNgXYeXF8OpcSxWao705YZ9ufNsJcgdG/X11nfx6srE7ggCn9ewFXcfJtVWcH2/\u002BBHWdQZ4buyHR0WRnUFLt4ZhjXiC8kWyzaB8TQL2xqd4OdpiG3HETH8fe1iOHnQx029O8OcBOQnMJ6th\u002BB3pkHyiGWdq5ZgUnUD9Y3bpJK8sSnmTp9W8evzMlffKZlBdNerf6AUQyu3TOleiA9WS5wL4NbGkVeyq4aJmmlOgSjrwnC2MDTiqH3\u002BPvGl\u002BHncrPbL0zjCiuN/\u002BMQpmqjCaMuwcsWOkAtXGUhYyFJmDKMcrP1igr3wKTedRjdguQ3FO9Y15YW0TgzrZLnwabKRGfwhHO27X9YNwFmN8VnD9mA6g5x8IBcdaG7ghy3z/791DDxLT6wgGdvwKCU8JkyzF35ZtdYmFOnVA7R\u002Byti4GcCaCPUdiLa0Cmmwi/fx0TIiLW\u002BvqknpXudCdjv3oV7zOB5Uoh1XpZ7HlbtsdYjx4yJyXK15CH\u002BGoLoNyxJ6zFkavUPZnT8U2ofA6ASOjNleUIMJdVSxii\u002BuzgFjSdqMTNlSQbg1GEXzXYIlqBBq\u002BCPgv3qPYUcEaTMkOs8tsYCtRKs7PDsRGUg9FifCi9IPM9XtgopQDNuCXeiFEN2GxavxeGN1P8voz5YyQlsvMd1RFQb5QD8GXTfPqO5SnAhqtkCL0RN\u002BmfQJ9ML0LbpwYxwLI/vWjXVs\u002BysrpYbtliOdx4wao2C54osC/1t8Ai\u002BNX0XCR3gMlDjLHtX4QuR9LF6fZlY\u002BZb\u002BrQTFw054p8Oj7rlZBG067gTNTT5Sawa\u002BmldL83KvZTumGJwY2m7CqoR3tDKSOLAEf49US6xYrEI\u002BRyk27LRRNEl9suvRIhPWCqK52rbT7GGnB7PjWtmPTawZ2lMFy73QJr\u002BpFEXEM117fkDJntGLKlqHT6UArZlvrmV/9weA0D8k6fQ3Ktgb4tQWaByYxa6aTq/4fnvYj3jmeaXgRHwV\u002Bm4B5PUdlD\u002BCq6zRKgW81uj2pWhXyJHDDBp7UPEyO15XwK2uVuC5vLqwNZKPB6VzKaK9Kd8T/jHcfpjaokNOUHBOeSmYDn/IPOit55L/M8S1CGdOdRG/RAK7khhH3xp3YeUiQM67mtsi9Oz2ZhZfHUrUJZnb/9tejvUnHHwngF3ONkXtnLM2OW1MA=="
+      "ResponseBody": "bjoRUi1zXEaOtTkumMWckJS8RtMkbKX1Z0KghujpiR80UzNV/Q7XVvKz9YEB8wJ/4ygWUwVU2QKVG\u002Brr0tZdpCwa\u002BkSRR5OF5e/hcXYk83Q/IKLA0jYZ4HoxwOIj7IMbVVBV5/i\u002B7pyUkG0VcmeLcSd2q7IzndL2ABrKX4exYvlsxRslzgx7gTIGK0HIBG0Spk66rUDR57h\u002BX\u002Bbe9I4V4y50qa1MZaIb\u002BiqALXGQLvytuLk49rS4mt1jp28lnYyj8UgSU1q/xUGrn7MWUbpG7jHqMDzV3Ox6vA/P6L4y9Vyd3Dwpfdqh7fJ4jFcBokgiHbk\u002BOm1QzRRbmJZL792DealWeHR\u002BHHBWSUJJXVCVeBnGrcsE9LrvTA8nzeREVf4U9ROtqinUpABI6PEqB3DExh98hUISfoTvZytlVk6LEvRENWg8587w8gjKuwvJxUWeYwbEx8\u002B7AnaOvkP9bk6xvdb85tEHh99RjJM6R8J5JaHmx/JIx0skiDLxrSiK8oO6Gf41zN5zltwncjo8gbu0FZmhF6dbafaL2F6fFtm2x5oPfy3DRFjDcjAWIFQQ6AZ2PZiP6NrcXq8IqvSA1IACcaugLAGN8NFA3qR3RUmheu9XKNlAJt6/MyF9u5pjQp6wE6\u002BocLwE6UzHTgo1ZRlmZi8EKaumwUrM4PjgDzQ33ZwGxzGZ\u002BQozUj\u002BMedjUic4IF1RqXhnzCVFk24/DI9kXkHFuL57nzG0k0NZrGUhy\u002BFYq2PjgzH6DEr3gNR16cC5mdehmZlkvIErnRY1Ch\u002B8J8uM4mEvgN8Tz6hzgB5dPqmCnBaRgC5L8\u002B7eu\u002BIbwQIvO1kI6QdjjhT0kc3s9TxmymJstm4JKqeZRO52TMj89AqqREjBUFGiIxH9nO5gWv6ue\u002B2DqwqQIgy1c6QU6T1L\u002B5nDQqzzoXoMypdcC4m1NOnzx9TffUkAFiI4C\u002BCtjTXQtaVQoRRRvtZzcuB3NBqDADq\u002BJSVoaHpMwyyKu5mZYz1hi1XkYJfRngj\u002BbApoiN4LtQel82QMaEkrA\u002BHrywM82hOjFajEnp\u002Bm6Iccafxz5DZOfwKR92/ZUSMIvVy16dcFwZH2xXc1Rxpr/wrc8/5Itx\u002BrnUv8ruajycSJu\u002BFC8P6wFqhueR7DGTvoKfRk\u002BF0kwAZBCkyPBRavUv\u002Bur485JQoIKNlV3j4A6IQQFIDyPs1nYPfbAeqyJRGVwyYfEGmsswDqXM\u002BHzuXEPCHIevCRvRQuS0qXXicjVgfLwBsX4dQaY2GAB\u002BIB35YSEsHE6aodAAYR8MUjFVTdxwbLvA7KsF5JrhuTEbU2LGu0gUtlXmhZqrwVBfEO904MpjzbOiOHS2JjezuSje5M28BZbpQJdGg=="
     },
     {
-<<<<<<< HEAD
-      "RequestUri": "https://seanmcccanary.blob.core.windows.net/test-container-239200ae-b077-d372-35ce-e5026d87270f?restype=container",
+      "RequestUri": "https://seanmcccanary.blob.core.windows.net/test-container-53849b27-6aac-4f9b-aeb2-609bdd17bd92?restype=container",
       "RequestMethod": "DELETE",
       "RequestHeaders": {
         "Authorization": "Sanitized",
-        "traceparent": "00-9427b9f536b4a9449f92f1071c7155cc-972a3a2786ce2f49-00",
+        "traceparent": "00-c28ab76cda377b41b16d252c0fc8af34-d3045cf56bd24740-00",
         "User-Agent": [
-          "azsdk-net-Storage.Blobs/12.5.0-dev.20200402.1",
+          "azsdk-net-Storage.Blobs/12.5.0-dev.20200403.1",
           "(.NET Core 4.6.28325.01; Microsoft Windows 10.0.18362 )"
         ],
-        "x-ms-client-request-id": "3c7ce7af-dec3-121a-8d46-8d9bb45aa93a",
-        "x-ms-date": "Thu, 02 Apr 2020 23:49:19 GMT",
-=======
-      "RequestUri": "http://kasoboltest.blob.core.windows.net/test-container-239200ae-b077-d372-35ce-e5026d87270f?restype=container",
-      "RequestMethod": "DELETE",
-      "RequestHeaders": {
-        "Authorization": "Sanitized",
-        "traceparent": "00-13622bf30c1b1c498656ce5c412a0993-f4c0c0dfe390c446-00",
-        "User-Agent": [
-          "azsdk-net-Storage.Blobs/12.4.0-dev.20200329.1",
-          "(.NET Core 4.6.28325.01; Microsoft Windows 10.0.18363 )"
-        ],
-        "x-ms-client-request-id": "3c7ce7af-dec3-121a-8d46-8d9bb45aa93a",
-        "x-ms-date": "Mon, 30 Mar 2020 05:48:58 GMT",
->>>>>>> bb257be6
+        "x-ms-client-request-id": "6ca00d61-349b-98f2-ff7b-eeb7c1e7aec0",
+        "x-ms-date": "Sat, 04 Apr 2020 01:40:24 GMT",
         "x-ms-return-client-request-id": "true",
         "x-ms-version": "2019-12-12"
       },
@@ -270,33 +160,20 @@
       "StatusCode": 202,
       "ResponseHeaders": {
         "Content-Length": "0",
-<<<<<<< HEAD
-        "Date": "Thu, 02 Apr 2020 23:49:18 GMT",
-=======
-        "Date": "Mon, 30 Mar 2020 05:48:57 GMT",
->>>>>>> bb257be6
+        "Date": "Sat, 04 Apr 2020 01:40:24 GMT",
         "Server": [
           "Windows-Azure-Blob/1.0",
           "Microsoft-HTTPAPI/2.0"
         ],
-        "x-ms-client-request-id": "3c7ce7af-dec3-121a-8d46-8d9bb45aa93a",
-<<<<<<< HEAD
-        "x-ms-request-id": "612a8967-101e-000a-1f49-09e917000000",
+        "x-ms-client-request-id": "6ca00d61-349b-98f2-ff7b-eeb7c1e7aec0",
+        "x-ms-request-id": "d9e29cd1-801e-0018-3d22-0a92c7000000",
         "x-ms-version": "2019-12-12"
-=======
-        "x-ms-request-id": "d0eabcd5-301e-0029-1056-0622b1000000",
-        "x-ms-version": "2019-07-07"
->>>>>>> bb257be6
       },
       "ResponseBody": []
     }
   ],
   "Variables": {
-    "RandomSeed": "1942888766",
-<<<<<<< HEAD
+    "RandomSeed": "989822958",
     "Storage_TestConfigDefault": "ProductionTenant\nseanmcccanary\nU2FuaXRpemVk\nhttps://seanmcccanary.blob.core.windows.net\nhttps://seanmcccanary.file.core.windows.net\nhttps://seanmcccanary.queue.core.windows.net\nhttps://seanmcccanary.table.core.windows.net\n\n\n\n\nhttps://seanmcccanary-secondary.blob.core.windows.net\nhttps://seanmcccanary-secondary.file.core.windows.net\nhttps://seanmcccanary-secondary.queue.core.windows.net\nhttps://seanmcccanary-secondary.table.core.windows.net\n\nSanitized\n\n\nCloud\nBlobEndpoint=https://seanmcccanary.blob.core.windows.net/;QueueEndpoint=https://seanmcccanary.queue.core.windows.net/;FileEndpoint=https://seanmcccanary.file.core.windows.net/;BlobSecondaryEndpoint=https://seanmcccanary-secondary.blob.core.windows.net/;QueueSecondaryEndpoint=https://seanmcccanary-secondary.queue.core.windows.net/;FileSecondaryEndpoint=https://seanmcccanary-secondary.file.core.windows.net/;AccountName=seanmcccanary;AccountKey=Sanitized\nseanscope1"
-=======
-    "Storage_TestConfigDefault": "ProductionTenant\nkasoboltest\nU2FuaXRpemVk\nhttp://kasoboltest.blob.core.windows.net\nhttp://kasoboltest.file.core.windows.net\nhttp://kasoboltest.queue.core.windows.net\nhttp://kasoboltest.table.core.windows.net\n\n\n\n\nhttp://kasoboltest-secondary.blob.core.windows.net\nhttp://kasoboltest-secondary.file.core.windows.net\nhttp://kasoboltest-secondary.queue.core.windows.net\nhttp://kasoboltest-secondary.table.core.windows.net\n\nSanitized\n\n\nCloud\nBlobEndpoint=http://kasoboltest.blob.core.windows.net/;QueueEndpoint=http://kasoboltest.queue.core.windows.net/;FileEndpoint=http://kasoboltest.file.core.windows.net/;BlobSecondaryEndpoint=http://kasoboltest-secondary.blob.core.windows.net/;QueueSecondaryEndpoint=http://kasoboltest-secondary.queue.core.windows.net/;FileSecondaryEndpoint=http://kasoboltest-secondary.file.core.windows.net/;AccountName=kasoboltest;AccountKey=Sanitized\nencryptionScope"
->>>>>>> bb257be6
   }
 }