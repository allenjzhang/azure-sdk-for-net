--- conflicted
+++ resolved
@@ -1,22 +1,6 @@
 {
   "Entries": [
     {
-<<<<<<< HEAD
-      "RequestUri": "https://seanstagetest.blob.core.windows.net/test-container-76b05c2e-4def-40de-e495-8d5d2e907942?restype=container",
-      "RequestMethod": "PUT",
-      "RequestHeaders": {
-        "Authorization": "Sanitized",
-        "traceparent": "00-ddd9e4b9c74055488152e94d81dbe82b-57fb6f7cbc6fdb44-00",
-        "User-Agent": [
-          "azsdk-net-Storage.Blobs/12.4.0-dev.20200305.1",
-          "(.NET Core 4.6.28325.01; Microsoft Windows 10.0.18363 )"
-        ],
-        "x-ms-blob-public-access": "container",
-        "x-ms-client-request-id": "fb1ef977-3529-cebe-4afc-49bf6b6a0b41",
-        "x-ms-date": "Thu, 05 Mar 2020 21:08:39 GMT",
-        "x-ms-return-client-request-id": "true",
-        "x-ms-version": "2019-10-10"
-=======
       "RequestUri": "https://seanmcccanary.blob.core.windows.net/test-container-76b05c2e-4def-40de-e495-8d5d2e907942?restype=container",
       "RequestMethod": "PUT",
       "RequestHeaders": {
@@ -31,59 +15,31 @@
         "x-ms-date": "Thu, 02 Apr 2020 23:48:55 GMT",
         "x-ms-return-client-request-id": "true",
         "x-ms-version": "2019-12-12"
->>>>>>> 32e373e2
       },
       "RequestBody": null,
       "StatusCode": 201,
       "ResponseHeaders": {
         "Content-Length": "0",
-<<<<<<< HEAD
-        "Date": "Thu, 05 Mar 2020 21:08:39 GMT",
-        "ETag": "\u00220x8D7C149610911BA\u0022",
-        "Last-Modified": "Thu, 05 Mar 2020 21:08:40 GMT",
-=======
         "Date": "Thu, 02 Apr 2020 23:48:54 GMT",
         "ETag": "\u00220x8D7D76067A8A16E\u0022",
         "Last-Modified": "Thu, 02 Apr 2020 23:48:55 GMT",
->>>>>>> 32e373e2
         "Server": [
           "Windows-Azure-Blob/1.0",
           "Microsoft-HTTPAPI/2.0"
         ],
         "x-ms-client-request-id": "fb1ef977-3529-cebe-4afc-49bf6b6a0b41",
-<<<<<<< HEAD
-        "x-ms-request-id": "959e36ac-b01e-003c-7432-f3bbfc000000",
-        "x-ms-version": "2019-10-10"
-=======
         "x-ms-request-id": "7aca4480-b01e-0003-7e49-09acc4000000",
         "x-ms-version": "2019-12-12"
->>>>>>> 32e373e2
       },
       "ResponseBody": []
     },
     {
-<<<<<<< HEAD
-      "RequestUri": "https://seanstagetest.blob.core.windows.net/test-container-76b05c2e-4def-40de-e495-8d5d2e907942/test-blob-5a3832d9-5675-3731-9742-fbe1f7b38fff",
-=======
       "RequestUri": "https://seanmcccanary.blob.core.windows.net/test-container-76b05c2e-4def-40de-e495-8d5d2e907942/test-blob-5a3832d9-5675-3731-9742-fbe1f7b38fff",
->>>>>>> 32e373e2
       "RequestMethod": "PUT",
       "RequestHeaders": {
         "Authorization": "Sanitized",
         "Content-Length": "1024",
         "If-None-Match": "*",
-<<<<<<< HEAD
-        "traceparent": "00-1501f0e9b215d74eb07aa56ea723d105-e0aef105cdc22f4c-00",
-        "User-Agent": [
-          "azsdk-net-Storage.Blobs/12.4.0-dev.20200305.1",
-          "(.NET Core 4.6.28325.01; Microsoft Windows 10.0.18363 )"
-        ],
-        "x-ms-blob-type": "BlockBlob",
-        "x-ms-client-request-id": "2ec69023-e8fe-c0b2-056c-94fd7047e2b1",
-        "x-ms-date": "Thu, 05 Mar 2020 21:08:40 GMT",
-        "x-ms-return-client-request-id": "true",
-        "x-ms-version": "2019-10-10"
-=======
         "traceparent": "00-3d0f4d9d05508946a12d5ab5f350c323-d460aff48e5d9948-00",
         "User-Agent": [
           "azsdk-net-Storage.Blobs/12.5.0-dev.20200402.1",
@@ -94,56 +50,28 @@
         "x-ms-date": "Thu, 02 Apr 2020 23:48:56 GMT",
         "x-ms-return-client-request-id": "true",
         "x-ms-version": "2019-12-12"
->>>>>>> 32e373e2
       },
       "RequestBody": "8qLlNXJ9Gfy4wTp/rQQDEAIUUX6sSHQgyOZk5jrd1pdsSc3IhNbPXBg7obMbsYqTP\u002Bve42ERUqouxGyLGTPC2\u002BujEmM3OossRPRlcKbABBZc0KdO//M1W/Yimr9pREPleMbIeJ8mXARgsp5trOIEbcBWLkiLc9z3bbdsFKDLwgCxf/jg\u002BIx2NnSi7k1UyK8UHi3/ExX6WQTq0AvouUdkle\u002BduyzpJHQz3/fU6IWOoqQHWPZzy67qtiXz9ieAjnwsPlldtw2DKvm4zDQdJnF/Wy1m4GFQ8MpBsgQG9i1Ns1F6p6osMeuXhC38u/96zZC0dJv5Ga0b3E6PHAQIfDTLaxjion/GUylBz1s0UzXLxuV0UYKSU5mjX8pbnRXnjgf4ME/mlyoQ7SFxt0pR54gYxFUekyuxOBd/P0O0a7UUWkBUOyLl5C67Y2NhIZtOUXhCQ9i/yfrcR/c4ZlfnXIJrXV0J/atlMt8mYzDHUBd8MO7KcifcVJBFd/QqrX7W1Abg9sM9RVPM3BD5mWbKFPbguzVpHOpbjgnNxIa3OoRgT48p51pTPuua/pUW47oqe2P9SvFIbbgchWe6cIDNFKGLmUnXoSycjH1Kzx1URKtOokkiuvCTF\u002BLXDGLymM5qzOn0ikpxU9k2YL10/p2ax0C8bM43qlqw\u002BIFnAJTKqvSv3wM0YLph3E5v7FkyHxlFPEUiNSwAMiGOQ5LIClNFa7bJxB\u002BaZmeGW49/yL4BfdlnIsNPqHTHr6zhpRwomNL7KYGiaVr5qtbdnNmcgGpjjcW4YeiQ9sNCARVzuMBLXcO8g589XhR/bnfscQyaKi5BfhdWbzfqazK9YGdEhvIVkT4W3/3KJS\u002BxOfJxo4S3p9bnMTmp9O6M0hhsf/6tOueE1\u002BDNg0sxd1nopTVEecetBriQXVW5bJ1Pig3kXqYwA/4L7Myk6SOLtbrgwU\u002B4R1hQvnlFHN2Sy2pDffk9TBmyt6E3OIz7CRyVBKeb2KpNl0K0lJ8s6\u002BYheCFhYWsqTmmgLQmtgQ7LVLVcsBg19/K/9ea2iLh6hcu7FcBrmqiwarU\u002B\u002BquhoBUz6T/p0DvO64EvoWyFc8awJqc98mtOYLoNq0Vi9/1GHlTQgp95kLWQ7Ck\u002BPPg7K/fvjdMDY66q5YiE3CT2a/SD6IIXtPAmN5byrQVBDyTC0YBNcmkqQ7ulJp0W9LSQmoA1ulN1I3cGyVY8EbWpaNVkwgqkqPmKWaXHco1TD0LiYROEDFTQTK0IR6kT7TEF/L7IsjKp7PGHqmGtrbHps7kTWq\u002BiJFyAk3Vcm2BPd2xzwnbPi10QOHQh/WHzIp78H5TwAJKCY9dhRx69TVGQNzP0Ous7GSdbAiI7gCb6jA==",
       "StatusCode": 201,
       "ResponseHeaders": {
         "Content-Length": "0",
         "Content-MD5": "G\u002BMKcJJAHZXDHT1HXKhLCQ==",
-<<<<<<< HEAD
-        "Date": "Thu, 05 Mar 2020 21:08:39 GMT",
-        "ETag": "\u00220x8D7C149611763C2\u0022",
-        "Last-Modified": "Thu, 05 Mar 2020 21:08:40 GMT",
-=======
         "Date": "Thu, 02 Apr 2020 23:48:55 GMT",
         "ETag": "\u00220x8D7D76067B55088\u0022",
         "Last-Modified": "Thu, 02 Apr 2020 23:48:55 GMT",
->>>>>>> 32e373e2
         "Server": [
           "Windows-Azure-Blob/1.0",
           "Microsoft-HTTPAPI/2.0"
         ],
         "x-ms-client-request-id": "2ec69023-e8fe-c0b2-056c-94fd7047e2b1",
         "x-ms-content-crc64": "Sg0h1gWjy0o=",
-<<<<<<< HEAD
-        "x-ms-request-id": "959e36af-b01e-003c-7532-f3bbfc000000",
-        "x-ms-request-server-encrypted": "true",
-        "x-ms-version": "2019-10-10"
-=======
         "x-ms-request-id": "7aca4494-b01e-0003-0f49-09acc4000000",
         "x-ms-request-server-encrypted": "true",
         "x-ms-version": "2019-12-12"
->>>>>>> 32e373e2
       },
       "ResponseBody": []
     },
     {
-<<<<<<< HEAD
-      "RequestUri": "https://seanstagetest.blob.core.windows.net/test-container-76b05c2e-4def-40de-e495-8d5d2e907942/test-blob-5a3832d9-5675-3731-9742-fbe1f7b38fff",
-      "RequestMethod": "HEAD",
-      "RequestHeaders": {
-        "Authorization": "Sanitized",
-        "traceparent": "00-1c3c7b7d25aca84c9d97f8bf76633023-76b64d65f9d6ce40-00",
-        "User-Agent": [
-          "azsdk-net-Storage.Blobs/12.4.0-dev.20200305.1",
-          "(.NET Core 4.6.28325.01; Microsoft Windows 10.0.18363 )"
-        ],
-        "x-ms-client-request-id": "ef1738af-cc60-888d-239f-755fcb7869aa",
-        "x-ms-date": "Thu, 05 Mar 2020 21:08:40 GMT",
-        "x-ms-return-client-request-id": "true",
-        "x-ms-version": "2019-10-10"
-=======
       "RequestUri": "https://seanmcccanary.blob.core.windows.net/test-container-76b05c2e-4def-40de-e495-8d5d2e907942/test-blob-5a3832d9-5675-3731-9742-fbe1f7b38fff",
       "RequestMethod": "HEAD",
       "RequestHeaders": {
@@ -157,7 +85,6 @@
         "x-ms-date": "Thu, 02 Apr 2020 23:48:56 GMT",
         "x-ms-return-client-request-id": "true",
         "x-ms-version": "2019-12-12"
->>>>>>> 32e373e2
       },
       "RequestBody": null,
       "StatusCode": 200,
@@ -166,15 +93,9 @@
         "Content-Length": "1024",
         "Content-MD5": "G\u002BMKcJJAHZXDHT1HXKhLCQ==",
         "Content-Type": "application/octet-stream",
-<<<<<<< HEAD
-        "Date": "Thu, 05 Mar 2020 21:08:39 GMT",
-        "ETag": "\u00220x8D7C149611763C2\u0022",
-        "Last-Modified": "Thu, 05 Mar 2020 21:08:40 GMT",
-=======
         "Date": "Thu, 02 Apr 2020 23:48:55 GMT",
         "ETag": "\u00220x8D7D76067B55088\u0022",
         "Last-Modified": "Thu, 02 Apr 2020 23:48:55 GMT",
->>>>>>> 32e373e2
         "Server": [
           "Windows-Azure-Blob/1.0",
           "Microsoft-HTTPAPI/2.0"
@@ -183,40 +104,16 @@
         "x-ms-access-tier-inferred": "true",
         "x-ms-blob-type": "BlockBlob",
         "x-ms-client-request-id": "ef1738af-cc60-888d-239f-755fcb7869aa",
-<<<<<<< HEAD
-        "x-ms-creation-time": "Thu, 05 Mar 2020 21:08:40 GMT",
-        "x-ms-lease-state": "available",
-        "x-ms-lease-status": "unlocked",
-        "x-ms-request-id": "959e36b4-b01e-003c-7932-f3bbfc000000",
-        "x-ms-server-encrypted": "true",
-        "x-ms-version": "2019-10-10"
-=======
         "x-ms-creation-time": "Thu, 02 Apr 2020 23:48:55 GMT",
         "x-ms-lease-state": "available",
         "x-ms-lease-status": "unlocked",
         "x-ms-request-id": "7aca4495-b01e-0003-1049-09acc4000000",
         "x-ms-server-encrypted": "true",
         "x-ms-version": "2019-12-12"
->>>>>>> 32e373e2
       },
       "ResponseBody": []
     },
     {
-<<<<<<< HEAD
-      "RequestUri": "https://seanstagetest.blob.core.windows.net/test-container-76b05c2e-4def-40de-e495-8d5d2e907942?restype=container",
-      "RequestMethod": "DELETE",
-      "RequestHeaders": {
-        "Authorization": "Sanitized",
-        "traceparent": "00-feb306b808c59241aa7d2321b6bd75b9-6519275747f37447-00",
-        "User-Agent": [
-          "azsdk-net-Storage.Blobs/12.4.0-dev.20200305.1",
-          "(.NET Core 4.6.28325.01; Microsoft Windows 10.0.18363 )"
-        ],
-        "x-ms-client-request-id": "384e7788-f32f-9a50-2c25-c24d5f650c44",
-        "x-ms-date": "Thu, 05 Mar 2020 21:08:40 GMT",
-        "x-ms-return-client-request-id": "true",
-        "x-ms-version": "2019-10-10"
-=======
       "RequestUri": "https://seanmcccanary.blob.core.windows.net/test-container-76b05c2e-4def-40de-e495-8d5d2e907942?restype=container",
       "RequestMethod": "DELETE",
       "RequestHeaders": {
@@ -230,39 +127,25 @@
         "x-ms-date": "Thu, 02 Apr 2020 23:48:56 GMT",
         "x-ms-return-client-request-id": "true",
         "x-ms-version": "2019-12-12"
->>>>>>> 32e373e2
       },
       "RequestBody": null,
       "StatusCode": 202,
       "ResponseHeaders": {
         "Content-Length": "0",
-<<<<<<< HEAD
-        "Date": "Thu, 05 Mar 2020 21:08:39 GMT",
-=======
         "Date": "Thu, 02 Apr 2020 23:48:55 GMT",
->>>>>>> 32e373e2
         "Server": [
           "Windows-Azure-Blob/1.0",
           "Microsoft-HTTPAPI/2.0"
         ],
         "x-ms-client-request-id": "384e7788-f32f-9a50-2c25-c24d5f650c44",
-<<<<<<< HEAD
-        "x-ms-request-id": "959e36bf-b01e-003c-8032-f3bbfc000000",
-        "x-ms-version": "2019-10-10"
-=======
         "x-ms-request-id": "7aca44bc-b01e-0003-3749-09acc4000000",
         "x-ms-version": "2019-12-12"
->>>>>>> 32e373e2
       },
       "ResponseBody": []
     }
   ],
   "Variables": {
     "RandomSeed": "392922921",
-<<<<<<< HEAD
-    "Storage_TestConfigDefault": "ProductionTenant\nseanstagetest\nU2FuaXRpemVk\nhttps://seanstagetest.blob.core.windows.net\nhttp://seanstagetest.file.core.windows.net\nhttp://seanstagetest.queue.core.windows.net\nhttp://seanstagetest.table.core.windows.net\n\n\n\n\nhttp://seanstagetest-secondary.blob.core.windows.net\nhttp://seanstagetest-secondary.file.core.windows.net\nhttp://seanstagetest-secondary.queue.core.windows.net\nhttp://seanstagetest-secondary.table.core.windows.net\n\nSanitized\n\n\nCloud\nBlobEndpoint=https://seanstagetest.blob.core.windows.net/;QueueEndpoint=http://seanstagetest.queue.core.windows.net/;FileEndpoint=http://seanstagetest.file.core.windows.net/;BlobSecondaryEndpoint=http://seanstagetest-secondary.blob.core.windows.net/;QueueSecondaryEndpoint=http://seanstagetest-secondary.queue.core.windows.net/;FileSecondaryEndpoint=http://seanstagetest-secondary.file.core.windows.net/;AccountName=seanstagetest;AccountKey=Sanitized\nseanscope1"
-=======
     "Storage_TestConfigDefault": "ProductionTenant\nseanmcccanary\nU2FuaXRpemVk\nhttps://seanmcccanary.blob.core.windows.net\nhttps://seanmcccanary.file.core.windows.net\nhttps://seanmcccanary.queue.core.windows.net\nhttps://seanmcccanary.table.core.windows.net\n\n\n\n\nhttps://seanmcccanary-secondary.blob.core.windows.net\nhttps://seanmcccanary-secondary.file.core.windows.net\nhttps://seanmcccanary-secondary.queue.core.windows.net\nhttps://seanmcccanary-secondary.table.core.windows.net\n\nSanitized\n\n\nCloud\nBlobEndpoint=https://seanmcccanary.blob.core.windows.net/;QueueEndpoint=https://seanmcccanary.queue.core.windows.net/;FileEndpoint=https://seanmcccanary.file.core.windows.net/;BlobSecondaryEndpoint=https://seanmcccanary-secondary.blob.core.windows.net/;QueueSecondaryEndpoint=https://seanmcccanary-secondary.queue.core.windows.net/;FileSecondaryEndpoint=https://seanmcccanary-secondary.file.core.windows.net/;AccountName=seanmcccanary;AccountKey=Sanitized\nseanscope1"
->>>>>>> 32e373e2
   }
 }