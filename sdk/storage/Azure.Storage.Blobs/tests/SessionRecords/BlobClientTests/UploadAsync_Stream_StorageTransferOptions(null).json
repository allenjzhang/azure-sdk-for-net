--- conflicted
+++ resolved
@@ -1,32 +1,18 @@
 {
   "Entries": [
     {
-<<<<<<< HEAD
-      "RequestUri": "https://seanmcccanary.blob.core.windows.net/test-container-b7a285c5-6e82-bbf4-181b-73c46d2f8a9b?restype=container",
+      "RequestUri": "https://seanmcccanary.blob.core.windows.net/test-container-d98e5bba-b0c1-cf41-3a83-75223e00c935?restype=container",
       "RequestMethod": "PUT",
       "RequestHeaders": {
         "Authorization": "Sanitized",
-        "traceparent": "00-1d74330f6a3a0e49a2866ef8343873ad-23ca6564ba62d345-00",
+        "traceparent": "00-e9ef0d68bcb3ab4d841faeed7f46c92a-7a7a016be069ad45-00",
         "User-Agent": [
-          "azsdk-net-Storage.Blobs/12.5.0-dev.20200402.1",
-=======
-      "RequestUri": "https://seandevtest.blob.core.windows.net/test-container-b7a285c5-6e82-bbf4-181b-73c46d2f8a9b?restype=container",
-      "RequestMethod": "PUT",
-      "RequestHeaders": {
-        "Authorization": "Sanitized",
-        "traceparent": "00-e834e1ce3dd14f47926bfc9fe262b645-2feea94f5e19ea4e-00",
-        "User-Agent": [
-          "azsdk-net-Storage.Blobs/12.5.0-dev.20200326.1",
->>>>>>> bb257be6
+          "azsdk-net-Storage.Blobs/12.5.0-dev.20200403.1",
           "(.NET Core 4.6.28325.01; Microsoft Windows 10.0.18362 )"
         ],
         "x-ms-blob-public-access": "container",
-        "x-ms-client-request-id": "293991d5-b75f-c58d-cead-6e11441c44cc",
-<<<<<<< HEAD
-        "x-ms-date": "Thu, 02 Apr 2020 23:49:07 GMT",
-=======
-        "x-ms-date": "Thu, 26 Mar 2020 20:50:03 GMT",
->>>>>>> bb257be6
+        "x-ms-client-request-id": "80f96a93-91b8-79cd-f3de-e4f25120aa58",
+        "x-ms-date": "Sat, 04 Apr 2020 01:40:12 GMT",
         "x-ms-return-client-request-id": "true",
         "x-ms-version": "2019-12-12"
       },
@@ -34,118 +20,68 @@
       "StatusCode": 201,
       "ResponseHeaders": {
         "Content-Length": "0",
-<<<<<<< HEAD
-        "Date": "Thu, 02 Apr 2020 23:49:06 GMT",
-        "ETag": "\u00220x8D7D7606E9E8AC0\u0022",
-        "Last-Modified": "Thu, 02 Apr 2020 23:49:06 GMT",
-=======
-        "Date": "Thu, 26 Mar 2020 20:50:04 GMT",
-        "ETag": "\u00220x8D7D1C742A68312\u0022",
-        "Last-Modified": "Thu, 26 Mar 2020 20:50:04 GMT",
->>>>>>> bb257be6
+        "Date": "Sat, 04 Apr 2020 01:40:12 GMT",
+        "ETag": "\u00220x8D7D8391E3FB9D0\u0022",
+        "Last-Modified": "Sat, 04 Apr 2020 01:40:12 GMT",
         "Server": [
           "Windows-Azure-Blob/1.0",
           "Microsoft-HTTPAPI/2.0"
         ],
-        "x-ms-client-request-id": "293991d5-b75f-c58d-cead-6e11441c44cc",
-<<<<<<< HEAD
-        "x-ms-request-id": "cdd91f2c-101e-009c-1249-09e0c6000000",
+        "x-ms-client-request-id": "80f96a93-91b8-79cd-f3de-e4f25120aa58",
+        "x-ms-request-id": "f9ef52f3-401e-0081-2621-0aed7a000000",
         "x-ms-version": "2019-12-12"
-=======
-        "x-ms-request-id": "73baf0b6-d01e-0064-4cb0-03baaa000000",
-        "x-ms-version": "2019-07-07"
->>>>>>> bb257be6
       },
       "ResponseBody": []
     },
     {
-<<<<<<< HEAD
-      "RequestUri": "https://seanmcccanary.blob.core.windows.net/test-container-b7a285c5-6e82-bbf4-181b-73c46d2f8a9b/test-blob-dd5e4a96-cf2c-127c-815d-e79837377a9d",
-=======
-      "RequestUri": "https://seandevtest.blob.core.windows.net/test-container-b7a285c5-6e82-bbf4-181b-73c46d2f8a9b/test-blob-dd5e4a96-cf2c-127c-815d-e79837377a9d",
->>>>>>> bb257be6
+      "RequestUri": "https://seanmcccanary.blob.core.windows.net/test-container-d98e5bba-b0c1-cf41-3a83-75223e00c935/test-blob-ded2a03a-cf09-d915-9c34-c4edbfc120f9",
       "RequestMethod": "PUT",
       "RequestHeaders": {
         "Authorization": "Sanitized",
         "Content-Length": "1024",
-<<<<<<< HEAD
-        "traceparent": "00-5e37e196771f2e4d819697d4334a6d17-0dfd2f833ace7440-00",
+        "traceparent": "00-241ffb10452a9d45bdef152cf6b1eea8-a75fe7c157994140-00",
         "User-Agent": [
-          "azsdk-net-Storage.Blobs/12.5.0-dev.20200402.1",
-=======
-        "traceparent": "00-d25d79506a208345837594fe3d470f10-6a7c0999201ac04c-00",
-        "User-Agent": [
-          "azsdk-net-Storage.Blobs/12.5.0-dev.20200326.1",
->>>>>>> bb257be6
+          "azsdk-net-Storage.Blobs/12.5.0-dev.20200403.1",
           "(.NET Core 4.6.28325.01; Microsoft Windows 10.0.18362 )"
         ],
         "x-ms-blob-type": "BlockBlob",
-        "x-ms-client-request-id": "2e4c611f-ffea-09e1-a2b6-5de8a07c2d64",
-<<<<<<< HEAD
-        "x-ms-date": "Thu, 02 Apr 2020 23:49:07 GMT",
-=======
-        "x-ms-date": "Thu, 26 Mar 2020 20:50:03 GMT",
->>>>>>> bb257be6
+        "x-ms-client-request-id": "185282c4-7a5d-00b1-c220-89d4bbd73243",
+        "x-ms-date": "Sat, 04 Apr 2020 01:40:12 GMT",
         "x-ms-return-client-request-id": "true",
         "x-ms-version": "2019-12-12"
       },
-      "RequestBody": "iA3v2/ZhO6iKq1b0RPIAs6VqJvUdtTkGFCeoAs/1jZYy0Yk3LGjWNQ61UoB4h82OXTPyzRGEgNPT6cbOuTnYlR7AwnNpyIY9lPHnZ2K5jY1aGaScAr\u002BFrlG1Y0OhB3vU3L1huMVaJJSstDkgnRhxGVw5dJ\u002BVPJJeOxQhtGVDm4x1EoukV9TH//UP8E2GZBA5REnnaJLbP6AqA32xOHAvaBmsqoqMzMKHcnWqhUtF2NYD6G8bWzL5mdPrelRWFcaE34c02bmGrHeHX/YdMLlU5SqnrlAAFA3msxC3oVJtMFyuJaXEEP4cfTv3k/w822gZlpQpr2d2hMt6TSaozwslGi6abwsUkNQrijEUCIAQqteonQq9Q4H1OKHaScPYc64w0nnNomxdBQbA/SQ1YXtKaaJPADEBaNatpDdpOUcRUxeD5DYGQwhqSpgD/UVcv9cmj98giXJ8L2qjH/0188u/r6oNsnxERCaa5LaY/WqQUOVgQ6pn8MqkBrXMYyMKNVbNRE6bTwxa4Uu5haS85DH/Es4Y1bAgWL7gaKzHeOACj65fy7gc9QHYBWFfrWol6CKDzVFV8mCmrOyPu\u002Bdgk2lqt/b2XBh54h3NP89OwapTun\u002BJRKqPrZxOuR7MjTkZeHL49PZ0L4wJCuozh7OQV\u002BtBOwBo1k6\u002B2wpZp6L5rFXjs8ddVcy034vygDm/WyXpvWEzilE4saEjOhjsGofpEF2VUNTsMwEejVx1dVYU/oDlcOpAxSEDqgEmORu0x8QDCW/bKgtQ/YlgFf31wzxKDjuYB6qcqEo8kaXSxvrmasWXcWvmONR1lHJh4K8kDufE2yvgG8AZZ2Aln5hlfjePeqs3XVHRY9VnI3I4O8iaGIO9DurPBU4EfQoLwZk8DxU70WYE7bGW83dVePhO4SuYiocUqHBMwHRdMt9GxqI8KxRd/GlhlirSJhpzeY1WtpzecjYSJ2el7hHyp7rRUC3VGU3j8OTCNvRcQoFV2UbnBntDZ1NrKQSstw5Xb\u002B5wANbtnWA/csW3HDtCteTlUBXLCqA/jejZau9JNznWascF7EGqaDvmp5S1jEsYKXQfx2b5jGROMHPuEzNw9juM4LFzPMmiO\u002BjZ5WMMiQGdwUF7KXDT3d5jt7vOvFQIdbFYKauZpOyqfYt\u002BIKcBQadxUFLy9c3LuQPSEIQO1H\u002BT0G\u002BytGBWAx1U0KzkVL03YnYUXWsCFX/kjXCnxpNonKgM6k83To1GGk00niUg5mRGm64O\u002BXcTkLrwzibvrzyJ7DMD2GltABPpzUIezXdaw6YMYCvkWaMx\u002BFmUR4BmV2sQq7HyHQ762JqbJSw09cNClQqA404QpJKQ0d8Q2bmSgnbWDSLGaKWXEQ==",
+      "RequestBody": "bQKP1AZJfc0claOH/MwI9CiYRQ5vN2nEVSDkg8zfuTG964VOkdZR8SIEwXMsjt3QLNDFJ3wSijWZy37mZfoAPdxxyRBGuWNRR1TranX2mMdDE1b8GZK1q2FQtcZXa4woBISWusTMinNsc98nJx\u002B/ojK3o1GkBCNKvB6v9QSd\u002BdvIwmbxX90Cdonjj6WyjYNBkBKToMg6hP9gTP2mHZRuz3kEX2S5zUNVtC3HwHR9mC\u002BabWTyCVkTjT5mkRPgW1j1dMArri0fiMPPPuuac8OL4rPNDLAvfMUg8NIlUjwvdFnU0UyzUekCe\u002BShIstueBl72q5fE0\u002Bnxvf6C75b\u002BTaGn8mSxqJ215HKy5HMjVn6sXe4qneNz2EJLAtVuUUrpoGtGoMB3LJ3BAMdlUe92zidAFlGok\u002B\u002B\u002BM9oiJmWIR5LniQPHnPW\u002BNXEQaV0cDoZS1DSt7js5AMy7iG0mFQY4OLk0fcjrr3FxwiEgmGpSoiVTzxIxGplX7kg3C9RIl\u002BBq2HDkJ5D9Z2TDe\u002BwZ2KiiaSZH0kY0Bx4fnI9AtGNc6WpA9YA5rrpUlqetLZ6tfdWflOKtwMWadtEShEsBfLMBplKB2SMoqPqsMzueRtl/cl754R\u002BAryikpr6u5upvExn0q4cMK2TydywoAc2J\u002B/A3k1HsB1uTQPdp3TKkuYHQfOAh6ZsScwb6B6ozmK1bGuqOdxNYQsv\u002BYSrPog5yDb1qF4Ttp9IVJWAK8j/xX\u002BhKDsIIFkJuuDnUI4iwQpD4h/nsyUDobbMYeRHzTVDLzMECRZNMKjd7O5\u002BK2URJpOKPUmpGBJanYaFPL50we2qpCBaHbf09rF3CsY3hHZQujtRvY/rmRchqmyPx/TqaCoB1IdEtwjblkeYMg1LIhgQNIGCIwRdvgoIOXNLZC68jKGcNrDuCwMzdSZIU2cJ1YhTf5NyZ0UloxV8O32VkDEY26Vsr\u002BtnISh\u002BT63eFGui/mPq9\u002BWaSiVcdpObctCFneX0MHfCnSac611q9BiXR4\u002Bp2TwaqphMfZGADzhYzK9Y\u002BLHH6eTz4GE8TgyIMFYNxC8D8ZiTavNMqLLmQo7uRB\u002BuEvtm0F6qtvnb3VyMxE07c0oIVNsWxY29ekAyDZ3STgnt2R5apvTRWTuft42XwORkq89E5e9Dl0xtqFUdeKhbCY9Sn\u002Bov4MxVN/ufdw0AJrpbzWLOjmkaqUHR7f2fs\u002BCSQ67\u002BRSH6NcoC7q30oyA\u002BbYKbwapFjXslOPWoXfLOtoMbDDRfAuCYYZiXy5\u002B7JgUhkoB7A/E1TbUz2A0rUtfXMzgp2Zbs32qiAmASrcHbahHwh8tyU7KS5b9\u002BLCnTbQ/Av5hnkU1uNLMV2QGRI5/0V277OssLZQ==",
       "StatusCode": 201,
       "ResponseHeaders": {
         "Content-Length": "0",
-        "Content-MD5": "FYzlytE3XBUhphoAGE153w==",
-<<<<<<< HEAD
-        "Date": "Thu, 02 Apr 2020 23:49:06 GMT",
-        "ETag": "\u00220x8D7D7606EABBDDF\u0022",
-        "Last-Modified": "Thu, 02 Apr 2020 23:49:06 GMT",
-=======
-        "Date": "Thu, 26 Mar 2020 20:50:04 GMT",
-        "ETag": "\u00220x8D7D1C742AB849C\u0022",
-        "Last-Modified": "Thu, 26 Mar 2020 20:50:04 GMT",
->>>>>>> bb257be6
+        "Content-MD5": "EqLJlVvHxN/8h42JzcIlmg==",
+        "Date": "Sat, 04 Apr 2020 01:40:12 GMT",
+        "ETag": "\u00220x8D7D8391E4C2474\u0022",
+        "Last-Modified": "Sat, 04 Apr 2020 01:40:12 GMT",
         "Server": [
           "Windows-Azure-Blob/1.0",
           "Microsoft-HTTPAPI/2.0"
         ],
-        "x-ms-client-request-id": "2e4c611f-ffea-09e1-a2b6-5de8a07c2d64",
-        "x-ms-content-crc64": "5RoDnUYO5VI=",
-<<<<<<< HEAD
-        "x-ms-request-id": "cdd91f59-101e-009c-3b49-09e0c6000000",
-=======
-        "x-ms-request-id": "73baf0cf-d01e-0064-63b0-03baaa000000",
->>>>>>> bb257be6
+        "x-ms-client-request-id": "185282c4-7a5d-00b1-c220-89d4bbd73243",
+        "x-ms-content-crc64": "jWneU0TqaMI=",
+        "x-ms-request-id": "f9ef5307-401e-0081-3821-0aed7a000000",
         "x-ms-request-server-encrypted": "true",
         "x-ms-version": "2019-12-12"
       },
       "ResponseBody": []
     },
     {
-<<<<<<< HEAD
-      "RequestUri": "https://seanmcccanary.blob.core.windows.net/test-container-b7a285c5-6e82-bbf4-181b-73c46d2f8a9b/test-blob-dd5e4a96-cf2c-127c-815d-e79837377a9d",
+      "RequestUri": "https://seanmcccanary.blob.core.windows.net/test-container-d98e5bba-b0c1-cf41-3a83-75223e00c935/test-blob-ded2a03a-cf09-d915-9c34-c4edbfc120f9",
       "RequestMethod": "GET",
       "RequestHeaders": {
         "Authorization": "Sanitized",
-        "traceparent": "00-52c4063bff77f646bf8e045f9cfde599-397d67296797f34e-00",
+        "traceparent": "00-16a0c5532b634e4f8eeaccf63b479579-d9abef1ed8dfe947-00",
         "User-Agent": [
-          "azsdk-net-Storage.Blobs/12.5.0-dev.20200402.1",
+          "azsdk-net-Storage.Blobs/12.5.0-dev.20200403.1",
           "(.NET Core 4.6.28325.01; Microsoft Windows 10.0.18362 )"
         ],
-        "x-ms-client-request-id": "06a61b0d-6859-8827-af3f-92c09f1af5d4",
-        "x-ms-date": "Thu, 02 Apr 2020 23:49:07 GMT",
-        "x-ms-range": "bytes=0-",
-=======
-      "RequestUri": "https://seandevtest.blob.core.windows.net/test-container-b7a285c5-6e82-bbf4-181b-73c46d2f8a9b/test-blob-dd5e4a96-cf2c-127c-815d-e79837377a9d",
-      "RequestMethod": "GET",
-      "RequestHeaders": {
-        "Authorization": "Sanitized",
-        "traceparent": "00-316e553cd570694d93eda9d114e952eb-120b0d22fb299841-00",
-        "User-Agent": [
-          "azsdk-net-Storage.Blobs/12.5.0-dev.20200326.1",
-          "(.NET Core 4.6.28325.01; Microsoft Windows 10.0.18362 )"
-        ],
-        "x-ms-client-request-id": "06a61b0d-6859-8827-af3f-92c09f1af5d4",
-        "x-ms-date": "Thu, 26 Mar 2020 20:50:03 GMT",
->>>>>>> bb257be6
+        "x-ms-client-request-id": "b83696e3-f378-6607-d496-31b7e4de85f7",
+        "x-ms-date": "Sat, 04 Apr 2020 01:40:13 GMT",
         "x-ms-return-client-request-id": "true",
         "x-ms-version": "2019-12-12"
       },
@@ -154,68 +90,38 @@
       "ResponseHeaders": {
         "Accept-Ranges": "bytes",
         "Content-Length": "1024",
-        "Content-MD5": "FYzlytE3XBUhphoAGE153w==",
+        "Content-MD5": "EqLJlVvHxN/8h42JzcIlmg==",
         "Content-Type": "application/octet-stream",
-<<<<<<< HEAD
-        "Date": "Thu, 02 Apr 2020 23:49:06 GMT",
-        "ETag": "\u00220x8D7D7606EABBDDF\u0022",
-        "Last-Modified": "Thu, 02 Apr 2020 23:49:06 GMT",
-=======
-        "Date": "Thu, 26 Mar 2020 20:50:04 GMT",
-        "ETag": "\u00220x8D7D1C742AB849C\u0022",
-        "Last-Modified": "Thu, 26 Mar 2020 20:50:04 GMT",
->>>>>>> bb257be6
+        "Date": "Sat, 04 Apr 2020 01:40:12 GMT",
+        "ETag": "\u00220x8D7D8391E4C2474\u0022",
+        "Last-Modified": "Sat, 04 Apr 2020 01:40:12 GMT",
         "Server": [
           "Windows-Azure-Blob/1.0",
           "Microsoft-HTTPAPI/2.0"
         ],
-<<<<<<< HEAD
-        "x-ms-blob-content-md5": "FYzlytE3XBUhphoAGE153w==",
         "x-ms-blob-type": "BlockBlob",
-        "x-ms-client-request-id": "06a61b0d-6859-8827-af3f-92c09f1af5d4",
-        "x-ms-creation-time": "Thu, 02 Apr 2020 23:49:06 GMT",
+        "x-ms-client-request-id": "b83696e3-f378-6607-d496-31b7e4de85f7",
+        "x-ms-creation-time": "Sat, 04 Apr 2020 01:40:12 GMT",
         "x-ms-lease-state": "available",
         "x-ms-lease-status": "unlocked",
-        "x-ms-request-id": "cdd91f71-101e-009c-5349-09e0c6000000",
-=======
-        "x-ms-blob-type": "BlockBlob",
-        "x-ms-client-request-id": "06a61b0d-6859-8827-af3f-92c09f1af5d4",
-        "x-ms-creation-time": "Thu, 26 Mar 2020 20:50:04 GMT",
-        "x-ms-lease-state": "available",
-        "x-ms-lease-status": "unlocked",
-        "x-ms-request-id": "73baf0db-d01e-0064-6fb0-03baaa000000",
->>>>>>> bb257be6
+        "x-ms-request-id": "f9ef5311-401e-0081-4221-0aed7a000000",
         "x-ms-server-encrypted": "true",
         "x-ms-version": "2019-12-12"
       },
-      "ResponseBody": "iA3v2/ZhO6iKq1b0RPIAs6VqJvUdtTkGFCeoAs/1jZYy0Yk3LGjWNQ61UoB4h82OXTPyzRGEgNPT6cbOuTnYlR7AwnNpyIY9lPHnZ2K5jY1aGaScAr\u002BFrlG1Y0OhB3vU3L1huMVaJJSstDkgnRhxGVw5dJ\u002BVPJJeOxQhtGVDm4x1EoukV9TH//UP8E2GZBA5REnnaJLbP6AqA32xOHAvaBmsqoqMzMKHcnWqhUtF2NYD6G8bWzL5mdPrelRWFcaE34c02bmGrHeHX/YdMLlU5SqnrlAAFA3msxC3oVJtMFyuJaXEEP4cfTv3k/w822gZlpQpr2d2hMt6TSaozwslGi6abwsUkNQrijEUCIAQqteonQq9Q4H1OKHaScPYc64w0nnNomxdBQbA/SQ1YXtKaaJPADEBaNatpDdpOUcRUxeD5DYGQwhqSpgD/UVcv9cmj98giXJ8L2qjH/0188u/r6oNsnxERCaa5LaY/WqQUOVgQ6pn8MqkBrXMYyMKNVbNRE6bTwxa4Uu5haS85DH/Es4Y1bAgWL7gaKzHeOACj65fy7gc9QHYBWFfrWol6CKDzVFV8mCmrOyPu\u002Bdgk2lqt/b2XBh54h3NP89OwapTun\u002BJRKqPrZxOuR7MjTkZeHL49PZ0L4wJCuozh7OQV\u002BtBOwBo1k6\u002B2wpZp6L5rFXjs8ddVcy034vygDm/WyXpvWEzilE4saEjOhjsGofpEF2VUNTsMwEejVx1dVYU/oDlcOpAxSEDqgEmORu0x8QDCW/bKgtQ/YlgFf31wzxKDjuYB6qcqEo8kaXSxvrmasWXcWvmONR1lHJh4K8kDufE2yvgG8AZZ2Aln5hlfjePeqs3XVHRY9VnI3I4O8iaGIO9DurPBU4EfQoLwZk8DxU70WYE7bGW83dVePhO4SuYiocUqHBMwHRdMt9GxqI8KxRd/GlhlirSJhpzeY1WtpzecjYSJ2el7hHyp7rRUC3VGU3j8OTCNvRcQoFV2UbnBntDZ1NrKQSstw5Xb\u002B5wANbtnWA/csW3HDtCteTlUBXLCqA/jejZau9JNznWascF7EGqaDvmp5S1jEsYKXQfx2b5jGROMHPuEzNw9juM4LFzPMmiO\u002BjZ5WMMiQGdwUF7KXDT3d5jt7vOvFQIdbFYKauZpOyqfYt\u002BIKcBQadxUFLy9c3LuQPSEIQO1H\u002BT0G\u002BytGBWAx1U0KzkVL03YnYUXWsCFX/kjXCnxpNonKgM6k83To1GGk00niUg5mRGm64O\u002BXcTkLrwzibvrzyJ7DMD2GltABPpzUIezXdaw6YMYCvkWaMx\u002BFmUR4BmV2sQq7HyHQ762JqbJSw09cNClQqA404QpJKQ0d8Q2bmSgnbWDSLGaKWXEQ=="
+      "ResponseBody": "bQKP1AZJfc0claOH/MwI9CiYRQ5vN2nEVSDkg8zfuTG964VOkdZR8SIEwXMsjt3QLNDFJ3wSijWZy37mZfoAPdxxyRBGuWNRR1TranX2mMdDE1b8GZK1q2FQtcZXa4woBISWusTMinNsc98nJx\u002B/ojK3o1GkBCNKvB6v9QSd\u002BdvIwmbxX90Cdonjj6WyjYNBkBKToMg6hP9gTP2mHZRuz3kEX2S5zUNVtC3HwHR9mC\u002BabWTyCVkTjT5mkRPgW1j1dMArri0fiMPPPuuac8OL4rPNDLAvfMUg8NIlUjwvdFnU0UyzUekCe\u002BShIstueBl72q5fE0\u002Bnxvf6C75b\u002BTaGn8mSxqJ215HKy5HMjVn6sXe4qneNz2EJLAtVuUUrpoGtGoMB3LJ3BAMdlUe92zidAFlGok\u002B\u002B\u002BM9oiJmWIR5LniQPHnPW\u002BNXEQaV0cDoZS1DSt7js5AMy7iG0mFQY4OLk0fcjrr3FxwiEgmGpSoiVTzxIxGplX7kg3C9RIl\u002BBq2HDkJ5D9Z2TDe\u002BwZ2KiiaSZH0kY0Bx4fnI9AtGNc6WpA9YA5rrpUlqetLZ6tfdWflOKtwMWadtEShEsBfLMBplKB2SMoqPqsMzueRtl/cl754R\u002BAryikpr6u5upvExn0q4cMK2TydywoAc2J\u002B/A3k1HsB1uTQPdp3TKkuYHQfOAh6ZsScwb6B6ozmK1bGuqOdxNYQsv\u002BYSrPog5yDb1qF4Ttp9IVJWAK8j/xX\u002BhKDsIIFkJuuDnUI4iwQpD4h/nsyUDobbMYeRHzTVDLzMECRZNMKjd7O5\u002BK2URJpOKPUmpGBJanYaFPL50we2qpCBaHbf09rF3CsY3hHZQujtRvY/rmRchqmyPx/TqaCoB1IdEtwjblkeYMg1LIhgQNIGCIwRdvgoIOXNLZC68jKGcNrDuCwMzdSZIU2cJ1YhTf5NyZ0UloxV8O32VkDEY26Vsr\u002BtnISh\u002BT63eFGui/mPq9\u002BWaSiVcdpObctCFneX0MHfCnSac611q9BiXR4\u002Bp2TwaqphMfZGADzhYzK9Y\u002BLHH6eTz4GE8TgyIMFYNxC8D8ZiTavNMqLLmQo7uRB\u002BuEvtm0F6qtvnb3VyMxE07c0oIVNsWxY29ekAyDZ3STgnt2R5apvTRWTuft42XwORkq89E5e9Dl0xtqFUdeKhbCY9Sn\u002Bov4MxVN/ufdw0AJrpbzWLOjmkaqUHR7f2fs\u002BCSQ67\u002BRSH6NcoC7q30oyA\u002BbYKbwapFjXslOPWoXfLOtoMbDDRfAuCYYZiXy5\u002B7JgUhkoB7A/E1TbUz2A0rUtfXMzgp2Zbs32qiAmASrcHbahHwh8tyU7KS5b9\u002BLCnTbQ/Av5hnkU1uNLMV2QGRI5/0V277OssLZQ=="
     },
     {
-<<<<<<< HEAD
-      "RequestUri": "https://seanmcccanary.blob.core.windows.net/test-container-b7a285c5-6e82-bbf4-181b-73c46d2f8a9b/test-blob-dd5e4a96-cf2c-127c-815d-e79837377a9d",
+      "RequestUri": "https://seanmcccanary.blob.core.windows.net/test-container-d98e5bba-b0c1-cf41-3a83-75223e00c935/test-blob-ded2a03a-cf09-d915-9c34-c4edbfc120f9",
       "RequestMethod": "HEAD",
       "RequestHeaders": {
         "Authorization": "Sanitized",
-        "traceparent": "00-361c843da822ef41adf9db7db5cae8af-98edb3a9dc18c64c-00",
+        "traceparent": "00-7db1f52448508f4d93cd1c669071f5d7-7bdd57dcf73bcc4a-00",
         "User-Agent": [
-          "azsdk-net-Storage.Blobs/12.5.0-dev.20200402.1",
+          "azsdk-net-Storage.Blobs/12.5.0-dev.20200403.1",
           "(.NET Core 4.6.28325.01; Microsoft Windows 10.0.18362 )"
         ],
-        "x-ms-client-request-id": "85dba3b3-27d6-800b-aa3e-cf1ccb5935c2",
-        "x-ms-date": "Thu, 02 Apr 2020 23:49:07 GMT",
-=======
-      "RequestUri": "https://seandevtest.blob.core.windows.net/test-container-b7a285c5-6e82-bbf4-181b-73c46d2f8a9b/test-blob-dd5e4a96-cf2c-127c-815d-e79837377a9d",
-      "RequestMethod": "HEAD",
-      "RequestHeaders": {
-        "Authorization": "Sanitized",
-        "traceparent": "00-147f38fe0b9330468a9270b431836674-408d6020a978d24b-00",
-        "User-Agent": [
-          "azsdk-net-Storage.Blobs/12.5.0-dev.20200326.1",
-          "(.NET Core 4.6.28325.01; Microsoft Windows 10.0.18362 )"
-        ],
-        "x-ms-client-request-id": "85dba3b3-27d6-800b-aa3e-cf1ccb5935c2",
-        "x-ms-date": "Thu, 26 Mar 2020 20:50:03 GMT",
->>>>>>> bb257be6
+        "x-ms-client-request-id": "24f1be6e-7aa0-c1cb-5251-0d6327dfe122",
+        "x-ms-date": "Sat, 04 Apr 2020 01:40:13 GMT",
         "x-ms-return-client-request-id": "true",
         "x-ms-version": "2019-12-12"
       },
@@ -224,17 +130,11 @@
       "ResponseHeaders": {
         "Accept-Ranges": "bytes",
         "Content-Length": "1024",
-        "Content-MD5": "FYzlytE3XBUhphoAGE153w==",
+        "Content-MD5": "EqLJlVvHxN/8h42JzcIlmg==",
         "Content-Type": "application/octet-stream",
-<<<<<<< HEAD
-        "Date": "Thu, 02 Apr 2020 23:49:06 GMT",
-        "ETag": "\u00220x8D7D7606EABBDDF\u0022",
-        "Last-Modified": "Thu, 02 Apr 2020 23:49:06 GMT",
-=======
-        "Date": "Thu, 26 Mar 2020 20:50:04 GMT",
-        "ETag": "\u00220x8D7D1C742AB849C\u0022",
-        "Last-Modified": "Thu, 26 Mar 2020 20:50:04 GMT",
->>>>>>> bb257be6
+        "Date": "Sat, 04 Apr 2020 01:40:12 GMT",
+        "ETag": "\u00220x8D7D8391E4C2474\u0022",
+        "Last-Modified": "Sat, 04 Apr 2020 01:40:12 GMT",
         "Server": [
           "Windows-Azure-Blob/1.0",
           "Microsoft-HTTPAPI/2.0"
@@ -242,49 +142,28 @@
         "x-ms-access-tier": "Hot",
         "x-ms-access-tier-inferred": "true",
         "x-ms-blob-type": "BlockBlob",
-        "x-ms-client-request-id": "85dba3b3-27d6-800b-aa3e-cf1ccb5935c2",
-<<<<<<< HEAD
-        "x-ms-creation-time": "Thu, 02 Apr 2020 23:49:06 GMT",
+        "x-ms-client-request-id": "24f1be6e-7aa0-c1cb-5251-0d6327dfe122",
+        "x-ms-creation-time": "Sat, 04 Apr 2020 01:40:12 GMT",
         "x-ms-lease-state": "available",
         "x-ms-lease-status": "unlocked",
-        "x-ms-request-id": "cdd91f7b-101e-009c-5d49-09e0c6000000",
-=======
-        "x-ms-creation-time": "Thu, 26 Mar 2020 20:50:04 GMT",
-        "x-ms-lease-state": "available",
-        "x-ms-lease-status": "unlocked",
-        "x-ms-request-id": "73baf0ec-d01e-0064-80b0-03baaa000000",
->>>>>>> bb257be6
+        "x-ms-request-id": "f9ef531f-401e-0081-4f21-0aed7a000000",
         "x-ms-server-encrypted": "true",
         "x-ms-version": "2019-12-12"
       },
       "ResponseBody": []
     },
     {
-<<<<<<< HEAD
-      "RequestUri": "https://seanmcccanary.blob.core.windows.net/test-container-b7a285c5-6e82-bbf4-181b-73c46d2f8a9b?restype=container",
+      "RequestUri": "https://seanmcccanary.blob.core.windows.net/test-container-d98e5bba-b0c1-cf41-3a83-75223e00c935?restype=container",
       "RequestMethod": "DELETE",
       "RequestHeaders": {
         "Authorization": "Sanitized",
-        "traceparent": "00-f2276a9379daee4da9946a2cfea6a818-8d6082625a47b043-00",
+        "traceparent": "00-5cbdf37c7b478245b9fb8131c795f567-ab85d90b1e6d554e-00",
         "User-Agent": [
-          "azsdk-net-Storage.Blobs/12.5.0-dev.20200402.1",
+          "azsdk-net-Storage.Blobs/12.5.0-dev.20200403.1",
           "(.NET Core 4.6.28325.01; Microsoft Windows 10.0.18362 )"
         ],
-        "x-ms-client-request-id": "fb0c8d52-703f-5cfe-067c-f717b18ef5ee",
-        "x-ms-date": "Thu, 02 Apr 2020 23:49:08 GMT",
-=======
-      "RequestUri": "https://seandevtest.blob.core.windows.net/test-container-b7a285c5-6e82-bbf4-181b-73c46d2f8a9b?restype=container",
-      "RequestMethod": "DELETE",
-      "RequestHeaders": {
-        "Authorization": "Sanitized",
-        "traceparent": "00-036907f24c5616468c2c0244ae8be130-58c5478af05e3c4c-00",
-        "User-Agent": [
-          "azsdk-net-Storage.Blobs/12.5.0-dev.20200326.1",
-          "(.NET Core 4.6.28325.01; Microsoft Windows 10.0.18362 )"
-        ],
-        "x-ms-client-request-id": "fb0c8d52-703f-5cfe-067c-f717b18ef5ee",
-        "x-ms-date": "Thu, 26 Mar 2020 20:50:03 GMT",
->>>>>>> bb257be6
+        "x-ms-client-request-id": "254940d5-60ec-e856-42db-40208579430b",
+        "x-ms-date": "Sat, 04 Apr 2020 01:40:13 GMT",
         "x-ms-return-client-request-id": "true",
         "x-ms-version": "2019-12-12"
       },
@@ -292,33 +171,20 @@
       "StatusCode": 202,
       "ResponseHeaders": {
         "Content-Length": "0",
-<<<<<<< HEAD
-        "Date": "Thu, 02 Apr 2020 23:49:06 GMT",
-=======
-        "Date": "Thu, 26 Mar 2020 20:50:04 GMT",
->>>>>>> bb257be6
+        "Date": "Sat, 04 Apr 2020 01:40:12 GMT",
         "Server": [
           "Windows-Azure-Blob/1.0",
           "Microsoft-HTTPAPI/2.0"
         ],
-        "x-ms-client-request-id": "fb0c8d52-703f-5cfe-067c-f717b18ef5ee",
-<<<<<<< HEAD
-        "x-ms-request-id": "cdd91f87-101e-009c-6849-09e0c6000000",
+        "x-ms-client-request-id": "254940d5-60ec-e856-42db-40208579430b",
+        "x-ms-request-id": "f9ef532a-401e-0081-5a21-0aed7a000000",
         "x-ms-version": "2019-12-12"
-=======
-        "x-ms-request-id": "73baf0fb-d01e-0064-0eb0-03baaa000000",
-        "x-ms-version": "2019-07-07"
->>>>>>> bb257be6
       },
       "ResponseBody": []
     }
   ],
   "Variables": {
-    "RandomSeed": "517768167",
-<<<<<<< HEAD
+    "RandomSeed": "1472272097",
     "Storage_TestConfigDefault": "ProductionTenant\nseanmcccanary\nU2FuaXRpemVk\nhttps://seanmcccanary.blob.core.windows.net\nhttps://seanmcccanary.file.core.windows.net\nhttps://seanmcccanary.queue.core.windows.net\nhttps://seanmcccanary.table.core.windows.net\n\n\n\n\nhttps://seanmcccanary-secondary.blob.core.windows.net\nhttps://seanmcccanary-secondary.file.core.windows.net\nhttps://seanmcccanary-secondary.queue.core.windows.net\nhttps://seanmcccanary-secondary.table.core.windows.net\n\nSanitized\n\n\nCloud\nBlobEndpoint=https://seanmcccanary.blob.core.windows.net/;QueueEndpoint=https://seanmcccanary.queue.core.windows.net/;FileEndpoint=https://seanmcccanary.file.core.windows.net/;BlobSecondaryEndpoint=https://seanmcccanary-secondary.blob.core.windows.net/;QueueSecondaryEndpoint=https://seanmcccanary-secondary.queue.core.windows.net/;FileSecondaryEndpoint=https://seanmcccanary-secondary.file.core.windows.net/;AccountName=seanmcccanary;AccountKey=Sanitized\nseanscope1"
-=======
-    "Storage_TestConfigDefault": "ProductionTenant\nseandevtest\nU2FuaXRpemVk\nhttps://seandevtest.blob.core.windows.net\nhttps://seandevtest.file.core.windows.net\nhttps://seandevtest.queue.core.windows.net\nhttps://seandevtest.table.core.windows.net\n\n\n\n\nhttps://seandevtest-secondary.blob.core.windows.net\nhttps://seandevtest-secondary.file.core.windows.net\nhttps://seandevtest-secondary.queue.core.windows.net\nhttps://seandevtest-secondary.table.core.windows.net\n\nSanitized\n\n\nCloud\nBlobEndpoint=https://seandevtest.blob.core.windows.net/;QueueEndpoint=https://seandevtest.queue.core.windows.net/;FileEndpoint=https://seandevtest.file.core.windows.net/;BlobSecondaryEndpoint=https://seandevtest-secondary.blob.core.windows.net/;QueueSecondaryEndpoint=https://seandevtest-secondary.queue.core.windows.net/;FileSecondaryEndpoint=https://seandevtest-secondary.file.core.windows.net/;AccountName=seandevtest;AccountKey=Sanitized\nseanscope1"
->>>>>>> bb257be6
   }
 }