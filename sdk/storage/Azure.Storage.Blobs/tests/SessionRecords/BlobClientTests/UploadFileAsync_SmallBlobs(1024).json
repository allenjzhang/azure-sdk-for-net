{
  "Entries": [
    {
      "RequestUri": "https://ortestsaccountcbn1.blob.core.windows.net/test-container-21e58863-f0d8-5f8a-a1a8-1b3be4ca8c59?restype=container",
      "RequestMethod": "PUT",
      "RequestHeaders": {
        "Authorization": "Sanitized",
        "traceparent": "00-d936846939457b458c624c1514f450e6-6a0d3b1281cf964f-00",
        "User-Agent": [
          "azsdk-net-Storage.Blobs/12.5.0-dev.20200420.1",
          "(.NET Core 4.6.28619.01; Microsoft Windows 10.0.18363 )"
        ],
        "x-ms-blob-public-access": "container",
        "x-ms-client-request-id": "4c677c87-a1f5-2d5e-5ea6-598f6a0c06ae",
        "x-ms-date": "Mon, 20 Apr 2020 19:22:38 GMT",
        "x-ms-return-client-request-id": "true",
        "x-ms-version": "2019-12-12"
      },
      "RequestBody": null,
      "StatusCode": 201,
      "ResponseHeaders": {
        "Content-Length": "0",
        "Date": "Mon, 20 Apr 2020 19:22:37 GMT",
        "ETag": "\u00220x8D7E56030033641\u0022",
        "Last-Modified": "Mon, 20 Apr 2020 19:22:38 GMT",
        "Server": [
          "Windows-Azure-Blob/1.0",
          "Microsoft-HTTPAPI/2.0"
        ],
<<<<<<< HEAD
        "x-ms-client-request-id": "426771ed-fa4c-968a-c86c-929ecd122916",
        "x-ms-request-id": "05081c28-b01e-002c-6c32-f37e94000000",
=======
        "x-ms-client-request-id": "4c677c87-a1f5-2d5e-5ea6-598f6a0c06ae",
        "x-ms-request-id": "79927081-901e-002b-7e49-17cd6c000000",
>>>>>>> 8d420312
        "x-ms-version": "2019-12-12"
      },
      "ResponseBody": []
    },
    {
      "RequestUri": "https://ortestsaccountcbn1.blob.core.windows.net/test-container-21e58863-f0d8-5f8a-a1a8-1b3be4ca8c59/test-blob-8f34b18e-7043-4583-9fe0-39658898daf5?comp=block\u0026blockid=AAAAAAAAAAAAAAAAAAAAAAAAAAAAAAAAAAAAAAAAAAAAAAAAAAAAAAAAAAAAAAAA",
      "RequestMethod": "PUT",
      "RequestHeaders": {
        "Authorization": "Sanitized",
        "Content-Length": "1024",
        "User-Agent": [
          "azsdk-net-Storage.Blobs/12.5.0-dev.20200420.1",
          "(.NET Core 4.6.28619.01; Microsoft Windows 10.0.18363 )"
        ],
        "x-ms-client-request-id": "2101880757_AAAAAAAAAAAAAAAAAAAAAAAAAAAAAAAAAAAAAAAAAAAAAAAAAAAAAAAAAAAAAAAA",
        "x-ms-date": "Mon, 20 Apr 2020 19:22:38 GMT",
        "x-ms-return-client-request-id": "true",
        "x-ms-version": "2019-12-12"
      },
      "RequestBody": "RNv/2bIcrXFacSuEyo14kntvblYFygXWXpN7PqgNnjcy\u002B/37RUH6b1y9EM42lFD\u002BK7HJm4aG/nnWKHseoG/ITNLzUs6QfUw6df75R7o2oMpCfRL2QwOxq/yDJR3G287t9MP8QkKCba1ljyaHjba/n4ix3CNc0gnPQqbRDFgudJkvC1P2Ol2HwA9lkbTdKR5GxIaVFf\u002BrkSK6LQCbsGBVNhuNWIFjyWQqKRsT90BV8hiHi0jRmV\u002BZhHoxOw1d6xCvD1qYUNGd4vshauvkmJnhZTrnEyQYg5y889MGMo1XzD0KZOfmvKJH6qhMsC5ztOvgT9XSdtfslou\u002B3Fz9lrBuyp6u2TOx\u002B6mYnyl7zNNtSD/oJeK3hFZlHs5cJ99FSVT43uWQxdu4LlQsOdaucMm3UJMdFXDNtkZISLplVdPJU1XUg\u002B7u3YNjL/aOi0p/tq0EpNdLKDTjKiefSHwgUtmAYuaA2e3byXIQueV6Pyv7yJEMYbD7fSoh8VjGTpUGQ90dDShk/t3AKNtkO29Oaer8pH/qE/EoheW8X\u002BiUFHrdCXYIXDICl8m0TDjVlkK70ohuyqoVHC/s9IhCqJ/0KxRghzH4Rgy4\u002BQ21Nce4Uu6jAIxgJkrQyO1HG2eqwO4qwCAkdQ8Qwot7tdCdX\u002BZnM6GZn6cSlATJkL5EsSukDjkei3WmlN3ekj4B5XB6MmgH3\u002BjGECBHFysbWuVQyxBg1qeWf9NwwJ7EugxoEa\u002BUTl1WPdJC3v4Z1nNKizn4jsYtoA7J47OVlh5KAVUT3gZ8hwuH\u002Bo4\u002BHfepfahgJjVkyyxGO3CgymupwKaz\u002BNyoBfdszgMtcJM47oIXH2UKNXDp5TYozaOW27yg3jnoiyUaAHex81gyNluYDkztiasFnos1yhKmfzhT1vJGjZJaT2Nd/B/uWUIYtq/bkL5XqVERmz\u002BtssESc4A\u002BXRxl66nIPr7okIyMF0VJHRNjy\u002B95/C2gNfJSrJ2iSoier/wls8sFElEAbhjFhYP6ZJWtr6iQxGDvxLW2dpIhRkUE7WdIJGpHXbieeY0U27BuWEgI9JvgDeqbNu4VT5y/3yjTwJccsT8rZlHv8kvT2ukFSB1KGFKpJN98rO17Mg4c35llQRoYUqYI3Y5K8BufyFsFDwd\u002BdcbWKZy3nwVRrzNC0xOxbZnO7fZ3QTvDXzPE3eSSdiIHnWnTjxd\u002BYLKhti1aBxwI7VrCNyIQBzOKEspo88IgvzkROzWp3t6CUIxD1YsNaVgXvPCJ0D//9pY2SH1NFW3wgPb0ScvnXg58QOaWzTGnfKhyUTbSl\u002B/5EUWfc5ZhNDoeU1WVGSCMMF7hDI9YaSlkjsvU28M3HugG\u002BjeGR\u002Bt4Gwusd3ncEg==",
      "StatusCode": 201,
      "ResponseHeaders": {
        "Content-Length": "0",
        "Date": "Mon, 20 Apr 2020 19:22:38 GMT",
        "Server": [
          "Windows-Azure-Blob/1.0",
          "Microsoft-HTTPAPI/2.0"
        ],
        "x-ms-client-request-id": "2101880757_AAAAAAAAAAAAAAAAAAAAAAAAAAAAAAAAAAAAAAAAAAAAAAAAAAAAAAAAAAAAAAAA",
        "x-ms-content-crc64": "EaAHJdrcZLE=",
        "x-ms-request-id": "f308c9ab-b01e-003c-1b49-176467000000",
        "x-ms-request-server-encrypted": "true",
        "x-ms-version": "2019-12-12"
      },
      "ResponseBody": []
    },
    {
      "RequestUri": "https://ortestsaccountcbn1.blob.core.windows.net/test-container-21e58863-f0d8-5f8a-a1a8-1b3be4ca8c59/test-blob-8f34b18e-7043-4583-9fe0-39658898daf5?comp=blocklist",
      "RequestMethod": "PUT",
      "RequestHeaders": {
        "Authorization": "Sanitized",
        "Content-Length": "104",
        "Content-Type": "application/xml",
        "User-Agent": [
          "azsdk-net-Storage.Blobs/12.5.0-dev.20200420.1",
          "(.NET Core 4.6.28619.01; Microsoft Windows 10.0.18363 )"
        ],
        "x-ms-client-request-id": "59ffd963-4b9e-4c4e-5e06-3b629b804445",
        "x-ms-date": "Mon, 20 Apr 2020 19:22:39 GMT",
        "x-ms-return-client-request-id": "true",
        "x-ms-version": "2019-12-12"
      },
      "RequestBody": "\u003CBlockList\u003E\u003CLatest\u003EAAAAAAAAAAAAAAAAAAAAAAAAAAAAAAAAAAAAAAAAAAAAAAAAAAAAAAAAAAAAAAAA\u003C/Latest\u003E\u003C/BlockList\u003E",
      "StatusCode": 201,
      "ResponseHeaders": {
        "Content-Length": "0",
        "Date": "Mon, 20 Apr 2020 19:22:38 GMT",
        "ETag": "\u00220x8D7E56030505824\u0022",
        "Last-Modified": "Mon, 20 Apr 2020 19:22:38 GMT",
        "Server": [
          "Windows-Azure-Blob/1.0",
          "Microsoft-HTTPAPI/2.0"
        ],
        "x-ms-client-request-id": "59ffd963-4b9e-4c4e-5e06-3b629b804445",
        "x-ms-content-crc64": "t8s3rwFrjA4=",
        "x-ms-request-id": "f308c9af-b01e-003c-1d49-176467000000",
        "x-ms-request-server-encrypted": "true",
<<<<<<< HEAD
        "x-ms-version": "2019-12-12"
=======
        "x-ms-version": "2019-12-12",
        "x-ms-version-id": "2020-04-20T19:22:38.6407460Z"
>>>>>>> 8d420312
      },
      "ResponseBody": []
    },
    {
      "RequestUri": "https://ortestsaccountcbn1.blob.core.windows.net/test-container-21e58863-f0d8-5f8a-a1a8-1b3be4ca8c59/test-blob-8f34b18e-7043-4583-9fe0-39658898daf5",
      "RequestMethod": "GET",
      "RequestHeaders": {
        "Authorization": "Sanitized",
        "traceparent": "00-3ea847a32c03224499eb6374bd963818-a57b34b5a7a3404d-00",
        "User-Agent": [
          "azsdk-net-Storage.Blobs/12.5.0-dev.20200420.1",
          "(.NET Core 4.6.28619.01; Microsoft Windows 10.0.18363 )"
        ],
        "x-ms-client-request-id": "2101880757_bytes=0-1023",
        "x-ms-date": "Mon, 20 Apr 2020 19:22:39 GMT",
        "x-ms-range": "bytes=0-1023",
        "x-ms-return-client-request-id": "true",
        "x-ms-version": "2019-12-12"
      },
      "RequestBody": null,
      "StatusCode": 206,
      "ResponseHeaders": {
        "Accept-Ranges": "bytes",
        "Content-Length": "1024",
        "Content-Range": "bytes 0-1023/1024",
        "Content-Type": "application/octet-stream",
        "Date": "Mon, 20 Apr 2020 19:22:38 GMT",
        "ETag": "\u00220x8D7E56030505824\u0022",
        "Last-Modified": "Mon, 20 Apr 2020 19:22:38 GMT",
        "Server": [
          "Windows-Azure-Blob/1.0",
          "Microsoft-HTTPAPI/2.0"
        ],
        "x-ms-blob-type": "BlockBlob",
        "x-ms-client-request-id": "2101880757_bytes=0-1023",
        "x-ms-creation-time": "Mon, 20 Apr 2020 19:22:38 GMT",
        "x-ms-is-current-version": "true",
        "x-ms-lease-state": "available",
        "x-ms-lease-status": "unlocked",
        "x-ms-request-id": "f308c9b3-b01e-003c-1f49-176467000000",
        "x-ms-server-encrypted": "true",
<<<<<<< HEAD
        "x-ms-version": "2019-12-12"
=======
        "x-ms-version": "2019-12-12",
        "x-ms-version-id": "2020-04-20T19:22:38.6407460Z"
>>>>>>> 8d420312
      },
      "ResponseBody": "RNv/2bIcrXFacSuEyo14kntvblYFygXWXpN7PqgNnjcy\u002B/37RUH6b1y9EM42lFD\u002BK7HJm4aG/nnWKHseoG/ITNLzUs6QfUw6df75R7o2oMpCfRL2QwOxq/yDJR3G287t9MP8QkKCba1ljyaHjba/n4ix3CNc0gnPQqbRDFgudJkvC1P2Ol2HwA9lkbTdKR5GxIaVFf\u002BrkSK6LQCbsGBVNhuNWIFjyWQqKRsT90BV8hiHi0jRmV\u002BZhHoxOw1d6xCvD1qYUNGd4vshauvkmJnhZTrnEyQYg5y889MGMo1XzD0KZOfmvKJH6qhMsC5ztOvgT9XSdtfslou\u002B3Fz9lrBuyp6u2TOx\u002B6mYnyl7zNNtSD/oJeK3hFZlHs5cJ99FSVT43uWQxdu4LlQsOdaucMm3UJMdFXDNtkZISLplVdPJU1XUg\u002B7u3YNjL/aOi0p/tq0EpNdLKDTjKiefSHwgUtmAYuaA2e3byXIQueV6Pyv7yJEMYbD7fSoh8VjGTpUGQ90dDShk/t3AKNtkO29Oaer8pH/qE/EoheW8X\u002BiUFHrdCXYIXDICl8m0TDjVlkK70ohuyqoVHC/s9IhCqJ/0KxRghzH4Rgy4\u002BQ21Nce4Uu6jAIxgJkrQyO1HG2eqwO4qwCAkdQ8Qwot7tdCdX\u002BZnM6GZn6cSlATJkL5EsSukDjkei3WmlN3ekj4B5XB6MmgH3\u002BjGECBHFysbWuVQyxBg1qeWf9NwwJ7EugxoEa\u002BUTl1WPdJC3v4Z1nNKizn4jsYtoA7J47OVlh5KAVUT3gZ8hwuH\u002Bo4\u002BHfepfahgJjVkyyxGO3CgymupwKaz\u002BNyoBfdszgMtcJM47oIXH2UKNXDp5TYozaOW27yg3jnoiyUaAHex81gyNluYDkztiasFnos1yhKmfzhT1vJGjZJaT2Nd/B/uWUIYtq/bkL5XqVERmz\u002BtssESc4A\u002BXRxl66nIPr7okIyMF0VJHRNjy\u002B95/C2gNfJSrJ2iSoier/wls8sFElEAbhjFhYP6ZJWtr6iQxGDvxLW2dpIhRkUE7WdIJGpHXbieeY0U27BuWEgI9JvgDeqbNu4VT5y/3yjTwJccsT8rZlHv8kvT2ukFSB1KGFKpJN98rO17Mg4c35llQRoYUqYI3Y5K8BufyFsFDwd\u002BdcbWKZy3nwVRrzNC0xOxbZnO7fZ3QTvDXzPE3eSSdiIHnWnTjxd\u002BYLKhti1aBxwI7VrCNyIQBzOKEspo88IgvzkROzWp3t6CUIxD1YsNaVgXvPCJ0D//9pY2SH1NFW3wgPb0ScvnXg58QOaWzTGnfKhyUTbSl\u002B/5EUWfc5ZhNDoeU1WVGSCMMF7hDI9YaSlkjsvU28M3HugG\u002BjeGR\u002Bt4Gwusd3ncEg=="
    },
    {
      "RequestUri": "https://ortestsaccountcbn1.blob.core.windows.net/test-container-21e58863-f0d8-5f8a-a1a8-1b3be4ca8c59?restype=container",
      "RequestMethod": "DELETE",
      "RequestHeaders": {
        "Authorization": "Sanitized",
        "traceparent": "00-5352d0121442c34fa8b8ac69bff769d9-6c7a3b1429244341-00",
        "User-Agent": [
          "azsdk-net-Storage.Blobs/12.5.0-dev.20200420.1",
          "(.NET Core 4.6.28619.01; Microsoft Windows 10.0.18363 )"
        ],
        "x-ms-client-request-id": "000bcf68-90d6-e5c4-85ff-bd2f0bbbfdf1",
        "x-ms-date": "Mon, 20 Apr 2020 19:22:39 GMT",
        "x-ms-return-client-request-id": "true",
        "x-ms-version": "2019-12-12"
      },
      "RequestBody": null,
      "StatusCode": 202,
      "ResponseHeaders": {
        "Content-Length": "0",
        "Date": "Mon, 20 Apr 2020 19:22:38 GMT",
        "Server": [
          "Windows-Azure-Blob/1.0",
          "Microsoft-HTTPAPI/2.0"
        ],
<<<<<<< HEAD
        "x-ms-client-request-id": "b76ecaa4-6e37-5e81-923b-dc5f9b31633d",
        "x-ms-request-id": "8de86142-a01e-0042-1e32-f32bbb000000",
=======
        "x-ms-client-request-id": "000bcf68-90d6-e5c4-85ff-bd2f0bbbfdf1",
        "x-ms-request-id": "799270c1-901e-002b-2f49-17cd6c000000",
>>>>>>> 8d420312
        "x-ms-version": "2019-12-12"
      },
      "ResponseBody": []
    }
  ],
  "Variables": {
    "RandomSeed": "1901268081",
    "Storage_TestConfigDefault": "OrsTenant\nortestsaccountcbn1\nU2FuaXRpemVk\nhttps://ortestsaccountcbn1.blob.core.windows.net\nhttp://ortestsaccountcbn1.file.core.windows.net\nhttp://ortestsaccountcbn1.queue.core.windows.net\nhttp://ortestsaccountcbn1.table.core.windows.net\n\n\n\n\nhttp://ortestsaccountcbn1-secondary.blob.core.windows.net\nhttp://ortestsaccountcbn1-secondary.file.core.windows.net\nhttp://ortestsaccountcbn1-secondary.queue.core.windows.net\nhttp://ortestsaccountcbn1-secondary.table.core.windows.net\n\nSanitized\n\n\nCloud\nBlobEndpoint=https://ortestsaccountcbn1.blob.core.windows.net/;QueueEndpoint=http://ortestsaccountcbn1.queue.core.windows.net/;FileEndpoint=http://ortestsaccountcbn1.file.core.windows.net/;BlobSecondaryEndpoint=http://ortestsaccountcbn1-secondary.blob.core.windows.net/;QueueSecondaryEndpoint=http://ortestsaccountcbn1-secondary.queue.core.windows.net/;FileSecondaryEndpoint=http://ortestsaccountcbn1-secondary.file.core.windows.net/;AccountName=ortestsaccountcbn1;AccountKey=Sanitized\n"
  }
}<|MERGE_RESOLUTION|>--- conflicted
+++ resolved
@@ -27,13 +27,8 @@
           "Windows-Azure-Blob/1.0",
           "Microsoft-HTTPAPI/2.0"
         ],
-<<<<<<< HEAD
-        "x-ms-client-request-id": "426771ed-fa4c-968a-c86c-929ecd122916",
-        "x-ms-request-id": "05081c28-b01e-002c-6c32-f37e94000000",
-=======
         "x-ms-client-request-id": "4c677c87-a1f5-2d5e-5ea6-598f6a0c06ae",
         "x-ms-request-id": "79927081-901e-002b-7e49-17cd6c000000",
->>>>>>> 8d420312
         "x-ms-version": "2019-12-12"
       },
       "ResponseBody": []
@@ -101,12 +96,8 @@
         "x-ms-content-crc64": "t8s3rwFrjA4=",
         "x-ms-request-id": "f308c9af-b01e-003c-1d49-176467000000",
         "x-ms-request-server-encrypted": "true",
-<<<<<<< HEAD
-        "x-ms-version": "2019-12-12"
-=======
         "x-ms-version": "2019-12-12",
         "x-ms-version-id": "2020-04-20T19:22:38.6407460Z"
->>>>>>> 8d420312
       },
       "ResponseBody": []
     },
@@ -148,12 +139,8 @@
         "x-ms-lease-status": "unlocked",
         "x-ms-request-id": "f308c9b3-b01e-003c-1f49-176467000000",
         "x-ms-server-encrypted": "true",
-<<<<<<< HEAD
-        "x-ms-version": "2019-12-12"
-=======
         "x-ms-version": "2019-12-12",
         "x-ms-version-id": "2020-04-20T19:22:38.6407460Z"
->>>>>>> 8d420312
       },
       "ResponseBody": "RNv/2bIcrXFacSuEyo14kntvblYFygXWXpN7PqgNnjcy\u002B/37RUH6b1y9EM42lFD\u002BK7HJm4aG/nnWKHseoG/ITNLzUs6QfUw6df75R7o2oMpCfRL2QwOxq/yDJR3G287t9MP8QkKCba1ljyaHjba/n4ix3CNc0gnPQqbRDFgudJkvC1P2Ol2HwA9lkbTdKR5GxIaVFf\u002BrkSK6LQCbsGBVNhuNWIFjyWQqKRsT90BV8hiHi0jRmV\u002BZhHoxOw1d6xCvD1qYUNGd4vshauvkmJnhZTrnEyQYg5y889MGMo1XzD0KZOfmvKJH6qhMsC5ztOvgT9XSdtfslou\u002B3Fz9lrBuyp6u2TOx\u002B6mYnyl7zNNtSD/oJeK3hFZlHs5cJ99FSVT43uWQxdu4LlQsOdaucMm3UJMdFXDNtkZISLplVdPJU1XUg\u002B7u3YNjL/aOi0p/tq0EpNdLKDTjKiefSHwgUtmAYuaA2e3byXIQueV6Pyv7yJEMYbD7fSoh8VjGTpUGQ90dDShk/t3AKNtkO29Oaer8pH/qE/EoheW8X\u002BiUFHrdCXYIXDICl8m0TDjVlkK70ohuyqoVHC/s9IhCqJ/0KxRghzH4Rgy4\u002BQ21Nce4Uu6jAIxgJkrQyO1HG2eqwO4qwCAkdQ8Qwot7tdCdX\u002BZnM6GZn6cSlATJkL5EsSukDjkei3WmlN3ekj4B5XB6MmgH3\u002BjGECBHFysbWuVQyxBg1qeWf9NwwJ7EugxoEa\u002BUTl1WPdJC3v4Z1nNKizn4jsYtoA7J47OVlh5KAVUT3gZ8hwuH\u002Bo4\u002BHfepfahgJjVkyyxGO3CgymupwKaz\u002BNyoBfdszgMtcJM47oIXH2UKNXDp5TYozaOW27yg3jnoiyUaAHex81gyNluYDkztiasFnos1yhKmfzhT1vJGjZJaT2Nd/B/uWUIYtq/bkL5XqVERmz\u002BtssESc4A\u002BXRxl66nIPr7okIyMF0VJHRNjy\u002B95/C2gNfJSrJ2iSoier/wls8sFElEAbhjFhYP6ZJWtr6iQxGDvxLW2dpIhRkUE7WdIJGpHXbieeY0U27BuWEgI9JvgDeqbNu4VT5y/3yjTwJccsT8rZlHv8kvT2ukFSB1KGFKpJN98rO17Mg4c35llQRoYUqYI3Y5K8BufyFsFDwd\u002BdcbWKZy3nwVRrzNC0xOxbZnO7fZ3QTvDXzPE3eSSdiIHnWnTjxd\u002BYLKhti1aBxwI7VrCNyIQBzOKEspo88IgvzkROzWp3t6CUIxD1YsNaVgXvPCJ0D//9pY2SH1NFW3wgPb0ScvnXg58QOaWzTGnfKhyUTbSl\u002B/5EUWfc5ZhNDoeU1WVGSCMMF7hDI9YaSlkjsvU28M3HugG\u002BjeGR\u002Bt4Gwusd3ncEg=="
     },
@@ -181,13 +168,8 @@
           "Windows-Azure-Blob/1.0",
           "Microsoft-HTTPAPI/2.0"
         ],
-<<<<<<< HEAD
-        "x-ms-client-request-id": "b76ecaa4-6e37-5e81-923b-dc5f9b31633d",
-        "x-ms-request-id": "8de86142-a01e-0042-1e32-f32bbb000000",
-=======
         "x-ms-client-request-id": "000bcf68-90d6-e5c4-85ff-bd2f0bbbfdf1",
         "x-ms-request-id": "799270c1-901e-002b-2f49-17cd6c000000",
->>>>>>> 8d420312
         "x-ms-version": "2019-12-12"
       },
       "ResponseBody": []
