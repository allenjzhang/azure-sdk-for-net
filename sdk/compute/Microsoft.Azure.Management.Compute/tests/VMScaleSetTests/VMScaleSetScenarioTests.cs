--- conflicted
+++ resolved
@@ -397,16 +397,6 @@
                         Assert.Equal("Running", getInstanceViewResponse.OrchestrationServices[0].ServiceState);
                         Assert.Equal("AutomaticRepairs", getInstanceViewResponse.OrchestrationServices[0].ServiceName);
 
-<<<<<<< HEAD
-                        m_CrpClient.VirtualMachineScaleSets.SetOrchestrationServiceState(rgName, vmssName, "Suspend");
-
-                        getInstanceViewResponse = m_CrpClient.VirtualMachineScaleSets.GetInstanceView(rgName, vmssName);
-                        Assert.Equal("Suspended", getInstanceViewResponse.OrchestrationServices[0].ServiceState);
-
-                        m_CrpClient.VirtualMachineScaleSets.SetOrchestrationServiceState(rgName, vmssName, "Resume");
-                        getInstanceViewResponse = m_CrpClient.VirtualMachineScaleSets.GetInstanceView(rgName, vmssName);
-                        Assert.Equal("Running", getInstanceViewResponse.OrchestrationServices[0].ServiceState);
-=======
                         OrchestrationServiceStateInput orchestrationServiceStateInput = new OrchestrationServiceStateInput()
                         {
                             ServiceName = OrchestrationServiceNames.AutomaticRepairs,
@@ -422,7 +412,6 @@
                         m_CrpClient.VirtualMachineScaleSets.SetOrchestrationServiceState(rgName, vmssName, orchestrationServiceStateInput);
                         getInstanceViewResponse = m_CrpClient.VirtualMachineScaleSets.GetInstanceView(rgName, vmssName);
                         Assert.Equal(OrchestrationServiceState.Running.ToString(), getInstanceViewResponse.OrchestrationServices[0].ServiceState);
->>>>>>> 8d420312
 
                         m_CrpClient.VirtualMachineScaleSets.Delete(rgName, vmssName);
                     }
