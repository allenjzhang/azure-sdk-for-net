﻿// Copyright (c) Microsoft Corporation. All rights reserved.
// Licensed under the MIT License.

using System;
using System.Collections.Generic;
using System.Linq;
using System.Text;
using System.Threading.Tasks;
using Microsoft.Azure.Amqp.Framing;
using NUnit.Framework;

namespace Azure.Messaging.ServiceBus.Tests.Receiver
{
    public class ReceiverLiveTests : ServiceBusLiveTestBase
    {
        [Test]
        public async Task Peek()
        {
            await using (var scope = await ServiceBusScope.CreateWithQueue(enablePartitioning: false, enableSession: false))
            {
                await using var client = new ServiceBusClient(TestEnvironment.ServiceBusConnectionString);
                var messageCt = 10;

                ServiceBusSender sender = client.CreateSender(scope.QueueName);
                using ServiceBusMessageBatch batch = await sender.CreateBatchAsync();
                IEnumerable<ServiceBusMessage> sentMessages = AddMessages(batch, messageCt).AsEnumerable<ServiceBusMessage>();

                await sender.SendAsync(batch);

                await using var receiver = client.CreateReceiver(scope.QueueName);
                var messageEnum = sentMessages.GetEnumerator();

                var ct = 0;
                while (ct < messageCt)
                {
                    foreach (ServiceBusReceivedMessage peekedMessage in await receiver.PeekBatchAsync(
                    maxMessages: messageCt))
                    {
                        messageEnum.MoveNext();
                        Assert.AreEqual(messageEnum.Current.MessageId, peekedMessage.MessageId);
                        ct++;
                    }
                }
                Assert.AreEqual(messageCt, ct);
            }
        }

        [Test]
        public async Task ReceiveMessagesInPeekLockMode()
        {
            await using (var scope = await ServiceBusScope.CreateWithQueue(enablePartitioning: false, enableSession: false))
            {
                await using var client = new ServiceBusClient(TestEnvironment.ServiceBusConnectionString);
                var messageCount = 10;

                ServiceBusSender sender = client.CreateSender(scope.QueueName);
                using ServiceBusMessageBatch batch = await sender.CreateBatchAsync();
                IEnumerable<ServiceBusMessage> messages = AddMessages(batch, messageCount).AsEnumerable<ServiceBusMessage>();

                await sender.SendAsync(batch);

                var receiver = client.CreateReceiver(scope.QueueName);
                var messageEnum = messages.GetEnumerator();
                var remainingMessages = messageCount;
                while (remainingMessages > 0)
                {
                    foreach (var item in await receiver.ReceiveBatchAsync(remainingMessages))
                    {
                        remainingMessages--;
                        messageEnum.MoveNext();
                        Assert.AreEqual(messageEnum.Current.MessageId, item.MessageId);
                        Assert.AreEqual(item.DeliveryCount, 1);
                    }
                }
                Assert.AreEqual(0, remainingMessages);
                messageEnum.Reset();
                foreach (var item in await receiver.PeekBatchAsync(messageCount))
                {
                    messageEnum.MoveNext();
                    Assert.AreEqual(messageEnum.Current.MessageId, item.MessageId);
                }
            }
        }

        [Test]
        public async Task CompleteMessages()
        {
            await using (var scope = await ServiceBusScope.CreateWithQueue(enablePartitioning: false, enableSession: false))
            {
                await using var client = new ServiceBusClient(TestEnvironment.ServiceBusConnectionString);
                var messageCount = 10;

                ServiceBusSender sender = client.CreateSender(scope.QueueName);
                using ServiceBusMessageBatch batch = await sender.CreateBatchAsync();
                IEnumerable<ServiceBusMessage> messages = AddMessages(batch, messageCount).AsEnumerable<ServiceBusMessage>();

                await sender.SendAsync(batch);

                var receiver = client.CreateReceiver(scope.QueueName);
                var messageEnum = messages.GetEnumerator();
                var remainingMessages = messageCount;

                while (remainingMessages > 0)
                {
                    foreach (var item in await receiver.ReceiveBatchAsync(remainingMessages))
                    {
                        remainingMessages--;
                        messageEnum.MoveNext();
                        Assert.AreEqual(messageEnum.Current.MessageId, item.MessageId);
                        await receiver.CompleteAsync(item.LockToken);
                    }
                }
                Assert.AreEqual(0, remainingMessages);

                var peekedMessage = receiver.PeekAsync();
                Assert.IsNull(peekedMessage.Result);
            }
        }

        [Test]
        public async Task AbandonMessages()
        {
            await using (var scope = await ServiceBusScope.CreateWithQueue(enablePartitioning: false, enableSession: false))
            {
                await using var client = new ServiceBusClient(TestEnvironment.ServiceBusConnectionString);
                var messageCount = 10;

                ServiceBusSender sender = client.CreateSender(scope.QueueName);
                using ServiceBusMessageBatch batch = await sender.CreateBatchAsync();
                IEnumerable<ServiceBusMessage> messages = AddMessages(batch, messageCount).AsEnumerable<ServiceBusMessage>();

                await sender.SendAsync(batch);

                var receiver = client.CreateReceiver(scope.QueueName);

                var messageEnum = messages.GetEnumerator();
                var remainingMessages = messageCount;
                IList<ServiceBusReceivedMessage> receivedMessages = new List<ServiceBusReceivedMessage>();
                while (remainingMessages > 0)
                {
                    foreach (var msg in await receiver.ReceiveBatchAsync(remainingMessages))
                    {
                        remainingMessages--;
                        messageEnum.MoveNext();
                        Assert.AreEqual(messageEnum.Current.MessageId, msg.MessageId);
                        receivedMessages.Add(msg);
                        Assert.AreEqual(msg.DeliveryCount, 1);
                    }
                }

                Assert.AreEqual(0, remainingMessages);

                // don't abandon in the receive loop
                // as this would make the message available to be immediately received again
                foreach (var msg in receivedMessages)
                {
                    await receiver.AbandonAsync(msg);
                }
                messageEnum.Reset();
                var receivedMessageCount = 0;
                foreach (var item in await receiver.PeekBatchAsync(messageCount))
                {
                    receivedMessageCount++;
                    messageEnum.MoveNext();
                    Assert.AreEqual(messageEnum.Current.MessageId, item.MessageId);
                }
                Assert.AreEqual(messageCount, receivedMessageCount);
            }
        }

        [Test]
        public async Task DeadLetterMessages()
        {
            await using (var scope = await ServiceBusScope.CreateWithQueue(enablePartitioning: false, enableSession: false))
            {
                await using var client = new ServiceBusClient(TestEnvironment.ServiceBusConnectionString);
                var messageCount = 10;

                ServiceBusSender sender = client.CreateSender(scope.QueueName);
                IEnumerable<ServiceBusMessage> messages = GetMessages(messageCount);

                await sender.SendAsync(messages);

                var receiver = client.CreateReceiver(scope.QueueName);
                var remainingMessages = messageCount;
                var messageEnum = messages.GetEnumerator();

                while (remainingMessages > 0)
                {
                    foreach (var item in await receiver.ReceiveBatchAsync(remainingMessages))
                    {
                        remainingMessages--;
                        messageEnum.MoveNext();
                        Assert.AreEqual(messageEnum.Current.MessageId, item.MessageId);
                        await receiver.DeadLetterAsync(item.LockToken);
                    }
                }
                Assert.AreEqual(0, remainingMessages);

                var peekedMessage = receiver.PeekAsync();
                Assert.IsNull(peekedMessage.Result);

                messageEnum.Reset();
                string deadLetterQueuePath = EntityNameFormatter.FormatDeadLetterPath(scope.QueueName);
                var deadLetterReceiver = client.CreateReceiver(deadLetterQueuePath);
                remainingMessages = messageCount;

                while (remainingMessages > 0)
                {
                    foreach (var item in await deadLetterReceiver.ReceiveBatchAsync(remainingMessages))
                    {
                        remainingMessages--;
                        messageEnum.MoveNext();
                        Assert.AreEqual(messageEnum.Current.MessageId, item.MessageId);
                        await deadLetterReceiver.CompleteAsync(item.LockToken);
                    }
                }
                Assert.AreEqual(0, remainingMessages);

                var deadLetterMessage = deadLetterReceiver.PeekAsync();
                Assert.IsNull(deadLetterMessage.Result);
            }
        }

        [Test]
        public async Task DeferMessages()
        {
            await using (var scope = await ServiceBusScope.CreateWithQueue(enablePartitioning: false, enableSession: false))
            {
                await using var client = new ServiceBusClient(TestEnvironment.ServiceBusConnectionString);
                var messageCount = 10;

                ServiceBusSender sender = client.CreateSender(scope.QueueName);
                using ServiceBusMessageBatch batch = await sender.CreateBatchAsync();
                IEnumerable<ServiceBusMessage> messages = AddMessages(batch, messageCount).AsEnumerable<ServiceBusMessage>();

                await sender.SendAsync(batch);

                var receiver = client.CreateReceiver(scope.QueueName);
                var messageEnum = messages.GetEnumerator();
                IList<long> sequenceNumbers = new List<long>();
                var remainingMessages = messageCount;

                while (remainingMessages > 0)
                {
                    foreach (var item in await receiver.ReceiveBatchAsync(remainingMessages))
                    {
                        remainingMessages--;
                        messageEnum.MoveNext();
                        Assert.AreEqual(messageEnum.Current.MessageId, item.MessageId);
                        sequenceNumbers.Add(item.SequenceNumber);
                        await receiver.DeferAsync(item.LockToken);
                    }
                }
                Assert.AreEqual(0, remainingMessages);

                IList<ServiceBusReceivedMessage> deferedMessages = await receiver.ReceiveDeferredMessageBatchAsync(sequenceNumbers);

                var messageList = messages.ToList();
                Assert.AreEqual(messageList.Count, deferedMessages.Count);
                for (int i = 0; i < messageList.Count; i++)
                {
                    Assert.AreEqual(messageList[i].MessageId, deferedMessages[i].MessageId);
                }
            }
        }

        [Test]
        public async Task CanPeekADeferredMessage()
        {
            await using (var scope = await ServiceBusScope.CreateWithQueue(enablePartitioning: false, enableSession: false))
            {
                await using var client = new ServiceBusClient(TestEnvironment.ServiceBusConnectionString);

                ServiceBusSender sender = client.CreateSender(scope.QueueName);

                await sender.SendAsync(GetMessage());

                var receiver = client.CreateReceiver(scope.QueueName);
                var receivedMsg = await receiver.ReceiveAsync();

                await receiver.DeferAsync(receivedMsg);
                var peekedMsg = await receiver.PeekAsync();
                Assert.AreEqual(receivedMsg.MessageId, peekedMsg.MessageId);
                Assert.AreEqual(receivedMsg.SequenceNumber, peekedMsg.SequenceNumber);

                var deferredMsg = await receiver.ReceiveDeferredMessageAsync(peekedMsg.SequenceNumber);
                Assert.AreEqual(peekedMsg.MessageId, deferredMsg.MessageId);
                Assert.AreEqual(peekedMsg.SequenceNumber, deferredMsg.SequenceNumber);
            }
        }

        [Test]
        public async Task ReceiveMessagesInReceiveAndDeleteMode()
        {
            await using (var scope = await ServiceBusScope.CreateWithQueue(enablePartitioning: false, enableSession: false))
            {
                await using var client = new ServiceBusClient(TestEnvironment.ServiceBusConnectionString);
                var messageCount = 10;

                ServiceBusSender sender = client.CreateSender(scope.QueueName);
                using ServiceBusMessageBatch batch = await sender.CreateBatchAsync();
                IEnumerable<ServiceBusMessage> messages = AddMessages(batch, messageCount).AsEnumerable<ServiceBusMessage>();

                await sender.SendAsync(batch);

                var clientOptions = new ServiceBusReceiverOptions()
                {
                    ReceiveMode = ReceiveMode.ReceiveAndDelete,
                };
                var receiver = client.CreateReceiver(scope.QueueName, clientOptions);
                var messageEnum = messages.GetEnumerator();
                var remainingMessages = messageCount;
                while (remainingMessages > 0)
                {
                    foreach (var item in await receiver.ReceiveBatchAsync(remainingMessages).ConfigureAwait(false))
                    {
                        messageEnum.MoveNext();
                        Assert.AreEqual(messageEnum.Current.MessageId, item.MessageId);
                        remainingMessages--;
                    }
                }
                Assert.AreEqual(0, remainingMessages);

                var peekedMessage = receiver.PeekAsync();
                Assert.IsNull(peekedMessage.Result);
            }
        }

        [Test]
        public async Task ReceiveSingleMessageInReceiveAndDeleteMode()
        {
            await using (var scope = await ServiceBusScope.CreateWithQueue(enablePartitioning: false, enableSession: false))
            {
                await using var client = new ServiceBusClient(TestEnvironment.ServiceBusConnectionString);
                ServiceBusSender sender = client.CreateSender(scope.QueueName);
                ServiceBusMessage sentMessage = GetMessage();
                await sender.SendAsync(sentMessage);

                var clientOptions = new ServiceBusReceiverOptions()
                {
                    ReceiveMode = ReceiveMode.ReceiveAndDelete,
                };
                var receiver = client.CreateReceiver(scope.QueueName, clientOptions);
                var receivedMessage = await receiver.ReceiveAsync();
                Assert.AreEqual(sentMessage.MessageId, receivedMessage.MessageId);

                var message = receiver.PeekAsync();
                Assert.IsNull(message.Result);
            }
        }

        [Test]
        public async Task ReceiverThrowsWhenUsingSessionEntity()
        {
            await using (var scope = await ServiceBusScope.CreateWithQueue(enablePartitioning: false, enableSession: true))
            {
                await using var client = new ServiceBusClient(TestEnvironment.ServiceBusConnectionString);
<<<<<<< HEAD
                ServiceBusSender sender = client.GetSender(scope.QueueName);
                ServiceBusMessage sentMessage = GetMessage("sessionId");
                await sender.SendAsync(sentMessage);

                var receiver = client.GetReceiver(scope.QueueName);
=======
                ServiceBusSender sender = client.CreateSender(scope.QueueName);
                ServiceBusMessage sentMessage = GetMessage("sessionId");
                await sender.SendAsync(sentMessage);

                var receiver = client.CreateReceiver(scope.QueueName);
>>>>>>> 8d420312
                Assert.That(
                    async () => await receiver.ReceiveAsync(),
                    Throws.InstanceOf<InvalidOperationException>());
            }
        }

        [Test]
        public async Task RenewMessageLock()
        {
            await using (var scope = await ServiceBusScope.CreateWithQueue(enablePartitioning: false, enableSession: false))
            {
                await using var client = new ServiceBusClient(TestEnvironment.ServiceBusConnectionString);
                ServiceBusSender sender = client.CreateSender(scope.QueueName);
                var messageCount = 1;
                ServiceBusMessage message = GetMessage();
                await sender.SendAsync(message);

                var receiver = client.CreateReceiver(scope.QueueName);
                ServiceBusReceivedMessage[] receivedMessages = (await receiver.ReceiveBatchAsync(messageCount)).ToArray();

                var receivedMessage = receivedMessages.First();
                var firstLockedUntilUtcTime = receivedMessage.LockedUntil;

                // Sleeping for 10 seconds...
                await Task.Delay(10000);

                await receiver.RenewMessageLockAsync(receivedMessage);

                Assert.True(receivedMessage.LockedUntil >= firstLockedUntilUtcTime + TimeSpan.FromSeconds(10));

                // Complete Messages
                await receiver.CompleteAsync(receivedMessage.LockToken);

                Assert.AreEqual(messageCount, receivedMessages.Length);
                Assert.AreEqual(message.MessageId, receivedMessage.MessageId);

                var peekedMessage = receiver.PeekAsync();
                Assert.IsNull(peekedMessage.Result);
            }
        }

        [Test]
        public async Task MaxWaitTimeRespected()
        {
            await using (var scope = await ServiceBusScope.CreateWithQueue(enablePartitioning: false, enableSession: false))
            {
                await using var client = new ServiceBusClient(
                    TestEnvironment.ServiceBusConnectionString,
                    new ServiceBusClientOptions
                    {
                        RetryOptions = new ServiceBusRetryOptions
                        {
                            TryTimeout = TimeSpan.FromSeconds(20)
                        }
                    });

                var receiver = client.CreateReceiver(scope.QueueName);
                var start = DateTimeOffset.UtcNow;
                var receivedMessage = await receiver.ReceiveAsync(TimeSpan.FromSeconds(5));
                var end = DateTimeOffset.UtcNow;
                Assert.IsNull(receivedMessage);
                var diff = end - start;
                Assert.IsTrue(diff.TotalSeconds < 10);

                start = DateTimeOffset.UtcNow;
                // no wait time specified => should default to TryTimeout
                receivedMessage = await receiver.ReceiveAsync();
                end = DateTimeOffset.UtcNow;
                Assert.IsNull(receivedMessage);
                diff = end - start;
                Assert.IsTrue(diff.TotalSeconds > 10);
            }
        }

        [Test]
        public async Task ThrowIfCompletePeekedMessage()
        {
            await using (var scope = await ServiceBusScope.CreateWithQueue(enablePartitioning: false, enableSession: false))
            {
                await using var client = new ServiceBusClient(TestEnvironment.ServiceBusConnectionString);

                ServiceBusSender sender = client.CreateSender(scope.QueueName);
                await sender.SendAsync(GetMessage());

                var receiver = client.CreateReceiver(scope.QueueName);

                var peekedMessage = await receiver.PeekAsync();

                Assert.That(
                    async () => await receiver.CompleteAsync(peekedMessage),
                    Throws.InstanceOf<InvalidOperationException>());
            }
        }

        [Test]
        public async Task ThrowIfAbandonPeekedMessage()
        {
            await using (var scope = await ServiceBusScope.CreateWithQueue(enablePartitioning: false, enableSession: false))
            {
                await using var client = new ServiceBusClient(TestEnvironment.ServiceBusConnectionString);

                ServiceBusSender sender = client.CreateSender(scope.QueueName);
                await sender.SendAsync(GetMessage());

                var receiver = client.CreateReceiver(scope.QueueName);

                var peekedMessage = await receiver.PeekAsync();

                Assert.That(
                    async () => await receiver.AbandonAsync(peekedMessage),
                    Throws.InstanceOf<InvalidOperationException>());
            }
        }

        [Test]
        public async Task ThrowIfDeferPeekedMessage()
        {
            await using (var scope = await ServiceBusScope.CreateWithQueue(enablePartitioning: false, enableSession: false))
            {
                await using var client = new ServiceBusClient(TestEnvironment.ServiceBusConnectionString);

                ServiceBusSender sender = client.CreateSender(scope.QueueName);
                await sender.SendAsync(GetMessage());

                var receiver = client.CreateReceiver(scope.QueueName);

                var peekedMessage = await receiver.PeekAsync();

                Assert.That(
                    async () => await receiver.DeferAsync(peekedMessage),
                    Throws.InstanceOf<InvalidOperationException>());
            }
        }

        [Test]
        public async Task ThrowIfDeadletterPeekedMessage()
        {
            await using (var scope = await ServiceBusScope.CreateWithQueue(enablePartitioning: false, enableSession: false))
            {
                await using var client = new ServiceBusClient(TestEnvironment.ServiceBusConnectionString);

                ServiceBusSender sender = client.CreateSender(scope.QueueName);
                await sender.SendAsync(GetMessage());

                var receiver = client.CreateReceiver(scope.QueueName);

                var peekedMessage = await receiver.PeekAsync();

                Assert.That(
                    async () => await receiver.DeadLetterAsync(peekedMessage),
                    Throws.InstanceOf<InvalidOperationException>());
            }
        }

        [Test]
        public async Task ThrowIfRenewlockOfPeekedMessage()
        {
            await using (var scope = await ServiceBusScope.CreateWithQueue(enablePartitioning: false, enableSession: false))
            {
                await using var client = new ServiceBusClient(TestEnvironment.ServiceBusConnectionString);

                ServiceBusSender sender = client.CreateSender(scope.QueueName);
                await sender.SendAsync(GetMessage());

                var receiver = client.CreateReceiver(scope.QueueName);

                var peekedMessage = await receiver.PeekAsync();

                Assert.That(
                    async () => await receiver.RenewMessageLockAsync(peekedMessage),
                    Throws.InstanceOf<InvalidOperationException>());
            }
        }
    }
}<|MERGE_RESOLUTION|>--- conflicted
+++ resolved
@@ -356,19 +356,11 @@
             await using (var scope = await ServiceBusScope.CreateWithQueue(enablePartitioning: false, enableSession: true))
             {
                 await using var client = new ServiceBusClient(TestEnvironment.ServiceBusConnectionString);
-<<<<<<< HEAD
-                ServiceBusSender sender = client.GetSender(scope.QueueName);
+                ServiceBusSender sender = client.CreateSender(scope.QueueName);
                 ServiceBusMessage sentMessage = GetMessage("sessionId");
                 await sender.SendAsync(sentMessage);
 
-                var receiver = client.GetReceiver(scope.QueueName);
-=======
-                ServiceBusSender sender = client.CreateSender(scope.QueueName);
-                ServiceBusMessage sentMessage = GetMessage("sessionId");
-                await sender.SendAsync(sentMessage);
-
-                var receiver = client.CreateReceiver(scope.QueueName);
->>>>>>> 8d420312
+                var receiver = client.CreateReceiver(scope.QueueName);
                 Assert.That(
                     async () => await receiver.ReceiveAsync(),
                     Throws.InstanceOf<InvalidOperationException>());
