﻿// Copyright (c) Microsoft Corporation. All rights reserved.
// Licensed under the MIT License.

using System;
using System.Collections.Generic;
using System.ComponentModel;
using System.Diagnostics;
using System.Diagnostics.CodeAnalysis;
using System.Globalization;
using System.Linq;
using System.Threading;
using System.Threading.Tasks;
using Azure.Core;
using Azure.Core.Pipeline;
using Azure.Messaging.ServiceBus.Core;
using Azure.Messaging.ServiceBus.Diagnostics;

namespace Azure.Messaging.ServiceBus
{
    /// <summary>
    ///   A client responsible for sending <see cref="ServiceBusMessage" /> to a specific Service Bus entity
    ///   (Queue or Topic). It can be used for both session and non-session entities. It is constructed by calling <see cref="ServiceBusClient.CreateSender(string)"/>.
    /// </summary>
    ///
    public class ServiceBusSender : IAsyncDisposable
    {
        /// <summary>The minimum allowable size, in bytes, for a batch to be sent.</summary>
        internal const int MinimumBatchSizeLimit = 24;

        /// <summary>
        ///   The fully qualified Service Bus namespace that the producer is associated with.  This is likely
        ///   to be similar to <c>{yournamespace}.servicebus.windows.net</c>.
        /// </summary>
        ///
        public string FullyQualifiedNamespace => _connection.FullyQualifiedNamespace;

        /// <summary>
        ///   The path of the entity that the sender is connected to, specific to the
        ///   Service Bus namespace that contains it.
        /// </summary>
        ///
        public string EntityPath { get; }

        /// <summary>
        ///   Indicates whether or not this <see cref="ServiceBusSender"/> has been disposed.
        /// </summary>
        ///
        /// <value>
        ///   <c>true</c> if the client is disposed; otherwise, <c>false</c>.
        /// </value>
        ///
        public bool IsDisposed { get; private set; } = false;
<<<<<<< HEAD
=======

        /// <summary>
        ///   The instance of <see cref="ServiceBusEventSource" /> which can be mocked for testing.
        /// </summary>
        ///
        internal ServiceBusEventSource Logger { get; set; } = ServiceBusEventSource.Log;

        /// <summary>
        /// In the case of a via-sender, the message is sent to <see cref="EntityPath"/> via <see cref="ViaEntityPath"/>; null otherwise.
        /// </summary>
        public string ViaEntityPath { get; }
>>>>>>> 8d420312

        /// <summary>
        /// Gets the ID to identify this client. This can be used to correlate logs and exceptions.
        /// </summary>
        /// <remarks>Every new client has a unique ID.</remarks>
        internal string Identifier { get; private set; }

        /// <summary>
        ///   The policy to use for determining retry behavior for when an operation fails.
        /// </summary>
        ///
        private readonly ServiceBusRetryPolicy _retryPolicy;

        /// <summary>
        ///   The active connection to the Azure Service Bus service, enabling client communications for metadata
        ///   about the associated Service Bus entity and access to transport-aware consumers.
        /// </summary>
        ///
        private readonly ServiceBusConnection _connection;

        /// <summary>
        ///   An abstracted Service Bus entity transport-specific sender that is associated with the
        ///   Service Bus entity gateway rather than a specific partition; intended to perform delegated operations.
        /// </summary>
        ///
        private readonly TransportSender _innerSender;
        private readonly EntityScopeFactory _scopeFactory;

        /// <summary>
        ///   Initializes a new instance of the <see cref="ServiceBusSender"/> class.
        /// </summary>
        /// <param name="entityPath">The entity path to send the message to.</param>
<<<<<<< HEAD
=======
        /// <param name="options">The set of <see cref="ServiceBusSenderOptions"/> to use for configuring
        /// this <see cref="ServiceBusSender"/>.</param>
>>>>>>> 8d420312
        /// <param name="connection">The connection for the sender.</param>
        ///
        internal ServiceBusSender(
            string entityPath,
            ServiceBusSenderOptions options,
            ServiceBusConnection connection)
        {
            Logger.ClientCreateStart(typeof(ServiceBusSender), connection?.FullyQualifiedNamespace, entityPath);
            try
            {
                Argument.AssertNotNull(connection, nameof(connection));
                Argument.AssertNotNull(connection.RetryOptions, nameof(connection.RetryOptions));
                Argument.AssertNotNullOrWhiteSpace(entityPath, nameof(entityPath));
                connection.ThrowIfClosed();

                options = options?.Clone() ?? new ServiceBusSenderOptions();
                EntityPath = entityPath;
                ViaEntityPath = options.ViaQueueOrTopicName;
                Identifier = DiagnosticUtilities.GenerateIdentifier(EntityPath);
                _connection = connection;
                _retryPolicy = _connection.RetryOptions.ToRetryPolicy();
                _innerSender = _connection.CreateTransportSender(
                    entityPath,
                    ViaEntityPath,
                    _retryPolicy,
                    Identifier);
                _scopeFactory = new EntityScopeFactory(EntityPath, FullyQualifiedNamespace);
            }
            catch (Exception ex)
            {
                Logger.ClientCreateException(typeof(ServiceBusSender), connection?.FullyQualifiedNamespace, entityPath, ex);
                throw;
            }
            Logger.ClientCreateComplete(typeof(ServiceBusSender), Identifier);
        }

        /// <summary>
        ///   Initializes a new instance of the <see cref="ServiceBusSender"/> class for mocking.
        /// </summary>
        ///
        protected ServiceBusSender()
        {
        }

        /// <summary>
        ///   Sends a message to the associated entity of Service Bus.
        /// </summary>
        ///
        /// <param name="message">A messsage to send.</param>
        /// <param name="cancellationToken">An optional <see cref="CancellationToken"/> instance to signal the request to cancel the operation.</param>
        ///
        /// <returns>A task to be resolved on when the operation has completed.</returns>
        ///
        public virtual async Task SendAsync(
            ServiceBusMessage message,
            CancellationToken cancellationToken = default)
        {
            Argument.AssertNotNull(message, nameof(message));
<<<<<<< HEAD
            Argument.AssertNotClosed(IsDisposed, nameof(ServiceBusSender));
=======
            await SendAsync(
                new ServiceBusMessage[] { message },
                cancellationToken).ConfigureAwait(false);
        }

        /// <summary>
        ///   Sends a set of messages to the associated Service Bus entity using a batched approach.
        ///   If the size of the messages exceed the maximum size of a single batch,
        ///   an exception will be triggered and the send will fail. In order to ensure that the messages
        ///   being sent will fit in a batch, use <see cref="SendAsync(ServiceBusMessageBatch, CancellationToken)"/> instead.
        /// </summary>
        ///
        /// <param name="messages">The set of messages to send.</param>
        /// <param name="cancellationToken">An optional <see cref="CancellationToken"/> instance to signal the request to cancel the operation.</param>
        ///
        /// <returns>A task to be resolved on when the operation has completed.</returns>
        ///
        public virtual async Task SendAsync(
            IEnumerable<ServiceBusMessage> messages,
            CancellationToken cancellationToken = default)
        {
            Argument.AssertNotNull(messages, nameof(messages));
            Argument.AssertNotClosed(IsDisposed, nameof(ServiceBusSender));
            IList<ServiceBusMessage> messageList = messages.ToList();
            if (messageList.Count == 0)
            {
                return;
            }

>>>>>>> 8d420312
            cancellationToken.ThrowIfCancellationRequested<TaskCanceledException>();
            Logger.SendMessageStart(Identifier, messageCount: messageList.Count);
            using DiagnosticScope scope = CreateDiagnosticScope(messages, DiagnosticProperty.SendActivityName);
            scope.Start();

            try
            {
                await _innerSender.SendAsync(
                    messageList,
                    cancellationToken).ConfigureAwait(false);
            }

            catch (Exception exception)
            {
                Logger.SendMessageException(Identifier, exception.ToString());
                scope.Failed(exception);
                throw;
            }
            cancellationToken.ThrowIfCancellationRequested<TaskCanceledException>();
            Logger.SendMessageComplete(Identifier);
        }

        private DiagnosticScope CreateDiagnosticScope(IEnumerable<ServiceBusMessage> messages, string activityName)
        {
            InstrumentMessages(messages);

            // create a new scope for the specified operation
            DiagnosticScope scope = _scopeFactory.CreateScope(
                activityName,
                DiagnosticProperty.ClientKind);

            scope.SetMessageData(messages);
            return scope;
        }

        /// <summary>
        ///   Performs the actions needed to instrument a set of messages.
        /// </summary>
        ///
        /// <param name="messages">The messages to instrument.</param>
        ///
        private void InstrumentMessages(IEnumerable<ServiceBusMessage> messages)
        {
            foreach (ServiceBusMessage message in messages)
            {
                if (!message.Properties.ContainsKey(DiagnosticProperty.DiagnosticIdAttribute))
                {
                    using DiagnosticScope messageScope = _scopeFactory.CreateScope(
                        DiagnosticProperty.MessageActivityName,
                        DiagnosticProperty.SenderKind);
                    messageScope.Start();

                    Activity activity = Activity.Current;
                    if (activity != null)
                    {
                        message.Properties[DiagnosticProperty.DiagnosticIdAttribute] = activity.Id;
                    }
                }
            }
        }

        /// <summary>
        ///   Creates a size-constraint batch to which <see cref="ServiceBusMessage" /> may be added using
        ///   a <see cref="ServiceBusMessageBatch.TryAdd"/>. If a message would exceed the maximum
        ///   allowable size of the batch, the batch will not allow adding the message and signal that
        ///   scenario using it return value.
        ///
        ///   Because messages that would violate the size constraint cannot be added, publishing a batch
        ///   will not trigger an exception when attempting to send the messages to the Queue/Topic.
        /// </summary>
        ///
        /// <param name="cancellationToken">An optional <see cref="CancellationToken"/> instance to signal the request to cancel the operation.</param>
        ///
        /// <returns>An <see cref="ServiceBusMessageBatch" /> with the default batch options.</returns>
        ///
        /// <seealso cref="CreateBatchAsync(CreateBatchOptions, CancellationToken)" />
        ///
        public virtual ValueTask<ServiceBusMessageBatch> CreateBatchAsync(CancellationToken cancellationToken = default) => CreateBatchAsync(null, cancellationToken);

        /// <summary>
        ///   Creates a size-constraint batch to which <see cref="ServiceBusMessage" /> may be added using a try-based pattern.  If a message would
        ///   exceed the maximum allowable size of the batch, the batch will not allow adding the message and signal that scenario using its
        ///   return value.
        ///
        ///   Because messages that would violate the size constraint cannot be added, publishing a batch will not trigger an exception when
        ///   attempting to send the messages to the Queue/Topic.
        /// </summary>
        ///
        /// <param name="options">The set of options to consider when creating this batch.</param>
        /// <param name="cancellationToken">An optional <see cref="CancellationToken"/> instance to signal the request to cancel the operation.</param>
        ///
        /// <returns>An <see cref="ServiceBusMessageBatch" /> with the requested <paramref name="options"/>.</returns>
        ///
        /// <seealso cref="CreateBatchAsync(CreateBatchOptions, CancellationToken)" />
        ///
        public virtual async ValueTask<ServiceBusMessageBatch> CreateBatchAsync(
            CreateBatchOptions options,
            CancellationToken cancellationToken = default)
        {
            Argument.AssertNotClosed(IsDisposed, nameof(ServiceBusSender));
            options = options?.Clone() ?? new CreateBatchOptions();
            cancellationToken.ThrowIfCancellationRequested<TaskCanceledException>();
            Logger.CreateMessageBatchStart(Identifier);
            ServiceBusMessageBatch batch;
            try
            {
                TransportMessageBatch transportBatch = await _innerSender.CreateBatchAsync(options, cancellationToken).ConfigureAwait(false);
                batch = new ServiceBusMessageBatch(transportBatch);
            }
            catch (Exception ex)
            {
                Logger.CreateMessageBatchException(Identifier, ex.ToString());
                throw;
            }
            cancellationToken.ThrowIfCancellationRequested<TaskCanceledException>();
            Logger.CreateMessageBatchComplete(Identifier);
            return batch;
        }

        /// <summary>
        ///   Sends a <see cref="ServiceBusMessageBatch"/>
        ///   containing a set of <see cref="ServiceBusMessage"/> to
        ///   the associated Service Bus entity.
        /// </summary>
        ///
        /// <param name="messageBatch">The batch of messages to send. A batch may be created using <see cref="CreateBatchAsync(CancellationToken)" />.</param>
        /// <param name="cancellationToken">An optional <see cref="CancellationToken"/> instance to signal the request to cancel the operation.</param>
        /// <returns>A task to be resolved on when the operation has completed.</returns>
        ///
        public virtual async Task SendAsync(
            ServiceBusMessageBatch messageBatch,
            CancellationToken cancellationToken = default)
        {
            Argument.AssertNotNull(messageBatch, nameof(messageBatch));
            Argument.AssertNotClosed(IsDisposed, nameof(ServiceBusSender));
            cancellationToken.ThrowIfCancellationRequested<TaskCanceledException>();
            Logger.SendMessageStart(Identifier, messageBatch.Count);
            using DiagnosticScope scope = CreateDiagnosticScope(
                messageBatch.AsEnumerable<ServiceBusMessage>(),
                DiagnosticProperty.SendActivityName);
            scope.Start();

            try
            {
                messageBatch.Lock();
                await _innerSender.SendBatchAsync(messageBatch, cancellationToken).ConfigureAwait(false);
            }
            catch (Exception exception)
            {
                Logger.SendMessageException(Identifier, exception.ToString());
                scope.Failed(exception);
                throw;
            }
            finally
            {
                messageBatch.Unlock();
            }

            cancellationToken.ThrowIfCancellationRequested<TaskCanceledException>();
            Logger.SendMessageComplete(Identifier);
        }

        /// <summary>
        /// Schedules a message to appear on Service Bus at a later time.
        /// </summary>
<<<<<<< HEAD
        /// <param name="message">The message to schedule.</param>
        /// <param name="scheduledEnqueueTime">The UTC time at which the message should be available for processing</param>
        /// <param name="cancellationToken">An optional <see cref="CancellationToken"/> instance to signal the request to cancel the operation.</param>
=======
        ///
        /// <param name="message">The message to schedule.</param>
        /// <param name="scheduledEnqueueTime">The UTC time at which the message should be available for processing</param>
        /// <param name="cancellationToken">An optional <see cref="CancellationToken"/> instance to signal the request to cancel the operation.</param>
        ///
        /// <remarks>Although the message will not be available to be received until the scheduledEnqueueTime, it can still be peeked before that time.</remarks>
>>>>>>> 8d420312
        /// <returns>The sequence number of the message that was scheduled.</returns>
        public virtual async Task<long> ScheduleMessageAsync(
            ServiceBusMessage message,
            DateTimeOffset scheduledEnqueueTime,
            CancellationToken cancellationToken = default)
        {
            Argument.AssertNotNull(message, nameof(message));
            Argument.AssertNotClosed(IsDisposed, nameof(ServiceBusSender));
            cancellationToken.ThrowIfCancellationRequested<TaskCanceledException>();
            Logger.ScheduleMessageStart(Identifier, scheduledEnqueueTime.ToString(CultureInfo.InvariantCulture));
            using DiagnosticScope scope = CreateDiagnosticScope(
                new ServiceBusMessage[] { message },
                DiagnosticProperty.ScheduleActivityName);
            scope.Start();

            long sequenceNumber;
            try
            {
                message.ScheduledEnqueueTime = scheduledEnqueueTime.UtcDateTime;
                sequenceNumber = await _innerSender.ScheduleMessageAsync(message, cancellationToken).ConfigureAwait(false);
            }
            catch (Exception exception)
            {
                Logger.ScheduleMessageException(Identifier, exception.ToString());
                scope.Failed(exception);
                throw;
            }

            cancellationToken.ThrowIfCancellationRequested<TaskCanceledException>();
            Logger.ScheduleMessageComplete(Identifier);
            scope.AddAttribute(DiagnosticProperty.SequenceNumbersAttribute, sequenceNumber);
            return sequenceNumber;
        }

        /// <summary>
        /// Cancels a message that was scheduled.
        /// </summary>
        /// <param name="sequenceNumber">The <see cref="ServiceBusReceivedMessage.SequenceNumber"/> of the message to be cancelled.</param>
        /// <param name="cancellationToken">An optional <see cref="CancellationToken"/> instance to signal the request to cancel the operation.</param>
        public virtual async Task CancelScheduledMessageAsync(
            long sequenceNumber,
            CancellationToken cancellationToken = default)
        {
            Argument.AssertNotClosed(IsDisposed, nameof(ServiceBusSender));
            cancellationToken.ThrowIfCancellationRequested<TaskCanceledException>();
            Logger.CancelScheduledMessageStart(Identifier, sequenceNumber);
            using DiagnosticScope scope = _scopeFactory.CreateScope(
                DiagnosticProperty.CancelActivityName,
                DiagnosticProperty.ClientKind);

            scope.AddAttribute(DiagnosticProperty.SequenceNumbersAttribute, sequenceNumber);
            scope.Start();
            try
            {
                await _innerSender.CancelScheduledMessageAsync(sequenceNumber, cancellationToken).ConfigureAwait(false);
            }
            catch (Exception ex)
            {
                Logger.CancelScheduledMessageException(Identifier, ex.ToString());
                throw;
            }

            cancellationToken.ThrowIfCancellationRequested<TaskCanceledException>();
            Logger.CancelScheduledMessageComplete(Identifier);
        }

        /// <summary>
        ///   Performs the task needed to clean up resources used by the <see cref="ServiceBusSender" />.
        /// </summary>
        ///
        /// <returns>A task to be resolved on when the operation has completed.</returns>
        ///
        [SuppressMessage("Usage", "AZC0002:Ensure all service methods take an optional CancellationToken parameter.", Justification = "This signature must match the IAsyncDisposable interface.")]
        public virtual async ValueTask DisposeAsync()
        {
            IsDisposed = true;

<<<<<<< HEAD
            ServiceBusEventSource.Log.ClientDisposeStart(typeof(ServiceBusSender), Identifier);
=======
            Logger.ClientDisposeStart(typeof(ServiceBusSender), Identifier);
>>>>>>> 8d420312

            try
            {
                await _innerSender.CloseAsync(CancellationToken.None).ConfigureAwait(false);
            }
            catch (Exception ex)
            {
<<<<<<< HEAD
                ServiceBusEventSource.Log.ClientDisposeException(typeof(ServiceBusSender), Identifier, ex);
                throw;
            }

            ServiceBusEventSource.Log.ClientDisposeComplete(typeof(ServiceBusSender), Identifier);
=======
                Logger.ClientDisposeException(typeof(ServiceBusSender), Identifier, ex);
                throw;
            }

            Logger.ClientDisposeComplete(typeof(ServiceBusSender), Identifier);
>>>>>>> 8d420312
        }

        /// <summary>
        ///   Determines whether the specified <see cref="System.Object" /> is equal to this instance.
        /// </summary>
        ///
        /// <param name="obj">The <see cref="System.Object" /> to compare with this instance.</param>
        ///
        /// <returns><c>true</c> if the specified <see cref="System.Object" /> is equal to this instance; otherwise, <c>false</c>.</returns>
        ///
        [EditorBrowsable(EditorBrowsableState.Never)]
        public override bool Equals(object obj) => base.Equals(obj);

        /// <summary>
        ///   Returns a hash code for this instance.
        /// </summary>
        ///
        /// <returns>A hash code for this instance, suitable for use in hashing algorithms and data structures like a hash table.</returns>
        ///
        [EditorBrowsable(EditorBrowsableState.Never)]
        public override int GetHashCode() => base.GetHashCode();

        /// <summary>
        ///   Converts the instance to string representation.
        /// </summary>
        ///
        /// <returns>A <see cref="System.String" /> that represents this instance.</returns>
        ///
        [EditorBrowsable(EditorBrowsableState.Never)]
        public override string ToString() => base.ToString();
    }
}<|MERGE_RESOLUTION|>--- conflicted
+++ resolved
@@ -50,8 +50,6 @@
         /// </value>
         ///
         public bool IsDisposed { get; private set; } = false;
-<<<<<<< HEAD
-=======
 
         /// <summary>
         ///   The instance of <see cref="ServiceBusEventSource" /> which can be mocked for testing.
@@ -63,7 +61,6 @@
         /// In the case of a via-sender, the message is sent to <see cref="EntityPath"/> via <see cref="ViaEntityPath"/>; null otherwise.
         /// </summary>
         public string ViaEntityPath { get; }
->>>>>>> 8d420312
 
         /// <summary>
         /// Gets the ID to identify this client. This can be used to correlate logs and exceptions.
@@ -96,11 +93,8 @@
         ///   Initializes a new instance of the <see cref="ServiceBusSender"/> class.
         /// </summary>
         /// <param name="entityPath">The entity path to send the message to.</param>
-<<<<<<< HEAD
-=======
         /// <param name="options">The set of <see cref="ServiceBusSenderOptions"/> to use for configuring
         /// this <see cref="ServiceBusSender"/>.</param>
->>>>>>> 8d420312
         /// <param name="connection">The connection for the sender.</param>
         ///
         internal ServiceBusSender(
@@ -159,9 +153,6 @@
             CancellationToken cancellationToken = default)
         {
             Argument.AssertNotNull(message, nameof(message));
-<<<<<<< HEAD
-            Argument.AssertNotClosed(IsDisposed, nameof(ServiceBusSender));
-=======
             await SendAsync(
                 new ServiceBusMessage[] { message },
                 cancellationToken).ConfigureAwait(false);
@@ -191,7 +182,6 @@
                 return;
             }
 
->>>>>>> 8d420312
             cancellationToken.ThrowIfCancellationRequested<TaskCanceledException>();
             Logger.SendMessageStart(Identifier, messageCount: messageList.Count);
             using DiagnosticScope scope = CreateDiagnosticScope(messages, DiagnosticProperty.SendActivityName);
@@ -357,18 +347,12 @@
         /// <summary>
         /// Schedules a message to appear on Service Bus at a later time.
         /// </summary>
-<<<<<<< HEAD
+        ///
         /// <param name="message">The message to schedule.</param>
         /// <param name="scheduledEnqueueTime">The UTC time at which the message should be available for processing</param>
         /// <param name="cancellationToken">An optional <see cref="CancellationToken"/> instance to signal the request to cancel the operation.</param>
-=======
-        ///
-        /// <param name="message">The message to schedule.</param>
-        /// <param name="scheduledEnqueueTime">The UTC time at which the message should be available for processing</param>
-        /// <param name="cancellationToken">An optional <see cref="CancellationToken"/> instance to signal the request to cancel the operation.</param>
         ///
         /// <remarks>Although the message will not be available to be received until the scheduledEnqueueTime, it can still be peeked before that time.</remarks>
->>>>>>> 8d420312
         /// <returns>The sequence number of the message that was scheduled.</returns>
         public virtual async Task<long> ScheduleMessageAsync(
             ServiceBusMessage message,
@@ -446,11 +430,7 @@
         {
             IsDisposed = true;
 
-<<<<<<< HEAD
-            ServiceBusEventSource.Log.ClientDisposeStart(typeof(ServiceBusSender), Identifier);
-=======
             Logger.ClientDisposeStart(typeof(ServiceBusSender), Identifier);
->>>>>>> 8d420312
 
             try
             {
@@ -458,19 +438,11 @@
             }
             catch (Exception ex)
             {
-<<<<<<< HEAD
-                ServiceBusEventSource.Log.ClientDisposeException(typeof(ServiceBusSender), Identifier, ex);
-                throw;
-            }
-
-            ServiceBusEventSource.Log.ClientDisposeComplete(typeof(ServiceBusSender), Identifier);
-=======
                 Logger.ClientDisposeException(typeof(ServiceBusSender), Identifier, ex);
                 throw;
             }
 
             Logger.ClientDisposeComplete(typeof(ServiceBusSender), Identifier);
->>>>>>> 8d420312
         }
 
         /// <summary>
